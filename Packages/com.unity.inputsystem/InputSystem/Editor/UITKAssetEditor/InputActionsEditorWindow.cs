// UITK TreeView is not supported in earlier versions
// Therefore the UITK version of the InputActionAsset Editor is not available on earlier Editor versions either.
#if UNITY_EDITOR && UNITY_INPUT_SYSTEM_PROJECT_WIDE_ACTIONS
using System;
using System.IO;
using System.Linq;
using UnityEditor;
using UnityEditor.Callbacks;
using UnityEngine.UIElements;

namespace UnityEngine.InputSystem.Editor
{
    // TODO: Remove when UIToolkit editor is complete and set as the default editor
    [InitializeOnLoad]
    internal static class EnableUITKEditor
    {
        static EnableUITKEditor()
        {
        }
    }

    internal class InputActionsEditorWindow : EditorWindow
    {
        [SerializeField] private InputActionsEditorState m_State;
        [SerializeField] private string m_AssetGUID;

        private static readonly string k_FileExtension = "." + InputActionAsset.Extension;
        private int m_AssetId;
        private string m_AssetPath;
        private string m_AssetJson;
        private bool m_IsDirty;
        static readonly Vector2 k_MinWindowSize = new Vector2(650, 450);

        [OnOpenAsset]
        public static bool OpenAsset(int instanceId, int line)
        {
            if (InputSystem.settings.IsFeatureEnabled(InputFeatureNames.kUseIMGUIEditorForAssets))
                return false;

            var path = AssetDatabase.GetAssetPath(instanceId);
            if (!path.EndsWith(k_FileExtension, StringComparison.InvariantCultureIgnoreCase))
                return false;

            // Grab InputActionAsset.
            // NOTE: We defer checking out an asset until we save it. This allows a user to open an .inputactions asset and look at it
            //       without forcing a checkout.
            var obj = EditorUtility.InstanceIDToObject(instanceId);
            var asset = obj as InputActionAsset;

            string actionMapToSelect = null;
            string actionToSelect = null;

            // Means we're dealing with an InputActionReference, e.g. when expanding the an .input action asset
            // on the Asset window and selecting an Action.
            if (asset == null)
            {
                var actionReference = obj as InputActionReference;
                if (actionReference != null && actionReference.asset != null)
                {
                    asset = actionReference.asset;
                    actionMapToSelect = actionReference.action.actionMap?.name;
                    actionToSelect = actionReference.action?.name;
                }
                else
                {
                    return false;
                }
            }

            OpenWindow(asset, actionMapToSelect, actionToSelect);
            return true;
        }

        private static InputActionsEditorWindow OpenWindow(InputActionAsset asset, string actionMapToSelect = null, string actionToSelect = null)
        {
            int instanceId = asset.GetInstanceID();

            ////REVIEW: It'd be great if the window got docked by default but the public EditorWindow API doesn't allow that
            ////        to be done for windows that aren't singletons (GetWindow<T>() will only create one window and it's the
            ////        only way to get programmatic docking with the current API).
            // See if we have an existing editor window that has the asset open.
            var window = GetOrCreateWindow(instanceId, out var isAlreadyOpened);
            if (isAlreadyOpened)
            {
                window.Focus();
                return window;
            }
<<<<<<< HEAD
            
=======

>>>>>>> 27358d48
            window.m_IsDirty = false;
            window.m_AssetId = instanceId;
            window.titleContent = new GUIContent("Input Actions Editor");
            window.minSize = k_MinWindowSize;
            window.SetAsset(asset, actionToSelect, actionMapToSelect);
            window.Show();

            return window;
        }

        /// <summary>
        /// Open the specified <paramref name="asset"/> in an editor window. Used when someone hits the "Edit Asset" button in the
        /// importer inspector.
        /// </summary>
        /// <param name="asset">The InputActionAsset to open.</param>
        /// <returns>The editor window.</returns>
        public static InputActionsEditorWindow OpenEditor(InputActionAsset asset)
        {
            return OpenWindow(asset, null, null);
        }

        private static InputActionsEditorWindow GetOrCreateWindow(int id, out bool isAlreadyOpened)
        {
            isAlreadyOpened = false;
            if (HasOpenInstances<InputActionsEditorWindow>())
            {
                var openWindows = Resources.FindObjectsOfTypeAll(typeof(InputActionsEditorWindow)) as InputActionsEditorWindow[];
                var alreadyOpenWindow = openWindows?.ToList().FirstOrDefault(window => window.m_AssetId.Equals(id));
                isAlreadyOpened = alreadyOpenWindow != null;
                return isAlreadyOpened ? alreadyOpenWindow : CreateWindow<InputActionsEditorWindow>();
            }
            return GetWindow<InputActionsEditorWindow>();
        }

        private void SetAsset(InputActionAsset asset, string actionToSelect = null, string actionMapToSelect = null)
        {
            m_AssetPath = AssetDatabase.GetAssetPath(asset);
            var serializedAsset = new SerializedObject(asset);
            m_State = new InputActionsEditorState(serializedAsset);

            // Select the action that was selected on the Asset window.
            if (actionMapToSelect != null && actionToSelect != null)
            {
                m_State = m_State.SelectActionMap(actionMapToSelect);
                m_State = m_State.SelectAction(actionToSelect);
            }

            m_AssetJson = File.ReadAllText(m_AssetPath);
            bool isGUIDObtained = AssetDatabase.TryGetGUIDAndLocalFileIdentifier(asset, out m_AssetGUID, out long _);
            Debug.Assert(isGUIDObtained, $"Failed to get asset {asset.name} GUID");

            BuildUI();
        }

        private void CreateGUI()
        {
            // When opening the window for the first time there will be no state or asset yet.
            // In that case, we don't do anything as SetAsset() will be called later and at that point the UI can be created.
            // Here we only recreate the UI e.g. after a domain reload.
            if (!string.IsNullOrEmpty(m_AssetGUID))
            {
                // After domain reloads the state will be in a invalid state as some of the fields
                // cannot be serialized and will become null.
                // Therefore we recreate the state here using the fields which were saved.
                if (m_State.serializedObject == null)
                {
                    var asset = GetAssetFromDatabase();
                    m_AssetPath = AssetDatabase.GetAssetPath(asset);
                    m_AssetJson = File.ReadAllText(m_AssetPath);
                    var serializedAsset = new SerializedObject(asset);
                    m_State = new InputActionsEditorState(m_State, serializedAsset);
                }

                BuildUI();
            }
        }

        private void BuildUI()
        {
            var stateContainer = new StateContainer(rootVisualElement, m_State);
            stateContainer.StateChanged += OnStateChanged;

            rootVisualElement.styleSheets.Add(InputActionsEditorWindowUtils.theme);
            var view = new InputActionsEditorView(rootVisualElement, stateContainer, PostSaveAction);
            stateContainer.Initialize();
        }

        private void OnStateChanged(InputActionsEditorState newState)
        {
            DirtyInputActionsEditorWindow(newState);

            #if UNITY_INPUT_SYSTEM_INPUT_ACTIONS_EDITOR_AUTO_SAVE_ON_FOCUS_LOST
            // No action taken apart from setting dirty flag, auto-save triggered as part of having a dirty asset
            // and editor loosing focus instead.
            #else
            if (InputEditorUserSettings.autoSaveInputActionAssets)
                Save();
            #endif
        }

        private void UpdateWindowTitle()
        {
            titleContent = m_IsDirty ? new GUIContent("(*) Input Actions Editor") : new GUIContent("Input Actions Editor");
        }

        private void Save()
        {
            Debug.Log("Save");
            InputActionsEditorWindowUtils.SaveAsset(m_State.serializedObject);
            PostSaveAction();
        }

        private void PostSaveAction()
        {
            m_IsDirty = false;
            m_AssetJson = File.ReadAllText(m_AssetPath);
            UpdateWindowTitle();
        }

        private void DirtyInputActionsEditorWindow(InputActionsEditorState newState)
        {
            #if UNITY_INPUT_SYSTEM_INPUT_ACTIONS_EDITOR_AUTO_SAVE_ON_FOCUS_LOST
            // Window is dirty is equivalent to if asset has changed
            var isWindowDirty = HasAssetChanged(newState.serializedObject);
            #else
            // Window is dirty is never true since every change is auto-saved
            var isWindowDirty = !InputEditorUserSettings.autoSaveInputActionAssets && HasAssetChanged(newState.serializedObject);
            #endif
<<<<<<< HEAD
            
=======

>>>>>>> 27358d48
            if (m_IsDirty == isWindowDirty)
                return;
            m_IsDirty = isWindowDirty;
            UpdateWindowTitle();
        }

        private bool HasAssetChanged(SerializedObject serializedAsset)
        {
            var asset = (InputActionAsset)serializedAsset.targetObject;

            // Checks if the asset being edited is a new asset that was never saved before.
            // If it is, there's nothing to save.
            // At the moment, an asset only has the default asset layout content on disk when it is first created.
            // So in this case we cannot go through the normal path and compare what's on disk with what has been serialized.
            if (m_AssetJson == InputActionAsset.kDefaultAssetLayoutJson && asset.IsEmpty())
                return false;

            var newAssetJson = asset.ToJson();
            return newAssetJson != m_AssetJson;
        }

        private void OnLostFocus()
        {
            // Auto-save triggers on focus-lost instead of on every change
            #if UNITY_INPUT_SYSTEM_INPUT_ACTIONS_EDITOR_AUTO_SAVE_ON_FOCUS_LOST
<<<<<<< HEAD
            if (InputEditorUserSettings.autoSaveInputActionAssets)
=======
            if (InputEditorUserSettings.autoSaveInputActionAssets && m_IsDirty)
>>>>>>> 27358d48
                Save();
            #endif
        }

        private void OnDestroy()
        {
            ConfirmSaveChangesIfNeeded();
        }

        private void ConfirmSaveChangesIfNeeded()
        {
            // Do we have unsaved changes?
            if (!m_IsDirty)
                return;

            var result = EditorUtility.DisplayDialogComplex("Input Action Asset has been modified", $"Do you want to save the changes you made in:\n{m_AssetPath}\n\nYour changes will be lost if you don't save them.", "Save", "Cancel", "Don't Save");
            switch (result)
            {
                case 0:     // Save
                    Save();
                    break;
                case 1:    // Cancel editor quit. (open new editor window with the edited asset)
                    ReshowEditorWindowWithUnsavedChanges();
                    break;
                case 2:     // Don't save, quit - reload the old asset from the json to prevent the asset from being dirtied
                    AssetDatabase.ImportAsset(m_AssetPath);
                    break;
            }
        }

        private void ReshowEditorWindowWithUnsavedChanges()
        {
            var window = CreateWindow<InputActionsEditorWindow>();
            CopyOldStatsToNewWindow(window);
            window.BuildUI();
            window.Show();
        }

        private void CopyOldStatsToNewWindow(InputActionsEditorWindow window)
        {
            window.m_AssetId = m_AssetId;
            window.m_State = m_State;
            window.m_AssetPath = m_AssetPath;
            window.m_AssetJson = m_AssetJson;
            window.m_IsDirty = true;
        }

        private InputActionAsset GetAssetFromDatabase()
        {
            Debug.Assert(!string.IsNullOrEmpty(m_AssetGUID), "Asset GUID is empty");
            var assetPath = AssetDatabase.GUIDToAssetPath(m_AssetGUID);
            return AssetDatabase.LoadAssetAtPath<InputActionAsset>(assetPath);
        }
    }
}

#endif<|MERGE_RESOLUTION|>--- conflicted
+++ resolved
@@ -85,11 +85,7 @@
                 window.Focus();
                 return window;
             }
-<<<<<<< HEAD
-            
-=======
-
->>>>>>> 27358d48
+
             window.m_IsDirty = false;
             window.m_AssetId = instanceId;
             window.titleContent = new GUIContent("Input Actions Editor");
@@ -197,7 +193,6 @@
 
         private void Save()
         {
-            Debug.Log("Save");
             InputActionsEditorWindowUtils.SaveAsset(m_State.serializedObject);
             PostSaveAction();
         }
@@ -218,11 +213,7 @@
             // Window is dirty is never true since every change is auto-saved
             var isWindowDirty = !InputEditorUserSettings.autoSaveInputActionAssets && HasAssetChanged(newState.serializedObject);
             #endif
-<<<<<<< HEAD
-            
-=======
-
->>>>>>> 27358d48
+
             if (m_IsDirty == isWindowDirty)
                 return;
             m_IsDirty = isWindowDirty;
@@ -248,11 +239,7 @@
         {
             // Auto-save triggers on focus-lost instead of on every change
             #if UNITY_INPUT_SYSTEM_INPUT_ACTIONS_EDITOR_AUTO_SAVE_ON_FOCUS_LOST
-<<<<<<< HEAD
-            if (InputEditorUserSettings.autoSaveInputActionAssets)
-=======
             if (InputEditorUserSettings.autoSaveInputActionAssets && m_IsDirty)
->>>>>>> 27358d48
                 Save();
             #endif
         }
