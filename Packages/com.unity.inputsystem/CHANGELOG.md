# Changelog

All notable changes to the input system package will be documented in this file.

The format is based on [Keep a Changelog](http://keepachangelog.com/en/1.0.0/)
and this project adheres to [Semantic Versioning](http://semver.org/spec/v2.0.0.html).

Due to package verification, the latest version below is the unpublished version and the date is meaningless.
however, it has to be formatted properly to pass verification tests.

## [Unreleased] - YYYY-MM-DD

### Fixed
<<<<<<< HEAD
- Physical keyboards used on Android/ChromeOS could have keys "stuck" reporting as pressed after a long press and release [ISXB-475](https://issuetracker.unity3d.com/product/unity/issues/guid/ISXB-475).
=======
- NullReferenceException thrown when right-clicking an empty Action Map list in Input Actions Editor windows [ISXB-833](https://issuetracker.unity3d.com/product/unity/issues/guid/ISXB-833).
>>>>>>> f7693158

## [1.8.1] - 2024-03-14

### Fixed
- NullReferenceException thrown when editing a binding path in InputActionAsset windows.

## [1.8.0] - 2024-03-12

### Changed
- From 2023.2 forward: UI toolkit now uses the "UI" action map of project-wide actions as their default input actions. Previously, the actions were hardcoded and were based on `DefaultInputActions` asset which didn't allow user changes. Also, removing bindings or renaming the 'UI' action map of project wide actions will break UI input for UI toolkit.
- Changed the 'Max player count reached' error to a warning instead.
- Removed "Input Actions" title from UI-Toolkit Input Action Editor when used in a window and not embedded in Project Settings.
- Moved project wide input action storage over to an Asset to avoid issues with multiple assets in a single project settings file.
- Migrate any project-wide input actions found in the InputManager.asset file to a new InputSystem_Actions.inputactions asset file.
- `InputSystem.actions` may now only be assigned in edit-mode. Any attempt to assign `InputSystem.actions` during play-mode will generate an exception.
- `InputSystem.actions` may now only be assigned a persisted `InputActionAsset` instance since in-memory objects can anyway not be included in a player build. This now generates an `ArgumentException` when attempting to assign a non-persisted object.
- Project Settings embedded Input Action Editor will now disallow selecting the Project-wide Actions asset during play-mode. The option is only available in edit-mode.
- The "Assign as the Project-wide Input Actions" option visible in the Inspector when selecting an .inputactions asset that is not the current Project-wide Input Actions Asset is now disabled in play-mode.

### Added
- Added new methods and properties to [`InputAction`](xref:UnityEngine.InputSystem.InputAction):
  - [`InputAction.activeValueType`](xref:UnityEngine.InputSystem.InputAction.activeValueType) returns the `Type` expected by `ReadValue<TValue>` based on the currently active control that is driving the action.
  - [`InputAction.GetControlMagnitude`](xref:UnityEngine.InputSystem.InputAction.GetControlMagnitude) returns the current amount of actuation of the control that is driving the action.
  - [`InputAction.WasCompletedThisFrame`](xref:UnityEngine.InputSystem.InputAction.WasCompletedThisFrame) returns `true` on the frame that the action stopped being in the performed phase. This allows for similar functionality to [`WasPressedThisFrame`](xref:UnityEngine.InputSystem.InputAction.WasPressedThisFrame)/[`WasReleasedThisFrame`](xref:UnityEngine.InputSystem.InputAction.WasReleasedThisFrame) when paired with [`WasPerformedThisFrame`](xref:UnityEngine.InputSystem.InputAction.WasPerformedThisFrame) except it is directly based on the interactions driving the action. For example, you can use it to distinguish between the button being released or whether it was released after being held for long enough to perform when using the Hold interaction.
- Added Copy, Paste and Cut support for Action Maps, Actions and Bindings via context menu and key command shortcuts.
- Added Dual Sense Edge controller to be mapped to the same layout as the Dual Sense controller
- Added drag and drop support in the Input Action Asset Editor for Action Maps, Actions and Bindings.
- UI Toolkit input action editor now supports showing the derived bindings.
- Device filtering support for control schemes in the UI-Toolkit Input Asset Editor.
- Added right-click (context) menu support for empty areas below the Action Maps/Actions lists in the Project Settings Input Action Editor and Asset Input Action Editor.
- Added text to show which action map asset was used to create each action in the Input Debug window.

### Fixed
- Fixed syntax of code examples in API documentation for [`AxisComposite`](xref:UnityEngine.InputSystem.Composites.AxisComposite).
- Fixed missing confirmation popup when deleting a control scheme.
- Fixed support for menu bar/customisable keyboard shortcuts used when interacting with Actions and Action Maps.
- Fixed add bindings button to support left button click.
- Fixed icon for adding bindings and composites button.
- Fixed Documentation~/filter.yml GlobalNamespace rule removing all API documentation.
- Fixed `Destroy may not be called from edit mode` error [ISXB-695](https://issuetracker.unity3d.com/product/unity/issues/guid/ISXB-695)
- Fixed possible exceptions thrown when deleting and adding Action Maps.
- Fixed selection not changing when right-clicking an Action Map or Action in the Project Settings Input Actions Editor.
- Fixed right-click context menus throwing errors when dealing with multiple Input Actions Editor windows.
- Fixed potential race condition on access to GCHandle in DefferedResolutionOfBindings and halved number of calls to GCHandle resolution [ISXB-726](https://issuetracker.unity3d.com/product/unity/issues/guid/ISXB-726)
- Fixed issue where composite part dropdown manipulates binding path and leaves composite part field unchanged.
- Fixed lingering highlight effect on Save Asset button after clicking.
- Fixed missing name in window title for Input Action assets.
- Fixed showing action properties view when there were no actions.
- Fixed "Listen" functionality for selecting an input sometimes expecting the wrong input type.
- Fixed console errors that can be produced when opening input package settings from the Inspector.
- Fixed InputManager.asset file growing in size on each Reset call.
- Fixed Opening InputDebugger throws 'Action map must have state at this point' error.
- Fixed Cut/Paste behaviour to match Editor - Cut items will now be cleared from clipboard after pasting.
- Improved window layout to avoid elements being hidden (both the Input Actions in Project Settings, and standalone Input Actions Editor windows).
- Fixed InputAction asset appearing dirty after rename [ISXB-749](https://issuetracker.unity3d.com/product/unity/issues/guid/ISXB-749).
- Fixed Error logged when InputActionsEditor window opened without a valid asset.
- Fixed ArgumentNullExceptions thrown when deleting items quickly in the UITK Editor.
- Fixed Project Settings header title styling for Input Actions editor.
- Fixed Input Actions Editor losing reference to current ControlScheme upon entering Play Mode [ISXB-770](https://issuetracker.unity3d.com/product/unity/issues/guid/ISXB-770).
- Fixed Save shortcut (ctrl/cmd + S by default) not saving changes in Input Actions Editor windows. [ISXB-659](https://issuetracker.unity3d.com/product/unity/issues/guid/ISXB-659).
- Fixed headers in InputActionsEditor windows becoming squashed when there is a large number of Action Maps/Actions.
- Fixed duplication of project wide input actions when loading/unloading scenes.
- Fixed an issue where UI Toolkit based editor would not close itself if the associated asset would be deleted (To mimic IMGUI Input Action Editor behavior).
- Fixed a regression in IMGUI Input Action Editor where editor would auto-save on focus lost even when the auto-save toggle was disabled.
- Fixed an issue where UI Toolkit based editor would not properly track tentative changes associated with a moved asset file.
- Fixed an issue where selection state of UI Toolkit editor state would not be preserved when associated with a new serialized copy of the asset.
- Fixed an issue where any exceptions throw from within UI Toolkit event queue would only log the error message and not the full exception stack trace, making debugging more difficult.
- Fixed an issue where UI Toolkit Input Actions Editor wouldn't provide a correct modification state when coming back from domain reload.
- Fixed an issue in the Input Actions Editor window where entries being cut would be deleted instantly and not after being pasted.
- Fixed an issue where preloaded InputActionAsset objects added by a Unity developer could accidentally be selected as the project-wide actions asset instead of the configured asset in built players.
- Fixed a compile-time warning: `warning CS0109: The member 'UnityRemoteTestScript.camera' does not hide an accessible member. The new keyword is not required.` showing up in the Console window when building a player including the Input System Unity Remote sample.
- Fixed an issue where the InputActionAsset editor window would remove the unsaved changes asterisk when cancelling the window. [ISXB-797](https://issuetracker.unity3d.com/product/unity/issues/guid/ISXB-797).
- Fixed an issue in the Input Actions Editor window where deleting items unfolded other actions or the selection switched unintended.
- Fixed Composite types missing in context menu when "Any" ControlType selected. [ISXB-769](https://issuetracker.unity3d.com/product/unity/issues/guid/ISXB-769).
- Fixed 3D Vector and 1D Axis binding dropdown usage in Input Actions Editor throwing NotImplementedExceptions.
- Fixed several missing tooltips from the Action/Binding Properties pane in Input Actions Editor.
- Fixed an issue in the InputActionAsset Editor where ControlType wasn't updated when ActionType changed.
- Fixed an issue in the InputActionAsset Editor where Canceling ControlScheme changes didn't reset the values in the UI.
- Fixed an issue where newly created action map names were not editable.
- Fixed an issue where having unsaved changes in `InputActionsEditorWindow` would be discarded when entering play-mode (or triggering domain reload in general).
- Fixed an issue where a `InputActionsEditorWindow` would not find an existing open editor window if the editor was open during a domain reload and then the asset was opened from the Project Explorer.
- Fixed a visual glitch in the InputActionAsset Editor when scrolling the Actions list with a rename in progress. [ISXB-748](https://issuetracker.unity3d.com/product/unity/issues/guid/ISXB-748)
- Fixed ProjectWideActions template so Previous/Next Actions are Button instead of Axis.
- Fixed an issue in the Input Action Editor window where entries being cut would be deleted instantly and not after being pasted.
- Fixed an issue in the Input Action Editor window where deleting items unfolded other actions or the selection switched unintended.
- Fixed an issue where InputActionAsset validation where not triggered for Project-wide input actions when the project-wide asset was edited in a regular windowed Input Action Asset editor window.
- Fixed incorrect documentation in InputSystem.actions and InputSystem.onActionsChanged property API contract.
- Fixed an issue where `InputSystem.actions` could be incorrectly evaluated if the associated asset was deleted.

## [1.8.0-pre.2] - 2023-11-09

### Changed
- Removed icons from action map list as these were always the same and the icon was placeholder
- Input asset editor now switched to use UI Toolkit which matches the project wide input actions editor interface.
- Changed [`InputActionProperty`](xref:UnityEngine.InputSystem.InputActionProperty) property drawer to be more compact. Use the More menu (`⋮`) button to open a dropdown menu and select between Use Reference and Use Action.
- Static analysis warnings regarding flag enums have been suppressed in order to avoid compile-time warnings or errors.
- Action Map and Action Tree views of the UI Toolkit based Input Action Editor now prevents deselection in both views when Escape key is pressed.
- Input Action Asset editors Auto-save feature has been modified to trigger on focus-lost when activated instead of triggering on every modification to the asset in order to reduce impact of processing required to handle modified assets.
- Project-wide input actions template extension changed from .inputactions to .json. This avoids showing template actions in the action's selector UI that are not intended to be used.
- Re-enabled some UI tests that were disabled on iOS.
- Reorganized package Project Settings so that "Input System Package" setting node contains "Input Actions" and "Settings" becomes a child node when Project-wide Actions are available. For Unity versions where Project-wide Actions are not available, the settings structure remains unchanged.
- Make Project-wide Actions the default actions for Player Input.

### Added
- Support for [Game rotation vector](https://developer.android.com/reference/android/hardware/Sensor#TYPE_GAME_ROTATION_VECTOR) sensor on Android
- Duplicate Input Action Items in the new Input Action Asset Editor with Ctrl+D (Windows) or Cmd+D (Mac)
- Selection of InputActionReferences from project-wide actions on fields that are of type InputActionReference. Uses a new advanced object picker that allows better searching and filtering of actions.
- Reset project wide Input Settings to default via a new Kebab-menu in Input System Project Settings.

### Fixed
- Partially fixed case ISX-1357 (Investigate performance regressing over time).  A sample showed that leaving an InputActionMap enabled could lead to an internal list of listeners growing.  This leads to slow-down, so we now warn if we think this is happening.
- UI fix for input fields in interactions: they are wider now and the width is fixed.
- Fixed exiting empty input fields for actions, action maps and composites in the input action asset editor.
- Fixed an issue where selecting an Action in the Input Action Asset Editor tree-view and then pressing ESC to unselect would throw an `InvalidOperationException`.
- Fixed an issue where selecting an Action Map in the Input Action Asset Editor list and then pressing ESC to unselect would print an `NullReferenceException` to the Debug console.
- Fixed case [ISXB-251](https://issuetracker.unity3d.com/product/unity/issues/guid/ISXB-251) (Action only calls started & performed callbacks when control type is set to Vector3Composite). `EvaluateMagnitude` wasn't overridden for Vector3Composite, also made some minor changes to Vector3Composite and Vector2Composite for consistency.
- Fixed case [ISXB-580](https://issuetracker.unity3d.com/product/unity/issues/guid/ISXB-580) (UI Submit / Cancel not working with Switch Pro controller) by adding "Submit" & "Cancel" usages to the Switch Pro controller input controls.
- Fixed an issue where undoing deletion of Action Maps did not restore Actions correctly.
- Fixed case [ISXB-628](https://issuetracker.unity3d.com/product/unity/issues/guid/ISXB-628) (OnIMECompositionChange does not return an empty string on accept when using Microsoft IME) by clarifying expectations and intended usage for the IME composition change event.
- Fixed issue where the expanded/collapsed state of items in the input action editor was not properly saved between rebuilds of the UI.
- Fixed issue where The Profiler shows incorrect data and spams the console with "Missing Profiler.EndSample" errors when there is an Input System Component in Scene).
- Fixed an issue where undoing duplications of action maps caused console errors.
- Fix for BindingSyntax `WithInteraction()` which was incorrectly using processors.
- Fix for UITK Input Action Editor binding 'Listen' button which wasn't working in the case for Control Type 'Any'.
- Fixed issue of visual elements being null during editing project-wide actions in project settings which prompted console errors.
- Fixed case ISX-1436 (UI TK Input Action Asset Editor - Error deleting Bindings with DeleteKey on Windows).
- Fixed issue with UI Toolkit based Input Action Editor not restoring it's selected items after Domain Reload.
- Fixed the [`GetHapticCapabilitiesCommand`](xref:UnityEngine.InputSystem.XR.Haptics.GetHapticCapabilitiesCommand) always failing to execute due to a mismatch in the size in bytes of the payload and the size expected by XR devices. Changed [`HapticCapabilities`](xref:UnityEngine.InputSystem.XR.Haptics.HapticCapabilities) to include all properties returned by the XR input subsystem. This makes Input System match the functionality provided by the [XR](https://docs.unity3d.com/Manual/com.unity.modules.xr.html) module's [`InputDevice.TryGetHapticCapabilities`](https://docs.unity3d.com/ScriptReference/XR.InputDevice.TryGetHapticCapabilities.html) and [`HapticCapabilities`](https://docs.unity3d.com/ScriptReference/XR.HapticCapabilities.html).
- Fixed issue where deleting a binding in the Input Action Editor would usually result in an unexpected item being selected next.

## [1.8.0-pre.1] - 2023-09-04

### Added
- Initial version of Project Wide Actions for pre-release (`InputSystem.actions`). This feature is available only on Unity Editor versions 2022.3 and above and can be modified in the Project Settings.

### Fixed
- Fixed device selection menu not responding to mouse clicks when trying to add a device in a Control Scheme ([case ISXB-622](https://issuetracker.unity3d.com/product/unity/issues/guid/ISXB-622)).

## [1.7.0] - 2023-08-14

### Added
- Preliminary support for visionOS.
- Show a list of `Derived Bindings` underneath the Binding Path editor to show all controls that matched.

### Changed
- Changed the `InputAction` constructors so it generates an ID for the action and the optional binding parameter. This is intended to improve the serialization of input actions on behaviors when created through API when the property drawer in the Inspector window does not have a chance to generate an ID.

### Fixed
- Fixed missing prefab errors in InputDeviceTester project ([case ISXB-420](https://issuetracker.unity3d.com/product/unity/issues/guid/ISXB-420)).
- Fixed serialization migration in the Tracked Pose Driver component causing bindings to clear when prefabs are used in some cases ([case ISXB-512](https://issuetracker.unity3d.com/product/unity/issues/guid/ISXB-512), [case ISXB-521](https://issuetracker.unity3d.com/product/unity/issues/guid/ISXB-521)).
- Fixed Tracked Pose Driver to use `Transform.SetLocalPositionAndRotation` when available to improve performance. Based on the user contribution from [DevDunk](https://forum.unity.com/members/devdunk.4432119/) in a [forum post](https://forum.unity.com/threads/more-performant-tracked-pose-driver-solution-included.1462691).
- Fixed the `Clone` methods of `InputAction` and `InputActionMap` so it copies the Initial State Check flag (`InputAction.wantsInitialStateCheck`) of input actions.
- Fixed the "Release tests throws exception in InputSystem" bug ([case ISXB-581](https://issuetracker.unity3d.com/issues/release-tests-fail-when-input-system-package-is-installed)).
- Fixed issues with generating Precompiled Layouts for devices which are not defined in a namespace
- Fixed an issue where some controls like `QuaternionControl` could not be included in a Precompiled Layout because the generated code could not access a setter on child control properties.

## [1.6.3] - 2023-07-11

### Fixed
- Fixed warning in USS file

## [1.6.2] - 2023-07-10

### Added
- Enabled `displayIndex` support for Unity 2022.3.

### Fixed
- Fixed UI clicks not registering when OS provides multiple input sources for the same event, e.g. on Samsung Dex (case ISX-1416, ISXB-342).
- Fixed unstable integration test `Integration_CanSendAndReceiveEvents` by ignoring application focus on integration tests. (case ISX-1381)
- Fixed broken "Listen" button in Input actions editor window with Unity dark skin (case ISXB-536).

## [1.6.1] - 2023-05-26

### Fixed
- Fixed issue with compiling in Unity 2022.1 and with XR Toolkit by guarding the experimental UITK Asset Editor code completely.

## [1.6.0] - 2023-05-25

### Added
- Added internal `InputSystemProvider` class for the new `InputForUI` internal module. `InputForUI` allows the UIToolkit to have a single dependency for input events, regardless of using the new input system or the legacy input system.
- Added `InputSystem.customBindingPathValidators` interface to allow showing warnings in the `InputAsset` Editor for specific InputBindings and draw custom UI in the properties panel.
- Added `InputSystem.runInBackground` to be used internally by specific platforms packages. Allows telling the input system that a specific platform runs in background. It allows fixing of [case UUM-6744](https://issuetracker.unity3d.com/product/unity/issues/guid/UUM-6744).
- Added new UIToolkit version of the `InputActionsAsset` editor. Currently this is incomplete (view-only) and the existing editor is still used by default.
- Added `displayIndex` field to the Touch struct to expose the index of the display that was touched.

### Changed
- Changed XR Layout build behavior to create Axis2D control devices with `StickControl` type instead of `Vector2Control`.

### Fixed
- Fixed BindingPath String-Comparison to be culture and case insensitive (case ISXB-449).
- Fixed custom processor display in the input action asset UI after entering/exiting play mode (previously they got hidden) ([case ISXB-445](https://issuetracker.unity3d.com/product/unity/issues/guid/ISXB-445)).

## [1.5.1] - 2023-03-15

### Fixed
- Fixed unclosed profiler marker in `InvokeCallbacksSafe_AnyCallbackReturnsTrue` which would lead to eventually broken profiler traces in some cases like using `PlayerInput` (case ISXB-393).
- Fixed InputAction.bindings.count not getting correctly updated after removing bindings with Erase().
- Fixed an issue where connecting a gamepad in the editor with certain settings will cause memory and performance to degrade ([case UUM-19480](https://issuetracker.unity3d.com/product/unity/issues/guid/UUM-19480)).
- Fixed issue leading to a stack overflow crash during device initialization in `InsertControlBitRangeNode` (case ISXB-405).
- Fixed the issue where saving and loading override bindings to JSON would set unassigned overrides (that were `null`) to assigned overrides (as an empty string `""`).

## [1.5.0] - 2023-01-24

### Added
- Added support for reading Tracking State in [TrackedPoseDriver](xref:UnityEngine.InputSystem.XR.TrackedPoseDriver) to constrain whether the input pose is applied to the Transform. This should be used when the device supports valid flags for the position and rotation values, which is the case for XR poses.
- Added `InputSettings.shortcutKeysConsumeInput`. This allows programmatic access to opt-in to the enhanced shortcut key behaviour ([case ISXB-254](https://issuetracker.unity3d.com/product/unity/issues/guid/ISXB-254))).
- Significantly optimized cost of `ReadValue`/`ReadUnprocessedValueFromState`/`WriteValueIntoState` for some control types. Optimization is opt-in for now, please call `InputSystem.settings.SetInternalFeatureFlag("USE_OPTIMIZED_CONTROLS", true);` in your project to enable it. You can observe which controls are optimized by looking at new optimized column in device debugger. You will need to call a new `InputControl.ApplyParameterChanges()` method if the code is changing `AxisControl` fields after initial setup is done.
- Added the ability to change the origin positioning and movement behaviour of the OnScreenStick (`OnScreenStick.cs`) via the new `behaviour` property. This currently supports three modes of operation, two of which are new in addition to the previous behaviour. Based on the user contribution from [eblabs](https://github.com/eblabs) in [#658](https://github.com/Unity-Technologies/InputSystem/pull/658).
- Significantly optimized cost of `InputAction.ReadValue` and `InputControl.ReadValue` calls by introducing caching behaviour to input controls. Input controls now keep track of whether their underlying state has been changed and only read the value from the underlying state and apply processors when absolutely necessary. Optimization is opt-in for now, please call `InputSystem.settings.SetInternalFeatureFlag("USE_READ_VALUE_CACHING", true);` in your project to enable it. If there are issues try enabling `InputSystem.settings.SetInternalFeatureFlag("PARANOID_READ_VALUE_CACHING_CHECKS", true);` and check in the console if there are any errors regarding caching.
- Added a note in the [supported devices page](Documentation~/SupportedDevices.md) about DualSense support for Android devices.
- Exposed `displayIndex` property for `Pointer`, `Touchscreen`, `TouchControl`, `TouchState`, `Mouse`, `MouseState` which enables look up of the logical screen associated with a pointer event via (display documentation)[https://docs.unity3d.com/ScriptReference/Display.html]

### Fixed
- Fixed composite bindings incorrectly getting a control scheme assigned when pasting into input asset editor with a control scheme selected.
- Fixed an issue on PS5 where device disconnected events that happen while the app is in the background are missed causing orphaned devices to hang around forever and exceptions when the same device is added again ([case UUM-7842](https://issuetracker.unity3d.com/product/unity/issues/guid/UUM-6744)).
- Fixed Switch Pro, DualShock 4, DualSense gamepads becoming current on PC/macOS when no controls are changing ([case ISXB-223](https://issuetracker.unity3d.com/product/unity/issues/guid/ISXB-223))).
- Fixed an issue that made OnScreenStick unusable when used in conjunction with PlayerInput in Auto-Switch devices mode, or with any code that changes user/device pairing on unsued device activity being detected ([case ISXB-48](https://issuetracker.unity3d.com/product/unity/issues/guid/ISXB-48)).
- Fixed issue where input events were being suppressed during interactive action rebinding even when when their controls were excluded ([case ISXB-367](https://issuetracker.unity3d.com/issues/mouse-position-and-mouse-click-input-not-recognized-when-rebinding-is-active)).
- Removed unneeded check that could trigger a NotImplementedException when binding to a Usage (e.g. Submit) ([case ISXB-373](https://issuetracker.unity3d.com/product/unity/issues/guid/ISXB-373)).
- Display a warning instead of throwing a NotImplementedException when loading binding overrides from json when some of the entries have become outdated ([case ISXB-375](https://issuetracker.unity3d.com/product/unity/issues/guid/ISXB-375)).

### Actions
- Extended input action code generator (`InputActionCodeGenerator.cs`) to support optional registration and unregistration of callbacks for multiple callback instances via `AddCallbacks(...)` and `RemoveCallbacks(...)` part of the generated code. Contribution by [Ramobo](https://github.com/Ramobo) in [#889](https://github.com/Unity-Technologies/InputSystem/pull/889).

### Changed
- Changed define requirements of `Unity.InputSystem.TestFramework`, so that it can be used by other packages without setting the `com.unity.inputsystem` package to be testable in the project manifest.

## [1.4.4] - 2022-11-01

### Fixed
- Fixed `ArgumentNullException` when opening the Prefab Overrides window and selecting a component with an `InputAction`.
- Fixed `{fileID: 0}` getting appended to `ProjectSettings.asset` file when building a project ([case ISXB-296](https://issuetracker.unity3d.com/product/unity/issues/guid/ISXB-296)).
- Fixed `Type of instance in array does not match expected type` assertion when using PlayerInput in combination with Control Schemes and Interactions ([case ISXB-282](https://issuetracker.unity3d.com/product/unity/issues/guid/ISXB-282)).
- The `InputActions consume their inputs` behaviour for shortcut support introduced in v1.4 is opt-in now and can be enabled via the project settings ([case ISXB-254](https://issuetracker.unity3d.com/product/unity/issues/guid/ISXB-254))).
- Fixed Memory alignment issue with deserialized InputEventTraces that could cause infinite loops when playing back replays ([case ISXB-317](https://issuetracker.unity3d.com/product/unity/issues/guid/ISXB-317)).
- Fixed an InvalidOperationException when using Hold interaction, and by extension any interaction that changes to performed state after a timeout ([case ISXB-332](https://issuetracker.unity3d.com/product/unity/issues/guid/ISXB-330)).
- Fixed `Given object is neither an InputAction nor an InputActionMap` when using `InputActionTrace` on input action from an input action asset ([case ISXB-29](https://issuetracker.unity3d.com/product/unity/issues/guid/ISXB-29)).
- Fixing devices not being removed if unplugged during domain reload (entering or exiting play mode) ([case ISXB-232](https://issuetracker.unity3d.com/product/unity/issues/guid/ISXB-232)).

## [1.4.3] - 2022-09-23

### Fixed
- Added missing script and gizmo icon for `TrackedPoseDriver.cs` component ([case ISXB-262](https://issuetracker.unity3d.com/product/unity/issues/guid/ISXB-262)).
- Fix for mitigating symptoms reported in ([case UUM-10774](https://issuetracker.unity3d.com/product/unity/issues/guid/UUM-10774) effectively avoiding reenabling mouse, pen or touch devices in `InputSystemPlugin.OnDestroy()` if currently quitting the editor. The fix avoids editor crashing if closed when Simulator Window is open. Note that the actual issue needs a separate fix in Unity and this package fix is only to avoid running into the issue.
- Fixed an issue where Input Action name would not display correctly in Inspector if serialized as `[SerializedProperty]` within a class not derived from `MonoBehavior` ([case ISXB-124](https://issuetracker.unity3d.com/product/unity/issues/guid/ISXB-124).
- Fix an issue where users could end up with the wrong device assignments when using the InputUser API directly and removing a user ([case ISXB-274](https://issuetracker.unity3d.com/product/unity/issues/guid/ISXB-231)).
- Fixed an issue where PlayerInput behavior description was not updated when changing action assset ([case ISXB-286](https://issuetracker.unity3d.com/product/unity/issues/guid/ISXB-286)).

### Changed
- Readded OnDisable() member to MultiplayerEventSystem which was previously removed from the API
- Improved performance of HID descriptor parsing by moving json parsing to a simple custom predicitve parser instead of relying on Unity's json parsing. This should improve domain reload times when there are many HID devices connected to a machine.

### Changed

- Documentation improvements: New workflows and concepts pages. Reorganised table of contents. Improved some code samples. Updated screenshots.

## [1.4.2] - 2022-08-12

### Changed
- Hide XR legacy HMD and controllers layouts from Editor UI dropdown.

### Fixed
- Fix UI sometimes ignoring the first mouse click event after losing and regaining focus ([case ISXB-127](https://issuetracker.unity3d.com/product/unity/issues/guid/ISXB-127).
- Fixed issue when using MultiplayerEventSystems where the visual state of UI controls would change due to constant toggling of CanvasGroup.interactable on and off ([case ISXB-112](https://issuetracker.unity3d.com/product/unity/issues/guid/ISXB-112)).
- Fixed minor issue when renaming input actions where unique renaming would incorrectly consider the input action being renamed as a different action and not allow renaming of 'A' to 'a' without appending a unique integer for example ([case ISXB-25](https://issuetracker.unity3d.com/product/unity/issues/guid/ISXB-25)).
- Fixed an issue where the Input Action asset icon would not be visible during asset creation ([case ISXB-6](https://issuetracker.unity3d.com/product/unity/issues/guid/ISXB-6)).
- Fixed DualSense low frequency motor speed being always set to min value.
- Fixed an issue where `ReadUnprocessedValueFromState` in PoseControl always returning default values.
- Fix Player 1's UI controls stop working after second player joins ([case ISXB-125](https://issuetracker.unity3d.com/product/unity/issues/guid/ISXB-125)))

## [1.4.1] - 2022-05-30

### Fixed
- Fixed composite touchscreen controls were not firing an action if screen was touched before enabling the action ([case ISXB-98](https://issuetracker.unity3d.com/product/unity/issues/guid/ISXB-98)).

## [1.4.0] - 2022-04-10

### Changed

- `Button` type `InputAction`s now go to `started` when a button goes from a press to below the release threshold but not yet to 0.
  ```CSharp
  // Before:
  Set(Gamepad.current.rightTrigger, 0.7f); // Performed (pressed)
  Set(Gamepad.current.rightTrigger, 0.2f); // Canceled (released)
  Set(Gamepad.current.rightTrigger, 0.1f); // Started!!
  Set(Gamepad.current.rightTrigger, 0f);   // Canceled

  // Now:
  Set(Gamepad.current.rightTrigger, 0.7f); // Performed (pressed)
  Set(Gamepad.current.rightTrigger, 0.2f); // Started (released but not fully)
  Set(Gamepad.current.rightTrigger, 0.1f); // <Nothing>
  Set(Gamepad.current.rightTrigger, 0f);   // Canceled
  ```
  * This also applies to `PressInteraction` when set to `Press` behavior.
  * In effect, it means that a button will be in `started` or `performed` phase for as long as its value is not 0 and will only go to `canceled` once dropping to 0.
- Processors are now always applied when reading action values through `InputAction.ReadValue<>` or `CallbackContext.ReadValue<>`. Previously, if no bound control was actuated, ReadValue calls would return the default value for the action type but not run the value through the processors.([case 1293728](https://issuetracker.unity3d.com/product/unity/issues/guid/1293728/)).
- Made the following internal types public. These types can be useful when deconstructing raw events captured via `InputEventTrace`.
  * `UnityEngine.InputSystem.Android.LowLevel.AndroidAxis`
  * `UnityEngine.InputSystem.Android.LowLevel.AndroidGameControllerState`
  * `UnityEngine.InputSystem.Android.LowLevel.AndroidKeyCode`
- Adding or removing a device no longer leads to affected actions being temporarily disabled ([case 1379932](https://issuetracker.unity3d.com/issues/inputactionreferences-reading-resets-when-inputactionmap-has-an-action-for-the-other-hand-and-that-hand-starts-slash-stops-tracking)).
  * If, for example, an action was bound to `<Gamepad>/buttonSouth` and was enabled, adding a second `Gamepad` would lead to the action being temporarily disabled, then updated, and finally re-enabled.
  * This was especially noticeable if the action was currently in progress as it would get cancelled and then subsequently resumed.
  * Now, an in-progress action will get cancelled if the device of its active control is removed. If its active control is not affected, however, the action will keep going regardless of whether controls are added or removed from its `InputAction.controls` list.
- Installing the package for the first time will now set `"Active Input Handling"` to `"Both"` rather than `"Input System Package"`.
  * This means, that by default, both the old and the new input system will run side by side where supported.
  * This can be manually switched by going to `Edit >> Project Settings >> Player >> Active Input Handling`.

### Fixed

- Fixed an issue where a layout-override registered via `InputSystem.RegisterLayoutOverride(...)` would cause the editor to malfunction or crash if the layout override had a name already used by an existing layout (case 1377685).
- Fixed an issue where attempting to replace an existing layout-override by using an existing layout-override name didn't work as expected and would instead aggregate overrides instead of replacing them when an override with the given name already exists.
- Fixed Switch Pro controller not working correctly in different scenarios ([case 1369091](https://issuetracker.unity3d.com/issues/nintendo-switch-pro-controller-output-garbage), [case 1190216](https://issuetracker.unity3d.com/issues/inputsystem-windows-switch-pro-controller-only-works-when-connected-via-bluetooth-but-not-via-usb), case 1314869).
- Fixed DualShock 4 controller not allowing input from other devices due to noisy input from its unmapped sensors ([case 1365891](https://issuetracker.unity3d.com/issues/input-from-the-keyboard-is-not-working-when-the-dualshock-4-controller-is-connected)).
- Fixed `InputSystem.onAnyButtonPress` so that it doesn't throw exceptions when trying to process non state or delta events ([case 1376034](https://issuetracker.unity3d.com/product/unity/issues/guid/1376034/)).
- Fixed `InputControlPath.Matches` incorrectly reporting matches when only a prefix was matching.
  * This would, for example, cause `Keyboard.eKey` to be matched by `<Keyboard>/escape`.
  * Fix contributed by [Fredrik Ludvigsen](https://github.com/steinbitglis) in [#1485](https://github.com/Unity-Technologies/InputSystem/pull/1485).
- Fixed `OnScreenButton` triggering `NullReferenceException` in combination with custom devices ([case 1380790 ](https://issuetracker.unity3d.com/issues/nullreferenceexception-error-when-setting-on-screen-button-to-a-custom-device)).
- Fixed no devices being available in `Start` and `Awake` methods if, in the player, any `InputSystem` API was accessed during the `SubsystemRegistration` phase ([case 1392358](https://issuetracker.unity3d.com/issues/inputsystem-does-not-initialize-properly-in-a-build-when-accessed-early)).
- Fixed dropdown for "Supported Devices" in settings not showing all device layouts.
- Fixed "STAT event with state format TOUC cannot be used with device 'Touchscreen:/Touchscreen'" when more than max supported amount of fingers, currently 10, are present on the screen at a same time (case 1395648).
- Fixed mouse events not being timesliced when input system is switched to process input in fixed updates (case 1386738).
- Fixed missing tooltips in PlayerInputManagerEditor for the Player Limit and Fixed Splitscreen sizes labels ([case 1396945](https://issuetracker.unity3d.com/issues/player-input-manager-pops-up-placeholder-text-when-hovering-over-it)).
- Fixed DualShock 4 controllers not working in some scenarios by adding support for extended mode HID reports ([case 1281633](https://issuetracker.unity3d.com/issues/input-system-dualshock4-controller-returns-random-input-values-when-connected-via-bluetooth-while-steam-is-running), case 1409867).
- Fixed `BackgroundBehavior.IgnoreFocus` having no effect when `Application.runInBackground` was false ([case 1400456](https://issuetracker.unity3d.com/issues/xr-head-tracking-lost-when-lost-focus-with-action-based-trackedposedriver-on-android)).
- Fixed an issue where a device was left disabled when it was disconnected while an application was out-of-focus and then re-connected when in-focus (case 1404320).

#### Actions

- Fixed `InvalidCastException: Specified cast is not valid.` being thrown when clicking on menu separators in the control picker ([case 1388049](https://issuetracker.unity3d.com/issues/invalidcastexception-is-thrown-when-selecting-the-header-of-an-advanceddropdown)).
- Fixed accessing `InputAction`s directly during `RuntimeInitializeOnLoad` not initializing the input system as a whole and leading to exceptions ([case 1378614](https://issuetracker.unity3d.com/issues/input-system-nullreferenceexception-error-is-thrown-when-using-input-actions-in-builds)).
- Fixed `InputAction.GetTimeoutCompletionPercentage` jumping to 100% completion early ([case 1377009](https://issuetracker.unity3d.com/issues/gettimeoutcompletionpercentage-returns-1-after-0-dot-1s-when-hold-action-was-started-even-though-it-is-not-performed-yet)).
- Fixed d-pad inputs sometimes being ignored on actions that were binding to multiple controls ([case 1389858](https://unity.slack.com/archives/G01RVV1SPU4/p1642501574002300)).
- Fixed `IndexOutOfRangeException` when having multiple interactions on an action and/or binding in an action map other than the first of an asset ([case 1392559](https://issuetracker.unity3d.com/issues/map-index-on-trigger-and-indexoutofrangeexception-are-thrown-when-using-interaction-on-both-binding-and-its-parent-action)).
  * Fix contributed by [Russell Quinn](https://github.com/russellquinn) in [#1483](https://github.com/Unity-Technologies/InputSystem/pull/1483).
- Fixed `AxisComposite` not respecting processors applied to `positive` and `negative` bindings (case 1398942).
  * This was a regression introduced in [1.0.0-pre.6](#axiscomposite-min-max-value-fix).
- Fixed calling `action.AddCompositeBinding(...).With(...)` while action is enabled not correctly updating controls for part bindings of the composite.
- Fixed `TwoModifiersComposite` inadvertently not allowing controls other than `ButtonControl`s being bound to its `binding` part.
- Added support for keyboard shortcuts and mutually exclusive use of modifiers.
  * In short, this means that a "Shift+B" binding can now prevent a "B" binding from triggering.
  * `OneModifierComposite`, `TwoModifiersComposite`, as well as the legacy `ButtonWithOneModifierComposite` and `ButtonWithTwoModifiersComposite` now require their modifiers to be pressed __before__ (or at least simultaneously with) pressing the target button.
    * This check is performed only if the target is a button. For a binding such as `"CTRL+MouseDelta"` the check is bypassed. It can also be manually bypassed via the `overrideModifiersNeedToBePressedFirst`.
  * State change monitors on a device (`IInputStateChangeMonitor`) are now sorted by their `monitorIndex` and will trigger in that order.
  * Actions are now automatically arranging their bindings to trigger in the order of decreasing "complexity". This metric is derived automatically. The more complex a composite a binding is part of, the higher its complexity. So, `"Shift+B"` has a higher "complexity" than just `"B"`.
  * If an binding of higher complexity "consumes" a given input, all bindings waiting to consume the same input will automatically get skipped. So, if a `"Shift+B"` binding composite consumes a `"B"` key press, a binding to `"B"` that is waiting in line will get skipped and not see the key press.
  * If your project is broken by these changes, you can disable the new behaviors via a feature toggle in code:
    ```CSharp
    InputSystem.settings.SetInternalFeatureFlag("DISABLE_SHORTCUT_SUPPORT", true);
    ```
- Added new APIs for getting and setting parameter values on interactions, processors, and composites.
  ```CSharp
  // Get parameter.
  action.GetParameterValue("duration");     // Any "duration" value on any binding.
  action.GetParameterValue("tap:duration"); // "duration" on "tap" interaction on any binding.
  action.GetParameterValue("tap:duration",  // "duration" on "tap" on binding in "Gamepad" group.
      InputBinding.MaskByGroup("Gamepad"));

  // Set parameter.
  action.ApplyParameterOverride("duration", 0.4f);
  action.ApplyParameterOverride("tap:duration", 0.4f);
  action.ApplyParameterOverride("tap:duration", 0.4f,
      InputBinding.MaskByGroup("Gamepad"));

  // Can also apply parameter overrides at the level of
  // InputActionMaps and InputActionAssets with an effect
  // on all the bindings contained therein.
  asset.ApplyParameterOverride("scaleVector2:x", 0.25f,
      new InputBinding("<Mouse>/delta"));
  ```

### Added

- Added support for "Hori Co HORIPAD for Nintendo Switch", "HORI Pokken Tournament DX Pro Pad", "HORI Wireless Switch Pad", "HORI Real Arcade Pro V Hayabusa in Switch Mode", "PowerA NSW Fusion Wired FightPad", "PowerA NSW Fusion Pro Controller (USB only)", "PDP Wired Fight Pad Pro: Mario", "PDP Faceoff Wired Pro Controller for Nintendo Switch", "PDP Faceoff Wired Pro Controller for Nintendo Switch", "PDP Afterglow Wireless Switch Controller", "PDP Rockcandy Wired Controller".
- Added support for SteelSeries Nimbus+ gamepad on Mac (addition contributed by [Mollyjameson](https://github.com/MollyJameson)).
- Added support for Game Core platforms to XR layouts, devices, and input controls. These classes were previously only enabled on platforms where `ENABLE_VR` is defined.
- Added a new `DeltaControl` control type that is now used for delta-style controls such as `Mouse.delta` and `Mouse.scroll`.
  * Like `StickControl`, this control has individual `up`, `down`, `left`, and `right` controls (as well as `x` and `y` that it inherits from `Vector2Control`). This means it is now possible to directly bind to individual scroll directions (such as `<Mouse>/scroll/up`).
- Added the 'Cursor Lock Behavior' setting to InputSystemUIInputModule to control the origin point of UI raycasts when the cursor is locked. This enables the use of PhysicsRaycaster when the cursor is locked to the center of the screen ([case 1395281](https://issuetracker.unity3d.com/product/unity/issues/guid/1395281/)).
- Added support for using the Unity Remote app with the Input System.
  * Requires Unity 2021.2.18 or later.

## [1.3.0] - 2021-12-10

### Changed

- The artificial `ctrl`, `shift`, and `alt` controls (which combine the left and right controls into one) on the keyboard can now be written to and no longer throw `NotSupportedException` when trying to do so ([case 1340793](https://issuetracker.unity3d.com/issues/on-screen-button-errors-on-mouse-down-slash-up-when-its-control-path-is-set-to-control-keyboard)).
- All devices are now re-synced/reset in next update after entering play mode, this is needed to read current state of devices before any intentional input is provided ([case 1231907](https://issuetracker.unity3d.com/issues/mouse-coordinates-reported-as-00-until-the-first-move)).
- Replaced `UnityLinkerBuildPipelineData.inputDirectory` with hardcoded `Temp` folder because `inputDirectory` is deprecated.
- Deprecated `InputSettings.filterNoiseOnCurrent`. Now noise filtering is always enabled. Device only will become `.current` if any non-noise control have changed state.
- A device reset (such as when focus is lost) on `Touchscreen` will now result in all ongoing touches getting cancelled instead of all touches being simply reset to default state.
- Calling `InputTestFixture.Press`, `InputTestFixture.Set`, etc. from within a `[UnityTest]` will no longer immediately process input. Instead, input will be processed like it normally would as part of the Unity player loop.

### Fixed

- Fixed writing values into the half-axis controls of sticks (such as `Gamepad.leftStick.left`) producing incorrect values on the stick ([case 1336240](https://issuetracker.unity3d.com/issues/inputtestfixture-tests-return-inverted-values-when-pressing-gamepads-left-or-down-joystick-buttons)).
- Fixed setting size of event trace in input debugger always growing back to largest size set before.
- Fixed successive clicks not getting triggered with `TouchSimulation` on when not moving the mouse in-between clicks ([case 1330014](https://issuetracker.unity3d.com/issues/onclick-isnt-triggered-on-the-second-click-when-the-mouse-isnt-moved-and-simulate-touch-input-from-mouse-or-pen-is-enabled)).
- Fixed `InputSystemUIInputModule` stopping to listen for input when swapping `InputActionAsset` instances while input was disabled ([case 1371332](https://issuetracker.unity3d.com/issues/ui-navigation-stops-working-after-adding-two-input-devices-to-a-scene)).
- Fixed `InputSystemUIInputModule` showing incorrect bindings after pressing the 'Fix UI Input Module' button in PlayerInput component([case 1319968](https://issuetracker.unity3d.com/product/unity/issues/guid/1319968/)).
- Fixed an issue where UI button clicks could be ignored by `InputSystemUIInputModule` if modifying on-screen devices from Update() callbacks ([case 1365070](https://issuetracker.unity3d.com/product/unity/issues/guid/1365070)).
- Fixed an issue with `InputSystemUIInputModule` that would cause UI to stop responding during play mode after changing a script file while Recompile and Continue mode is active, or by forcing a script recompile using `RequestScriptCompilation`([case 1324215](https://issuetracker.unity3d.com/product/unity/issues/guid/1324215/)).
- Fixed `InputSystemUIInputModule` inspector showing all action bindings as "None" when assigned a runtime created actions asset ([case 1304943](https://issuetracker.unity3d.com/issues/input-system-ui-input-module-loses-prefab-action-mapping-in-local-co-op)).
- Fixed a problem with UI Toolkit buttons remaining active when multiple fingers are used on a touchscreen, using `InputSystemUIInputModule` with pointerBehavior set to `UIPointerBehavior.SingleUnifiedPointer`. UI Toolkit will now always receive the same pointerId when that option is in use, regardless of the hardware component that produced the pointer event. ([case 1369081](https://issuetracker.unity3d.com/issues/transitions-get-stuck-when-pointer-behavior-is-set-to-single-unified-pointer-and-multiple-touches-are-made)).
- Fixed a problem with `InputUser` where devices would be removed and not added again after layout overrides preventing certain devices, e.g. gamepads to not work correctly when associated with action map bindings tied to `PlayerInput` ([case 1347320](https://issuetracker.unity3d.com/product/unity/issues/guid/1347320)).
- Fixed DualSense on iOS not inheriting from `DualShockGamepad` ([case 1378308](https://issuetracker.unity3d.com/issues/input-dualsense-detection-ios)).
- Fixed a device becoming `.current` (e.g. `Gamepad.current`, etc) when sending a new state event that contains no control changes (case 1377952).
- Fixed calling `IsPressed` on an entire device returning `true` ([case 1374024](https://issuetracker.unity3d.com/issues/inputcontrol-dot-ispressed-always-returns-true-when-using-new-input-system)).
- Fixed HIDs having blackslashes in their vendor or product names leading to binding paths generated by interactive rebinding that failed to resolve to controls and thus lead to no input being received ([case 1335465](https://issuetracker.unity3d.com/product/unity/issues/guid/1335465/)).
- Fixed `InputSystem.RegisterLayoutOverride` resulting in the layout that overrides are being applied to losing the connection to its base layout ([case 1377719](https://fogbugz.unity3d.com/f/cases/1377719/)).
- Fixed `Touch.activeTouches` still registering touches after the app loses focus ([case 1364017](https://issuetracker.unity3d.com/issues/input-system-new-input-system-registering-active-touches-when-app-loses-focus)).
- Fixed `MultiplayerEventSystem` not preventing keyboard and gamepad/joystick navigation from one player's UI moving to another player's UI ([case 1306361](https://issuetracker.unity3d.com/issues/input-system-ui-input-module-lets-the-player-navigate-across-other-canvases)).
  * This fix relies on a `CanvasGroup` being injected into each `playerRoot` and the `interactable` property of the group being toggled back and forth depending on which part of the UI is being updated.
- Fixed `InputTestFixture` incorrectly running input updates out of sync with the player loop ([case 1341740](https://issuetracker.unity3d.com/issues/buttoncontrol-dot-waspressedthisframe-is-false-when-using-inputtestfixture-dot-press)).
  * This had effects such as `InputAction.WasPressedThisFrame()` returning false expectedly.
- Fixed broken code example for state structs in `Devices.md` documentation (fix contributed by [jeffreylanters](https://github.com/jeffreylanters)).
- Fixed `TrackedDeviceRaycaster` not picking closest hit in scene (fix originally contributed by [alexboost222](https://github.com/alexboost222)).

#### Actions

- Fixed opening a new project (or one that needs a full reimport) leading to several exceptions in the console if the most recently opened project was closed with a `.inputactions` editor open ([case 1313185](https://issuetracker.unity3d.com/issues/exceptions-about-previously-open-action-map-being-thrown-when-opening-new-project)).
- Fixed incorrect indentation of input actions in the inspector ([case 1285546](https://issuetracker.unity3d.com/product/unity/issues/guid/1285546/)).
- Fixed an issue where serialized `InputAction` properties would have display name "Input Action" in the Inspector window instead of their given name. ([case 1367240](https://issuetracker.unity3d.com/product/unity/issues/guid/1367240)).
- Fixed an issue where `InputAction.Enable` would not reuse memory allocated prior and thus lead to memory leaks ([case 1367442](https://issuetracker.unity3d.com/issues/input-system-puts-a-lot-of-pressure-on-the-garbage-collector-when-enabling-and-disabling-inputactionmaps)).
- Fixed interactions such as `Press` not getting processed correctly when having multiple of them on different bindings of the same action and receiving simultaneous input on all of them ([case 1364667](https://issuetracker.unity3d.com/issues/new-input-system-stops-working-after-pressing-2-keyboard-buttons-at-the-same-time)).
  * If, for example, you bind the A and S key on the same action, put a `Press` interaction on both, and then press both keys, interactions would get missed or got stuck.
- Fixed `InputAction.IsPressed`/`WasPressed`/`WasReleased` returning incorrect results when binding multiple buttons on the same action and pressing/releasing them simultaneously.
- Improved performance of looking up actions by name.
- Fixed `InputAction.controls` exhibiting bad performance when there were no controls bound to an action ([case 1347829](https://issuetracker.unity3d.com/issues/inputaction-dot-controls-are-accessed-slower-when-the-gamepad-slash-controller-is-not-connected)).
- Fixed interactions involving timeouts (such as `HoldInteraction`) performing erroneous delayed triggers on actions when input is composed of multiple controls ([1251231](https://issuetracker.unity3d.com/issues/input-system-composites-hold-interaction-can-be-performed-when-no-keys-are-hold)).
  * For example, if you bind `Shift+B` using a `OneModifierComposite` and put a `HoldInteraction` on the binding, then depending on the order in which the keys are pressed, you would sometimes see the action spuriously getting triggered when in fact no input was received.
- Fixed control schemes of bindings not getting updates when being pasted from one `.inputactions` asset into another ([case 1276106](https://issuetracker.unity3d.com/issues/input-system-control-schemes-are-not-resolved-when-copying-bindings-between-inputactionassets)).
  * For example, if you copied a binding from an asset that had a "Gamepad" control scheme into an asset that had none, the resulting binding would be unusable.
  * All associations with control schemes that do not exist in the target asset are now removed from bindings upon pasting.
- Fixed `InputActionSetupExtensions.AddCompositeBinding` not setting name of composite.

## [1.2.0] - 2021-10-22

### Changed

- When exceptions occur in user code inside of Input System callbacks, the exception message is now printed __first__ and details about the callback second.
  * Previously a message similar to "Exception ... while executing '...' callbacks" was printed first and then followed by exception log. This was hiding the actual exception and created confusion.

### Fixed

- Fixed a performance issue on entering/exiting playmode where HID device capabilities JSON could be parsed multiple times for a single device([case 1362733](https://issuetracker.unity3d.com/issues/input-package-deserializing-json-multiple-times-when-entering-slash-exiting-playmode)).
- Fixed a problem where explicitly switching to the already active control scheme and device set for PlayerInput would cancel event callbacks for no reason when the control scheme switch would have no practical effect. This fix detects and skips device unpairing and re-pairing if the switch is detected to not be a change to scheme or devices. (case 1342297)
- Any unhandled exception in `InputManager.OnUpdate` failing latter updates with `InvalidOperationException: Already have an event buffer set! Was OnUpdate() called recursively?`. Instead the system will try to handle the exception and recover into a working state.
- Fixed an issue that broke the `VirtualMouseInput` component in the editor ([case 1367553](https://issuetracker.unity3d.com/issues/vitrualmouseinput-stickaction-doesnt-work)).
- Fixed a problem where only using runtimes that are not XR supported causes a compile error. This fix adds back in `ENABLE_VR` checks to prevent this case (case 1368300)
- Fixed input action for Android gamepad's right stick will be correctly invoked when only y axis is changing ([case 1308637](https://issuetracker.unity3d.com/issues/android-input-system-right-analog-stick-tracking-is-erratic-when-using-a-gamepad-connected-to-an-android-device)).
- Generic gamepad short display button names were incorrectly mapped on Switch (`A` instead of `B`, etc).
- Fixed an issue where resetting an action via `InputAction.Reset()` while being in disabled state would prevent the action from being enabled again. ([case 1370732](https://issuetracker.unity3d.com/product/unity/issues/guid/1370732/)).
- Fixed "Default constructor not found for type UnityEngine.InputSystem.iOS.LowLevel.iOSStepCounter" any other potential exceptions due to classes, methods, fields and properties being stripped when managed stripping setting set to medium or high ([case 1368761](https://issuetracker.unity3d.com/issues/ios-new-input-system-iosstepcounter-crash-on-launch-with-managed-stripping)).
- Fixed an issue where `InvalidOperationExceptions` are thrown if an input for an action with multiple interactions is held  while disconnecting the device([case 1354098](https://issuetracker.unity3d.com/issues/input-system-errors-are-thrown-when-disconnecting-controller-while-holding-a-button-with-press-and-release-set-up-separately)).
- Fixed `action.ReadValue` and others returning invalid data when used from `FixedUpdate` or early update when running in play mode in the editor ([case 1368559](https://issuetracker.unity3d.com/issues/enter-key-is-not-registered-when-using-waspressedthisframe-with-input-system-1-dot-1-1) [case 1367556](https://issuetracker.unity3d.com/issues/input-action-readvalue-always-returns-zero-when-called-from-fixedupdate) [case 1372830](https://issuetracker.unity3d.com/issues/querying-inputs-before-preupdate-dot-newinputupdate-returns-invalid-data-when-running-in-play-mode-in-editor)).
- Fixed current being `null` for sensors (`Accelerometer.current`, others) ([case 1371204](https://issuetracker.unity3d.com/issues/accelerometer-not-working-when-using-input-system-1-dot-1-1)).

### Added

- Added support for PS5 DualSense controllers on Mac and Windows.
- Improved the user experience when creating single vs multi-touch touchscreen bindings in the Input Action Asset editor by making both options visible in the input action dropdown menu. Now it's not neccessary to be aware of the touch\*/press path binding syntax ([case 1357664](https://issuetracker.unity3d.com/issues/inputsystem-touchscreens-multi-touch-doesnt-work-when-using-a-custom-inputactionasset)).
- Added support for the Unity Remote app.
  * __NOTE__: This unfortunately requires a change in the Unity native runtime. We are in the process of rolling out the change to Unity versions. A public build that receives the change will automatically enable the functionality in the Input System package.

## [1.1.1] - 2021-09-03

### Fixed

- Fixed `InvalidCastException: Specified cast is not valid.` and `InvalidOperationException: Already have an event buffer set! Was OnUpdate() called recursively?` when upgrading from 1.1.0-pre.5 or earlier. If you experience this issue you can also restart the editor to resolve it.
- Fixed `InputDeviceChange.Destroyed` not being available, now it's correctly marked as obsolete instead.
- Removed documentation around platform user account management of `InputUser` which was ahead of actual backend support for the feature.

## [1.1.0] - 2021-08-27

### Changed

- Modified the fix that landed in `1.1-preview.3` for [any given control being added to an action only once](#same_control_multiple_times_fix).
  * This caused a regression with some setups that, for example, bound the same control multiple times in a composite using processors to alter the value of the control.
  * Internally, a control is now again allowed to feed into the same action through more than one binding.
  * However, externally the control will be mentioned on the action's `InputAction.controls` list only once.
- Adding `InputSystemUIInputModule` from code now installs `DefaultInputActions`. This is equivalent to the default setup when adding the component in the editor ([case 1259306](https://issuetracker.unity3d.com/issues/input-system-ugui-button-does-not-react-when-clicked)).
  ```CSharp
  var go = new GameObject();
  go.AddComponent<EventSystem>();
  var uiModule = go.AddComponent<InputSystemUIInputModule>();
  // uiModule.actionsAsset now has a DefaultInputActions() asset assigned to it and the various
  // action references point to its actions.
  ```
  * `InputSystemUIInputModule.UnassignActions` has been added to remove all actions from the module en bloc.
  ```CSharp
  uiModule.UnassignActions();
  ```

### Fixed

- Fixed an issue where mixing test cases based on `InputTestFixture` (using mocked `InputSystem`) and regular test cases (using real `InputSystem`) would lead to static state leaking between test cases causing random failures and unexpected/undefined behavior ([case 1329015](https://issuetracker.unity3d.com/product/unity/issues/guid/1329015)).
- Fixed `InputSystemUIInputModule.AssignDefaultActions` not assigning `trackedDeviceOrientation` and `trackedDevicePosition`.
- Fixed regression introduced by [previous change](#ui_multiple_scenes_fix) where `InputSystemUIInputModule` would not disable actions correctly.
- Fixed `InputAction.canceled` not getting triggered reliably for `InputActionType.PassThrough` actions when `InputSystem.ResetDevice` was called.
- Fixed device resets (e.g. happening as part of focus changes) leading to only some actions bound to these devices getting cancelled instead of all of them.

## [1.1.0-pre.6] - 2021-08-23

### Fixed

- Fixed pairing devices to existing `InputUser`s potentially corrupting list of paired devices from other `InputUser`s ([case 1327628](https://issuetracker.unity3d.com/issues/input-system-devices-are-reassigned-to-the-wrong-users-after-adding-a-new-device)).
- Fixed duplication of control paths when viewing collections of `InputControl`s in the inspector.
  * Fix contributed by [NibbleByte](https://github.com/NibbleByte) in [1354](https://github.com/Unity-Technologies/InputSystem/pull/1354).
- Fixed `StackOverflowException` caused by calling `InputSystem.Update` from inside an input action callback such as `InputAction.performed` ([case 1316000](https://issuetracker.unity3d.com/issues/crash-when-adding-inputsystem-dot-update-to-inputsystem-command-handler-to-force-processing-an-event-and-sending-input)).
- Fixed `InputTestFixture` leaving all `.current` getters uninitialized after a test run ([case 1329015](https://issuetracker.unity3d.com/issues/inputsystem-mouseeventhandler-breaks-when-running-multiple-playmode-tests)).
- Fixed broken script references in Touch Samples project ([case 1190598](https://issuetracker.unity3d.com/issues/input-system-sample-projects-have-missing-script-references)).
- Fixed `PointerInput` composite in `TouchSamples` project being registered only after scenes already loaded ([case 1215048](https://issuetracker.unity3d.com/issues/mobile-input-system-custom-binding-broken-slash-not-registered-when-using-runtimeinitializeonloadmethod-and-loading-scene-directly)).
- Fixed `InputControlExtensions.EnumerateChangedControls` skipping over `left`, `right`, and `down` controls on PS4 controller's dpad ([case 1315107](https://issuetracker.unity3d.com/issues/input-system-left-right-and-down-directional-pad-buttons-do-not-switch-controls-over-to-controller)).
- Fixed undo not working in `Input System Package` project settings pane ([case 1291709](https://issuetracker.unity3d.com/issues/inputsystem-exception-thrown-continuously-when-undo-operation-is-performed-with-supported-devices-list-in-the-project-settings)).
- Fixed incorrect indexing in `InputUser.OnDeviceChanged` that could result in incorrect pairing of devices or `IndexOutOfRangeException` being thrown when removing, adding or reconfiguring a device. Fix contribution by [Mikael Klages](https://github.com/ITR13) in [#1359](https://github.com/Unity-Technologies/InputSystem/pull/1359).
- Fixed incorrect indexing when sorting magnitude based on score in `InputActionRebindingExtensions.RebindingOperation` which could result in incorrect magnitudes for candidates. Contribution by [Fredrik Ludvigsen](https://github.com/steinbitglis) in [#1348](https://github.com/Unity-Technologies/InputSystem/pull/1348).
- Fixed inconsistent ordering and execution when adding to or removing from the various callbacks in the API (such as `InputSystem.onDeviceChange` but also `InputAction.started` etc.) during the execution of a callback ([case 1322530](https://issuetracker.unity3d.com/issues/inputsystems-events-are-not-called-the-order-they-were-added-when-they-are-modified-in-the-middle-of-the-call-by-other-listener).
- Fixed inconsistent behavior of WebGL gamepad left/right stick. Up/Down controls were reverse of X/Y controls. ([case 1348959](https://fogbugz.unity3d.com/f/cases/1348959))
- Fixed `PlayerInputManager`s join action not triggering when using a referenced `InputAction` ([case 1260625](https://issuetracker.unity3d.com/issues/input-system-player-input-managers-join-action-is-not-triggered-when-using-a-referenced-input-action)).
- Fixed UI issue where pressing the wrong button was possible while quickly moving through a UI because the submit action fired on action press instead of action release ([1333563](https://issuetracker.unity3d.com/issues/input-submit-action-is-called-on-release-rather-than-on-press-when-using-enter-key)).
- Fixed InvalidOperationException when opening a preset created from a .inputactions asset ([case 1199544](https://issuetracker.unity3d.com/issues/input-system-properties-are-not-visible-and-invalidoperationexception-is-thrown-on-selecting-inputactionimporter-preset-asset)).
- Fixed a problem arising when combining InputSystemUIInputModule and PlayInput with SendMessage or BroadcastMessage callback behavior on the same game object or hierarchy which is an ambiguous input setup. This fix eliminates callbacks into InputSystemUIInputModule. Related to ([1343712](https://issuetracker.unity3d.com/issues/input-system-ui-components-lags-when-using-input-system-ui-input-module-together-with-player-input-component)).
- Fixed inconsistent usage of `ENABLE_PROFILER` define together with `Profiler.BeginSample`/`Profiler.EndSample` by removing `ENABLE_PROFILER` macro check because `BeginSample`/`EndSample` are already conditional with `[Conditional("ENABLE_PROFILER")]` ([case 1350139](https://issuetracker.unity3d.com/issues/inconsistent-enable-profiler-scripting-defines-in-inputmanager-dot-cs-when-using-profiler-dot-beginssample-and-profiler-dot-endsample)).
- Remediated majority of performance issues with high frequency mice (>=1kHz poll rates) in release mode by merging consecutive mouse move events together ([case 1281266](https://issuetracker.unity3d.com/issues/many-input-events-when-using-1000hz-mouse)), see the events documentation for more information.
- Fixed `InputEventTrace` replays skipping over empty frames and thus causing playback to happen too fast.
- Fixed `"Pointer should have exited all objects before being removed"` error when changing screen orientation on mobile.
- Controls such as mouse positions are no longer reset when focus is lost.
- Pressing a uGUI `Button` and then alt-tabbing away, letting go of the button, and then going back to the application will no longer trigger a button click.
- Fixed `Input.onUnpairedDeviceActivity` triggering from editor input.
- Fixed 'up' and 'down' controls on `WebGLGamepad` left and right sticks not being clamped correctly.

#### Actions

- Fixed right-clicking in empty action map or action list not popping up context menu ([case 1336426](https://issuetracker.unity3d.com/issues/cant-open-drop-down-menu-when-hovering-over-free-space-in-input-action)).
- Fixed binding paths being misaligned in UI when switching to text mode editing ([case 1200107](https://issuetracker.unity3d.com/issues/input-system-path-input-field-text-is-clipping-under-binding-in-the-properties-section)).
- Fixed `"Exception: Style.Draw may not be called with GUIContent that is null."` error from `PlayerInput` inspector when having an action map with no actions ([case 1317735](https://issuetracker.unity3d.com/issues/multiple-error-messages-are-thrown-when-trying-to-expand-the-event-list-of-an-input-actions-asset-that-has-an-empty-action-map)).
- Fixed calling `GetBindingDisplayString()` on an `InputAction` with a composite binding leading to doubled up output ([case 1321175](https://issuetracker.unity3d.com/issues/macos-input-system-getbindingdisplaystring-returns-empty-strings-for-some-mappings)).
- Fixed `MultiTapInteraction` not respecting `InputSettings.multiTapDelayTime` ([case 1292754](https://issuetracker.unity3d.com/issues/multitapdelaytime-does-not-influence-maxtapspacing-in-input-action-assets)).
- Fixed changing values in `Input System Package` project settings not affecting default values displayed in `.inputactions` editor window ([case 1292754](https://issuetracker.unity3d.com/issues/multitapdelaytime-does-not-influence-maxtapspacing-in-input-action-assets)).
- Fixed rebinding a part of a composite with `RebindingOperation.WithTargetBinding` not also changing the type of control being looked for ([case 1272563](https://issuetracker.unity3d.com/issues/input-system-performinteractiverebinding-method-doesnt-detect-button-input-when-rebinding-part-of-a-2d-vector-composite)).
- <a name="axiscomposite-min-max-value-fix"></a> Fixed `AxisComposite` not respecting `minValue` and `maxValue` properties ([case 1335838](https://issuetracker.unity3d.com/issues/inputsystem-1d-axis-composite-binding-will-return-a-incorrect-value-if-minvalue-and-maxvalue-is-not-1-and-1)).
- Fixed `ArgumentOutOfRangeException` caused by `IsPointerOverGameObject` ([case 1337354](https://issuetracker.unity3d.com/issues/mobile-argumentoutofrangeexception-is-thrown-when-calling-ispointerovergameobject)).
- `PlayerInput` no longer logs an error message when it is set to `Invoke UnityEvents` and can't find  an action in the given `.inputactions` asset ([case 1259577](https://issuetracker.unity3d.com/issues/an-error-is-thrown-when-deleting-an-input-action-and-entering-play-mode)).
- Fixed `HoldInteraction` getting stuck when hold and release happens in same event ([case 1346786](https://issuetracker.unity3d.com/issues/input-system-the-canceled-event-is-not-fired-when-clicking-a-button-for-a-precise-amount-of-time)).
- Fixed adding an action in the `.inputactions` editor automatically duplicating interactions and processors from the first action in the map.
- Fixed `InputActionSetupExtensions.ChangeBinding` when modifying binding from a different action than specified. Contribution by [Fredrik Ludvigsen](https://github.com/steinbitglis) in [#1348](https://github.com/Unity-Technologies/InputSystem/pull/1352).

### Added

- Added `InputSystem.runUpdatesInEditMode` to enable processing of non-editor updates without entering playmode (only available for XR).
- Added a new "UI vs Game Input" sample to the package. The sample can be installed from the Unity Package Manager UI in the editor.
  * The sample demonstrates how to deal with inputs that may both lead to UI actions as well as in-game actions.
- Added method `SetMotorSpeedsAndLightBarColor` as a workaround for setting both the light bar and motor speeds simultaneously on a DualShock 4 controller ([case 1271119](https://issuetracker.unity3d.com/issues/dualshock4-setlightbarcolor-and-setmotorspeeds-cannot-be-called-on-the-same-frame-using-input-system)).
- Added the concept of "soft" and "hard" device resets.
  * In general, resetting a device will reset its state to default values.
  * Individual controls can be marked as `dontReset` to exclude them from resets. This makes the reset "soft" (default).
    ```CSharp
    //  Perform a "soft" reset of the mouse. The mouse position will not be affected
    // but controls such as buttons will be reset.
    InputSystem.ResetDevice(Mouse.current);
    ```
  * A "hard" reset can be forced through the API. This also resets `dontReset` controls.
    ```CSharp
    // Perform a "hard" reset of the mouse. The mouse position will also be reset to (0,0).
    InputSystem.ResetDevice(Mouse.current, alsoResetDontResetControls: true);
    ```
  * Resets will lead to `InputAction`s that are enabled and in-progress from controls that being reset, to be canceled. This will not perform actions even if they trigger on, for example, button release.
- `InputDevice.canRunInBackground` can now be force-set through layouts.
   ```CSharp
   // Force XInputWindows gamepads to not run in the background.
   InputSystem.RegisterLayoutOverride(@"
       {
           ""name"": ""XInputWindowsNoCanRunInBackground"",
           ""extend"": ""XInputWindows"",
           ""runInBackground"": ""off""
       }
   ");
   ```
- Improved performance of `Touchscreen` by merging consecutive touch move events together. See the events documentation for more information.

#### Actions

- Added a new `InputAction.wantsInitialStateCheck` property that allows toggling on initial state checks for `Button` and `Pass-Through` actions (implicitly enabled for `Value` actions).
  * This allows responding immediately to controls that are already actuated when the action is enabled.
- Added new API for more easily listening for event changes.
  ```CSharp
  InputSystem.onEvent
    .ForDevice<Gamepad>()
    .Where(e => e.HasButtonPress())
    .CallOnce(e => Debug.Log("Button pressed!));
  ```
- Added new API to easily listen for button presses on any device.
  ```CSharp
  InputSystem.onAnyButtonPress
    .CallOnce(ctrl => Debug.Log($"Button '{ctrl}' pressed"));
  ```
  * This is a simple wrapper around the new API mentioned above.

### Changed

- Application focus handling behavior has been reworked.
  * When `runInBackground` is off, no action will be taken on focus loss. When focus comes back, all devices will receive a sync request. Those that don't support it will see a "soft" reset.
  * When `runInBackground` is on (which, when running in the editor, is considered to always be the case), a new setting `InputSettings.backgroundBehavior` dictates how input is to be handled while the application does not have focus. The default setting of `ResetAndDisableNonBackgroundDevices` will soft-reset and disable all devices for which `InputDevice.canRunInBackground` is false. While in the background, devices that are flagged as `canRunInBackground` will keep running as in the foreground.
  * In the editor, devices other than `Pointer` and `Keyboard` devices (i.e. anything not used to operate the editor UI) are now by default routing their input to the Game View regardless of focus. This also fixes the problem of gamepad sticks resetting to `(0,0)` on focus loss ([case 1222305](https://issuetracker.unity3d.com/issues/input-system-gamepad-stick-values-are-cached-when-changing-editor-window-focus)).
  * A new setting `InputSettings.gameViewFocus` has been introduced to determine how Game View focused is handled in the editor with respect to input.
- Editor: Removed 'Lock Input to Game View' setting in the Input Debugger.
  * The setting has been replaced by the new 'Game View Focus' project setting.
- `InputSystem.defaultButtonPressPoint` is now clamped to a minimum value of `0.0001` ([case 1349002](https://issuetracker.unity3d.com/issues/onclick-not-working-when-in-player)).
- `InputDevice.OnConfigurationChanged` can now be overridden in derived classes.
- `InputSystemUIInputModule` now defers removing pointers for touches by one frame.
  * This is to ensure that `IsPointerOverGameObject` can meaningfully be queried for touches that have happened within the frame &ndash; even if by the time the method is called, a touch has technically already ended ([case 1347048](https://issuetracker.unity3d.com/issues/input-system-ispointerovergameobject-returns-false-when-used-with-a-tap-interaction)).
  * More precisely, this means that whereas before a `PointerExit` and `PointerUp` was received in the same frame, a touch will now see a `PointerUp` in the frame of release but only see a `PointerExit` in the subsequent frame.
- Calling `EventSystem.IsPointerOverGameObject()` from within `InputAction` callbacks (such as `InputAction.performed`) will now result in a warning.
  * UI updates *after* input and consumes input through `InputAction`s as they are processed. Thus, querying UI state from within `InputAction` callbacks will query outdated UI state.
- Changed `TrackedPoseDriver` to use properties of type `InputActionProperty` rather than `InputAction` to allow more flexibility.
- Changed quickstart documentation sample to use the Update method instead of FixedUpdate to show a more correct usage of the `wasPressedThisFrame` API.

## [1.1.0-pre.5] - 2021-05-11

- Fixes a problem with the package's manifest missing a dependency on the UI Elements module.

## [1.1.0-pre.4] - 2021-05-04

### Changed

- The `VirtualMouseInput` component is now part of the Input System assembly. It was previously packaged with the `Gamepad Mouse Cursor` sample.
  * The component has a different GUID from before, so existing setups that use the component from the sample are not broken. To use the built-in component you must explicitly switch over.
- `InputTestFixture` no longer deletes the `GameObject`s in the current scene in its `TearDown` ([case 1286987](https://issuetracker.unity3d.com/issues/input-system-inputtestfixture-destroys-test-scene)).
  * This was added for the sake of the Input System's own tests but should not have been in the public fixture.
- Generic `Gamepad` now has platform independent long button names. Previously it used different names if editor targeted PS4/Switch consoles (case 1321676).
- When creating a new control scheme with a name `All Control Schemes`, `All Control Schemes1` will be created to avoid confusion with implicit `All Control Schemes` scheme ([case 1217379](https://issuetracker.unity3d.com/issues/control-scheme-cannot-be-selected-when-it-is-named-all-control-schemes)).
- Display names of keyboard buttons are now passed through `ToLower` and `ToTitleCase` to enforce consistent casing between different platforms and keyboard layouts ([case 1254705](https://issuetracker.unity3d.com/issues/the-display-names-for-keyboard-keys-in-the-input-debugger-do-not-match-those-defined-in-input-system-package)).
- Editor: All remaining `InputUser` instances are now removed automatically when exiting play mode. This means that all devices are automatically unpaired.
  * In essence, like `InputAction`, `InputUser` is now considered a player-only feature.
- Events queued __during__ event processing (i.e. `InputSystem.Update()`) are now processed in the same frame. This eliminates the 1-frame lag previously incurred by simulated input.
  * Note that this does not extend to input queued __outside__ of event processing but in the same frame. For example, input queued by the UI (such as by `OnScreenButton` and `OnScreenStick`) will still see a 1-frame lag as UI event processing happens later in the frame and outside of input event processing.

#### Actions

- When removing/unplugging a device, it will now also be removed from the device list of `InputActionMap.devices` and `InputActionAsset.devices`.
  ```CSharp
  var gamepad = InputSystem.AddDevice<Gamepad>();
  var actions = new MyGeneratedActions();
  actions.devices = new[] { gamepad };
  InputSystem.RemoveDevice(gamepad);
  // `actions.devices` is now an empty array.
  ```
- Adding an action to a `InputActionMap` that is part of an `InputActionAsset` now requires all actions in the asset to be disabled ([case 1288335](https://issuetracker.unity3d.com/issues/adding-actions-at-runtime-to-existing-map-from-asset-triggers-assertion-error)).
  * This used to trigger an `Assert` at runtime but now properly throws an `InvalidOperationException`.

### Fixed

- Fixed inputs in game view sometimes not working when running in the editor, as initial focus state could end up being incorrect.
- Fixed bad performance in Input Debugger with high-frequency devices (e.g. 1+ KHz gaming mice). Before, high event volumes led to excessive refreshes of debugger data.
- Fixed compile error on tvOS due to step counter support for iOS added in `1.1.0-preview.3`.
- Fixed PS4- and PS3-specific `rightTriggerButton` and `leftTriggerButton` controls not being marked as synthetic and thus conflicting with `rightTrigger` and `leftTrigger` input ([case 1293734](https://issuetracker.unity3d.com/issues/input-system-when-binding-gamepad-controls-triggerbutton-gets-bound-instead-of-triggeraxis)).
  * This manifested itself, for example, when using interactive rebinding and seeing `rightTriggerButton` getting picked instead of the expected `rightTrigger` control.
- Fixed changes to usages of devices in remote player not being reflected in Input Debugger.
- Fixed exceptions and incorrect values with HIDs using 32-bit fields ([case 1189859](https://issuetracker.unity3d.com/issues/inputsystem-error-when-vjoy-is-installed)).
  * This happened, for example, with vJoy installed.
- Fixed `InputUser` no longer sending `InputUserChange.ControlsChanged` when adding a new user after previously, all users were removed.
  * Fix contributed by [Sven Herrmann](https://github.com/SvenRH) in [1292](https://github.com/Unity-Technologies/InputSystem/pull/1292).
- Fixed `AxisDeadzoneProcessor` min/max values not being settable to 0 in editor UI ([case 1293744](https://issuetracker.unity3d.com/issues/input-system-input-system-axis-deadzone-minimum-value-fallsback-to-default-value-if-its-set-to-0)).
- Fixed blurry icons in input debugger, asset editor, input settings ([case 1299595](https://issuetracker.unity3d.com/issues/inputsystem-supported-device-list-dropdown-icons-present-under-project-settings-are-not-user-friendly)).
- Fixed `clickCount` not being incremented correctly by `InputSystemUIInputModule` for successive mouse clicks ([case 1317239](https://issuetracker.unity3d.com/issues/eventdata-dot-clickcount-doesnt-increase-when-clicking-repeatedly-in-the-new-input-system)).
- <a name="ui_multiple_scenes_fix"></a>Fixed UI not working after additively loading scenes with additional InputSystemUIInputModule modules ([case 1251720](https://issuetracker.unity3d.com/issues/input-system-buttons-cannot-be-pressed-after-additively-loading-scenes-with-additional-event-systems)).
- Fixed no `OnPointerExit` received when changing UI state without moving pointer ([case 1232705](https://issuetracker.unity3d.com/issues/input-system-onpointerexit-is-not-triggered-when-a-ui-element-interrupts-a-mouse-hover)).
- Fixed reference to `.inputactions` of `Player Prefab` referenced by `PlayerInputManager` being destroyed on going into play mode, if the player prefab was a nested prefab ([case 1319756](https://issuetracker.unity3d.com/issues/playerinput-component-loses-its-reference-to-an-inputactionasset)).
- Fixed "Scheme Name" label clipped in "Add Control Schema" popup window ([case 1199560]https://issuetracker.unity3d.com/issues/themes-input-system-scheme-name-is-clipped-in-add-control-schema-window-with-inter-default-font)).
- Fixed `InputSystem.QueueEvent` calls from within `InputAction` callbacks getting dropped entirely ([case 1297339](https://issuetracker.unity3d.com/issues/input-system-ui-button-wont-click-when-simulating-a-mouse-click-with-inputsystem-dot-queueevent)).
- Fixed `InputSystemUIInputModule` being in invalid state when added from `Awake` to a game object when entering playmode ([case 1323566](https://issuetracker.unity3d.com/issues/input-system-default-ui-actions-do-not-register-when-adding-inputsystemuiinputmodule-at-runtime-to-an-active-game-object)).
- Fixed `Keyboard.current` becoming `null` after `OnScreenButton` is disabled or destroyed ([case 1305016](https://issuetracker.unity3d.com/issues/inputsystem-keyboard-dot-current-becomes-null-after-onscreenbutton-is-destroyed)).

#### Actions

- Fixed rebinding not working for any discrete control that was held when the rebinding operation started ([case 1317225](https://issuetracker.unity3d.com/issues/inputsystem-a-key-will-not-be-registered-after-rebinding-if-it-was-pressed-when-the-rebinding-operation-started)).
- Fixed bindings being added to every InputAction in a collection when editing a collection of InputActions in the inspector. ([case 1258578](https://issuetracker.unity3d.com/issues/adding-a-binding-to-one-inputaction-element-in-a-list-adds-the-same-binding-to-all-the-other-elements-in-the-list))
- Fixed `Retrieving array element that was out of bounds` and `SerializedProperty ... has disappeared!` errors when deleting multiple action bindings in the input asset editor ([case 1300506](https://issuetracker.unity3d.com/issues/errors-are-thrown-in-the-console-when-deleting-multiple-bindings)).
- Fixed delete key not working in the input actions editor ([case 1282090](https://issuetracker.unity3d.com/issues/input-system-delete-key-doesnt-work-in-the-input-actions-window)).
- Fixed actions embedded into `MonoBehaviours` not showing bindings added directly from within constructors ([case 1291334](https://issuetracker.unity3d.com/issues/input-action-binding-doesnt-show-up-in-the-inspector-when-set-using-a-script)).
  ```CSharp
  public class MyMB : MonoBehaviour {
    // This would end up not showing the binding in the inspector.
    public InputAction action = new InputAction(binding: "<Gamepad>/leftStick");
  ```
- Fixed tooltips not appearing for elements of the Input Actions editor window ([case 1311595](https://issuetracker.unity3d.com/issues/no-tooltips-appear-when-hovering-over-parts-of-input-action-editor-window)).
- Fixed `NullReferenceException` when reading values through `InputAction.CallbackContext` on a `OneModifierComposite` or `TwoModifierComposite` binding.
- Fixed multi-taps not working when multiple controls were bound to an action ([case 1267805](https://issuetracker.unity3d.com/issues/input-system-multi-tap-interaction-doesnt-get-triggered-when-there-are-2-or-more-bindings-in-the-active-control-scheme)).
  * When there were multiple controls bound to an action, this bug would get triggered by any interaction that did not result in a phase change on the action.
- Fixed runtime rebinds added as new bindings from leaking into .inputactions assets when exiting play mode ([case 1190502](https://issuetracker.unity3d.com/issues/inputsystem-runtime-rebinds-are-leaking-into-inputactions-asset))
- Fixed `IndexOutOfRangeException` and `null` elements in `InputUser.lostDevices` when an `InputUser` loses a devices from a control scheme with only optional devices ([case 1275148](https://issuetracker.unity3d.com/issues/disconnecting-and-reconnecting-input-device-causes-exception-in-inputuser)).
- Fixed binding path selection windows not remembering navigation state when going up through hierarchy ([case 1254981](https://issuetracker.unity3d.com/issues/action-binding-path-selection-windows-doesnt-remember-navigation-state)).

### Added

- Support for Device Simulator touchscreen input.
- Enabled XR device support on Magic Leap (Lumin).
- Added ability to force XR Support in a project by defining `UNITY_INPUT_FORCE_XR_PLUGIN`.
- Added a warning message to PlayerInputManager editor when the attached input action asset won't work with Join Players When Button Is Pressed behaviour due to missing control scheme device requirements ([case 1265853](https://issuetracker.unity3d.com/issues/input-system-player-prefabs-are-not-instantiated-on-join-action-when-they-have-inputactionasset-assigned-to-them)).
- Added support for [UI Toolkit](https://docs.unity3d.com/Manual/UIElements.html) with Unity 2021.1+.
  * UITK is now supported as a UI solution in players. Input support for both [Unity UI](https://docs.unity3d.com/Manual/com.unity.ugui.html) and [UI Toolkit](https://docs.unity3d.com/Manual/UIElements.html) is based on the same `InputSystemUIInputModule` code path. More details in the manual.
- `InputSystemUIInputModule` now has an `xrTrackingOrigin` property. When assigned, this will transform all tracked device positions and rotations from it's local space into Unity's world space ([case 1308480](https://issuetracker.unity3d.com/issues/xr-sdk-tracked-device-raycaster-does-not-work-correctly-with-worldspace-canvas-when-xr-camera-is-offset-from-origin)).
- Added `InputSystemUIInputModule.GetLastRaycastResult`. This returns the most recent raycast result and can be used to draw ray visualizations or get information on the most recent UI object hit.
- Added `InputStateBlock` support for `kFormatSBit` when working with floats ([case 1258003](https://issuetracker.unity3d.com/issues/hid-exceptions-are-thrown-when-launching-a-project-while-analog-keyboard-is-connected-to-the-machine)).
- Added an API to parse control paths.
  ```CSharp
  var parsed = InputControlPath.Parse("<XRController>{LeftHand}/trigger").ToArray();

  Debug.Log(parsed.Length); // Prints 2.
  Debug.Log(parsed[0].layout); // Prints "XRController".
  Debug.Log(parsed[0].name); // Prints an empty string.
  Debug.Log(parsed[0].usages.First()); // Prints "LeftHand".
  Debug.Log(parsed[1].layout); // Prints null.
  Debug.Log(parsed[1].name); // Prints "trigger".
  ```
  * Can, for example, be used with `InputBinding.path`.
- Added a new API-only setting in the form of `InputSystem.settings.maxEventBytesPerUpdate`.
  * Puts an upper limit on the number of event bytes processed in a single update.
  * If exceeded, any additional event data will get thrown away and an error will be issued.
  * Set to 5MB by default.
- Added a new API-only setting called `InputSystem.settings.maxQueuedEventsPerUpdate`.
  * This limits the number of events that can be queued during event processing using the `InputSystem.QueueEvent` method. This guards against infinite loops in the case where an action callback queues an event that causes the same action callback to be called again.
- Added `InputSystemUIInputModule.AssignDefaultActions` to assign default actions when creating ui module in runtime.
- Added `UNITY_INCLUDE_TESTS` define constraints to our test assemblies, which is 2019.2+ equivalent to `"optionalUnityReferences": ["TestAssemblies"]`.

## [1.1.0-preview.3] - 2021-02-04

### Changed

- An upper limit of 1024 controls per device and 1kb of memory state per device has been introduced.
  * This allows for certain optimizations.
  * Should the limits prove too tight, they can be raised in the future.
  * The most complex device we have at the moment (`Touchscreen`) has 242 controls and 616 bytes of state.
- `TouchSimulation` now __disables__ the `Pointer` devices it reads input from.
  * This is to address the problem of mouse input leading to __both__ mouse and touch input happening concurrently. Instead, enabling touch simulation will now effectively __replace__ mouse and pen input with touch input.
  * Devices such `Mouse` and `Pen` will remain in place but will not get updated. Events received for them will be consumed by `TouchSimulation`.
- Enabled XR device support on Switch.

### Fixed

- Fixed Right stick to use AXIS.Z and AXIS.RZ for Android gamepads.
- Fixed triggers to always use Axis.Gas and Axis.Brake for Android gamepads.
- Fixed precompiled layouts such as `FastKeyboard` leading to build time regressions with il2cpp (case 1283676).
- Fixed `InputDevice.canRunInBackground` not being correctly set for VR devices (thus not allowing them to receive input while the application is not focused).
- Fixed `InputUser.OnEvent` and `RebindingOperation.OnEvent` exhibiting bad performance profiles and leading to multi-millisecond input update times (case 1253371).
  * In our own measurements, `InputUser.OnEvent` is >9 times faster than before and `RebindingOperation.OnEvent` is ~2.5 times faster.
- Fixed PS4 controller not recognized on Mac when connected over Bluetooth ([case 1286449](https://issuetracker.unity3d.com/issues/input-system-dualshock-4-zct1e-dualshock-2-v1-devices-are-not-fully-recognised-over-bluetooth)).
- Fixed `EnhancedTouch` leaking `NativeArray` memory on domain reloads ([case 1190150](https://issuetracker.unity3d.com/issues/new-input-system-simulated-touch-in-editor-doesnt-work)).
- Fixed `TouchSimulation` leading to `"Pointer should have exited all objects before being removed"` errors ([case 1190150](https://issuetracker.unity3d.com/issues/new-input-system-simulated-touch-in-editor-doesnt-work)).
- Fixed multi-touch not working with `InputSystemUIInputModule` ([case 1271942](https://issuetracker.unity3d.com/issues/android-onenddrag-not-being-called-when-there-are-at-least-2-touches-on-the-screen)).
  * This also manifested itself when using On-Screen Controls and not being able to use multiple controls at the same time (for example, in the [Warriors demo](https://github.com/UnityTechnologies/InputSystem_Warriors)).
- Fixed restart prompt after package installation not appearing on Unity 2020.2+ ([case 1292513](https://issuetracker.unity3d.com/issues/input-system-after-package-install-the-update-slash-switch-and-restart-prompt-does-not-appear)).
- Fixed action with multiple bindings getting stuck in `Performed` state when two or more controls are pressed at the same time ([case 1295535](https://issuetracker.unity3d.com/issues/input-system-not-registering-multiple-inputs)).
  * Regression introduced in 1.1-preview.2.
- Fixed `Touch.activeTouches` having incorrect touch phases after calling `EnhancedTouch.Disable()` and then `EnhancedTouch.Enable()` ([case 1286865](https://issuetracker.unity3d.com/issues/new-input-system-began-moved-and-ended-touch-phases-are-not-reported-when-a-second-scene-is-loaded)).
- Fixed compile errors related to XR/AR on console platforms.

#### Actions

- <a name="same_control_multiple_times_fix"></a>Fixed actions not triggering correctly when multiple bindings on the same action were referencing the same control ([case 1293808](https://issuetracker.unity3d.com/product/unity/issues/guid/1293808/)).
  * Bindings will now "claim" controls during resolution. If several bindings __on the same action__ resolve to the same control, only the first such binding will successfully resolve to the control. Subsequent bindings will only resolve to controls not already referenced by other bindings on the action.
  ```CSharp
  var action = new InputAction();
  action.AddBinding("<Gamepad>/buttonSouth");
  action.AddBinding("<Gamepad>/buttonSouth"); // Will be ignored.
  action.AddBinding("<Gamepad>/button*"); // Will only receive buttonWest, buttonEast, and buttonNorth.
  ```
  * This also means that `InputAction.controls` will now only contain any control at most once.
- Fixed JSON serialization of action maps not preserving empty binding paths ([case 1231968](https://issuetracker.unity3d.com/issues/cloning-actionmap-through-json-converts-empty-paths-to-null-which-is-not-allowed)).

### Added

- Added DualShock4GamepadAndroid and XboxOneGamepadAndroid layout for Android
- Added a new high-performance way to iterate over changed controls in an event.
  ```CSharp
  // Can optionally specify a magnitude threshold that controls must cross.
  // NOTE: This will note allocate GC memory.
  foreach (var control in eventPtr.EnumerateChangedControls(magnitudeThreshold: 0.1f))
      Debug.Log($"Control {control} changed state");
  ```
  * This can be used, for example, to implement much more performant "any button pressed?" queries.
  ```CSharp
  InputSystem.onEvent +=
      (eventPtr, device) =>
      {
          // Ignore anything that is not a state event.
          var eventType = eventPtr.type;
          if (eventType != StateEvent.Type && eventType != DeltaStateEvent.Type)
              return;

          // Find all changed controls actuated above the button press threshold.
          foreach (var control in eventPtr.EnumerateChangedControls
              (device: device, magnitudeThreshold: InputSystem.settings.defaultButtonPressThreshold))
              // Check if it's a button.
              if (control is ButtonControl button)
                  Debug.Log($"Button {button} was pressed");
      }
  ```
- Added support for Step Counter sensors for iOS.
  * You need to enable **Motion Usage** under Input System settings before using the sensor. You can also manually add **Privacy - Motion Usage Description** to your application's Info.plist file.

## [1.1.0-preview.2] - 2020-10-23

### Changed

- The `submit` and the `cancel` actions of the UI input module now trigger on __release__ instead of press. This makes the behavior consistent with clicks triggering UI response on release rather than press.
- Removed the old "Tanks" demo (previously available from the samples shipped with the package).
  * Added a new and improved demo project, which you can download from the [InputSystem_Warriors](https://github.com/UnityTechnologies/InputSystem_Warriors) GitHub repository.

#### Actions

- Actions of type `InputActionType.Button` now respect button press (and release) points.
  * Previously, button-type actions, when used without explicit "Press" interactions, would perform immediately when a bound control was actuated.
  * Now, a button-type action will behave the same as if a "Press" interaction is applied with "Trigger Behavior" set to "Press Only".
  * This means that a button-type action will now perform (and perform __once__ only) when a control crosses the button press threshold defined in the global settings or, if present, locally on a `ButtonControl`. It will then stay performed and finally cancel only when the control falls back to or below the release threshold.
- `InputAction.ReadValue<T>()` now always returns `default<T>` when the action is canceled.
  * This is to make it consistent with `InputAction.CallbackContext.ReadValue<T>()` which already returned `default<T>` when the action was canceled.
  * In general, all APIs that read values will return default values when an action is in a phase other than `Started` or `Performed`.
- If multiple actions in different action maps but in the same .inputactions asset have the same name, calling `InputActionAsset.FindAction()` with just an action name will now return the first __enabled__ action. If none of the actions are enabled, it will return the first action with a matching name as before ([case 1207550](https://issuetracker.unity3d.com/issues/input-system-action-can-only-be-triggered-by-one-of-the-action-maps-when-action-name-is-identical)).
  ```CSharp
  var map1 = new InputActionMap("map1");
  var map2 = new InputActionMap("map2");
  map1.AddAction("actionWithSameName");
  map2.AddAction("actionWithSameName");
  var asset = ScriptableObject.CreateInstance<InputActionAsset>();
  asset.AddActionMap(map1);
  asset.AddActionMap(map2);

  map2["actionWithSameName"].Enable();

  var action = asset["actionWithSameName"];
  // Before: "map1/actionWithSameName"
  // Now: "map2/actionWithSameName"
  ```

### Fixed

- Fixed player build causing `ProjectSettings.asset` to be checked out in Perforce ([case 1254502](https://issuetracker.unity3d.com/issues/projectsettings-dot-asset-is-checked-out-in-perforce-when-building-a-project-with-the-input-system-package-installed)).
- Fixed player build corrupting preloaded asset list in `PlayerSettings` if it was modified by another build processor.
- Fixed remoting in Input Debugger not working for devices in the player that are created from generated layouts (such as XR devices).
- Fixed potential `NullReferenceException` in `InputActionProperty` when the `InputActionReference` is `null`.
- Fixed "On-Screen Controls" sample still using `StandaloneInputModule` and thus throwing `InvalidOperationException` when used with "Active Input Handling" set to "Input System Package (New)" ([case 1201866](https://issuetracker.unity3d.com/issues/input-system-old-input-module-is-available-in-onscreencontrolssample-sample-scene-from-package)).
- Fixed `OnScreenButton` leaving button controls in pressed state when disabled in-between receiving `OnPointerDown` and `OnPointerUp`. Usually manifested itself by having to click the button twice next time it was enabled.
- Fixed exiting out of play mode in the Unity Editor while a test run is in progress leading to the Input System permanently losing all its state until the editor is restarted ([case 1251724](https://issuetracker.unity3d.com/issues/the-input-system-does-not-get-re-enabled-when-a-playmode-input-test-is-interrupted)).
- Fixed max values for `Axis` and `Double` controls stored as multi-bit fields being off by one ([case 1223436](https://issuetracker.unity3d.com/issues/value-equal-to-1-is-not-returned-by-the-input-system-when-reading-a-multi-bit-control)).
  * Fix contributed by [jamre](https://github.com/jamre) in [962](https://github.com/Unity-Technologies/InputSystem/pull/962). Thank you!
- Fixed debug assert in `InputDeviceTester` sample when simultaneously pressing two buttons on gamepad ([case 1244988](https://issuetracker.unity3d.com/issues/input-system-runtime-errors-when-pressing-more-than-one-button-at-the-same-time)).
- Fixed use of UI `Slider` causing drag thresholds to no longer work ([case 1275834](https://issuetracker.unity3d.com/issues/inputsystem-drag-threshold-value-is-ignored-for-scroll-view-after-interacting-with-a-slider-slash-scroll-bar)).
- Fixed layout lists in Input Debugger not updating when removing layouts.
- Fixed device connects leading to different but similar device being reported as reconnected.

#### Actions

- Fixed Action with multiple bindings becoming unresponsive after a Hold interaction was performed ([case 1239551](https://issuetracker.unity3d.com/issues/input-system-hold-interaction-makes-an-input-action-unresponsive-when-2-or-more-binding-are-attached-to-the-same-input-action)).
- Fixed `NullReferenceException` when `Player Input` component `Create Action` is pressed and saved ([case 1245921](https://issuetracker.unity3d.com/issues/input-system-nullreferenceexception-is-thrown-when-player-input-component-create-action-is-pressed-and-saved)).
- Fixed `InputActionTrace.ActionEventPtr.ReadValueAsObject` leading to `InvalidCastException` when trying to read values that came from composite bindings.
- Fixed not being able to stack a `MultiTap` on top of a `Tap` ([case 1261462](https://issuetracker.unity3d.com/issues/multi-tap-and-tap-interactions-in-the-same-action-doesnt-work-properly)).
- Fixed rebinds triggered by the Enter key causing stuck Enter key states ([case 1271591](https://issuetracker.unity3d.com/issues/input-system-rebind-action-requires-two-inputs-slash-presses-when-using-the-enter-key)).
- Fixed `Map index on trigger` and `IndexOutOfRangeException` errors when using multiple Interactions on the same Action. ([case 1253034](https://issuetracker.unity3d.com/issues/map-index-on-trigger-and-indexoutofrangeexception-errors-when-using-multiple-interactions-on-the-same-action)).
- Fixed context menu in action editor not filtering out composites the same way that the `+` icon menu does. This led to, for example, a "2D Vector" composite being shown as an option for a button type action.
- Fixed initial state checks for composite bindings failing if performed repeatedly. For example, doing a `ReadValue<Vector2>` for a WASD binding would return an incorrect value after disabling the map twice while no input from the keyboard was received ([case 1274977](https://issuetracker.unity3d.com/issues/input-system-cannot-read-vector2-values-after-inputactionset-has-been-disabled-and-enabled-twice)).
- Fixed "Add Interaction" menu in action editor not filtering out interactions with incompatible value types ([case 1272772](https://issuetracker.unity3d.com/issues/new-input-system-action-gets-called-only-once-when-using-mouse-press-interaction)).
- Fixed `PlayerInput` no longer auto-switching control schemes if `neverAutoSwitchControlSchemes` was toggled off and back on after the component was first enabled ([case 1232039](https://issuetracker.unity3d.com/issues/input-system-auto-switch-locks-on-one-device-when-its-disabled-and-re-enabled-via-script)).
- Fixed action map name being the same as .inputactions asset name leading to compile errors when `Generate C# Class` is used; now leads to import error ([case 1212052](https://issuetracker.unity3d.com/issues/input-system-user-can-name-inputaction-asset-and-action-map-the-same-creating-compilation-errors-on-generation)).
- Fixed bindings not getting updated when binding by display name and there is no control with the given display name initially.
  ```
  // If at the time this action is enabled, there's no ä key on the keyboard,
  // this did not update properly later when switched to a layout that does have the key.
  var action = new InputAction(binding: "<Keyboard>/#(ä)");
  ```

### Added

- Added tvOS documentation entries in 'Supported Input Devices' page.

#### Actions

- Added "release thresholds" for buttons.
  * Release points are now separated from press points by a percentage threshold.
  * The threshold is defined by `InputSettings.buttonReleaseThreshold`.
  * Thresholds are defined as percentages of press points. A release is thus defined as a button, after having reached a value of at least `InputSettings.defaultButtonPressPoint` (or whatever local press is used), falling back to a value equal to or less than `InputSettings.buttonReleaseThreshold` percent of the press point.
  * This is intended to solve the problem of buttons flickering around button press points.
  * The default threshold is set at 75%, that is, buttons release at 3/4 of the press point.
- Added new methods to the `InputAction` class:
  * `InputAction.IsPressed()`: Whether a bound control has crossed the press threshold and has not yet fallen back below the release threshold.
  * `InputAction.WasPressedThisFrame()`: Whether a bound control has crossed the press threshold this frame.
  * `InputAction.WasReleasedThisFrame()`: Whether a bound control has fallen back below the release threshold this frame.
  * `InputAction.WasPerformedThisFrame()`: Whether the action was performed at any point during the current frame. Equivalent to `InputAction.triggered`, which will be deprecated in the future.
  * `InputAction.Reset()`: Forcibly reset the action state. Cancels the action, if it is currently in progress.
- Added `InputAction.GetTimeoutCompletionPercentage` to query the amount left to complete a currently ongoing interaction.
  ```CSharp
  // Let's say there's a hold interaction on a "warp" action. The user presses a button bound
  // to the action and then holds it. While the user holds the button, we want to know how much
  // longer the user will have to hold it so that we can display feedback in the UI.
  var holdCompleted = playerInput.actions["warp"].GetTimeoutCompletionPercentage();
  ```
- Added three new binding composite types:
  * `OneModifierComposite`: This is a generalization of `ButtonWithOneModifier` (which is still available but now hidden from the UI) which also represents bindings such as "SHIFT+1" but now can be used to target bindings other than buttons (e.g. "SHIFT+delta").
  * `TwoModifiersComposite`: This is a generalization of `ButtonWithTwoModifiers` (which is still available but now hidden from the UI) which also represents bindings such as "SHIFT+CTRL+1" but now can be used to target bindings other than buttons (e.g. "SHIFT+CTRL+delta").
  * `Vector3Composite`: Works the same way `Vector2Composite` does. Adds a `forward` and `backward` binding in addition to `up`, `down`, `left`, and `right`.

## [1.1.0-preview.1] - 2020-08-20

>__The minimum version requirement for the Input System package has been moved up to 2019.4 LTS.__

### Changed

#### Actions

- Auto-generated C# files now have `<auto-generated>` headers so they get ignored by Rider code analysis.
- Auto-generated C# classes are now `partial` so that they can be manually extended.
- Deleting a composite binding with `action.ChangeBinding(0).Erase()` now also erases all the bindings that are part of the composite.
- Trigger binding resolution from within action callbacks (e.g. `InputAction.performed`) will now defer resolution until after the callback has completed.
  * This fixes crashes such as [case 1242406](https://issuetracker.unity3d.com/issues/mecanim-crash-when-entering-or-exiting-play-mode-destroying-gameobjects) where disabling `PlayerInput` from within an action callback led to an action's state being released while the action was still in a callback.

### Fixed

- Fixed input history on Android mono build by alligning memory of history records
- Fixed no input being processed when running a `[UnityTest]` over several frames. Before, this required calling `InputSystem.Update` manually.
- Fixed clicking on help page button in Unity inspector for Input System components not going to relevant manual pages.
- Fixed a bug that prevented DualShock controllers from working on tvOS. (case 1221223).
- `GravitySensor`, `LinearAccelerationSensor`, and `AttitudeSensor` not being initialized on iOS ([case 1251382](https://issuetracker.unity3d.com/product/unity/issues/guid/1251382/)).
- Fixed compilation issues with XR and VR references when building to platforms that do not have complete XR and VR implementations.
- Fixed possible `NullReferenceException`s on ARMs with controls that receive automatic memory offsets.
- Fixed `TouchControl.tapCount` resetting to 0 when "Script Debugging" is enabled (case 1194636).
- Fixed `Touch.activeTouches` not having a `TouchPhase.Began` entry for touches that moved in the same frame that they began in ([case 1230656](https://issuetracker.unity3d.com/issues/input-system-mobile-enhancedtouch-screen-taps-start-with-moved-or-stationary-phase-instead-of-began)).
- Fixed sequential taps causing touches to get stuck in `Touch.activeTouches`.
- Improved performance of `Touch.activeTouches` (most notably, a lot of time was spent in endlessly repetitive safety checks).
- Fixed `EnhancedTouch` APIs not indicating that they need to be enabled with `EnhancedTouchSupport.Enable()`.
  - The APIs now throw `InvalidOperationException` when used without being enabled.
- Fixed memory corruption in `InputEventTrace.AllocateEvent` ([case 1262496](https://issuetracker.unity3d.com/issues/input-system-crash-with-various-stack-traces-when-using-inputactiontrace-dot-subscribetoall))
  * Manifested itself, for example, as crashes when using `InputActionTrace.SubscribeToAll`.
- AxisControls and Vector2Controls' X and Y subcontrols on XR devices now have a minimum range of -1 and a maximum range of 1. This means they can now properly respond to modifiers and interactions in the binding system.

#### Actions

- Fixed drag&drop reordering actions while having one control scheme selected causing bindings from other control schemes to be lost ([case 122800](https://issuetracker.unity3d.com/issues/input-system-bindings-get-cleared-for-other-control-scheme-actions-when-reordering-an-action-in-a-specific-control-scheme)).
- Fixed stack overflow in `PlayerInput.SwitchCurrentActionMap` when called from action callback ([case 1232893](https://issuetracker.unity3d.com/issues/inputsystem-switchcurrentactionmap-causes-a-stackoverflow-when-called-by-each-pahse-of-an-action)).
- Fixed control picker ending up empty when listing devices in "Supported Devices" ([case 1254150](https://issuetracker.unity3d.com/product/unity/issues/guid/1254150/)).

### Added

- Device layouts can now be "precompiled" for speed. `Keyboard`, `Mouse`, and `Touchscreen` are now included as precompiled layouts greatly reducing instantiation time and GC heap cost for these devices. For `Touchscreen`, this results in a >20x speed-up for `InputSystem.AddDevice<Touchscreen>()`.
- Added Pose Control layout. The Pose Control is used on XR Devices and wraps tracking state, position, rotation, and velocity information.

#### Actions

- Can now save binding overrides as JSON strings and restore them from such using the newly added `SaveBindingOverridesAsJson` and `LoadBindingOverridesFromJson` extension methods.
  ```CSharp
  void SaveUserRebinds(PlayerInput player)
  {
      var rebinds = player.actions.SaveBindingOverridesAsJson();
      PlayerPrefs.SetString("rebinds", rebinds);
  }

  void LoadUserRebinds(PlayerInput player)
  {
      var rebinds = PlayerPrefs.GetString("rebinds");
      player.actions.LoadBindingOverridesFromJson(rebinds);
  }
  ```

## [1.0.0] - 2020-04-23

### Fixed

- Fixed compilation issues in `TrackedDeviceRaycaster` when disabling built-in XR module.

## [1.0.0-preview.7] - 2020-04-17

### Fixed

- `VirtualMouseInput` not moving the software cursor when set to `HardwareCursorIsAvailable` but not having a hardware cursor ()
- Can now override built-in Android gamepad layouts. Previously, the input system would always choose its default defaults even after registering more specific layouts using `InputSystem.RegisterLayout`.
- `InputControlPath.TryGetControlLayout` no longer throws `NotImplementedException` for `<Mouse>/scroll/x` and similar paths where the layout is modifying a control it inherited from its base layout ([thread](https://forum.unity.com/threads/notimplementedexception-when-using-inputcontrolpath-trygetcontrollayout-on-mouse-controls.847129/)).
- Fixed compilation errors when disabling built-in VR and XR modules. ([case 1214248](https://issuetracker.unity3d.com/issues/enable-input-system-symbol-is-not-being-updated-when-the-input-system-is-changed-in-player-settings/)).
- Fixed compilation errors when disabling built-in Physics and Physics2D modules. ([case 1191392](https://issuetracker.unity3d.com/issues/inputsystem-trackeddeviceraycaster-has-hard-references-on-both-physics-and-physics2d)).
- No longer throws `NotImplementedException` when matching against a field of `InputDeviceDescription.capabilities` when the value of the field used scientific notation.
- No longer incorrectly matches fields of `InputDeviceDescription.capabilities` by prefix only (i.e. previously it would find the field "foo" when actually looking for "foobar").
- Input device debugger window slowing editor to a crawl when opened on PS4 DualShock controller.
- `InputUser.UnpairDevices()` corrupting user device list.

#### Actions

- Controls are now re-resolved after adding or removing bindings from actions ([case 1218544](https://issuetracker.unity3d.com/issues/input-system-package-does-not-re-resolve-bindings-when-adding-a-new-binding-to-a-map-that-has-already-generated-its-state)).
- Can now have spaces and special characters in action names when using `PlayerInput` with the `SendMessages` or `BroadcastMessages` behavior. Previously, an incorrect method name was generated (fix contributed by [BHSPitMonkey](https://github.com/BHSPitMonkey) in [#1022](https://github.com/Unity-Technologies/InputSystem/pull/1022); [case 1214519](https://issuetracker.unity3d.com/issues/player-input-send-messages-wont-trigger-when-input-action-name-contains-spaces)).
- Adding a new action now sets `expectedControlType` to `Button` as expected ([case 1221015](https://issuetracker.unity3d.com/issues/input-system-default-value-of-expectedcontroltype-is-not-being-set-when-creating-a-new-action)).
- Player joins with `PlayerInputManager` from button presses no longer fail if there are multiple devices of the same type present and the join was not on the first gamepad ([case 226920](https://fogbugz.unity3d.com/f/cases/1226920/)).
- `PlayerInputEditor` no longer leads to the player's `InputActionAsset` mistakenly getting replaced with a clone when the inspector is open on a `PlayerInput` component ([case 1228636](https://issuetracker.unity3d.com/issues/action-map-gets-lost-on-play-when-prefab-is-highlighted-in-inspector)).
- The control picker in the .inputactions editor will no longer incorrectly filter out layouts such as `Xbox One Gamepad (on XB1)` when using them in control schemes. Also, it will no longer filter out controls from base layouts (such as `Gamepad`) ([case 1219415](https://issuetracker.unity3d.com/issues/impossible-to-choose-gamepad-as-binding-path-when-control-scheme-is-set-as-xboxone-scheme)).
- `RebindOperation`s will no longer pick controls right away that are already actuated above the magnitude threshold when the operation starts. Instead, these controls will have to change their actuation from their initial level such that they cross the magnitude threshold configured in the operation ([case 1215784](https://issuetracker.unity3d.com/issues/unnecessary-slash-unwanted-binding-candidates-are-found-when-detecting-and-changing-an-input-value-of-an-input-device)).
- Newly added actions and action maps are now scrolled to when there are more items than fit into view. Previously newly added item was appended but outside of the visible area.
- Actions and bindings in the `.inputactions` editor are no longer force-expanded on every domain reload and whenever a new action or binding is added.
- The importer for `.inputactions` assets will now check out from version control the generated .cs file when overwriting it &ndash; which only happens if the contents differ ([case 1222972](https://issuetracker.unity3d.com/issues/inputsystem-editor-generated-c-number-file-is-not-checked-out-when-overwriting)).
- The editor for `.inputactions` assets will now check out from version control the asset before saving it.
- Drag-reordering action maps no longer throws "Should have drop target" asserts in the console (case [1229146](https://issuetracker.unity3d.com/issues/inputsystem-reordering-of-actionmaps-in-input-action-window-fails-and-throws-should-have-drop-target-error)).
- Drag-reordering actions no longer changes action IDs of some of the existing actions ([case 1231233](https://issuetracker.unity3d.com/issues/input-systems-action-ids-dont-stick-with-action-names-when-input-actions-are-reorganized)).
- References to `InputActionReference` objects created by the importer for `.inputactions` files are no longer broken when the action referenced by the object is renamed ([case 1229145](https://issuetracker.unity3d.com/issues/inputsystem-inputactionreference-loses-guid-when-its-action-is-moved-or-renamed-in-the-inputaction-asset)).
  * __NOTE: This fix does not apply to existing `InputActionReference` instances.__ The problem was inherent in the internal file IDs generated for actions &ndash; which were affected by action and map names. Thus, changing the name of an action or map would change the resulting file ID of the `InputActionReference`.<br>However, changing file IDs will break any existing reference to the object. Thus we had to preserve the existing `InputActionReference` objects under their original file ID. We hide them in the Project Browser, however. The ones that are visible now have the new, fixed file IDs.<br>To switch existing `InputActionReference` properties to the new file IDs, simply replace them with the newly created `InputActionReference`.

### Changed

- `InputDevice.all` has been deprecated due to the confusion it creates with other getters like `Gamepad.all`. Use `InputSystem.devices` instead ([case 1231216](https://issuetracker.unity3d.com/issues/joystick-dot-all-lists-more-than-just-joysticks)).
  * In the same vein, we added a new `Joystick.all` getter that works the same as `Gamepad.all`.
- Changed UI Package to be optional dependency. Removing the package will now disable all UI relevant Input code.

## [1.0.0-preview.6] - 2020-03-06

### Changed

* `InputSystemUIInputModule.trackedDeviceSelect` has been removed. Use `InputSystemUIInputModule.leftClick` instead.
* `InputSystemUIInputModule.repeatDelay` has been renamed to `moveRepeatDelay` and `repeatRate` has been renamed to `moveRepeatRate`.

### Fixed

- Fixed CS0109 warning being generated during player build due to use of `new` with the `PlayerInput.camera property` (case 1174688).
- Fixed a number of issues in `InputSystemUIInputModule`.
  * Fixed GC heap garbage when click-dragging.
  * Fixed number of pointer states growing indefinitely if OS did not reuse touch IDs.
  * Fixed `lastPress` on `PointerEventData` getting lost.
  * Fixed button press-and-release happening in same frame resulting in no UI input.
  * Fixed clicks initiated from non-pointer devices resulting in pointer inputs with `(0,0)` positions.
  * Fixed huge screen deltas on pointer events from tracked devices.
  * Fixed touch input not sending pointer exit events ([case 1213550](https://issuetracker.unity3d.com/issues/input-system-onpointerexit-does-not-work)).
- Fixed `TrackedDeviceRaycaster` not setting `screenPosition` in `RaycastResult`.

#### Actions

- Mixing the enabling&disabling of single actions (as, for example, performed by `InputSystemUIInputModule`) with enabling&disabling of entire action maps (as, for example, performed by `PlayerInput`) no longer leaves to unresponsive input and `"should not reach here"` assertions ([forum thread](https://forum.unity.com/threads/error-while-switching-between-action-maps.825204/)).
- Leaving play mode no longer leaves state change monitors lingering around from enabled actions.
- Enabling action maps with bindings that do not refer to an existing action in the map no longer leads to asserts and exceptions when input on the bindings is received ([case 1213085](https://issuetracker.unity3d.com/issues/input-system-input-actions-cause-exceptions-and-should-not-get-here-errors-to-appear-after-deleting-an-action-map)).
- `PressInteraction` no longer misses the next button press if it gets reset from within the `performed` callback ([case 1205285](https://issuetracker.unity3d.com/issues/inputsystem-problem-with-button-state-after-deactivating-and-reactivating-an-action-map)).
- `InputBinding.DisplayStringOptions.DontIncludeInteractions` is now properly respected.
- Reading the value of a composite binding no longer causes processors from the last active part binding to be applied rather than the processors of the composite itself, if any ([case 1207082](https://issuetracker.unity3d.com/issues/input-system-invert-processors-have-no-effect-on-the-inputaction-dot-callbackcontext-value)).
- Fixed `InputSystem.onActionChange` getting invoked too many times on binding changes.

### Added

- `InputSystemUIInputModule` now sends pointer events using a new `ExtendedPointerEventData` instead of using the base `PointerEventData` class. This surfaces additional input data in pointer events.
- Added `InputSystemUIInputModule.pointerBehavior` to allow dictating how the UI will resolve concurrent input from multiple pointers.

#### Actions

- Added `InputAction.CallbackContext.ReadValueAsButton`.

## [1.0.0-preview.5] - 2020-02-14

### Changed

- We've changed the rules that govern how action phases have to progress:
  * __This is a breaking change!__
    - The primary effect is additional callbacks getting triggered.
  * __Before__:
    - There were no enforced rules about how an action would go through `InputAction.started`, `InputAction.performed`, and `InputAction.canceled`. Which of the callbacks were triggered and in what order depended on a number of factors, the biggest influencer of which were the different interactions that could be applied to actions (like `Press` or `Hold`).
    - This made for unpredictable and frequently surprising results. In addition, it led to bugs where, for [example](https://issuetracker.unity3d.com/issues/input-system-ui-becomes-unresponsive-after-the-first-ui-button-press), adding a `Press` interaction to the `Click` action of `InputSystemUIInputModule` would cause the click state to get stuck because the click action would never cancel.
  * __Now__:
    - The system will now *always* trigger `InputAction.started` first. If this is not done explicitly, it happens implicitly.
    - Likewise, the system will now *always* trigger `InputAction.canceled` before going back to waiting state. Like with `InputAction.started`, if this isn't done explicitly, it will happen implicitly. This implies that `InputAction.canceled` no longer signifies an action getting aborted because it stopped after it started but before it performed. It now simply means "the action has ended" whether it actually got performed or not.
    - In-between `InputAction.started` and `InputAction.canceled`, `InputAction.performed` may be triggered arbitrary many times (including not at all).
  * While late in the cycle for 1.0, we've opted to make this change now in order to fix a range of bugs and problems we've observed that people encountered because of the previous behavior of the system.
- Related to the change above, the behavior of `PressInteraction` has been tweaked and now is the following:
  * `Press Only`: Starts and immediately performs when pressed, then stays performed and cancels when button is released.
  * `Release Only`: Starts when button is pressed and then performs and immediately cancels when the button is released.
  * `Press And Release`: Starts and immediately performs when button is pressed, then stays performed and performs again and immediately cancels when button is released.
- `Vector2Composite` now has a `mode` parameter which can be used to choose between `DigitalNormalized` (the default), `Digital` (same as `DigitalNormalized` but does not normalize the resulting vector), and `Analog` (uses float input values as is).
  * `Vector2Composite.normalize` has been deprecated. Note that it will not work together with `Analog`. The parameter will be removed in the future.

### Fixed

- XR controllers and HMDs have proper display names in the UI again. This regressed in preview.4 such that all XR controllers were displayed as just "XR Controller" in the UI and all HMDs were displayed as "XR HMD".
- `InputSystemUIInputModule` no longer generates GC heap garbage every time mouse events are processed.
- Fixed a bug where an internal array helper method was corrupting array contents leading to bugs in both `InputUser` and `Touch`.
- Fixed exception when saving changes to an Input Action asset and the parent directory has been renamed. ([case 1207527](https://issuetracker.unity3d.com/issues/input-system-console-errors-appear-when-you-save-input-action-asset-after-changing-the-name-of-the-folder-containing-it))

#### Actions

- The regression in 1.0.0-preview.4 of `PlayerInputManager` not joining players correctly if a scheme has more than one device requirement has been fixed.
  * This most notably manifested itself with keyboard+mouse control schemes.
- `PlayerInputManager` will no longer join players when control schemes are used and none of the schemes produces a successful match based on the devices available for the join.
- When no action map is selected in action editor, plus icon to add an action is now disabled; formerly threw an exception when clicked (case 1199562).
- Removing a callback from actions from the callback itself no longer throws `ArgumentOutOfRangeException` ([case 1192972](https://issuetracker.unity3d.com/issues/input-system-package-argumentoutofrangeexception-error-is-thrown-when-the-callback-is-removed-while-its-being-triggered)).
- "Invalid user" `ArgumentException` when turning the same `PlayerInput` on and off ([case 1198889](https://issuetracker.unity3d.com/issues/input-system-package-argumentexception-invalid-user-error-is-thrown-when-the-callback-disables-game-object-with-playerinput)).
- The list of device requirements for a control scheme in the action editor no longer displays devices with their internal layout name rather than their external display name.
- `StackOverflowException` when `Invoke Unity Events` is selected in `PlayerInput` and it cannot find an action (#1033).
- `HoldInteraction` now stays performed after timer has expired and cancels only on release of the control ([case 1195498](https://issuetracker.unity3d.com/issues/inputsystem-inputaction-dot-readvalue-returns-0-when-a-hold-action-is-performed-for-hold-time-amount-of-time)).
- Foldouts in the various action UIs now properly toggle their expansion state when clicked in Unity 2019.3+ ([case 1213781](https://issuetracker.unity3d.com/issues/input-system-package-playerinput-component-events-menu-doesnt-expand-when-clicked-directly-on-the-arrow-icon)).

### Added

- We've added a new `Simple Multiplayer` sample which demonstrates a simple, bare-bones local multiplayer setup.
- We've also added a `Gamepad Mouse Cursor` sample that shows how to drive a UI mouse cursor using the gamepad.
  - The sample contains a reusable `VirtualMouseInput` component that does most of the work.
- Added a `Deselect On Background Click` option to `InputSystemUIInputModule`. This allows toggling the behavior off where clicking the mouse and not hitting a `GameObject` will automatically clear the current selection -- which will break keyboard and gamepad navigation.

## [1.0.0-preview.4] - 2020-01-24

This release includes a number of Quality-of-Life improvements for a range of common problems that users have reported.

### Added

- To aid in debugging issues, we've extended the system's event tracing and replay functionality to allow persisting and replaying arbitrary input event streams.
  * `InputEventTrace` now has APIs to persist the events to disk and to load them back in from previously persisted event streams. The same API can be used to persist in arbitrary C# `Stream` instances, not just in file streams.
     ```CSharp
    // Write.
    myTrace.WriteTo("file.inputtrace");

    // Read.
    InputEventTrace.LoadFrom("file.inputtrace");
     ```
  * `InputEventTrace` now has built-in replay functionality.
     ```CSharp
    myTrace.Replay().PlayAllFramesOneByOne();
     ```
  * The event trace in device windows of the Input Debugger has been extended with controls to save and load traces.
- We've added a new `InputRecording` sample which has a reusable `MonoBehaviour` component that can be used to capture and replay device activity.
- `Keyboard` now has a `FindKeyOnCurrentKeyboardLayout` method to look up key controls by their display names.
- Keyboards now have synthetic controls that combine left and right variants of modifier keys.
  * This means that you can bind to just "shift" now, for example, instead of having to bind to both "left shift" and "right shift".
    ```CSharp
    new InputAction(binding: "<Keyboard>/shift");
    ```
  * The controls are also available as properties on `Keyboard`.
    ```CSharp
    if (Keyboard.current.shiftKey.isPressed) /* ... */;

    // Is equivalent to:
    if (Keyboard.current.leftShiftKey.isPressed ||
        Keyboard.current.rightShiftKey.isPressed) /* ... */;
    ```

#### Actions

- `PlayerInput` now has a new `Controls Changed` event/message which is triggered when the control setup of the player changes (e.g. when switching control schemes).
    ```CSharp
        public void OnControlsChanged()
        {
            // Update UI display hints, for example...
        }
    ```
- We've added APIs to simplify turning bindings into strings suitable for display in UIs.
    ```CSharp
    // Takes things such as currently bound controls and active binding masks into account
    // and can handle composites.
    action.GetBindingDisplayString();
    ```
  * Related to this, custom binding composites can now be annotated with the new `DisplayStringFormat` attribute to control how composites as a whole are turned into display strings.
    ```CSharp
    [DisplayStringFormat("{button}+{stick}")]
    public class MyComposite : InputBindingComposite<Vector2>
    {
        [InputControl(layout = "Button")] public int button;
        [InputControl(layout = "Stick")] public int stick;
    }
    ```
- `InputActionRebindingExtension.RebindingOperation` has a new configuration method `WithMatchingEventsBeingSuppressed` which allows suitable input events to automatically be swallowed while a rebind is ongoing. This greatly helps with not having something else respond to input while a rebind is in progress.
- We've added two new samples:
  * __Rebinding UI__: Demonstrates how to create a rebinding screen using the Input System's APIs. The sample also includes a reusable prefab you can use directly in your projects to quickly put rebinding screens together.
  * __In-Game Hints__: Demonstrates how to show context-sensitive help that respects the current control scheme.

### Changed

- The logic for resetting devices on focus loss has changed somewhat:
  * When focus is lost, all devices are forcibly reset to their default state. As before, a `RequestResetCommand` for each device is also sent to the backend but regardless of whether the device responds or not, the input state for the device will be overwritten to default.
  * __Noisy controls are exempted from resets__. The assumption here is that noisy controls most often represent sensor readings of some kind (e.g. tracking data) and snapping the values back to their default will usually
  * If `Application.runInBackground` is `true`, all devices that return `true` from `InputDevice.canRunInBackground` are exempted from resets entirely. This, for example, allows XR devices to continue running regardless of focus change.
  * This fixes problems such as keyboard keys getting stuck when alt-tabbing between applications (case 1206199).
- `InputControlExtensions.GetStatePtrFromStateEvent` no longer throws `InvalidOperationException` when the state format for the event does not match that of the device. It simply returns `null` instead (same as when control is found in the event's state).
- `InputEventTrace` instances are no longer disposed automatically from their finalizer but __MUST__ be disposed of explicitly using `Dispose()`.
  * This is to allow event traces to survive domain reloads. If they are disposed of automatically during finalizers, even if they survive the reload, the next GC will cause traces to be deallocated.

#### Actions

* `InputActionRebindingExtensions.PerformInteractiveRebinding` has been greatly enhanced to apply a wide range of default configurations to the rebind. This greatly reduces the need to manually configure the resulting rebind.
    ```CSharp
    // Start a rebind with the default configuration.
    myAction.PerformInteractiveRebinding().Start();
    ```
  - Pointer position input will be ignored by default.
  - If not a suitable binding target itself, `<Keyboard>/escape` will automatically be made to quit the rebind.
  - Events with control input not explicitly matching exclusions will now get suppressed. This prevents input actions from getting triggered while a rebind is in progress.
  - The expected control type is automatically adjusted if a part binding of a composite is targeted by the rebind (e.g. if the action expects a `Vector2` but the part binding expects a `Button`, the rebind switches automatically to `Button`).
  - If the targeted binding is part of a control scheme, controls will automatically be restricted to match the device requirements of the control scheme. For example, if the binding belongs to a "Keyboard&Mouse" scheme that has `<Keyboard>` and a `<Mouse>` requirement, the rebind will ignore input on gamepads.
  - As before, you can always create a `RebindingOperation` from scratch yourself or wipe/alter the configuration returned by `PerformInteractiveRebinding` however you see fit.
- Control schemes can now handle ambiguity.
  * This means that, for example, you can now have one control scheme for generic gamepads and another control scheme specifically for PS4 controllers and the system will reliably pick the PS4 scheme when a PS4 controller is used and fall back to the generic gamepad scheme otherwise.
  * While this is exposed as a new `score` property on `InputControlScheme.MatchResult`, no code changes are necessary to take advantage of this feature.
- `PlayerInput.active` has been renamed to `PlayerInput.inputIsActive` to avoid ambiguities with `GameObject` activation.

### Fixed

- `InputUser` in combination with touchscreens no longer throws `InvalidOperationException` complaining about incorrect state format.
 * In a related change, `InputControlExtensions.GetStatePtrFromStateEvent` now works with touch events, too.
- Stack overflow in `InputTestFixture.currentTime` getter.
- Input that occurs in-between pressing the play button and the game starting no longer leaks into the game (case 1191342).
  * This usually manifested itself as large accumulated mouse deltas leading to such effects as the camera immediately jerking around on game start.
- Removing a device no longer has the potential of corrupting state change monitors (and thus actions getting triggered) from other devices.
  * This bug led to input being missed on a device once another device had been removed.
- `TrackedDevice` layout is no longer incorrectly registered as `Tracked Device`.
- Event traces in the input debugger are no longer lost on domain reloads.
- `IndexOutOfRangeException` being thrown when looking up controls on XR devices.

#### Actions

- Clicking the "Replace with InputSystemUIInputModule" button in the inspector when looking at `StandaloneInputModule`, the resulting operation is now undoable and will properly dirty the scene.

## [1.0.0-preview.3] - 2019-11-14

### Fixed

- Fixed wrong event handlers getting removed when having three or more handlers on an event (case 1196143).
  * This was an bug in an internal data structure that impacted a number of code paths that were using the data structure.
- Fixed `LayoutNotFoundException` being thrown when `InputControlPath.ToHumanReadableString` referenced a layout that could not be found.

## [1.0.0-preview.2] - 2019-11-04

### Changed

- Automatic conversion of window coordinates in `EditorWindow` code is now performed regardless of focus or the setting of `Lock Input to Game View` in the input debugger.

### Fixed

- Fixed touch taps triggering when they shouldn't on Android.
- Fixed custom devices registered from `[InitializeOnLoad]` code being lost on domain reload (case 1192379).
  * This happened when there were multiple pieces of `[InitializeOnLoad]` code that accessed the input system in the project and the `RegisterLayout` for the custom device happened to not be the first in sequence.
- OpenVR touchpad controls (`touchpadClicked` & `touchpadPressed`) now report accurate data.

#### Actions

- Fixed missing keyboard bindings in `DefaultInputActions.inputactions` for navigation in UI.
- Fixed using C# reserved names in .inputactions assets leading to compile errors in generated C# classes (case 1189861).
- Assigning a new `InputActionAsset` to a `InputSystemUIInputModule` will no longer look up action names globally but rather only look for actions that are located in action maps with the same name.
  * Previously, if you e.g. switched from one asset where the `point` action was bound to `UI/Point` to an asset that had no `UI` action map but did have an action called `Point` somewhere else, it would erroneously pick the most likely unrelated `Point` action for use by the UI.
- Fixed missing custom editors for `AxisDeadzoneProcessor` and `StickDeadzoneProcessor` that link `min` and `max` values to input settings.
- Fixed actions ending up being disabled if switching to a control scheme that has no binding for the action (case 1187377).
- Fixed part of composite not being bound leading to subsequent part bindings not being functional (case 1189867).
- Fixed `PlayerInput` not pairing devices added after it was enabled when not having control schemes.
  * This problem would also show in the `SimpleDemo` sample when having the `CustomDeviceUsages` sample installed as well. Gamepads would not get picked up in that case.
- Fixed `ArgumentNullException` when adding a device and a binding in an action map had an empty path (case 1187163).
- Fixed bindings that are not associated with any control scheme not getting enabled with other control schemes as they should.

### Added

- Added a new `EditorWindow Demo` sample that illustrates how to use the input system in editor UI code.

## [1.0.0-preview.1] - 2019-10-11

### Changed

- Generated action wrappers now won't `Destroy` the generated Asset in a finalizer, but instead implement `IDisposable`.
- Added back XR layouts (except for Magic Leap) that were removed for `1.0-preview`.
  * We removed these layouts under the assumption that they would almost concurrently become available in the respective device-specific XR packages. However, this did not work out as expected and the gap here turned out to be more than what we anticipated.
  * To deal with this gap, we have moved the bulk of the XR layouts back and will transition things gradually as support in device-specific packages becomes publicly available.

### Fixed

- Fixed a bug where the Input Settings Window might throw exceptions after assembly reload.
- Correctly implemented `IsPointerOverGameObject` method for `InputSystemUIInputModule`.
- Several bugs with layout overrides registered with (`InputSystem.RegisterLayoutOverrides`).
  * In `1.0-preview`, layout overrides could lead to corruption of the layout state and would also not be handled correctly by the various editor UIs.
- Selecting a layout in the input debugger no longer selects its first child item, too.
- Fixed XR devices reporting noise as valid user input (should fix problem of control schemes involving VR devices always activating when using `PlayerInput`).
- Fixed tap/swipe gesture detection in touch samples.

### Actions

- Fixed a bug where multiple composite bindings for the same controls but on different action maps would throw exceptions.
- Fixed `anyKey` not appearing in control picker for `Keyboard`.
- The text on the "Listen" button is no longer clipped off on 2019.3.
- Controls bound to actions through composites no longer show up as duplicates in the input debugger.
- Fixed "Create Actions..." on `PlayerInput` creating an asset with an incorrect binding for taps on Touchscreens. \
  __NOTE: If you have already created an .inputactions asset with this mechanism, update "tap [Touchscreen]" to "Primary Touch/Tap" to fix the problem manually.__
- Fixed `Invoke CSharp Events` when selected in `PlayerInput` not triggering `PlayerInput.onActionTriggered`.
- Fixed duplicating multiple items at the same time in the action editor duplicating them repeatedly.

### Added

- Will now recognize Xbox One and PS4 controllers connected to iOS devices correctly as Xbox One and PS4 controllers.
- Added a new sample called "Custom Device Usages" that shows how to use a layout override on `Gamepad` to allow distinguishing two gamepads in bindings based on which player the gamepad is assigned to.
- Added abstract `TrackedDevice` input device class as the basis for various kinds of tracked devices.

## [1.0.0-preview] - 2019-09-20

### Fixed

- Will now close Input Action Asset Editor windows from previous sessions when the corresponding action was deleted.
- Fixed an issue where Stick Controls could not be created in Players built with medium or high code stripping level enabled.
- Fixed incorrect default state for axes on some controllers.

#### Actions

- Fixed `CallbackContext.ReadValue` throwing when invoked during device removal

### Changed
### Added

## [0.9.6-preview] - 2019-09-06

### Fixed

- Exceptions in scenes of `Visualizers` sample if respective device was not present on system (e.g. in `PenVisualizer` if no pen was present in system).
- Fixed exception in Input Action Asset Editor window when typing whitespace into the search field.
- Fixed control scheme popup window in input action asset editor window showing in the correct screen position on windows.

#### Actions

- Setting timeouts from `IInputInteraction.Process` not working as expected when processing happened in response to previous timeout expiring (#714).
- Pending timeouts on a device not being removed when device was removed.

### Changed

- Replaced `HIDSupport.shouldCreateHID` event with a new `HIDSupport.supportedHIDUsages` property, which takes an array of supported usages.

### Added

#### Actions

- Added `PlayerInput.neverAutoSwitchControlSchemes` to disable logic that automatically enables control scheme switching when there is only a single `PlayerInput` in the game.
- Added `PlayerInput.SwitchControlScheme` to switch schemes manually.

## [0.9.5-preview] - 2019-08-29

### Fixed

- Don't pass events for null devices (for devices which have not been created) to `InputSystem.onEvent` callbacks.
- Will close debugger input state windows, when the state is no longer valid instead of throwing exceptions.
- Fixed pointer coordinates in editor windows for non-mouse pointing devices.
- Fixed using the input system in il2cpp when managed stripping level is set higher then "Low".
- Device debugger window will still show when reading from specific controls throws exceptions.
- Offsets and sizes for elements on Linux joysticks are now computed correctly.
- Joysticks now have a deadzone processor on the stick itself.
- Up/down/left/right on sticks are now deadzoned just like X and Y on sticks are.
- Removed toplevel `X` and `Y` controls on HIDs when there is a `Stick/X` and `Stick/Y` added for the device.
- HID fallback can now deal with sticks that have X and Y controls of different sizes and sitting in non-contiguous locations in the HID input report.
- Button 1 on HID joysticks will now correctly come out as the `trigger` control. Previously, the trigger control on the joystick was left pointing to random state.

#### Actions

- Binding paths now show the same way in the action editor UI as they do in the control picker.
  * For example, where before a binding to `<XInputController>/buttonSouth` was shown as `rightShoulder [XInputController]`, the same binding will now show as `A [Xbox Controller]`.
- When deleting a control scheme, bindings are now updated. A dialog is presented that allows choosing between deleting the bindings or just unassigning them from the control scheme.
- When renaming a control scheme, bindings are now updated. Previously the old name was in place on bindings.
- Control scheme names can no longer be set to empty strings.
- `PlayerInput.Instantiate` now correctly sets up a given control scheme, if specified.
  * When passing a `controlScheme:` argument, the result used to be a correctly assigned control scheme at the `InputUser` level but no restrictions being actually applied to the bindings, i.e. every single binding was active regardless of the specified control scheme.
- NullReferenceExceptions during event processing from `RebindingOperation`.

### Changed

- `InputUser.onUnpairedDeviceUsed` now receives a 2nd argument which is the event that triggered the callback.
  * Also, the callback is now triggered __BEFORE__ the given event is processed rather than after the event has already been written to the device. This allows updating the pairing state of the system before input is processed.
  * In practice, this means that, for example, if the user switches from keyboard&mouse to gamepad, the initial input that triggered the switch will get picked up right away.
- `InputControlPath.ToHumanReadableString` now takes display names from registered `InputControlLayout` instances into account.
  * This means that the method can now be used to generate strings to display in rebinding UIs.
- `AxisControl.clamp` is now an enum-valued property rather than a bool. Can now perform clamping *before* normalization.

#### Actions

- When switching devices/controls on actions, the system will no longer subsequently force an initial state check on __all__ actions. Instead, every time an action's bindings get re-resolved, the system will simply cancel all on-going actions and then re-enable them the same way it would happen by manually calling `InputAction.Enable`.
- Removed non-functional `InputControlScheme.baseScheme` API and `basedOn` serialized property. This was never fully implemented.

### Added

- Can right-click devices in Input Debugger (also those under "Unsupported") and select "Copy Device Description" to copy the internal `InputDeviceDescription` of the device in JSON format to the system clipboard.
  * This information is helpful for us to debug problems related to specific devices.
- If a device description has been copied to the clipboard, a new menu "Paste Device Description as Device" entry in the "Options" menu of the input debugger appears. This instantiates the device from the description as if it was reported locally by the Unity runtime.

## [0.9.3-preview] - 2019-08-15

### Fixed

- `XInputController` and `XboxOneGamepad` no longer have two extraneous, non-functional "menu" and "view" buttons.
- Fixed `InputUser.onUnpairedDeviceUser` ignoring input on controls that do not support `EvaluateMagnitude`.
  * This led to situations, for example, where `PlayerInput` would not initialize a control scheme switch from a `<Mouse>/delta` binding as the delta X and Y axes do not have min&max limits and thus return -1 from `EvaluateMagnitude`.
- Fixed available processor list not updated right away when changing the action type in the Input Action editor window.

#### Actions

- `NullReferenceException` when the input debugger is open with actions being enabled.
- When selecting a device to add to a control scheme, can now select devices with specific usages, too (e.g. "LeftHand" XRController).

### Changed

- Removed `timesliceEvents` setting - and made this tied to the update mode instead. We now always time slice when using fixed updates, and not when using dynamic updates.
- When adding a composite, only ones compatible with the value type of the current action are shown. This will, for example, no longer display a `2D Vector` composite as an option on a floating-point button action.
- The `InputState.onChange` callback now receives a second argument which is the event (if any) that triggered the state change on the device.

### Added

- `InputSystemUIInputModule` can now track multiple pointing devices separately, to allow multi-touch input - required to allow control of multiple On-Scree controls at the same time with different fingers.
- Two new composite bindings have been added.
  * `ButtonWithOneModifier` can be used to represent shortcut-like bindings such as "CTRL+1".
  * `ButtonWithTwoModifiers` can be used to represent shortcut-like bindings such as "CTRL+SHIFT+1".

## [0.9.2-preview] - 2019-08-09

### Fixed

- A `RebindingOperation` will now fall back to the default path generation behavior if the callback provided to `OnGeneratePath` returns null.
- Fixed the Input Action editor window throwing exceptions when trying to view action properties.

### Actions

- `PlayerInput` will now copy overrides when creating duplicate actions.
- It is now possible to use an empty binding path with a non empty override path.
- It is now possible to use set an empty override path to disable a binding.
- It is not possible to query the effectively used path of a binding using `effectivePath`.
- Actions embedded into MonoBehaviour components can now have their properties edited in the inspector. Previously there was no way to get to the properties in this workflow. There is a gear icon now on the action that will open the action properties.

### Changed

### Added

- Added a new sample to the package called `SimpleDemo`. You can install the sample from the package manager. See the [README.md](https://github.com/Unity-Technologies/InputSystem/Assets/Samples/SimpleDemo/README.md) file for details about the sample.

## [0.9.1-preview] - 2019-08-08

### Fixed

- Fixed GC heap garbage being caused by triggered by event processing.
  * This meant that every processing of input would trigger garbage being allocated on the managed heap. The culprit was a peculiarity in the C# compiler which caused a struct in `InputEventPtr.IsA` to be allocated on the heap.
- The bindings selection popup window will now show child controls matching the current action type even if the parent control does not match.
- Fixed `duration` values reported for Hold and Press interactions.
- DualShock 3 on macOS:
  * Fixed actions bound to the dpad control performing correctly.
  * Fixed non-present touchpad button control being triggered incorrectly.
- Fixed compile issues with switch classes on standalone Linux.
- Leak of unmanaged memory in `InputControlList`.

#### Actions

- Fixed actions not updating their set of controls when the usages of a device are changed.
- Composite bindings with the default interaction will now correctly cancel when the composite is released, even if there are multiple composite bindings on the action.

### Changed

- `MouseState`, `KeyboardState`, and `GamepadState` have been made public again.
- `PlayerInput` and `PlayerInputManager` have been moved from the `UnityEngine.InputSystem.PlayerInput` namespace to `UnityEngine.InputSystem`.
- The signature of `InputSystem.onEvent` has changed. The callback now takes a second argument which is the device the given event is sent to (null if there's no corresponding `InputDevice`).
  ```
  // Before:
  InputSystem.onEvent +=
      eventPtr =>
      {
          var device = InputSystem.GetDeviceById(eventPtr.deviceId);
          //...
      };

  // Now:
  InputSystem.onEvent +=
      (eventPtr, device) =>
      {
          //...
      };
  ```
- The signatures of `InputSystem.onBeforeUpdate` and `InputSystem.onAfterUpdate` have changed. The callbacks no longer receive an `InputUpdateType` argument.
  * Use `InputState.currentUpdateType` in case you need to know the type of update being run.
- `InputUpdateType` has been moved to the `UnityEngine.InputSystem.LowLevel` namespace.
- `InputSystem.Update(InputUpdateType)` has been removed from the public API.
- The way input devices are built internally has been streamlined.
  * `InputDeviceBuilder` is now internal. It is no longer necessary to access it to look up child controls. Simply use `InputControl.GetChildControl` instead.
  * To build a device without adding it to the system, call the newly added `InputDevice.Build` method.
    ```
    InputDevice.Build<Mouse>();
    ```
  * `InputSystem.SetLayoutVariant` has been removed. Layout variants can no longer be set retroactively but must be decided on as part of device creation.
- `InputSystem.RegisterControlProcessor` has been renamed to just `InputSystem.RegisterProcessor`.

#### Actions

* `InputAction.ReadValue<TValue>()` is longer correlated to `InputAction.triggered`. It simply returns the current value of a bound control or composite while the action is being interacted with.
* `InputInteractionContext.PerformedAndGoBackToWaiting` has been renamed to just `InputInteractionContext.Performed`.

#### Actions

- Individual composite part bindings can now no longer have interactions assigned to them as that never made any sense.

### Added

- Devices can now have more than one usage.
  * Call `InputSystem.AddDeviceUsage(device,usage)` to add additional usages to a device.
  * Call `InputSystem.RemoveDeviceUsage(device,usage)` to remove existing usages from a device.
  * `InputSystem.SetDeviceUsage(device,usage)` still exists. It will clear all existing usages from the given device.
- A new `VisualizerSamples` sample that can be installed through the package manager.
  * Contains two components `InputControlVisualizer` and `InputActionVisualizer` that help visualizing/debugging control/device and action activity through in-game overlays. A few sample scenes illustrate how to use them.

#### Actions

- Added `InputAction.ReadValueAsObject` API.
- Added `InputAction.activeControl` API.

## [0.9.0-preview] - 2019-07-18

### Fixed

- Validate all parameters on public APIs.
- Fixed an internal bug in `InlinedArray.RemoveAtByMovingTailWithCapacity`, which could cause data corruption.
- Fixed Xbox controller support on macOS il2cpp.
- Fixed issue of Xbox gamepads on Windows desktop not being able to navigate left and down in a UI.
- Allow using InputSystem package if the XR, VR or Physics modules are disabled for smaller builds.
- Fixed documentation landing page and table of contents.
- Fixed tracked devices assigning pointer ids for UI pointer events correctly.
- Adjusted some UI Elements to fit the Unity 19.3 font.
- Fixed NullReferenceException being thrown when project changes.
- Fixed duplicate devices showing in the "Supported Devices" popup when using a search filter.
- Fixed an error when adding new bindings in the Input Actions editor window when a filter was applied.
- Fixed scroll wheel handling in `InputSystemUIInputModule` not being smooth.
- Fixed compile errors from Switch Pro controller code on Linux.

#### Actions

- Fixed `CallbackContext.control` referencing the composite member control which was actually actuated for this trigger for composite bindings.
- Generated C# wrappers for .inputactions assets are no longer placed in Assets/Assets/ folder on Windows.

### Added

- Touch support has been reworked and extended.
  * `Touchscreen.touch[0..9]` are now bindable from the control picker.
  * `Touchscreen.primaryTouch` is now a separate control which tracks the primary touch on the screen.
  * The controls `Touchscreen` inherits from `Pointer` (such as `position`, `phase`, and `delta`) are now tied to `Touchscreen.primaryTouch` and allow for `Touchscreen` to function as a generic `Pointer` (like `Mouse` and `Pen`).
  * `Touchscreen.press` (renamed from `Touchscreen.button`) is now a working, synthetic button that is down whenever at least one finger is on the screen.
  * Recording of start time and start position has been added to touches.
    - `TouchControl.startPosition` gives the starting position of the touch.
    - `TouchControl.startTime` gives the starting time of the touch.
  * Tap detection has been added to `Touchscreen`.
    - Tap time (i.e. time within which a press-and-release must be completed for a tap to register) corresponds to `InputSettings.defaultTapTime`.
    - Tap release must happen within a certain radius of first contact. This is determined by a new setting `InputSettings.tapRadius`.
    - `TouchControl.tap` is a new button control that triggers then the touch is tapped. Note that this happens instantly when a touch ends. The button will go to 1 and __immediately__ go back to 0. This means that polling the button in `Update`, for example, will never trigger a tap. Either use actions to observe the button or use the `Touch` API from `EnhancedTouch` to poll taps.
  * `Touchscreen.activeTouches` has been removed. Use `Touch.activeTouches` from the new enhanced touch API instead for more reliable touch tracking.
  * `Touchscreen.allTouchControls` has been renamed to `Touchscreen.touches`.
  * A new `EnhancedTouch` plugin has been added which offers an enhanced `Touch` and `Finger` API to reliably track touches and fingers across updates. This obsoletes the need to manually track touch IDs and phases and gives access to individual touch history.
  * Touch can be simulated from mouse or pen input now. To enable simulation, call `TouchSimulation.Enable()` or put the `TouchSimulation` MonoBehaviour in your scene. Also, in the input debugger, you can now enable touch simulation from the "Options" dropdown.
- Changing state has been decoupled from events. While input events are the primary means by which to trigger state changes, anyone can perform state changes manually now from anywhere.
    ```
    InputState.Change(gamepad.leftStick, new Vector2(123, 234));
    ```
  * This change makes it possible to update state __from__ state and thus synthesize input data from other input coming in.
- A new API for recording state changes over time has been added.
    ```
    var history = new InputStateHistory("<Gamepad>/leftStick");
    history.StartRecording();

    //...

    foreach (var record in history)
        Debug.Log(record);
    ```
- Added support for generic joysticks on WebGL (which don't use the standard gamepad mapping).
- Added support for DualShock 3 gamepads on desktops.
- Added support for Nintendo Switch Pro Controllers on desktops.

#### Actions

- Actions now also have a __polling API__!
  * `InputAction.triggered` is true if the action was performed in the current frame.
  * `InputAction.ReadValue<TValue>()` yields the last value that `started`, `performed`, or `cancelled` (whichever came last) was called with. If the action is disabled, returns `default(TValue)`. For `InputActionType.Button` type actions, returns `1.0f` if `triggered==true` and `0.0f` otherwise.
- Generated C# wrappers for .inputactions can now placed relative to the .inputactions file by specifying a path starting with './' (e.g. `./foo/bar.cs`).

### Changed

- **The system no longer supports processing input in __BOTH__ fixed and dynamic updates**. Instead, a choice has to be made whether to process input before each `FixedUpdate()` or before each `Update()`.
  * Rationale: the existing code that supported having both updates receive input independently still had several holes and became increasingly complex and brittle. Our solution was based on not actually processing input twice but on channeling input concurrently into both the state of both updates. Together with the fact that specific inputs have to reset (and possibly accumulate) correctly with respect to their update time slices, this became increasingly hard to do right. This, together with the fact that we've come to increasingly question the value of this feature, led us to removing the capability while preserving the ability to determine where input is processed.
  * NOTE: Timeslicing is NOT affected by this. You can still switch to `ProcessEventInFixedUpdates` and get events timesliced to individual `FixedUpdate` periods according to their timestamps.
  * `InputSettings.UpdateMode.ProcessEventsInBothFixedAndDynamicUpdate` has been removed.
  * `InputSettings.UpdateMode.ProcessEventsInDynamicUpdateOnly` has been renamed to `InputSettings.UpdateMode.ProcessEventsInDynamicUpdate` and is now the default.
  * `InputSettings.UpdateMode.ProcessEventsInFixedUpdateOnly` has been renamed to `InputSettings.UpdateMode.ProcessEventsInFixedUpdate`.
- Added icons for PlayerInput, PlayerInputManager, InputSystemUIInputModule and MultiplayerEventSystem components.
- Changed `Keyboard` IME properties (`imeEnabled`, `imeCursorPosition`) to methods (`SetIMEEnabled`, `SetIMECursorPosition`).
- Added getters to all `IInputRuntime` properties.
- Replace some `GetXxx` methods in our API with `xxx`  properties.
- `Pointer.phase` has been removed and `PointerPhase` has been renamed to `TouchPhase`. Phases are now specific to touch. `PointerPhaseControl` has been renamed to `TouchPhaseControl`.
- `Pointer.button` has been renamed to `Pointer.press` and now is a control that indicates whether the pointer is in "press down" state.
  * For mouse, corresponds to left button press.
  * For pen, corresponds to tip contact.
  * For touch, corresponds to primary touch contact (i.e. whether __any__ finger is down).
- The state change monitor APIs (`IInputStateChangeMonitor` and friends) have been moved out of `InputSystem` into a new static class `InputState` in `UnityEngine.Experimental.Input.LowLevel`.
  * Rationale: These APIs are fairly low-level and not of general interest so having them out of `InputSystem` reduces the API surface visible to most users.
- `InputDeviceChange.StateChanged` has been removed and is now a separate callback `InputState.onChange`.
  * Rationale: The other `InputDeviceChange` notifications are low-frequency whereas `StateChanged` is high-frequency. Putting them all on the same callback made adding a callback to `InputSystem.onDeviceChange` unnecessarily expensive.
- `IInputStateCallbackReceiver` has been rewritten from scratch. Now has two simple methods `OnNextUpdate` and `OnEvent`. If implemented by a device, the device now has completely control over changing its own state. Use the `InputState.Change` methods to affect state changes while trigger state change monitors (e.g. for actions) correctly.
- Simplified handling of XR input in `InputSystemUIInputModule` by having only one set of actions for all XR devices.
- We now use the same hierarchical device picker in the "Add Control Scheme" popup, which is already used in the "Input Settings" window.
- Made all `IInputStateTypeInfo` implementations internal, as these did not offer value to the user.
- Made all `IInputDeviceCommandInfo` implementations internal, as these did not offer value to the user.
- Removed `ReadWriteArray`, which was only used for making `RebindingOperation.scores` editable, which did not add any value.
- Removed `PrimitiveValueOrArray`, as non of it's functionality over `PrimitiveValue` was implemented.
- Made all `InputProcessor` implementation internal, as access to these types is exposed only through text mode representations.
- Removed `CurveProcessor` as it was not implemented.
- Renamed XInputControllerOSX to a more descriptive XboxGamepadMacOS.

#### Actions

- `InputAction.continuous` has been removed. Running logic every frame regardless of input can easily be achieved in game code.
- The way action behavior is configured has been simplified.
  * The previous roster of toggles has been replaced with two settings:
    1. `Action Type`: Determines the behavior of the action. Choices are `Value`, `Button`, and `PassThrough`.
    2. `Control Type`: Determines the type of control (and implicitly the type of value) the action is looking for if the action is a `Value` or `PassThrough` action.
  * The previous `Initial State Check` toggle is now implicit in the action type now. `Value` actions perform an initial state check (i.e. trigger if their control is already actuated when the action is enabled). Other types of actions don't.
  * The previous `Pass Through` toggle is now rolled into the action type.

## [0.2.10-preview] - 2019-05-17

### Added

- Added a `MultiplayerEventSystem` class, which allows you use multiple UI event systems to control different parts of the UI by different players.
- `InputSystemUIInputModule` now lets you specify an `InputActionAsset` in the `actionsAsset` property. If this is set, the inspector will populate all actions from this asset. If you have a `PlayerInput` component on the same game object, referencing the same  `InputActionAsset`, the `PlayerInput` component will keep the actions on the `InputSystemUIInputModule` in synch, allowing easy setup of multiplayer UI systems.

### Changed

- `StickControl.x` and `StickControl.y` are now deadzoned, i.e. have `AxisDeadzone` processors on them. This affects all gamepads and joysticks.
  * __NOTE:__ The deadzoning is __independent__ of the stick. Whereas the stack has a radial deadzones, `x` and `y` have linear deadzones. This means that `leftStick.ReadValue().x` is __not__ necessary equal to `leftStick.x.ReadValue()`.
  * This change also fixes the problem of noise from sticks not getting filtered out and causing devices such as the PS4 controller to constantly make itself `Gamepad.current`.

- Redesigned `UIActionInputModule`
 * Added a button in the inspector to automatically assign actions from an input action asset based on commonly used action names.
 * Will now populate actions with useful defaults.
 * Removed `clickSpeed` property - will use native click counts from the OS where available instead.
 * Removed `sendEventsWhenInBackground` property.
 * Hiding `Touches` and `TrackedDevices` until we decide how to handle them.
 * Remove `moveDeadzone` property as it is made redundant by the action's dead zone.
 * Removed `UIActionInputModuleEnabler` component, `UIActionInputModule` will now enable itself.
- Changed default button press point to 0.5.
- Changed all constants in public API to match Unity naming conventions ("Constant" instead of "kConstant").
- Changed namespace from `UnityEngine.Experimental.Input` to `UnityEngine.InputSystem`.
- Generated wrapper code now has nicer formatting.
- Renamed `UIActionInputModule` to `InputSystemUIInputModule`.
- Nicer icons for `InputActionAssets` and `InputActions` and for `Button` and generic controls.
- Change all public API using `IntPtr` to use unsafe pointer types instead.
- `PlayerInput` will no longer disable any actions not in the currently active action map when disabling input or switching action maps.
- Change some public fields into properties.
- Input System project settings are now called "Input System Package" in the project window instead of "Input (NEW)".
- Removed `Plugins` from all namespaces.
- Rename "Cancelled" -> "Canceled" (US spelling) in all APIs.

### Fixed

- Adding devices to "Supported Devices" in input preferences not allowing to select certain device types (like "Gamepad").
- Fixed scrolling in `UIActionInputModule`.
- Fixed compiling the input system package in Unity 19.2 with ugui being moved to a package now.
- In the Input System project settings window, you can no longer add a supported device twice.

#### Actions

- Custom inspector for `PlayerInput` no longer adds duplicates of action events if `Invoke Unity Events` notification behavior is selected.
- Fixed `Hold` interactions firing immediately before the duration has passed.
- Fixed editing bindings or processors for `InputAction` fields in the inspector (Changes wouldn't persist before).
- Fixed exception message when calling `CallbackContext.ReadValue<TValue>()` for an action with a composite binding with `TValue` not matching the composite's value type.

### Added

#### Actions

- `PlayerInput` can now handle `.inputactions` assets that have no control schemes.
  * Will pair __all__ devices mentioned by any of the bindings except if already paired to another player.

## [0.2.8-preview] - 2019-04-23

### Added

- Added a `clickCount` control to the `Mouse` class, which specifies the click count for the last mouse click (to allow distinguishing between single-, double- and multi-clicks).
- Support for Bluetooth Xbox One controllers on macOS.

#### Actions

- New API for changing bindings on actions
```
    // Several variations exist that allow to look up bindings in various ways.
    myAction.ChangeBindingWithPath("<Gamepad>/buttonSouth")
        .WithPath("<Keyboard>/space");

    // Can also replace the binding wholesale.
    myAction.ChangeBindingWithPath("<Keyboard>/space")
        .To(new InputBinding { ... });

    // Can also remove bindings programmatically now.
    myAction.ChangeBindingWithPath("<Keyboard>/space").Erase();
```

### Changed

- `Joystick.axes` and `Joystick.buttons` have been removed.
- Generated wrapper code for Input Action Assets are now self-contained, generating all the data from code and not needing a reference to the asset; `InputActionAssetReference` has been removed.
- The option to generate interfaces on wrappers has been removed, instead we always do this now.
- The option to generate events on wrappers has been removed, we felt that this no longer made sense.
- Will now show default values in Input Action inspector if no custom values for file path, class name or namespace have been provided.
- `InputSettings.runInBackground` has been removed. This should now be supported or not on a per-device level. Most devices never supported it in the first place, so a global setting did not seem to be useful.
- Several new `Sensor`-based classes have been added. Various existing Android sensor implementations are now based on them.
- `InputControlLayoutAttribute` is no longer inherited.
  * Rationale: A class marked as a layout will usually be registered using `RegisterLayout`. A class derived from it will usually be registered the same way. Because of layout inheritance, properties applied to the base class through `InputControlLayoutAttribute` will affect the subclass as intended. Not inheriting the attribute itself, however, now allows having properties such as `isGenericTypeOfDevice` which should not be inherited.
- Removed `acceleration`, `orientation`, and `angularVelocity` controls from `DualShockGamepad` base class.
  * They are still on `DualShockGamepadPS4`.
  * The reason is that ATM we do not yet support these controls other than on the PS4. The previous setup pretended that these controls work when in fact they don't.
- Marking a control as noisy now also marks all child controls as noisy.
- The input system now defaults to ignoring any HID devices with usage types not known to map to game controllers. You can use `HIDSupport.supportedUsages` to enable specific usage types.
- In the Input Settings window, asset selection has now been moved to the "gear" popup menu. If no asset is created, we now automatically create one.
- In the inspector for Input Settings assets, we now show a button to go to the Input Settings window, and a button to make the asset active if it isn't.
- Tests are now no longer part of the com.unity.inputsystem package. The `InputTestFixture` class still is for when you want to write input-related tests for your project. You can reference the `Unity.InputSystem.TestFixture` assembly when you need to do that.
- Implemented adding usages to and removing them from devices.

#### Actions

- A number of changes have been made to the control picker UI in the editor. \
  ![Input Control Picker](Documentation~/Images/InputControlPicker.png)
  * The button to pick controls interactively (e.g. by pressing a button on a gamepad) has been moved inside the picker and renamed to "Listen". It now works as a toggle that puts the picker into a special kind of 'search' mode. While listening, suitable controls that are actuated will be listed in the picker and can then be picked from.
  * Controls are now displayed with their nice names (e.g. "Cross" instead of "buttonSouth" in the case of the PS4 controller).
  * Child controls are indented instead of listed in "parent/child" format.
  * The hierarchy of devices has been rearranged for clarity. The toplevel groups of "Specific Devices" and "Abstract Devices" are now merged into one hierarchy that progressively groups devices into more specific groups.
  * Controls now have icons displayed for them.
- There is new support for binding to keys on the keyboard by their generated character rather than by their location. \
  ![Keyboard Binding](Documentation~/Images/KeyboardBindByLocationVsCharacter.png)
  * At the toplevel of the Keyboard device, you now have the choice of either binding by keyboard location or binding by generated/mapped character.
  * Binding by location shows differences between the local keyboard layout and the US reference layout.
  * The control path language has been extended to allow referencing controls by display name. `<Keyboard>/#(a)` binds to the control on a `Keyboard` with the display name `a`.
- `continuous` flag is now ignored for `Press and Release` interactions, as it did not  make sense.
- Reacting to controls that are already actuated when an action is enabled is now an __optional__ behavior rather than the default behavior. This is a __breaking__ change.
  * Essentially, this change reverts back to the behavior before 0.2-preview.
  * To reenable the behavior, toggle "Initial State Check" on in the UI or set the `initialStateCheck` property in code.
  ![Inital State Check](Documentation~/Images/InitialStateCheck.png)
  * The reason for the change is that having the behavior on by default made certain setups hard to achieve. For example, if `<Keyboard>/escape` is used in one action map to toggle *into* the main menu and in another action map to toggle *out* of it, then the previous behavior would immediately exit out of the menu if `escape` was still pressed from going into the menu. \
  We have come to believe that wanting to react to the current state of a control right away is the less often desirable behavior and so have made it optional with a separate toggle.
- Processors and Interactions are now shown in a component-inspector-like fashion in the Input Action editor window, allowing you to see the properties of all items at once.
- The various `InputAction.lastTriggerXXX` APIs have been removed.
  * Rationale: They have very limited usefulness and if you need the information, it's easy to set things up in order to keep track of it yourself. Also, we plan on having a polling API for actions in the future which is really what the `lastActionXXX` APIs were trying to (imperfectly) solve.
- `Tap`, `SlowTap`, and `MultiTap` interactions now respect button press points.
- `Tap`, `SlowTap`, and `MultiTap` interactions now have improved parameter editing UIs.

### Fixed

- Input Settings configured in the editor are now transferred to the built player correctly.
- Time slicing for fixed updates now works correctly, even when pausing or dropping frames.
- Make sure we Disable any InputActionAsset when it is being destroyed. Otherwise, callbacks which were not cleaned up would could cause exceptions.
- DualShock sensors on PS4 are now marked as noisy (#494).
- IL2CPP causing issues with XInput on windows and osx desktops.
- Devices not being available yet in `MonoBehavior.Awake`, `MonoBehaviour.Start`, and `MonoBehaviour.OnEnable` in player or when entering play mode in editor.
- Fixed a bug where the event buffer used by `InputEventTrace` could get corrupted.

#### Actions

- Actions and bindings disappearing when control schemes have spaces in their names.
- `InputActionRebindingExceptions.RebindOperation` can now be reused as intended; used to stop working properly the first time a rebind completed or was cancelled.
- Actions bound to multiple controls now trigger correctly when using `PressInteraction` set to `ReleaseOnly` (#492).
- `PlayerInput` no longer fails to find actions when using UnityEvents (#500).
- The `"{...}"` format for referencing action maps and actions using GUIDs as strings has been obsoleted. It will still work but adding the extra braces is no longer necessary.
- Drag&dropping bindings between other bindings that came before them in the list no longer drops the items at a location one higher up in the list than intended.
- Editing name of control scheme in editor not taking effect *except* if hitting enter key.
- Saving no longer causes the selection of the current processor or interaction to be lost.
  * This was especially annoying when having "Auto-Save" on as it made editing parameters on interactions and processors very tedious.
- In locales that use decimal separators other than '.', floating-point parameters on composites, interactions, and processors no longer lead to invalid serialized data being generated.
- Fix choosing "Add Action" in action map context menu throwing an exception.
- The input action asset editor window will no longer fail saving if the asset has been moved.
- The input action asset editor window will now show the name of the asset being edited when asking for saving changes.
- Clicking "Cancel" in the save changes dialog for the input action asset editor window will now cancel quitting the editor.
- Fixed pasting or dragging a composite binding from one action into another.
- In the action map editor window, switching from renaming an action to renaming an action map will no longer break the UI.
- Fixed calling Enable/Disable from within action callbacks sometimes leading to corruption of state which would then lead to actions not getting triggered (#472).
- Fixed setting of "Auto-Save" toggle in action editor getting lost on domain reload.
- Fixed blurry icons in editor for imported .inputactions assets and actions in them.
- `Press` and `Release` interactions will now work correctly if they have multiple bound controls.
- `Release` interactions will now invoke a `Started` callback when the control is pressed.
- Made Vector2 composite actions respect the press points of button controls used to compose the value.

## [0.2.6-preview] - 2019-03-20

>NOTE: The UI code for editing actions has largely been rewritten. There may be regressions.
>NOTE: The minimum version requirement for the new input system has been bumped
       to 2019.1

### Added

- Support gamepad vibration on Switch.
- Added support for Joysticks on Linux.

#### Actions

- Added ability to change which part of a composite a binding that is part of the composite is assigned to.
  * Part bindings can now be freely duplicated or copy-pasted. This allows having multiple bindings for "up", for example. Changing part assignments retroactively allows to freely edit the composite makeup.
- Can now drag&drop multiple items as well as drop items onto others (equivalent to cut&paste). Holding ALT copies data instead of moving it.
- Edits to control schemes are now undoable.
- Control schemes are now sorted alphabetically.
- Can now search by binding group (control scheme) or devices directly from search box.
  * `g:Gamepad` filters bindings to those in the "Gamepad" group.
  * `d:Gamepad` filters bindings to those from Gamepad-compatible devices.

### Changed

- The input debugger will no longer automatically show remote devices when the profiler is connected. Instead, use the new menu in debugger toolbar to connect to players or to enable/disable remote input debugging.
- "Press and Release" interactions will now invoke the `performed` callback on both press and release (instead of invoking `performed` and `cancel`, which was inconsistent with other behaviors).

#### Actions

- Bindings have GUIDs now like actions and maps already did. This allows to persistently and uniquely identify individual bindings.
- Replaced UI overlay while rebinding interactively with cancellable progress bar. Interactive rebinding now cancels automatically after 4 seconds without suitable input.
- Bindings that are not assigned to any control scheme are now visible when a particular control scheme is selected.
  * Bindings not assigned to any control scheme are active in *ALL* control schemes.
  * The change makes this visible in the UI now.
  * When a specific control scheme is selected, these bindings are affixed with `{GLOBAL}` for added visibility.
- When filtering by devices from a control scheme, the filtering now takes layout inheritance into account. So, a binding to a control on `Pointer` will now be shown when the filter is `Mouse`.
- The public control picker API has been revised.
  * The simplest way to add control picker UI to a control path is to add an `InputControlAttribute` to the field.
    ```
    // In the inspector, shows full UI to select a control interactively
    // (including interactive picking through device input).
    [InputControl(layout = "Button")]
    private string buttonControlPath;
    ```
- Processors of incompatible types will now be ignored instead of throwing an exception.

### Fixed

- Remote connections in input debugger now remain connected across domain reloads.
- Don't incorrectly create non-functioning devices if a physical device implements multiple incompatible logical HID devices (such as the MacBook keyboard/touch pad and touch bar).
- Removed non-functioning sort triangles in event list in Input Debugger device windows.
- Sort events in input debugger window by id rather then by timestamp.
- Make parsing of float parameters support floats represented in "e"-notation and "Infinity".
- Input device icons in input debugger window now render in appropriate resolution on retina displays.
- Fixed Xbox Controller on macOS reporting negative values for the sticks when represented as dpad buttons.
- `InputSettings.UpdateMode.ProcessEventsManually` now correctly triggers updates when calling `InputSystem.Update(InputUpdateType.Manual)`.

#### Actions

- Pasting or duplicating an action in an action map asset will now assign a new and unique ID to the action.
- "Add Action" button being active and triggering exceptions when no action map had been added yet.
- Fixed assert when generating C# class and make sure it gets imported correctly.
- Generate directories as needed when generating C# class, and allow path names without "Assets/" path prefix.
- Allow binding dpad controls to actions of type "Vector2".
- Fixed old name of action appearing underneath rename overlay.
- Fixed inspector UIs for on-screen controls throwing exceptions and being non-functional.
- Fixed deleting multiple items at same time in action editor leading to wrong items being deleted.
- Fixed copy-pasting actions not preserving action properties other than name.
- Fixed memory corruptions coming from binding resolution of actions.
- InputActionAssetReferences in ScriptableObjects will continue to work after domain reloads in the editor.
- Fixed `startTime` and `duration` properties of action callbacks.

## [0.2.1-preview] - 2019-03-11

### Changed

 - NativeUpdateCallback API update to match Unity 2018.3.8f1

## [0.2.0-preview] - 2019-02-12

This release contains a number of fairly significant changes. The focus has been on further improving the action system to make it easier to use as well as to make it work more reliably and predictably.

>NOTE: There are some breaking changes. Please see the "Changed" section below.

### Changed

- Removed Unity 2018.2 support code.
- Removed .NET 3.5 support code.
- Started using C# 7.
- `IInputControlProcessor<TValue>` has been replaced with `InputProcessor` and `InputProcessor<TValue>` base classes.
- `IInputBindingComposite` has been replaced with an `InputBindingComposite` base class and the `IInputBindingComposite<TValue>` interface has been merged with the `InputBindingComposite<TValue>` class which had already existed.
- `InputUser.onUnpairedDeviceUser` will now notify for each actuated control until the device is paired or there are no more actuated controls.
- `SensitivityProcessor` has been removed.
    * The approach needs rethinking. What `SensitivityProcessor` did caused more problems than it solved.
- State monitors no longer have their timeouts removed automatically when they fire. This makes it possible to have a timeout that is removed only in response to a specific state change.
- Events for devices that implement `IInputStateCallbacks` (such as `Touchscreen`) are allowed to go back in time. Avoids the problem of having to order events between multiple fingers correctly or seeing events getting rejected.
- `PenState.Button` is now `PenButton`.
- Removed TouchPositionTransformProcessor, was used only by Android, the position transformation will occur in native backend in 2019.x

#### Actions:
- Bindings that have no interactions on them will trigger differently now. __This is a breaking change__.
  * Previously, these bindings would trigger `performed` on every value change including when going back to their default value. This is why you would see two calls of `performed` with a button; one when the button was pressed, another when it was depressed.
  * Now, a binding without an interaction will trigger `started` and then `performed` when a bound control is actuated. Thereafter, the action will remain in `Started` phase. For as long as the control is actuated, every value change will trigger `performed` again. When the control stops being actuated, it will trigger `cancelled` and the action will remain in `Waiting` state.
  * Control actuation is defined as a control having a magnitude (see `InputControl.EvaluateMagnitude`) greater than zero. If a control does not support magnitudes (returns -1 from `EvaluateMagnitude`), then the control is considered actuated when it changes state away from its default state.
  * To restore the previous behavior, simply change code like
      ```
        myAction.performed += MyCallback;
      ```
    to
      ```
        myAction.performed += MyCallback;
        myAction.cancelled += MyCallback;
      ```
  * Alternatively, enable `passThrough` mode on an action. This effectively restores the previous default behavior of actions.
    ```
        new InputAction(binding: "<Gamepad>/leftTrigger") { passThrough = true };
    ```
- As part of the aforementioned change, the following interactions have been removed as they are no longer relevant:
  - `StickInteraction`: Can simply be removed from bindings. The new default behavior obsoletes the need for what `StickInteraction` did. Use `started` to know then the stick starts being actuated, `performed` to be updated on movements, and `cancelled` to know when the stick goes back into rest position.
  - `PressAndReleaseInteraction`: Can simply be removed from bindings. The default behavior with no interaction encompasses press and release detection. Use `started` to know then a button is pressed and `cancelled` to know when it is released. To set a custom button press point, simply put an `AxisDeadzoneProcessor` on the binding.
- `PressInteraction` has been completely rewritten.
  - Trigger behavior can be set through `behavior` parameter and now provides options for observing just presses (`PressOnly`), just releases (`ReleaseOnly`), or both presses and releases (`PressAndRelease`).
  - Also, the interaction now operates on control actuation rather than reading out float values directly. This means that any control that supports magnitudes can be used.
  - Also supports continuous mode now.
- If bound controls are already actuated when an action is enabled, the action will now trigger in the next input update as if the control had just been moved from non-actuated to actuated state.
  - In other words, if e.g. you have a binding to the A button of the gamepad and the A button is already pressed when the action is first enabled, then the action associated with the A button will trigger as if the button had just been pressed. Previously, it required releasing and re-pressing the button first -- which, together with certain interactions, could lead to actions ending up in a confused state.
- When an action is disabled, it will now cancel all ongoing interactions, if any (i.e. you will see `InputAction.cancelled` being called).
  - Note that unlike the above-mentioned callbacks that happen when an action starts out with a control already actuated, the cancellation callbacks happen __immediately__ rather than in the next input update.
- Actions that at runtime are bound to multiple controls will now perform *conflict resolution*, if necessary.
  - This applies only if an action actually receives multiple concurrent actuations from controls.
  - When ambiguity is detected, the greatest amount of actuation on any of the controls gets to drive the action.
  - In practice, this means that as long as any of the controls bound to an action is actuated, the action will keep going. This resolves ambiguities when an action has primary and secondary bindings, for examples, or when an action is bound to multiple different devices at the same time.
  - Composite bindings count as single actuations regardless of how many controls participate in the composite.
  - This behavior __can be bypassed__ by setting the action to be pass-through.
- Action editor now closes when asset is deleted.
  - If there are unsaved changes, asks for confirmation first.
- Interactions and processors in the UI are now filtered based on the type of the action (if set) and sorted by name.
- Renamed "Axis" and "Dpad" composites to "1D Axis" and "2D Vector" composite.
  - The old names can still be used and existing data will load as expected.
  - `DpadComposite` got renamed to `Vector2Composite`; `AxisComposite` is unchanged.
- `InputInteractionContext.controlHasDefaultValue` has been replaced with `InputInteractionContext.ControlIsActuated()`.
- `InputActionChange.BindingsHaveChangedWhileEnabled` has been reworked and split in two:
    1. `InputActionChange.BoundControlsAboutToChange`: Bindings have been previously resolved but are about to be re-resolved.
    2. `InputActionChange.BoundControlsChanged`: Bindings have been resolved on one or more actions.
- Actions internally now allocate unmanaged memory.
  - Disposing should be taken care of automatically (though you can manually `Dispose` as well). If you see errors in the console log about unmanaged memory being leaked, please report the bug.
  - All execution state except for C# heap objects for processors, interactions, and composites has been collapsed into a single block of unmanaged memory. Actions should now be able to re-resolve efficiently without allocating additional GC memory.

### Added

- `PlayerInput` component which simplifies setting up individual player input actions and device pairings. \
  ![PlayerInput](Documentation~/Images/PlayerInput.png)
- `PlayerInputManager` component which simplifies player joining and split-screen setups. \
  ![PlayerInput](Documentation~/Images/PlayerInputManager.png)
- `InputDevice.all` (equivalent to `InputSystem.devices`)
- `InputControl.IsActuated()` can be used to determine whether control is currently actuated (defined as extension method in `InputControlExtensions`).
- Can now read control values from buffers as objects using `InputControl.ReadValueFromBufferAsObject`. This allows reading a value stored in memory without having to know the value type.
- New processors:
    * `ScaleProcessor`
    * `ScaleVector2Processor`
    * `ScaleVector3Processor`
    * `InvertVector2Processor`
    * `InvertVector3Processor`
    * `NormalizeVector2Processor`
    * `NormalizeVector3Processor`
- Added `MultiTapInteraction`. Can be used to listen for double-taps and the like.
- Can get total and average event lag times through `InputMetrics.totalEventLagTime` and `InputMetrics.averageEventLagTime`.
- `Mouse.forwardButton` and `Mouse.backButton`.
- The input debugger now shows users along with their paired devices and actions. See the [documentation](Documentation~/UserManagement.md#debugging)
- Added third and fourth barrel buttons on `Pen`.

#### Actions:
- Actions have a new continuous mode that will cause the action to trigger continuously even if there is no input. See the [documentation](Documentation~/Actions.md#continuous-actions) for details. \
  ![Continuous Action](Documentation~/Images/ContinuousAction.png)
- Actions have a new pass-through mode. In this mode an action will bypass any checks on control actuation and let any input activity on the action directly flow through. See the [documentation](Documentation~/Actions.md#pass-through-actions) for details. \
  ![Pass-Through Action](Documentation~/Images/PassThroughAction.png)
- Can now add interactions and processors directly to actions.
  ![Action Properties](Documentation~/Images/ActionProperties.png)
    * This is functionally equivalent to adding the respective processors and/or interactions to every binding on the action.
- Can now change the type of a composite retroactively.
  ![Composite Properties](Documentation~/Images/CompositeProperties.png)
- Values can now be read out as objects using `InputAction.CallbackContext.ReadValueAsObject()`.
    * Allocates GC memory. Should not be used during normal gameplay but is very useful for testing and debugging.
- Added auto-save mode for .inputactions editor.
  ![Auto Save](Documentation~/Images/AutoSave.png)
- Processors, interactions, and composites can now define their own parameter editor UIs by deriving from `InputParameterEditor`. This solves the problem of these elements not making it clear that the parameters usually have global defaults and do not need to be edited except if local overrides are necessary.
- Can now set custom min and max values for axis composites.
    ```
    var action = new InputAction();
    action.AddCompositeBinding("Axis(minValue=0,maxValue=2)")
        .With("Positive", "<Keyboard>/a")
        .With("Negative", "<Keyboard>/d");
    ```
- "C# Class File" property on .inputactions importer settings now has a file picker next to it.
- `InputActionTrace` has seen various improvements.
    * Recorded data will now stay valid even if actions are rebound to different controls.
    * Can listen to all actions using `InputActionTrace.SubscribeToAll`.
    * `InputActionTrace` now maintains a list of subscriptions. Add subscriptions with `SubscribeTo` and remove a subscription with `UnsubscribeFrom`. See the [documentation](Documentation~/Actions.md#tracing-actions) for details.

### Fixes

- Fixed support for Unity 2019.1 where we landed a native API change.
- `InputUser.UnpairDevicesAndRemoveUser()` corrupting device pairings of other InputUsers
- Control picker in UI having no devices if list of supported devices is empty but not null
- `IndexOutOfRangeException` when having multiple action maps in an asset (#359 and #358).
- Interactions timing out even if there was a pending event that would complete the interaction in time.
- Action editor updates when asset is renamed or moved.
- Exceptions when removing action in last position of action map.
- Devices marked as unsupported in input settings getting added back on domain reload.
- Fixed `Pen` causing exceptions and asserts.
- Composites that assign multiple bindings to parts failing to set up properly when parts are assigned out of order (#410).

### Known Issues

- Input processing in edit mode on 2019.1 is sporadic rather than happening on every editor update.

## [0.1.2-preview] - 2018-12-19

    NOTE: The minimum version requirement for the new input system has been bumped
          to 2018.3. The previous minum requirement of 2018.2 is no longer supported.
          Also, we have dropped support for the .NET 3.5 runtime. The new .NET 4
          runtime is now required to use the new input system.

We've started working on documentation. The current work-in-progress can be found on [GitHub](https://github.com/Unity-Technologies/InputSystem/blob/develop/Packages/com.unity.inputsystem/Documentation~/InputSystem.md).

### Changed

- `InputConfiguration` has been replaced with a new `InputSettings` class.
- `InputConfiguration.lockInputToGame` has been moved to `InputEditorUserSettings.lockInputToGameView`. This setting is now persisted as a local user setting.
- `InputSystem.updateMask` has been replaced with `InputSettings.updateMode`.
- `InputSystem.runInBackground` has been moved to `InputSettings.runInBackground`.
- Icons have been updated for improved styling and now have separate dark and light skin versions.
- `Lock Input To Game` and `Diagnostics Mode` are now persisted as user settings
- Brought back `.current` getters and added `InputSettings.filterNoiseOnCurrent` to control whether noise filtering on the getters is performed or not.
- Removed old and outdated Doxygen-generated API docs.

### Added

- `InputSystem.settings` contains the current input system settings.
- A new UI has been added to "Edit >> Project Settings..." to edit input system settings. Settings are stored in a user-controlled asset in any location inside `Assets/`. Multiple assets can be used and switched between.
- Joystick HIDs are now supported on Windows, Mac, and UWP.
- Can now put system into manual update mode (`InputSettings.updateMode`). In this mode, events will not get automatically processed. To process events, call `InputSystem.Update()`.
- Added shortcuts to action editor window (requires 2019.1).
- Added icons for .inputactions assets.

### Fixed

- `InputSystem.devices` not yet being initialized in `MonoBehaviour.Start` when in editor.

### Known Issues

- Input settings are not yet included in player builds. This means that at the moment, player builds will always start out with default input settings.
- There have been reports of some stickiness to buttons on 2019.1 alpha builds.  We are looking at this now.

## [0.0.14-preview] - 2018-12-11

### Changed

- `Pointer.delta` no longer has `SensitivityProcessor` on it. The processor was causing many issues with mouse deltas. It is still available for adding it manually to action bindings but the processor likely needs additional work.

### Fixed

Core:
- Invalid memory accesses when using .NET 4 runtime
- Mouse.button not being identical to Mouse.leftButton
- DualShock not being recognized when connected via Bluetooth

Actions:
- Parameters disappearing on processors and interactions in UI when edited
- Parameters on processors and interactions having wrong value type in UI (e.g. int instead of float)
- RebindingOperation calling OnComplete() after being cancelled

Misc:
- Documentation no longer picked up as assets in user project

## [0.0.13-preview] - 2018-12-05

First release from stable branch.<|MERGE_RESOLUTION|>--- conflicted
+++ resolved
@@ -11,11 +11,8 @@
 ## [Unreleased] - YYYY-MM-DD
 
 ### Fixed
-<<<<<<< HEAD
 - Physical keyboards used on Android/ChromeOS could have keys "stuck" reporting as pressed after a long press and release [ISXB-475](https://issuetracker.unity3d.com/product/unity/issues/guid/ISXB-475).
-=======
 - NullReferenceException thrown when right-clicking an empty Action Map list in Input Actions Editor windows [ISXB-833](https://issuetracker.unity3d.com/product/unity/issues/guid/ISXB-833).
->>>>>>> f7693158
 
 ## [1.8.1] - 2024-03-14
 
