# Changelog
All notable changes to the input system package will be documented in this file.

The format is based on [Keep a Changelog](http://keepachangelog.com/en/1.0.0/)
and this project adheres to [Semantic Versioning](http://semver.org/spec/v2.0.0.html).

Due to package verification, the latest version below is the unpublished version and the date is meaningless.
however, it has to be formatted properly to pass verification tests.

## [0.9.1-preview] - 2099-1-1

### Fixed

- Fixed GC heap garbage being caused by triggered by event processing.
  * This meant that every processing of input would trigger garbage being allocated on the managed heap. The culprit was a peculiarity in the C# compiler which caused a struct in `InputEventPtr.IsA` to be allocated on the heap.

#### Actions

- Fixed actions not updating their set of controls when the usages of a device are changed.

### Changed

- The way input devices are built internally has been streamlined.
  * `InputDeviceBuilder` is now internal. It is no longer necessary to access it to look up child controls. Simply use `InputControl.GetChildControl` instead.
  * To build a device without adding it to the system, call the newly added `InputDevice.Build` method.
    ```
    InputDevice.Build<Mouse>();
    ```
  * `InputSystem.SetLayoutVariant` has been removed. Layout variants can no longer be set retroactively but must be decided on as part of device creation.

### Added

- Devices can now have more than one usage.
  * Call `InputSystem.AddDeviceUsage(device,usage)` to add additional usages to a device.
  * Call `InputSystem.RemoveDeviceUsage(device,usage)` to remove existing usages from a device.
  * `InputSystem.SetDeviceUsage(device,usage)` still exists. It will clear all existing usages from the given device.

## [0.9.0-preview] - 2019-7-18

### Fixed

- Validate all parameters on public APIs.
- Fixed an internal bug in `InlinedArray.RemoveAtByMovingTailWithCapacity`, which could cause data corruption.
- Fixed Xbox controller support on macOS il2cpp.
- Fixed issue of Xbox gamepads on Windows desktop not being able to navigate left and down in a UI.
- Allow using InputSystem package if the XR, VR or Physics modules are disabled for smaller builds.
- Fixed documentation landing page and table of contents.
- Fixed tracked devices assigning pointer ids for UI pointer events correctly.
<<<<<<< HEAD
- Fixed `duration` values reported for Hold and Press interactions.
=======
- Adjusted some UI Elements to fit the Unity 19.3 font.
- Fixed NullReferenceException being thrown when project changes.
- Fixed duplicate devices showing in the "Supported Devices" popup when using a search filter.
- Fixed an error when adding new bindings in the Input Actions editor window when a filter was applied.
- Fixed scroll wheel handling in `InputSystemUIInputModule` not being smooth.
- Fixed compile errors from Switch Pro controller code on Linux.
>>>>>>> e7f29f93

#### Actions

- Fixed `CallbackContext.control` referencing the composite member control which was actually actuated for this trigger for composite bindings.
- Generated C# wrappers for .inputactions assets are no longer placed in Assets/Assets/ folder on Windows.

### Added

- Touch support has been reworked and extended.
  * `Touchscreen.touch[0..9]` are now bindable from the control picker.
  * `Touchscreen.primaryTouch` is now a separate control which tracks the primary touch on the screen.
  * The controls `Touchscreen` inherits from `Pointer` (such as `position`, `phase`, and `delta`) are now tied to `Touchscreen.primaryTouch` and allow for `Touchscreen` to function as a generic `Pointer` (like `Mouse` and `Pen`).
  * `Touchscreen.press` (renamed from `Touchscreen.button`) is now a working, synthetic button that is down whenever at least one finger is on the screen.
  * Recording of start time and start position has been added to touches.
    - `TouchControl.startPosition` gives the starting position of the touch.
    - `TouchControl.startTime` gives the starting time of the touch.
  * Tap detection has been added to `Touchscreen`.
    - Tap time (i.e. time within which a press-and-release must be completed for a tap to register) corresponds to `InputSettings.defaultTapTime`.
    - Tap release must happen within a certain radius of first contact. This is determined by a new setting `InputSettings.tapRadius`.
    - `TouchControl.tap` is a new button control that triggers then the touch is tapped. Note that this happens instantly when a touch ends. The button will go to 1 and __immediately__ go back to 0. This means that polling the button in `Update`, for example, will never trigger a tap. Either use actions to observe the button or use the `Touch` API from `EnhancedTouch` to poll taps.
  * `Touchscreen.activeTouches` has been removed. Use `Touch.activeTouches` from the new enhanced touch API instead for more reliable touch tracking.
  * `Touchscreen.allTouchControls` has been renamed to `Touchscreen.touches`.
  * A new `EnhancedTouch` plugin has been added which offers an enhanced `Touch` and `Finger` API to reliably track touches and fingers across updates. This obsoletes the need to manually track touch IDs and phases and gives access to individual touch history.
  * Touch can be simulated from mouse or pen input now. To enable simulation, call `TouchSimulation.Enable()` or put the `TouchSimulation` MonoBehaviour in your scene. Also, in the input debugger, you can now enable touch simulation from the "Options" dropdown.
- Changing state has been decoupled from events. While input events are the primary means by which to trigger state changes, anyone can perform state changes manually now from anywhere.
    ```
    InputState.Change(gamepad.leftStick, new Vector2(123, 234));
    ```
  * This change makes it possible to update state __from__ state and thus synthesize input data from other input coming in.
- A new API for recording state changes over time has been added.
    ```
    var history = new InputStateHistory("<Gamepad>/leftStick");
    history.StartRecording();

    //...

    foreach (var record in history)
        Debug.Log(record);
    ```
- Added support for generic joysticks on WebGL (which don't use the standard gamepad mapping).
- Added support for DualShock 3 gamepads on desktops.
- Added support for Nintendo Switch Pro Controllers on desktops.

#### Actions

- Actions now also have a __polling API__!
  * `InputAction.triggered` is true if the action was performed in the current frame.
  * `InputAction.ReadValue<TValue>()` yields the last value that `started`, `performed`, or `cancelled` (whichever came last) was called with. If the action is disabled, returns `default(TValue)`. For `InputActionType.Button` type actions, returns `1.0f` if `triggered==true` and `0.0f` otherwise.
- Generated C# wrappers for .inputactions can now placed relative to the .inputactions file by specifying a path starting with './' (e.g. `./foo/bar.cs`).

### Changed

- **The system no longer supports processing input in __BOTH__ fixed and dynamic updates**. Instead, a choice has to be made whether to process input before each `FixedUpdate()` or before each `Update()`.
  * Rationale: the existing code that supported having both updates receive input independently still had several holes and became increasingly complex and brittle. Our solution was based on not actually processing input twice but on channeling input concurrently into both the state of both updates. Together with the fact that specific inputs have to reset (and possibly accumulate) correctly with respect to their update time slices, this became increasingly hard to do right. This, together with the fact that we've come to increasingly question the value of this feature, led us to removing the capability while preserving the ability to determine where input is processed.
  * NOTE: Timeslicing is NOT affected by this. You can still switch to `ProcessEventInFixedUpdates` and get events timesliced to individual `FixedUpdate` periods according to their timestamps.
  * `InputSettings.UpdateMode.ProcessEventsInBothFixedAndDynamicUpdate` has been removed.
  * `InputSettings.UpdateMode.ProcessEventsInDynamicUpdateOnly` has been renamed to `InputSettings.UpdateMode.ProcessEventsInDynamicUpdate` and is now the default.
  * `InputSettings.UpdateMode.ProcessEventsInFixedUpdateOnly` has been renamed to `InputSettings.UpdateMode.ProcessEventsInFixedUpdate`.
- Added icons for PlayerInput, PlayerInputManager, InputSystemUIInputModule and MultiplayerEventSystem components.
- Changed `Keyboard` IME properties (`imeEnabled`, `imeCursorPosition`) to methods (`SetIMEEnabled`, `SetIMECursorPosition`).
- Added getters to all `IInputRuntime` properties.
- Replace some `GetXxx` methods in our API with `xxx`  properties.
- `Pointer.phase` has been removed and `PointerPhase` has been renamed to `TouchPhase`. Phases are now specific to touch. `PointerPhaseControl` has been renamed to `TouchPhaseControl`.
- `Pointer.button` has been renamed to `Pointer.press` and now is a control that indicates whether the pointer is in "press down" state.
  * For mouse, corresponds to left button press.
  * For pen, corresponds to tip contact.
  * For touch, corresponds to primary touch contact (i.e. whether __any__ finger is down).
- The state change monitor APIs (`IInputStateChangeMonitor` and friends) have been moved out of `InputSystem` into a new static class `InputState` in `UnityEngine.Experimental.Input.LowLevel`.
  * Rationale: These APIs are fairly low-level and not of general interest so having them out of `InputSystem` reduces the API surface visible to most users.
- `InputDeviceChange.StateChanged` has been removed and is now a separate callback `InputState.onChange`.
  * Rationale: The other `InputDeviceChange` notifications are low-frequency whereas `StateChanged` is high-frequency. Putting them all on the same callback made adding a callback to `InputSystem.onDeviceChange` unnecessarily expensive.
- `IInputStateCallbackReceiver` has been rewritten from scratch. Now has two simple methods `OnNextUpdate` and `OnEvent`. If implemented by a device, the device now has completely control over changing its own state. Use the `InputState.Change` methods to affect state changes while trigger state change monitors (e.g. for actions) correctly.
- Simplified handling of XR input in `InputSystemUIInputModule` by having only one set of actions for all XR devices.
- We now use the same hierarchical device picker in the "Add Control Scheme" popup, which is already used in the "Input Settings" window.
- Made all `IInputStateTypeInfo` implementations internal, as these did not offer value to the user.
- Made all `IInputDeviceCommandInfo` implementations internal, as these did not offer value to the user.
- Removed `ReadWriteArray`, which was only used for making `RebindingOperation.scores` editable, which did not add any value.
- Removed `PrimitiveValueOrArray`, as non of it's functionality over `PrimitiveValue` was implemented.
- Made all `InputProcessor` implementation internal, as access to these types is exposed only through text mode representations.
- Removed `CurveProcessor` as it was not implemented.
- Renamed XInputControllerOSX to a more descriptive XboxGamepadMacOS.

#### Actions

- `InputAction.continuous` has been removed. Running logic every frame regardless of input can easily be achieved in game code.
- The way action behavior is configured has been simplified.
  * The previous roster of toggles has been replaced with two settings:
    1. `Action Type`: Determines the behavior of the action. Choices are `Value`, `Button`, and `PassThrough`.
    2. `Control Type`: Determines the type of control (and implicitly the type of value) the action is looking for if the action is a `Value` or `PassThrough` action.
  * The previous `Initial State Check` toggle is now implicit in the action type now. `Value` actions perform an initial state check (i.e. trigger if their control is already actuated when the action is enabled). Other types of actions don't.
  * The previous `Pass Through` toggle is now rolled into the action type.

## [0.2.10-preview] - 2019-5-17

### Added

- Added a `MultiplayerEventSystem` class, which allows you use multiple UI event systems to control different parts of the UI by different players.
- `InputSystemUIInputModule` now lets you specify an `InputActionAsset` in the `actionsAsset` property. If this is set, the inspector will populate all actions from this asset. If you have a `PlayerInput` component on the same game object, referencing the same  `InputActionAsset`, the `PlayerInput` component will keep the actions on the `InputSystemUIInputModule` in synch, allowing easy setup of multiplayer UI systems.

### Changed

- `StickControl.x` and `StickControl.y` are now deadzoned, i.e. have `AxisDeadzone` processors on them. This affects all gamepads and joysticks.
  * __NOTE:__ The deadzoning is __independent__ of the stick. Whereas the stack has a radial deadzones, `x` and `y` have linear deadzones. This means that `leftStick.ReadValue().x` is __not__ necessary equal to `leftStick.x.ReadValue()`.
  * This change also fixes the problem of noise from sticks not getting filtered out and causing devices such as the PS4 controller to constantly make itself `Gamepad.current`.

- Redesigned `UIActionInputModule`
 * Added a button in the inspector to automatically assign actions from an input action asset based on commonly used action names.
 * Will now populate actions with useful defaults.
 * Removed `clickSpeed` property - will use native click counts from the OS where available instead.
 * Removed `sendEventsWhenInBackground` property.
 * Hiding `Touches` and `TrackedDevices` until we decide how to handle them.
 * Remove `moveDeadzone` property as it is made redundant by the action's dead zone.
 * Removed `UIActionInputModuleEnabler` component, `UIActionInputModule` will now enable itself.
- Changed default button press point to 0.5.
- Changed all constants in public API to match Unity naming conventions ("Constant" instead of "kConstant").
- Changed namespace from `UnityEngine.Experimental.Input` to `UnityEngine.InputSystem`.
- Generated wrapper code now has nicer formatting.
- Renamed `UIActionInputModule` to `InputSystemUIInputModule`.
- Nicer icons for `InputActionAssets` and `InputActions` and for `Button` and generic controls.
- Change all public API using `IntPtr` to use unsafe pointer types instead.
- `PlayerInput` will no longer disable any actions not in the currently active action map when disabling input or switching action maps.
- Change some public fields into properties.
- Input System project settings are now called "Input System Package" in the project window instead of "Input (NEW)".
- Removed `Plugins` from all namespaces.
- Rename "Cancelled" -> "Canceled" (US spelling) in all APIs.

### Fixed

- Adding devices to "Supported Devices" in input preferences not allowing to select certain device types (like "Gamepad").
- Fixed scrolling in `UIActionInputModule`.
- Fixed compiling the input system package in Unity 19.2 with ugui being moved to a package now.
- In the Input System project settings window, you can no longer add a supported device twice.

#### Actions

- Custom inspector for `PlayerInput` no longer adds duplicates of action events if `Invoke Unity Events` notification behavior is selected.
- Fixed `Hold` interactions firing immediately before the duration has passed.
- Fixed editing bindings or processors for `InputAction` fields in the inspector (Changes wouldn't persist before).
- Fixed exception message when calling `CallbackContext.ReadValue<TValue>()` for an action with a composite binding with `TValue` not matching the composite's value type.

### Added

#### Actions

- `PlayerInput` can now handle `.inputactions` assets that have no control schemes.
  * Will pair __all__ devices mentioned by any of the bindings except if already paired to another player.

## [0.2.8-preview] - 2019-4-23

### Added

- Added a `clickCount` control to the `Mouse` class, which specifies the click count for the last mouse click (to allow distinguishing between single-, double- and multi-clicks).
- Support for Bluetooth Xbox One controllers on macOS.

#### Actions

- New API for changing bindings on actions
```
    // Several variations exist that allow to look up bindings in various ways.
    myAction.ChangeBindingWithPath("<Gamepad>/buttonSouth")
        .WithPath("<Keyboard>/space");

    // Can also replace the binding wholesale.
    myAction.ChangeBindingWithPath("<Keyboard>/space")
        .To(new InputBinding { ... });

    // Can also remove bindings programmatically now.
    myAction.ChangeBindingWithPath("<Keyboard>/space").Erase();
```

### Changed

- `Joystick.axes` and `Joystick.buttons` have been removed.
- Generated wrapper code for Input Action Assets are now self-contained, generating all the data from code and not needing a reference to the asset; `InputActionAssetReference` has been removed.
- The option to generate interfaces on wrappers has been removed, instead we always do this now.
- The option to generate events on wrappers has been removed, we felt that this no longer made sense.
- Will now show default values in Input Action inspector if no custom values for file path, class name or namespace have been provided.
- `InputSettings.runInBackground` has been removed. This should now be supported or not on a per-device level. Most devices never supported it in the first place, so a global setting did not seem to be useful.
- Several new `Sensor`-based classes have been added. Various existing Android sensor implementations are now based on them.
- `InputControlLayoutAttribute` is no longer inherited.
  * Rationale: A class marked as a layout will usually be registered using `RegisterLayout`. A class derived from it will usually be registered the same way. Because of layout inheritance, properties applied to the base class through `InputControlLayoutAttribute` will affect the subclass as intended. Not inheriting the attribute itself, however, now allows having properties such as `isGenericTypeOfDevice` which should not be inherited.
- Removed `acceleration`, `orientation`, and `angularVelocity` controls from `DualShockGamepad` base class.
  * They are still on `DualShockGamepadPS4`.
  * The reason is that ATM we do not yet support these controls other than on the PS4. The previous setup pretended that these controls work when in fact they don't.
- Marking a control as noisy now also marks all child controls as noisy.
- The input system now defaults to ignoring any HID devices with usage types not known to map to game controllers. You can use `HIDSupport.supportedUsages` to enable specific usage types.
- In the Input Settings window, asset selection has now been moved to the "gear" popup menu. If no asset is created, we now automatically create one.
- In the inspector for Input Settings assets, we now show a button to go to the Input Settings window, and a button to make the asset active if it isn't.
- Tests are now no longer part of the com.unity.inputsystem package. The `InputTestFixture` class still is for when you want to write input-related tests for your project. You can reference the `Unity.InputSystem.TestFixture` assembly when you need to do that.
- Implemented adding usages to and removing them from devices.

#### Actions

- A number of changes have been made to the control picker UI in the editor. \
  ![Input Control Picker](Documentation~/Images/InputControlPicker.png)
  * The button to pick controls interactively (e.g. by pressing a button on a gamepad) has been moved inside the picker and renamed to "Listen". It now works as a toggle that puts the picker into a special kind of 'search' mode. While listening, suitable controls that are actuated will be listed in the picker and can then be picked from.
  * Controls are now displayed with their nice names (e.g. "Cross" instead of "buttonSouth" in the case of the PS4 controller).
  * Child controls are indented instead of listed in "parent/child" format.
  * The hierarchy of devices has been rearranged for clarity. The toplevel groups of "Specific Devices" and "Abstract Devices" are now merged into one hierarchy that progressively groups devices into more specific groups.
  * Controls now have icons displayed for them.
- There is new support for binding to keys on the keyboard by their generated character rather than by their location. \
  ![Keyboard Binding](Documentation~/Images/KeyboardBindByLocationVsCharacter.png)
  * At the toplevel of the the Keyboard device, you now have the choice of either binding by keyboard location or binding by generated/mapped character.
  * Binding by location shows differences between the local keyboard layout and the US reference layout.
  * The control path language has been extended to allow referencing controls by display name. `<Keyboard>/#(a)` binds to the control on a `Keyboard` with the display name `a`.
- `continuous` flag is now ignored for `Press and Release` interactions, as it did not  make sense.
- Reacting to controls that are already actuated when an action is enabled is now an __optional__ behavior rather than the default behavior. This is a __breaking__ change.
  * Essentially, this change reverts back to the behavior before 0.2-preview.
  * To reenable the behavior, toggle "Initial State Check" on in the UI or set the `initialStateCheck` property in code.
  ![Inital State Check](Documentation~/Images/InitialStateCheck.png)
  * The reason for the change is that having the behavior on by default made certain setups hard to achieve. For example, if `<Keyboard>/escape` is used in one action map to toggle *into* the main menu and in another action map to toggle *out* of it, then the previous behavior would immediately exit out of the menu if `escape` was still pressed from going into the menu. \
  We have come to believe that wanting to react to the current state of a control right away is the less often desirable behavior and so have made it optional with a separate toggle.
- Processors and Interactions are now shown in a component-inspector-like fashion in the Input Action editor window, allowing you to see the properties of all items at once.
- The various `InputAction.lastTriggerXXX` APIs have been removed.
  * Rationale: They have very limited usefulness and if you need the information, it's easy to set things up in order to keep track of it yourself. Also, we plan on having a polling API for actions in the future which is really what the `lastActionXXX` APIs were trying to (imperfectly) solve.
- `Tap`, `SlowTap`, and `MultiTap` interactions now respect button press points.
- `Tap`, `SlowTap`, and `MultiTap` interactions now have improved parameter editing UIs.

### Fixed

- Input Settings configured in the editor are now transferred to the built player correctly.
- Time slicing for fixed updates now works correctly, even when pausing or dropping frames.
- Make sure we Disable any InputActionAsset when it is being destroyed. Otherwise, callbacks which were not cleaned up would could cause exceptions.
- DualShock sensors on PS4 are now marked as noisy (#494).
- IL2CPP causing issues with XInput on windows and osx desktops.
- Devices not being available yet in `MonoBehavior.Awake`, `MonoBehaviour.Start`, and `MonoBehaviour.OnEnable` in player or when entering play mode in editor.
- Fixed a bug where the event buffer used by `InputEventTrace` could get corrupted.

#### Actions

- Actions and bindings disappearing when control schemes have spaces in their names.
- `InputActionRebindingExceptions.RebindOperation` can now be reused as intended; used to stop working properly the first time a rebind completed or was cancelled.
- Actions bound to multiple controls now trigger correctly when using `PressInteraction` set to `ReleaseOnly` (#492).
- `PlayerInput` no longer fails to find actions when using UnityEvents (#500).
- The `"{...}"` format for referencing action maps and actions using GUIDs as strings has been obsoleted. It will still work but adding the extra braces is no longer necessary.
- Drag&dropping bindings between other bindings that came before them in the list no longer drops the items at a location one higher up in the list than intended.
- Editing name of control scheme in editor not taking effect *except* if hitting enter key.
- Saving no longer causes the selection of the current processor or interaction to be lost.
  * This was especially annoying when having "Auto-Save" on as it made editing parameters on interactions and processors very tedious.
- In locales that use decimal separators other than '.', floating-point parameters on composites, interactions, and processors no longer lead to invalid serialized data being generated.
- Fix choosing "Add Action" in action map context menu throwing an exception.
- The input action asset editor window will no longer fail saving if the asset has been moved.
- The input action asset editor window will now show the name of the asset being edited when asking for saving changes.
- Clicking "Cancel" in the save changes dialog for the input action asset editor window will now cancel quitting the editor.
- Fixed pasting or dragging a composite binding from one action into another.
- In the action map editor window, switching from renaming an action to renaming an action map will no longer break the UI.
- Fixed calling Enable/Disable from within action callbacks sometimes leading to corruption of state which would then lead to actions not getting triggered (#472).
- Fixed setting of "Auto-Save" toggle in action editor getting lost on domain reload.
- Fixed blurry icons in editor for imported .inputactions assets and actions in them.
- `Press` and `Release` interactions will now work correctly if they have multiple bound controls.
- `Release` interactions will now invoke a `Started` callback when the control is pressed.
- Made Vector2 composite actions respect the press points of button controls used to compose the value.

## [0.2.6-preview] - 2019-03-20

>NOTE: The UI code for editing actions has largely been rewritten. There may be regressions.
>NOTE: The minimum version requirement for the new input system has been bumped
       to 2019.1

### Added

- Support gamepad vibration on Switch.
- Added support for Joysticks on Linux.

#### Actions

- Added ability to change which part of a composite a binding that is part of the composite is assigned to.
  * Part bindings can now be freely duplicated or copy-pasted. This allows having multiple bindings for "up", for example. Changing part assignments retroactively allows to freely edit the composite makeup.
- Can now drag&drop multiple items as well as drop items onto others (equivalent to cut&paste). Holding ALT copies data instead of moving it.
- Edits to control schemes are now undoable.
- Control schemes are now sorted alphabetically.
- Can now search by binding group (control scheme) or devices directly from search box.
  * `g:Gamepad` filters bindings to those in the "Gamepad" group.
  * `d:Gamepad` filters bindings to those from Gamepad-compatible devices.

### Changed

- The input debugger will no longer automatically show remote devices when the profiler is connected. Instead, use the new menu in debugger toolbar to connect to players or to enable/disable remote input debugging.
- "Press and Release" interactions will now invoke the `performed` callback on both press and release (instead of invoking `performed` and `cancel`, which was inconsistent with other behaviors).

#### Actions

- Bindings have GUIDs now like actions and maps already did. This allows to persistently and uniquely identify individual bindings.
- Replaced UI overlay while rebinding interactively with cancellable progress bar. Interactive rebinding now cancels automatically after 4 seconds without suitable input.
- Bindings that are not assigned to any control scheme are now visible when a particular control scheme is selected.
  * Bindings not assigned to any control scheme are active in *ALL* control schemes.
  * The change makes this visible in the UI now.
  * When a specific control scheme is selected, these bindings are affixed with `{GLOBAL}` for added visibility.
- When filtering by devices from a control scheme, the filtering now takes layout inheritance into account. So, a binding to a control on `Pointer` will now be shown when the filter is `Mouse`.
- The public control picker API has been revised.
  * The simplest way to add control picker UI to a control path is to add an `InputControlAttribute` to the field.
    ```
    // In the inspector, shows full UI to select a control interactively
    // (including interactive picking through device input).
    [InputControl(layout = "Button")]
    private string buttonControlPath;
    ```
- Processors of incompatible types will now be ignored instead of throwing an exception.

### Fixed

- Remote connections in input debugger now remain connected across domain reloads.
- Don't incorrectly create non-functioning devices if a physical device implements multiple incompatible logical HID devices (such as the MacBook keyboard/touch pad and touch bar).
- Removed non-functioning sort triangles in event list in Input Debugger device windows.
- Sort events in input debugger window by id rather then by timestamp.
- Make parsing of float parameters support floats represented in "e"-notation and "Infinity".
- Input device icons in input debugger window now render in appropriate resolution on retina displays.
- Fixed Xbox Controller on macOS reporting negative values for the sticks when represented as dpad buttons.
- `InputSettings.UpdateMode.ProcessEventsManually` now correctly triggers updates when calling `InputSystem.Update(InputUpdateType.Manual)`.

#### Actions

- Pasting or duplicating an action in an action map asset will now assign a new and unique ID to the action.
- "Add Action" button being active and triggering exceptions when no action map had been added yet.
- Fixed assert when generating C# class and make sure it gets imported correctly.
- Generate directories as needed when generating C# class, and allow path names without "Assets/" path prefix.
- Allow binding dpad controls to actions of type "Vector2".
- Fixed old name of action appearing underneath rename overlay.
- Fixed inspector UIs for on-screen controls throwing exceptions and being non-functional.
- Fixed deleting multiple items at same time in action editor leading to wrong items being deleted.
- Fixed copy-pasting actions not preserving action properties other than name.
- Fixed memory corruptions coming from binding resolution of actions.
- InputActionAssetReferences in ScriptableObjects will continue to work after domain reloads in the editor.
- Fixed `startTime` and `duration` properties of action callbacks.

## [0.2.1-preview] - 2019-03-11

### Changed

 - NativeUpdateCallback API update to match Unity 2018.3.8f1

## [0.2.0-preview] - 2019-02-12

This release contains a number of fairly significant changes. The focus has been on further improving the action system to make it easier to use as well as to make it work more reliably and predictably.

>NOTE: There are some breaking changes. Please see the "Changed" section below.

### Changed

- Removed Unity 2018.2 support code.
- Removed .NET 3.5 support code.
- Started using C# 7.
- `IInputControlProcessor<TValue>` has been replaced with `InputProcessor` and `InputProcessor<TValue>` base classes.
- `IInputBindingComposite` has been replaced with an `InputBindingComposite` base class and the `IInputBindingComposite<TValue>` interface has been merged with the `InputBindingComposite<TValue>` class which had already existed.
- `InputUser.onUnpairedDeviceUser` will now notify for each actuated control until the device is paired or there are no more actuated controls.
- `SensitivityProcessor` has been removed.
    * The approach needs rethinking. What `SensitivityProcessor` did caused more problems than it solved.
- State monitors no longer have their timeouts removed automatically when they fire. This makes it possible to have a timeout that is removed only in response to a specific state change.
- Events for devices that implement `IInputStateCallbacks` (such as `Touchscreen`) are allowed to go back in time. Avoids the problem of having to order events between multiple fingers correctly or seeing events getting rejected.
- `PenState.Button` is now `PenButton`.
- Removed TouchPositionTransformProcessor, was used only by Android, the position transformation will occur in native backend in 2019.x

#### Actions:
- Bindings that have no interactions on them will trigger differently now. __This is a breaking change__.
  * Previously, these bindings would trigger `performed` on every value change including when going back to their default value. This is why you would see two calls of `performed` with a button; one when the button was pressed, another when it was depressed.
  * Now, a binding without an interaction will trigger `started` and then `performed` when a bound control is actuated. Thereafter, the action will remain in `Started` phase. For as long as the control is actuated, every value change will trigger `performed` again. When the control stops being actuated, it will trigger `cancelled` and the action will remain in `Waiting` state.
  * Control actuation is defined as a control having a magnitude (see `InputControl.EvaluateMagnitude`) greater than zero. If a control does not support magnitudes (returns -1 from `EvaluateMagnitude`), then the control is considered actuated when it changes state away from its default state.
  * To restore the previous behavior, simply change code like
      ```
        myAction.performed += MyCallback;
      ```
    to
      ```
        myAction.performed += MyCallback;
        myAction.cancelled += MyCallback;
      ```
  * Alternatively, enable `passThrough` mode on an action. This effectively restores the previous default behavior of actions.
    ```
        new InputAction(binding: "<Gamepad>/leftTrigger") { passThrough = true };
    ```
- As part of the aforementioned change, the following interactions have been removed as they are no longer relevant:
  - `StickInteraction`: Can simply be removed from bindings. The new default behavior obsoletes the need for what `StickInteraction` did. Use `started` to know then the stick starts being actuated, `performed` to be updated on movements, and `cancelled` to know when the stick goes back into rest position.
  - `PressAndReleaseInteraction`: Can simply be removed from bindings. The default behavior with no interaction encompasses press and release detection. Use `started` to know then a button is pressed and `cancelled` to know when it is released. To set a custom button press point, simply put an `AxisDeadzoneProcessor` on the binding.
- `PressInteraction` has been completely rewritten.
  - Trigger behavior can be set through `behavior` parameter and now provides options for observing just presses (`PressOnly`), just releases (`ReleaseOnly`), or both presses and releases (`PressAndRelease`).
  - Also, the interaction now operates on control actuation rather than reading out float values directly. This means that any control that supports magnitudes can be used.
  - Also supports continuous mode now.
- If bound controls are already actuated when an action is enabled, the action will now trigger in the next input update as if the control had just been moved from non-actuated to actuated state.
  - In other words, if e.g. you have a binding to the A button of the gamepad and the A button is already pressed when the action is first enabled, then the action associated with the A button will trigger as if the button had just been pressed. Previously, it required releasing and re-pressing the button first -- which, together with certain interactions, could lead to actions ending up in a confused state.
- When an action is disabled, it will now cancel all ongoing interactions, if any (i.e. you will see `InputAction.cancelled` being called).
  - Note that unlike the above-mentioned callbacks that happen when an action starts out with a control already actuated, the cancellation callbacks happen __immediately__ rather than in the next input update.
- Actions that at runtime are bound to multiple controls will now perform *conflict resolution*, if necessary.
  - This applies only if an action actually receives multiple concurrent actuations from controls.
  - When ambiguity is detected, the greatest amount of actuation on any of the controls gets to drive the action.
  - In practice, this means that as long as any of the controls bound to an action is actuated, the action will keep going. This resolves ambiguities when an action has primary and secondary bindings, for examples, or when an action is bound to multiple different devices at the same time.
  - Composite bindings count as single actuations regardless of how many controls participate in the composite.
  - This behavior __can be bypassed__ by setting the action to be pass-through.
- Action editor now closes when asset is deleted.
  - If there are unsaved changes, asks for confirmation first.
- Interactions and processors in the UI are now filtered based on the type of the action (if set) and sorted by name.
- Renamed "Axis" and "Dpad" composites to "1D Axis" and "2D Vector" composite.
  - The old names can still be used and existing data will load as expected.
  - `DpadComposite` got renamed to `Vector2Composite`; `AxisComposite` is unchanged.
- `InputInteractionContext.controlHasDefaultValue` has been replaced with `InputInteractionContext.ControlIsActuated()`.
- `InputActionChange.BindingsHaveChangedWhileEnabled` has been reworked and split in two:
    1. `InputActionChange.BoundControlsAboutToChange`: Bindings have been previously resolved but are about to be re-resolved.
    2. `InputActionChange.BoundControlsChanged`: Bindings have been resolved on one or more actions.
- Actions internally now allocate unmanaged memory.
  - Disposing should be taken care of automatically (though you can manually `Dispose` as well). If you see errors in the console log about unmanaged memory being leaked, please report the bug.
  - All execution state except for C# heap objects for processors, interactions, and composites has been collapsed into a single block of unmanaged memory. Actions should now be able to re-resolve efficiently without allocating additional GC memory.

### Added

- `PlayerInput` component which simplifies setting up individual player input actions and device pairings. \
  ![PlayerInput](Documentation~/Images/PlayerInput.png)
- `PlayerInputManager` component which simplifies player joining and split-screen setups. \
  ![PlayerInput](Documentation~/Images/PlayerInputManager.png)
- `InputDevice.all` (equivalent to `InputSystem.devices`)
- `InputControl.IsActuated()` can be used to determine whether control is currently actuated (defined as extension method in `InputControlExtensions`).
- Can now read control values from buffers as objects using `InputControl.ReadValueFromBufferAsObject`. This allows reading a value stored in memory without having to know the value type.
- New processors:
    * `ScaleProcessor`
    * `ScaleVector2Processor`
    * `ScaleVector3Processor`
    * `InvertVector2Processor`
    * `InvertVector3Processor`
    * `NormalizeVector2Processor`
    * `NormalizeVector3Processor`
- Added `MultiTapInteraction`. Can be used to listen for double-taps and the like.
- Can get total and average event lag times through `InputMetrics.totalEventLagTime` and `InputMetrics.averageEventLagTime`.
- `Mouse.forwardButton` and `Mouse.backButton`.
- The input debugger now shows users along with their paired devices and actions. See the [documentation](Documentation~/UserManagement.md#debugging)
- Added third and fourth barrel buttons on `Pen`.

#### Actions:
- Actions have a new continuous mode that will cause the action to trigger continuously even if there is no input. See the [documentation](Documentation~/Actions.md#continuous-actions) for details. \
  ![Continuous Action](Documentation~/Images/ContinuousAction.png)
- Actions have a new pass-through mode. In this mode an action will bypass any checks on control actuation and let any input activity on the action directly flow through. See the [documentation](Documentation~/Actions.md#pass-through-actions) for details. \
  ![Pass-Through Action](Documentation~/Images/PassThroughAction.png)
- Can now add interactions and processors directly to actions.
  ![Action Properties](Documentation~/Images/ActionProperties.png)
    * This is functionally equivalent to adding the respective processors and/or interactions to every binding on the action.
- Can now change the type of a composite retroactively.
  ![Composite Properties](Documentation~/Images/CompositeProperties.png)
- Values can now be read out as objects using `InputAction.CallbackContext.ReadValueAsObject()`.
    * Allocates GC memory. Should not be used during normal gameplay but is very useful for testing and debugging.
- Added auto-save mode for .inputactions editor.
  ![Auto Save](Documentation~/Images/AutoSave.png)
- Processors, interactions, and composites can now define their own parameter editor UIs by deriving from `InputParameterEditor`. This solves the problem of these elements not making it clear that the parameters usually have global defaults and do not need to be edited except if local overrides are necessary.
- Can now set custom min and max values for axis composites.
    ```
    var action = new InputAction();
    action.AddCompositeBinding("Axis(minValue=0,maxValue=2)")
        .With("Positive", "<Keyboard>/a")
        .With("Negative", "<Keyboard>/d");
    ```
- "C# Class File" property on .inputactions importer settings now has a file picker next to it.
- `InputActionTrace` has seen various improvements.
    * Recorded data will now stay valid even if actions are rebound to different controls.
    * Can listen to all actions using `InputActionTrace.SubscribeToAll`.
    * `InputActionTrace` now maintains a list of subscriptions. Add subscriptions with `SubscribeTo` and remove a subscription with `UnsubscribeFrom`. See the [documentation](Documentation~/Actions.md#tracing-actions) for details.

### Fixes

- Fixed support for Unity 2019.1 where we landed a native API change.
- `InputUser.UnpairDevicesAndRemoveUser()` corrupting device pairings of other InputUsers
- Control picker in UI having no devices if list of supported devices is empty but not null
- `IndexOutOfRangeException` when having multiple action maps in an asset (#359 and #358).
- Interactions timing out even if there was a pending event that would complete the interaction in time.
- Action editor updates when asset is renamed or moved.
- Exceptions when removing action in last position of action map.
- Devices marked as unsupported in input settings getting added back on domain reload.
- Fixed `Pen` causing exceptions and asserts.
- Composites that assign multiple bindings to parts failing to set up properly when parts are assigned out of order (#410).

### Known Issues

- Input processing in edit mode on 2019.1 is sporadic rather than happening on every editor update.

## [0.1.2-preview] - 2018-12-19

    NOTE: The minimum version requirement for the new input system has been bumped
          to 2018.3. The previous minum requirement of 2018.2 is no longer supported.
          Also, we have dropped support for the .NET 3.5 runtime. The new .NET 4
          runtime is now required to use the new input system.

We've started working on documentation. The current work-in-progress can be found on [GitHub](https://github.com/Unity-Technologies/InputSystem/blob/develop/Packages/com.unity.inputsystem/Documentation~/InputSystem.md).

### Changed

- `InputConfiguration` has been replaced with a new `InputSettings` class.
- `InputConfiguration.lockInputToGame` has been moved to `InputEditorUserSettings.lockInputToGameView`. This setting is now persisted as a local user setting.
- `InputSystem.updateMask` has been replaced with `InputSettings.updateMode`.
- `InputSystem.runInBackground` has been moved to `InputSettings.runInBackground`.
- Icons have been updated for improved styling and now have separate dark and light skin versions.
- `Lock Input To Game` and `Diagnostics Mode` are now persisted as user settings
- Brought back `.current` getters and added `InputSettings.filterNoiseOnCurrent` to control whether noise filtering on the getters is performed or not.
- Removed old and outdated Doxygen-generated API docs.

### Added

- `InputSystem.settings` contains the current input system settings.
- A new UI has been added to "Edit >> Project Settings..." to edit input system settings. Settings are stored in a user-controlled asset in any location inside `Assets/`. Multiple assets can be used and switched between.
- Joystick HIDs are now supported on Windows, Mac, and UWP.
- Can now put system into manual update mode (`InputSettings.updateMode`). In this mode, events will not get automatically processed. To process events, call `InputSystem.Update()`.
- Added shortcuts to action editor window (requires 2019.1).
- Added icons for .inputactions assets.

### Fixed

- `InputSystem.devices` not yet being initialized in `MonoBehaviour.Start` when in editor.

### Known Issues

- Input settings are not yet included in player builds. This means that at the moment, player builds will always start out with default input settings.
- There have been reports of some stickiness to buttons on 2019.1 alpha builds.  We are looking at this now.

## [0.0.14-preview] - 2018-12-11

### Changed

- `Pointer.delta` no longer has `SensitivityProcessor` on it. The processor was causing many issues with mouse deltas. It is still available for adding it manually to action bindings but the processor likely needs additional work.

### Fixed

Core:
- Invalid memory accesses when using .NET 4 runtime
- Mouse.button not being identical to Mouse.leftButton
- DualShock not being recognized when connected via Bluetooth

Actions:
- Parameters disappearing on processors and interactions in UI when edited
- Parameters on processors and interactions having wrong value type in UI (e.g. int instead of float)
- RebindingOperation calling OnComplete() after being cancelled

Misc:
- Documentation no longer picked up as assets in user project

## [0.0.13-preview] - 2018-12-5

First release from stable branch.<|MERGE_RESOLUTION|>--- conflicted
+++ resolved
@@ -13,6 +13,7 @@
 
 - Fixed GC heap garbage being caused by triggered by event processing.
   * This meant that every processing of input would trigger garbage being allocated on the managed heap. The culprit was a peculiarity in the C# compiler which caused a struct in `InputEventPtr.IsA` to be allocated on the heap.
+- Fixed `duration` values reported for Hold and Press interactions.
 
 #### Actions
 
@@ -46,16 +47,12 @@
 - Allow using InputSystem package if the XR, VR or Physics modules are disabled for smaller builds.
 - Fixed documentation landing page and table of contents.
 - Fixed tracked devices assigning pointer ids for UI pointer events correctly.
-<<<<<<< HEAD
-- Fixed `duration` values reported for Hold and Press interactions.
-=======
 - Adjusted some UI Elements to fit the Unity 19.3 font.
 - Fixed NullReferenceException being thrown when project changes.
 - Fixed duplicate devices showing in the "Supported Devices" popup when using a search filter.
 - Fixed an error when adding new bindings in the Input Actions editor window when a filter was applied.
 - Fixed scroll wheel handling in `InputSystemUIInputModule` not being smooth.
 - Fixed compile errors from Switch Pro controller code on Linux.
->>>>>>> e7f29f93
 
 #### Actions
 
