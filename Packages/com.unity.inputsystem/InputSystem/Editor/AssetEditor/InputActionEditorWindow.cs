#if UNITY_EDITOR
using System;
using System.Collections.Generic;
using System.Linq;
using System.Text;
using UnityEditor;
using UnityEditor.Callbacks;
using UnityEditor.IMGUI.Controls;
using UnityEditor.ShortcutManagement;

////TODO: Add "Revert" button

////TODO: add helpers to very quickly set up certain common configs (e.g. "FPS Controls" in add-action context menu;
////      "WASD Control" in add-binding context menu)

////REVIEW: should we listen for Unity project saves and save dirty .inputactions assets along with it?

////FIXME: when saving, processor/interaction selection is cleared

////TODO: persist view state of asset in Library/ folder

namespace UnityEngine.InputSystem.Editor
{
    /// <summary>
    /// An editor window to edit .inputactions assets.
    /// </summary>
    /// <remarks>
    /// The .inputactions editor code does not really separate between model and view. Selection state is contained
    /// in the tree views and persistent across domain reloads via <see cref="TreeViewState"/>.
    /// </remarks>
    internal class InputActionEditorWindow : EditorWindow, IDisposable
    {
        /// <summary>
        /// Open window if someone clicks on an .inputactions asset or an action inside of it.
        /// </summary>
        [System.Diagnostics.CodeAnalysis.SuppressMessage("Microsoft.Usage", "CA1801:ReviewUnusedParameters", MessageId = "line", Justification = "line parameter required by OnOpenAsset attribute")]
        [OnOpenAsset]
        public static bool OnOpenAsset(int instanceId, int line)
        {
<<<<<<< HEAD
#if UNITY_2022_2_OR_NEWER
=======
#if UNITY_INPUT_SYSTEM_UI_TK_ASSET_EDITOR
>>>>>>> d2d8041b
            if (InputSystem.settings.IsFeatureEnabled(InputFeatureNames.kUseUIToolkitEditor))
                return false;
#endif

            var path = AssetDatabase.GetAssetPath(instanceId);
            if (!path.EndsWith(k_FileExtension, StringComparison.InvariantCultureIgnoreCase))
                return false;

            string mapToSelect = null;
            string actionToSelect = null;

            // Grab InputActionAsset.
            // NOTE: We defer checking out an asset until we save it. This allows a user to open an .inputactions asset and look at it
            //       without forcing a checkout.
            var obj = EditorUtility.InstanceIDToObject(instanceId);
            var asset = obj as InputActionAsset;
            if (asset == null)
            {
                // Check if the user clicked on an action inside the asset.
                var actionReference = obj as InputActionReference;
                if (actionReference != null)
                {
                    asset = actionReference.asset;
                    mapToSelect = actionReference.action.actionMap.name;
                    actionToSelect = actionReference.action.name;
                }
                else
                    return false;
            }

            var window = OpenEditor(asset);

            // If user clicked on an action inside the asset, focus on that action (if we can find it).
            if (actionToSelect != null && window.m_ActionMapsTree.TrySelectItem(mapToSelect))
            {
                window.OnActionMapTreeSelectionChanged();
                window.m_ActionsTree.SelectItem(actionToSelect);
            }

            return true;
        }

        /// <summary>
        /// Open the specified <paramref name="asset"/> in an editor window. Used when someone hits the "Edit Asset" button in the
        /// importer inspector.
        /// </summary>
        /// <param name="asset">The InputActionAsset to open.</param>
        /// <returns>The editor window.</returns>
        public static InputActionEditorWindow OpenEditor(InputActionAsset asset)
        {
            ////REVIEW: It'd be great if the window got docked by default but the public EditorWindow API doesn't allow that
            ////        to be done for windows that aren't singletons (GetWindow<T>() will only create one window and it's the
            ////        only way to get programmatic docking with the current API).
            // See if we have an existing editor window that has the asset open.
            var window = FindEditorForAsset(asset);
            if (window == null)
            {
                // No, so create a new window.
                window = CreateInstance<InputActionEditorWindow>();
                window.SetAsset(asset);
            }
            window.Show();
            window.Focus();

            return window;
        }

        public static InputActionEditorWindow FindEditorForAsset(InputActionAsset asset)
        {
            var windows = Resources.FindObjectsOfTypeAll<InputActionEditorWindow>();
            return windows.FirstOrDefault(w => w.m_ActionAssetManager.ImportedAssetObjectEquals(asset));
        }

        public static InputActionEditorWindow FindEditorForAssetWithGUID(string guid)
        {
            var windows = Resources.FindObjectsOfTypeAll<InputActionEditorWindow>();
            return windows.FirstOrDefault(w => w.m_ActionAssetManager.guid == guid);
        }

        public static void RefreshAllOnAssetReimport()
        {
            if (s_RefreshPending)
                return;

            // We don't want to refresh right away but rather wait for the next editor update
            // to then do one pass of refreshing action editor windows.
            EditorApplication.delayCall += RefreshAllOnAssetReimportCallback;
            s_RefreshPending = true;
        }

        public void SaveChangesToAsset()
        {
            m_ActionAssetManager.SaveChangesToAsset();
        }

        public void AddNewActionMap()
        {
            m_ActionMapsTree.AddNewActionMap();
        }

        public void AddNewAction()
        {
            // Make sure we have an action map. If we don't have an action map selected,
            // refuse the operation.
            var actionMapItem = m_ActionMapsTree.GetSelectedItems().OfType<ActionMapTreeItem>().FirstOrDefault();
            if (actionMapItem == null)
            {
                EditorApplication.Beep();
                return;
            }

            m_ActionsTree.AddNewAction(actionMapItem.property);
        }

        public void AddNewBinding()
        {
            // Make sure we have an action selected.
            var actionItems = m_ActionsTree.GetSelectedItems().OfType<ActionTreeItem>();
            if (!actionItems.Any())
            {
                EditorApplication.Beep();
                return;
            }

            foreach (var item in actionItems)
                m_ActionsTree.AddNewBinding(item.property, item.actionMapProperty);
        }

        private static void RefreshAllOnAssetReimportCallback()
        {
            s_RefreshPending = false;

            // When the asset is modified outside of the editor
            // and the importer settings are visible in the inspector
            // the asset references in the importer inspector need to be force rebuild
            // (otherwise we gets lots of exceptions)
            ActiveEditorTracker.sharedTracker.ForceRebuild();

            var windows = Resources.FindObjectsOfTypeAll<InputActionEditorWindow>();
            foreach (var window in windows)
                window.ReloadAssetFromFileIfNotDirty();
        }

        private bool ConfirmSaveChangesIfNeeded()
        {
            // Ask for confirmation if we have unsaved changes.
            if (!m_ForceQuit && m_ActionAssetManager.dirty)
            {
                var result = EditorUtility.DisplayDialogComplex("Input Action Asset has been modified",
                    $"Do you want to save the changes you made in:\n{m_ActionAssetManager.path}\n\nYour changes will be lost if you don't save them.", "Save", "Cancel", "Don't Save");
                switch (result)
                {
                    case 0: // Save
                        m_ActionAssetManager.SaveChangesToAsset();
                        m_ActionAssetManager.Cleanup();
                        break;
                    case 1: // Cancel
                        Instantiate(this).Show();
                        // Cancel editor quit.
                        return false;
                    case 2: // Don't save, don't ask again.
                        m_ForceQuit = true;
                        break;
                }
            }
            return true;
        }

        private bool EditorWantsToQuit()
        {
            return ConfirmSaveChangesIfNeeded();
        }

        private void OnEnable()
        {
            minSize = new Vector2(600, 300);

            // Initialize toolbar. We keep the toolbar across domain reloads but we
            // will lose the delegates.
            if (m_Toolbar == null)
                m_Toolbar = new InputActionEditorToolbar();
            m_Toolbar.onSearchChanged = OnToolbarSearchChanged;
            m_Toolbar.onSelectedSchemeChanged = OnControlSchemeSelectionChanged;
            m_Toolbar.onSelectedDeviceChanged = OnControlSchemeSelectionChanged;
            m_Toolbar.onSave = SaveChangesToAsset;
            m_Toolbar.onControlSchemesChanged = OnControlSchemesModified;
            m_Toolbar.onControlSchemeRenamed = OnControlSchemeRenamed;
            m_Toolbar.onControlSchemeDeleted = OnControlSchemeDeleted;
            EditorApplication.wantsToQuit += EditorWantsToQuit;

            // Initialize after assembly reload.
            if (m_ActionAssetManager != null)
            {
                if (!m_ActionAssetManager.Initialize())
                {
                    // The asset we want to edit no longer exists.
                    Close();
                    return;
                }
                m_ActionAssetManager.onDirtyChanged = OnDirtyChanged;

                InitializeTrees();
            }

            InputSystem.onSettingsChange += OnInputSettingsChanged;
        }

        private void OnDestroy()
        {
            ConfirmSaveChangesIfNeeded();
            EditorApplication.wantsToQuit -= EditorWantsToQuit;
            InputSystem.onSettingsChange -= OnInputSettingsChanged;
        }

        private void OnInputSettingsChanged()
        {
            Repaint();
        }

        // Set asset would usually only be called when the window is open
        private void SetAsset(InputActionAsset asset)
        {
            if (asset == null)
                return;

            m_ActionAssetManager = new InputActionAssetManager(asset) {onDirtyChanged = OnDirtyChanged};
            m_ActionAssetManager.Initialize();

            InitializeTrees();
            LoadControlSchemes();

            // Select first action map in asset.
            m_ActionMapsTree.SelectFirstToplevelItem();

            UpdateWindowTitle();
        }

        private void UpdateWindowTitle()
        {
            var title = m_ActionAssetManager.name + " (Input Actions)";
            m_Title = new GUIContent(title);
            m_DirtyTitle = new GUIContent("(*) " + m_Title.text);
            titleContent = m_Title;
        }

        private void LoadControlSchemes()
        {
            TransferControlSchemes(save: false);
        }

        private void TransferControlSchemes(bool save)
        {
            // The easiest way to load and save control schemes is using SerializedProperties to just transfer the data
            // between the InputControlScheme array in the toolbar and the one in the asset. Doing it this way rather than
            // just overwriting the array in m_AssetManager.m_AssetObjectForEditing directly will make undo work.
            using (var editorWindowObject = new SerializedObject(this))
            using (var controlSchemesArrayPropertyInWindow = editorWindowObject.FindProperty("m_Toolbar.m_ControlSchemes"))
            using (var controlSchemesArrayPropertyInAsset = m_ActionAssetManager.serializedObject.FindProperty("m_ControlSchemes"))
            {
                Debug.Assert(controlSchemesArrayPropertyInWindow != null, $"Cannot find m_ControlSchemes in window");
                Debug.Assert(controlSchemesArrayPropertyInAsset != null, $"Cannot find m_ControlSchemes in asset");

                if (save)
                {
                    var json = controlSchemesArrayPropertyInWindow.CopyToJson();
                    controlSchemesArrayPropertyInAsset.RestoreFromJson(json);
                    editorWindowObject.ApplyModifiedProperties();
                }
                else
                {
                    // Load.
                    var json = controlSchemesArrayPropertyInAsset.CopyToJson();
                    controlSchemesArrayPropertyInWindow.RestoreFromJson(json);
                    editorWindowObject.ApplyModifiedPropertiesWithoutUndo();
                }
            }
        }

        private void OnControlSchemeSelectionChanged()
        {
            OnToolbarSearchChanged();
            LoadPropertiesForSelection();
        }

        private void OnControlSchemesModified()
        {
            TransferControlSchemes(save: true);

            // Control scheme changes may affect the search filter.
            OnToolbarSearchChanged();

            ApplyAndReloadTrees();
        }

        private void OnControlSchemeRenamed(string oldBindingGroup, string newBindingGroup)
        {
            InputActionSerializationHelpers.ReplaceBindingGroup(m_ActionAssetManager.serializedObject,
                oldBindingGroup, newBindingGroup);
            ApplyAndReloadTrees();
        }

        private void OnControlSchemeDeleted(string name, string bindingGroup)
        {
            Debug.Assert(!string.IsNullOrEmpty(name), "Control scheme name should not be empty");
            Debug.Assert(!string.IsNullOrEmpty(bindingGroup), "Binding group should not be empty");

            var asset = m_ActionAssetManager.m_AssetObjectForEditing;

            var bindingMask = InputBinding.MaskByGroup(bindingGroup);
            var schemeHasBindings = asset.actionMaps.Any(m => m.bindings.Any(b => bindingMask.Matches(ref b)));
            if (!schemeHasBindings)
                return;

            ////FIXME: this does not delete composites that have bindings in only one control scheme
            ////REVIEW: offer to do nothing and leave all bindings as is?
            var deleteBindings =
                EditorUtility.DisplayDialog("Delete Bindings?",
                    $"Delete bindings for '{name}' as well? If you select 'No', the bindings will only "
                    + $"be unassigned from the '{name}' control scheme but otherwise left as is. Note that bindings "
                    + $"that are assigned to '{name}' but also to other control schemes will be left in place either way.",
                    "Yes", "No");

            InputActionSerializationHelpers.ReplaceBindingGroup(m_ActionAssetManager.serializedObject, bindingGroup, "",
                deleteOrphanedBindings: deleteBindings);

            ApplyAndReloadTrees();
        }

        private void InitializeTrees()
        {
            // We persist tree view states (most importantly, they contain our selection states),
            // so only create those if we don't have any yet.
            if (m_ActionMapsTreeState == null)
                m_ActionMapsTreeState = new TreeViewState();
            if (m_ActionsTreeState == null)
                m_ActionsTreeState = new TreeViewState();

            // Create tree in middle pane showing actions and bindings. We initially
            // leave this tree empty and populate it by selecting an action map in the
            // left pane tree.
            m_ActionsTree = new InputActionTreeView(m_ActionAssetManager.serializedObject, m_ActionsTreeState)
            {
                onSelectionChanged = OnActionTreeSelectionChanged,
                onSerializedObjectModified = ApplyAndReloadTrees,
                onBindingAdded = p => InputActionSerializationHelpers.RemoveUnusedBindingGroups(p, m_Toolbar.controlSchemes),
                drawMinusButton = false,
                title = ("Actions", "A list of InputActions in the InputActionMap selected in the left pane. Also, for each InputAction, the list "
                    + "of bindings that determine the controls that can trigger the action.\n\nThe name of each action must be unique within its InputActionMap."),
            };

            // Create tree in left pane showing action maps.
            m_ActionMapsTree = new InputActionTreeView(m_ActionAssetManager.serializedObject, m_ActionMapsTreeState)
            {
                onBuildTree = () =>
                    InputActionTreeView.BuildWithJustActionMapsFromAsset(m_ActionAssetManager.serializedObject),
                onSelectionChanged = OnActionMapTreeSelectionChanged,
                onSerializedObjectModified = ApplyAndReloadTrees,
                onHandleAddNewAction = m_ActionsTree.AddNewAction,
                drawMinusButton = false,
                title = ("Action Maps", "A list of InputActionMaps in the asset. Each map can be enabled and disabled separately at runtime and holds "
                    + "its own collection of InputActions which are listed in the middle pane (along with their InputBindings).")
            };
            m_ActionMapsTree.Reload();
            m_ActionMapsTree.ExpandAll();

            RebuildActionTree();
            LoadPropertiesForSelection();

            // Sync current search status in toolbar.
            OnToolbarSearchChanged();
        }

        /// <summary>
        /// Synchronize the search filter applied to the trees.
        /// </summary>
        /// <remarks>
        /// Note that only filter the action tree. The action map tree remains unfiltered.
        /// </remarks>
        private void OnToolbarSearchChanged()
        {
            // Rather than adding FilterCriterion instances directly, we go through the
            // string-based format here. This allows typing queries directly into the search bar.

            var searchStringBuffer = new StringBuilder();

            // Plain-text search.
            if (!string.IsNullOrEmpty(m_Toolbar.searchText))
                searchStringBuffer.Append(m_Toolbar.searchText);

            // Filter by binding group of selected control scheme.
            if (m_Toolbar.selectedControlScheme != null)
            {
                searchStringBuffer.Append(" \"");
                searchStringBuffer.Append(InputActionTreeView.FilterCriterion.k_BindingGroupTag);
                searchStringBuffer.Append(m_Toolbar.selectedControlScheme.Value.bindingGroup);
                searchStringBuffer.Append('\"');
            }

            // Filter by device layout.
            if (m_Toolbar.selectedDeviceRequirement != null)
            {
                searchStringBuffer.Append(" \"");
                searchStringBuffer.Append(InputActionTreeView.FilterCriterion.k_DeviceLayoutTag);
                searchStringBuffer.Append(InputControlPath.TryGetDeviceLayout(m_Toolbar.selectedDeviceRequirement.Value.controlPath));
                searchStringBuffer.Append('\"');
            }

            var searchString = searchStringBuffer.ToString();
            if (string.IsNullOrEmpty(searchString))
                m_ActionsTree.ClearItemSearchFilterAndReload();
            else
                m_ActionsTree.SetItemSearchFilterAndReload(searchStringBuffer.ToString());

            // Have trees create new bindings with the right binding group.
            var currentBindingGroup = m_Toolbar.selectedControlScheme?.bindingGroup;
            m_ActionsTree.bindingGroupForNewBindings = currentBindingGroup;
            m_ActionMapsTree.bindingGroupForNewBindings = currentBindingGroup;
        }

        /// <summary>
        /// Synchronize the display state to the currently selected action map.
        /// </summary>
        private void OnActionMapTreeSelectionChanged()
        {
            // Re-configure action tree (middle pane) for currently select action map.
            RebuildActionTree();

            // If there's no actions in the selected action map or if there is no action map
            // selected, make sure we wipe the property pane.
            if (!m_ActionMapsTree.HasSelection() || !m_ActionsTree.rootItem.hasChildren)
            {
                LoadPropertiesForSelection();
            }
            else
            {
                // Otherwise select first action in map.
                m_ActionsTree.SelectFirstToplevelItem();
            }
        }

        private void RebuildActionTree()
        {
            var selectedActionMapItem =
                m_ActionMapsTree.GetSelectedItems().OfType<ActionMapTreeItem>().FirstOrDefault();
            if (selectedActionMapItem == null)
            {
                // Nothing selected. Wipe middle and right pane.
                m_ActionsTree.onBuildTree = null;
            }
            else
            {
                m_ActionsTree.onBuildTree = () =>
                    InputActionTreeView.BuildWithJustActionsAndBindingsFromMap(selectedActionMapItem.property);
            }

            // Rebuild tree.
            m_ActionsTree.Reload();
        }

        private void OnActionTreeSelectionChanged()
        {
            LoadPropertiesForSelection();
        }

        private void LoadPropertiesForSelection()
        {
            m_BindingPropertyView = null;
            m_ActionPropertyView = null;

            ////TODO: preserve interaction/processor selection when reloading

            // Nothing else to do if we don't have a selection in the middle pane or if
            // multiple items are selected (we don't currently have the ability to multi-edit).
            if (!m_ActionsTree.HasSelection() || m_ActionsTree.GetSelection().Count != 1)
                return;

            var item = m_ActionsTree.GetSelectedItems().FirstOrDefault();
            if (item is BindingTreeItem)
            {
                // Grab the action for the binding and see if we have an expected control layout
                // set on it. Pass that on to the control picking machinery.
                var isCompositePartBinding = item is PartOfCompositeBindingTreeItem;
                var actionItem = (isCompositePartBinding ? item.parent.parent : item.parent) as ActionTreeItem;
                Debug.Assert(actionItem != null);

                if (m_ControlPickerViewState == null)
                    m_ControlPickerViewState = new InputControlPickerState();

                // The toolbar may constrain the set of devices we're currently interested in by either
                // having one specific device selected from the current scheme or having at least a control
                // scheme selected.
                IEnumerable<string> controlPathsToMatch;
                if (m_Toolbar.selectedDeviceRequirement != null)
                {
                    // Single device selected from set of devices in control scheme.
                    controlPathsToMatch = new[] {m_Toolbar.selectedDeviceRequirement.Value.controlPath};
                }
                else if (m_Toolbar.selectedControlScheme != null)
                {
                    // Constrain to devices from current control scheme.
                    controlPathsToMatch =
                        m_Toolbar.selectedControlScheme.Value.deviceRequirements.Select(x => x.controlPath);
                }
                else
                {
                    // If there's no device filter coming from a control scheme, filter by supported
                    // devices as given by settings.
                    controlPathsToMatch = InputSystem.settings.supportedDevices.Select(x => $"<{x}>");
                }

                // Show properties for binding.
                m_BindingPropertyView =
                    new InputBindingPropertiesView(
                        item.property,
                        change =>
                        {
                            if (change == InputBindingPropertiesView.k_PathChanged ||
                                change == InputBindingPropertiesView.k_CompositePartAssignmentChanged ||
                                change == InputBindingPropertiesView.k_CompositeTypeChanged ||
                                change == InputBindingPropertiesView.k_GroupsChanged)
                            {
                                ApplyAndReloadTrees();
                            }
                            else
                            {
                                // Simple property change that doesn't affect the rest of the UI.
                                Apply();
                            }
                        },
                        m_ControlPickerViewState,
                        expectedControlLayout: item.expectedControlLayout,
                        controlSchemes: m_Toolbar.controlSchemes,
                        controlPathsToMatch: controlPathsToMatch);
            }
            else if (item is ActionTreeItem actionItem)
            {
                // Show properties for action.
                m_ActionPropertyView =
                    new InputActionPropertiesView(
                        actionItem.property,
                        // Apply without reload is enough here as modifying the properties of an action will
                        // never change the structure of the data.
                        change => Apply());
            }
        }

        private void ApplyAndReloadTrees()
        {
            Apply();

            // This path here is meant to catch *any* edits made to the serialized data. I.e. also
            // any arbitrary undo that may have changed some misc bit not visible in the trees.

            m_ActionMapsTree.Reload();
            RebuildActionTree();
            m_ActionAssetManager.UpdateAssetDirtyState();
            LoadControlSchemes();

            LoadPropertiesForSelection();
        }

        private void Apply()
        {
            m_ActionAssetManager.ApplyChanges();

            // Update dirty count, otherwise ReloadIfSerializedObjectHasBeenChanged will trigger a full ApplyAndReloadTrees
            m_ActionMapsTree.UpdateSerializedObjectDirtyCount();
            m_ActionsTree.UpdateSerializedObjectDirtyCount();

            // If auto-save is active, immediately flush out the changes to disk. Otherwise just
            // put us into dirty state.
            if (InputEditorUserSettings.autoSaveInputActionAssets)
            {
                m_ActionAssetManager.SaveChangesToAsset();
            }
            else
            {
                m_ActionAssetManager.SetAssetDirty();
                titleContent = m_DirtyTitle;
            }
        }

        private void OnGUI()
        {
            // If the actions tree has lost the filters (because they would not match an item it tried to highlight),
            // update the Toolbar UI to remove them.
            if (!m_ActionsTree.hasFilter)
                m_Toolbar.ResetSearchFilters();

            // Allow switching between action map tree and action tree using arrow keys.
            ToggleFocusUsingKeyboard(KeyCode.RightArrow, m_ActionMapsTree, m_ActionsTree);
            ToggleFocusUsingKeyboard(KeyCode.LeftArrow, m_ActionsTree, m_ActionMapsTree);

            // Route copy-paste events to tree views if they have focus.
            if (m_ActionsTree.HasFocus())
                m_ActionsTree.HandleCopyPasteCommandEvent(Event.current);
            else if (m_ActionMapsTree.HasFocus())
                m_ActionMapsTree.HandleCopyPasteCommandEvent(Event.current);

            // Draw toolbar.
            EditorGUILayout.BeginVertical();
            m_Toolbar.OnGUI();
            EditorGUILayout.Space();

            // Draw columns.
            EditorGUILayout.BeginHorizontal();
            var columnAreaWidth = position.width - InputActionTreeView.Styles.backgroundWithBorder.margin.left -
                InputActionTreeView.Styles.backgroundWithBorder.margin.left -
                InputActionTreeView.Styles.backgroundWithBorder.margin.right;

            var oldType = Event.current.type;
            DrawActionMapsColumn(columnAreaWidth * 0.22f);
            if (Event.current.type == EventType.Used && oldType != Event.current.type)
            {
                // When renaming an item, TreeViews will capture all mouse Events, and process any clicks outside the item
                // being renamed to end the renaming process. However, since we have two TreeViews, if the action column is
                // renaming an item, and then you double click on an item in the action map column, the action map column will
                // get to use the mouse event before the action collumn gets to see it, which would cause the action map column
                // to enter rename mode and use the event, before the action column gets a chance to see it and exit rename mode.
                // Then we end up with two active renaming sessions, which does not work correctly.
                // (See https://fogbugz.unity3d.com/f/cases/1140869/).
                // Now, our fix to this problem is to force-end and accept any renaming session on the action column if we see
                // that the action map column had processed the current event. This is not particularly elegant, but I cannot think
                // of a better solution as we are limited by the public APIs exposed by TreeView.
                m_ActionsTree.EndRename(forceAccept: true);
            }
            DrawActionsColumn(columnAreaWidth * 0.38f);
            DrawPropertiesColumn(columnAreaWidth * 0.40f);
            EditorGUILayout.EndHorizontal();

            // Bottom margin.
            GUILayout.Space(3);
            EditorGUILayout.EndVertical();
        }

        private static void ToggleFocusUsingKeyboard(KeyCode key, InputActionTreeView fromTree,
            InputActionTreeView toTree)
        {
            var uiEvent = Event.current;
            if (uiEvent.type == EventType.KeyDown && uiEvent.keyCode == key && fromTree.HasFocus())
            {
                if (!toTree.HasSelection())
                    toTree.SelectFirstToplevelItem();
                toTree.SetFocus();
                uiEvent.Use();
            }
        }

        private void DrawActionMapsColumn(float width)
        {
            DrawColumnWithTreeView(m_ActionMapsTree, width, true);
        }

        private void DrawActionsColumn(float width)
        {
            DrawColumnWithTreeView(m_ActionsTree, width, false);
        }

        private static void DrawColumnWithTreeView(TreeView treeView, float width, bool fixedWidth)
        {
            EditorGUILayout.BeginVertical(InputActionTreeView.Styles.backgroundWithBorder,
                fixedWidth ? GUILayout.MaxWidth(width) : GUILayout.MinWidth(width),
                GUILayout.ExpandWidth(true), GUILayout.ExpandHeight(true));
            GUILayout.FlexibleSpace();
            EditorGUILayout.EndVertical();

            var columnRect = GUILayoutUtility.GetLastRect();

            treeView.OnGUI(columnRect);
        }

        private void DrawPropertiesColumn(float width)
        {
            EditorGUILayout.BeginVertical(InputActionTreeView.Styles.backgroundWithBorder, GUILayout.Width(width));

            var rect = GUILayoutUtility.GetRect(0,
                EditorGUIUtility.singleLineHeight + EditorGUIUtility.standardVerticalSpacing * 2,
                GUILayout.ExpandWidth(true));
            rect.x -= 2;
            rect.y -= 1;
            rect.width += 4;

            EditorGUI.LabelField(rect, GUIContent.none, InputActionTreeView.Styles.backgroundWithBorder);
            var headerRect = new Rect(rect.x + 1, rect.y + 1, rect.width - 2, rect.height - 2);

            if (m_BindingPropertyView != null)
            {
                if (m_BindingPropertiesTitle == null)
                    m_BindingPropertiesTitle = new GUIContent("Binding Properties", "The properties for the InputBinding selected in the "
                        + "'Actions' pane on the left.");
                EditorGUI.LabelField(headerRect, m_BindingPropertiesTitle, InputActionTreeView.Styles.columnHeaderLabel);
                m_PropertiesScroll = EditorGUILayout.BeginScrollView(m_PropertiesScroll);
                m_BindingPropertyView.OnGUI();
                EditorGUILayout.EndScrollView();
            }
            else if (m_ActionPropertyView != null)
            {
                if (m_ActionPropertiesTitle == null)
                    m_ActionPropertiesTitle = new GUIContent("Action Properties", "The properties for the InputAction selected in the "
                        + "'Actions' pane on the left.");
                EditorGUI.LabelField(headerRect, m_ActionPropertiesTitle, InputActionTreeView.Styles.columnHeaderLabel);
                m_PropertiesScroll = EditorGUILayout.BeginScrollView(m_PropertiesScroll);
                m_ActionPropertyView.OnGUI();
                EditorGUILayout.EndScrollView();
            }
            else
            {
                GUILayout.FlexibleSpace();
            }

            EditorGUILayout.EndVertical();
        }

        private void ReloadAssetFromFileIfNotDirty()
        {
            if (m_ActionAssetManager.dirty)
                return;

            // If our asset has disappeared from disk, just close the window.
            if (string.IsNullOrEmpty(AssetDatabase.GUIDToAssetPath(m_ActionAssetManager.guid)))
            {
                Close();
                return;
            }

            // Don't touch the UI state if the serialized data is still the same.
            if (!m_ActionAssetManager.ReInitializeIfAssetHasChanged())
                return;

            // Unfortunately, on this path we lose the selection state of the interactions and processors lists
            // in the properties view.

            InitializeTrees();
            LoadPropertiesForSelection();
            Repaint();
        }

        ////TODO: add shortcut to focus search box

        ////TODO: show shortcuts in tooltips
        ////FIXME: the shortcuts seem to have focus problems; often requires clicking away and then back to the window
        [Shortcut("Input Action Editor/Save", typeof(InputActionEditorWindow), KeyCode.S, ShortcutModifiers.Alt)]
        private static void SaveShortcut(ShortcutArguments arguments)
        {
            var window = (InputActionEditorWindow)arguments.context;
            window.SaveChangesToAsset();
        }

        [Shortcut("Input Action Editor/Add Action Map", typeof(InputActionEditorWindow), KeyCode.M, ShortcutModifiers.Alt)]
        private static void AddActionMapShortcut(ShortcutArguments arguments)
        {
            var window = (InputActionEditorWindow)arguments.context;
            window.AddNewActionMap();
        }

        [Shortcut("Input Action Editor/Add Action", typeof(InputActionEditorWindow), KeyCode.A, ShortcutModifiers.Alt)]
        private static void AddActionShortcut(ShortcutArguments arguments)
        {
            var window = (InputActionEditorWindow)arguments.context;
            window.AddNewAction();
        }

        [Shortcut("Input Action Editor/Add Binding", typeof(InputActionEditorWindow), KeyCode.B, ShortcutModifiers.Alt)]
        private static void AddBindingShortcut(ShortcutArguments arguments)
        {
            var window = (InputActionEditorWindow)arguments.context;
            window.AddNewBinding();
        }

        private void OnDirtyChanged(bool dirty)
        {
            titleContent = dirty ? m_DirtyTitle : m_Title;
            m_Toolbar.isDirty = dirty;
        }

        public void Dispose()
        {
            m_BindingPropertyView?.Dispose();
        }

        [SerializeField] private TreeViewState m_ActionMapsTreeState;
        [SerializeField] private TreeViewState m_ActionsTreeState;
        [SerializeField] private InputControlPickerState m_ControlPickerViewState;
        [SerializeField] private InputActionAssetManager m_ActionAssetManager;
        [SerializeField] private InputActionEditorToolbar m_Toolbar;
        [SerializeField] private GUIContent m_DirtyTitle;
        [SerializeField] private GUIContent m_Title;
        [NonSerialized] private GUIContent m_ActionPropertiesTitle;
        [NonSerialized] private GUIContent m_BindingPropertiesTitle;

        private InputBindingPropertiesView m_BindingPropertyView;
        private InputActionPropertiesView m_ActionPropertyView;
        private InputActionTreeView m_ActionMapsTree;
        private InputActionTreeView m_ActionsTree;

        private static bool s_RefreshPending;
        private static readonly string k_FileExtension = "." + InputActionAsset.Extension;

        private Vector2 m_PropertiesScroll;
        private bool m_ForceQuit;

        [System.Diagnostics.CodeAnalysis.SuppressMessage("Microsoft.Performance", "CA1812:AvoidUninstantiatedInternalClasses", Justification = "Intantiated through reflection by Unity")]
        private class ProcessAssetModifications : UnityEditor.AssetModificationProcessor
        {
            // Handle .inputactions asset being deleted.
            // ReSharper disable once UnusedMember.Local
            [System.Diagnostics.CodeAnalysis.SuppressMessage("Microsoft.Usage", "CA1801:ReviewUnusedParameters", MessageId = "options", Justification = "options parameter required by Unity API")]
            public static AssetDeleteResult OnWillDeleteAsset(string path, RemoveAssetOptions options)
            {
                if (!path.EndsWith(k_FileExtension, StringComparison.InvariantCultureIgnoreCase))
                    return default;

                // See if we have an open window.
                var guid = AssetDatabase.AssetPathToGUID(path);
                var window = FindEditorForAssetWithGUID(guid);
                if (window != null)
                {
                    // If there's unsaved changes, ask for confirmation.
                    if (window.m_ActionAssetManager.dirty)
                    {
                        var result = EditorUtility.DisplayDialog("Unsaved changes",
                            $"You have unsaved changes for '{path}'. Do you want to discard the changes and delete the asset?",
                            "Yes, Delete", "No, Cancel");
                        if (!result)
                        {
                            // User canceled. Stop the deletion.
                            return AssetDeleteResult.FailedDelete;
                        }

                        window.m_ForceQuit = true;
                    }

                    window.Close();
                }

                return default;
            }

#pragma warning disable CA1801 // unused parameters

            // Handle .inputactions asset being moved.
            // ReSharper disable once UnusedMember.Local
            public static AssetMoveResult OnWillMoveAsset(string sourcePath, string destinationPath)
            {
                if (!sourcePath.EndsWith(k_FileExtension, StringComparison.InvariantCultureIgnoreCase))
                    return default;

                var guid = AssetDatabase.AssetPathToGUID(sourcePath);
                var window = FindEditorForAssetWithGUID(guid);
                if (window != null)
                {
                    window.UpdateWindowTitle();
                }

                return default;
            }

#pragma warning restore CA1801
        }
    }
}
#endif // UNITY_EDITOR<|MERGE_RESOLUTION|>--- conflicted
+++ resolved
@@ -37,11 +37,7 @@
         [OnOpenAsset]
         public static bool OnOpenAsset(int instanceId, int line)
         {
-<<<<<<< HEAD
-#if UNITY_2022_2_OR_NEWER
-=======
 #if UNITY_INPUT_SYSTEM_UI_TK_ASSET_EDITOR
->>>>>>> d2d8041b
             if (InputSystem.settings.IsFeatureEnabled(InputFeatureNames.kUseUIToolkitEditor))
                 return false;
 #endif
