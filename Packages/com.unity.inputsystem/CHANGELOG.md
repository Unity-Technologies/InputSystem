# Changelog

All notable changes to the input system package will be documented in this file.

The format is based on [Keep a Changelog](http://keepachangelog.com/en/1.0.0/)
and this project adheres to [Semantic Versioning](http://semver.org/spec/v2.0.0.html).

Due to package verification, the latest version below is the unpublished version and the date is meaningless.
however, it has to be formatted properly to pass verification tests.

## [Unreleased]

### Changed

- The artificial `ctrl`, `shift`, and `alt` controls (which combine the left and right controls into one) on the keyboard can now be written to and no longer throw `NotSupportedException` when trying to do so ([case 1340793](https://issuetracker.unity3d.com/issues/on-screen-button-errors-on-mouse-down-slash-up-when-its-control-path-is-set-to-control-keyboard)).
- All devices are now resynced/reset in next update after entering play mode, this is needed to read current state of devices before any intentional input is provided ([case 1231907](https://issuetracker.unity3d.com/issues/mouse-coordinates-reported-as-00-until-the-first-move)).
- Replaced `UnityLinkerBuildPipelineData.inputDirectory` with hardcoded `Temp` folder because `inputDirectory` is deprecated.
- Deprecated `InputSettings.filterNoiseOnCurrent`. Now noise filtering is always enabled. Device only will become `.current` if any non-noise control have changed state.

### Fixed

- Fixed writing values into the half-axis controls of sticks (such as `Gamepad.leftStick.left`) producing incorrect values on the stick ([case 1336240](https://issuetracker.unity3d.com/issues/inputtestfixture-tests-return-inverted-values-when-pressing-gamepads-left-or-down-joystick-buttons)).
- Fixed setting size of event trace in input debugger always growing back to largest size set before.
<<<<<<< HEAD
- Fixed successive clicks not getting triggered with `TouchSimulation` on when not moving the mouse in-between clicks ([case 1330014](https://issuetracker.unity3d.com/issues/onclick-isnt-triggered-on-the-second-click-when-the-mouse-isnt-moved-and-simulate-touch-input-from-mouse-or-pen-is-enabled)).
=======
- Fixed `InputSystemUIInputModule` showing incorrect bindings after pressing the 'Fix UI Input Module' button in PlayerInput component([case 1319968](https://issuetracker.unity3d.com/product/unity/issues/guid/1319968/)).
- Fixed an issue where UI button clicks could be ignored by `InputSystemUIInputModule` if modifying on-screen devices from Update() callbacks ([case 1365070](https://issuetracker.unity3d.com/product/unity/issues/guid/1365070)).
- Fixed an issue with `InputSystemUIInputModule` that would cause UI to stop responding during play mode after changing a script file while Recompile and Continue mode is active, or by forcing a script recompile using `RequestScriptCompilation`([case 1324215](https://issuetracker.unity3d.com/product/unity/issues/guid/1324215/)).
- Fixed `InputSystemUIInputModule` inspector showing all action bindings as "None" when assigned a runtime created actions asset ([case 1304943](https://issuetracker.unity3d.com/issues/input-system-ui-input-module-loses-prefab-action-mapping-in-local-co-op)).
- Fixed a problem with UI Toolkit buttons remaining active when multiple fingers are used on a touchscreen, using `InputSystemUIInputModule` with pointerBehavior set to `UIPointerBehavior.SingleUnifiedPointer`. UI Toolkit will now always receive the same pointerId when that option is in use, regardless of the hardware component that produced the pointer event. ([case 1369081](https://issuetracker.unity3d.com/issues/transitions-get-stuck-when-pointer-behavior-is-set-to-single-unified-pointer-and-multiple-touches-are-made)).
- Fixed DualSense on iOS not inheriting from `DualShockGamepad` ([case 1378308](https://issuetracker.unity3d.com/issues/input-dualsense-detection-ios)).
- Fixed a device becoming `.current` (e.g. `Gamepad.current`, etc) when sending a new state event that contains no control changes (case 1377952).
- Fixed calling `IsPressed` on an entire device returning `true` ([case 1374024](https://issuetracker.unity3d.com/issues/inputcontrol-dot-ispressed-always-returns-true-when-using-new-input-system)).

#### Actions

- Fixed incorrect indentation of input actions in the inspector ([case 1285546](https://issuetracker.unity3d.com/product/unity/issues/guid/1285546/)).
- Fixed an issue where serialized `InputAction` properties would have display name "Input Action" in the Inspector window instead of their given name. ([case 1367240](https://issuetracker.unity3d.com/product/unity/issues/guid/1367240)).
- Fixed an issue where `InputAction.Enable` would not reuse memory allocated prior and thus lead to memory leaks ([case 1367442](https://issuetracker.unity3d.com/issues/input-system-puts-a-lot-of-pressure-on-the-garbage-collector-when-enabling-and-disabling-inputactionmaps)).
- Fixed interactions such as `Press` not getting processed correctly when having multiple of them on different bindings of the same action and receiving simultaneous input on all of them ([case 1364667](https://issuetracker.unity3d.com/issues/new-input-system-stops-working-after-pressing-2-keyboard-buttons-at-the-same-time)).
  * If, for example, you bind the A and S key on the same action, put a `Press` interaction on both, and then press both keys, interactions would get missed or got stuck.
- Fixed `InputAction.IsPressed`/`WasPressed`/`WasReleased` returning incorrect results when binding multiple buttons on the same action and pressing/releasing them simultaneously.
>>>>>>> 5b7ad604

## [1.2.0] - 2021-10-22

### Changed

- When exceptions occur in user code inside of Input System callbacks, the exception message is now printed __first__ and details about the callback second.
  * Previously a message similar to "Exception ... while executing '...' callbacks" was printed first and then followed by exception log. This was hiding the actual exception and created confusion.

### Fixed

- Fixed a performance issue on entering/exiting playmode where HID device capabilities JSON could be parsed multiple times for a single device([case 1362733](https://issuetracker.unity3d.com/issues/input-package-deserializing-json-multiple-times-when-entering-slash-exiting-playmode)).
- Fixed a problem where explicitly switching to the already active control scheme and device set for PlayerInput would cancel event callbacks for no reason when the control scheme switch would have no practical effect. This fix detects and skips device unpairing and re-pairing if the switch is detected to not be a change to scheme or devices. (case 1342297)
- Any unhandled exception in `InputManager.OnUpdate` failing latter updates with `InvalidOperationException: Already have an event buffer set! Was OnUpdate() called recursively?`. Instead the system will try to handle the exception and recover into a working state.
- Fixed an issue that broke the `VirtualMouseInput` component in the editor ([case 1367553](https://issuetracker.unity3d.com/issues/vitrualmouseinput-stickaction-doesnt-work)).
- Fixed a problem where only using runtimes that are not XR supported causes a compile error.This fix adds back in ENABLE_VR checks to prevent this case (case 1368300)
- Fixed input action for Android gamepad's right stick will be correctly invoked when only y axis is changing ([case 1308637](https://issuetracker.unity3d.com/issues/android-input-system-right-analog-stick-tracking-is-erratic-when-using-a-gamepad-connected-to-an-android-device)).
- Generic gamepad short display button names were incorrectly mapped on Switch (`A` instead of `B`, etc).
- Fixed an issue where resetting an action via `InputAction.Reset()` while being in disabled state would prevent the action from being enabled again. ([case 1370732](https://issuetracker.unity3d.com/product/unity/issues/guid/1370732/)).
- Fixed "Default constructor not found for type UnityEngine.InputSystem.iOS.LowLevel.iOSStepCounter" any other potential exceptions due to classes, methods, fields and properties being stripped when managed stripping setting set to medium or high ([case 1368761](https://issuetracker.unity3d.com/issues/ios-new-input-system-iosstepcounter-crash-on-launch-with-managed-stripping)).
- Fixed an issue where `InvalidOperationExceptions` are thrown if an input for an action with multiple interactions is held  while disconnecting the device([case 1354098](https://issuetracker.unity3d.com/issues/input-system-errors-are-thrown-when-disconnecting-controller-while-holding-a-button-with-press-and-release-set-up-separately)).
- Fixed `action.ReadValue` and others returning invalid data when used from `FixedUpdate` or early update when running in play mode in the editor ([case 1368559](https://issuetracker.unity3d.com/issues/enter-key-is-not-registered-when-using-waspressedthisframe-with-input-system-1-dot-1-1) [case 1367556](https://issuetracker.unity3d.com/issues/input-action-readvalue-always-returns-zero-when-called-from-fixedupdate) [case 1372830](https://issuetracker.unity3d.com/issues/querying-inputs-before-preupdate-dot-newinputupdate-returns-invalid-data-when-running-in-play-mode-in-editor)).
- Fixed current being `null` for sensors (`Accelerometer.current`, others) ([case 1371204](https://issuetracker.unity3d.com/issues/accelerometer-not-working-when-using-input-system-1-dot-1-1)).

### Added

- Added support for PS5 DualSense controllers on Mac and Windows.
- Improved the user experience when creating single vs multi-touch touchscreen bindings in the Input Action Asset editor by making both options visible in the input action dropdown menu. Now it's not neccessary to be aware of the touch\*/press path binding syntax ([case 1357664](https://issuetracker.unity3d.com/issues/inputsystem-touchscreens-multi-touch-doesnt-work-when-using-a-custom-inputactionasset)).

## [1.1.1] - 2021-09-03

### Fixed

- Fixed `InvalidCastException: Specified cast is not valid.` and `InvalidOperationException: Already have an event buffer set! Was OnUpdate() called recursively?` when upgrading from 1.1.0-pre.5 or earlier. If you experience this issue you can also restart the editor to resolve it.
- Fixed `InputDeviceChange.Destroyed` not being available, now it's correctly marked as obsolete instead.
- Removed documentation around platform user account management of `InputUser` which was ahead of actual backend support for the feature.

## [1.1.0] - 2021-08-27

### Changed

- Modified the fix that landed in `1.1-preview.3` for [any given control being added to an action only once](#same_control_multiple_times_fix).
  * This caused a regression with some setups that, for example, bound the same control multiple times in a composite using processors to alter the value of the control.
  * Internally, a control is now again allowed to feed into the same action through more than one binding.
  * However, externally the control will be mentioned on the action's `InputAction.controls` list only once.
- Adding `InputSystemUIInputModule` from code now installs `DefaultInputActions`. This is equivalent to the default setup when adding the component in the editor ([case 1259306](https://issuetracker.unity3d.com/issues/input-system-ugui-button-does-not-react-when-clicked)).
  ```CSharp
  var go = new GameObject();
  go.AddComponent<EventSystem>();
  var uiModule = go.AddComponent<InputSystemUIInputModule>();
  // uiModule.actionsAsset now has a DefaultInputActions() asset assigned to it and the various
  // action references point to its actions.
  ```
  * `InputSystemUIInputModule.UnassignActions` has been added to remove all actions from the module en bloc.
  ```CSharp
  uiModule.UnassignActions();
  ```

### Fixed

- Fixed an issue where mixing test cases based on `InputTestFixture` (using mocked `InputSystem`) and regular test cases (using real `InputSystem`) would lead to static state leaking between test cases causing random failures and unexpected/undefined behavior ([case 1329015](https://issuetracker.unity3d.com/product/unity/issues/guid/1329015)).
- Fixed `InputSystemUIInputModule.AssignDefaultActions` not assigning `trackedDeviceOrientation` and `trackedDevicePosition`.
- Fixed regression introduced by [previous change](#ui_multiple_scenes_fix) where `InputSystemUIInputModule` would not disable actions correctly.
- Fixed `InputAction.canceled` not getting triggered reliably for `InputActionType.PassThrough` actions when `InputSystem.ResetDevice` was called.
- Fixed device resets (e.g. happening as part of focus changes) leading to only some actions bound to these devices getting cancelled instead of all of them.

## [1.1.0-pre.6] - 2021-08-23

### Fixed

- Fixed pairing devices to existing `InputUser`s potentially corrupting list of paired devices from other `InputUser`s ([case 1327628](https://issuetracker.unity3d.com/issues/input-system-devices-are-reassigned-to-the-wrong-users-after-adding-a-new-device)).
- Fixed duplication of control paths when viewing collections of `InputControl`s in the inspector.
  * Fix contributed by [NibbleByte](https://github.com/NibbleByte) in [1354](https://github.com/Unity-Technologies/InputSystem/pull/1354).
- Fixed `StackOverflowException` caused by calling `InputSystem.Update` from inside an input action callback such as `InputAction.performed` ([case 1316000](https://issuetracker.unity3d.com/issues/crash-when-adding-inputsystem-dot-update-to-inputsystem-command-handler-to-force-processing-an-event-and-sending-input)).
- Fixed `InputTestFixture` leaving all `.current` getters uninitialized after a test run ([case 1329015](https://issuetracker.unity3d.com/issues/inputsystem-mouseeventhandler-breaks-when-running-multiple-playmode-tests)).
- Fixed broken script references in Touch Samples project ([case 1190598](https://issuetracker.unity3d.com/issues/input-system-sample-projects-have-missing-script-references)).
- Fixed `PointerInput` composite in `TouchSamples` project being registered only after scenes already loaded ([case 1215048](https://issuetracker.unity3d.com/issues/mobile-input-system-custom-binding-broken-slash-not-registered-when-using-runtimeinitializeonloadmethod-and-loading-scene-directly)).
- Fixed `InputControlExtensions.EnumerateChangedControls` skipping over `left`, `right`, and `down` controls on PS4 controller's dpad ([case 1315107](https://issuetracker.unity3d.com/issues/input-system-left-right-and-down-directional-pad-buttons-do-not-switch-controls-over-to-controller)).
- Fixed undo not working in `Input System Package` project settings pane ([case 1291709](https://issuetracker.unity3d.com/issues/inputsystem-exception-thrown-continuously-when-undo-operation-is-performed-with-supported-devices-list-in-the-project-settings)).
- Fixed incorrect indexing in `InputUser.OnDeviceChanged` that could result in incorrect pairing of devices or `IndexOutOfRangeException` being thrown when removing, adding or reconfiguring a device. Fix contribution by [Mikael Klages](https://github.com/ITR13) in [#1359](https://github.com/Unity-Technologies/InputSystem/pull/1359).
- Fixed incorrect indexing when sorting magnitude based on score in `InputActionRebindingExtensions.RebindingOperation` which could result in incorrect magnitudes for candidates. Contribution by [Fredrik Ludvigsen](https://github.com/steinbitglis) in [#1348](https://github.com/Unity-Technologies/InputSystem/pull/1348).
- Fixed inconsistent ordering and execution when adding to or removing from the various callbacks in the API (such as `InputSystem.onDeviceChange` but also `InputAction.started` etc.) during the execution of a callback ([case 1322530](https://issuetracker.unity3d.com/issues/inputsystems-events-are-not-called-the-order-they-were-added-when-they-are-modified-in-the-middle-of-the-call-by-other-listener).
- Fixed inconsistent behavior of WebGL gamepad left/right stick. Up/Down controls were reverse of X/Y controls. ([case 1348959](https://fogbugz.unity3d.com/f/cases/1348959))
- Fixed `PlayerInputManager`s join action not triggering when using a referenced `InputAction` ([case 1260625](https://issuetracker.unity3d.com/issues/input-system-player-input-managers-join-action-is-not-triggered-when-using-a-referenced-input-action)).
- Fixed UI issue where pressing the wrong button was possible while quickly moving through a UI because the submit action fired on action press instead of action release ([1333563](https://issuetracker.unity3d.com/issues/input-submit-action-is-called-on-release-rather-than-on-press-when-using-enter-key)).
- Fixed InvalidOperationException when opening a preset created from a .inputactions asset ([case 1199544](https://issuetracker.unity3d.com/issues/input-system-properties-are-not-visible-and-invalidoperationexception-is-thrown-on-selecting-inputactionimporter-preset-asset)).
- Fixed a problem arising when combining InputSystemUIInputModule and PlayInput with SendMessage or BroadcastMessage callback behavior on the same game object or hierarchy which is an ambiguous input setup. This fix eliminates callbacks into InputSystemUIInputModule. Related to ([1343712](https://issuetracker.unity3d.com/issues/input-system-ui-components-lags-when-using-input-system-ui-input-module-together-with-player-input-component)).
- Fixed inconsistent usage of `ENABLE_PROFILER` define together with `Profiler.BeginSample`/`Profiler.EndSample` by removing `ENABLE_PROFILER` macro check because `BeginSample`/`EndSample` are already conditional with `[Conditional("ENABLE_PROFILER")]` ([case 1350139](https://issuetracker.unity3d.com/issues/inconsistent-enable-profiler-scripting-defines-in-inputmanager-dot-cs-when-using-profiler-dot-beginssample-and-profiler-dot-endsample)).
- Remediated majority of performance issues with high frequency mice (>=1kHz poll rates) in release mode by merging consecutive mouse move events together ([case 1281266](https://issuetracker.unity3d.com/issues/many-input-events-when-using-1000hz-mouse)), see the events documentation for more information.
- Fixed `InputEventTrace` replays skipping over empty frames and thus causing playback to happen too fast.
- Fixed `"Pointer should have exited all objects before being removed"` error when changing screen orientation on mobile.
- Controls such as mouse positions are no longer reset when focus is lost.
- Pressing a uGUI `Button` and then alt-tabbing away, letting go of the button, and then going back to the application will no longer trigger a button click.
- Fixed `Input.onUnpairedDeviceActivity` triggering from editor input.
- Fixed 'up' and 'down' controls on `WebGLGamepad` left and right sticks not being clamped correctly.

#### Actions

- Fixed right-clicking in empty action map or action list not popping up context menu ([case 1336426](https://issuetracker.unity3d.com/issues/cant-open-drop-down-menu-when-hovering-over-free-space-in-input-action)).
- Fixed binding paths being misaligned in UI when switching to text mode editing ([case 1200107](https://issuetracker.unity3d.com/issues/input-system-path-input-field-text-is-clipping-under-binding-in-the-properties-section)).
- Fixed `"Exception: Style.Draw may not be called with GUIContent that is null."` error from `PlayerInput` inspector when having an action map with no actions ([case 1317735](https://issuetracker.unity3d.com/issues/multiple-error-messages-are-thrown-when-trying-to-expand-the-event-list-of-an-input-actions-asset-that-has-an-empty-action-map)).
- Fixed calling `GetBindingDisplayString()` on an `InputAction` with a composite binding leading to doubled up output ([case 1321175](https://issuetracker.unity3d.com/issues/macos-input-system-getbindingdisplaystring-returns-empty-strings-for-some-mappings)).
- Fixed `MultiTapInteraction` not respecting `InputSettings.multiTapDelayTime` ([case 1292754](https://issuetracker.unity3d.com/issues/multitapdelaytime-does-not-influence-maxtapspacing-in-input-action-assets)).
- Fixed changing values in `Input System Package` project settings not affecting default values displayed in `.inputactions` editor window ([case 1292754](https://issuetracker.unity3d.com/issues/multitapdelaytime-does-not-influence-maxtapspacing-in-input-action-assets)).
- Fixed rebinding a part of a composite with `RebindingOperation.WithTargetBinding` not also changing the type of control being looked for ([case 1272563](https://issuetracker.unity3d.com/issues/input-system-performinteractiverebinding-method-doesnt-detect-button-input-when-rebinding-part-of-a-2d-vector-composite)).
- Fixed `AxisComposite` not respecting `minValue` and `maxValue` properties ([case 1335838](https://issuetracker.unity3d.com/issues/inputsystem-1d-axis-composite-binding-will-return-a-incorrect-value-if-minvalue-and-maxvalue-is-not-1-and-1)).
- Fixed `ArgumentOutOfRangeException` caused by `IsPointerOverGameObject` ([case 1337354](https://issuetracker.unity3d.com/issues/mobile-argumentoutofrangeexception-is-thrown-when-calling-ispointerovergameobject)).
- `PlayerInput` no longer logs an error message when it is set to `Invoke UnityEvents` and can't find  an action in the given `.inputactions` asset ([case 1259577](https://issuetracker.unity3d.com/issues/an-error-is-thrown-when-deleting-an-input-action-and-entering-play-mode)).
- Fixed `HoldInteraction` getting stuck when hold and release happens in same event ([case 1346786](https://issuetracker.unity3d.com/issues/input-system-the-canceled-event-is-not-fired-when-clicking-a-button-for-a-precise-amount-of-time)).
- Fixed adding an action in the `.inputactions` editor automatically duplicating interactions and processors from the first action in the map.
- Fixed `InputActionSetupExtensions.ChangeBinding` when modifying binding from a different action than specified. Contribution by [Fredrik Ludvigsen](https://github.com/steinbitglis) in [#1348](https://github.com/Unity-Technologies/InputSystem/pull/1352).

### Added

- Added `InputSystem.runUpdatesInEditMode` to enable processing of non-editor updates without entering playmode (only available for XR).
- Added a new "UI vs Game Input" sample to the package. The sample can be installed from the Unity Package Manager UI in the editor.
  * The sample demonstrates how to deal with inputs that may both lead to UI actions as well as in-game actions.
- Added method `SetMotorSpeedsAndLightBarColor` as a workaround for setting both the light bar and motor speeds simultaneously on a DualShock 4 controller ([case 1271119](https://issuetracker.unity3d.com/issues/dualshock4-setlightbarcolor-and-setmotorspeeds-cannot-be-called-on-the-same-frame-using-input-system)).
- Added the concept of "soft" and "hard" device resets.
  * In general, resetting a device will reset its state to default values.
  * Individual controls can be marked as `dontReset` to exclude them from resets. This makes the reset "soft" (default).
    ```CSharp
    //  Perform a "soft" reset of the mouse. The mouse position will not be affected
    // but controls such as buttons will be reset.
    InputSystem.ResetDevice(Mouse.current);
    ```
  * A "hard" reset can be forced through the API. This also resets `dontReset` controls.
    ```CSharp
    // Perform a "hard" reset of the mouse. The mouse position will also be reset to (0,0).
    InputSystem.ResetDevice(Mouse.current, alsoResetDontResetControls: true);
    ```
  * Resets will lead to `InputAction`s that are enabled and in-progress from controls that being reset, to be canceled. This will not perform actions even if they trigger on, for example, button release.
- `InputDevice.canRunInBackground` can now be force-set through layouts.
   ```CSharp
   // Force XInputWindows gamepads to not run in the background.
   InputSystem.RegisterLayoutOverride(@"
       {
           ""name"": ""XInputWindowsNoCanRunInBackground"",
           ""extend"": ""XInputWindows"",
           ""runInBackground"": ""off""
       }
   ");
   ```
- Improved performance of `Touchscreen` by merging consecutive touch move events together. See the events documentation for more information.

#### Actions

- Added a new `InputAction.wantsInitialStateCheck` property that allows toggling on initial state checks for `Button` and `Pass-Through` actions (implicitly enabled for `Value` actions).
  * This allows responding immediately to controls that are already actuated when the action is enabled.
- Added new API for more easily listening for event changes.
  ```CSharp
  InputSystem.onEvent
    .ForDevice<Gamepad>()
    .Where(e => e.HasButtonPress())
    .CallOnce(e => Debug.Log("Button pressed!));
  ```
- Added new API to easily listen for button presses on any device.
  ```CSharp
  InputSystem.onAnyButtonPress
    .CallOnce(ctrl => Debug.Log($"Button '{ctrl}' pressed"));
  ```
  * This is a simple wrapper around the new API mentioned above.

### Changed

- Application focus handling behavior has been reworked.
  * When `runInBackground` is off, no action will be taken on focus loss. When focus comes back, all devices will receive a sync request. Those that don't support it will see a "soft" reset.
  * When `runInBackground` is on (which, when running in the editor, is considered to always be the case), a new setting `InputSettings.backgroundBehavior` dictates how input is to be handled while the application does not have focus. The default setting of `ResetAndDisableNonBackgroundDevices` will soft-reset and disable all devices for which `InputDevice.canRunInBackground` is false. While in the background, devices that are flagged as `canRunInBackground` will keep running as in the foreground.
  * In the editor, devices other than `Pointer` and `Keyboard` devices (i.e. anything not used to operate the editor UI) are now by default routing their input to the Game View regardless of focus. This also fixes the problem of gamepad sticks resetting to `(0,0)` on focus loss ([case 1222305](https://issuetracker.unity3d.com/issues/input-system-gamepad-stick-values-are-cached-when-changing-editor-window-focus)).
  * A new setting `InputSettings.gameViewFocus` has been introduced to determine how Game View focused is handled in the editor with respect to input.
- Editor: Removed 'Lock Input to Game View' setting in the Input Debugger.
  * The setting has been replaced by the new 'Game View Focus' project setting.
- `InputSystem.defaultButtonPressPoint` is now clamped to a minimum value of `0.0001` ([case 1349002](https://issuetracker.unity3d.com/issues/onclick-not-working-when-in-player)).
- `InputDevice.OnConfigurationChanged` can now be overridden in derived classes.
- `InputSystemUIInputModule` now defers removing pointers for touches by one frame.
  * This is to ensure that `IsPointerOverGameObject` can meaningfully be queried for touches that have happened within the frame &ndash; even if by the time the method is called, a touch has technically already ended ([case 1347048](https://issuetracker.unity3d.com/issues/input-system-ispointerovergameobject-returns-false-when-used-with-a-tap-interaction)).
  * More precisely, this means that whereas before a `PointerExit` and `PointerUp` was received in the same frame, a touch will now see a `PointerUp` in the frame of release but only see a `PointerExit` in the subsequent frame.
- Calling `EventSystem.IsPointerOverGameObject()` from within `InputAction` callbacks (such as `InputAction.performed`) will now result in a warning.
  * UI updates *after* input and consumes input through `InputAction`s as they are processed. Thus, querying UI state from within `InputAction` callbacks will query outdated UI state.
- Changed `TrackedPoseDriver` to use properties of type `InputActionProperty` rather than `InputAction` to allow more flexibility.
- Changed quickstart documentation sample to use the Update method instead of FixedUpdate to show a more correct usage of the `wasPressedThisFrame` API.

## [1.1.0-pre.5] - 2021-05-11

- Fixes a problem with the package's manifest missing a dependency on the UI Elements module.

## [1.1.0-pre.4] - 2021-05-04

### Changed

- The `VirtualMouseInput` component is now part of the Input System assembly. It was previously packaged with the `Gamepad Mouse Cursor` sample.
  * The component has a different GUID from before, so existing setups that use the component from the sample are not broken. To use the built-in component you must explicitly switch over.
- `InputTestFixture` no longer deletes the `GameObject`s in the current scene in its `TearDown` ([case 1286987](https://issuetracker.unity3d.com/issues/input-system-inputtestfixture-destroys-test-scene)).
  * This was added for the sake of the Input System's own tests but should not have been in the public fixture.
- Generic `Gamepad` now has platform independent long button names. Previously it used different names if editor targeted PS4/Switch consoles (case 1321676).
- When creating a new control scheme with a name `All Control Schemes`, `All Control Schemes1` will be created to avoid confusion with implicit `All Control Schemes` scheme ([case 1217379](https://issuetracker.unity3d.com/issues/control-scheme-cannot-be-selected-when-it-is-named-all-control-schemes)).
- Display names of keyboard buttons are now passed through `ToLower` and `ToTitleCase` to enforce consistent casing between different platforms and keyboard layouts ([case 1254705](https://issuetracker.unity3d.com/issues/the-display-names-for-keyboard-keys-in-the-input-debugger-do-not-match-those-defined-in-input-system-package)).
- Editor: All remaining `InputUser` instances are now removed automatically when exiting play mode. This means that all devices are automatically unpaired.
  * In essence, like `InputAction`, `InputUser` is now considered a player-only feature.
- Events queued __during__ event processing (i.e. `InputSystem.Update()`) are now processed in the same frame. This eliminates the 1-frame lag previously incurred by simulated input.
  * Note that this does not extend to input queued __outside__ of event processing but in the same frame. For example, input queued by the UI (such as by `OnScreenButton` and `OnScreenStick`) will still see a 1-frame lag as UI event processing happens later in the frame and outside of input event processing.

#### Actions

- When removing/unplugging a device, it will now also be removed from the device list of `InputActionMap.devices` and `InputActionAsset.devices`.
  ```CSharp
  var gamepad = InputSystem.AddDevice<Gamepad>();
  var actions = new MyGeneratedActions();
  actions.devices = new[] { gamepad };
  InputSystem.RemoveDevice(gamepad);
  // `actions.devices` is now an empty array.
  ```
- Adding an action to a `InputActionMap` that is part of an `InputActionAsset` now requires all actions in the asset to be disabled ([case 1288335](https://issuetracker.unity3d.com/issues/adding-actions-at-runtime-to-existing-map-from-asset-triggers-assertion-error)).
  * This used to trigger an `Assert` at runtime but now properly throws an `InvalidOperationException`.

### Fixed

- Fixed inputs in game view sometimes not working when running in the editor, as initial focus state could end up being incorrect.
- Fixed bad performance in Input Debugger with high-frequency devices (e.g. 1+ KHz gaming mice). Before, high event volumes led to excessive refreshes of debugger data.
- Fixed compile error on tvOS due to step counter support for iOS added in `1.1.0-preview.3`.
- Fixed PS4- and PS3-specific `rightTriggerButton` and `leftTriggerButton` controls not being marked as synthetic and thus conflicting with `rightTrigger` and `leftTrigger` input ([case 1293734](https://issuetracker.unity3d.com/issues/input-system-when-binding-gamepad-controls-triggerbutton-gets-bound-instead-of-triggeraxis)).
  * This manifested itself, for example, when using interactive rebinding and seeing `rightTriggerButton` getting picked instead of the expected `rightTrigger` control.
- Fixed changes to usages of devices in remote player not being reflected in Input Debugger.
- Fixed exceptions and incorrect values with HIDs using 32-bit fields ([case 1189859](https://issuetracker.unity3d.com/issues/inputsystem-error-when-vjoy-is-installed)).
  * This happened, for example, with vJoy installed.
- Fixed `InputUser` no longer sending `InputUserChange.ControlsChanged` when adding a new user after previously, all users were removed.
  * Fix contributed by [Sven Herrmann](https://github.com/SvenRH) in [1292](https://github.com/Unity-Technologies/InputSystem/pull/1292).
- Fixed `AxisDeadzoneProcessor` min/max values not being settable to 0 in editor UI ([case 1293744](https://issuetracker.unity3d.com/issues/input-system-input-system-axis-deadzone-minimum-value-fallsback-to-default-value-if-its-set-to-0)).
- Fixed blurry icons in input debugger, asset editor, input settings ([case 1299595](https://issuetracker.unity3d.com/issues/inputsystem-supported-device-list-dropdown-icons-present-under-project-settings-are-not-user-friendly)).
- Fixed `clickCount` not being incremented correctly by `InputSystemUIInputModule` for successive mouse clicks ([case 1317239](https://issuetracker.unity3d.com/issues/eventdata-dot-clickcount-doesnt-increase-when-clicking-repeatedly-in-the-new-input-system)).
- <a name="ui_multiple_scenes_fix"></a>Fixed UI not working after additively loading scenes with additional InputSystemUIInputModule modules ([case 1251720](https://issuetracker.unity3d.com/issues/input-system-buttons-cannot-be-pressed-after-additively-loading-scenes-with-additional-event-systems)).
- Fixed no `OnPointerExit` received when changing UI state without moving pointer ([case 1232705](https://issuetracker.unity3d.com/issues/input-system-onpointerexit-is-not-triggered-when-a-ui-element-interrupts-a-mouse-hover)).
- Fixed reference to `.inputactions` of `Player Prefab` referenced by `PlayerInputManager` being destroyed on going into play mode, if the player prefab was a nested prefab ([case 1319756](https://issuetracker.unity3d.com/issues/playerinput-component-loses-its-reference-to-an-inputactionasset)).
- Fixed "Scheme Name" label clipped in "Add Control Schema" popup window ([case 1199560]https://issuetracker.unity3d.com/issues/themes-input-system-scheme-name-is-clipped-in-add-control-schema-window-with-inter-default-font)).
- Fixed `InputSystem.QueueEvent` calls from within `InputAction` callbacks getting dropped entirely ([case 1297339](https://issuetracker.unity3d.com/issues/input-system-ui-button-wont-click-when-simulating-a-mouse-click-with-inputsystem-dot-queueevent)).
- Fixed `InputSystemUIInputModule` being in invalid state when added from `Awake` to a game object when entering playmode ([case 1323566](https://issuetracker.unity3d.com/issues/input-system-default-ui-actions-do-not-register-when-adding-inputsystemuiinputmodule-at-runtime-to-an-active-game-object)).
- Fixed `Keyboard.current` becoming `null` after `OnScreenButton` is disabled or destroyed ([case 1305016](https://issuetracker.unity3d.com/issues/inputsystem-keyboard-dot-current-becomes-null-after-onscreenbutton-is-destroyed)).

#### Actions

- Fixed rebinding not working for any discrete control that was held when the rebinding operation started ([case 1317225](https://issuetracker.unity3d.com/issues/inputsystem-a-key-will-not-be-registered-after-rebinding-if-it-was-pressed-when-the-rebinding-operation-started)).
- Fixed bindings being added to every InputAction in a collection when editing a collection of InputActions in the inspector. ([case 1258578](https://issuetracker.unity3d.com/issues/adding-a-binding-to-one-inputaction-element-in-a-list-adds-the-same-binding-to-all-the-other-elements-in-the-list))
- Fixed `Retrieving array element that was out of bounds` and `SerializedProperty ... has disappeared!` errors when deleting multiple action bindings in the input asset editor ([case 1300506](https://issuetracker.unity3d.com/issues/errors-are-thrown-in-the-console-when-deleting-multiple-bindings)).
- Fixed delete key not working in the input actions editor ([case 1282090](https://issuetracker.unity3d.com/issues/input-system-delete-key-doesnt-work-in-the-input-actions-window)).
- Fixed actions embedded into `MonoBehaviours` not showing bindings added directly from within constructors ([case 1291334](https://issuetracker.unity3d.com/issues/input-action-binding-doesnt-show-up-in-the-inspector-when-set-using-a-script)).
  ```CSharp
  public class MyMB : MonoBehaviour {
    // This would end up not showing the binding in the inspector.
    public InputAction action = new InputAction(binding: "<Gamepad>/leftStick");
  ```
- Fixed tooltips not appearing for elements of the Input Actions editor window ([case 1311595](https://issuetracker.unity3d.com/issues/no-tooltips-appear-when-hovering-over-parts-of-input-action-editor-window)).
- Fixed `NullReferenceException` when reading values through `InputAction.CallbackContext` on a `OneModifierComposite` or `TwoModifierComposite` binding.
- Fixed multi-taps not working when multiple controls were bound to an action ([case 1267805](https://issuetracker.unity3d.com/issues/input-system-multi-tap-interaction-doesnt-get-triggered-when-there-are-2-or-more-bindings-in-the-active-control-scheme)).
  * When there were multiple controls bound to an action, this bug would get triggered by any interaction that did not result in a phase change on the action.
- Fixed runtime rebinds added as new bindings from leaking into .inputactions assets when exiting play mode ([case 1190502](https://issuetracker.unity3d.com/issues/inputsystem-runtime-rebinds-are-leaking-into-inputactions-asset))
- Fixed `IndexOutOfRangeException` and `null` elements in `InputUser.lostDevices` when an `InputUser` loses a devices from a control scheme with only optional devices ([case 1275148](https://issuetracker.unity3d.com/issues/disconnecting-and-reconnecting-input-device-causes-exception-in-inputuser)).
- Fixed binding path selection windows not remembering navigation state when going up through hierarchy ([case 1254981](https://issuetracker.unity3d.com/issues/action-binding-path-selection-windows-doesnt-remember-navigation-state)).

### Added

- Support for Device Simulator touchscreen input.
- Enabled XR device support on Magic Leap (Lumin).
- Added ability to force XR Support in a project by defining `UNITY_INPUT_FORCE_XR_PLUGIN`.
- Added a warning message to PlayerInputManager editor when the attached input action asset won't work with Join Players When Button Is Pressed behaviour due to missing control scheme device requirements ([case 1265853](https://issuetracker.unity3d.com/issues/input-system-player-prefabs-are-not-instantiated-on-join-action-when-they-have-inputactionasset-assigned-to-them)).
- Added support for [UI Toolkit](https://docs.unity3d.com/Manual/UIElements.html) with Unity 2021.1+.
  * UITK is now supported as a UI solution in players. Input support for both [Unity UI](https://docs.unity3d.com/Manual/com.unity.ugui.html) and [UI Toolkit](https://docs.unity3d.com/Manual/UIElements.html) is based on the same `InputSystemUIInputModule` code path. More details in the manual.
- `InputSystemUIInputModule` now has an `xrTrackingOrigin` property. When assigned, this will transform all tracked device positions and rotations from it's local space into Unity's world space ([case 1308480](https://issuetracker.unity3d.com/issues/xr-sdk-tracked-device-raycaster-does-not-work-correctly-with-worldspace-canvas-when-xr-camera-is-offset-from-origin)).
- Added `InputSystemUIInputModule.GetLastRaycastResult`. This returns the most recent raycast result and can be used to draw ray visualizations or get information on the most recent UI object hit.
- Added `InputStateBlock` support for `kFormatSBit` when working with floats ([case 1258003](https://issuetracker.unity3d.com/issues/hid-exceptions-are-thrown-when-launching-a-project-while-analog-keyboard-is-connected-to-the-machine)).
- Added an API to parse control paths.
  ```CSharp
  var parsed = InputControlPath.Parse("<XRController>{LeftHand}/trigger").ToArray();

  Debug.Log(parsed.Length); // Prints 2.
  Debug.Log(parsed[0].layout); // Prints "XRController".
  Debug.Log(parsed[0].name); // Prints an empty string.
  Debug.Log(parsed[0].usages.First()); // Prints "LeftHand".
  Debug.Log(parsed[1].layout); // Prints null.
  Debug.Log(parsed[1].name); // Prints "trigger".
  ```
  * Can, for example, be used with `InputBinding.path`.
- Added a new API-only setting in the form of `InputSystem.settings.maxEventBytesPerUpdate`.
  * Puts an upper limit on the number of event bytes processed in a single update.
  * If exceeded, any additional event data will get thrown away and an error will be issued.
  * Set to 5MB by default.
- Added a new API-only setting called `InputSystem.settings.maxQueuedEventsPerUpdate`.
  * This limits the number of events that can be queued during event processing using the `InputSystem.QueueEvent` method. This guards against infinite loops in the case where an action callback queues an event that causes the same action callback to be called again.
- Added `InputSystemUIInputModule.AssignDefaultActions` to assign default actions when creating ui module in runtime.
- Added `UNITY_INCLUDE_TESTS` define constraints to our test assemblies, which is 2019.2+ equivalent to `"optionalUnityReferences": ["TestAssemblies"]`.

## [1.1.0-preview.3] - 2021-02-04

### Changed

- An upper limit of 1024 controls per device and 1kb of memory state per device has been introduced.
  * This allows for certain optimizations.
  * Should the limits prove too tight, they can be raised in the future.
  * The most complex device we have at the moment (`Touchscreen`) has 242 controls and 616 bytes of state.
- `TouchSimulation` now __disables__ the `Pointer` devices it reads input from.
  * This is to address the problem of mouse input leading to __both__ mouse and touch input happening concurrently. Instead, enabling touch simulation will now effectively __replace__ mouse and pen input with touch input.
  * Devices such `Mouse` and `Pen` will remain in place but will not get updated. Events received for them will be consumed by `TouchSimulation`.
- Enabled XR device support on Switch.

### Fixed

- Fixed Right stick to use AXIS.Z and AXIS.RZ for Android gamepads.
- Fixed triggers to always use Axis.Gas and Axis.Brake for Android gamepads.
- Fixed precompiled layouts such as `FastKeyboard` leading to build time regressions with il2cpp (case 1283676).
- Fixed `InputDevice.canRunInBackground` not being correctly set for VR devices (thus not allowing them to receive input while the application is not focused).
- Fixed `InputUser.OnEvent` and `RebindingOperation.OnEvent` exhibiting bad performance profiles and leading to multi-millisecond input update times (case 1253371).
  * In our own measurements, `InputUser.OnEvent` is >9 times faster than before and `RebindingOperation.OnEvent` is ~2.5 times faster.
- Fixed PS4 controller not recognized on Mac when connected over Bluetooth ([case 1286449](https://issuetracker.unity3d.com/issues/input-system-dualshock-4-zct1e-dualshock-2-v1-devices-are-not-fully-recognised-over-bluetooth)).
- Fixed `EnhancedTouch` leaking `NativeArray` memory on domain reloads ([case 1190150](https://issuetracker.unity3d.com/issues/new-input-system-simulated-touch-in-editor-doesnt-work)).
- Fixed `TouchSimulation` leading to `"Pointer should have exited all objects before being removed"` errors ([case 1190150](https://issuetracker.unity3d.com/issues/new-input-system-simulated-touch-in-editor-doesnt-work)).
- Fixed multi-touch not working with `InputSystemUIInputModule` ([case 1271942](https://issuetracker.unity3d.com/issues/android-onenddrag-not-being-called-when-there-are-at-least-2-touches-on-the-screen)).
  * This also manifested itself when using On-Screen Controls and not being able to use multiple controls at the same time (for example, in the [Warriors demo](https://github.com/UnityTechnologies/InputSystem_Warriors)).
- Fixed restart prompt after package installation not appearing on Unity 2020.2+ ([case 1292513](https://issuetracker.unity3d.com/issues/input-system-after-package-install-the-update-slash-switch-and-restart-prompt-does-not-appear)).
- Fixed action with multiple bindings getting stuck in `Performed` state when two or more controls are pressed at the same time ([case 1295535](https://issuetracker.unity3d.com/issues/input-system-not-registering-multiple-inputs)).
  * Regression introduced in 1.1-preview.2.
- Fixed `Touch.activeTouches` having incorrect touch phases after calling `EnhancedTouch.Disable()` and then `EnhancedTouch.Enable()` ([case 1286865](https://issuetracker.unity3d.com/issues/new-input-system-began-moved-and-ended-touch-phases-are-not-reported-when-a-second-scene-is-loaded)).
- Fixed compile errors related to XR/AR on console platforms.

#### Actions

- <a name="same_control_multiple_times_fix"></a>Fixed actions not triggering correctly when multiple bindings on the same action were referencing the same control ([case 1293808](https://issuetracker.unity3d.com/product/unity/issues/guid/1293808/)).
  * Bindings will now "claim" controls during resolution. If several bindings __on the same action__ resolve to the same control, only the first such binding will successfully resolve to the control. Subsequent bindings will only resolve to controls not already referenced by other bindings on the action.
  ```CSharp
  var action = new InputAction();
  action.AddBinding("<Gamepad>/buttonSouth");
  action.AddBinding("<Gamepad>/buttonSouth"); // Will be ignored.
  action.AddBinding("<Gamepad>/button*"); // Will only receive buttonWest, buttonEast, and buttonNorth.
  ```
  * This also means that `InputAction.controls` will now only contain any control at most once.
- Fixed JSON serialization of action maps not preserving empty binding paths ([case 1231968](https://issuetracker.unity3d.com/issues/cloning-actionmap-through-json-converts-empty-paths-to-null-which-is-not-allowed)).

### Added

- Added DualShock4GamepadAndroid and XboxOneGamepadAndroid layout for Android
- Added a new high-performance way to iterate over changed controls in an event.
  ```CSharp
  // Can optionally specify a magnitude threshold that controls must cross.
  // NOTE: This will note allocate GC memory.
  foreach (var control in eventPtr.EnumerateChangedControls(magnitudeThreshold: 0.1f))
      Debug.Log($"Control {control} changed state");
  ```
  * This can be used, for example, to implement much more performant "any button pressed?" queries.
  ```CSharp
  InputSystem.onEvent +=
      (eventPtr, device) =>
      {
          // Ignore anything that is not a state event.
          var eventType = eventPtr.type;
          if (eventType != StateEvent.Type && eventType != DeltaStateEvent.Type)
              return;

          // Find all changed controls actuated above the button press threshold.
          foreach (var control in eventPtr.EnumerateChangedControls
              (device: device, magnitudeThreshold: InputSystem.settings.defaultButtonPressThreshold))
              // Check if it's a button.
              if (control is ButtonControl button)
                  Debug.Log($"Button {button} was pressed");
      }
  ```
- Added support for Step Counter sensors for iOS.
  * You need to enable **Motion Usage** under Input System settings before using the sensor. You can also manually add **Privacy - Motion Usage Description** to your application's Info.plist file.

## [1.1.0-preview.2] - 2020-10-23

### Changed

- The `submit` and the `cancel` actions of the UI input module now trigger on __release__ instead of press. This makes the behavior consistent with clicks triggering UI response on release rather than press.
- Removed the old "Tanks" demo (previously available from the samples shipped with the package).
  * Added a new and improved demo project, which you can download from the [InputSystem_Warriors](https://github.com/UnityTechnologies/InputSystem_Warriors) GitHub repository.

#### Actions

- Actions of type `InputActionType.Button` now respect button press (and release) points.
  * Previously, button-type actions, when used without explicit "Press" interactions, would perform immediately when a bound control was actuated.
  * Now, a button-type action will behave the same as if a "Press" interaction is applied with "Trigger Behavior" set to "Press Only".
  * This means that a button-type action will now perform (and perform __once__ only) when a control crosses the button press threshold defined in the global settings or, if present, locally on a `ButtonControl`. It will then stay performed and finally cancel only when the control falls back to or below the release threshold.
- `InputAction.ReadValue<T>()` now always returns `default<T>` when the action is canceled.
  * This is to make it consistent with `InputAction.CallbackContext.ReadValue<T>()` which already returned `default<T>` when the action was canceled.
  * In general, all APIs that read values will return default values when an action is in a phase other than `Started` or `Performed`.
- If multiple actions in different action maps but in the same .inputactions asset have the same name, calling `InputActionAsset.FindAction()` with just an action name will now return the first __enabled__ action. If none of the actions are enabled, it will return the first action with a matching name as before ([case 1207550](https://issuetracker.unity3d.com/issues/input-system-action-can-only-be-triggered-by-one-of-the-action-maps-when-action-name-is-identical)).
  ```CSharp
  var map1 = new InputActionMap("map1");
  var map2 = new InputActionMap("map2");
  map1.AddAction("actionWithSameName");
  map2.AddAction("actionWithSameName");
  var asset = ScriptableObject.CreateInstance<InputActionAsset>();
  asset.AddActionMap(map1);
  asset.AddActionMap(map2);

  map2["actionWithSameName"].Enable();

  var action = asset["actionWithSameName"];
  // Before: "map1/actionWithSameName"
  // Now: "map2/actionWithSameName"
  ```

### Fixed

- Fixed player build causing `ProjectSettings.asset` to be checked out in Perforce ([case 1254502](https://issuetracker.unity3d.com/issues/projectsettings-dot-asset-is-checked-out-in-perforce-when-building-a-project-with-the-input-system-package-installed)).
- Fixed player build corrupting preloaded asset list in `PlayerSettings` if it was modified by another build processor.
- Fixed remoting in Input Debugger not working for devices in the player that are created from generated layouts (such as XR devices).
- Fixed potential `NullReferenceException` in `InputActionProperty` when the `InputActionReference` is `null`.
- Fixed "On-Screen Controls" sample still using `StandaloneInputModule` and thus throwing `InvalidOperationException` when used with "Active Input Handling" set to "Input System Package (New)" ([case 1201866](https://issuetracker.unity3d.com/issues/input-system-old-input-module-is-available-in-onscreencontrolssample-sample-scene-from-package)).
- Fixed `OnScreenButton` leaving button controls in pressed state when disabled in-between receiving `OnPointerDown` and `OnPointerUp`. Usually manifested itself by having to click the button twice next time it was enabled.
- Fixed exiting out of play mode in the Unity Editor while a test run is in progress leading to the Input System permanently losing all its state until the editor is restarted ([case 1251724](https://issuetracker.unity3d.com/issues/the-input-system-does-not-get-re-enabled-when-a-playmode-input-test-is-interrupted)).
- Fixed max values for `Axis` and `Double` controls stored as multi-bit fields being off by one ([case 1223436](https://issuetracker.unity3d.com/issues/value-equal-to-1-is-not-returned-by-the-input-system-when-reading-a-multi-bit-control)).
  * Fix contributed by [jamre](https://github.com/jamre) in [962](https://github.com/Unity-Technologies/InputSystem/pull/962). Thank you!
- Fixed debug assert in `InputDeviceTester` sample when simultaneously pressing two buttons on gamepad ([case 1244988](https://issuetracker.unity3d.com/issues/input-system-runtime-errors-when-pressing-more-than-one-button-at-the-same-time)).
- Fixed use of UI `Slider` causing drag thresholds to no longer work ([case 1275834](https://issuetracker.unity3d.com/issues/inputsystem-drag-threshold-value-is-ignored-for-scroll-view-after-interacting-with-a-slider-slash-scroll-bar)).
- Fixed layout lists in Input Debugger not updating when removing layouts.
- Fixed device connects leading to different but similar device being reported as reconnected.

#### Actions

- Fixed Action with multiple bindings becoming unresponsive after a Hold interaction was performed ([case 1239551](https://issuetracker.unity3d.com/issues/input-system-hold-interaction-makes-an-input-action-unresponsive-when-2-or-more-binding-are-attached-to-the-same-input-action)).
- Fixed `NullReferenceException` when `Player Input` component `Create Action` is pressed and saved ([case 1245921](https://issuetracker.unity3d.com/issues/input-system-nullreferenceexception-is-thrown-when-player-input-component-create-action-is-pressed-and-saved)).
- Fixed `InputActionTrace.ActionEventPtr.ReadValueAsObject` leading to `InvalidCastException` when trying to read values that came from composite bindings.
- Fixed not being able to stack a `MultiTap` on top of a `Tap` ([case 1261462](https://issuetracker.unity3d.com/issues/multi-tap-and-tap-interactions-in-the-same-action-doesnt-work-properly)).
- Fixed rebinds triggered by the Enter key causing stuck Enter key states ([case 1271591](https://issuetracker.unity3d.com/issues/input-system-rebind-action-requires-two-inputs-slash-presses-when-using-the-enter-key)).
- Fixed `Map index on trigger` and `IndexOutOfRangeException` errors when using multiple Interactions on the same Action. ([case 1253034](https://issuetracker.unity3d.com/issues/map-index-on-trigger-and-indexoutofrangeexception-errors-when-using-multiple-interactions-on-the-same-action)).
- Fixed context menu in action editor not filtering out composites the same way that the `+` icon menu does. This led to, for example, a "2D Vector" composite being shown as an option for a button type action.
- Fixed initial state checks for composite bindings failing if performed repeatedly. For example, doing a `ReadValue<Vector2>` for a WASD binding would return an incorrect value after disabling the map twice while no input from the keyboard was received ([case 1274977](https://issuetracker.unity3d.com/issues/input-system-cannot-read-vector2-values-after-inputactionset-has-been-disabled-and-enabled-twice)).
- Fixed "Add Interaction" menu in action editor not filtering out interactions with incompatible value types ([case 1272772](https://issuetracker.unity3d.com/issues/new-input-system-action-gets-called-only-once-when-using-mouse-press-interaction)).
- Fixed `PlayerInput` no longer auto-switching control schemes if `neverAutoSwitchControlSchemes` was toggled off and back on after the component was first enabled ([case 1232039](https://issuetracker.unity3d.com/issues/input-system-auto-switch-locks-on-one-device-when-its-disabled-and-re-enabled-via-script)).
- Fixed action map name being the same as .inputactions asset name leading to compile errors when `Generate C# Class` is used; now leads to import error ([case 1212052](https://issuetracker.unity3d.com/issues/input-system-user-can-name-inputaction-asset-and-action-map-the-same-creating-compilation-errors-on-generation)).
- Fixed bindings not getting updated when binding by display name and there is no control with the given display name initially.
  ```
  // If at the time this action is enabled, there's no ä key on the keyboard,
  // this did not update properly later when switched to a layout that does have the key.
  var action = new InputAction(binding: "<Keyboard>/#(ä)");
  ```

### Added

- Added tvOS documentation entries in 'Supported Input Devices' page.

#### Actions

- Added "release thresholds" for buttons.
  * Release points are now separated from press points by a percentage threshold.
  * The threshold is defined by `InputSettings.buttonReleaseThreshold`.
  * Thresholds are defined as percentages of press points. A release is thus defined as a button, after having reached a value of at least `InputSettings.defaultButtonPressPoint` (or whatever local press is used), falling back to a value equal to or less than `InputSettings.buttonReleaseThreshold` percent of the press point.
  * This is intended to solve the problem of buttons flickering around button press points.
  * The default threshold is set at 75%, that is, buttons release at 3/4 of the press point.
- Added new methods to the `InputAction` class:
  * `InputAction.IsPressed()`: Whether a bound control has crossed the press threshold and has not yet fallen back below the release threshold.
  * `InputAction.WasPressedThisFrame()`: Whether a bound control has crossed the press threshold this frame.
  * `InputAction.WasReleasedThisFrame()`: Whether a bound control has fallen back below the release threshold this frame.
  * `InputAction.WasPerformedThisFrame()`: Whether the action was performed at any point during the current frame. Equivalent to `InputAction.triggered`, which will be deprecated in the future.
  * `InputAction.Reset()`: Forcibly reset the action state. Cancels the action, if it is currently in progress.
- Added `InputAction.GetTimeoutCompletionPercentage` to query the amount left to complete a currently ongoing interaction.
  ```CSharp
  // Let's say there's a hold interaction on a "warp" action. The user presses a button bound
  // to the action and then holds it. While the user holds the button, we want to know how much
  // longer the user will have to hold it so that we can display feedback in the UI.
  var holdCompleted = playerInput.actions["warp"].GetTimeoutCompletionPercentage();
  ```
- Added three new binding composite types:
  * `OneModifierComposite`: This is a generalization of `ButtonWithOneModifier` (which is still available but now hidden from the UI) which also represents bindings such as "SHIFT+1" but now can be used to target bindings other than buttons (e.g. "SHIFT+delta").
  * `TwoModifiersComposite`: This is a generalization of `ButtonWithTwoModifiers` (which is still available but now hidden from the UI) which also represents bindings such as "SHIFT+CTRL+1" but now can be used to target bindings other than buttons (e.g. "SHIFT+CTRL+delta").
  * `Vector3Composite`: Works the same way `Vector2Composite` does. Adds a `forward` and `backward` binding in addition to `up`, `down`, `left`, and `right`.

## [1.1.0-preview.1] - 2020-08-20

>__The minimum version requirement for the Input System package has been moved up to 2019.4 LTS.__

### Changed

#### Actions

- Auto-generated C# files now have `<auto-generated>` headers so they get ignored by Rider code analysis.
- Auto-generated C# classes are now `partial` so that they can be manually extended.
- Deleting a composite binding with `action.ChangeBinding(0).Erase()` now also erases all the bindings that are part of the composite.
- Trigger binding resolution from within action callbacks (e.g. `InputAction.performed`) will now defer resolution until after the callback has completed.
  * This fixes crashes such as [case 1242406](https://issuetracker.unity3d.com/issues/mecanim-crash-when-entering-or-exiting-play-mode-destroying-gameobjects) where disabling `PlayerInput` from within an action callback led to an action's state being released while the action was still in a callback.

### Fixed

- Fixed input history on Android mono build by alligning memory of history records
- Fixed no input being processed when running a `[UnityTest]` over several frames. Before, this required calling `InputSystem.Update` manually.
- Fixed clicking on help page button in Unity inspector for Input System components not going to relevant manual pages.
- Fixed a bug that prevented DualShock controllers from working on tvOS. (case 1221223).
- `GravitySensor`, `LinearAccelerationSensor`, and `AttitudeSensor` not being initialized on iOS ([case 1251382](https://issuetracker.unity3d.com/product/unity/issues/guid/1251382/)).
- Fixed compilation issues with XR and VR references when building to platforms that do not have complete XR and VR implementations.
- Fixed possible `NullReferenceException`s on ARMs with controls that receive automatic memory offsets.
- Fixed `TouchControl.tapCount` resetting to 0 when "Script Debugging" is enabled (case 1194636).
- Fixed `Touch.activeTouches` not having a `TouchPhase.Began` entry for touches that moved in the same frame that they began in ([case 1230656](https://issuetracker.unity3d.com/issues/input-system-mobile-enhancedtouch-screen-taps-start-with-moved-or-stationary-phase-instead-of-began)).
- Fixed sequential taps causing touches to get stuck in `Touch.activeTouches`.
- Improved performance of `Touch.activeTouches` (most notably, a lot of time was spent in endlessly repetitive safety checks).
- Fixed `EnhancedTouch` APIs not indicating that they need to be enabled with `EnhancedTouchSupport.Enable()`.
  - The APIs now throw `InvalidOperationException` when used without being enabled.
- Fixed memory corruption in `InputEventTrace.AllocateEvent` ([case 1262496](https://issuetracker.unity3d.com/issues/input-system-crash-with-various-stack-traces-when-using-inputactiontrace-dot-subscribetoall))
  * Manifested itself, for example, as crashes when using `InputActionTrace.SubscribeToAll`.
- AxisControls and Vector2Controls' X and Y subcontrols on XR devices now have a minimum range of -1 and a maximum range of 1. This means they can now properly respond to modifiers and interactions in the binding system.

#### Actions

- Fixed drag&drop reordering actions while having one control scheme selected causing bindings from other control schemes to be lost ([case 122800](https://issuetracker.unity3d.com/issues/input-system-bindings-get-cleared-for-other-control-scheme-actions-when-reordering-an-action-in-a-specific-control-scheme)).
- Fixed stack overflow in `PlayerInput.SwitchCurrentActionMap` when called from action callback ([case 1232893](https://issuetracker.unity3d.com/issues/inputsystem-switchcurrentactionmap-causes-a-stackoverflow-when-called-by-each-pahse-of-an-action)).
- Fixed control picker ending up empty when listing devices in "Supported Devices" ([case 1254150](https://issuetracker.unity3d.com/product/unity/issues/guid/1254150/)).

### Added

- Device layouts can now be "precompiled" for speed. `Keyboard`, `Mouse`, and `Touchscreen` are now included as precompiled layouts greatly reducing instantiation time and GC heap cost for these devices. For `Touchscreen`, this results in a >20x speed-up for `InputSystem.AddDevice<Touchscreen>()`.
- Added Pose Control layout. The Pose Control is used on XR Devices and wraps tracking state, position, rotation, and velocity information.

#### Actions

- Can now save binding overrides as JSON strings and restore them from such using the newly added `SaveBindingOverridesAsJson` and `LoadBindingOverridesFromJson` extension methods.
  ```CSharp
  void SaveUserRebinds(PlayerInput player)
  {
      var rebinds = player.actions.SaveBindingOverridesAsJson();
      PlayerPrefs.SetString("rebinds", rebinds);
  }

  void LoadUserRebinds(PlayerInput player)
  {
      var rebinds = PlayerPrefs.GetString("rebinds");
      player.actions.LoadBindingOverridesFromJson(rebinds);
  }
  ```

## [1.0.0] - 2020-04-23

### Fixed

- Fixed compilation issues in `TrackedDeviceRaycaster` when disabling built-in XR module.

## [1.0.0-preview.7] - 2020-04-17

### Fixed

- `VirtualMouseInput` not moving the software cursor when set to `HardwareCursorIsAvailable` but not having a hardware cursor ()
- Can now override built-in Android gamepad layouts. Previously, the input system would always choose its default defaults even after registering more specific layouts using `InputSystem.RegisterLayout`.
- `InputControlPath.TryGetControlLayout` no longer throws `NotImplementedException` for `<Mouse>/scroll/x` and similar paths where the layout is modifying a control it inherited from its base layout ([thread](https://forum.unity.com/threads/notimplementedexception-when-using-inputcontrolpath-trygetcontrollayout-on-mouse-controls.847129/)).
- Fixed compilation errors when disabling built-in VR and XR modules. ([case 1214248](https://issuetracker.unity3d.com/issues/enable-input-system-symbol-is-not-being-updated-when-the-input-system-is-changed-in-player-settings/)).
- Fixed compilation errors when disabling built-in Physics and Physics2D modules. ([case 1191392](https://issuetracker.unity3d.com/issues/inputsystem-trackeddeviceraycaster-has-hard-references-on-both-physics-and-physics2d)).
- No longer throws `NotImplementedException` when matching against a field of `InputDeviceDescription.capabilities` when the value of the field used scientific notation.
- No longer incorrectly matches fields of `InputDeviceDescription.capabilities` by prefix only (i.e. previously it would find the field "foo" when actually looking for "foobar").
- Input device debugger window slowing editor to a crawl when opened on PS4 DualShock controller.
- `InputUser.UnpairDevices()` corrupting user device list.

#### Actions

- Controls are now re-resolved after adding or removing bindings from actions ([case 1218544](https://issuetracker.unity3d.com/issues/input-system-package-does-not-re-resolve-bindings-when-adding-a-new-binding-to-a-map-that-has-already-generated-its-state)).
- Can now have spaces and special characters in action names when using `PlayerInput` with the `SendMessages` or `BroadcastMessages` behavior. Previously, an incorrect method name was generated (fix contributed by [BHSPitMonkey](https://github.com/BHSPitMonkey) in [#1022](https://github.com/Unity-Technologies/InputSystem/pull/1022); [case 1214519](https://issuetracker.unity3d.com/issues/player-input-send-messages-wont-trigger-when-input-action-name-contains-spaces)).
- Adding a new action now sets `expectedControlType` to `Button` as expected ([case 1221015](https://issuetracker.unity3d.com/issues/input-system-default-value-of-expectedcontroltype-is-not-being-set-when-creating-a-new-action)).
- Player joins with `PlayerInputManager` from button presses no longer fail if there are multiple devices of the same type present and the join was not on the first gamepad ([case 226920](https://fogbugz.unity3d.com/f/cases/1226920/)).
- `PlayerInputEditor` no longer leads to the player's `InputActionAsset` mistakenly getting replaced with a clone when the inspector is open on a `PlayerInput` component ([case 1228636](https://issuetracker.unity3d.com/issues/action-map-gets-lost-on-play-when-prefab-is-highlighted-in-inspector)).
- The control picker in the .inputactions editor will no longer incorrectly filter out layouts such as `Xbox One Gamepad (on XB1)` when using them in control schemes. Also, it will no longer filter out controls from base layouts (such as `Gamepad`) ([case 1219415](https://issuetracker.unity3d.com/issues/impossible-to-choose-gamepad-as-binding-path-when-control-scheme-is-set-as-xboxone-scheme)).
- `RebindOperation`s will no longer pick controls right away that are already actuated above the magnitude threshold when the operation starts. Instead, these controls will have to change their actuation from their initial level such that they cross the magnitude threshold configured in the operation ([case 1215784](https://issuetracker.unity3d.com/issues/unnecessary-slash-unwanted-binding-candidates-are-found-when-detecting-and-changing-an-input-value-of-an-input-device)).
- Newly added actions and action maps are now scrolled to when there are more items than fit into view. Previously newly added item was appended but outside of the visible area.
- Actions and bindings in the `.inputactions` editor are no longer force-expanded on every domain reload and whenever a new action or binding is added.
- The importer for `.inputactions` assets will now check out from version control the generated .cs file when overwriting it &ndash; which only happens if the contents differ ([case 1222972](https://issuetracker.unity3d.com/issues/inputsystem-editor-generated-c-number-file-is-not-checked-out-when-overwriting)).
- The editor for `.inputactions` assets will now check out from version control the asset before saving it.
- Drag-reordering action maps no longer throws "Should have drop target" asserts in the console (case [1229146](https://issuetracker.unity3d.com/issues/inputsystem-reordering-of-actionmaps-in-input-action-window-fails-and-throws-should-have-drop-target-error)).
- Drag-reordering actions no longer changes action IDs of some of the existing actions ([case 1231233](https://issuetracker.unity3d.com/issues/input-systems-action-ids-dont-stick-with-action-names-when-input-actions-are-reorganized)).
- References to `InputActionReference` objects created by the importer for `.inputactions` files are no longer broken when the action referenced by the object is renamed ([case 1229145](https://issuetracker.unity3d.com/issues/inputsystem-inputactionreference-loses-guid-when-its-action-is-moved-or-renamed-in-the-inputaction-asset)).
  * __NOTE: This fix does not apply to existing `InputActionReference` instances.__ The problem was inherent in the internal file IDs generated for actions &ndash; which were affected by action and map names. Thus, changing the name of an action or map would change the resulting file ID of the `InputActionReference`.<br>However, changing file IDs will break any existing reference to the object. Thus we had to preserve the existing `InputActionReference` objects under their original file ID. We hide them in the Project Browser, however. The ones that are visible now have the new, fixed file IDs.<br>To switch existing `InputActionReference` properties to the new file IDs, simply replace them with the newly created `InputActionReference`.

### Changed

- `InputDevice.all` has been deprecated due to the confusion it creates with other getters like `Gamepad.all`. Use `InputSystem.devices` instead ([case 1231216](https://issuetracker.unity3d.com/issues/joystick-dot-all-lists-more-than-just-joysticks)).
  * In the same vein, we added a new `Joystick.all` getter that works the same as `Gamepad.all`.
- Changed UI Package to be optional dependency. Removing the package will now disable all UI relevant Input code.

## [1.0.0-preview.6] - 2020-03-06

### Changed

* `InputSystemUIInputModule.trackedDeviceSelect` has been removed. Use `InputSystemUIInputModule.leftClick` instead.
* `InputSystemUIInputModule.repeatDelay` has been renamed to `moveRepeatDelay` and `repeatRate` has been renamed to `moveRepeatRate`.

### Fixed

- Fixed CS0109 warning being generated during player build due to use of `new` with the `PlayerInput.camera property` (case 1174688).
- Fixed a number of issues in `InputSystemUIInputModule`.
  * Fixed GC heap garbage when click-dragging.
  * Fixed number of pointer states growing indefinitely if OS did not reuse touch IDs.
  * Fixed `lastPress` on `PointerEventData` getting lost.
  * Fixed button press-and-release happening in same frame resulting in no UI input.
  * Fixed clicks initiated from non-pointer devices resulting in pointer inputs with `(0,0)` positions.
  * Fixed huge screen deltas on pointer events from tracked devices.
  * Fixed touch input not sending pointer exit events ([case 1213550](https://issuetracker.unity3d.com/issues/input-system-onpointerexit-does-not-work)).
- Fixed `TrackedDeviceRaycaster` not setting `screenPosition` in `RaycastResult`.

#### Actions

- Mixing the enabling&disabling of single actions (as, for example, performed by `InputSystemUIInputModule`) with enabling&disabling of entire action maps (as, for example, performed by `PlayerInput`) no longer leaves to unresponsive input and `"should not reach here"` assertions ([forum thread](https://forum.unity.com/threads/error-while-switching-between-action-maps.825204/)).
- Leaving play mode no longer leaves state change monitors lingering around from enabled actions.
- Enabling action maps with bindings that do not refer to an existing action in the map no longer leads to asserts and exceptions when input on the bindings is received ([case 1213085](https://issuetracker.unity3d.com/issues/input-system-input-actions-cause-exceptions-and-should-not-get-here-errors-to-appear-after-deleting-an-action-map)).
- `PressInteraction` no longer misses the next button press if it gets reset from within the `performed` callback ([case 1205285](https://issuetracker.unity3d.com/issues/inputsystem-problem-with-button-state-after-deactivating-and-reactivating-an-action-map)).
- `InputBinding.DisplayStringOptions.DontIncludeInteractions` is now properly respected.
- Reading the value of a composite binding no longer causes processors from the last active part binding to be applied rather than the processors of the composite itself, if any ([case 1207082](https://issuetracker.unity3d.com/issues/input-system-invert-processors-have-no-effect-on-the-inputaction-dot-callbackcontext-value)).
- Fixed `InputSystem.onActionChange` getting invoked too many times on binding changes.

### Added

- `InputSystemUIInputModule` now sends pointer events using a new `ExtendedPointerEventData` instead of using the base `PointerEventData` class. This surfaces additional input data in pointer events.
- Added `InputSystemUIInputModule.pointerBehavior` to allow dictating how the UI will resolve concurrent input from multiple pointers.

#### Actions

- Added `InputAction.CallbackContext.ReadValueAsButton`.

## [1.0.0-preview.5] - 2020-02-14

### Changed

- We've changed the rules that govern how action phases have to progress:
  * __This is a breaking change!__
    - The primary effect is additional callbacks getting triggered.
  * __Before__:
    - There were no enforced rules about how an action would go through `InputAction.started`, `InputAction.performed`, and `InputAction.canceled`. Which of the callbacks were triggered and in what order depended on a number of factors, the biggest influencer of which were the different interactions that could be applied to actions (like `Press` or `Hold`).
    - This made for unpredictable and frequently surprising results. In addition, it led to bugs where, for [example](https://issuetracker.unity3d.com/issues/input-system-ui-becomes-unresponsive-after-the-first-ui-button-press), adding a `Press` interaction to the `Click` action of `InputSystemUIInputModule` would cause the click state to get stuck because the click action would never cancel.
  * __Now__:
    - The system will now *always* trigger `InputAction.started` first. If this is not done explicitly, it happens implicitly.
    - Likewise, the system will now *always* trigger `InputAction.canceled` before going back to waiting state. Like with `InputAction.started`, if this isn't done explicitly, it will happen implicitly. This implies that `InputAction.canceled` no longer signifies an action getting aborted because it stopped after it started but before it performed. It now simply means "the action has ended" whether it actually got performed or not.
    - In-between `InputAction.started` and `InputAction.canceled`, `InputAction.performed` may be triggered arbitrary many times (including not at all).
  * While late in the cycle for 1.0, we've opted to make this change now in order to fix a range of bugs and problems we've observed that people encountered because of the previous behavior of the system.
- Related to the change above, the behavior of `PressInteraction` has been tweaked and now is the following:
  * `Press Only`: Starts and immediately performs when pressed, then stays performed and cancels when button is released.
  * `Release Only`: Starts when button is pressed and then performs and immediately cancels when the button is released.
  * `Press And Release`: Starts and immediately performs when button is pressed, then stays performed and performs again and immediately cancels when button is released.
- `Vector2Composite` now has a `mode` parameter which can be used to choose between `DigitalNormalized` (the default), `Digital` (same as `DigitalNormalized` but does not normalize the resulting vector), and `Analog` (uses float input values as is).
  * `Vector2Composite.normalize` has been deprecated. Note that it will not work together with `Analog`. The parameter will be removed in the future.

### Fixed

- XR controllers and HMDs have proper display names in the UI again. This regressed in preview.4 such that all XR controllers were displayed as just "XR Controller" in the UI and all HMDs were displayed as "XR HMD".
- `InputSystemUIInputModule` no longer generates GC heap garbage every time mouse events are processed.
- Fixed a bug where an internal array helper method was corrupting array contents leading to bugs in both `InputUser` and `Touch`.
- Fixed exception when saving changes to an Input Action asset and the parent directory has been renamed. ([case 1207527](https://issuetracker.unity3d.com/issues/input-system-console-errors-appear-when-you-save-input-action-asset-after-changing-the-name-of-the-folder-containing-it))

#### Actions

- The regression in 1.0.0-preview.4 of `PlayerInputManager` not joining players correctly if a scheme has more than one device requirement has been fixed.
  * This most notably manifested itself with keyboard+mouse control schemes.
- `PlayerInputManager` will no longer join players when control schemes are used and none of the schemes produces a successful match based on the devices available for the join.
- When no action map is selected in action editor, plus icon to add an action is now disabled; formerly threw an exception when clicked (case 1199562).
- Removing a callback from actions from the callback itself no longer throws `ArgumentOutOfRangeException` ([case 1192972](https://issuetracker.unity3d.com/issues/input-system-package-argumentoutofrangeexception-error-is-thrown-when-the-callback-is-removed-while-its-being-triggered)).
- "Invalid user" `ArgumentException` when turning the same `PlayerInput` on and off ([case 1198889](https://issuetracker.unity3d.com/issues/input-system-package-argumentexception-invalid-user-error-is-thrown-when-the-callback-disables-game-object-with-playerinput)).
- The list of device requirements for a control scheme in the action editor no longer displays devices with their internal layout name rather than their external display name.
- `StackOverflowException` when `Invoke Unity Events` is selected in `PlayerInput` and it cannot find an action (#1033).
- `HoldInteraction` now stays performed after timer has expired and cancels only on release of the control ([case 1195498](https://issuetracker.unity3d.com/issues/inputsystem-inputaction-dot-readvalue-returns-0-when-a-hold-action-is-performed-for-hold-time-amount-of-time)).
- Foldouts in the various action UIs now properly toggle their expansion state when clicked in Unity 2019.3+ ([case 1213781](https://issuetracker.unity3d.com/issues/input-system-package-playerinput-component-events-menu-doesnt-expand-when-clicked-directly-on-the-arrow-icon)).

### Added

- We've added a new `Simple Multiplayer` sample which demonstrates a simple, bare-bones local multiplayer setup.
- We've also added a `Gamepad Mouse Cursor` sample that shows how to drive a UI mouse cursor using the gamepad.
  - The sample contains a reusable `VirtualMouseInput` component that does most of the work.
- Added a `Deselect On Background Click` option to `InputSystemUIInputModule`. This allows toggling the behavior off where clicking the mouse and not hitting a `GameObject` will automatically clear the current selection -- which will break keyboard and gamepad navigation.

## [1.0.0-preview.4] - 2020-01-24

This release includes a number of Quality-of-Life improvements for a range of common problems that users have reported.

### Added

- To aid in debugging issues, we've extended the system's event tracing and replay functionality to allow persisting and replaying arbitrary input event streams.
  * `InputEventTrace` now has APIs to persist the events to disk and to load them back in from previously persisted event streams. The same API can be used to persist in arbitrary C# `Stream` instances, not just in file streams.
     ```CSharp
    // Write.
    myTrace.WriteTo("file.inputtrace");

    // Read.
    InputEventTrace.LoadFrom("file.inputtrace");
     ```
  * `InputEventTrace` now has built-in replay functionality.
     ```CSharp
    myTrace.Replay().PlayAllFramesOneByOne();
     ```
  * The event trace in device windows of the Input Debugger has been extended with controls to save and load traces.
- We've added a new `InputRecording` sample which has a reusable `MonoBehaviour` component that can be used to capture and replay device activity.
- `Keyboard` now has a `FindKeyOnCurrentKeyboardLayout` method to look up key controls by their display names.
- Keyboards now have synthetic controls that combine left and right variants of modifier keys.
  * This means that you can bind to just "shift" now, for example, instead of having to bind to both "left shift" and "right shift".
    ```CSharp
    new InputAction(binding: "<Keyboard>/shift");
    ```
  * The controls are also available as properties on `Keyboard`.
    ```CSharp
    if (Keyboard.current.shiftKey.isPressed) /* ... */;

    // Is equivalent to:
    if (Keyboard.current.leftShiftKey.isPressed ||
        Keyboard.current.rightShiftKey.isPressed) /* ... */;
    ```

#### Actions

- `PlayerInput` now has a new `Controls Changed` event/message which is triggered when the control setup of the player changes (e.g. when switching control schemes).
    ```CSharp
        public void OnControlsChanged()
        {
            // Update UI display hints, for example...
        }
    ```
- We've added APIs to simplify turning bindings into strings suitable for display in UIs.
    ```CSharp
    // Takes things such as currently bound controls and active binding masks into account
    // and can handle composites.
    action.GetBindingDisplayString();
    ```
  * Related to this, custom binding composites can now be annotated with the new `DisplayStringFormat` attribute to control how composites as a whole are turned into display strings.
    ```CSharp
    [DisplayStringFormat("{button}+{stick}")]
    public class MyComposite : InputBindingComposite<Vector2>
    {
        [InputControl(layout = "Button")] public int button;
        [InputControl(layout = "Stick")] public int stick;
    }
    ```
- `InputActionRebindingExtension.RebindingOperation` has a new configuration method `WithMatchingEventsBeingSuppressed` which allows suitable input events to automatically be swallowed while a rebind is ongoing. This greatly helps with not having something else respond to input while a rebind is in progress.
- We've added two new samples:
  * __Rebinding UI__: Demonstrates how to create a rebinding screen using the Input System's APIs. The sample also includes a reusable prefab you can use directly in your projects to quickly put rebinding screens together.
  * __In-Game Hints__: Demonstrates how to show context-sensitive help that respects the current control scheme.

### Changed

- The logic for resetting devices on focus loss has changed somewhat:
  * When focus is lost, all devices are forcibly reset to their default state. As before, a `RequestResetCommand` for each device is also sent to the backend but regardless of whether the device responds or not, the input state for the device will be overwritten to default.
  * __Noisy controls are exempted from resets__. The assumption here is that noisy controls most often represent sensor readings of some kind (e.g. tracking data) and snapping the values back to their default will usually
  * If `Application.runInBackground` is `true`, all devices that return `true` from `InputDevice.canRunInBackground` are exempted from resets entirely. This, for example, allows XR devices to continue running regardless of focus change.
  * This fixes problems such as keyboard keys getting stuck when alt-tabbing between applications (case 1206199).
- `InputControlExtensions.GetStatePtrFromStateEvent` no longer throws `InvalidOperationException` when the state format for the event does not match that of the device. It simply returns `null` instead (same as when control is found in the event's state).
- `InputEventTrace` instances are no longer disposed automatically from their finalizer but __MUST__ be disposed of explicitly using `Dispose()`.
  * This is to allow event traces to survive domain reloads. If they are disposed of automatically during finalizers, even if they survive the reload, the next GC will cause traces to be deallocated.

#### Actions

* `InputActionRebindingExtensions.PerformInteractiveRebinding` has been greatly enhanced to apply a wide range of default configurations to the rebind. This greatly reduces the need to manually configure the resulting rebind.
    ```CSharp
    // Start a rebind with the default configuration.
    myAction.PerformInteractiveRebinding().Start();
    ```
  - Pointer position input will be ignored by default.
  - If not a suitable binding target itself, `<Keyboard>/escape` will automatically be made to quit the rebind.
  - Events with control input not explicitly matching exclusions will now get suppressed. This prevents input actions from getting triggered while a rebind is in progress.
  - The expected control type is automatically adjusted if a part binding of a composite is targeted by the rebind (e.g. if the action expects a `Vector2` but the part binding expects a `Button`, the rebind switches automatically to `Button`).
  - If the targeted binding is part of a control scheme, controls will automatically be restricted to match the device requirements of the control scheme. For example, if the binding belongs to a "Keyboard&Mouse" scheme that has `<Keyboard>` and a `<Mouse>` requirement, the rebind will ignore input on gamepads.
  - As before, you can always create a `RebindingOperation` from scratch yourself or wipe/alter the configuration returned by `PerformInteractiveRebinding` however you see fit.
- Control schemes can now handle ambiguity.
  * This means that, for example, you can now have one control scheme for generic gamepads and another control scheme specifically for PS4 controllers and the system will reliably pick the PS4 scheme when a PS4 controller is used and fall back to the generic gamepad scheme otherwise.
  * While this is exposed as a new `score` property on `InputControlScheme.MatchResult`, no code changes are necessary to take advantage of this feature.
- `PlayerInput.active` has been renamed to `PlayerInput.inputIsActive` to avoid ambiguities with `GameObject` activation.

### Fixed

- `InputUser` in combination with touchscreens no longer throws `InvalidOperationException` complaining about incorrect state format.
 * In a related change, `InputControlExtensions.GetStatePtrFromStateEvent` now works with touch events, too.
- Stack overflow in `InputTestFixture.currentTime` getter.
- Input that occurs in-between pressing the play button and the game starting no longer leaks into the game (case 1191342).
  * This usually manifested itself as large accumulated mouse deltas leading to such effects as the camera immediately jerking around on game start.
- Removing a device no longer has the potential of corrupting state change monitors (and thus actions getting triggered) from other devices.
  * This bug led to input being missed on a device once another device had been removed.
- `TrackedDevice` layout is no longer incorrectly registered as `Tracked Device`.
- Event traces in the input debugger are no longer lost on domain reloads.
- `IndexOutOfRangeException` being thrown when looking up controls on XR devices.

#### Actions

- Clicking the "Replace with InputSystemUIInputModule" button in the inspector when looking at `StandaloneInputModule`, the resulting operation is now undoable and will properly dirty the scene.

## [1.0.0-preview.3] - 2019-11-14

### Fixed

- Fixed wrong event handlers getting removed when having three or more handlers on an event (case 1196143).
  * This was an bug in an internal data structure that impacted a number of code paths that were using the data structure.
- Fixed `LayoutNotFoundException` being thrown when `InputControlPath.ToHumanReadableString` referenced a layout that could not be found.

## [1.0.0-preview.2] - 2019-11-04

### Changed

- Automatic conversion of window coordinates in `EditorWindow` code is now performed regardless of focus or the setting of `Lock Input to Game View` in the input debugger.

### Fixed

- Fixed touch taps triggering when they shouldn't on Android.
- Fixed custom devices registered from `[InitializeOnLoad]` code being lost on domain reload (case 1192379).
  * This happened when there were multiple pieces of `[InitializeOnLoad]` code that accessed the input system in the project and the `RegisterLayout` for the custom device happened to not be the first in sequence.
- OpenVR touchpad controls (`touchpadClicked` & `touchpadPressed`) now report accurate data.

#### Actions

- Fixed missing keyboard bindings in `DefaultInputActions.inputactions` for navigation in UI.
- Fixed using C# reserved names in .inputactions assets leading to compile errors in generated C# classes (case 1189861).
- Assigning a new `InputActionAsset` to a `InputSystemUIInputModule` will no longer look up action names globally but rather only look for actions that are located in action maps with the same name.
  * Previously, if you e.g. switched from one asset where the `point` action was bound to `UI/Point` to an asset that had no `UI` action map but did have an action called `Point` somewhere else, it would erroneously pick the most likely unrelated `Point` action for use by the UI.
- Fixed missing custom editors for `AxisDeadzoneProcessor` and `StickDeadzoneProcessor` that link `min` and `max` values to input settings.
- Fixed actions ending up being disabled if switching to a control scheme that has no binding for the action (case 1187377).
- Fixed part of composite not being bound leading to subsequent part bindings not being functional (case 1189867).
- Fixed `PlayerInput` not pairing devices added after it was enabled when not having control schemes.
  * This problem would also show in the `SimpleDemo` sample when having the `CustomDeviceUsages` sample installed as well. Gamepads would not get picked up in that case.
- Fixed `ArgumentNullException` when adding a device and a binding in an action map had an empty path (case 1187163).
- Fixed bindings that are not associated with any control scheme not getting enabled with other control schemes as they should.

### Added

- Added a new `EditorWindow Demo` sample that illustrates how to use the input system in editor UI code.

## [1.0.0-preview.1] - 2019-10-11

### Changed

- Generated action wrappers now won't `Destroy` the generated Asset in a finalizer, but instead implement `IDisposable`.
- Added back XR layouts (except for Magic Leap) that were removed for `1.0-preview`.
  * We removed these layouts under the assumption that they would almost concurrently become available in the respective device-specific XR packages. However, this did not work out as expected and the gap here turned out to be more than what we anticipated.
  * To deal with this gap, we have moved the bulk of the XR layouts back and will transition things gradually as support in device-specific packages becomes publicly available.

### Fixed

- Fixed a bug where the Input Settings Window might throw exceptions after assembly reload.
- Correctly implemented `IsPointerOverGameObject` method for `InputSystemUIInputModule`.
- Several bugs with layout overrides registered with (`InputSystem.RegisterLayoutOverrides`).
  * In `1.0-preview`, layout overrides could lead to corruption of the layout state and would also not be handled correctly by the various editor UIs.
- Selecting a layout in the input debugger no longer selects its first child item, too.
- Fixed XR devices reporting noise as valid user input (should fix problem of control schemes involving VR devices always activating when using `PlayerInput`).
- Fixed tap/swipe gesture detection in touch samples.

### Actions

- Fixed a bug where multiple composite bindings for the same controls but on different action maps would throw exceptions.
- Fixed `anyKey` not appearing in control picker for `Keyboard`.
- The text on the "Listen" button is no longer clipped off on 2019.3.
- Controls bound to actions through composites no longer show up as duplicates in the input debugger.
- Fixed "Create Actions..." on `PlayerInput` creating an asset with an incorrect binding for taps on Touchscreens. \
  __NOTE: If you have already created an .inputactions asset with this mechanism, update "tap [Touchscreen]" to "Primary Touch/Tap" to fix the problem manually.__
- Fixed `Invoke CSharp Events` when selected in `PlayerInput` not triggering `PlayerInput.onActionTriggered`.
- Fixed duplicating multiple items at the same time in the action editor duplicating them repeatedly.

### Added

- Will now recognize Xbox One and PS4 controllers connected to iOS devices correctly as Xbox One and PS4 controllers.
- Added a new sample called "Custom Device Usages" that shows how to use a layout override on `Gamepad` to allow distinguishing two gamepads in bindings based on which player the gamepad is assigned to.
- Added abstract `TrackedDevice` input device class as the basis for various kinds of tracked devices.

## [1.0.0-preview] - 2019-09-20

### Fixed

- Will now close Input Action Asset Editor windows from previous sessions when the corresponding action was deleted.
- Fixed an issue where Stick Controls could not be created in Players built with medium or high code stripping level enabled.
- Fixed incorrect default state for axes on some controllers.

#### Actions

- Fixed `CallbackContext.ReadValue` throwing when invoked during device removal

### Changed
### Added

## [0.9.6-preview] - 2019-09-06

### Fixed

- Exceptions in scenes of `Visualizers` sample if respective device was not present on system (e.g. in `PenVisualizer` if no pen was present in system).
- Fixed exception in Input Action Asset Editor window when typing whitespace into the search field.
- Fixed control scheme popup window in input action asset editor window showing in the correct screen position on windows.

#### Actions

- Setting timeouts from `IInputInteraction.Process` not working as expected when processing happened in response to previous timeout expiring (#714).
- Pending timeouts on a device not being removed when device was removed.

### Changed

- Replaced `HIDSupport.shouldCreateHID` event with a new `HIDSupport.supportedHIDUsages` property, which takes an array of supported usages.

### Added

#### Actions

- Added `PlayerInput.neverAutoSwitchControlSchemes` to disable logic that automatically enables control scheme switching when there is only a single `PlayerInput` in the game.
- Added `PlayerInput.SwitchControlScheme` to switch schemes manually.

## [0.9.5-preview] - 2019-08-29

### Fixed

- Don't pass events for null devices (for devices which have not been created) to `InputSystem.onEvent` callbacks.
- Will close debugger input state windows, when the state is no longer valid instead of throwing exceptions.
- Fixed pointer coordinates in editor windows for non-mouse pointing devices.
- Fixed using the input system in il2cpp when managed stripping level is set higher then "Low".
- Device debugger window will still show when reading from specific controls throws exceptions.
- Offsets and sizes for elements on Linux joysticks are now computed correctly.
- Joysticks now have a deadzone processor on the stick itself.
- Up/down/left/right on sticks are now deadzoned just like X and Y on sticks are.
- Removed toplevel `X` and `Y` controls on HIDs when there is a `Stick/X` and `Stick/Y` added for the device.
- HID fallback can now deal with sticks that have X and Y controls of different sizes and sitting in non-contiguous locations in the HID input report.
- Button 1 on HID joysticks will now correctly come out as the `trigger` control. Previously, the trigger control on the joystick was left pointing to random state.

#### Actions

- Binding paths now show the same way in the action editor UI as they do in the control picker.
  * For example, where before a binding to `<XInputController>/buttonSouth` was shown as `rightShoulder [XInputController]`, the same binding will now show as `A [Xbox Controller]`.
- When deleting a control scheme, bindings are now updated. A dialog is presented that allows choosing between deleting the bindings or just unassigning them from the control scheme.
- When renaming a control scheme, bindings are now updated. Previously the old name was in place on bindings.
- Control scheme names can no longer be set to empty strings.
- `PlayerInput.Instantiate` now correctly sets up a given control scheme, if specified.
  * When passing a `controlScheme:` argument, the result used to be a correctly assigned control scheme at the `InputUser` level but no restrictions being actually applied to the bindings, i.e. every single binding was active regardless of the specified control scheme.
- NullReferenceExceptions during event processing from `RebindingOperation`.

### Changed

- `InputUser.onUnpairedDeviceUsed` now receives a 2nd argument which is the event that triggered the callback.
  * Also, the callback is now triggered __BEFORE__ the given event is processed rather than after the event has already been written to the device. This allows updating the pairing state of the system before input is processed.
  * In practice, this means that, for example, if the user switches from keyboard&mouse to gamepad, the initial input that triggered the switch will get picked up right away.
- `InputControlPath.ToHumanReadableString` now takes display names from registered `InputControlLayout` instances into account.
  * This means that the method can now be used to generate strings to display in rebinding UIs.
- `AxisControl.clamp` is now an enum-valued property rather than a bool. Can now perform clamping *before* normalization.

#### Actions

- When switching devices/controls on actions, the system will no longer subsequently force an initial state check on __all__ actions. Instead, every time an action's bindings get re-resolved, the system will simply cancel all on-going actions and then re-enable them the same way it would happen by manually calling `InputAction.Enable`.
- Removed non-functional `InputControlScheme.baseScheme` API and `basedOn` serialized property. This was never fully implemented.

### Added

- Can right-click devices in Input Debugger (also those under "Unsupported") and select "Copy Device Description" to copy the internal `InputDeviceDescription` of the device in JSON format to the system clipboard.
  * This information is helpful for us to debug problems related to specific devices.
- If a device description has been copied to the clipboard, a new menu "Paste Device Description as Device" entry in the "Options" menu of the input debugger appears. This instantiates the device from the description as if it was reported locally by the Unity runtime.

## [0.9.3-preview] - 2019-08-15

### Fixed

- `XInputController` and `XboxOneGamepad` no longer have two extraneous, non-functional "menu" and "view" buttons.
- Fixed `InputUser.onUnpairedDeviceUser` ignoring input on controls that do not support `EvaluateMagnitude`.
  * This led to situations, for example, where `PlayerInput` would not initialize a control scheme switch from a `<Mouse>/delta` binding as the delta X and Y axes do not have min&max limits and thus return -1 from `EvaluateMagnitude`.
- Fixed available processor list not updated right away when changing the action type in the Input Action editor window.

#### Actions

- `NullReferenceException` when the input debugger is open with actions being enabled.
- When selecting a device to add to a control scheme, can now select devices with specific usages, too (e.g. "LeftHand" XRController).

### Changed

- Removed `timesliceEvents` setting - and made this tied to the update mode instead. We now always time slice when using fixed updates, and not when using dynamic updates.
- When adding a composite, only ones compatible with the value type of the current action are shown. This will, for example, no longer display a `2D Vector` composite as an option on a floating-point button action.
- The `InputState.onChange` callback now receives a second argument which is the event (if any) that triggered the state change on the device.

### Added

- `InputSystemUIInputModule` can now track multiple pointing devices separately, to allow multi-touch input - required to allow control of multiple On-Scree controls at the same time with different fingers.
- Two new composite bindings have been added.
  * `ButtonWithOneModifier` can be used to represent shortcut-like bindings such as "CTRL+1".
  * `ButtonWithTwoModifiers` can be used to represent shortcut-like bindings such as "CTRL+SHIFT+1".

## [0.9.2-preview] - 2019-08-09

### Fixed

- A `RebindingOperation` will now fall back to the default path generation behavior if the callback provided to `OnGeneratePath` returns null.
- Fixed the Input Action editor window throwing exceptions when trying to view action properties.

### Actions

- `PlayerInput` will now copy overrides when creating duplicate actions.
- It is now possible to use an empty binding path with a non empty override path.
- It is now possible to use set an empty override path to disable a binding.
- It is not possible to query the effectively used path of a binding using `effectivePath`.
- Actions embedded into MonoBehaviour components can now have their properties edited in the inspector. Previously there was no way to get to the properties in this workflow. There is a gear icon now on the action that will open the action properties.

### Changed

### Added

- Added a new sample to the package called `SimpleDemo`. You can install the sample from the package manager. See the [README.md](https://github.com/Unity-Technologies/InputSystem/Assets/Samples/SimpleDemo/README.md) file for details about the sample.

## [0.9.1-preview] - 2019-08-08

### Fixed

- Fixed GC heap garbage being caused by triggered by event processing.
  * This meant that every processing of input would trigger garbage being allocated on the managed heap. The culprit was a peculiarity in the C# compiler which caused a struct in `InputEventPtr.IsA` to be allocated on the heap.
- The bindings selection popup window will now show child controls matching the current action type even if the parent control does not match.
- Fixed `duration` values reported for Hold and Press interactions.
- DualShock 3 on macOS:
  * Fixed actions bound to the dpad control performing correctly.
  * Fixed non-present touchpad button control being triggered incorrectly.
- Fixed compile issues with switch classes on standalone Linux.
- Leak of unmanaged memory in `InputControlList`.

#### Actions

- Fixed actions not updating their set of controls when the usages of a device are changed.
- Composite bindings with the default interaction will now correctly cancel when the composite is released, even if there are multiple composite bindings on the action.

### Changed

- `MouseState`, `KeyboardState`, and `GamepadState` have been made public again.
- `PlayerInput` and `PlayerInputManager` have been moved from the `UnityEngine.InputSystem.PlayerInput` namespace to `UnityEngine.InputSystem`.
- The signature of `InputSystem.onEvent` has changed. The callback now takes a second argument which is the device the given event is sent to (null if there's no corresponding `InputDevice`).
  ```
  // Before:
  InputSystem.onEvent +=
      eventPtr =>
      {
          var device = InputSystem.GetDeviceById(eventPtr.deviceId);
          //...
      };

  // Now:
  InputSystem.onEvent +=
      (eventPtr, device) =>
      {
          //...
      };
  ```
- The signatures of `InputSystem.onBeforeUpdate` and `InputSystem.onAfterUpdate` have changed. The callbacks no longer receive an `InputUpdateType` argument.
  * Use `InputState.currentUpdateType` in case you need to know the type of update being run.
- `InputUpdateType` has been moved to the `UnityEngine.InputSystem.LowLevel` namespace.
- `InputSystem.Update(InputUpdateType)` has been removed from the public API.
- The way input devices are built internally has been streamlined.
  * `InputDeviceBuilder` is now internal. It is no longer necessary to access it to look up child controls. Simply use `InputControl.GetChildControl` instead.
  * To build a device without adding it to the system, call the newly added `InputDevice.Build` method.
    ```
    InputDevice.Build<Mouse>();
    ```
  * `InputSystem.SetLayoutVariant` has been removed. Layout variants can no longer be set retroactively but must be decided on as part of device creation.
- `InputSystem.RegisterControlProcessor` has been renamed to just `InputSystem.RegisterProcessor`.

#### Actions

* `InputAction.ReadValue<TValue>()` is longer correlated to `InputAction.triggered`. It simply returns the current value of a bound control or composite while the action is being interacted with.
* `InputInteractionContext.PerformedAndGoBackToWaiting` has been renamed to just `InputInteractionContext.Performed`.

#### Actions

- Individual composite part bindings can now no longer have interactions assigned to them as that never made any sense.

### Added

- Devices can now have more than one usage.
  * Call `InputSystem.AddDeviceUsage(device,usage)` to add additional usages to a device.
  * Call `InputSystem.RemoveDeviceUsage(device,usage)` to remove existing usages from a device.
  * `InputSystem.SetDeviceUsage(device,usage)` still exists. It will clear all existing usages from the given device.
- A new `VisualizerSamples` sample that can be installed through the package manager.
  * Contains two components `InputControlVisualizer` and `InputActionVisualizer` that help visualizing/debugging control/device and action activity through in-game overlays. A few sample scenes illustrate how to use them.

#### Actions

- Added `InputAction.ReadValueAsObject` API.
- Added `InputAction.activeControl` API.

## [0.9.0-preview] - 2019-07-18

### Fixed

- Validate all parameters on public APIs.
- Fixed an internal bug in `InlinedArray.RemoveAtByMovingTailWithCapacity`, which could cause data corruption.
- Fixed Xbox controller support on macOS il2cpp.
- Fixed issue of Xbox gamepads on Windows desktop not being able to navigate left and down in a UI.
- Allow using InputSystem package if the XR, VR or Physics modules are disabled for smaller builds.
- Fixed documentation landing page and table of contents.
- Fixed tracked devices assigning pointer ids for UI pointer events correctly.
- Adjusted some UI Elements to fit the Unity 19.3 font.
- Fixed NullReferenceException being thrown when project changes.
- Fixed duplicate devices showing in the "Supported Devices" popup when using a search filter.
- Fixed an error when adding new bindings in the Input Actions editor window when a filter was applied.
- Fixed scroll wheel handling in `InputSystemUIInputModule` not being smooth.
- Fixed compile errors from Switch Pro controller code on Linux.

#### Actions

- Fixed `CallbackContext.control` referencing the composite member control which was actually actuated for this trigger for composite bindings.
- Generated C# wrappers for .inputactions assets are no longer placed in Assets/Assets/ folder on Windows.

### Added

- Touch support has been reworked and extended.
  * `Touchscreen.touch[0..9]` are now bindable from the control picker.
  * `Touchscreen.primaryTouch` is now a separate control which tracks the primary touch on the screen.
  * The controls `Touchscreen` inherits from `Pointer` (such as `position`, `phase`, and `delta`) are now tied to `Touchscreen.primaryTouch` and allow for `Touchscreen` to function as a generic `Pointer` (like `Mouse` and `Pen`).
  * `Touchscreen.press` (renamed from `Touchscreen.button`) is now a working, synthetic button that is down whenever at least one finger is on the screen.
  * Recording of start time and start position has been added to touches.
    - `TouchControl.startPosition` gives the starting position of the touch.
    - `TouchControl.startTime` gives the starting time of the touch.
  * Tap detection has been added to `Touchscreen`.
    - Tap time (i.e. time within which a press-and-release must be completed for a tap to register) corresponds to `InputSettings.defaultTapTime`.
    - Tap release must happen within a certain radius of first contact. This is determined by a new setting `InputSettings.tapRadius`.
    - `TouchControl.tap` is a new button control that triggers then the touch is tapped. Note that this happens instantly when a touch ends. The button will go to 1 and __immediately__ go back to 0. This means that polling the button in `Update`, for example, will never trigger a tap. Either use actions to observe the button or use the `Touch` API from `EnhancedTouch` to poll taps.
  * `Touchscreen.activeTouches` has been removed. Use `Touch.activeTouches` from the new enhanced touch API instead for more reliable touch tracking.
  * `Touchscreen.allTouchControls` has been renamed to `Touchscreen.touches`.
  * A new `EnhancedTouch` plugin has been added which offers an enhanced `Touch` and `Finger` API to reliably track touches and fingers across updates. This obsoletes the need to manually track touch IDs and phases and gives access to individual touch history.
  * Touch can be simulated from mouse or pen input now. To enable simulation, call `TouchSimulation.Enable()` or put the `TouchSimulation` MonoBehaviour in your scene. Also, in the input debugger, you can now enable touch simulation from the "Options" dropdown.
- Changing state has been decoupled from events. While input events are the primary means by which to trigger state changes, anyone can perform state changes manually now from anywhere.
    ```
    InputState.Change(gamepad.leftStick, new Vector2(123, 234));
    ```
  * This change makes it possible to update state __from__ state and thus synthesize input data from other input coming in.
- A new API for recording state changes over time has been added.
    ```
    var history = new InputStateHistory("<Gamepad>/leftStick");
    history.StartRecording();

    //...

    foreach (var record in history)
        Debug.Log(record);
    ```
- Added support for generic joysticks on WebGL (which don't use the standard gamepad mapping).
- Added support for DualShock 3 gamepads on desktops.
- Added support for Nintendo Switch Pro Controllers on desktops.

#### Actions

- Actions now also have a __polling API__!
  * `InputAction.triggered` is true if the action was performed in the current frame.
  * `InputAction.ReadValue<TValue>()` yields the last value that `started`, `performed`, or `cancelled` (whichever came last) was called with. If the action is disabled, returns `default(TValue)`. For `InputActionType.Button` type actions, returns `1.0f` if `triggered==true` and `0.0f` otherwise.
- Generated C# wrappers for .inputactions can now placed relative to the .inputactions file by specifying a path starting with './' (e.g. `./foo/bar.cs`).

### Changed

- **The system no longer supports processing input in __BOTH__ fixed and dynamic updates**. Instead, a choice has to be made whether to process input before each `FixedUpdate()` or before each `Update()`.
  * Rationale: the existing code that supported having both updates receive input independently still had several holes and became increasingly complex and brittle. Our solution was based on not actually processing input twice but on channeling input concurrently into both the state of both updates. Together with the fact that specific inputs have to reset (and possibly accumulate) correctly with respect to their update time slices, this became increasingly hard to do right. This, together with the fact that we've come to increasingly question the value of this feature, led us to removing the capability while preserving the ability to determine where input is processed.
  * NOTE: Timeslicing is NOT affected by this. You can still switch to `ProcessEventInFixedUpdates` and get events timesliced to individual `FixedUpdate` periods according to their timestamps.
  * `InputSettings.UpdateMode.ProcessEventsInBothFixedAndDynamicUpdate` has been removed.
  * `InputSettings.UpdateMode.ProcessEventsInDynamicUpdateOnly` has been renamed to `InputSettings.UpdateMode.ProcessEventsInDynamicUpdate` and is now the default.
  * `InputSettings.UpdateMode.ProcessEventsInFixedUpdateOnly` has been renamed to `InputSettings.UpdateMode.ProcessEventsInFixedUpdate`.
- Added icons for PlayerInput, PlayerInputManager, InputSystemUIInputModule and MultiplayerEventSystem components.
- Changed `Keyboard` IME properties (`imeEnabled`, `imeCursorPosition`) to methods (`SetIMEEnabled`, `SetIMECursorPosition`).
- Added getters to all `IInputRuntime` properties.
- Replace some `GetXxx` methods in our API with `xxx`  properties.
- `Pointer.phase` has been removed and `PointerPhase` has been renamed to `TouchPhase`. Phases are now specific to touch. `PointerPhaseControl` has been renamed to `TouchPhaseControl`.
- `Pointer.button` has been renamed to `Pointer.press` and now is a control that indicates whether the pointer is in "press down" state.
  * For mouse, corresponds to left button press.
  * For pen, corresponds to tip contact.
  * For touch, corresponds to primary touch contact (i.e. whether __any__ finger is down).
- The state change monitor APIs (`IInputStateChangeMonitor` and friends) have been moved out of `InputSystem` into a new static class `InputState` in `UnityEngine.Experimental.Input.LowLevel`.
  * Rationale: These APIs are fairly low-level and not of general interest so having them out of `InputSystem` reduces the API surface visible to most users.
- `InputDeviceChange.StateChanged` has been removed and is now a separate callback `InputState.onChange`.
  * Rationale: The other `InputDeviceChange` notifications are low-frequency whereas `StateChanged` is high-frequency. Putting them all on the same callback made adding a callback to `InputSystem.onDeviceChange` unnecessarily expensive.
- `IInputStateCallbackReceiver` has been rewritten from scratch. Now has two simple methods `OnNextUpdate` and `OnEvent`. If implemented by a device, the device now has completely control over changing its own state. Use the `InputState.Change` methods to affect state changes while trigger state change monitors (e.g. for actions) correctly.
- Simplified handling of XR input in `InputSystemUIInputModule` by having only one set of actions for all XR devices.
- We now use the same hierarchical device picker in the "Add Control Scheme" popup, which is already used in the "Input Settings" window.
- Made all `IInputStateTypeInfo` implementations internal, as these did not offer value to the user.
- Made all `IInputDeviceCommandInfo` implementations internal, as these did not offer value to the user.
- Removed `ReadWriteArray`, which was only used for making `RebindingOperation.scores` editable, which did not add any value.
- Removed `PrimitiveValueOrArray`, as non of it's functionality over `PrimitiveValue` was implemented.
- Made all `InputProcessor` implementation internal, as access to these types is exposed only through text mode representations.
- Removed `CurveProcessor` as it was not implemented.
- Renamed XInputControllerOSX to a more descriptive XboxGamepadMacOS.

#### Actions

- `InputAction.continuous` has been removed. Running logic every frame regardless of input can easily be achieved in game code.
- The way action behavior is configured has been simplified.
  * The previous roster of toggles has been replaced with two settings:
    1. `Action Type`: Determines the behavior of the action. Choices are `Value`, `Button`, and `PassThrough`.
    2. `Control Type`: Determines the type of control (and implicitly the type of value) the action is looking for if the action is a `Value` or `PassThrough` action.
  * The previous `Initial State Check` toggle is now implicit in the action type now. `Value` actions perform an initial state check (i.e. trigger if their control is already actuated when the action is enabled). Other types of actions don't.
  * The previous `Pass Through` toggle is now rolled into the action type.

## [0.2.10-preview] - 2019-05-17

### Added

- Added a `MultiplayerEventSystem` class, which allows you use multiple UI event systems to control different parts of the UI by different players.
- `InputSystemUIInputModule` now lets you specify an `InputActionAsset` in the `actionsAsset` property. If this is set, the inspector will populate all actions from this asset. If you have a `PlayerInput` component on the same game object, referencing the same  `InputActionAsset`, the `PlayerInput` component will keep the actions on the `InputSystemUIInputModule` in synch, allowing easy setup of multiplayer UI systems.

### Changed

- `StickControl.x` and `StickControl.y` are now deadzoned, i.e. have `AxisDeadzone` processors on them. This affects all gamepads and joysticks.
  * __NOTE:__ The deadzoning is __independent__ of the stick. Whereas the stack has a radial deadzones, `x` and `y` have linear deadzones. This means that `leftStick.ReadValue().x` is __not__ necessary equal to `leftStick.x.ReadValue()`.
  * This change also fixes the problem of noise from sticks not getting filtered out and causing devices such as the PS4 controller to constantly make itself `Gamepad.current`.

- Redesigned `UIActionInputModule`
 * Added a button in the inspector to automatically assign actions from an input action asset based on commonly used action names.
 * Will now populate actions with useful defaults.
 * Removed `clickSpeed` property - will use native click counts from the OS where available instead.
 * Removed `sendEventsWhenInBackground` property.
 * Hiding `Touches` and `TrackedDevices` until we decide how to handle them.
 * Remove `moveDeadzone` property as it is made redundant by the action's dead zone.
 * Removed `UIActionInputModuleEnabler` component, `UIActionInputModule` will now enable itself.
- Changed default button press point to 0.5.
- Changed all constants in public API to match Unity naming conventions ("Constant" instead of "kConstant").
- Changed namespace from `UnityEngine.Experimental.Input` to `UnityEngine.InputSystem`.
- Generated wrapper code now has nicer formatting.
- Renamed `UIActionInputModule` to `InputSystemUIInputModule`.
- Nicer icons for `InputActionAssets` and `InputActions` and for `Button` and generic controls.
- Change all public API using `IntPtr` to use unsafe pointer types instead.
- `PlayerInput` will no longer disable any actions not in the currently active action map when disabling input or switching action maps.
- Change some public fields into properties.
- Input System project settings are now called "Input System Package" in the project window instead of "Input (NEW)".
- Removed `Plugins` from all namespaces.
- Rename "Cancelled" -> "Canceled" (US spelling) in all APIs.

### Fixed

- Adding devices to "Supported Devices" in input preferences not allowing to select certain device types (like "Gamepad").
- Fixed scrolling in `UIActionInputModule`.
- Fixed compiling the input system package in Unity 19.2 with ugui being moved to a package now.
- In the Input System project settings window, you can no longer add a supported device twice.

#### Actions

- Custom inspector for `PlayerInput` no longer adds duplicates of action events if `Invoke Unity Events` notification behavior is selected.
- Fixed `Hold` interactions firing immediately before the duration has passed.
- Fixed editing bindings or processors for `InputAction` fields in the inspector (Changes wouldn't persist before).
- Fixed exception message when calling `CallbackContext.ReadValue<TValue>()` for an action with a composite binding with `TValue` not matching the composite's value type.

### Added

#### Actions

- `PlayerInput` can now handle `.inputactions` assets that have no control schemes.
  * Will pair __all__ devices mentioned by any of the bindings except if already paired to another player.

## [0.2.8-preview] - 2019-04-23

### Added

- Added a `clickCount` control to the `Mouse` class, which specifies the click count for the last mouse click (to allow distinguishing between single-, double- and multi-clicks).
- Support for Bluetooth Xbox One controllers on macOS.

#### Actions

- New API for changing bindings on actions
```
    // Several variations exist that allow to look up bindings in various ways.
    myAction.ChangeBindingWithPath("<Gamepad>/buttonSouth")
        .WithPath("<Keyboard>/space");

    // Can also replace the binding wholesale.
    myAction.ChangeBindingWithPath("<Keyboard>/space")
        .To(new InputBinding { ... });

    // Can also remove bindings programmatically now.
    myAction.ChangeBindingWithPath("<Keyboard>/space").Erase();
```

### Changed

- `Joystick.axes` and `Joystick.buttons` have been removed.
- Generated wrapper code for Input Action Assets are now self-contained, generating all the data from code and not needing a reference to the asset; `InputActionAssetReference` has been removed.
- The option to generate interfaces on wrappers has been removed, instead we always do this now.
- The option to generate events on wrappers has been removed, we felt that this no longer made sense.
- Will now show default values in Input Action inspector if no custom values for file path, class name or namespace have been provided.
- `InputSettings.runInBackground` has been removed. This should now be supported or not on a per-device level. Most devices never supported it in the first place, so a global setting did not seem to be useful.
- Several new `Sensor`-based classes have been added. Various existing Android sensor implementations are now based on them.
- `InputControlLayoutAttribute` is no longer inherited.
  * Rationale: A class marked as a layout will usually be registered using `RegisterLayout`. A class derived from it will usually be registered the same way. Because of layout inheritance, properties applied to the base class through `InputControlLayoutAttribute` will affect the subclass as intended. Not inheriting the attribute itself, however, now allows having properties such as `isGenericTypeOfDevice` which should not be inherited.
- Removed `acceleration`, `orientation`, and `angularVelocity` controls from `DualShockGamepad` base class.
  * They are still on `DualShockGamepadPS4`.
  * The reason is that ATM we do not yet support these controls other than on the PS4. The previous setup pretended that these controls work when in fact they don't.
- Marking a control as noisy now also marks all child controls as noisy.
- The input system now defaults to ignoring any HID devices with usage types not known to map to game controllers. You can use `HIDSupport.supportedUsages` to enable specific usage types.
- In the Input Settings window, asset selection has now been moved to the "gear" popup menu. If no asset is created, we now automatically create one.
- In the inspector for Input Settings assets, we now show a button to go to the Input Settings window, and a button to make the asset active if it isn't.
- Tests are now no longer part of the com.unity.inputsystem package. The `InputTestFixture` class still is for when you want to write input-related tests for your project. You can reference the `Unity.InputSystem.TestFixture` assembly when you need to do that.
- Implemented adding usages to and removing them from devices.

#### Actions

- A number of changes have been made to the control picker UI in the editor. \
  ![Input Control Picker](Documentation~/Images/InputControlPicker.png)
  * The button to pick controls interactively (e.g. by pressing a button on a gamepad) has been moved inside the picker and renamed to "Listen". It now works as a toggle that puts the picker into a special kind of 'search' mode. While listening, suitable controls that are actuated will be listed in the picker and can then be picked from.
  * Controls are now displayed with their nice names (e.g. "Cross" instead of "buttonSouth" in the case of the PS4 controller).
  * Child controls are indented instead of listed in "parent/child" format.
  * The hierarchy of devices has been rearranged for clarity. The toplevel groups of "Specific Devices" and "Abstract Devices" are now merged into one hierarchy that progressively groups devices into more specific groups.
  * Controls now have icons displayed for them.
- There is new support for binding to keys on the keyboard by their generated character rather than by their location. \
  ![Keyboard Binding](Documentation~/Images/KeyboardBindByLocationVsCharacter.png)
  * At the toplevel of the Keyboard device, you now have the choice of either binding by keyboard location or binding by generated/mapped character.
  * Binding by location shows differences between the local keyboard layout and the US reference layout.
  * The control path language has been extended to allow referencing controls by display name. `<Keyboard>/#(a)` binds to the control on a `Keyboard` with the display name `a`.
- `continuous` flag is now ignored for `Press and Release` interactions, as it did not  make sense.
- Reacting to controls that are already actuated when an action is enabled is now an __optional__ behavior rather than the default behavior. This is a __breaking__ change.
  * Essentially, this change reverts back to the behavior before 0.2-preview.
  * To reenable the behavior, toggle "Initial State Check" on in the UI or set the `initialStateCheck` property in code.
  ![Inital State Check](Documentation~/Images/InitialStateCheck.png)
  * The reason for the change is that having the behavior on by default made certain setups hard to achieve. For example, if `<Keyboard>/escape` is used in one action map to toggle *into* the main menu and in another action map to toggle *out* of it, then the previous behavior would immediately exit out of the menu if `escape` was still pressed from going into the menu. \
  We have come to believe that wanting to react to the current state of a control right away is the less often desirable behavior and so have made it optional with a separate toggle.
- Processors and Interactions are now shown in a component-inspector-like fashion in the Input Action editor window, allowing you to see the properties of all items at once.
- The various `InputAction.lastTriggerXXX` APIs have been removed.
  * Rationale: They have very limited usefulness and if you need the information, it's easy to set things up in order to keep track of it yourself. Also, we plan on having a polling API for actions in the future which is really what the `lastActionXXX` APIs were trying to (imperfectly) solve.
- `Tap`, `SlowTap`, and `MultiTap` interactions now respect button press points.
- `Tap`, `SlowTap`, and `MultiTap` interactions now have improved parameter editing UIs.

### Fixed

- Input Settings configured in the editor are now transferred to the built player correctly.
- Time slicing for fixed updates now works correctly, even when pausing or dropping frames.
- Make sure we Disable any InputActionAsset when it is being destroyed. Otherwise, callbacks which were not cleaned up would could cause exceptions.
- DualShock sensors on PS4 are now marked as noisy (#494).
- IL2CPP causing issues with XInput on windows and osx desktops.
- Devices not being available yet in `MonoBehavior.Awake`, `MonoBehaviour.Start`, and `MonoBehaviour.OnEnable` in player or when entering play mode in editor.
- Fixed a bug where the event buffer used by `InputEventTrace` could get corrupted.

#### Actions

- Actions and bindings disappearing when control schemes have spaces in their names.
- `InputActionRebindingExceptions.RebindOperation` can now be reused as intended; used to stop working properly the first time a rebind completed or was cancelled.
- Actions bound to multiple controls now trigger correctly when using `PressInteraction` set to `ReleaseOnly` (#492).
- `PlayerInput` no longer fails to find actions when using UnityEvents (#500).
- The `"{...}"` format for referencing action maps and actions using GUIDs as strings has been obsoleted. It will still work but adding the extra braces is no longer necessary.
- Drag&dropping bindings between other bindings that came before them in the list no longer drops the items at a location one higher up in the list than intended.
- Editing name of control scheme in editor not taking effect *except* if hitting enter key.
- Saving no longer causes the selection of the current processor or interaction to be lost.
  * This was especially annoying when having "Auto-Save" on as it made editing parameters on interactions and processors very tedious.
- In locales that use decimal separators other than '.', floating-point parameters on composites, interactions, and processors no longer lead to invalid serialized data being generated.
- Fix choosing "Add Action" in action map context menu throwing an exception.
- The input action asset editor window will no longer fail saving if the asset has been moved.
- The input action asset editor window will now show the name of the asset being edited when asking for saving changes.
- Clicking "Cancel" in the save changes dialog for the input action asset editor window will now cancel quitting the editor.
- Fixed pasting or dragging a composite binding from one action into another.
- In the action map editor window, switching from renaming an action to renaming an action map will no longer break the UI.
- Fixed calling Enable/Disable from within action callbacks sometimes leading to corruption of state which would then lead to actions not getting triggered (#472).
- Fixed setting of "Auto-Save" toggle in action editor getting lost on domain reload.
- Fixed blurry icons in editor for imported .inputactions assets and actions in them.
- `Press` and `Release` interactions will now work correctly if they have multiple bound controls.
- `Release` interactions will now invoke a `Started` callback when the control is pressed.
- Made Vector2 composite actions respect the press points of button controls used to compose the value.

## [0.2.6-preview] - 2019-03-20

>NOTE: The UI code for editing actions has largely been rewritten. There may be regressions.
>NOTE: The minimum version requirement for the new input system has been bumped
       to 2019.1

### Added

- Support gamepad vibration on Switch.
- Added support for Joysticks on Linux.

#### Actions

- Added ability to change which part of a composite a binding that is part of the composite is assigned to.
  * Part bindings can now be freely duplicated or copy-pasted. This allows having multiple bindings for "up", for example. Changing part assignments retroactively allows to freely edit the composite makeup.
- Can now drag&drop multiple items as well as drop items onto others (equivalent to cut&paste). Holding ALT copies data instead of moving it.
- Edits to control schemes are now undoable.
- Control schemes are now sorted alphabetically.
- Can now search by binding group (control scheme) or devices directly from search box.
  * `g:Gamepad` filters bindings to those in the "Gamepad" group.
  * `d:Gamepad` filters bindings to those from Gamepad-compatible devices.

### Changed

- The input debugger will no longer automatically show remote devices when the profiler is connected. Instead, use the new menu in debugger toolbar to connect to players or to enable/disable remote input debugging.
- "Press and Release" interactions will now invoke the `performed` callback on both press and release (instead of invoking `performed` and `cancel`, which was inconsistent with other behaviors).

#### Actions

- Bindings have GUIDs now like actions and maps already did. This allows to persistently and uniquely identify individual bindings.
- Replaced UI overlay while rebinding interactively with cancellable progress bar. Interactive rebinding now cancels automatically after 4 seconds without suitable input.
- Bindings that are not assigned to any control scheme are now visible when a particular control scheme is selected.
  * Bindings not assigned to any control scheme are active in *ALL* control schemes.
  * The change makes this visible in the UI now.
  * When a specific control scheme is selected, these bindings are affixed with `{GLOBAL}` for added visibility.
- When filtering by devices from a control scheme, the filtering now takes layout inheritance into account. So, a binding to a control on `Pointer` will now be shown when the filter is `Mouse`.
- The public control picker API has been revised.
  * The simplest way to add control picker UI to a control path is to add an `InputControlAttribute` to the field.
    ```
    // In the inspector, shows full UI to select a control interactively
    // (including interactive picking through device input).
    [InputControl(layout = "Button")]
    private string buttonControlPath;
    ```
- Processors of incompatible types will now be ignored instead of throwing an exception.

### Fixed

- Remote connections in input debugger now remain connected across domain reloads.
- Don't incorrectly create non-functioning devices if a physical device implements multiple incompatible logical HID devices (such as the MacBook keyboard/touch pad and touch bar).
- Removed non-functioning sort triangles in event list in Input Debugger device windows.
- Sort events in input debugger window by id rather then by timestamp.
- Make parsing of float parameters support floats represented in "e"-notation and "Infinity".
- Input device icons in input debugger window now render in appropriate resolution on retina displays.
- Fixed Xbox Controller on macOS reporting negative values for the sticks when represented as dpad buttons.
- `InputSettings.UpdateMode.ProcessEventsManually` now correctly triggers updates when calling `InputSystem.Update(InputUpdateType.Manual)`.

#### Actions

- Pasting or duplicating an action in an action map asset will now assign a new and unique ID to the action.
- "Add Action" button being active and triggering exceptions when no action map had been added yet.
- Fixed assert when generating C# class and make sure it gets imported correctly.
- Generate directories as needed when generating C# class, and allow path names without "Assets/" path prefix.
- Allow binding dpad controls to actions of type "Vector2".
- Fixed old name of action appearing underneath rename overlay.
- Fixed inspector UIs for on-screen controls throwing exceptions and being non-functional.
- Fixed deleting multiple items at same time in action editor leading to wrong items being deleted.
- Fixed copy-pasting actions not preserving action properties other than name.
- Fixed memory corruptions coming from binding resolution of actions.
- InputActionAssetReferences in ScriptableObjects will continue to work after domain reloads in the editor.
- Fixed `startTime` and `duration` properties of action callbacks.

## [0.2.1-preview] - 2019-03-11

### Changed

 - NativeUpdateCallback API update to match Unity 2018.3.8f1

## [0.2.0-preview] - 2019-02-12

This release contains a number of fairly significant changes. The focus has been on further improving the action system to make it easier to use as well as to make it work more reliably and predictably.

>NOTE: There are some breaking changes. Please see the "Changed" section below.

### Changed

- Removed Unity 2018.2 support code.
- Removed .NET 3.5 support code.
- Started using C# 7.
- `IInputControlProcessor<TValue>` has been replaced with `InputProcessor` and `InputProcessor<TValue>` base classes.
- `IInputBindingComposite` has been replaced with an `InputBindingComposite` base class and the `IInputBindingComposite<TValue>` interface has been merged with the `InputBindingComposite<TValue>` class which had already existed.
- `InputUser.onUnpairedDeviceUser` will now notify for each actuated control until the device is paired or there are no more actuated controls.
- `SensitivityProcessor` has been removed.
    * The approach needs rethinking. What `SensitivityProcessor` did caused more problems than it solved.
- State monitors no longer have their timeouts removed automatically when they fire. This makes it possible to have a timeout that is removed only in response to a specific state change.
- Events for devices that implement `IInputStateCallbacks` (such as `Touchscreen`) are allowed to go back in time. Avoids the problem of having to order events between multiple fingers correctly or seeing events getting rejected.
- `PenState.Button` is now `PenButton`.
- Removed TouchPositionTransformProcessor, was used only by Android, the position transformation will occur in native backend in 2019.x

#### Actions:
- Bindings that have no interactions on them will trigger differently now. __This is a breaking change__.
  * Previously, these bindings would trigger `performed` on every value change including when going back to their default value. This is why you would see two calls of `performed` with a button; one when the button was pressed, another when it was depressed.
  * Now, a binding without an interaction will trigger `started` and then `performed` when a bound control is actuated. Thereafter, the action will remain in `Started` phase. For as long as the control is actuated, every value change will trigger `performed` again. When the control stops being actuated, it will trigger `cancelled` and the action will remain in `Waiting` state.
  * Control actuation is defined as a control having a magnitude (see `InputControl.EvaluateMagnitude`) greater than zero. If a control does not support magnitudes (returns -1 from `EvaluateMagnitude`), then the control is considered actuated when it changes state away from its default state.
  * To restore the previous behavior, simply change code like
      ```
        myAction.performed += MyCallback;
      ```
    to
      ```
        myAction.performed += MyCallback;
        myAction.cancelled += MyCallback;
      ```
  * Alternatively, enable `passThrough` mode on an action. This effectively restores the previous default behavior of actions.
    ```
        new InputAction(binding: "<Gamepad>/leftTrigger") { passThrough = true };
    ```
- As part of the aforementioned change, the following interactions have been removed as they are no longer relevant:
  - `StickInteraction`: Can simply be removed from bindings. The new default behavior obsoletes the need for what `StickInteraction` did. Use `started` to know then the stick starts being actuated, `performed` to be updated on movements, and `cancelled` to know when the stick goes back into rest position.
  - `PressAndReleaseInteraction`: Can simply be removed from bindings. The default behavior with no interaction encompasses press and release detection. Use `started` to know then a button is pressed and `cancelled` to know when it is released. To set a custom button press point, simply put an `AxisDeadzoneProcessor` on the binding.
- `PressInteraction` has been completely rewritten.
  - Trigger behavior can be set through `behavior` parameter and now provides options for observing just presses (`PressOnly`), just releases (`ReleaseOnly`), or both presses and releases (`PressAndRelease`).
  - Also, the interaction now operates on control actuation rather than reading out float values directly. This means that any control that supports magnitudes can be used.
  - Also supports continuous mode now.
- If bound controls are already actuated when an action is enabled, the action will now trigger in the next input update as if the control had just been moved from non-actuated to actuated state.
  - In other words, if e.g. you have a binding to the A button of the gamepad and the A button is already pressed when the action is first enabled, then the action associated with the A button will trigger as if the button had just been pressed. Previously, it required releasing and re-pressing the button first -- which, together with certain interactions, could lead to actions ending up in a confused state.
- When an action is disabled, it will now cancel all ongoing interactions, if any (i.e. you will see `InputAction.cancelled` being called).
  - Note that unlike the above-mentioned callbacks that happen when an action starts out with a control already actuated, the cancellation callbacks happen __immediately__ rather than in the next input update.
- Actions that at runtime are bound to multiple controls will now perform *conflict resolution*, if necessary.
  - This applies only if an action actually receives multiple concurrent actuations from controls.
  - When ambiguity is detected, the greatest amount of actuation on any of the controls gets to drive the action.
  - In practice, this means that as long as any of the controls bound to an action is actuated, the action will keep going. This resolves ambiguities when an action has primary and secondary bindings, for examples, or when an action is bound to multiple different devices at the same time.
  - Composite bindings count as single actuations regardless of how many controls participate in the composite.
  - This behavior __can be bypassed__ by setting the action to be pass-through.
- Action editor now closes when asset is deleted.
  - If there are unsaved changes, asks for confirmation first.
- Interactions and processors in the UI are now filtered based on the type of the action (if set) and sorted by name.
- Renamed "Axis" and "Dpad" composites to "1D Axis" and "2D Vector" composite.
  - The old names can still be used and existing data will load as expected.
  - `DpadComposite` got renamed to `Vector2Composite`; `AxisComposite` is unchanged.
- `InputInteractionContext.controlHasDefaultValue` has been replaced with `InputInteractionContext.ControlIsActuated()`.
- `InputActionChange.BindingsHaveChangedWhileEnabled` has been reworked and split in two:
    1. `InputActionChange.BoundControlsAboutToChange`: Bindings have been previously resolved but are about to be re-resolved.
    2. `InputActionChange.BoundControlsChanged`: Bindings have been resolved on one or more actions.
- Actions internally now allocate unmanaged memory.
  - Disposing should be taken care of automatically (though you can manually `Dispose` as well). If you see errors in the console log about unmanaged memory being leaked, please report the bug.
  - All execution state except for C# heap objects for processors, interactions, and composites has been collapsed into a single block of unmanaged memory. Actions should now be able to re-resolve efficiently without allocating additional GC memory.

### Added

- `PlayerInput` component which simplifies setting up individual player input actions and device pairings. \
  ![PlayerInput](Documentation~/Images/PlayerInput.png)
- `PlayerInputManager` component which simplifies player joining and split-screen setups. \
  ![PlayerInput](Documentation~/Images/PlayerInputManager.png)
- `InputDevice.all` (equivalent to `InputSystem.devices`)
- `InputControl.IsActuated()` can be used to determine whether control is currently actuated (defined as extension method in `InputControlExtensions`).
- Can now read control values from buffers as objects using `InputControl.ReadValueFromBufferAsObject`. This allows reading a value stored in memory without having to know the value type.
- New processors:
    * `ScaleProcessor`
    * `ScaleVector2Processor`
    * `ScaleVector3Processor`
    * `InvertVector2Processor`
    * `InvertVector3Processor`
    * `NormalizeVector2Processor`
    * `NormalizeVector3Processor`
- Added `MultiTapInteraction`. Can be used to listen for double-taps and the like.
- Can get total and average event lag times through `InputMetrics.totalEventLagTime` and `InputMetrics.averageEventLagTime`.
- `Mouse.forwardButton` and `Mouse.backButton`.
- The input debugger now shows users along with their paired devices and actions. See the [documentation](Documentation~/UserManagement.md#debugging)
- Added third and fourth barrel buttons on `Pen`.

#### Actions:
- Actions have a new continuous mode that will cause the action to trigger continuously even if there is no input. See the [documentation](Documentation~/Actions.md#continuous-actions) for details. \
  ![Continuous Action](Documentation~/Images/ContinuousAction.png)
- Actions have a new pass-through mode. In this mode an action will bypass any checks on control actuation and let any input activity on the action directly flow through. See the [documentation](Documentation~/Actions.md#pass-through-actions) for details. \
  ![Pass-Through Action](Documentation~/Images/PassThroughAction.png)
- Can now add interactions and processors directly to actions.
  ![Action Properties](Documentation~/Images/ActionProperties.png)
    * This is functionally equivalent to adding the respective processors and/or interactions to every binding on the action.
- Can now change the type of a composite retroactively.
  ![Composite Properties](Documentation~/Images/CompositeProperties.png)
- Values can now be read out as objects using `InputAction.CallbackContext.ReadValueAsObject()`.
    * Allocates GC memory. Should not be used during normal gameplay but is very useful for testing and debugging.
- Added auto-save mode for .inputactions editor.
  ![Auto Save](Documentation~/Images/AutoSave.png)
- Processors, interactions, and composites can now define their own parameter editor UIs by deriving from `InputParameterEditor`. This solves the problem of these elements not making it clear that the parameters usually have global defaults and do not need to be edited except if local overrides are necessary.
- Can now set custom min and max values for axis composites.
    ```
    var action = new InputAction();
    action.AddCompositeBinding("Axis(minValue=0,maxValue=2)")
        .With("Positive", "<Keyboard>/a")
        .With("Negative", "<Keyboard>/d");
    ```
- "C# Class File" property on .inputactions importer settings now has a file picker next to it.
- `InputActionTrace` has seen various improvements.
    * Recorded data will now stay valid even if actions are rebound to different controls.
    * Can listen to all actions using `InputActionTrace.SubscribeToAll`.
    * `InputActionTrace` now maintains a list of subscriptions. Add subscriptions with `SubscribeTo` and remove a subscription with `UnsubscribeFrom`. See the [documentation](Documentation~/Actions.md#tracing-actions) for details.

### Fixes

- Fixed support for Unity 2019.1 where we landed a native API change.
- `InputUser.UnpairDevicesAndRemoveUser()` corrupting device pairings of other InputUsers
- Control picker in UI having no devices if list of supported devices is empty but not null
- `IndexOutOfRangeException` when having multiple action maps in an asset (#359 and #358).
- Interactions timing out even if there was a pending event that would complete the interaction in time.
- Action editor updates when asset is renamed or moved.
- Exceptions when removing action in last position of action map.
- Devices marked as unsupported in input settings getting added back on domain reload.
- Fixed `Pen` causing exceptions and asserts.
- Composites that assign multiple bindings to parts failing to set up properly when parts are assigned out of order (#410).

### Known Issues

- Input processing in edit mode on 2019.1 is sporadic rather than happening on every editor update.

## [0.1.2-preview] - 2018-12-19

    NOTE: The minimum version requirement for the new input system has been bumped
          to 2018.3. The previous minum requirement of 2018.2 is no longer supported.
          Also, we have dropped support for the .NET 3.5 runtime. The new .NET 4
          runtime is now required to use the new input system.

We've started working on documentation. The current work-in-progress can be found on [GitHub](https://github.com/Unity-Technologies/InputSystem/blob/develop/Packages/com.unity.inputsystem/Documentation~/InputSystem.md).

### Changed

- `InputConfiguration` has been replaced with a new `InputSettings` class.
- `InputConfiguration.lockInputToGame` has been moved to `InputEditorUserSettings.lockInputToGameView`. This setting is now persisted as a local user setting.
- `InputSystem.updateMask` has been replaced with `InputSettings.updateMode`.
- `InputSystem.runInBackground` has been moved to `InputSettings.runInBackground`.
- Icons have been updated for improved styling and now have separate dark and light skin versions.
- `Lock Input To Game` and `Diagnostics Mode` are now persisted as user settings
- Brought back `.current` getters and added `InputSettings.filterNoiseOnCurrent` to control whether noise filtering on the getters is performed or not.
- Removed old and outdated Doxygen-generated API docs.

### Added

- `InputSystem.settings` contains the current input system settings.
- A new UI has been added to "Edit >> Project Settings..." to edit input system settings. Settings are stored in a user-controlled asset in any location inside `Assets/`. Multiple assets can be used and switched between.
- Joystick HIDs are now supported on Windows, Mac, and UWP.
- Can now put system into manual update mode (`InputSettings.updateMode`). In this mode, events will not get automatically processed. To process events, call `InputSystem.Update()`.
- Added shortcuts to action editor window (requires 2019.1).
- Added icons for .inputactions assets.

### Fixed

- `InputSystem.devices` not yet being initialized in `MonoBehaviour.Start` when in editor.

### Known Issues

- Input settings are not yet included in player builds. This means that at the moment, player builds will always start out with default input settings.
- There have been reports of some stickiness to buttons on 2019.1 alpha builds.  We are looking at this now.

## [0.0.14-preview] - 2018-12-11

### Changed

- `Pointer.delta` no longer has `SensitivityProcessor` on it. The processor was causing many issues with mouse deltas. It is still available for adding it manually to action bindings but the processor likely needs additional work.

### Fixed

Core:
- Invalid memory accesses when using .NET 4 runtime
- Mouse.button not being identical to Mouse.leftButton
- DualShock not being recognized when connected via Bluetooth

Actions:
- Parameters disappearing on processors and interactions in UI when edited
- Parameters on processors and interactions having wrong value type in UI (e.g. int instead of float)
- RebindingOperation calling OnComplete() after being cancelled

Misc:
- Documentation no longer picked up as assets in user project

## [0.0.13-preview] - 2018-12-05

First release from stable branch.<|MERGE_RESOLUTION|>--- conflicted
+++ resolved
@@ -21,9 +21,7 @@
 
 - Fixed writing values into the half-axis controls of sticks (such as `Gamepad.leftStick.left`) producing incorrect values on the stick ([case 1336240](https://issuetracker.unity3d.com/issues/inputtestfixture-tests-return-inverted-values-when-pressing-gamepads-left-or-down-joystick-buttons)).
 - Fixed setting size of event trace in input debugger always growing back to largest size set before.
-<<<<<<< HEAD
 - Fixed successive clicks not getting triggered with `TouchSimulation` on when not moving the mouse in-between clicks ([case 1330014](https://issuetracker.unity3d.com/issues/onclick-isnt-triggered-on-the-second-click-when-the-mouse-isnt-moved-and-simulate-touch-input-from-mouse-or-pen-is-enabled)).
-=======
 - Fixed `InputSystemUIInputModule` showing incorrect bindings after pressing the 'Fix UI Input Module' button in PlayerInput component([case 1319968](https://issuetracker.unity3d.com/product/unity/issues/guid/1319968/)).
 - Fixed an issue where UI button clicks could be ignored by `InputSystemUIInputModule` if modifying on-screen devices from Update() callbacks ([case 1365070](https://issuetracker.unity3d.com/product/unity/issues/guid/1365070)).
 - Fixed an issue with `InputSystemUIInputModule` that would cause UI to stop responding during play mode after changing a script file while Recompile and Continue mode is active, or by forcing a script recompile using `RequestScriptCompilation`([case 1324215](https://issuetracker.unity3d.com/product/unity/issues/guid/1324215/)).
@@ -41,7 +39,6 @@
 - Fixed interactions such as `Press` not getting processed correctly when having multiple of them on different bindings of the same action and receiving simultaneous input on all of them ([case 1364667](https://issuetracker.unity3d.com/issues/new-input-system-stops-working-after-pressing-2-keyboard-buttons-at-the-same-time)).
   * If, for example, you bind the A and S key on the same action, put a `Press` interaction on both, and then press both keys, interactions would get missed or got stuck.
 - Fixed `InputAction.IsPressed`/`WasPressed`/`WasReleased` returning incorrect results when binding multiple buttons on the same action and pressing/releasing them simultaneously.
->>>>>>> 5b7ad604
 
 ## [1.2.0] - 2021-10-22
 
