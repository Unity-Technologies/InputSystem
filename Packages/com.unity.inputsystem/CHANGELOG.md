--- conflicted
+++ resolved
@@ -42,10 +42,8 @@
     if (Keyboard.current.leftShiftKey.isPressed ||
         Keyboard.current.rightShiftKey.isPressed) /* ... */;
     ```
-<<<<<<< HEAD
 - We've added a `VirtualMouseInput` component that can be used to simulate a mouse based on gamepad input.
   * Related to this, we've added a new sample called "Gamepad Mouse Cursor" that demonstrates how to set this up with uGUI.
-=======
 - `PlayerInput.active` has been renamed to `PlayerInput.inputIsActive` to avoid ambiguities with `GameObject` activation.
 
 #### Actions
@@ -76,7 +74,6 @@
 - We've added two new samples:
   * __Rebinding UI__: Demonstrates how to create a rebinding screen using the Input System's APIs. The sample also includes a reusable prefab you can use directly in your projects to quickly put rebinding screens together.
   * __In-Game Hints__: Demonstrates how to show context-sensitive help that respects the current control scheme.
->>>>>>> 67515cff
 
 ### Changed
 
@@ -110,9 +107,7 @@
 
 - `InputUser` in combination with touchscreens no longer throws `InvalidOperationException` complaining about incorrect state format.
  * In a related change, `InputControlExtensions.GetStatePtrFromStateEvent` now works with touch events, too.
-<<<<<<< HEAD
 - Stack overflow in `InputTestFixture.currentTime` getter.
-=======
 - Input that occurs in-between pressing the play button and the game starting no longer leaks into the game (case 1191342).
   * This usually manifested itself as large accumulated mouse deltas leading to such effects as the camera immediately jerking around on game start.
 - Removing a device no longer has the potential of corrupting state change monitors (and thus actions getting triggered) from other devices.
@@ -123,7 +118,6 @@
 #### Actions
 
 - Clicking the "Replace with InputSystemUIInputModule" button in the inspector when looking at `StandaloneInputModule`, the resulting operation is now undoable and will properly dirty the scene.
->>>>>>> 67515cff
 
 ## [1.0.0-preview.3] - 2019-11-14
 
