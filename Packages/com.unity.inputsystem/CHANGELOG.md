--- conflicted
+++ resolved
@@ -12,11 +12,8 @@
 ### Fixed
 
 - Delete key not working in the input actions editor ([case 1282090](https://issuetracker.unity3d.com/issues/input-system-delete-key-doesnt-work-in-the-input-actions-window)).
-<<<<<<< HEAD
 - Now we don't refresh device debugger views on every state event, but only do it once per frame, this somewhat helps with UI performance when debugging high refresh rate devices like 1+ Khz gaming mice.
-=======
 - Fixed inputs in game view sometimes not working when running in the editor, as initial focus state could end up being incorrect.
->>>>>>> 8ff57ac4
 
 ## [1.1.0-preview.3] - 2021-02-04
 
