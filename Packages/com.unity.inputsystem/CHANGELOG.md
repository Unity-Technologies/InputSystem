--- conflicted
+++ resolved
@@ -7,23 +7,15 @@
 Due to package verification, the latest version below is the unpublished version and the date is meaningless.
 however, it has to be formatted properly to pass verification tests.
 
-<<<<<<< HEAD
-## [1.0.0-preview.4] - 2020-12-12
-
 ### Fixed
 
 - XR controllers and HMDs have proper display names in the UI again. This regressed in preview.4 such that all XR controllers were displayed as just "XR Controller" in the UI and all HMDs were displayed as "XR HMD".
-=======
-## [1.0.0-preview.5] - 2020-12-12
-
-### Fixed
 
 #### Actions
 
 - Removing a callback from actions from the callback itself no longer throws `ArgumentOutOfRangeException` ([case 1192972](https://issuetracker.unity3d.com/issues/input-system-package-argumentoutofrangeexception-error-is-thrown-when-the-callback-is-removed-while-its-being-triggered)).
 - "Invalid user" `ArgumentException` when turning the same `PlayerInput` on and off ([case 1198889](https://issuetracker.unity3d.com/issues/input-system-package-argumentexception-invalid-user-error-is-thrown-when-the-callback-disables-game-object-with-playerinput)).
 - The list of device requirements for a control scheme in the action editor no longer displays devices with their internal layout name rather than their external display name.
->>>>>>> c9b831e5
 
 ## [1.0.0-preview.4] - 2020-01-24
 
