# Changelog

All notable changes to the input system package will be documented in this file.

The format is based on [Keep a Changelog](http://keepachangelog.com/en/1.0.0/)
and this project adheres to [Semantic Versioning](http://semver.org/spec/v2.0.0.html).

Due to package verification, the latest version below is the unpublished version and the date is meaningless.
however, it has to be formatted properly to pass verification tests.

## [Unreleased] - yyyy-mm-dd

### Changed
- Added warning messages to both `OnScreenStick` and `OnScreenButton` Inspector editors that would display a warning message in case on-screen control components are added to a `GameObject` not part of a valid UI hierarchy.
- Changed behavior for internal feature flag relating to Windows Gaming Input to be ignored on non-supported platforms.
- Changed `DualSenseHIDInputReport` from internal to public visibility

### Fixed
- Avoid potential crashes from `NullReferenceException` in `FireStateChangeNotifications`.
- Fixed an issue where a composite binding would not be consecutively triggered after ResetDevice() has been called from the associated action handler [ISXB-746](https://issuetracker.unity3d.com/product/unity/issues/guid/ISXB-746).
- Fixed resource designation for "d_InputControl" icon to address CI failure.
- Fixed an issue where a composite binding would not be consecutively triggered after disabling actions while there are action modifiers in progress [ISXB-505](https://issuetracker.unity3d.com/product/unity/issues/guid/ISXB-505).
- Fixed prefabs and missing default control scheme used by PlayerInput component are now correctly shown in the inspector [ISXB-818](https://issuetracker.unity3d.com/product/unity/issues/guid/ISXB-818).
- Fixed error thrown when Cancelling Control Scheme creation in Input Actions Editor.
- Fixed Scheme Name in Control Scheme editor menu that gets reset when editing devices [ISXB-763](https://issuetracker.unity3d.com/product/unity/issues/guid/ISXB-763).
- Fixed an issue where `InputActionAsset.FindAction(string, bool)` would throw `System.NullReferenceException` instead of returning `null` if searching for a non-existent action with an explicit action path and using `throwIfNotFound: false`, e.g. searching for "Map/Action" when `InputActionMap` "Map" exists but no `InputAction` named "Action" exists within that map [ISXB-895](https://issuetracker.unity3d.com/product/unity/issues/guid/ISXB-895).
- Fixed scroll speed being slower when using InputSystemUIInputModule instead of StandaloneInputModule. (https://jira.unity3d.com/browse/ISXB-771)
- Fixed an issue where adding a `OnScreenButton` or `OnScreenStick` to a regular GameObject would lead to exception in editor.
- Fixed an issue where adding a `OnScreenStick` to a regular GameObject and entering play-mode would lead to exceptions being generated.
- Fixed InputActionReference issues when domain reloads are disabled [ISXB-601](https://issuetracker.unity3d.com/product/unity/issues/guid/ISXB-601), [ISXB-718](https://issuetracker.unity3d.com/product/unity/issues/guid/ISXB-718), [ISXB-900](https://issuetracker.unity3d.com/product/unity/issues/guid/ISXB-900)
- Fixed a performance issue with many objects using multiple action maps [ISXB-573](https://issuetracker.unity3d.com/product/unity/issues/guid/ISXB-573).
- Fixed an variable scope shadowing issue causing compilation to fail on Unity 2019 LTS.
- Fixed an issue where changing `InputSettings` instance would not affect associated feature flags.
- Submit and Cancel UI actions will now respect configured interactions. [ISXB-841](https://issuetracker.unity3d.com/product/unity/issues/guid/ISXB-841).
- Fixed the UI generation of enum fields when editing interactions of action properties. The new selected value was lost when saving.
- Fixed the UI generation of custom interactions of action properties when it rely on OnGUI callback. [ISXB-886](https://issuetracker.unity3d.com/product/unity/issues/guid/ISXB-886).
<<<<<<< HEAD
- Fixed an issue related to Visualizers sample where exceptions would be thrown by InputActionVisualizer and InputControlVisualizer when entering play-mode if added as components to a new `GameObject`.
=======
- Fixed deletion of last composite part raising an exception. [ISXB-804](https://issuetracker.unity3d.com/product/unity/issues/guid/ISXB-804)
>>>>>>> 78e4e0e0

### Added
- Added additional device information when logging the error due to exceeding the maximum number of events processed
  set by `InputSystem.settings.maxEventsBytesPerUpdate`. This additional information is available in development builds
  only.
<<<<<<< HEAD
- Fixed deletion of last composite part raising an exception. [ISXB-804](https://issuetracker.unity3d.com/product/unity/issues/guid/ISXB-804)
- Expanded editor and build insight analytics to cover ``.inputactions` asset editor usage, `InputSettings` and common component configurations.

### Changed
- Changed `DualSenseHIDInputReport` from internal to public visibility
=======
- Added Input Setting option allowing to keep platform-specific scroll wheel input values instead of automatically converting them to a normalized range.
>>>>>>> 78e4e0e0

## [1.8.2] - 2024-04-29

### Added
- Documentation to clarify effects of ordering of interactions when a single action has multiple interactions [ISXB-221](https://issuetracker.unity3d.com/product/unity/issues/guid/ISXB-221).
- Additional tests for UI Input default actions (Navigate, Submit, Scroll etc.)
- Documented behaviour of InputSystemUIInputModule automatically enabling the UI action map. [ISXB-621](https://issuetracker.unity3d.com/product/unity/issues/guid/ISXB-621)

### Fixed
- Fixed an issue where UI interactions would not function without setting up a project-wide actions asset in Project Settings. Default UI actions are now created on the fly, if no asset for project-wide actions has been set. [ISXB-811](https://issuetracker.unity3d.com/product/unity/issues/guid/ISXB-811).
- Physical keyboards used on Android/ChromeOS could have keys "stuck" reporting as pressed after a long press and release [ISXB-475](https://issuetracker.unity3d.com/product/unity/issues/guid/ISXB-475).
- NullReferenceException thrown when right-clicking an empty Action Map list in Input Actions Editor windows [ISXB-833](https://issuetracker.unity3d.com/product/unity/issues/guid/ISXB-833).
- Fixed an issue where `System.ObjectDisposedException` would be thrown when deleting the last ActionMap item in the Input Actions Asset editor.
- Fixed DualSense Edge's vibration and light bar not working on Windows
- Fixed Project-wide Actions asset failing to reload properly after deleting project's Library folder.
- Fixed an issue where `System.InvalidOperationException` is thrown when entering PlayMode after deleting an ActionMap from Project-wide actions and later resetting it.
- Fixed OnPointerClick events not propagating to child objects unless the child also handled OnPointerDown events [ISXB-857](https://issuetracker.unity3d.com/product/unity/issues/guid/ISXB-857).
- Fixed Input Actions Editor window resource leak that could result in unexpected exceptions [ISXB-865](https://issuetracker.unity3d.com/product/unity/issues/guid/ISXB-865).
- Fixed an issue where UI integration would throw exceptions when Project-wide Input Actions asset did not contain the implicitly required `UI` action map or was missing any of the required actions. Additionally this fix now also generates warnings in the console for any divergence from expected action configuration or lack of bindings in edit-mode.
- Fixed a minor issue when importing InputAction assets that could result in unexpected logging during internal package validation checks.

### Changed
- For Unity 6.0 and above, when an `EventSystem` GameObject is created in the Editor it will have the
`InputSystemUIInputModule` by default if the Input System package is installed and enabled.

## [1.8.1] - 2024-03-14

### Fixed
- NullReferenceException thrown when editing a binding path in InputActionAsset windows.

## [1.8.0] - 2024-03-12

### Changed
- From 2023.2 forward: UI toolkit now uses the "UI" action map of project-wide actions as their default input actions. Previously, the actions were hardcoded and were based on `DefaultInputActions` asset which didn't allow user changes. Also, removing bindings or renaming the 'UI' action map of project wide actions will break UI input for UI toolkit.
- Changed the 'Max player count reached' error to a warning instead.
- Removed "Input Actions" title from UI-Toolkit Input Action Editor when used in a window and not embedded in Project Settings.
- Moved project wide input action storage over to an Asset to avoid issues with multiple assets in a single project settings file.
- Migrate any project-wide input actions found in the InputManager.asset file to a new InputSystem_Actions.inputactions asset file.
- `InputSystem.actions` may now only be assigned in edit-mode. Any attempt to assign `InputSystem.actions` during play-mode will generate an exception.
- `InputSystem.actions` may now only be assigned a persisted `InputActionAsset` instance since in-memory objects can anyway not be included in a player build. This now generates an `ArgumentException` when attempting to assign a non-persisted object.
- Project Settings embedded Input Action Editor will now disallow selecting the Project-wide Actions asset during play-mode. The option is only available in edit-mode.
- The "Assign as the Project-wide Input Actions" option visible in the Inspector when selecting an .inputactions asset that is not the current Project-wide Input Actions Asset is now disabled in play-mode.

### Added
- Added new methods and properties to [`InputAction`](xref:UnityEngine.InputSystem.InputAction):
  - [`InputAction.activeValueType`](xref:UnityEngine.InputSystem.InputAction.activeValueType) returns the `Type` expected by `ReadValue<TValue>` based on the currently active control that is driving the action.
  - [`InputAction.GetControlMagnitude`](xref:UnityEngine.InputSystem.InputAction.GetControlMagnitude) returns the current amount of actuation of the control that is driving the action.
  - [`InputAction.WasCompletedThisFrame`](xref:UnityEngine.InputSystem.InputAction.WasCompletedThisFrame) returns `true` on the frame that the action stopped being in the performed phase. This allows for similar functionality to [`WasPressedThisFrame`](xref:UnityEngine.InputSystem.InputAction.WasPressedThisFrame)/[`WasReleasedThisFrame`](xref:UnityEngine.InputSystem.InputAction.WasReleasedThisFrame) when paired with [`WasPerformedThisFrame`](xref:UnityEngine.InputSystem.InputAction.WasPerformedThisFrame) except it is directly based on the interactions driving the action. For example, you can use it to distinguish between the button being released or whether it was released after being held for long enough to perform when using the Hold interaction.
- Added Copy, Paste and Cut support for Action Maps, Actions and Bindings via context menu and key command shortcuts.
- Added Dual Sense Edge controller to be mapped to the same layout as the Dual Sense controller
- Added drag and drop support in the Input Action Asset Editor for Action Maps, Actions and Bindings.
- UI Toolkit input action editor now supports showing the derived bindings.
- Device filtering support for control schemes in the UI-Toolkit Input Asset Editor.
- Added right-click (context) menu support for empty areas below the Action Maps/Actions lists in the Project Settings Input Action Editor and Asset Input Action Editor.
- Added text to show which action map asset was used to create each action in the Input Debug window.

### Fixed
- Fixed syntax of code examples in API documentation for [`AxisComposite`](xref:UnityEngine.InputSystem.Composites.AxisComposite).
- Fixed missing confirmation popup when deleting a control scheme.
- Fixed support for menu bar/customisable keyboard shortcuts used when interacting with Actions and Action Maps.
- Fixed add bindings button to support left button click.
- Fixed icon for adding bindings and composites button.
- Fixed Documentation~/filter.yml GlobalNamespace rule removing all API documentation.
- Fixed `Destroy may not be called from edit mode` error [ISXB-695](https://issuetracker.unity3d.com/product/unity/issues/guid/ISXB-695)
- Fixed possible exceptions thrown when deleting and adding Action Maps.
- Fixed selection not changing when right-clicking an Action Map or Action in the Project Settings Input Actions Editor.
- Fixed right-click context menus throwing errors when dealing with multiple Input Actions Editor windows.
- Fixed potential race condition on access to GCHandle in DefferedResolutionOfBindings and halved number of calls to GCHandle resolution [ISXB-726](https://issuetracker.unity3d.com/product/unity/issues/guid/ISXB-726)
- Fixed issue where composite part dropdown manipulates binding path and leaves composite part field unchanged.
- Fixed lingering highlight effect on Save Asset button after clicking.
- Fixed missing name in window title for Input Action assets.
- Fixed showing action properties view when there were no actions.
- Fixed "Listen" functionality for selecting an input sometimes expecting the wrong input type.
- Fixed console errors that can be produced when opening input package settings from the Inspector.
- Fixed InputManager.asset file growing in size on each Reset call.
- Fixed Opening InputDebugger throws 'Action map must have state at this point' error.
- Fixed Cut/Paste behaviour to match Editor - Cut items will now be cleared from clipboard after pasting.
- Improved window layout to avoid elements being hidden (both the Input Actions in Project Settings, and standalone Input Actions Editor windows).
- Fixed InputAction asset appearing dirty after rename [ISXB-749](https://issuetracker.unity3d.com/product/unity/issues/guid/ISXB-749).
- Fixed Error logged when InputActionsEditor window opened without a valid asset.
- Fixed ArgumentNullExceptions thrown when deleting items quickly in the UITK Editor.
- Fixed Project Settings header title styling for Input Actions editor.
- Fixed Input Actions Editor losing reference to current ControlScheme upon entering Play Mode [ISXB-770](https://issuetracker.unity3d.com/product/unity/issues/guid/ISXB-770).
- Fixed Save shortcut (ctrl/cmd + S by default) not saving changes in Input Actions Editor windows. [ISXB-659](https://issuetracker.unity3d.com/product/unity/issues/guid/ISXB-659).
- Fixed headers in InputActionsEditor windows becoming squashed when there is a large number of Action Maps/Actions.
- Fixed duplication of project wide input actions when loading/unloading scenes.
- Fixed an issue where UI Toolkit based editor would not close itself if the associated asset would be deleted (To mimic IMGUI Input Action Editor behavior).
- Fixed a regression in IMGUI Input Action Editor where editor would auto-save on focus lost even when the auto-save toggle was disabled.
- Fixed an issue where UI Toolkit based editor would not properly track tentative changes associated with a moved asset file.
- Fixed an issue where selection state of UI Toolkit editor state would not be preserved when associated with a new serialized copy of the asset.
- Fixed an issue where any exceptions throw from within UI Toolkit event queue would only log the error message and not the full exception stack trace, making debugging more difficult.
- Fixed an issue where UI Toolkit Input Actions Editor wouldn't provide a correct modification state when coming back from domain reload.
- Fixed an issue in the Input Actions Editor window where entries being cut would be deleted instantly and not after being pasted.
- Fixed an issue where preloaded InputActionAsset objects added by a Unity developer could accidentally be selected as the project-wide actions asset instead of the configured asset in built players.
- Fixed a compile-time warning: `warning CS0109: The member 'UnityRemoteTestScript.camera' does not hide an accessible member. The new keyword is not required.` showing up in the Console window when building a player including the Input System Unity Remote sample.
- Fixed an issue where the InputActionAsset editor window would remove the unsaved changes asterisk when cancelling the window. [ISXB-797](https://issuetracker.unity3d.com/product/unity/issues/guid/ISXB-797).
- Fixed an issue in the Input Actions Editor window where deleting items unfolded other actions or the selection switched unintended.
- Fixed Composite types missing in context menu when "Any" ControlType selected. [ISXB-769](https://issuetracker.unity3d.com/product/unity/issues/guid/ISXB-769).
- Fixed 3D Vector and 1D Axis binding dropdown usage in Input Actions Editor throwing NotImplementedExceptions.
- Fixed several missing tooltips from the Action/Binding Properties pane in Input Actions Editor.
- Fixed an issue in the InputActionAsset Editor where ControlType wasn't updated when ActionType changed.
- Fixed an issue in the InputActionAsset Editor where Canceling ControlScheme changes didn't reset the values in the UI.
- Fixed an issue where newly created action map names were not editable.
- Fixed an issue where having unsaved changes in `InputActionsEditorWindow` would be discarded when entering play-mode (or triggering domain reload in general).
- Fixed an issue where a `InputActionsEditorWindow` would not find an existing open editor window if the editor was open during a domain reload and then the asset was opened from the Project Explorer.
- Fixed a visual glitch in the InputActionAsset Editor when scrolling the Actions list with a rename in progress. [ISXB-748](https://issuetracker.unity3d.com/product/unity/issues/guid/ISXB-748)
- Fixed ProjectWideActions template so Previous/Next Actions are Button instead of Axis.
- Fixed an issue in the Input Action Editor window where entries being cut would be deleted instantly and not after being pasted.
- Fixed an issue in the Input Action Editor window where deleting items unfolded other actions or the selection switched unintended.
- Fixed an issue where InputActionAsset validation where not triggered for Project-wide input actions when the project-wide asset was edited in a regular windowed Input Action Asset editor window.
- Fixed incorrect documentation in InputSystem.actions and InputSystem.onActionsChanged property API contract.
- Fixed an issue where `InputSystem.actions` could be incorrectly evaluated if the associated asset was deleted.

## [1.8.0-pre.2] - 2023-11-09

### Changed
- Removed icons from action map list as these were always the same and the icon was placeholder
- Input asset editor now switched to use UI Toolkit which matches the project wide input actions editor interface.
- Changed [`InputActionProperty`](xref:UnityEngine.InputSystem.InputActionProperty) property drawer to be more compact. Use the More menu (`⋮`) button to open a dropdown menu and select between Use Reference and Use Action.
- Static analysis warnings regarding flag enums have been suppressed in order to avoid compile-time warnings or errors.
- Action Map and Action Tree views of the UI Toolkit based Input Action Editor now prevents deselection in both views when Escape key is pressed.
- Input Action Asset editors Auto-save feature has been modified to trigger on focus-lost when activated instead of triggering on every modification to the asset in order to reduce impact of processing required to handle modified assets.
- Project-wide input actions template extension changed from .inputactions to .json. This avoids showing template actions in the action's selector UI that are not intended to be used.
- Re-enabled some UI tests that were disabled on iOS.
- Reorganized package Project Settings so that "Input System Package" setting node contains "Input Actions" and "Settings" becomes a child node when Project-wide Actions are available. For Unity versions where Project-wide Actions are not available, the settings structure remains unchanged.
- Make Project-wide Actions the default actions for Player Input.

### Added
- Support for [Game rotation vector](https://developer.android.com/reference/android/hardware/Sensor#TYPE_GAME_ROTATION_VECTOR) sensor on Android
- Duplicate Input Action Items in the new Input Action Asset Editor with Ctrl+D (Windows) or Cmd+D (Mac)
- Selection of InputActionReferences from project-wide actions on fields that are of type InputActionReference. Uses a new advanced object picker that allows better searching and filtering of actions.
- Reset project wide Input Settings to default via a new Kebab-menu in Input System Project Settings.

### Fixed
- Partially fixed case ISX-1357 (Investigate performance regressing over time).  A sample showed that leaving an InputActionMap enabled could lead to an internal list of listeners growing.  This leads to slow-down, so we now warn if we think this is happening.
- UI fix for input fields in interactions: they are wider now and the width is fixed.
- Fixed exiting empty input fields for actions, action maps and composites in the input action asset editor.
- Fixed an issue where selecting an Action in the Input Action Asset Editor tree-view and then pressing ESC to unselect would throw an `InvalidOperationException`.
- Fixed an issue where selecting an Action Map in the Input Action Asset Editor list and then pressing ESC to unselect would print an `NullReferenceException` to the Debug console.
- Fixed case [ISXB-251](https://issuetracker.unity3d.com/product/unity/issues/guid/ISXB-251) (Action only calls started & performed callbacks when control type is set to Vector3Composite). `EvaluateMagnitude` wasn't overridden for Vector3Composite, also made some minor changes to Vector3Composite and Vector2Composite for consistency.
- Fixed case [ISXB-580](https://issuetracker.unity3d.com/product/unity/issues/guid/ISXB-580) (UI Submit / Cancel not working with Switch Pro controller) by adding "Submit" & "Cancel" usages to the Switch Pro controller input controls.
- Fixed an issue where undoing deletion of Action Maps did not restore Actions correctly.
- Fixed case [ISXB-628](https://issuetracker.unity3d.com/product/unity/issues/guid/ISXB-628) (OnIMECompositionChange does not return an empty string on accept when using Microsoft IME) by clarifying expectations and intended usage for the IME composition change event.
- Fixed issue where the expanded/collapsed state of items in the input action editor was not properly saved between rebuilds of the UI.
- Fixed issue where The Profiler shows incorrect data and spams the console with "Missing Profiler.EndSample" errors when there is an Input System Component in Scene).
- Fixed an issue where undoing duplications of action maps caused console errors.
- Fix for BindingSyntax `WithInteraction()` which was incorrectly using processors.
- Fix for UITK Input Action Editor binding 'Listen' button which wasn't working in the case for Control Type 'Any'.
- Fixed issue of visual elements being null during editing project-wide actions in project settings which prompted console errors.
- Fixed case ISX-1436 (UI TK Input Action Asset Editor - Error deleting Bindings with DeleteKey on Windows).
- Fixed issue with UI Toolkit based Input Action Editor not restoring it's selected items after Domain Reload.
- Fixed the [`GetHapticCapabilitiesCommand`](xref:UnityEngine.InputSystem.XR.Haptics.GetHapticCapabilitiesCommand) always failing to execute due to a mismatch in the size in bytes of the payload and the size expected by XR devices. Changed [`HapticCapabilities`](xref:UnityEngine.InputSystem.XR.Haptics.HapticCapabilities) to include all properties returned by the XR input subsystem. This makes Input System match the functionality provided by the [XR](https://docs.unity3d.com/Manual/com.unity.modules.xr.html) module's [`InputDevice.TryGetHapticCapabilities`](https://docs.unity3d.com/ScriptReference/XR.InputDevice.TryGetHapticCapabilities.html) and [`HapticCapabilities`](https://docs.unity3d.com/ScriptReference/XR.HapticCapabilities.html).
- Fixed issue where deleting a binding in the Input Action Editor would usually result in an unexpected item being selected next.

## [1.8.0-pre.1] - 2023-09-04

### Added
- Initial version of Project Wide Actions for pre-release (`InputSystem.actions`). This feature is available only on Unity Editor versions 2022.3 and above and can be modified in the Project Settings.

### Fixed
- Fixed device selection menu not responding to mouse clicks when trying to add a device in a Control Scheme ([case ISXB-622](https://issuetracker.unity3d.com/product/unity/issues/guid/ISXB-622)).

## [1.7.0] - 2023-08-14

### Added
- Preliminary support for visionOS.
- Show a list of `Derived Bindings` underneath the Binding Path editor to show all controls that matched.

### Changed
- Changed the `InputAction` constructors so it generates an ID for the action and the optional binding parameter. This is intended to improve the serialization of input actions on behaviors when created through API when the property drawer in the Inspector window does not have a chance to generate an ID.

### Fixed
- Fixed missing prefab errors in InputDeviceTester project ([case ISXB-420](https://issuetracker.unity3d.com/product/unity/issues/guid/ISXB-420)).
- Fixed serialization migration in the Tracked Pose Driver component causing bindings to clear when prefabs are used in some cases ([case ISXB-512](https://issuetracker.unity3d.com/product/unity/issues/guid/ISXB-512), [case ISXB-521](https://issuetracker.unity3d.com/product/unity/issues/guid/ISXB-521)).
- Fixed Tracked Pose Driver to use `Transform.SetLocalPositionAndRotation` when available to improve performance. Based on the user contribution from [DevDunk](https://forum.unity.com/members/devdunk.4432119/) in a [forum post](https://forum.unity.com/threads/more-performant-tracked-pose-driver-solution-included.1462691).
- Fixed the `Clone` methods of `InputAction` and `InputActionMap` so it copies the Initial State Check flag (`InputAction.wantsInitialStateCheck`) of input actions.
- Fixed the "Release tests throws exception in InputSystem" bug ([case ISXB-581](https://issuetracker.unity3d.com/issues/release-tests-fail-when-input-system-package-is-installed)).
- Fixed issues with generating Precompiled Layouts for devices which are not defined in a namespace
- Fixed an issue where some controls like `QuaternionControl` could not be included in a Precompiled Layout because the generated code could not access a setter on child control properties.

## [1.6.3] - 2023-07-11

### Fixed
- Fixed warning in USS file

## [1.6.2] - 2023-07-10

### Added
- Enabled `displayIndex` support for Unity 2022.3.

### Fixed
- Fixed UI clicks not registering when OS provides multiple input sources for the same event, e.g. on Samsung Dex (case ISX-1416, ISXB-342).
- Fixed unstable integration test `Integration_CanSendAndReceiveEvents` by ignoring application focus on integration tests. (case ISX-1381)
- Fixed broken "Listen" button in Input actions editor window with Unity dark skin (case ISXB-536).

## [1.6.1] - 2023-05-26

### Fixed
- Fixed issue with compiling in Unity 2022.1 and with XR Toolkit by guarding the experimental UITK Asset Editor code completely.

## [1.6.0] - 2023-05-25

### Added
- Added internal `InputSystemProvider` class for the new `InputForUI` internal module. `InputForUI` allows the UIToolkit to have a single dependency for input events, regardless of using the new input system or the legacy input system.
- Added `InputSystem.customBindingPathValidators` interface to allow showing warnings in the `InputAsset` Editor for specific InputBindings and draw custom UI in the properties panel.
- Added `InputSystem.runInBackground` to be used internally by specific platforms packages. Allows telling the input system that a specific platform runs in background. It allows fixing of [case UUM-6744](https://issuetracker.unity3d.com/product/unity/issues/guid/UUM-6744).
- Added new UIToolkit version of the `InputActionsAsset` editor. Currently this is incomplete (view-only) and the existing editor is still used by default.
- Added `displayIndex` field to the Touch struct to expose the index of the display that was touched.

### Changed
- Changed XR Layout build behavior to create Axis2D control devices with `StickControl` type instead of `Vector2Control`.

### Fixed
- Fixed BindingPath String-Comparison to be culture and case insensitive (case ISXB-449).
- Fixed custom processor display in the input action asset UI after entering/exiting play mode (previously they got hidden) ([case ISXB-445](https://issuetracker.unity3d.com/product/unity/issues/guid/ISXB-445)).

## [1.5.1] - 2023-03-15

### Fixed
- Fixed unclosed profiler marker in `InvokeCallbacksSafe_AnyCallbackReturnsTrue` which would lead to eventually broken profiler traces in some cases like using `PlayerInput` (case ISXB-393).
- Fixed InputAction.bindings.count not getting correctly updated after removing bindings with Erase().
- Fixed an issue where connecting a gamepad in the editor with certain settings will cause memory and performance to degrade ([case UUM-19480](https://issuetracker.unity3d.com/product/unity/issues/guid/UUM-19480)).
- Fixed issue leading to a stack overflow crash during device initialization in `InsertControlBitRangeNode` (case ISXB-405).
- Fixed the issue where saving and loading override bindings to JSON would set unassigned overrides (that were `null`) to assigned overrides (as an empty string `""`).

## [1.5.0] - 2023-01-24

### Added
- Added support for reading Tracking State in [TrackedPoseDriver](xref:UnityEngine.InputSystem.XR.TrackedPoseDriver) to constrain whether the input pose is applied to the Transform. This should be used when the device supports valid flags for the position and rotation values, which is the case for XR poses.
- Added `InputSettings.shortcutKeysConsumeInput`. This allows programmatic access to opt-in to the enhanced shortcut key behaviour ([case ISXB-254](https://issuetracker.unity3d.com/product/unity/issues/guid/ISXB-254))).
- Significantly optimized cost of `ReadValue`/`ReadUnprocessedValueFromState`/`WriteValueIntoState` for some control types. Optimization is opt-in for now, please call `InputSystem.settings.SetInternalFeatureFlag("USE_OPTIMIZED_CONTROLS", true);` in your project to enable it. You can observe which controls are optimized by looking at new optimized column in device debugger. You will need to call a new `InputControl.ApplyParameterChanges()` method if the code is changing `AxisControl` fields after initial setup is done.
- Added the ability to change the origin positioning and movement behaviour of the OnScreenStick (`OnScreenStick.cs`) via the new `behaviour` property. This currently supports three modes of operation, two of which are new in addition to the previous behaviour. Based on the user contribution from [eblabs](https://github.com/eblabs) in [#658](https://github.com/Unity-Technologies/InputSystem/pull/658).
- Significantly optimized cost of `InputAction.ReadValue` and `InputControl.ReadValue` calls by introducing caching behaviour to input controls. Input controls now keep track of whether their underlying state has been changed and only read the value from the underlying state and apply processors when absolutely necessary. Optimization is opt-in for now, please call `InputSystem.settings.SetInternalFeatureFlag("USE_READ_VALUE_CACHING", true);` in your project to enable it. If there are issues try enabling `InputSystem.settings.SetInternalFeatureFlag("PARANOID_READ_VALUE_CACHING_CHECKS", true);` and check in the console if there are any errors regarding caching.
- Added a note in the [supported devices page](Documentation~/SupportedDevices.md) about DualSense support for Android devices.
- Exposed `displayIndex` property for `Pointer`, `Touchscreen`, `TouchControl`, `TouchState`, `Mouse`, `MouseState` which enables look up of the logical screen associated with a pointer event via (display documentation)[https://docs.unity3d.com/ScriptReference/Display.html]

### Fixed
- Fixed composite bindings incorrectly getting a control scheme assigned when pasting into input asset editor with a control scheme selected.
- Fixed an issue on PS5 where device disconnected events that happen while the app is in the background are missed causing orphaned devices to hang around forever and exceptions when the same device is added again ([case UUM-7842](https://issuetracker.unity3d.com/product/unity/issues/guid/UUM-6744)).
- Fixed Switch Pro, DualShock 4, DualSense gamepads becoming current on PC/macOS when no controls are changing ([case ISXB-223](https://issuetracker.unity3d.com/product/unity/issues/guid/ISXB-223))).
- Fixed an issue that made OnScreenStick unusable when used in conjunction with PlayerInput in Auto-Switch devices mode, or with any code that changes user/device pairing on unsued device activity being detected ([case ISXB-48](https://issuetracker.unity3d.com/product/unity/issues/guid/ISXB-48)).
- Fixed issue where input events were being suppressed during interactive action rebinding even when when their controls were excluded ([case ISXB-367](https://issuetracker.unity3d.com/issues/mouse-position-and-mouse-click-input-not-recognized-when-rebinding-is-active)).
- Removed unneeded check that could trigger a NotImplementedException when binding to a Usage (e.g. Submit) ([case ISXB-373](https://issuetracker.unity3d.com/product/unity/issues/guid/ISXB-373)).
- Display a warning instead of throwing a NotImplementedException when loading binding overrides from json when some of the entries have become outdated ([case ISXB-375](https://issuetracker.unity3d.com/product/unity/issues/guid/ISXB-375)).

### Actions
- Extended input action code generator (`InputActionCodeGenerator.cs`) to support optional registration and unregistration of callbacks for multiple callback instances via `AddCallbacks(...)` and `RemoveCallbacks(...)` part of the generated code. Contribution by [Ramobo](https://github.com/Ramobo) in [#889](https://github.com/Unity-Technologies/InputSystem/pull/889).

### Changed
- Changed define requirements of `Unity.InputSystem.TestFramework`, so that it can be used by other packages without setting the `com.unity.inputsystem` package to be testable in the project manifest.

## [1.4.4] - 2022-11-01

### Fixed
- Fixed `ArgumentNullException` when opening the Prefab Overrides window and selecting a component with an `InputAction`.
- Fixed `{fileID: 0}` getting appended to `ProjectSettings.asset` file when building a project ([case ISXB-296](https://issuetracker.unity3d.com/product/unity/issues/guid/ISXB-296)).
- Fixed `Type of instance in array does not match expected type` assertion when using PlayerInput in combination with Control Schemes and Interactions ([case ISXB-282](https://issuetracker.unity3d.com/product/unity/issues/guid/ISXB-282)).
- The `InputActions consume their inputs` behaviour for shortcut support introduced in v1.4 is opt-in now and can be enabled via the project settings ([case ISXB-254](https://issuetracker.unity3d.com/product/unity/issues/guid/ISXB-254))).
- Fixed Memory alignment issue with deserialized InputEventTraces that could cause infinite loops when playing back replays ([case ISXB-317](https://issuetracker.unity3d.com/product/unity/issues/guid/ISXB-317)).
- Fixed an InvalidOperationException when using Hold interaction, and by extension any interaction that changes to performed state after a timeout ([case ISXB-332](https://issuetracker.unity3d.com/product/unity/issues/guid/ISXB-330)).
- Fixed `Given object is neither an InputAction nor an InputActionMap` when using `InputActionTrace` on input action from an input action asset ([case ISXB-29](https://issuetracker.unity3d.com/product/unity/issues/guid/ISXB-29)).
- Fixing devices not being removed if unplugged during domain reload (entering or exiting play mode) ([case ISXB-232](https://issuetracker.unity3d.com/product/unity/issues/guid/ISXB-232)).

## [1.4.3] - 2022-09-23

### Fixed
- Added missing script and gizmo icon for `TrackedPoseDriver.cs` component ([case ISXB-262](https://issuetracker.unity3d.com/product/unity/issues/guid/ISXB-262)).
- Fix for mitigating symptoms reported in ([case UUM-10774](https://issuetracker.unity3d.com/product/unity/issues/guid/UUM-10774) effectively avoiding reenabling mouse, pen or touch devices in `InputSystemPlugin.OnDestroy()` if currently quitting the editor. The fix avoids editor crashing if closed when Simulator Window is open. Note that the actual issue needs a separate fix in Unity and this package fix is only to avoid running into the issue.
- Fixed an issue where Input Action name would not display correctly in Inspector if serialized as `[SerializedProperty]` within a class not derived from `MonoBehavior` ([case ISXB-124](https://issuetracker.unity3d.com/product/unity/issues/guid/ISXB-124).
- Fix an issue where users could end up with the wrong device assignments when using the InputUser API directly and removing a user ([case ISXB-274](https://issuetracker.unity3d.com/product/unity/issues/guid/ISXB-231)).
- Fixed an issue where PlayerInput behavior description was not updated when changing action assset ([case ISXB-286](https://issuetracker.unity3d.com/product/unity/issues/guid/ISXB-286)).

### Changed
- Readded OnDisable() member to MultiplayerEventSystem which was previously removed from the API
- Improved performance of HID descriptor parsing by moving json parsing to a simple custom predicitve parser instead of relying on Unity's json parsing. This should improve domain reload times when there are many HID devices connected to a machine.

### Changed

- Documentation improvements: New workflows and concepts pages. Reorganised table of contents. Improved some code samples. Updated screenshots.

## [1.4.2] - 2022-08-12

### Changed
- Hide XR legacy HMD and controllers layouts from Editor UI dropdown.

### Fixed
- Fix UI sometimes ignoring the first mouse click event after losing and regaining focus ([case ISXB-127](https://issuetracker.unity3d.com/product/unity/issues/guid/ISXB-127).
- Fixed issue when using MultiplayerEventSystems where the visual state of UI controls would change due to constant toggling of CanvasGroup.interactable on and off ([case ISXB-112](https://issuetracker.unity3d.com/product/unity/issues/guid/ISXB-112)).
- Fixed minor issue when renaming input actions where unique renaming would incorrectly consider the input action being renamed as a different action and not allow renaming of 'A' to 'a' without appending a unique integer for example ([case ISXB-25](https://issuetracker.unity3d.com/product/unity/issues/guid/ISXB-25)).
- Fixed an issue where the Input Action asset icon would not be visible during asset creation ([case ISXB-6](https://issuetracker.unity3d.com/product/unity/issues/guid/ISXB-6)).
- Fixed DualSense low frequency motor speed being always set to min value.
- Fixed an issue where `ReadUnprocessedValueFromState` in PoseControl always returning default values.
- Fix Player 1's UI controls stop working after second player joins ([case ISXB-125](https://issuetracker.unity3d.com/product/unity/issues/guid/ISXB-125)))

## [1.4.1] - 2022-05-30

### Fixed
- Fixed composite touchscreen controls were not firing an action if screen was touched before enabling the action ([case ISXB-98](https://issuetracker.unity3d.com/product/unity/issues/guid/ISXB-98)).

## [1.4.0] - 2022-04-10

### Changed

- `Button` type `InputAction`s now go to `started` when a button goes from a press to below the release threshold but not yet to 0.
  ```CSharp
  // Before:
  Set(Gamepad.current.rightTrigger, 0.7f); // Performed (pressed)
  Set(Gamepad.current.rightTrigger, 0.2f); // Canceled (released)
  Set(Gamepad.current.rightTrigger, 0.1f); // Started!!
  Set(Gamepad.current.rightTrigger, 0f);   // Canceled

  // Now:
  Set(Gamepad.current.rightTrigger, 0.7f); // Performed (pressed)
  Set(Gamepad.current.rightTrigger, 0.2f); // Started (released but not fully)
  Set(Gamepad.current.rightTrigger, 0.1f); // <Nothing>
  Set(Gamepad.current.rightTrigger, 0f);   // Canceled
  ```
  * This also applies to `PressInteraction` when set to `Press` behavior.
  * In effect, it means that a button will be in `started` or `performed` phase for as long as its value is not 0 and will only go to `canceled` once dropping to 0.
- Processors are now always applied when reading action values through `InputAction.ReadValue<>` or `CallbackContext.ReadValue<>`. Previously, if no bound control was actuated, ReadValue calls would return the default value for the action type but not run the value through the processors.([case 1293728](https://issuetracker.unity3d.com/product/unity/issues/guid/1293728/)).
- Made the following internal types public. These types can be useful when deconstructing raw events captured via `InputEventTrace`.
  * `UnityEngine.InputSystem.Android.LowLevel.AndroidAxis`
  * `UnityEngine.InputSystem.Android.LowLevel.AndroidGameControllerState`
  * `UnityEngine.InputSystem.Android.LowLevel.AndroidKeyCode`
- Adding or removing a device no longer leads to affected actions being temporarily disabled ([case 1379932](https://issuetracker.unity3d.com/issues/inputactionreferences-reading-resets-when-inputactionmap-has-an-action-for-the-other-hand-and-that-hand-starts-slash-stops-tracking)).
  * If, for example, an action was bound to `<Gamepad>/buttonSouth` and was enabled, adding a second `Gamepad` would lead to the action being temporarily disabled, then updated, and finally re-enabled.
  * This was especially noticeable if the action was currently in progress as it would get cancelled and then subsequently resumed.
  * Now, an in-progress action will get cancelled if the device of its active control is removed. If its active control is not affected, however, the action will keep going regardless of whether controls are added or removed from its `InputAction.controls` list.
- Installing the package for the first time will now set `"Active Input Handling"` to `"Both"` rather than `"Input System Package"`.
  * This means, that by default, both the old and the new input system will run side by side where supported.
  * This can be manually switched by going to `Edit >> Project Settings >> Player >> Active Input Handling`.

### Fixed

- Fixed an issue where a layout-override registered via `InputSystem.RegisterLayoutOverride(...)` would cause the editor to malfunction or crash if the layout override had a name already used by an existing layout (case 1377685).
- Fixed an issue where attempting to replace an existing layout-override by using an existing layout-override name didn't work as expected and would instead aggregate overrides instead of replacing them when an override with the given name already exists.
- Fixed Switch Pro controller not working correctly in different scenarios ([case 1369091](https://issuetracker.unity3d.com/issues/nintendo-switch-pro-controller-output-garbage), [case 1190216](https://issuetracker.unity3d.com/issues/inputsystem-windows-switch-pro-controller-only-works-when-connected-via-bluetooth-but-not-via-usb), case 1314869).
- Fixed DualShock 4 controller not allowing input from other devices due to noisy input from its unmapped sensors ([case 1365891](https://issuetracker.unity3d.com/issues/input-from-the-keyboard-is-not-working-when-the-dualshock-4-controller-is-connected)).
- Fixed `InputSystem.onAnyButtonPress` so that it doesn't throw exceptions when trying to process non state or delta events ([case 1376034](https://issuetracker.unity3d.com/product/unity/issues/guid/1376034/)).
- Fixed `InputControlPath.Matches` incorrectly reporting matches when only a prefix was matching.
  * This would, for example, cause `Keyboard.eKey` to be matched by `<Keyboard>/escape`.
  * Fix contributed by [Fredrik Ludvigsen](https://github.com/steinbitglis) in [#1485](https://github.com/Unity-Technologies/InputSystem/pull/1485).
- Fixed `OnScreenButton` triggering `NullReferenceException` in combination with custom devices ([case 1380790 ](https://issuetracker.unity3d.com/issues/nullreferenceexception-error-when-setting-on-screen-button-to-a-custom-device)).
- Fixed no devices being available in `Start` and `Awake` methods if, in the player, any `InputSystem` API was accessed during the `SubsystemRegistration` phase ([case 1392358](https://issuetracker.unity3d.com/issues/inputsystem-does-not-initialize-properly-in-a-build-when-accessed-early)).
- Fixed dropdown for "Supported Devices" in settings not showing all device layouts.
- Fixed "STAT event with state format TOUC cannot be used with device 'Touchscreen:/Touchscreen'" when more than max supported amount of fingers, currently 10, are present on the screen at a same time (case 1395648).
- Fixed mouse events not being timesliced when input system is switched to process input in fixed updates (case 1386738).
- Fixed missing tooltips in PlayerInputManagerEditor for the Player Limit and Fixed Splitscreen sizes labels ([case 1396945](https://issuetracker.unity3d.com/issues/player-input-manager-pops-up-placeholder-text-when-hovering-over-it)).
- Fixed DualShock 4 controllers not working in some scenarios by adding support for extended mode HID reports ([case 1281633](https://issuetracker.unity3d.com/issues/input-system-dualshock4-controller-returns-random-input-values-when-connected-via-bluetooth-while-steam-is-running), case 1409867).
- Fixed `BackgroundBehavior.IgnoreFocus` having no effect when `Application.runInBackground` was false ([case 1400456](https://issuetracker.unity3d.com/issues/xr-head-tracking-lost-when-lost-focus-with-action-based-trackedposedriver-on-android)).
- Fixed an issue where a device was left disabled when it was disconnected while an application was out-of-focus and then re-connected when in-focus (case 1404320).

#### Actions

- Fixed `InvalidCastException: Specified cast is not valid.` being thrown when clicking on menu separators in the control picker ([case 1388049](https://issuetracker.unity3d.com/issues/invalidcastexception-is-thrown-when-selecting-the-header-of-an-advanceddropdown)).
- Fixed accessing `InputAction`s directly during `RuntimeInitializeOnLoad` not initializing the input system as a whole and leading to exceptions ([case 1378614](https://issuetracker.unity3d.com/issues/input-system-nullreferenceexception-error-is-thrown-when-using-input-actions-in-builds)).
- Fixed `InputAction.GetTimeoutCompletionPercentage` jumping to 100% completion early ([case 1377009](https://issuetracker.unity3d.com/issues/gettimeoutcompletionpercentage-returns-1-after-0-dot-1s-when-hold-action-was-started-even-though-it-is-not-performed-yet)).
- Fixed d-pad inputs sometimes being ignored on actions that were binding to multiple controls ([case 1389858](https://unity.slack.com/archives/G01RVV1SPU4/p1642501574002300)).
- Fixed `IndexOutOfRangeException` when having multiple interactions on an action and/or binding in an action map other than the first of an asset ([case 1392559](https://issuetracker.unity3d.com/issues/map-index-on-trigger-and-indexoutofrangeexception-are-thrown-when-using-interaction-on-both-binding-and-its-parent-action)).
  * Fix contributed by [Russell Quinn](https://github.com/russellquinn) in [#1483](https://github.com/Unity-Technologies/InputSystem/pull/1483).
- Fixed `AxisComposite` not respecting processors applied to `positive` and `negative` bindings (case 1398942).
  * This was a regression introduced in [1.0.0-pre.6](#axiscomposite-min-max-value-fix).
- Fixed calling `action.AddCompositeBinding(...).With(...)` while action is enabled not correctly updating controls for part bindings of the composite.
- Fixed `TwoModifiersComposite` inadvertently not allowing controls other than `ButtonControl`s being bound to its `binding` part.
- Added support for keyboard shortcuts and mutually exclusive use of modifiers.
  * In short, this means that a "Shift+B" binding can now prevent a "B" binding from triggering.
  * `OneModifierComposite`, `TwoModifiersComposite`, as well as the legacy `ButtonWithOneModifierComposite` and `ButtonWithTwoModifiersComposite` now require their modifiers to be pressed __before__ (or at least simultaneously with) pressing the target button.
    * This check is performed only if the target is a button. For a binding such as `"CTRL+MouseDelta"` the check is bypassed. It can also be manually bypassed via the `overrideModifiersNeedToBePressedFirst`.
  * State change monitors on a device (`IInputStateChangeMonitor`) are now sorted by their `monitorIndex` and will trigger in that order.
  * Actions are now automatically arranging their bindings to trigger in the order of decreasing "complexity". This metric is derived automatically. The more complex a composite a binding is part of, the higher its complexity. So, `"Shift+B"` has a higher "complexity" than just `"B"`.
  * If an binding of higher complexity "consumes" a given input, all bindings waiting to consume the same input will automatically get skipped. So, if a `"Shift+B"` binding composite consumes a `"B"` key press, a binding to `"B"` that is waiting in line will get skipped and not see the key press.
  * If your project is broken by these changes, you can disable the new behaviors via a feature toggle in code:
    ```CSharp
    InputSystem.settings.SetInternalFeatureFlag("DISABLE_SHORTCUT_SUPPORT", true);
    ```
- Added new APIs for getting and setting parameter values on interactions, processors, and composites.
  ```CSharp
  // Get parameter.
  action.GetParameterValue("duration");     // Any "duration" value on any binding.
  action.GetParameterValue("tap:duration"); // "duration" on "tap" interaction on any binding.
  action.GetParameterValue("tap:duration",  // "duration" on "tap" on binding in "Gamepad" group.
      InputBinding.MaskByGroup("Gamepad"));

  // Set parameter.
  action.ApplyParameterOverride("duration", 0.4f);
  action.ApplyParameterOverride("tap:duration", 0.4f);
  action.ApplyParameterOverride("tap:duration", 0.4f,
      InputBinding.MaskByGroup("Gamepad"));

  // Can also apply parameter overrides at the level of
  // InputActionMaps and InputActionAssets with an effect
  // on all the bindings contained therein.
  asset.ApplyParameterOverride("scaleVector2:x", 0.25f,
      new InputBinding("<Mouse>/delta"));
  ```

### Added

- Added support for "Hori Co HORIPAD for Nintendo Switch", "HORI Pokken Tournament DX Pro Pad", "HORI Wireless Switch Pad", "HORI Real Arcade Pro V Hayabusa in Switch Mode", "PowerA NSW Fusion Wired FightPad", "PowerA NSW Fusion Pro Controller (USB only)", "PDP Wired Fight Pad Pro: Mario", "PDP Faceoff Wired Pro Controller for Nintendo Switch", "PDP Faceoff Wired Pro Controller for Nintendo Switch", "PDP Afterglow Wireless Switch Controller", "PDP Rockcandy Wired Controller".
- Added support for SteelSeries Nimbus+ gamepad on Mac (addition contributed by [Mollyjameson](https://github.com/MollyJameson)).
- Added support for Game Core platforms to XR layouts, devices, and input controls. These classes were previously only enabled on platforms where `ENABLE_VR` is defined.
- Added a new `DeltaControl` control type that is now used for delta-style controls such as `Mouse.delta` and `Mouse.scroll`.
  * Like `StickControl`, this control has individual `up`, `down`, `left`, and `right` controls (as well as `x` and `y` that it inherits from `Vector2Control`). This means it is now possible to directly bind to individual scroll directions (such as `<Mouse>/scroll/up`).
- Added the 'Cursor Lock Behavior' setting to InputSystemUIInputModule to control the origin point of UI raycasts when the cursor is locked. This enables the use of PhysicsRaycaster when the cursor is locked to the center of the screen ([case 1395281](https://issuetracker.unity3d.com/product/unity/issues/guid/1395281/)).
- Added support for using the Unity Remote app with the Input System.
  * Requires Unity 2021.2.18 or later.

## [1.3.0] - 2021-12-10

### Changed

- The artificial `ctrl`, `shift`, and `alt` controls (which combine the left and right controls into one) on the keyboard can now be written to and no longer throw `NotSupportedException` when trying to do so ([case 1340793](https://issuetracker.unity3d.com/issues/on-screen-button-errors-on-mouse-down-slash-up-when-its-control-path-is-set-to-control-keyboard)).
- All devices are now re-synced/reset in next update after entering play mode, this is needed to read current state of devices before any intentional input is provided ([case 1231907](https://issuetracker.unity3d.com/issues/mouse-coordinates-reported-as-00-until-the-first-move)).
- Replaced `UnityLinkerBuildPipelineData.inputDirectory` with hardcoded `Temp` folder because `inputDirectory` is deprecated.
- Deprecated `InputSettings.filterNoiseOnCurrent`. Now noise filtering is always enabled. Device only will become `.current` if any non-noise control have changed state.
- A device reset (such as when focus is lost) on `Touchscreen` will now result in all ongoing touches getting cancelled instead of all touches being simply reset to default state.
- Calling `InputTestFixture.Press`, `InputTestFixture.Set`, etc. from within a `[UnityTest]` will no longer immediately process input. Instead, input will be processed like it normally would as part of the Unity player loop.

### Fixed

- Fixed writing values into the half-axis controls of sticks (such as `Gamepad.leftStick.left`) producing incorrect values on the stick ([case 1336240](https://issuetracker.unity3d.com/issues/inputtestfixture-tests-return-inverted-values-when-pressing-gamepads-left-or-down-joystick-buttons)).
- Fixed setting size of event trace in input debugger always growing back to largest size set before.
- Fixed successive clicks not getting triggered with `TouchSimulation` on when not moving the mouse in-between clicks ([case 1330014](https://issuetracker.unity3d.com/issues/onclick-isnt-triggered-on-the-second-click-when-the-mouse-isnt-moved-and-simulate-touch-input-from-mouse-or-pen-is-enabled)).
- Fixed `InputSystemUIInputModule` stopping to listen for input when swapping `InputActionAsset` instances while input was disabled ([case 1371332](https://issuetracker.unity3d.com/issues/ui-navigation-stops-working-after-adding-two-input-devices-to-a-scene)).
- Fixed `InputSystemUIInputModule` showing incorrect bindings after pressing the 'Fix UI Input Module' button in PlayerInput component([case 1319968](https://issuetracker.unity3d.com/product/unity/issues/guid/1319968/)).
- Fixed an issue where UI button clicks could be ignored by `InputSystemUIInputModule` if modifying on-screen devices from Update() callbacks ([case 1365070](https://issuetracker.unity3d.com/product/unity/issues/guid/1365070)).
- Fixed an issue with `InputSystemUIInputModule` that would cause UI to stop responding during play mode after changing a script file while Recompile and Continue mode is active, or by forcing a script recompile using `RequestScriptCompilation`([case 1324215](https://issuetracker.unity3d.com/product/unity/issues/guid/1324215/)).
- Fixed `InputSystemUIInputModule` inspector showing all action bindings as "None" when assigned a runtime created actions asset ([case 1304943](https://issuetracker.unity3d.com/issues/input-system-ui-input-module-loses-prefab-action-mapping-in-local-co-op)).
- Fixed a problem with UI Toolkit buttons remaining active when multiple fingers are used on a touchscreen, using `InputSystemUIInputModule` with pointerBehavior set to `UIPointerBehavior.SingleUnifiedPointer`. UI Toolkit will now always receive the same pointerId when that option is in use, regardless of the hardware component that produced the pointer event. ([case 1369081](https://issuetracker.unity3d.com/issues/transitions-get-stuck-when-pointer-behavior-is-set-to-single-unified-pointer-and-multiple-touches-are-made)).
- Fixed a problem with `InputUser` where devices would be removed and not added again after layout overrides preventing certain devices, e.g. gamepads to not work correctly when associated with action map bindings tied to `PlayerInput` ([case 1347320](https://issuetracker.unity3d.com/product/unity/issues/guid/1347320)).
- Fixed DualSense on iOS not inheriting from `DualShockGamepad` ([case 1378308](https://issuetracker.unity3d.com/issues/input-dualsense-detection-ios)).
- Fixed a device becoming `.current` (e.g. `Gamepad.current`, etc) when sending a new state event that contains no control changes (case 1377952).
- Fixed calling `IsPressed` on an entire device returning `true` ([case 1374024](https://issuetracker.unity3d.com/issues/inputcontrol-dot-ispressed-always-returns-true-when-using-new-input-system)).
- Fixed HIDs having blackslashes in their vendor or product names leading to binding paths generated by interactive rebinding that failed to resolve to controls and thus lead to no input being received ([case 1335465](https://issuetracker.unity3d.com/product/unity/issues/guid/1335465/)).
- Fixed `InputSystem.RegisterLayoutOverride` resulting in the layout that overrides are being applied to losing the connection to its base layout ([case 1377719](https://fogbugz.unity3d.com/f/cases/1377719/)).
- Fixed `Touch.activeTouches` still registering touches after the app loses focus ([case 1364017](https://issuetracker.unity3d.com/issues/input-system-new-input-system-registering-active-touches-when-app-loses-focus)).
- Fixed `MultiplayerEventSystem` not preventing keyboard and gamepad/joystick navigation from one player's UI moving to another player's UI ([case 1306361](https://issuetracker.unity3d.com/issues/input-system-ui-input-module-lets-the-player-navigate-across-other-canvases)).
  * This fix relies on a `CanvasGroup` being injected into each `playerRoot` and the `interactable` property of the group being toggled back and forth depending on which part of the UI is being updated.
- Fixed `InputTestFixture` incorrectly running input updates out of sync with the player loop ([case 1341740](https://issuetracker.unity3d.com/issues/buttoncontrol-dot-waspressedthisframe-is-false-when-using-inputtestfixture-dot-press)).
  * This had effects such as `InputAction.WasPressedThisFrame()` returning false expectedly.
- Fixed broken code example for state structs in `Devices.md` documentation (fix contributed by [jeffreylanters](https://github.com/jeffreylanters)).
- Fixed `TrackedDeviceRaycaster` not picking closest hit in scene (fix originally contributed by [alexboost222](https://github.com/alexboost222)).

#### Actions

- Fixed opening a new project (or one that needs a full reimport) leading to several exceptions in the console if the most recently opened project was closed with a `.inputactions` editor open ([case 1313185](https://issuetracker.unity3d.com/issues/exceptions-about-previously-open-action-map-being-thrown-when-opening-new-project)).
- Fixed incorrect indentation of input actions in the inspector ([case 1285546](https://issuetracker.unity3d.com/product/unity/issues/guid/1285546/)).
- Fixed an issue where serialized `InputAction` properties would have display name "Input Action" in the Inspector window instead of their given name. ([case 1367240](https://issuetracker.unity3d.com/product/unity/issues/guid/1367240)).
- Fixed an issue where `InputAction.Enable` would not reuse memory allocated prior and thus lead to memory leaks ([case 1367442](https://issuetracker.unity3d.com/issues/input-system-puts-a-lot-of-pressure-on-the-garbage-collector-when-enabling-and-disabling-inputactionmaps)).
- Fixed interactions such as `Press` not getting processed correctly when having multiple of them on different bindings of the same action and receiving simultaneous input on all of them ([case 1364667](https://issuetracker.unity3d.com/issues/new-input-system-stops-working-after-pressing-2-keyboard-buttons-at-the-same-time)).
  * If, for example, you bind the A and S key on the same action, put a `Press` interaction on both, and then press both keys, interactions would get missed or got stuck.
- Fixed `InputAction.IsPressed`/`WasPressed`/`WasReleased` returning incorrect results when binding multiple buttons on the same action and pressing/releasing them simultaneously.
- Improved performance of looking up actions by name.
- Fixed `InputAction.controls` exhibiting bad performance when there were no controls bound to an action ([case 1347829](https://issuetracker.unity3d.com/issues/inputaction-dot-controls-are-accessed-slower-when-the-gamepad-slash-controller-is-not-connected)).
- Fixed interactions involving timeouts (such as `HoldInteraction`) performing erroneous delayed triggers on actions when input is composed of multiple controls ([1251231](https://issuetracker.unity3d.com/issues/input-system-composites-hold-interaction-can-be-performed-when-no-keys-are-hold)).
  * For example, if you bind `Shift+B` using a `OneModifierComposite` and put a `HoldInteraction` on the binding, then depending on the order in which the keys are pressed, you would sometimes see the action spuriously getting triggered when in fact no input was received.
- Fixed control schemes of bindings not getting updates when being pasted from one `.inputactions` asset into another ([case 1276106](https://issuetracker.unity3d.com/issues/input-system-control-schemes-are-not-resolved-when-copying-bindings-between-inputactionassets)).
  * For example, if you copied a binding from an asset that had a "Gamepad" control scheme into an asset that had none, the resulting binding would be unusable.
  * All associations with control schemes that do not exist in the target asset are now removed from bindings upon pasting.
- Fixed `InputActionSetupExtensions.AddCompositeBinding` not setting name of composite.

## [1.2.0] - 2021-10-22

### Changed

- When exceptions occur in user code inside of Input System callbacks, the exception message is now printed __first__ and details about the callback second.
  * Previously a message similar to "Exception ... while executing '...' callbacks" was printed first and then followed by exception log. This was hiding the actual exception and created confusion.

### Fixed

- Fixed a performance issue on entering/exiting playmode where HID device capabilities JSON could be parsed multiple times for a single device([case 1362733](https://issuetracker.unity3d.com/issues/input-package-deserializing-json-multiple-times-when-entering-slash-exiting-playmode)).
- Fixed a problem where explicitly switching to the already active control scheme and device set for PlayerInput would cancel event callbacks for no reason when the control scheme switch would have no practical effect. This fix detects and skips device unpairing and re-pairing if the switch is detected to not be a change to scheme or devices. (case 1342297)
- Any unhandled exception in `InputManager.OnUpdate` failing latter updates with `InvalidOperationException: Already have an event buffer set! Was OnUpdate() called recursively?`. Instead the system will try to handle the exception and recover into a working state.
- Fixed an issue that broke the `VirtualMouseInput` component in the editor ([case 1367553](https://issuetracker.unity3d.com/issues/vitrualmouseinput-stickaction-doesnt-work)).
- Fixed a problem where only using runtimes that are not XR supported causes a compile error. This fix adds back in `ENABLE_VR` checks to prevent this case (case 1368300)
- Fixed input action for Android gamepad's right stick will be correctly invoked when only y axis is changing ([case 1308637](https://issuetracker.unity3d.com/issues/android-input-system-right-analog-stick-tracking-is-erratic-when-using-a-gamepad-connected-to-an-android-device)).
- Generic gamepad short display button names were incorrectly mapped on Switch (`A` instead of `B`, etc).
- Fixed an issue where resetting an action via `InputAction.Reset()` while being in disabled state would prevent the action from being enabled again. ([case 1370732](https://issuetracker.unity3d.com/product/unity/issues/guid/1370732/)).
- Fixed "Default constructor not found for type UnityEngine.InputSystem.iOS.LowLevel.iOSStepCounter" any other potential exceptions due to classes, methods, fields and properties being stripped when managed stripping setting set to medium or high ([case 1368761](https://issuetracker.unity3d.com/issues/ios-new-input-system-iosstepcounter-crash-on-launch-with-managed-stripping)).
- Fixed an issue where `InvalidOperationExceptions` are thrown if an input for an action with multiple interactions is held  while disconnecting the device([case 1354098](https://issuetracker.unity3d.com/issues/input-system-errors-are-thrown-when-disconnecting-controller-while-holding-a-button-with-press-and-release-set-up-separately)).
- Fixed `action.ReadValue` and others returning invalid data when used from `FixedUpdate` or early update when running in play mode in the editor ([case 1368559](https://issuetracker.unity3d.com/issues/enter-key-is-not-registered-when-using-waspressedthisframe-with-input-system-1-dot-1-1) [case 1367556](https://issuetracker.unity3d.com/issues/input-action-readvalue-always-returns-zero-when-called-from-fixedupdate) [case 1372830](https://issuetracker.unity3d.com/issues/querying-inputs-before-preupdate-dot-newinputupdate-returns-invalid-data-when-running-in-play-mode-in-editor)).
- Fixed current being `null` for sensors (`Accelerometer.current`, others) ([case 1371204](https://issuetracker.unity3d.com/issues/accelerometer-not-working-when-using-input-system-1-dot-1-1)).

### Added

- Added support for PS5 DualSense controllers on Mac and Windows.
- Improved the user experience when creating single vs multi-touch touchscreen bindings in the Input Action Asset editor by making both options visible in the input action dropdown menu. Now it's not neccessary to be aware of the touch\*/press path binding syntax ([case 1357664](https://issuetracker.unity3d.com/issues/inputsystem-touchscreens-multi-touch-doesnt-work-when-using-a-custom-inputactionasset)).
- Added support for the Unity Remote app.
  * __NOTE__: This unfortunately requires a change in the Unity native runtime. We are in the process of rolling out the change to Unity versions. A public build that receives the change will automatically enable the functionality in the Input System package.

## [1.1.1] - 2021-09-03

### Fixed

- Fixed `InvalidCastException: Specified cast is not valid.` and `InvalidOperationException: Already have an event buffer set! Was OnUpdate() called recursively?` when upgrading from 1.1.0-pre.5 or earlier. If you experience this issue you can also restart the editor to resolve it.
- Fixed `InputDeviceChange.Destroyed` not being available, now it's correctly marked as obsolete instead.
- Removed documentation around platform user account management of `InputUser` which was ahead of actual backend support for the feature.

## [1.1.0] - 2021-08-27

### Changed

- Modified the fix that landed in `1.1-preview.3` for [any given control being added to an action only once](#same_control_multiple_times_fix).
  * This caused a regression with some setups that, for example, bound the same control multiple times in a composite using processors to alter the value of the control.
  * Internally, a control is now again allowed to feed into the same action through more than one binding.
  * However, externally the control will be mentioned on the action's `InputAction.controls` list only once.
- Adding `InputSystemUIInputModule` from code now installs `DefaultInputActions`. This is equivalent to the default setup when adding the component in the editor ([case 1259306](https://issuetracker.unity3d.com/issues/input-system-ugui-button-does-not-react-when-clicked)).
  ```CSharp
  var go = new GameObject();
  go.AddComponent<EventSystem>();
  var uiModule = go.AddComponent<InputSystemUIInputModule>();
  // uiModule.actionsAsset now has a DefaultInputActions() asset assigned to it and the various
  // action references point to its actions.
  ```
  * `InputSystemUIInputModule.UnassignActions` has been added to remove all actions from the module en bloc.
  ```CSharp
  uiModule.UnassignActions();
  ```

### Fixed

- Fixed an issue where mixing test cases based on `InputTestFixture` (using mocked `InputSystem`) and regular test cases (using real `InputSystem`) would lead to static state leaking between test cases causing random failures and unexpected/undefined behavior ([case 1329015](https://issuetracker.unity3d.com/product/unity/issues/guid/1329015)).
- Fixed `InputSystemUIInputModule.AssignDefaultActions` not assigning `trackedDeviceOrientation` and `trackedDevicePosition`.
- Fixed regression introduced by [previous change](#ui_multiple_scenes_fix) where `InputSystemUIInputModule` would not disable actions correctly.
- Fixed `InputAction.canceled` not getting triggered reliably for `InputActionType.PassThrough` actions when `InputSystem.ResetDevice` was called.
- Fixed device resets (e.g. happening as part of focus changes) leading to only some actions bound to these devices getting cancelled instead of all of them.

## [1.1.0-pre.6] - 2021-08-23

### Fixed

- Fixed pairing devices to existing `InputUser`s potentially corrupting list of paired devices from other `InputUser`s ([case 1327628](https://issuetracker.unity3d.com/issues/input-system-devices-are-reassigned-to-the-wrong-users-after-adding-a-new-device)).
- Fixed duplication of control paths when viewing collections of `InputControl`s in the inspector.
  * Fix contributed by [NibbleByte](https://github.com/NibbleByte) in [1354](https://github.com/Unity-Technologies/InputSystem/pull/1354).
- Fixed `StackOverflowException` caused by calling `InputSystem.Update` from inside an input action callback such as `InputAction.performed` ([case 1316000](https://issuetracker.unity3d.com/issues/crash-when-adding-inputsystem-dot-update-to-inputsystem-command-handler-to-force-processing-an-event-and-sending-input)).
- Fixed `InputTestFixture` leaving all `.current` getters uninitialized after a test run ([case 1329015](https://issuetracker.unity3d.com/issues/inputsystem-mouseeventhandler-breaks-when-running-multiple-playmode-tests)).
- Fixed broken script references in Touch Samples project ([case 1190598](https://issuetracker.unity3d.com/issues/input-system-sample-projects-have-missing-script-references)).
- Fixed `PointerInput` composite in `TouchSamples` project being registered only after scenes already loaded ([case 1215048](https://issuetracker.unity3d.com/issues/mobile-input-system-custom-binding-broken-slash-not-registered-when-using-runtimeinitializeonloadmethod-and-loading-scene-directly)).
- Fixed `InputControlExtensions.EnumerateChangedControls` skipping over `left`, `right`, and `down` controls on PS4 controller's dpad ([case 1315107](https://issuetracker.unity3d.com/issues/input-system-left-right-and-down-directional-pad-buttons-do-not-switch-controls-over-to-controller)).
- Fixed undo not working in `Input System Package` project settings pane ([case 1291709](https://issuetracker.unity3d.com/issues/inputsystem-exception-thrown-continuously-when-undo-operation-is-performed-with-supported-devices-list-in-the-project-settings)).
- Fixed incorrect indexing in `InputUser.OnDeviceChanged` that could result in incorrect pairing of devices or `IndexOutOfRangeException` being thrown when removing, adding or reconfiguring a device. Fix contribution by [Mikael Klages](https://github.com/ITR13) in [#1359](https://github.com/Unity-Technologies/InputSystem/pull/1359).
- Fixed incorrect indexing when sorting magnitude based on score in `InputActionRebindingExtensions.RebindingOperation` which could result in incorrect magnitudes for candidates. Contribution by [Fredrik Ludvigsen](https://github.com/steinbitglis) in [#1348](https://github.com/Unity-Technologies/InputSystem/pull/1348).
- Fixed inconsistent ordering and execution when adding to or removing from the various callbacks in the API (such as `InputSystem.onDeviceChange` but also `InputAction.started` etc.) during the execution of a callback ([case 1322530](https://issuetracker.unity3d.com/issues/inputsystems-events-are-not-called-the-order-they-were-added-when-they-are-modified-in-the-middle-of-the-call-by-other-listener).
- Fixed inconsistent behavior of WebGL gamepad left/right stick. Up/Down controls were reverse of X/Y controls. ([case 1348959](https://fogbugz.unity3d.com/f/cases/1348959))
- Fixed `PlayerInputManager`s join action not triggering when using a referenced `InputAction` ([case 1260625](https://issuetracker.unity3d.com/issues/input-system-player-input-managers-join-action-is-not-triggered-when-using-a-referenced-input-action)).
- Fixed UI issue where pressing the wrong button was possible while quickly moving through a UI because the submit action fired on action press instead of action release ([1333563](https://issuetracker.unity3d.com/issues/input-submit-action-is-called-on-release-rather-than-on-press-when-using-enter-key)).
- Fixed InvalidOperationException when opening a preset created from a .inputactions asset ([case 1199544](https://issuetracker.unity3d.com/issues/input-system-properties-are-not-visible-and-invalidoperationexception-is-thrown-on-selecting-inputactionimporter-preset-asset)).
- Fixed a problem arising when combining InputSystemUIInputModule and PlayInput with SendMessage or BroadcastMessage callback behavior on the same game object or hierarchy which is an ambiguous input setup. This fix eliminates callbacks into InputSystemUIInputModule. Related to ([1343712](https://issuetracker.unity3d.com/issues/input-system-ui-components-lags-when-using-input-system-ui-input-module-together-with-player-input-component)).
- Fixed inconsistent usage of `ENABLE_PROFILER` define together with `Profiler.BeginSample`/`Profiler.EndSample` by removing `ENABLE_PROFILER` macro check because `BeginSample`/`EndSample` are already conditional with `[Conditional("ENABLE_PROFILER")]` ([case 1350139](https://issuetracker.unity3d.com/issues/inconsistent-enable-profiler-scripting-defines-in-inputmanager-dot-cs-when-using-profiler-dot-beginssample-and-profiler-dot-endsample)).
- Remediated majority of performance issues with high frequency mice (>=1kHz poll rates) in release mode by merging consecutive mouse move events together ([case 1281266](https://issuetracker.unity3d.com/issues/many-input-events-when-using-1000hz-mouse)), see the events documentation for more information.
- Fixed `InputEventTrace` replays skipping over empty frames and thus causing playback to happen too fast.
- Fixed `"Pointer should have exited all objects before being removed"` error when changing screen orientation on mobile.
- Controls such as mouse positions are no longer reset when focus is lost.
- Pressing a uGUI `Button` and then alt-tabbing away, letting go of the button, and then going back to the application will no longer trigger a button click.
- Fixed `Input.onUnpairedDeviceActivity` triggering from editor input.
- Fixed 'up' and 'down' controls on `WebGLGamepad` left and right sticks not being clamped correctly.

#### Actions

- Fixed right-clicking in empty action map or action list not popping up context menu ([case 1336426](https://issuetracker.unity3d.com/issues/cant-open-drop-down-menu-when-hovering-over-free-space-in-input-action)).
- Fixed binding paths being misaligned in UI when switching to text mode editing ([case 1200107](https://issuetracker.unity3d.com/issues/input-system-path-input-field-text-is-clipping-under-binding-in-the-properties-section)).
- Fixed `"Exception: Style.Draw may not be called with GUIContent that is null."` error from `PlayerInput` inspector when having an action map with no actions ([case 1317735](https://issuetracker.unity3d.com/issues/multiple-error-messages-are-thrown-when-trying-to-expand-the-event-list-of-an-input-actions-asset-that-has-an-empty-action-map)).
- Fixed calling `GetBindingDisplayString()` on an `InputAction` with a composite binding leading to doubled up output ([case 1321175](https://issuetracker.unity3d.com/issues/macos-input-system-getbindingdisplaystring-returns-empty-strings-for-some-mappings)).
- Fixed `MultiTapInteraction` not respecting `InputSettings.multiTapDelayTime` ([case 1292754](https://issuetracker.unity3d.com/issues/multitapdelaytime-does-not-influence-maxtapspacing-in-input-action-assets)).
- Fixed changing values in `Input System Package` project settings not affecting default values displayed in `.inputactions` editor window ([case 1292754](https://issuetracker.unity3d.com/issues/multitapdelaytime-does-not-influence-maxtapspacing-in-input-action-assets)).
- Fixed rebinding a part of a composite with `RebindingOperation.WithTargetBinding` not also changing the type of control being looked for ([case 1272563](https://issuetracker.unity3d.com/issues/input-system-performinteractiverebinding-method-doesnt-detect-button-input-when-rebinding-part-of-a-2d-vector-composite)).
- <a name="axiscomposite-min-max-value-fix"></a> Fixed `AxisComposite` not respecting `minValue` and `maxValue` properties ([case 1335838](https://issuetracker.unity3d.com/issues/inputsystem-1d-axis-composite-binding-will-return-a-incorrect-value-if-minvalue-and-maxvalue-is-not-1-and-1)).
- Fixed `ArgumentOutOfRangeException` caused by `IsPointerOverGameObject` ([case 1337354](https://issuetracker.unity3d.com/issues/mobile-argumentoutofrangeexception-is-thrown-when-calling-ispointerovergameobject)).
- `PlayerInput` no longer logs an error message when it is set to `Invoke UnityEvents` and can't find  an action in the given `.inputactions` asset ([case 1259577](https://issuetracker.unity3d.com/issues/an-error-is-thrown-when-deleting-an-input-action-and-entering-play-mode)).
- Fixed `HoldInteraction` getting stuck when hold and release happens in same event ([case 1346786](https://issuetracker.unity3d.com/issues/input-system-the-canceled-event-is-not-fired-when-clicking-a-button-for-a-precise-amount-of-time)).
- Fixed adding an action in the `.inputactions` editor automatically duplicating interactions and processors from the first action in the map.
- Fixed `InputActionSetupExtensions.ChangeBinding` when modifying binding from a different action than specified. Contribution by [Fredrik Ludvigsen](https://github.com/steinbitglis) in [#1348](https://github.com/Unity-Technologies/InputSystem/pull/1352).

### Added

- Added `InputSystem.runUpdatesInEditMode` to enable processing of non-editor updates without entering playmode (only available for XR).
- Added a new "UI vs Game Input" sample to the package. The sample can be installed from the Unity Package Manager UI in the editor.
  * The sample demonstrates how to deal with inputs that may both lead to UI actions as well as in-game actions.
- Added method `SetMotorSpeedsAndLightBarColor` as a workaround for setting both the light bar and motor speeds simultaneously on a DualShock 4 controller ([case 1271119](https://issuetracker.unity3d.com/issues/dualshock4-setlightbarcolor-and-setmotorspeeds-cannot-be-called-on-the-same-frame-using-input-system)).
- Added the concept of "soft" and "hard" device resets.
  * In general, resetting a device will reset its state to default values.
  * Individual controls can be marked as `dontReset` to exclude them from resets. This makes the reset "soft" (default).
    ```CSharp
    //  Perform a "soft" reset of the mouse. The mouse position will not be affected
    // but controls such as buttons will be reset.
    InputSystem.ResetDevice(Mouse.current);
    ```
  * A "hard" reset can be forced through the API. This also resets `dontReset` controls.
    ```CSharp
    // Perform a "hard" reset of the mouse. The mouse position will also be reset to (0,0).
    InputSystem.ResetDevice(Mouse.current, alsoResetDontResetControls: true);
    ```
  * Resets will lead to `InputAction`s that are enabled and in-progress from controls that being reset, to be canceled. This will not perform actions even if they trigger on, for example, button release.
- `InputDevice.canRunInBackground` can now be force-set through layouts.
   ```CSharp
   // Force XInputWindows gamepads to not run in the background.
   InputSystem.RegisterLayoutOverride(@"
       {
           ""name"": ""XInputWindowsNoCanRunInBackground"",
           ""extend"": ""XInputWindows"",
           ""runInBackground"": ""off""
       }
   ");
   ```
- Improved performance of `Touchscreen` by merging consecutive touch move events together. See the events documentation for more information.

#### Actions

- Added a new `InputAction.wantsInitialStateCheck` property that allows toggling on initial state checks for `Button` and `Pass-Through` actions (implicitly enabled for `Value` actions).
  * This allows responding immediately to controls that are already actuated when the action is enabled.
- Added new API for more easily listening for event changes.
  ```CSharp
  InputSystem.onEvent
    .ForDevice<Gamepad>()
    .Where(e => e.HasButtonPress())
    .CallOnce(e => Debug.Log("Button pressed!));
  ```
- Added new API to easily listen for button presses on any device.
  ```CSharp
  InputSystem.onAnyButtonPress
    .CallOnce(ctrl => Debug.Log($"Button '{ctrl}' pressed"));
  ```
  * This is a simple wrapper around the new API mentioned above.

### Changed

- Application focus handling behavior has been reworked.
  * When `runInBackground` is off, no action will be taken on focus loss. When focus comes back, all devices will receive a sync request. Those that don't support it will see a "soft" reset.
  * When `runInBackground` is on (which, when running in the editor, is considered to always be the case), a new setting `InputSettings.backgroundBehavior` dictates how input is to be handled while the application does not have focus. The default setting of `ResetAndDisableNonBackgroundDevices` will soft-reset and disable all devices for which `InputDevice.canRunInBackground` is false. While in the background, devices that are flagged as `canRunInBackground` will keep running as in the foreground.
  * In the editor, devices other than `Pointer` and `Keyboard` devices (i.e. anything not used to operate the editor UI) are now by default routing their input to the Game View regardless of focus. This also fixes the problem of gamepad sticks resetting to `(0,0)` on focus loss ([case 1222305](https://issuetracker.unity3d.com/issues/input-system-gamepad-stick-values-are-cached-when-changing-editor-window-focus)).
  * A new setting `InputSettings.gameViewFocus` has been introduced to determine how Game View focused is handled in the editor with respect to input.
- Editor: Removed 'Lock Input to Game View' setting in the Input Debugger.
  * The setting has been replaced by the new 'Game View Focus' project setting.
- `InputSystem.defaultButtonPressPoint` is now clamped to a minimum value of `0.0001` ([case 1349002](https://issuetracker.unity3d.com/issues/onclick-not-working-when-in-player)).
- `InputDevice.OnConfigurationChanged` can now be overridden in derived classes.
- `InputSystemUIInputModule` now defers removing pointers for touches by one frame.
  * This is to ensure that `IsPointerOverGameObject` can meaningfully be queried for touches that have happened within the frame &ndash; even if by the time the method is called, a touch has technically already ended ([case 1347048](https://issuetracker.unity3d.com/issues/input-system-ispointerovergameobject-returns-false-when-used-with-a-tap-interaction)).
  * More precisely, this means that whereas before a `PointerExit` and `PointerUp` was received in the same frame, a touch will now see a `PointerUp` in the frame of release but only see a `PointerExit` in the subsequent frame.
- Calling `EventSystem.IsPointerOverGameObject()` from within `InputAction` callbacks (such as `InputAction.performed`) will now result in a warning.
  * UI updates *after* input and consumes input through `InputAction`s as they are processed. Thus, querying UI state from within `InputAction` callbacks will query outdated UI state.
- Changed `TrackedPoseDriver` to use properties of type `InputActionProperty` rather than `InputAction` to allow more flexibility.
- Changed quickstart documentation sample to use the Update method instead of FixedUpdate to show a more correct usage of the `wasPressedThisFrame` API.

## [1.1.0-pre.5] - 2021-05-11

- Fixes a problem with the package's manifest missing a dependency on the UI Elements module.

## [1.1.0-pre.4] - 2021-05-04

### Changed

- The `VirtualMouseInput` component is now part of the Input System assembly. It was previously packaged with the `Gamepad Mouse Cursor` sample.
  * The component has a different GUID from before, so existing setups that use the component from the sample are not broken. To use the built-in component you must explicitly switch over.
- `InputTestFixture` no longer deletes the `GameObject`s in the current scene in its `TearDown` ([case 1286987](https://issuetracker.unity3d.com/issues/input-system-inputtestfixture-destroys-test-scene)).
  * This was added for the sake of the Input System's own tests but should not have been in the public fixture.
- Generic `Gamepad` now has platform independent long button names. Previously it used different names if editor targeted PS4/Switch consoles (case 1321676).
- When creating a new control scheme with a name `All Control Schemes`, `All Control Schemes1` will be created to avoid confusion with implicit `All Control Schemes` scheme ([case 1217379](https://issuetracker.unity3d.com/issues/control-scheme-cannot-be-selected-when-it-is-named-all-control-schemes)).
- Display names of keyboard buttons are now passed through `ToLower` and `ToTitleCase` to enforce consistent casing between different platforms and keyboard layouts ([case 1254705](https://issuetracker.unity3d.com/issues/the-display-names-for-keyboard-keys-in-the-input-debugger-do-not-match-those-defined-in-input-system-package)).
- Editor: All remaining `InputUser` instances are now removed automatically when exiting play mode. This means that all devices are automatically unpaired.
  * In essence, like `InputAction`, `InputUser` is now considered a player-only feature.
- Events queued __during__ event processing (i.e. `InputSystem.Update()`) are now processed in the same frame. This eliminates the 1-frame lag previously incurred by simulated input.
  * Note that this does not extend to input queued __outside__ of event processing but in the same frame. For example, input queued by the UI (such as by `OnScreenButton` and `OnScreenStick`) will still see a 1-frame lag as UI event processing happens later in the frame and outside of input event processing.

#### Actions

- When removing/unplugging a device, it will now also be removed from the device list of `InputActionMap.devices` and `InputActionAsset.devices`.
  ```CSharp
  var gamepad = InputSystem.AddDevice<Gamepad>();
  var actions = new MyGeneratedActions();
  actions.devices = new[] { gamepad };
  InputSystem.RemoveDevice(gamepad);
  // `actions.devices` is now an empty array.
  ```
- Adding an action to a `InputActionMap` that is part of an `InputActionAsset` now requires all actions in the asset to be disabled ([case 1288335](https://issuetracker.unity3d.com/issues/adding-actions-at-runtime-to-existing-map-from-asset-triggers-assertion-error)).
  * This used to trigger an `Assert` at runtime but now properly throws an `InvalidOperationException`.

### Fixed

- Fixed inputs in game view sometimes not working when running in the editor, as initial focus state could end up being incorrect.
- Fixed bad performance in Input Debugger with high-frequency devices (e.g. 1+ KHz gaming mice). Before, high event volumes led to excessive refreshes of debugger data.
- Fixed compile error on tvOS due to step counter support for iOS added in `1.1.0-preview.3`.
- Fixed PS4- and PS3-specific `rightTriggerButton` and `leftTriggerButton` controls not being marked as synthetic and thus conflicting with `rightTrigger` and `leftTrigger` input ([case 1293734](https://issuetracker.unity3d.com/issues/input-system-when-binding-gamepad-controls-triggerbutton-gets-bound-instead-of-triggeraxis)).
  * This manifested itself, for example, when using interactive rebinding and seeing `rightTriggerButton` getting picked instead of the expected `rightTrigger` control.
- Fixed changes to usages of devices in remote player not being reflected in Input Debugger.
- Fixed exceptions and incorrect values with HIDs using 32-bit fields ([case 1189859](https://issuetracker.unity3d.com/issues/inputsystem-error-when-vjoy-is-installed)).
  * This happened, for example, with vJoy installed.
- Fixed `InputUser` no longer sending `InputUserChange.ControlsChanged` when adding a new user after previously, all users were removed.
  * Fix contributed by [Sven Herrmann](https://github.com/SvenRH) in [1292](https://github.com/Unity-Technologies/InputSystem/pull/1292).
- Fixed `AxisDeadzoneProcessor` min/max values not being settable to 0 in editor UI ([case 1293744](https://issuetracker.unity3d.com/issues/input-system-input-system-axis-deadzone-minimum-value-fallsback-to-default-value-if-its-set-to-0)).
- Fixed blurry icons in input debugger, asset editor, input settings ([case 1299595](https://issuetracker.unity3d.com/issues/inputsystem-supported-device-list-dropdown-icons-present-under-project-settings-are-not-user-friendly)).
- Fixed `clickCount` not being incremented correctly by `InputSystemUIInputModule` for successive mouse clicks ([case 1317239](https://issuetracker.unity3d.com/issues/eventdata-dot-clickcount-doesnt-increase-when-clicking-repeatedly-in-the-new-input-system)).
- <a name="ui_multiple_scenes_fix"></a>Fixed UI not working after additively loading scenes with additional InputSystemUIInputModule modules ([case 1251720](https://issuetracker.unity3d.com/issues/input-system-buttons-cannot-be-pressed-after-additively-loading-scenes-with-additional-event-systems)).
- Fixed no `OnPointerExit` received when changing UI state without moving pointer ([case 1232705](https://issuetracker.unity3d.com/issues/input-system-onpointerexit-is-not-triggered-when-a-ui-element-interrupts-a-mouse-hover)).
- Fixed reference to `.inputactions` of `Player Prefab` referenced by `PlayerInputManager` being destroyed on going into play mode, if the player prefab was a nested prefab ([case 1319756](https://issuetracker.unity3d.com/issues/playerinput-component-loses-its-reference-to-an-inputactionasset)).
- Fixed "Scheme Name" label clipped in "Add Control Schema" popup window ([case 1199560]https://issuetracker.unity3d.com/issues/themes-input-system-scheme-name-is-clipped-in-add-control-schema-window-with-inter-default-font)).
- Fixed `InputSystem.QueueEvent` calls from within `InputAction` callbacks getting dropped entirely ([case 1297339](https://issuetracker.unity3d.com/issues/input-system-ui-button-wont-click-when-simulating-a-mouse-click-with-inputsystem-dot-queueevent)).
- Fixed `InputSystemUIInputModule` being in invalid state when added from `Awake` to a game object when entering playmode ([case 1323566](https://issuetracker.unity3d.com/issues/input-system-default-ui-actions-do-not-register-when-adding-inputsystemuiinputmodule-at-runtime-to-an-active-game-object)).
- Fixed `Keyboard.current` becoming `null` after `OnScreenButton` is disabled or destroyed ([case 1305016](https://issuetracker.unity3d.com/issues/inputsystem-keyboard-dot-current-becomes-null-after-onscreenbutton-is-destroyed)).

#### Actions

- Fixed rebinding not working for any discrete control that was held when the rebinding operation started ([case 1317225](https://issuetracker.unity3d.com/issues/inputsystem-a-key-will-not-be-registered-after-rebinding-if-it-was-pressed-when-the-rebinding-operation-started)).
- Fixed bindings being added to every InputAction in a collection when editing a collection of InputActions in the inspector. ([case 1258578](https://issuetracker.unity3d.com/issues/adding-a-binding-to-one-inputaction-element-in-a-list-adds-the-same-binding-to-all-the-other-elements-in-the-list))
- Fixed `Retrieving array element that was out of bounds` and `SerializedProperty ... has disappeared!` errors when deleting multiple action bindings in the input asset editor ([case 1300506](https://issuetracker.unity3d.com/issues/errors-are-thrown-in-the-console-when-deleting-multiple-bindings)).
- Fixed delete key not working in the input actions editor ([case 1282090](https://issuetracker.unity3d.com/issues/input-system-delete-key-doesnt-work-in-the-input-actions-window)).
- Fixed actions embedded into `MonoBehaviours` not showing bindings added directly from within constructors ([case 1291334](https://issuetracker.unity3d.com/issues/input-action-binding-doesnt-show-up-in-the-inspector-when-set-using-a-script)).
  ```CSharp
  public class MyMB : MonoBehaviour {
    // This would end up not showing the binding in the inspector.
    public InputAction action = new InputAction(binding: "<Gamepad>/leftStick");
  ```
- Fixed tooltips not appearing for elements of the Input Actions editor window ([case 1311595](https://issuetracker.unity3d.com/issues/no-tooltips-appear-when-hovering-over-parts-of-input-action-editor-window)).
- Fixed `NullReferenceException` when reading values through `InputAction.CallbackContext` on a `OneModifierComposite` or `TwoModifierComposite` binding.
- Fixed multi-taps not working when multiple controls were bound to an action ([case 1267805](https://issuetracker.unity3d.com/issues/input-system-multi-tap-interaction-doesnt-get-triggered-when-there-are-2-or-more-bindings-in-the-active-control-scheme)).
  * When there were multiple controls bound to an action, this bug would get triggered by any interaction that did not result in a phase change on the action.
- Fixed runtime rebinds added as new bindings from leaking into .inputactions assets when exiting play mode ([case 1190502](https://issuetracker.unity3d.com/issues/inputsystem-runtime-rebinds-are-leaking-into-inputactions-asset))
- Fixed `IndexOutOfRangeException` and `null` elements in `InputUser.lostDevices` when an `InputUser` loses a devices from a control scheme with only optional devices ([case 1275148](https://issuetracker.unity3d.com/issues/disconnecting-and-reconnecting-input-device-causes-exception-in-inputuser)).
- Fixed binding path selection windows not remembering navigation state when going up through hierarchy ([case 1254981](https://issuetracker.unity3d.com/issues/action-binding-path-selection-windows-doesnt-remember-navigation-state)).

### Added

- Support for Device Simulator touchscreen input.
- Enabled XR device support on Magic Leap (Lumin).
- Added ability to force XR Support in a project by defining `UNITY_INPUT_FORCE_XR_PLUGIN`.
- Added a warning message to PlayerInputManager editor when the attached input action asset won't work with Join Players When Button Is Pressed behaviour due to missing control scheme device requirements ([case 1265853](https://issuetracker.unity3d.com/issues/input-system-player-prefabs-are-not-instantiated-on-join-action-when-they-have-inputactionasset-assigned-to-them)).
- Added support for [UI Toolkit](https://docs.unity3d.com/Manual/UIElements.html) with Unity 2021.1+.
  * UITK is now supported as a UI solution in players. Input support for both [Unity UI](https://docs.unity3d.com/Manual/com.unity.ugui.html) and [UI Toolkit](https://docs.unity3d.com/Manual/UIElements.html) is based on the same `InputSystemUIInputModule` code path. More details in the manual.
- `InputSystemUIInputModule` now has an `xrTrackingOrigin` property. When assigned, this will transform all tracked device positions and rotations from it's local space into Unity's world space ([case 1308480](https://issuetracker.unity3d.com/issues/xr-sdk-tracked-device-raycaster-does-not-work-correctly-with-worldspace-canvas-when-xr-camera-is-offset-from-origin)).
- Added `InputSystemUIInputModule.GetLastRaycastResult`. This returns the most recent raycast result and can be used to draw ray visualizations or get information on the most recent UI object hit.
- Added `InputStateBlock` support for `kFormatSBit` when working with floats ([case 1258003](https://issuetracker.unity3d.com/issues/hid-exceptions-are-thrown-when-launching-a-project-while-analog-keyboard-is-connected-to-the-machine)).
- Added an API to parse control paths.
  ```CSharp
  var parsed = InputControlPath.Parse("<XRController>{LeftHand}/trigger").ToArray();

  Debug.Log(parsed.Length); // Prints 2.
  Debug.Log(parsed[0].layout); // Prints "XRController".
  Debug.Log(parsed[0].name); // Prints an empty string.
  Debug.Log(parsed[0].usages.First()); // Prints "LeftHand".
  Debug.Log(parsed[1].layout); // Prints null.
  Debug.Log(parsed[1].name); // Prints "trigger".
  ```
  * Can, for example, be used with `InputBinding.path`.
- Added a new API-only setting in the form of `InputSystem.settings.maxEventBytesPerUpdate`.
  * Puts an upper limit on the number of event bytes processed in a single update.
  * If exceeded, any additional event data will get thrown away and an error will be issued.
  * Set to 5MB by default.
- Added a new API-only setting called `InputSystem.settings.maxQueuedEventsPerUpdate`.
  * This limits the number of events that can be queued during event processing using the `InputSystem.QueueEvent` method. This guards against infinite loops in the case where an action callback queues an event that causes the same action callback to be called again.
- Added `InputSystemUIInputModule.AssignDefaultActions` to assign default actions when creating ui module in runtime.
- Added `UNITY_INCLUDE_TESTS` define constraints to our test assemblies, which is 2019.2+ equivalent to `"optionalUnityReferences": ["TestAssemblies"]`.

## [1.1.0-preview.3] - 2021-02-04

### Changed

- An upper limit of 1024 controls per device and 1kb of memory state per device has been introduced.
  * This allows for certain optimizations.
  * Should the limits prove too tight, they can be raised in the future.
  * The most complex device we have at the moment (`Touchscreen`) has 242 controls and 616 bytes of state.
- `TouchSimulation` now __disables__ the `Pointer` devices it reads input from.
  * This is to address the problem of mouse input leading to __both__ mouse and touch input happening concurrently. Instead, enabling touch simulation will now effectively __replace__ mouse and pen input with touch input.
  * Devices such `Mouse` and `Pen` will remain in place but will not get updated. Events received for them will be consumed by `TouchSimulation`.
- Enabled XR device support on Switch.

### Fixed

- Fixed Right stick to use AXIS.Z and AXIS.RZ for Android gamepads.
- Fixed triggers to always use Axis.Gas and Axis.Brake for Android gamepads.
- Fixed precompiled layouts such as `FastKeyboard` leading to build time regressions with il2cpp (case 1283676).
- Fixed `InputDevice.canRunInBackground` not being correctly set for VR devices (thus not allowing them to receive input while the application is not focused).
- Fixed `InputUser.OnEvent` and `RebindingOperation.OnEvent` exhibiting bad performance profiles and leading to multi-millisecond input update times (case 1253371).
  * In our own measurements, `InputUser.OnEvent` is >9 times faster than before and `RebindingOperation.OnEvent` is ~2.5 times faster.
- Fixed PS4 controller not recognized on Mac when connected over Bluetooth ([case 1286449](https://issuetracker.unity3d.com/issues/input-system-dualshock-4-zct1e-dualshock-2-v1-devices-are-not-fully-recognised-over-bluetooth)).
- Fixed `EnhancedTouch` leaking `NativeArray` memory on domain reloads ([case 1190150](https://issuetracker.unity3d.com/issues/new-input-system-simulated-touch-in-editor-doesnt-work)).
- Fixed `TouchSimulation` leading to `"Pointer should have exited all objects before being removed"` errors ([case 1190150](https://issuetracker.unity3d.com/issues/new-input-system-simulated-touch-in-editor-doesnt-work)).
- Fixed multi-touch not working with `InputSystemUIInputModule` ([case 1271942](https://issuetracker.unity3d.com/issues/android-onenddrag-not-being-called-when-there-are-at-least-2-touches-on-the-screen)).
  * This also manifested itself when using On-Screen Controls and not being able to use multiple controls at the same time (for example, in the [Warriors demo](https://github.com/UnityTechnologies/InputSystem_Warriors)).
- Fixed restart prompt after package installation not appearing on Unity 2020.2+ ([case 1292513](https://issuetracker.unity3d.com/issues/input-system-after-package-install-the-update-slash-switch-and-restart-prompt-does-not-appear)).
- Fixed action with multiple bindings getting stuck in `Performed` state when two or more controls are pressed at the same time ([case 1295535](https://issuetracker.unity3d.com/issues/input-system-not-registering-multiple-inputs)).
  * Regression introduced in 1.1-preview.2.
- Fixed `Touch.activeTouches` having incorrect touch phases after calling `EnhancedTouch.Disable()` and then `EnhancedTouch.Enable()` ([case 1286865](https://issuetracker.unity3d.com/issues/new-input-system-began-moved-and-ended-touch-phases-are-not-reported-when-a-second-scene-is-loaded)).
- Fixed compile errors related to XR/AR on console platforms.

#### Actions

- <a name="same_control_multiple_times_fix"></a>Fixed actions not triggering correctly when multiple bindings on the same action were referencing the same control ([case 1293808](https://issuetracker.unity3d.com/product/unity/issues/guid/1293808/)).
  * Bindings will now "claim" controls during resolution. If several bindings __on the same action__ resolve to the same control, only the first such binding will successfully resolve to the control. Subsequent bindings will only resolve to controls not already referenced by other bindings on the action.
  ```CSharp
  var action = new InputAction();
  action.AddBinding("<Gamepad>/buttonSouth");
  action.AddBinding("<Gamepad>/buttonSouth"); // Will be ignored.
  action.AddBinding("<Gamepad>/button*"); // Will only receive buttonWest, buttonEast, and buttonNorth.
  ```
  * This also means that `InputAction.controls` will now only contain any control at most once.
- Fixed JSON serialization of action maps not preserving empty binding paths ([case 1231968](https://issuetracker.unity3d.com/issues/cloning-actionmap-through-json-converts-empty-paths-to-null-which-is-not-allowed)).

### Added

- Added DualShock4GamepadAndroid and XboxOneGamepadAndroid layout for Android
- Added a new high-performance way to iterate over changed controls in an event.
  ```CSharp
  // Can optionally specify a magnitude threshold that controls must cross.
  // NOTE: This will note allocate GC memory.
  foreach (var control in eventPtr.EnumerateChangedControls(magnitudeThreshold: 0.1f))
      Debug.Log($"Control {control} changed state");
  ```
  * This can be used, for example, to implement much more performant "any button pressed?" queries.
  ```CSharp
  InputSystem.onEvent +=
      (eventPtr, device) =>
      {
          // Ignore anything that is not a state event.
          var eventType = eventPtr.type;
          if (eventType != StateEvent.Type && eventType != DeltaStateEvent.Type)
              return;

          // Find all changed controls actuated above the button press threshold.
          foreach (var control in eventPtr.EnumerateChangedControls
              (device: device, magnitudeThreshold: InputSystem.settings.defaultButtonPressThreshold))
              // Check if it's a button.
              if (control is ButtonControl button)
                  Debug.Log($"Button {button} was pressed");
      }
  ```
- Added support for Step Counter sensors for iOS.
  * You need to enable **Motion Usage** under Input System settings before using the sensor. You can also manually add **Privacy - Motion Usage Description** to your application's Info.plist file.

## [1.1.0-preview.2] - 2020-10-23

### Changed

- The `submit` and the `cancel` actions of the UI input module now trigger on __release__ instead of press. This makes the behavior consistent with clicks triggering UI response on release rather than press.
- Removed the old "Tanks" demo (previously available from the samples shipped with the package).
  * Added a new and improved demo project, which you can download from the [InputSystem_Warriors](https://github.com/UnityTechnologies/InputSystem_Warriors) GitHub repository.

#### Actions

- Actions of type `InputActionType.Button` now respect button press (and release) points.
  * Previously, button-type actions, when used without explicit "Press" interactions, would perform immediately when a bound control was actuated.
  * Now, a button-type action will behave the same as if a "Press" interaction is applied with "Trigger Behavior" set to "Press Only".
  * This means that a button-type action will now perform (and perform __once__ only) when a control crosses the button press threshold defined in the global settings or, if present, locally on a `ButtonControl`. It will then stay performed and finally cancel only when the control falls back to or below the release threshold.
- `InputAction.ReadValue<T>()` now always returns `default<T>` when the action is canceled.
  * This is to make it consistent with `InputAction.CallbackContext.ReadValue<T>()` which already returned `default<T>` when the action was canceled.
  * In general, all APIs that read values will return default values when an action is in a phase other than `Started` or `Performed`.
- If multiple actions in different action maps but in the same .inputactions asset have the same name, calling `InputActionAsset.FindAction()` with just an action name will now return the first __enabled__ action. If none of the actions are enabled, it will return the first action with a matching name as before ([case 1207550](https://issuetracker.unity3d.com/issues/input-system-action-can-only-be-triggered-by-one-of-the-action-maps-when-action-name-is-identical)).
  ```CSharp
  var map1 = new InputActionMap("map1");
  var map2 = new InputActionMap("map2");
  map1.AddAction("actionWithSameName");
  map2.AddAction("actionWithSameName");
  var asset = ScriptableObject.CreateInstance<InputActionAsset>();
  asset.AddActionMap(map1);
  asset.AddActionMap(map2);

  map2["actionWithSameName"].Enable();

  var action = asset["actionWithSameName"];
  // Before: "map1/actionWithSameName"
  // Now: "map2/actionWithSameName"
  ```

### Fixed

- Fixed player build causing `ProjectSettings.asset` to be checked out in Perforce ([case 1254502](https://issuetracker.unity3d.com/issues/projectsettings-dot-asset-is-checked-out-in-perforce-when-building-a-project-with-the-input-system-package-installed)).
- Fixed player build corrupting preloaded asset list in `PlayerSettings` if it was modified by another build processor.
- Fixed remoting in Input Debugger not working for devices in the player that are created from generated layouts (such as XR devices).
- Fixed potential `NullReferenceException` in `InputActionProperty` when the `InputActionReference` is `null`.
- Fixed "On-Screen Controls" sample still using `StandaloneInputModule` and thus throwing `InvalidOperationException` when used with "Active Input Handling" set to "Input System Package (New)" ([case 1201866](https://issuetracker.unity3d.com/issues/input-system-old-input-module-is-available-in-onscreencontrolssample-sample-scene-from-package)).
- Fixed `OnScreenButton` leaving button controls in pressed state when disabled in-between receiving `OnPointerDown` and `OnPointerUp`. Usually manifested itself by having to click the button twice next time it was enabled.
- Fixed exiting out of play mode in the Unity Editor while a test run is in progress leading to the Input System permanently losing all its state until the editor is restarted ([case 1251724](https://issuetracker.unity3d.com/issues/the-input-system-does-not-get-re-enabled-when-a-playmode-input-test-is-interrupted)).
- Fixed max values for `Axis` and `Double` controls stored as multi-bit fields being off by one ([case 1223436](https://issuetracker.unity3d.com/issues/value-equal-to-1-is-not-returned-by-the-input-system-when-reading-a-multi-bit-control)).
  * Fix contributed by [jamre](https://github.com/jamre) in [962](https://github.com/Unity-Technologies/InputSystem/pull/962). Thank you!
- Fixed debug assert in `InputDeviceTester` sample when simultaneously pressing two buttons on gamepad ([case 1244988](https://issuetracker.unity3d.com/issues/input-system-runtime-errors-when-pressing-more-than-one-button-at-the-same-time)).
- Fixed use of UI `Slider` causing drag thresholds to no longer work ([case 1275834](https://issuetracker.unity3d.com/issues/inputsystem-drag-threshold-value-is-ignored-for-scroll-view-after-interacting-with-a-slider-slash-scroll-bar)).
- Fixed layout lists in Input Debugger not updating when removing layouts.
- Fixed device connects leading to different but similar device being reported as reconnected.

#### Actions

- Fixed Action with multiple bindings becoming unresponsive after a Hold interaction was performed ([case 1239551](https://issuetracker.unity3d.com/issues/input-system-hold-interaction-makes-an-input-action-unresponsive-when-2-or-more-binding-are-attached-to-the-same-input-action)).
- Fixed `NullReferenceException` when `Player Input` component `Create Action` is pressed and saved ([case 1245921](https://issuetracker.unity3d.com/issues/input-system-nullreferenceexception-is-thrown-when-player-input-component-create-action-is-pressed-and-saved)).
- Fixed `InputActionTrace.ActionEventPtr.ReadValueAsObject` leading to `InvalidCastException` when trying to read values that came from composite bindings.
- Fixed not being able to stack a `MultiTap` on top of a `Tap` ([case 1261462](https://issuetracker.unity3d.com/issues/multi-tap-and-tap-interactions-in-the-same-action-doesnt-work-properly)).
- Fixed rebinds triggered by the Enter key causing stuck Enter key states ([case 1271591](https://issuetracker.unity3d.com/issues/input-system-rebind-action-requires-two-inputs-slash-presses-when-using-the-enter-key)).
- Fixed `Map index on trigger` and `IndexOutOfRangeException` errors when using multiple Interactions on the same Action. ([case 1253034](https://issuetracker.unity3d.com/issues/map-index-on-trigger-and-indexoutofrangeexception-errors-when-using-multiple-interactions-on-the-same-action)).
- Fixed context menu in action editor not filtering out composites the same way that the `+` icon menu does. This led to, for example, a "2D Vector" composite being shown as an option for a button type action.
- Fixed initial state checks for composite bindings failing if performed repeatedly. For example, doing a `ReadValue<Vector2>` for a WASD binding would return an incorrect value after disabling the map twice while no input from the keyboard was received ([case 1274977](https://issuetracker.unity3d.com/issues/input-system-cannot-read-vector2-values-after-inputactionset-has-been-disabled-and-enabled-twice)).
- Fixed "Add Interaction" menu in action editor not filtering out interactions with incompatible value types ([case 1272772](https://issuetracker.unity3d.com/issues/new-input-system-action-gets-called-only-once-when-using-mouse-press-interaction)).
- Fixed `PlayerInput` no longer auto-switching control schemes if `neverAutoSwitchControlSchemes` was toggled off and back on after the component was first enabled ([case 1232039](https://issuetracker.unity3d.com/issues/input-system-auto-switch-locks-on-one-device-when-its-disabled-and-re-enabled-via-script)).
- Fixed action map name being the same as .inputactions asset name leading to compile errors when `Generate C# Class` is used; now leads to import error ([case 1212052](https://issuetracker.unity3d.com/issues/input-system-user-can-name-inputaction-asset-and-action-map-the-same-creating-compilation-errors-on-generation)).
- Fixed bindings not getting updated when binding by display name and there is no control with the given display name initially.
  ```
  // If at the time this action is enabled, there's no ä key on the keyboard,
  // this did not update properly later when switched to a layout that does have the key.
  var action = new InputAction(binding: "<Keyboard>/#(ä)");
  ```

### Added

- Added tvOS documentation entries in 'Supported Input Devices' page.

#### Actions

- Added "release thresholds" for buttons.
  * Release points are now separated from press points by a percentage threshold.
  * The threshold is defined by `InputSettings.buttonReleaseThreshold`.
  * Thresholds are defined as percentages of press points. A release is thus defined as a button, after having reached a value of at least `InputSettings.defaultButtonPressPoint` (or whatever local press is used), falling back to a value equal to or less than `InputSettings.buttonReleaseThreshold` percent of the press point.
  * This is intended to solve the problem of buttons flickering around button press points.
  * The default threshold is set at 75%, that is, buttons release at 3/4 of the press point.
- Added new methods to the `InputAction` class:
  * `InputAction.IsPressed()`: Whether a bound control has crossed the press threshold and has not yet fallen back below the release threshold.
  * `InputAction.WasPressedThisFrame()`: Whether a bound control has crossed the press threshold this frame.
  * `InputAction.WasReleasedThisFrame()`: Whether a bound control has fallen back below the release threshold this frame.
  * `InputAction.WasPerformedThisFrame()`: Whether the action was performed at any point during the current frame. Equivalent to `InputAction.triggered`, which will be deprecated in the future.
  * `InputAction.Reset()`: Forcibly reset the action state. Cancels the action, if it is currently in progress.
- Added `InputAction.GetTimeoutCompletionPercentage` to query the amount left to complete a currently ongoing interaction.
  ```CSharp
  // Let's say there's a hold interaction on a "warp" action. The user presses a button bound
  // to the action and then holds it. While the user holds the button, we want to know how much
  // longer the user will have to hold it so that we can display feedback in the UI.
  var holdCompleted = playerInput.actions["warp"].GetTimeoutCompletionPercentage();
  ```
- Added three new binding composite types:
  * `OneModifierComposite`: This is a generalization of `ButtonWithOneModifier` (which is still available but now hidden from the UI) which also represents bindings such as "SHIFT+1" but now can be used to target bindings other than buttons (e.g. "SHIFT+delta").
  * `TwoModifiersComposite`: This is a generalization of `ButtonWithTwoModifiers` (which is still available but now hidden from the UI) which also represents bindings such as "SHIFT+CTRL+1" but now can be used to target bindings other than buttons (e.g. "SHIFT+CTRL+delta").
  * `Vector3Composite`: Works the same way `Vector2Composite` does. Adds a `forward` and `backward` binding in addition to `up`, `down`, `left`, and `right`.

## [1.1.0-preview.1] - 2020-08-20

>__The minimum version requirement for the Input System package has been moved up to 2019.4 LTS.__

### Changed

#### Actions

- Auto-generated C# files now have `<auto-generated>` headers so they get ignored by Rider code analysis.
- Auto-generated C# classes are now `partial` so that they can be manually extended.
- Deleting a composite binding with `action.ChangeBinding(0).Erase()` now also erases all the bindings that are part of the composite.
- Trigger binding resolution from within action callbacks (e.g. `InputAction.performed`) will now defer resolution until after the callback has completed.
  * This fixes crashes such as [case 1242406](https://issuetracker.unity3d.com/issues/mecanim-crash-when-entering-or-exiting-play-mode-destroying-gameobjects) where disabling `PlayerInput` from within an action callback led to an action's state being released while the action was still in a callback.

### Fixed

- Fixed input history on Android mono build by alligning memory of history records
- Fixed no input being processed when running a `[UnityTest]` over several frames. Before, this required calling `InputSystem.Update` manually.
- Fixed clicking on help page button in Unity inspector for Input System components not going to relevant manual pages.
- Fixed a bug that prevented DualShock controllers from working on tvOS. (case 1221223).
- `GravitySensor`, `LinearAccelerationSensor`, and `AttitudeSensor` not being initialized on iOS ([case 1251382](https://issuetracker.unity3d.com/product/unity/issues/guid/1251382/)).
- Fixed compilation issues with XR and VR references when building to platforms that do not have complete XR and VR implementations.
- Fixed possible `NullReferenceException`s on ARMs with controls that receive automatic memory offsets.
- Fixed `TouchControl.tapCount` resetting to 0 when "Script Debugging" is enabled (case 1194636).
- Fixed `Touch.activeTouches` not having a `TouchPhase.Began` entry for touches that moved in the same frame that they began in ([case 1230656](https://issuetracker.unity3d.com/issues/input-system-mobile-enhancedtouch-screen-taps-start-with-moved-or-stationary-phase-instead-of-began)).
- Fixed sequential taps causing touches to get stuck in `Touch.activeTouches`.
- Improved performance of `Touch.activeTouches` (most notably, a lot of time was spent in endlessly repetitive safety checks).
- Fixed `EnhancedTouch` APIs not indicating that they need to be enabled with `EnhancedTouchSupport.Enable()`.
  - The APIs now throw `InvalidOperationException` when used without being enabled.
- Fixed memory corruption in `InputEventTrace.AllocateEvent` ([case 1262496](https://issuetracker.unity3d.com/issues/input-system-crash-with-various-stack-traces-when-using-inputactiontrace-dot-subscribetoall))
  * Manifested itself, for example, as crashes when using `InputActionTrace.SubscribeToAll`.
- AxisControls and Vector2Controls' X and Y subcontrols on XR devices now have a minimum range of -1 and a maximum range of 1. This means they can now properly respond to modifiers and interactions in the binding system.

#### Actions

- Fixed drag&drop reordering actions while having one control scheme selected causing bindings from other control schemes to be lost ([case 122800](https://issuetracker.unity3d.com/issues/input-system-bindings-get-cleared-for-other-control-scheme-actions-when-reordering-an-action-in-a-specific-control-scheme)).
- Fixed stack overflow in `PlayerInput.SwitchCurrentActionMap` when called from action callback ([case 1232893](https://issuetracker.unity3d.com/issues/inputsystem-switchcurrentactionmap-causes-a-stackoverflow-when-called-by-each-pahse-of-an-action)).
- Fixed control picker ending up empty when listing devices in "Supported Devices" ([case 1254150](https://issuetracker.unity3d.com/product/unity/issues/guid/1254150/)).

### Added

- Device layouts can now be "precompiled" for speed. `Keyboard`, `Mouse`, and `Touchscreen` are now included as precompiled layouts greatly reducing instantiation time and GC heap cost for these devices. For `Touchscreen`, this results in a >20x speed-up for `InputSystem.AddDevice<Touchscreen>()`.
- Added Pose Control layout. The Pose Control is used on XR Devices and wraps tracking state, position, rotation, and velocity information.

#### Actions

- Can now save binding overrides as JSON strings and restore them from such using the newly added `SaveBindingOverridesAsJson` and `LoadBindingOverridesFromJson` extension methods.
  ```CSharp
  void SaveUserRebinds(PlayerInput player)
  {
      var rebinds = player.actions.SaveBindingOverridesAsJson();
      PlayerPrefs.SetString("rebinds", rebinds);
  }

  void LoadUserRebinds(PlayerInput player)
  {
      var rebinds = PlayerPrefs.GetString("rebinds");
      player.actions.LoadBindingOverridesFromJson(rebinds);
  }
  ```

## [1.0.0] - 2020-04-23

### Fixed

- Fixed compilation issues in `TrackedDeviceRaycaster` when disabling built-in XR module.

## [1.0.0-preview.7] - 2020-04-17

### Fixed

- `VirtualMouseInput` not moving the software cursor when set to `HardwareCursorIsAvailable` but not having a hardware cursor ()
- Can now override built-in Android gamepad layouts. Previously, the input system would always choose its default defaults even after registering more specific layouts using `InputSystem.RegisterLayout`.
- `InputControlPath.TryGetControlLayout` no longer throws `NotImplementedException` for `<Mouse>/scroll/x` and similar paths where the layout is modifying a control it inherited from its base layout ([thread](https://forum.unity.com/threads/notimplementedexception-when-using-inputcontrolpath-trygetcontrollayout-on-mouse-controls.847129/)).
- Fixed compilation errors when disabling built-in VR and XR modules. ([case 1214248](https://issuetracker.unity3d.com/issues/enable-input-system-symbol-is-not-being-updated-when-the-input-system-is-changed-in-player-settings/)).
- Fixed compilation errors when disabling built-in Physics and Physics2D modules. ([case 1191392](https://issuetracker.unity3d.com/issues/inputsystem-trackeddeviceraycaster-has-hard-references-on-both-physics-and-physics2d)).
- No longer throws `NotImplementedException` when matching against a field of `InputDeviceDescription.capabilities` when the value of the field used scientific notation.
- No longer incorrectly matches fields of `InputDeviceDescription.capabilities` by prefix only (i.e. previously it would find the field "foo" when actually looking for "foobar").
- Input device debugger window slowing editor to a crawl when opened on PS4 DualShock controller.
- `InputUser.UnpairDevices()` corrupting user device list.

#### Actions

- Controls are now re-resolved after adding or removing bindings from actions ([case 1218544](https://issuetracker.unity3d.com/issues/input-system-package-does-not-re-resolve-bindings-when-adding-a-new-binding-to-a-map-that-has-already-generated-its-state)).
- Can now have spaces and special characters in action names when using `PlayerInput` with the `SendMessages` or `BroadcastMessages` behavior. Previously, an incorrect method name was generated (fix contributed by [BHSPitMonkey](https://github.com/BHSPitMonkey) in [#1022](https://github.com/Unity-Technologies/InputSystem/pull/1022); [case 1214519](https://issuetracker.unity3d.com/issues/player-input-send-messages-wont-trigger-when-input-action-name-contains-spaces)).
- Adding a new action now sets `expectedControlType` to `Button` as expected ([case 1221015](https://issuetracker.unity3d.com/issues/input-system-default-value-of-expectedcontroltype-is-not-being-set-when-creating-a-new-action)).
- Player joins with `PlayerInputManager` from button presses no longer fail if there are multiple devices of the same type present and the join was not on the first gamepad ([case 226920](https://fogbugz.unity3d.com/f/cases/1226920/)).
- `PlayerInputEditor` no longer leads to the player's `InputActionAsset` mistakenly getting replaced with a clone when the inspector is open on a `PlayerInput` component ([case 1228636](https://issuetracker.unity3d.com/issues/action-map-gets-lost-on-play-when-prefab-is-highlighted-in-inspector)).
- The control picker in the .inputactions editor will no longer incorrectly filter out layouts such as `Xbox One Gamepad (on XB1)` when using them in control schemes. Also, it will no longer filter out controls from base layouts (such as `Gamepad`) ([case 1219415](https://issuetracker.unity3d.com/issues/impossible-to-choose-gamepad-as-binding-path-when-control-scheme-is-set-as-xboxone-scheme)).
- `RebindOperation`s will no longer pick controls right away that are already actuated above the magnitude threshold when the operation starts. Instead, these controls will have to change their actuation from their initial level such that they cross the magnitude threshold configured in the operation ([case 1215784](https://issuetracker.unity3d.com/issues/unnecessary-slash-unwanted-binding-candidates-are-found-when-detecting-and-changing-an-input-value-of-an-input-device)).
- Newly added actions and action maps are now scrolled to when there are more items than fit into view. Previously newly added item was appended but outside of the visible area.
- Actions and bindings in the `.inputactions` editor are no longer force-expanded on every domain reload and whenever a new action or binding is added.
- The importer for `.inputactions` assets will now check out from version control the generated .cs file when overwriting it &ndash; which only happens if the contents differ ([case 1222972](https://issuetracker.unity3d.com/issues/inputsystem-editor-generated-c-number-file-is-not-checked-out-when-overwriting)).
- The editor for `.inputactions` assets will now check out from version control the asset before saving it.
- Drag-reordering action maps no longer throws "Should have drop target" asserts in the console (case [1229146](https://issuetracker.unity3d.com/issues/inputsystem-reordering-of-actionmaps-in-input-action-window-fails-and-throws-should-have-drop-target-error)).
- Drag-reordering actions no longer changes action IDs of some of the existing actions ([case 1231233](https://issuetracker.unity3d.com/issues/input-systems-action-ids-dont-stick-with-action-names-when-input-actions-are-reorganized)).
- References to `InputActionReference` objects created by the importer for `.inputactions` files are no longer broken when the action referenced by the object is renamed ([case 1229145](https://issuetracker.unity3d.com/issues/inputsystem-inputactionreference-loses-guid-when-its-action-is-moved-or-renamed-in-the-inputaction-asset)).
  * __NOTE: This fix does not apply to existing `InputActionReference` instances.__ The problem was inherent in the internal file IDs generated for actions &ndash; which were affected by action and map names. Thus, changing the name of an action or map would change the resulting file ID of the `InputActionReference`.<br>However, changing file IDs will break any existing reference to the object. Thus we had to preserve the existing `InputActionReference` objects under their original file ID. We hide them in the Project Browser, however. The ones that are visible now have the new, fixed file IDs.<br>To switch existing `InputActionReference` properties to the new file IDs, simply replace them with the newly created `InputActionReference`.

### Changed

- `InputDevice.all` has been deprecated due to the confusion it creates with other getters like `Gamepad.all`. Use `InputSystem.devices` instead ([case 1231216](https://issuetracker.unity3d.com/issues/joystick-dot-all-lists-more-than-just-joysticks)).
  * In the same vein, we added a new `Joystick.all` getter that works the same as `Gamepad.all`.
- Changed UI Package to be optional dependency. Removing the package will now disable all UI relevant Input code.

## [1.0.0-preview.6] - 2020-03-06

### Changed

* `InputSystemUIInputModule.trackedDeviceSelect` has been removed. Use `InputSystemUIInputModule.leftClick` instead.
* `InputSystemUIInputModule.repeatDelay` has been renamed to `moveRepeatDelay` and `repeatRate` has been renamed to `moveRepeatRate`.

### Fixed

- Fixed CS0109 warning being generated during player build due to use of `new` with the `PlayerInput.camera property` (case 1174688).
- Fixed a number of issues in `InputSystemUIInputModule`.
  * Fixed GC heap garbage when click-dragging.
  * Fixed number of pointer states growing indefinitely if OS did not reuse touch IDs.
  * Fixed `lastPress` on `PointerEventData` getting lost.
  * Fixed button press-and-release happening in same frame resulting in no UI input.
  * Fixed clicks initiated from non-pointer devices resulting in pointer inputs with `(0,0)` positions.
  * Fixed huge screen deltas on pointer events from tracked devices.
  * Fixed touch input not sending pointer exit events ([case 1213550](https://issuetracker.unity3d.com/issues/input-system-onpointerexit-does-not-work)).
- Fixed `TrackedDeviceRaycaster` not setting `screenPosition` in `RaycastResult`.

#### Actions

- Mixing the enabling&disabling of single actions (as, for example, performed by `InputSystemUIInputModule`) with enabling&disabling of entire action maps (as, for example, performed by `PlayerInput`) no longer leaves to unresponsive input and `"should not reach here"` assertions ([forum thread](https://forum.unity.com/threads/error-while-switching-between-action-maps.825204/)).
- Leaving play mode no longer leaves state change monitors lingering around from enabled actions.
- Enabling action maps with bindings that do not refer to an existing action in the map no longer leads to asserts and exceptions when input on the bindings is received ([case 1213085](https://issuetracker.unity3d.com/issues/input-system-input-actions-cause-exceptions-and-should-not-get-here-errors-to-appear-after-deleting-an-action-map)).
- `PressInteraction` no longer misses the next button press if it gets reset from within the `performed` callback ([case 1205285](https://issuetracker.unity3d.com/issues/inputsystem-problem-with-button-state-after-deactivating-and-reactivating-an-action-map)).
- `InputBinding.DisplayStringOptions.DontIncludeInteractions` is now properly respected.
- Reading the value of a composite binding no longer causes processors from the last active part binding to be applied rather than the processors of the composite itself, if any ([case 1207082](https://issuetracker.unity3d.com/issues/input-system-invert-processors-have-no-effect-on-the-inputaction-dot-callbackcontext-value)).
- Fixed `InputSystem.onActionChange` getting invoked too many times on binding changes.

### Added

- `InputSystemUIInputModule` now sends pointer events using a new `ExtendedPointerEventData` instead of using the base `PointerEventData` class. This surfaces additional input data in pointer events.
- Added `InputSystemUIInputModule.pointerBehavior` to allow dictating how the UI will resolve concurrent input from multiple pointers.

#### Actions

- Added `InputAction.CallbackContext.ReadValueAsButton`.

## [1.0.0-preview.5] - 2020-02-14

### Changed

- We've changed the rules that govern how action phases have to progress:
  * __This is a breaking change!__
    - The primary effect is additional callbacks getting triggered.
  * __Before__:
    - There were no enforced rules about how an action would go through `InputAction.started`, `InputAction.performed`, and `InputAction.canceled`. Which of the callbacks were triggered and in what order depended on a number of factors, the biggest influencer of which were the different interactions that could be applied to actions (like `Press` or `Hold`).
    - This made for unpredictable and frequently surprising results. In addition, it led to bugs where, for [example](https://issuetracker.unity3d.com/issues/input-system-ui-becomes-unresponsive-after-the-first-ui-button-press), adding a `Press` interaction to the `Click` action of `InputSystemUIInputModule` would cause the click state to get stuck because the click action would never cancel.
  * __Now__:
    - The system will now *always* trigger `InputAction.started` first. If this is not done explicitly, it happens implicitly.
    - Likewise, the system will now *always* trigger `InputAction.canceled` before going back to waiting state. Like with `InputAction.started`, if this isn't done explicitly, it will happen implicitly. This implies that `InputAction.canceled` no longer signifies an action getting aborted because it stopped after it started but before it performed. It now simply means "the action has ended" whether it actually got performed or not.
    - In-between `InputAction.started` and `InputAction.canceled`, `InputAction.performed` may be triggered arbitrary many times (including not at all).
  * While late in the cycle for 1.0, we've opted to make this change now in order to fix a range of bugs and problems we've observed that people encountered because of the previous behavior of the system.
- Related to the change above, the behavior of `PressInteraction` has been tweaked and now is the following:
  * `Press Only`: Starts and immediately performs when pressed, then stays performed and cancels when button is released.
  * `Release Only`: Starts when button is pressed and then performs and immediately cancels when the button is released.
  * `Press And Release`: Starts and immediately performs when button is pressed, then stays performed and performs again and immediately cancels when button is released.
- `Vector2Composite` now has a `mode` parameter which can be used to choose between `DigitalNormalized` (the default), `Digital` (same as `DigitalNormalized` but does not normalize the resulting vector), and `Analog` (uses float input values as is).
  * `Vector2Composite.normalize` has been deprecated. Note that it will not work together with `Analog`. The parameter will be removed in the future.

### Fixed

- XR controllers and HMDs have proper display names in the UI again. This regressed in preview.4 such that all XR controllers were displayed as just "XR Controller" in the UI and all HMDs were displayed as "XR HMD".
- `InputSystemUIInputModule` no longer generates GC heap garbage every time mouse events are processed.
- Fixed a bug where an internal array helper method was corrupting array contents leading to bugs in both `InputUser` and `Touch`.
- Fixed exception when saving changes to an Input Action asset and the parent directory has been renamed. ([case 1207527](https://issuetracker.unity3d.com/issues/input-system-console-errors-appear-when-you-save-input-action-asset-after-changing-the-name-of-the-folder-containing-it))

#### Actions

- The regression in 1.0.0-preview.4 of `PlayerInputManager` not joining players correctly if a scheme has more than one device requirement has been fixed.
  * This most notably manifested itself with keyboard+mouse control schemes.
- `PlayerInputManager` will no longer join players when control schemes are used and none of the schemes produces a successful match based on the devices available for the join.
- When no action map is selected in action editor, plus icon to add an action is now disabled; formerly threw an exception when clicked (case 1199562).
- Removing a callback from actions from the callback itself no longer throws `ArgumentOutOfRangeException` ([case 1192972](https://issuetracker.unity3d.com/issues/input-system-package-argumentoutofrangeexception-error-is-thrown-when-the-callback-is-removed-while-its-being-triggered)).
- "Invalid user" `ArgumentException` when turning the same `PlayerInput` on and off ([case 1198889](https://issuetracker.unity3d.com/issues/input-system-package-argumentexception-invalid-user-error-is-thrown-when-the-callback-disables-game-object-with-playerinput)).
- The list of device requirements for a control scheme in the action editor no longer displays devices with their internal layout name rather than their external display name.
- `StackOverflowException` when `Invoke Unity Events` is selected in `PlayerInput` and it cannot find an action (#1033).
- `HoldInteraction` now stays performed after timer has expired and cancels only on release of the control ([case 1195498](https://issuetracker.unity3d.com/issues/inputsystem-inputaction-dot-readvalue-returns-0-when-a-hold-action-is-performed-for-hold-time-amount-of-time)).
- Foldouts in the various action UIs now properly toggle their expansion state when clicked in Unity 2019.3+ ([case 1213781](https://issuetracker.unity3d.com/issues/input-system-package-playerinput-component-events-menu-doesnt-expand-when-clicked-directly-on-the-arrow-icon)).

### Added

- We've added a new `Simple Multiplayer` sample which demonstrates a simple, bare-bones local multiplayer setup.
- We've also added a `Gamepad Mouse Cursor` sample that shows how to drive a UI mouse cursor using the gamepad.
  - The sample contains a reusable `VirtualMouseInput` component that does most of the work.
- Added a `Deselect On Background Click` option to `InputSystemUIInputModule`. This allows toggling the behavior off where clicking the mouse and not hitting a `GameObject` will automatically clear the current selection -- which will break keyboard and gamepad navigation.

## [1.0.0-preview.4] - 2020-01-24

This release includes a number of Quality-of-Life improvements for a range of common problems that users have reported.

### Added

- To aid in debugging issues, we've extended the system's event tracing and replay functionality to allow persisting and replaying arbitrary input event streams.
  * `InputEventTrace` now has APIs to persist the events to disk and to load them back in from previously persisted event streams. The same API can be used to persist in arbitrary C# `Stream` instances, not just in file streams.
     ```CSharp
    // Write.
    myTrace.WriteTo("file.inputtrace");

    // Read.
    InputEventTrace.LoadFrom("file.inputtrace");
     ```
  * `InputEventTrace` now has built-in replay functionality.
     ```CSharp
    myTrace.Replay().PlayAllFramesOneByOne();
     ```
  * The event trace in device windows of the Input Debugger has been extended with controls to save and load traces.
- We've added a new `InputRecording` sample which has a reusable `MonoBehaviour` component that can be used to capture and replay device activity.
- `Keyboard` now has a `FindKeyOnCurrentKeyboardLayout` method to look up key controls by their display names.
- Keyboards now have synthetic controls that combine left and right variants of modifier keys.
  * This means that you can bind to just "shift" now, for example, instead of having to bind to both "left shift" and "right shift".
    ```CSharp
    new InputAction(binding: "<Keyboard>/shift");
    ```
  * The controls are also available as properties on `Keyboard`.
    ```CSharp
    if (Keyboard.current.shiftKey.isPressed) /* ... */;

    // Is equivalent to:
    if (Keyboard.current.leftShiftKey.isPressed ||
        Keyboard.current.rightShiftKey.isPressed) /* ... */;
    ```

#### Actions

- `PlayerInput` now has a new `Controls Changed` event/message which is triggered when the control setup of the player changes (e.g. when switching control schemes).
    ```CSharp
        public void OnControlsChanged()
        {
            // Update UI display hints, for example...
        }
    ```
- We've added APIs to simplify turning bindings into strings suitable for display in UIs.
    ```CSharp
    // Takes things such as currently bound controls and active binding masks into account
    // and can handle composites.
    action.GetBindingDisplayString();
    ```
  * Related to this, custom binding composites can now be annotated with the new `DisplayStringFormat` attribute to control how composites as a whole are turned into display strings.
    ```CSharp
    [DisplayStringFormat("{button}+{stick}")]
    public class MyComposite : InputBindingComposite<Vector2>
    {
        [InputControl(layout = "Button")] public int button;
        [InputControl(layout = "Stick")] public int stick;
    }
    ```
- `InputActionRebindingExtension.RebindingOperation` has a new configuration method `WithMatchingEventsBeingSuppressed` which allows suitable input events to automatically be swallowed while a rebind is ongoing. This greatly helps with not having something else respond to input while a rebind is in progress.
- We've added two new samples:
  * __Rebinding UI__: Demonstrates how to create a rebinding screen using the Input System's APIs. The sample also includes a reusable prefab you can use directly in your projects to quickly put rebinding screens together.
  * __In-Game Hints__: Demonstrates how to show context-sensitive help that respects the current control scheme.

### Changed

- The logic for resetting devices on focus loss has changed somewhat:
  * When focus is lost, all devices are forcibly reset to their default state. As before, a `RequestResetCommand` for each device is also sent to the backend but regardless of whether the device responds or not, the input state for the device will be overwritten to default.
  * __Noisy controls are exempted from resets__. The assumption here is that noisy controls most often represent sensor readings of some kind (e.g. tracking data) and snapping the values back to their default will usually
  * If `Application.runInBackground` is `true`, all devices that return `true` from `InputDevice.canRunInBackground` are exempted from resets entirely. This, for example, allows XR devices to continue running regardless of focus change.
  * This fixes problems such as keyboard keys getting stuck when alt-tabbing between applications (case 1206199).
- `InputControlExtensions.GetStatePtrFromStateEvent` no longer throws `InvalidOperationException` when the state format for the event does not match that of the device. It simply returns `null` instead (same as when control is found in the event's state).
- `InputEventTrace` instances are no longer disposed automatically from their finalizer but __MUST__ be disposed of explicitly using `Dispose()`.
  * This is to allow event traces to survive domain reloads. If they are disposed of automatically during finalizers, even if they survive the reload, the next GC will cause traces to be deallocated.

#### Actions

* `InputActionRebindingExtensions.PerformInteractiveRebinding` has been greatly enhanced to apply a wide range of default configurations to the rebind. This greatly reduces the need to manually configure the resulting rebind.
    ```CSharp
    // Start a rebind with the default configuration.
    myAction.PerformInteractiveRebinding().Start();
    ```
  - Pointer position input will be ignored by default.
  - If not a suitable binding target itself, `<Keyboard>/escape` will automatically be made to quit the rebind.
  - Events with control input not explicitly matching exclusions will now get suppressed. This prevents input actions from getting triggered while a rebind is in progress.
  - The expected control type is automatically adjusted if a part binding of a composite is targeted by the rebind (e.g. if the action expects a `Vector2` but the part binding expects a `Button`, the rebind switches automatically to `Button`).
  - If the targeted binding is part of a control scheme, controls will automatically be restricted to match the device requirements of the control scheme. For example, if the binding belongs to a "Keyboard&Mouse" scheme that has `<Keyboard>` and a `<Mouse>` requirement, the rebind will ignore input on gamepads.
  - As before, you can always create a `RebindingOperation` from scratch yourself or wipe/alter the configuration returned by `PerformInteractiveRebinding` however you see fit.
- Control schemes can now handle ambiguity.
  * This means that, for example, you can now have one control scheme for generic gamepads and another control scheme specifically for PS4 controllers and the system will reliably pick the PS4 scheme when a PS4 controller is used and fall back to the generic gamepad scheme otherwise.
  * While this is exposed as a new `score` property on `InputControlScheme.MatchResult`, no code changes are necessary to take advantage of this feature.
- `PlayerInput.active` has been renamed to `PlayerInput.inputIsActive` to avoid ambiguities with `GameObject` activation.

### Fixed

- `InputUser` in combination with touchscreens no longer throws `InvalidOperationException` complaining about incorrect state format.
 * In a related change, `InputControlExtensions.GetStatePtrFromStateEvent` now works with touch events, too.
- Stack overflow in `InputTestFixture.currentTime` getter.
- Input that occurs in-between pressing the play button and the game starting no longer leaks into the game (case 1191342).
  * This usually manifested itself as large accumulated mouse deltas leading to such effects as the camera immediately jerking around on game start.
- Removing a device no longer has the potential of corrupting state change monitors (and thus actions getting triggered) from other devices.
  * This bug led to input being missed on a device once another device had been removed.
- `TrackedDevice` layout is no longer incorrectly registered as `Tracked Device`.
- Event traces in the input debugger are no longer lost on domain reloads.
- `IndexOutOfRangeException` being thrown when looking up controls on XR devices.

#### Actions

- Clicking the "Replace with InputSystemUIInputModule" button in the inspector when looking at `StandaloneInputModule`, the resulting operation is now undoable and will properly dirty the scene.

## [1.0.0-preview.3] - 2019-11-14

### Fixed

- Fixed wrong event handlers getting removed when having three or more handlers on an event (case 1196143).
  * This was an bug in an internal data structure that impacted a number of code paths that were using the data structure.
- Fixed `LayoutNotFoundException` being thrown when `InputControlPath.ToHumanReadableString` referenced a layout that could not be found.

## [1.0.0-preview.2] - 2019-11-04

### Changed

- Automatic conversion of window coordinates in `EditorWindow` code is now performed regardless of focus or the setting of `Lock Input to Game View` in the input debugger.

### Fixed

- Fixed touch taps triggering when they shouldn't on Android.
- Fixed custom devices registered from `[InitializeOnLoad]` code being lost on domain reload (case 1192379).
  * This happened when there were multiple pieces of `[InitializeOnLoad]` code that accessed the input system in the project and the `RegisterLayout` for the custom device happened to not be the first in sequence.
- OpenVR touchpad controls (`touchpadClicked` & `touchpadPressed`) now report accurate data.

#### Actions

- Fixed missing keyboard bindings in `DefaultInputActions.inputactions` for navigation in UI.
- Fixed using C# reserved names in .inputactions assets leading to compile errors in generated C# classes (case 1189861).
- Assigning a new `InputActionAsset` to a `InputSystemUIInputModule` will no longer look up action names globally but rather only look for actions that are located in action maps with the same name.
  * Previously, if you e.g. switched from one asset where the `point` action was bound to `UI/Point` to an asset that had no `UI` action map but did have an action called `Point` somewhere else, it would erroneously pick the most likely unrelated `Point` action for use by the UI.
- Fixed missing custom editors for `AxisDeadzoneProcessor` and `StickDeadzoneProcessor` that link `min` and `max` values to input settings.
- Fixed actions ending up being disabled if switching to a control scheme that has no binding for the action (case 1187377).
- Fixed part of composite not being bound leading to subsequent part bindings not being functional (case 1189867).
- Fixed `PlayerInput` not pairing devices added after it was enabled when not having control schemes.
  * This problem would also show in the `SimpleDemo` sample when having the `CustomDeviceUsages` sample installed as well. Gamepads would not get picked up in that case.
- Fixed `ArgumentNullException` when adding a device and a binding in an action map had an empty path (case 1187163).
- Fixed bindings that are not associated with any control scheme not getting enabled with other control schemes as they should.

### Added

- Added a new `EditorWindow Demo` sample that illustrates how to use the input system in editor UI code.

## [1.0.0-preview.1] - 2019-10-11

### Changed

- Generated action wrappers now won't `Destroy` the generated Asset in a finalizer, but instead implement `IDisposable`.
- Added back XR layouts (except for Magic Leap) that were removed for `1.0-preview`.
  * We removed these layouts under the assumption that they would almost concurrently become available in the respective device-specific XR packages. However, this did not work out as expected and the gap here turned out to be more than what we anticipated.
  * To deal with this gap, we have moved the bulk of the XR layouts back and will transition things gradually as support in device-specific packages becomes publicly available.

### Fixed

- Fixed a bug where the Input Settings Window might throw exceptions after assembly reload.
- Correctly implemented `IsPointerOverGameObject` method for `InputSystemUIInputModule`.
- Several bugs with layout overrides registered with (`InputSystem.RegisterLayoutOverrides`).
  * In `1.0-preview`, layout overrides could lead to corruption of the layout state and would also not be handled correctly by the various editor UIs.
- Selecting a layout in the input debugger no longer selects its first child item, too.
- Fixed XR devices reporting noise as valid user input (should fix problem of control schemes involving VR devices always activating when using `PlayerInput`).
- Fixed tap/swipe gesture detection in touch samples.

### Actions

- Fixed a bug where multiple composite bindings for the same controls but on different action maps would throw exceptions.
- Fixed `anyKey` not appearing in control picker for `Keyboard`.
- The text on the "Listen" button is no longer clipped off on 2019.3.
- Controls bound to actions through composites no longer show up as duplicates in the input debugger.
- Fixed "Create Actions..." on `PlayerInput` creating an asset with an incorrect binding for taps on Touchscreens. \
  __NOTE: If you have already created an .inputactions asset with this mechanism, update "tap [Touchscreen]" to "Primary Touch/Tap" to fix the problem manually.__
- Fixed `Invoke CSharp Events` when selected in `PlayerInput` not triggering `PlayerInput.onActionTriggered`.
- Fixed duplicating multiple items at the same time in the action editor duplicating them repeatedly.

### Added

- Will now recognize Xbox One and PS4 controllers connected to iOS devices correctly as Xbox One and PS4 controllers.
- Added a new sample called "Custom Device Usages" that shows how to use a layout override on `Gamepad` to allow distinguishing two gamepads in bindings based on which player the gamepad is assigned to.
- Added abstract `TrackedDevice` input device class as the basis for various kinds of tracked devices.

## [1.0.0-preview] - 2019-09-20

### Fixed

- Will now close Input Action Asset Editor windows from previous sessions when the corresponding action was deleted.
- Fixed an issue where Stick Controls could not be created in Players built with medium or high code stripping level enabled.
- Fixed incorrect default state for axes on some controllers.

#### Actions

- Fixed `CallbackContext.ReadValue` throwing when invoked during device removal

### Changed
### Added

## [0.9.6-preview] - 2019-09-06

### Fixed

- Exceptions in scenes of `Visualizers` sample if respective device was not present on system (e.g. in `PenVisualizer` if no pen was present in system).
- Fixed exception in Input Action Asset Editor window when typing whitespace into the search field.
- Fixed control scheme popup window in input action asset editor window showing in the correct screen position on windows.

#### Actions

- Setting timeouts from `IInputInteraction.Process` not working as expected when processing happened in response to previous timeout expiring (#714).
- Pending timeouts on a device not being removed when device was removed.

### Changed

- Replaced `HIDSupport.shouldCreateHID` event with a new `HIDSupport.supportedHIDUsages` property, which takes an array of supported usages.

### Added

#### Actions

- Added `PlayerInput.neverAutoSwitchControlSchemes` to disable logic that automatically enables control scheme switching when there is only a single `PlayerInput` in the game.
- Added `PlayerInput.SwitchControlScheme` to switch schemes manually.

## [0.9.5-preview] - 2019-08-29

### Fixed

- Don't pass events for null devices (for devices which have not been created) to `InputSystem.onEvent` callbacks.
- Will close debugger input state windows, when the state is no longer valid instead of throwing exceptions.
- Fixed pointer coordinates in editor windows for non-mouse pointing devices.
- Fixed using the input system in il2cpp when managed stripping level is set higher then "Low".
- Device debugger window will still show when reading from specific controls throws exceptions.
- Offsets and sizes for elements on Linux joysticks are now computed correctly.
- Joysticks now have a deadzone processor on the stick itself.
- Up/down/left/right on sticks are now deadzoned just like X and Y on sticks are.
- Removed toplevel `X` and `Y` controls on HIDs when there is a `Stick/X` and `Stick/Y` added for the device.
- HID fallback can now deal with sticks that have X and Y controls of different sizes and sitting in non-contiguous locations in the HID input report.
- Button 1 on HID joysticks will now correctly come out as the `trigger` control. Previously, the trigger control on the joystick was left pointing to random state.

#### Actions

- Binding paths now show the same way in the action editor UI as they do in the control picker.
  * For example, where before a binding to `<XInputController>/buttonSouth` was shown as `rightShoulder [XInputController]`, the same binding will now show as `A [Xbox Controller]`.
- When deleting a control scheme, bindings are now updated. A dialog is presented that allows choosing between deleting the bindings or just unassigning them from the control scheme.
- When renaming a control scheme, bindings are now updated. Previously the old name was in place on bindings.
- Control scheme names can no longer be set to empty strings.
- `PlayerInput.Instantiate` now correctly sets up a given control scheme, if specified.
  * When passing a `controlScheme:` argument, the result used to be a correctly assigned control scheme at the `InputUser` level but no restrictions being actually applied to the bindings, i.e. every single binding was active regardless of the specified control scheme.
- NullReferenceExceptions during event processing from `RebindingOperation`.

### Changed

- `InputUser.onUnpairedDeviceUsed` now receives a 2nd argument which is the event that triggered the callback.
  * Also, the callback is now triggered __BEFORE__ the given event is processed rather than after the event has already been written to the device. This allows updating the pairing state of the system before input is processed.
  * In practice, this means that, for example, if the user switches from keyboard&mouse to gamepad, the initial input that triggered the switch will get picked up right away.
- `InputControlPath.ToHumanReadableString` now takes display names from registered `InputControlLayout` instances into account.
  * This means that the method can now be used to generate strings to display in rebinding UIs.
- `AxisControl.clamp` is now an enum-valued property rather than a bool. Can now perform clamping *before* normalization.

#### Actions

- When switching devices/controls on actions, the system will no longer subsequently force an initial state check on __all__ actions. Instead, every time an action's bindings get re-resolved, the system will simply cancel all on-going actions and then re-enable them the same way it would happen by manually calling `InputAction.Enable`.
- Removed non-functional `InputControlScheme.baseScheme` API and `basedOn` serialized property. This was never fully implemented.

### Added

- Can right-click devices in Input Debugger (also those under "Unsupported") and select "Copy Device Description" to copy the internal `InputDeviceDescription` of the device in JSON format to the system clipboard.
  * This information is helpful for us to debug problems related to specific devices.
- If a device description has been copied to the clipboard, a new menu "Paste Device Description as Device" entry in the "Options" menu of the input debugger appears. This instantiates the device from the description as if it was reported locally by the Unity runtime.

## [0.9.3-preview] - 2019-08-15

### Fixed

- `XInputController` and `XboxOneGamepad` no longer have two extraneous, non-functional "menu" and "view" buttons.
- Fixed `InputUser.onUnpairedDeviceUser` ignoring input on controls that do not support `EvaluateMagnitude`.
  * This led to situations, for example, where `PlayerInput` would not initialize a control scheme switch from a `<Mouse>/delta` binding as the delta X and Y axes do not have min&max limits and thus return -1 from `EvaluateMagnitude`.
- Fixed available processor list not updated right away when changing the action type in the Input Action editor window.

#### Actions

- `NullReferenceException` when the input debugger is open with actions being enabled.
- When selecting a device to add to a control scheme, can now select devices with specific usages, too (e.g. "LeftHand" XRController).

### Changed

- Removed `timesliceEvents` setting - and made this tied to the update mode instead. We now always time slice when using fixed updates, and not when using dynamic updates.
- When adding a composite, only ones compatible with the value type of the current action are shown. This will, for example, no longer display a `2D Vector` composite as an option on a floating-point button action.
- The `InputState.onChange` callback now receives a second argument which is the event (if any) that triggered the state change on the device.

### Added

- `InputSystemUIInputModule` can now track multiple pointing devices separately, to allow multi-touch input - required to allow control of multiple On-Scree controls at the same time with different fingers.
- Two new composite bindings have been added.
  * `ButtonWithOneModifier` can be used to represent shortcut-like bindings such as "CTRL+1".
  * `ButtonWithTwoModifiers` can be used to represent shortcut-like bindings such as "CTRL+SHIFT+1".

## [0.9.2-preview] - 2019-08-09

### Fixed

- A `RebindingOperation` will now fall back to the default path generation behavior if the callback provided to `OnGeneratePath` returns null.
- Fixed the Input Action editor window throwing exceptions when trying to view action properties.

### Actions

- `PlayerInput` will now copy overrides when creating duplicate actions.
- It is now possible to use an empty binding path with a non empty override path.
- It is now possible to use set an empty override path to disable a binding.
- It is not possible to query the effectively used path of a binding using `effectivePath`.
- Actions embedded into MonoBehaviour components can now have their properties edited in the inspector. Previously there was no way to get to the properties in this workflow. There is a gear icon now on the action that will open the action properties.

### Changed

### Added

- Added a new sample to the package called `SimpleDemo`. You can install the sample from the package manager. See the [README.md](https://github.com/Unity-Technologies/InputSystem/Assets/Samples/SimpleDemo/README.md) file for details about the sample.

## [0.9.1-preview] - 2019-08-08

### Fixed

- Fixed GC heap garbage being caused by triggered by event processing.
  * This meant that every processing of input would trigger garbage being allocated on the managed heap. The culprit was a peculiarity in the C# compiler which caused a struct in `InputEventPtr.IsA` to be allocated on the heap.
- The bindings selection popup window will now show child controls matching the current action type even if the parent control does not match.
- Fixed `duration` values reported for Hold and Press interactions.
- DualShock 3 on macOS:
  * Fixed actions bound to the dpad control performing correctly.
  * Fixed non-present touchpad button control being triggered incorrectly.
- Fixed compile issues with switch classes on standalone Linux.
- Leak of unmanaged memory in `InputControlList`.

#### Actions

- Fixed actions not updating their set of controls when the usages of a device are changed.
- Composite bindings with the default interaction will now correctly cancel when the composite is released, even if there are multiple composite bindings on the action.

### Changed

- `MouseState`, `KeyboardState`, and `GamepadState` have been made public again.
- `PlayerInput` and `PlayerInputManager` have been moved from the `UnityEngine.InputSystem.PlayerInput` namespace to `UnityEngine.InputSystem`.
- The signature of `InputSystem.onEvent` has changed. The callback now takes a second argument which is the device the given event is sent to (null if there's no corresponding `InputDevice`).
  ```
  // Before:
  InputSystem.onEvent +=
      eventPtr =>
      {
          var device = InputSystem.GetDeviceById(eventPtr.deviceId);
          //...
      };

  // Now:
  InputSystem.onEvent +=
      (eventPtr, device) =>
      {
          //...
      };
  ```
- The signatures of `InputSystem.onBeforeUpdate` and `InputSystem.onAfterUpdate` have changed. The callbacks no longer receive an `InputUpdateType` argument.
  * Use `InputState.currentUpdateType` in case you need to know the type of update being run.
- `InputUpdateType` has been moved to the `UnityEngine.InputSystem.LowLevel` namespace.
- `InputSystem.Update(InputUpdateType)` has been removed from the public API.
- The way input devices are built internally has been streamlined.
  * `InputDeviceBuilder` is now internal. It is no longer necessary to access it to look up child controls. Simply use `InputControl.GetChildControl` instead.
  * To build a device without adding it to the system, call the newly added `InputDevice.Build` method.
    ```
    InputDevice.Build<Mouse>();
    ```
  * `InputSystem.SetLayoutVariant` has been removed. Layout variants can no longer be set retroactively but must be decided on as part of device creation.
- `InputSystem.RegisterControlProcessor` has been renamed to just `InputSystem.RegisterProcessor`.

#### Actions

* `InputAction.ReadValue<TValue>()` is longer correlated to `InputAction.triggered`. It simply returns the current value of a bound control or composite while the action is being interacted with.
* `InputInteractionContext.PerformedAndGoBackToWaiting` has been renamed to just `InputInteractionContext.Performed`.

#### Actions

- Individual composite part bindings can now no longer have interactions assigned to them as that never made any sense.

### Added

- Devices can now have more than one usage.
  * Call `InputSystem.AddDeviceUsage(device,usage)` to add additional usages to a device.
  * Call `InputSystem.RemoveDeviceUsage(device,usage)` to remove existing usages from a device.
  * `InputSystem.SetDeviceUsage(device,usage)` still exists. It will clear all existing usages from the given device.
- A new `VisualizerSamples` sample that can be installed through the package manager.
  * Contains two components `InputControlVisualizer` and `InputActionVisualizer` that help visualizing/debugging control/device and action activity through in-game overlays. A few sample scenes illustrate how to use them.

#### Actions

- Added `InputAction.ReadValueAsObject` API.
- Added `InputAction.activeControl` API.

## [0.9.0-preview] - 2019-07-18

### Fixed

- Validate all parameters on public APIs.
- Fixed an internal bug in `InlinedArray.RemoveAtByMovingTailWithCapacity`, which could cause data corruption.
- Fixed Xbox controller support on macOS il2cpp.
- Fixed issue of Xbox gamepads on Windows desktop not being able to navigate left and down in a UI.
- Allow using InputSystem package if the XR, VR or Physics modules are disabled for smaller builds.
- Fixed documentation landing page and table of contents.
- Fixed tracked devices assigning pointer ids for UI pointer events correctly.
- Adjusted some UI Elements to fit the Unity 19.3 font.
- Fixed NullReferenceException being thrown when project changes.
- Fixed duplicate devices showing in the "Supported Devices" popup when using a search filter.
- Fixed an error when adding new bindings in the Input Actions editor window when a filter was applied.
- Fixed scroll wheel handling in `InputSystemUIInputModule` not being smooth.
- Fixed compile errors from Switch Pro controller code on Linux.

#### Actions

- Fixed `CallbackContext.control` referencing the composite member control which was actually actuated for this trigger for composite bindings.
- Generated C# wrappers for .inputactions assets are no longer placed in Assets/Assets/ folder on Windows.

### Added

- Touch support has been reworked and extended.
  * `Touchscreen.touch[0..9]` are now bindable from the control picker.
  * `Touchscreen.primaryTouch` is now a separate control which tracks the primary touch on the screen.
  * The controls `Touchscreen` inherits from `Pointer` (such as `position`, `phase`, and `delta`) are now tied to `Touchscreen.primaryTouch` and allow for `Touchscreen` to function as a generic `Pointer` (like `Mouse` and `Pen`).
  * `Touchscreen.press` (renamed from `Touchscreen.button`) is now a working, synthetic button that is down whenever at least one finger is on the screen.
  * Recording of start time and start position has been added to touches.
    - `TouchControl.startPosition` gives the starting position of the touch.
    - `TouchControl.startTime` gives the starting time of the touch.
  * Tap detection has been added to `Touchscreen`.
    - Tap time (i.e. time within which a press-and-release must be completed for a tap to register) corresponds to `InputSettings.defaultTapTime`.
    - Tap release must happen within a certain radius of first contact. This is determined by a new setting `InputSettings.tapRadius`.
    - `TouchControl.tap` is a new button control that triggers then the touch is tapped. Note that this happens instantly when a touch ends. The button will go to 1 and __immediately__ go back to 0. This means that polling the button in `Update`, for example, will never trigger a tap. Either use actions to observe the button or use the `Touch` API from `EnhancedTouch` to poll taps.
  * `Touchscreen.activeTouches` has been removed. Use `Touch.activeTouches` from the new enhanced touch API instead for more reliable touch tracking.
  * `Touchscreen.allTouchControls` has been renamed to `Touchscreen.touches`.
  * A new `EnhancedTouch` plugin has been added which offers an enhanced `Touch` and `Finger` API to reliably track touches and fingers across updates. This obsoletes the need to manually track touch IDs and phases and gives access to individual touch history.
  * Touch can be simulated from mouse or pen input now. To enable simulation, call `TouchSimulation.Enable()` or put the `TouchSimulation` MonoBehaviour in your scene. Also, in the input debugger, you can now enable touch simulation from the "Options" dropdown.
- Changing state has been decoupled from events. While input events are the primary means by which to trigger state changes, anyone can perform state changes manually now from anywhere.
    ```
    InputState.Change(gamepad.leftStick, new Vector2(123, 234));
    ```
  * This change makes it possible to update state __from__ state and thus synthesize input data from other input coming in.
- A new API for recording state changes over time has been added.
    ```
    var history = new InputStateHistory("<Gamepad>/leftStick");
    history.StartRecording();

    //...

    foreach (var record in history)
        Debug.Log(record);
    ```
- Added support for generic joysticks on WebGL (which don't use the standard gamepad mapping).
- Added support for DualShock 3 gamepads on desktops.
- Added support for Nintendo Switch Pro Controllers on desktops.

#### Actions

- Actions now also have a __polling API__!
  * `InputAction.triggered` is true if the action was performed in the current frame.
  * `InputAction.ReadValue<TValue>()` yields the last value that `started`, `performed`, or `cancelled` (whichever came last) was called with. If the action is disabled, returns `default(TValue)`. For `InputActionType.Button` type actions, returns `1.0f` if `triggered==true` and `0.0f` otherwise.
- Generated C# wrappers for .inputactions can now placed relative to the .inputactions file by specifying a path starting with './' (e.g. `./foo/bar.cs`).

### Changed

- **The system no longer supports processing input in __BOTH__ fixed and dynamic updates**. Instead, a choice has to be made whether to process input before each `FixedUpdate()` or before each `Update()`.
  * Rationale: the existing code that supported having both updates receive input independently still had several holes and became increasingly complex and brittle. Our solution was based on not actually processing input twice but on channeling input concurrently into both the state of both updates. Together with the fact that specific inputs have to reset (and possibly accumulate) correctly with respect to their update time slices, this became increasingly hard to do right. This, together with the fact that we've come to increasingly question the value of this feature, led us to removing the capability while preserving the ability to determine where input is processed.
  * NOTE: Timeslicing is NOT affected by this. You can still switch to `ProcessEventInFixedUpdates` and get events timesliced to individual `FixedUpdate` periods according to their timestamps.
  * `InputSettings.UpdateMode.ProcessEventsInBothFixedAndDynamicUpdate` has been removed.
  * `InputSettings.UpdateMode.ProcessEventsInDynamicUpdateOnly` has been renamed to `InputSettings.UpdateMode.ProcessEventsInDynamicUpdate` and is now the default.
  * `InputSettings.UpdateMode.ProcessEventsInFixedUpdateOnly` has been renamed to `InputSettings.UpdateMode.ProcessEventsInFixedUpdate`.
- Added icons for PlayerInput, PlayerInputManager, InputSystemUIInputModule and MultiplayerEventSystem components.
- Changed `Keyboard` IME properties (`imeEnabled`, `imeCursorPosition`) to methods (`SetIMEEnabled`, `SetIMECursorPosition`).
- Added getters to all `IInputRuntime` properties.
- Replace some `GetXxx` methods in our API with `xxx`  properties.
- `Pointer.phase` has been removed and `PointerPhase` has been renamed to `TouchPhase`. Phases are now specific to touch. `PointerPhaseControl` has been renamed to `TouchPhaseControl`.
- `Pointer.button` has been renamed to `Pointer.press` and now is a control that indicates whether the pointer is in "press down" state.
  * For mouse, corresponds to left button press.
  * For pen, corresponds to tip contact.
  * For touch, corresponds to primary touch contact (i.e. whether __any__ finger is down).
- The state change monitor APIs (`IInputStateChangeMonitor` and friends) have been moved out of `InputSystem` into a new static class `InputState` in `UnityEngine.Experimental.Input.LowLevel`.
  * Rationale: These APIs are fairly low-level and not of general interest so having them out of `InputSystem` reduces the API surface visible to most users.
- `InputDeviceChange.StateChanged` has been removed and is now a separate callback `InputState.onChange`.
  * Rationale: The other `InputDeviceChange` notifications are low-frequency whereas `StateChanged` is high-frequency. Putting them all on the same callback made adding a callback to `InputSystem.onDeviceChange` unnecessarily expensive.
- `IInputStateCallbackReceiver` has been rewritten from scratch. Now has two simple methods `OnNextUpdate` and `OnEvent`. If implemented by a device, the device now has completely control over changing its own state. Use the `InputState.Change` methods to affect state changes while trigger state change monitors (e.g. for actions) correctly.
- Simplified handling of XR input in `InputSystemUIInputModule` by having only one set of actions for all XR devices.
- We now use the same hierarchical device picker in the "Add Control Scheme" popup, which is already used in the "Input Settings" window.
- Made all `IInputStateTypeInfo` implementations internal, as these did not offer value to the user.
- Made all `IInputDeviceCommandInfo` implementations internal, as these did not offer value to the user.
- Removed `ReadWriteArray`, which was only used for making `RebindingOperation.scores` editable, which did not add any value.
- Removed `PrimitiveValueOrArray`, as non of it's functionality over `PrimitiveValue` was implemented.
- Made all `InputProcessor` implementation internal, as access to these types is exposed only through text mode representations.
- Removed `CurveProcessor` as it was not implemented.
- Renamed XInputControllerOSX to a more descriptive XboxGamepadMacOS.

#### Actions

- `InputAction.continuous` has been removed. Running logic every frame regardless of input can easily be achieved in game code.
- The way action behavior is configured has been simplified.
  * The previous roster of toggles has been replaced with two settings:
    1. `Action Type`: Determines the behavior of the action. Choices are `Value`, `Button`, and `PassThrough`.
    2. `Control Type`: Determines the type of control (and implicitly the type of value) the action is looking for if the action is a `Value` or `PassThrough` action.
  * The previous `Initial State Check` toggle is now implicit in the action type now. `Value` actions perform an initial state check (i.e. trigger if their control is already actuated when the action is enabled). Other types of actions don't.
  * The previous `Pass Through` toggle is now rolled into the action type.

## [0.2.10-preview] - 2019-05-17

### Added

- Added a `MultiplayerEventSystem` class, which allows you use multiple UI event systems to control different parts of the UI by different players.
- `InputSystemUIInputModule` now lets you specify an `InputActionAsset` in the `actionsAsset` property. If this is set, the inspector will populate all actions from this asset. If you have a `PlayerInput` component on the same game object, referencing the same  `InputActionAsset`, the `PlayerInput` component will keep the actions on the `InputSystemUIInputModule` in synch, allowing easy setup of multiplayer UI systems.

### Changed

- `StickControl.x` and `StickControl.y` are now deadzoned, i.e. have `AxisDeadzone` processors on them. This affects all gamepads and joysticks.
  * __NOTE:__ The deadzoning is __independent__ of the stick. Whereas the stack has a radial deadzones, `x` and `y` have linear deadzones. This means that `leftStick.ReadValue().x` is __not__ necessary equal to `leftStick.x.ReadValue()`.
  * This change also fixes the problem of noise from sticks not getting filtered out and causing devices such as the PS4 controller to constantly make itself `Gamepad.current`.

- Redesigned `UIActionInputModule`
 * Added a button in the inspector to automatically assign actions from an input action asset based on commonly used action names.
 * Will now populate actions with useful defaults.
 * Removed `clickSpeed` property - will use native click counts from the OS where available instead.
 * Removed `sendEventsWhenInBackground` property.
 * Hiding `Touches` and `TrackedDevices` until we decide how to handle them.
 * Remove `moveDeadzone` property as it is made redundant by the action's dead zone.
 * Removed `UIActionInputModuleEnabler` component, `UIActionInputModule` will now enable itself.
- Changed default button press point to 0.5.
- Changed all constants in public API to match Unity naming conventions ("Constant" instead of "kConstant").
- Changed namespace from `UnityEngine.Experimental.Input` to `UnityEngine.InputSystem`.
- Generated wrapper code now has nicer formatting.
- Renamed `UIActionInputModule` to `InputSystemUIInputModule`.
- Nicer icons for `InputActionAssets` and `InputActions` and for `Button` and generic controls.
- Change all public API using `IntPtr` to use unsafe pointer types instead.
- `PlayerInput` will no longer disable any actions not in the currently active action map when disabling input or switching action maps.
- Change some public fields into properties.
- Input System project settings are now called "Input System Package" in the project window instead of "Input (NEW)".
- Removed `Plugins` from all namespaces.
- Rename "Cancelled" -> "Canceled" (US spelling) in all APIs.

### Fixed

- Adding devices to "Supported Devices" in input preferences not allowing to select certain device types (like "Gamepad").
- Fixed scrolling in `UIActionInputModule`.
- Fixed compiling the input system package in Unity 19.2 with ugui being moved to a package now.
- In the Input System project settings window, you can no longer add a supported device twice.

#### Actions

- Custom inspector for `PlayerInput` no longer adds duplicates of action events if `Invoke Unity Events` notification behavior is selected.
- Fixed `Hold` interactions firing immediately before the duration has passed.
- Fixed editing bindings or processors for `InputAction` fields in the inspector (Changes wouldn't persist before).
- Fixed exception message when calling `CallbackContext.ReadValue<TValue>()` for an action with a composite binding with `TValue` not matching the composite's value type.

### Added

#### Actions

- `PlayerInput` can now handle `.inputactions` assets that have no control schemes.
  * Will pair __all__ devices mentioned by any of the bindings except if already paired to another player.

## [0.2.8-preview] - 2019-04-23

### Added

- Added a `clickCount` control to the `Mouse` class, which specifies the click count for the last mouse click (to allow distinguishing between single-, double- and multi-clicks).
- Support for Bluetooth Xbox One controllers on macOS.

#### Actions

- New API for changing bindings on actions
```
    // Several variations exist that allow to look up bindings in various ways.
    myAction.ChangeBindingWithPath("<Gamepad>/buttonSouth")
        .WithPath("<Keyboard>/space");

    // Can also replace the binding wholesale.
    myAction.ChangeBindingWithPath("<Keyboard>/space")
        .To(new InputBinding { ... });

    // Can also remove bindings programmatically now.
    myAction.ChangeBindingWithPath("<Keyboard>/space").Erase();
```

### Changed

- `Joystick.axes` and `Joystick.buttons` have been removed.
- Generated wrapper code for Input Action Assets are now self-contained, generating all the data from code and not needing a reference to the asset; `InputActionAssetReference` has been removed.
- The option to generate interfaces on wrappers has been removed, instead we always do this now.
- The option to generate events on wrappers has been removed, we felt that this no longer made sense.
- Will now show default values in Input Action inspector if no custom values for file path, class name or namespace have been provided.
- `InputSettings.runInBackground` has been removed. This should now be supported or not on a per-device level. Most devices never supported it in the first place, so a global setting did not seem to be useful.
- Several new `Sensor`-based classes have been added. Various existing Android sensor implementations are now based on them.
- `InputControlLayoutAttribute` is no longer inherited.
  * Rationale: A class marked as a layout will usually be registered using `RegisterLayout`. A class derived from it will usually be registered the same way. Because of layout inheritance, properties applied to the base class through `InputControlLayoutAttribute` will affect the subclass as intended. Not inheriting the attribute itself, however, now allows having properties such as `isGenericTypeOfDevice` which should not be inherited.
- Removed `acceleration`, `orientation`, and `angularVelocity` controls from `DualShockGamepad` base class.
  * They are still on `DualShockGamepadPS4`.
  * The reason is that ATM we do not yet support these controls other than on the PS4. The previous setup pretended that these controls work when in fact they don't.
- Marking a control as noisy now also marks all child controls as noisy.
- The input system now defaults to ignoring any HID devices with usage types not known to map to game controllers. You can use `HIDSupport.supportedUsages` to enable specific usage types.
- In the Input Settings window, asset selection has now been moved to the "gear" popup menu. If no asset is created, we now automatically create one.
- In the inspector for Input Settings assets, we now show a button to go to the Input Settings window, and a button to make the asset active if it isn't.
- Tests are now no longer part of the com.unity.inputsystem package. The `InputTestFixture` class still is for when you want to write input-related tests for your project. You can reference the `Unity.InputSystem.TestFixture` assembly when you need to do that.
- Implemented adding usages to and removing them from devices.

#### Actions

- A number of changes have been made to the control picker UI in the editor. \
  ![Input Control Picker](Documentation~/Images/InputControlPicker.png)
  * The button to pick controls interactively (e.g. by pressing a button on a gamepad) has been moved inside the picker and renamed to "Listen". It now works as a toggle that puts the picker into a special kind of 'search' mode. While listening, suitable controls that are actuated will be listed in the picker and can then be picked from.
  * Controls are now displayed with their nice names (e.g. "Cross" instead of "buttonSouth" in the case of the PS4 controller).
  * Child controls are indented instead of listed in "parent/child" format.
  * The hierarchy of devices has been rearranged for clarity. The toplevel groups of "Specific Devices" and "Abstract Devices" are now merged into one hierarchy that progressively groups devices into more specific groups.
  * Controls now have icons displayed for them.
- There is new support for binding to keys on the keyboard by their generated character rather than by their location. \
  ![Keyboard Binding](Documentation~/Images/KeyboardBindByLocationVsCharacter.png)
  * At the toplevel of the Keyboard device, you now have the choice of either binding by keyboard location or binding by generated/mapped character.
  * Binding by location shows differences between the local keyboard layout and the US reference layout.
  * The control path language has been extended to allow referencing controls by display name. `<Keyboard>/#(a)` binds to the control on a `Keyboard` with the display name `a`.
- `continuous` flag is now ignored for `Press and Release` interactions, as it did not  make sense.
- Reacting to controls that are already actuated when an action is enabled is now an __optional__ behavior rather than the default behavior. This is a __breaking__ change.
  * Essentially, this change reverts back to the behavior before 0.2-preview.
  * To reenable the behavior, toggle "Initial State Check" on in the UI or set the `initialStateCheck` property in code.
  ![Inital State Check](Documentation~/Images/InitialStateCheck.png)
  * The reason for the change is that having the behavior on by default made certain setups hard to achieve. For example, if `<Keyboard>/escape` is used in one action map to toggle *into* the main menu and in another action map to toggle *out* of it, then the previous behavior would immediately exit out of the menu if `escape` was still pressed from going into the menu. \
  We have come to believe that wanting to react to the current state of a control right away is the less often desirable behavior and so have made it optional with a separate toggle.
- Processors and Interactions are now shown in a component-inspector-like fashion in the Input Action editor window, allowing you to see the properties of all items at once.
- The various `InputAction.lastTriggerXXX` APIs have been removed.
  * Rationale: They have very limited usefulness and if you need the information, it's easy to set things up in order to keep track of it yourself. Also, we plan on having a polling API for actions in the future which is really what the `lastActionXXX` APIs were trying to (imperfectly) solve.
- `Tap`, `SlowTap`, and `MultiTap` interactions now respect button press points.
- `Tap`, `SlowTap`, and `MultiTap` interactions now have improved parameter editing UIs.

### Fixed

- Input Settings configured in the editor are now transferred to the built player correctly.
- Time slicing for fixed updates now works correctly, even when pausing or dropping frames.
- Make sure we Disable any InputActionAsset when it is being destroyed. Otherwise, callbacks which were not cleaned up would could cause exceptions.
- DualShock sensors on PS4 are now marked as noisy (#494).
- IL2CPP causing issues with XInput on windows and osx desktops.
- Devices not being available yet in `MonoBehavior.Awake`, `MonoBehaviour.Start`, and `MonoBehaviour.OnEnable` in player or when entering play mode in editor.
- Fixed a bug where the event buffer used by `InputEventTrace` could get corrupted.

#### Actions

- Actions and bindings disappearing when control schemes have spaces in their names.
- `InputActionRebindingExceptions.RebindOperation` can now be reused as intended; used to stop working properly the first time a rebind completed or was cancelled.
- Actions bound to multiple controls now trigger correctly when using `PressInteraction` set to `ReleaseOnly` (#492).
- `PlayerInput` no longer fails to find actions when using UnityEvents (#500).
- The `"{...}"` format for referencing action maps and actions using GUIDs as strings has been obsoleted. It will still work but adding the extra braces is no longer necessary.
- Drag&dropping bindings between other bindings that came before them in the list no longer drops the items at a location one higher up in the list than intended.
- Editing name of control scheme in editor not taking effect *except* if hitting enter key.
- Saving no longer causes the selection of the current processor or interaction to be lost.
  * This was especially annoying when having "Auto-Save" on as it made editing parameters on interactions and processors very tedious.
- In locales that use decimal separators other than '.', floating-point parameters on composites, interactions, and processors no longer lead to invalid serialized data being generated.
- Fix choosing "Add Action" in action map context menu throwing an exception.
- The input action asset editor window will no longer fail saving if the asset has been moved.
- The input action asset editor window will now show the name of the asset being edited when asking for saving changes.
- Clicking "Cancel" in the save changes dialog for the input action asset editor window will now cancel quitting the editor.
- Fixed pasting or dragging a composite binding from one action into another.
- In the action map editor window, switching from renaming an action to renaming an action map will no longer break the UI.
- Fixed calling Enable/Disable from within action callbacks sometimes leading to corruption of state which would then lead to actions not getting triggered (#472).
- Fixed setting of "Auto-Save" toggle in action editor getting lost on domain reload.
- Fixed blurry icons in editor for imported .inputactions assets and actions in them.
- `Press` and `Release` interactions will now work correctly if they have multiple bound controls.
- `Release` interactions will now invoke a `Started` callback when the control is pressed.
- Made Vector2 composite actions respect the press points of button controls used to compose the value.

## [0.2.6-preview] - 2019-03-20

>NOTE: The UI code for editing actions has largely been rewritten. There may be regressions.
>NOTE: The minimum version requirement for the new input system has been bumped
       to 2019.1

### Added

- Support gamepad vibration on Switch.
- Added support for Joysticks on Linux.

#### Actions

- Added ability to change which part of a composite a binding that is part of the composite is assigned to.
  * Part bindings can now be freely duplicated or copy-pasted. This allows having multiple bindings for "up", for example. Changing part assignments retroactively allows to freely edit the composite makeup.
- Can now drag&drop multiple items as well as drop items onto others (equivalent to cut&paste). Holding ALT copies data instead of moving it.
- Edits to control schemes are now undoable.
- Control schemes are now sorted alphabetically.
- Can now search by binding group (control scheme) or devices directly from search box.
  * `g:Gamepad` filters bindings to those in the "Gamepad" group.
  * `d:Gamepad` filters bindings to those from Gamepad-compatible devices.

### Changed

- The input debugger will no longer automatically show remote devices when the profiler is connected. Instead, use the new menu in debugger toolbar to connect to players or to enable/disable remote input debugging.
- "Press and Release" interactions will now invoke the `performed` callback on both press and release (instead of invoking `performed` and `cancel`, which was inconsistent with other behaviors).

#### Actions

- Bindings have GUIDs now like actions and maps already did. This allows to persistently and uniquely identify individual bindings.
- Replaced UI overlay while rebinding interactively with cancellable progress bar. Interactive rebinding now cancels automatically after 4 seconds without suitable input.
- Bindings that are not assigned to any control scheme are now visible when a particular control scheme is selected.
  * Bindings not assigned to any control scheme are active in *ALL* control schemes.
  * The change makes this visible in the UI now.
  * When a specific control scheme is selected, these bindings are affixed with `{GLOBAL}` for added visibility.
- When filtering by devices from a control scheme, the filtering now takes layout inheritance into account. So, a binding to a control on `Pointer` will now be shown when the filter is `Mouse`.
- The public control picker API has been revised.
  * The simplest way to add control picker UI to a control path is to add an `InputControlAttribute` to the field.
    ```
    // In the inspector, shows full UI to select a control interactively
    // (including interactive picking through device input).
    [InputControl(layout = "Button")]
    private string buttonControlPath;
    ```
- Processors of incompatible types will now be ignored instead of throwing an exception.

### Fixed

- Remote connections in input debugger now remain connected across domain reloads.
- Don't incorrectly create non-functioning devices if a physical device implements multiple incompatible logical HID devices (such as the MacBook keyboard/touch pad and touch bar).
- Removed non-functioning sort triangles in event list in Input Debugger device windows.
- Sort events in input debugger window by id rather then by timestamp.
- Make parsing of float parameters support floats represented in "e"-notation and "Infinity".
- Input device icons in input debugger window now render in appropriate resolution on retina displays.
- Fixed Xbox Controller on macOS reporting negative values for the sticks when represented as dpad buttons.
- `InputSettings.UpdateMode.ProcessEventsManually` now correctly triggers updates when calling `InputSystem.Update(InputUpdateType.Manual)`.

#### Actions

- Pasting or duplicating an action in an action map asset will now assign a new and unique ID to the action.
- "Add Action" button being active and triggering exceptions when no action map had been added yet.
- Fixed assert when generating C# class and make sure it gets imported correctly.
- Generate directories as needed when generating C# class, and allow path names without "Assets/" path prefix.
- Allow binding dpad controls to actions of type "Vector2".
- Fixed old name of action appearing underneath rename overlay.
- Fixed inspector UIs for on-screen controls throwing exceptions and being non-functional.
- Fixed deleting multiple items at same time in action editor leading to wrong items being deleted.
- Fixed copy-pasting actions not preserving action properties other than name.
- Fixed memory corruptions coming from binding resolution of actions.
- InputActionAssetReferences in ScriptableObjects will continue to work after domain reloads in the editor.
- Fixed `startTime` and `duration` properties of action callbacks.

## [0.2.1-preview] - 2019-03-11

### Changed

 - NativeUpdateCallback API update to match Unity 2018.3.8f1

## [0.2.0-preview] - 2019-02-12

This release contains a number of fairly significant changes. The focus has been on further improving the action system to make it easier to use as well as to make it work more reliably and predictably.

>NOTE: There are some breaking changes. Please see the "Changed" section below.

### Changed

- Removed Unity 2018.2 support code.
- Removed .NET 3.5 support code.
- Started using C# 7.
- `IInputControlProcessor<TValue>` has been replaced with `InputProcessor` and `InputProcessor<TValue>` base classes.
- `IInputBindingComposite` has been replaced with an `InputBindingComposite` base class and the `IInputBindingComposite<TValue>` interface has been merged with the `InputBindingComposite<TValue>` class which had already existed.
- `InputUser.onUnpairedDeviceUser` will now notify for each actuated control until the device is paired or there are no more actuated controls.
- `SensitivityProcessor` has been removed.
    * The approach needs rethinking. What `SensitivityProcessor` did caused more problems than it solved.
- State monitors no longer have their timeouts removed automatically when they fire. This makes it possible to have a timeout that is removed only in response to a specific state change.
- Events for devices that implement `IInputStateCallbacks` (such as `Touchscreen`) are allowed to go back in time. Avoids the problem of having to order events between multiple fingers correctly or seeing events getting rejected.
- `PenState.Button` is now `PenButton`.
- Removed TouchPositionTransformProcessor, was used only by Android, the position transformation will occur in native backend in 2019.x

#### Actions:
- Bindings that have no interactions on them will trigger differently now. __This is a breaking change__.
  * Previously, these bindings would trigger `performed` on every value change including when going back to their default value. This is why you would see two calls of `performed` with a button; one when the button was pressed, another when it was depressed.
  * Now, a binding without an interaction will trigger `started` and then `performed` when a bound control is actuated. Thereafter, the action will remain in `Started` phase. For as long as the control is actuated, every value change will trigger `performed` again. When the control stops being actuated, it will trigger `cancelled` and the action will remain in `Waiting` state.
  * Control actuation is defined as a control having a magnitude (see `InputControl.EvaluateMagnitude`) greater than zero. If a control does not support magnitudes (returns -1 from `EvaluateMagnitude`), then the control is considered actuated when it changes state away from its default state.
  * To restore the previous behavior, simply change code like
      ```
        myAction.performed += MyCallback;
      ```
    to
      ```
        myAction.performed += MyCallback;
        myAction.cancelled += MyCallback;
      ```
  * Alternatively, enable `passThrough` mode on an action. This effectively restores the previous default behavior of actions.
    ```
        new InputAction(binding: "<Gamepad>/leftTrigger") { passThrough = true };
    ```
- As part of the aforementioned change, the following interactions have been removed as they are no longer relevant:
  - `StickInteraction`: Can simply be removed from bindings. The new default behavior obsoletes the need for what `StickInteraction` did. Use `started` to know then the stick starts being actuated, `performed` to be updated on movements, and `cancelled` to know when the stick goes back into rest position.
  - `PressAndReleaseInteraction`: Can simply be removed from bindings. The default behavior with no interaction encompasses press and release detection. Use `started` to know then a button is pressed and `cancelled` to know when it is released. To set a custom button press point, simply put an `AxisDeadzoneProcessor` on the binding.
- `PressInteraction` has been completely rewritten.
  - Trigger behavior can be set through `behavior` parameter and now provides options for observing just presses (`PressOnly`), just releases (`ReleaseOnly`), or both presses and releases (`PressAndRelease`).
  - Also, the interaction now operates on control actuation rather than reading out float values directly. This means that any control that supports magnitudes can be used.
  - Also supports continuous mode now.
- If bound controls are already actuated when an action is enabled, the action will now trigger in the next input update as if the control had just been moved from non-actuated to actuated state.
  - In other words, if e.g. you have a binding to the A button of the gamepad and the A button is already pressed when the action is first enabled, then the action associated with the A button will trigger as if the button had just been pressed. Previously, it required releasing and re-pressing the button first -- which, together with certain interactions, could lead to actions ending up in a confused state.
- When an action is disabled, it will now cancel all ongoing interactions, if any (i.e. you will see `InputAction.cancelled` being called).
  - Note that unlike the above-mentioned callbacks that happen when an action starts out with a control already actuated, the cancellation callbacks happen __immediately__ rather than in the next input update.
- Actions that at runtime are bound to multiple controls will now perform *conflict resolution*, if necessary.
  - This applies only if an action actually receives multiple concurrent actuations from controls.
  - When ambiguity is detected, the greatest amount of actuation on any of the controls gets to drive the action.
  - In practice, this means that as long as any of the controls bound to an action is actuated, the action will keep going. This resolves ambiguities when an action has primary and secondary bindings, for examples, or when an action is bound to multiple different devices at the same time.
  - Composite bindings count as single actuations regardless of how many controls participate in the composite.
  - This behavior __can be bypassed__ by setting the action to be pass-through.
- Action editor now closes when asset is deleted.
  - If there are unsaved changes, asks for confirmation first.
- Interactions and processors in the UI are now filtered based on the type of the action (if set) and sorted by name.
- Renamed "Axis" and "Dpad" composites to "1D Axis" and "2D Vector" composite.
  - The old names can still be used and existing data will load as expected.
  - `DpadComposite` got renamed to `Vector2Composite`; `AxisComposite` is unchanged.
- `InputInteractionContext.controlHasDefaultValue` has been replaced with `InputInteractionContext.ControlIsActuated()`.
- `InputActionChange.BindingsHaveChangedWhileEnabled` has been reworked and split in two:
    1. `InputActionChange.BoundControlsAboutToChange`: Bindings have been previously resolved but are about to be re-resolved.
    2. `InputActionChange.BoundControlsChanged`: Bindings have been resolved on one or more actions.
- Actions internally now allocate unmanaged memory.
  - Disposing should be taken care of automatically (though you can manually `Dispose` as well). If you see errors in the console log about unmanaged memory being leaked, please report the bug.
  - All execution state except for C# heap objects for processors, interactions, and composites has been collapsed into a single block of unmanaged memory. Actions should now be able to re-resolve efficiently without allocating additional GC memory.

### Added

- `PlayerInput` component which simplifies setting up individual player input actions and device pairings. \
  ![PlayerInput](Documentation~/Images/PlayerInput.png)
- `PlayerInputManager` component which simplifies player joining and split-screen setups. \
  ![PlayerInput](Documentation~/Images/PlayerInputManager.png)
- `InputDevice.all` (equivalent to `InputSystem.devices`)
- `InputControl.IsActuated()` can be used to determine whether control is currently actuated (defined as extension method in `InputControlExtensions`).
- Can now read control values from buffers as objects using `InputControl.ReadValueFromBufferAsObject`. This allows reading a value stored in memory without having to know the value type.
- New processors:
    * `ScaleProcessor`
    * `ScaleVector2Processor`
    * `ScaleVector3Processor`
    * `InvertVector2Processor`
    * `InvertVector3Processor`
    * `NormalizeVector2Processor`
    * `NormalizeVector3Processor`
- Added `MultiTapInteraction`. Can be used to listen for double-taps and the like.
- Can get total and average event lag times through `InputMetrics.totalEventLagTime` and `InputMetrics.averageEventLagTime`.
- `Mouse.forwardButton` and `Mouse.backButton`.
- The input debugger now shows users along with their paired devices and actions. See the [documentation](Documentation~/UserManagement.md#debugging)
- Added third and fourth barrel buttons on `Pen`.

#### Actions:
- Actions have a new continuous mode that will cause the action to trigger continuously even if there is no input. See the [documentation](Documentation~/Actions.md#continuous-actions) for details. \
  ![Continuous Action](Documentation~/Images/ContinuousAction.png)
- Actions have a new pass-through mode. In this mode an action will bypass any checks on control actuation and let any input activity on the action directly flow through. See the [documentation](Documentation~/Actions.md#pass-through-actions) for details. \
  ![Pass-Through Action](Documentation~/Images/PassThroughAction.png)
- Can now add interactions and processors directly to actions.
  ![Action Properties](Documentation~/Images/ActionProperties.png)
    * This is functionally equivalent to adding the respective processors and/or interactions to every binding on the action.
- Can now change the type of a composite retroactively.
  ![Composite Properties](Documentation~/Images/CompositeProperties.png)
- Values can now be read out as objects using `InputAction.CallbackContext.ReadValueAsObject()`.
    * Allocates GC memory. Should not be used during normal gameplay but is very useful for testing and debugging.
- Added auto-save mode for .inputactions editor.
  ![Auto Save](Documentation~/Images/AutoSave.png)
- Processors, interactions, and composites can now define their own parameter editor UIs by deriving from `InputParameterEditor`. This solves the problem of these elements not making it clear that the parameters usually have global defaults and do not need to be edited except if local overrides are necessary.
- Can now set custom min and max values for axis composites.
    ```
    var action = new InputAction();
    action.AddCompositeBinding("Axis(minValue=0,maxValue=2)")
        .With("Positive", "<Keyboard>/a")
        .With("Negative", "<Keyboard>/d");
    ```
- "C# Class File" property on .inputactions importer settings now has a file picker next to it.
- `InputActionTrace` has seen various improvements.
    * Recorded data will now stay valid even if actions are rebound to different controls.
    * Can listen to all actions using `InputActionTrace.SubscribeToAll`.
    * `InputActionTrace` now maintains a list of subscriptions. Add subscriptions with `SubscribeTo` and remove a subscription with `UnsubscribeFrom`. See the [documentation](Documentation~/Actions.md#tracing-actions) for details.

### Fixes

- Fixed support for Unity 2019.1 where we landed a native API change.
- `InputUser.UnpairDevicesAndRemoveUser()` corrupting device pairings of other InputUsers
- Control picker in UI having no devices if list of supported devices is empty but not null
- `IndexOutOfRangeException` when having multiple action maps in an asset (#359 and #358).
- Interactions timing out even if there was a pending event that would complete the interaction in time.
- Action editor updates when asset is renamed or moved.
- Exceptions when removing action in last position of action map.
- Devices marked as unsupported in input settings getting added back on domain reload.
- Fixed `Pen` causing exceptions and asserts.
- Composites that assign multiple bindings to parts failing to set up properly when parts are assigned out of order (#410).

### Known Issues

- Input processing in edit mode on 2019.1 is sporadic rather than happening on every editor update.

## [0.1.2-preview] - 2018-12-19

    NOTE: The minimum version requirement for the new input system has been bumped
          to 2018.3. The previous minum requirement of 2018.2 is no longer supported.
          Also, we have dropped support for the .NET 3.5 runtime. The new .NET 4
          runtime is now required to use the new input system.

We've started working on documentation. The current work-in-progress can be found on [GitHub](https://github.com/Unity-Technologies/InputSystem/blob/develop/Packages/com.unity.inputsystem/Documentation~/InputSystem.md).

### Changed

- `InputConfiguration` has been replaced with a new `InputSettings` class.
- `InputConfiguration.lockInputToGame` has been moved to `InputEditorUserSettings.lockInputToGameView`. This setting is now persisted as a local user setting.
- `InputSystem.updateMask` has been replaced with `InputSettings.updateMode`.
- `InputSystem.runInBackground` has been moved to `InputSettings.runInBackground`.
- Icons have been updated for improved styling and now have separate dark and light skin versions.
- `Lock Input To Game` and `Diagnostics Mode` are now persisted as user settings
- Brought back `.current` getters and added `InputSettings.filterNoiseOnCurrent` to control whether noise filtering on the getters is performed or not.
- Removed old and outdated Doxygen-generated API docs.

### Added

- `InputSystem.settings` contains the current input system settings.
- A new UI has been added to "Edit >> Project Settings..." to edit input system settings. Settings are stored in a user-controlled asset in any location inside `Assets/`. Multiple assets can be used and switched between.
- Joystick HIDs are now supported on Windows, Mac, and UWP.
- Can now put system into manual update mode (`InputSettings.updateMode`). In this mode, events will not get automatically processed. To process events, call `InputSystem.Update()`.
- Added shortcuts to action editor window (requires 2019.1).
- Added icons for .inputactions assets.

### Fixed

- `InputSystem.devices` not yet being initialized in `MonoBehaviour.Start` when in editor.

### Known Issues

- Input settings are not yet included in player builds. This means that at the moment, player builds will always start out with default input settings.
- There have been reports of some stickiness to buttons on 2019.1 alpha builds.  We are looking at this now.

## [0.0.14-preview] - 2018-12-11

### Changed

- `Pointer.delta` no longer has `SensitivityProcessor` on it. The processor was causing many issues with mouse deltas. It is still available for adding it manually to action bindings but the processor likely needs additional work.

### Fixed

Core:
- Invalid memory accesses when using .NET 4 runtime
- Mouse.button not being identical to Mouse.leftButton
- DualShock not being recognized when connected via Bluetooth

Actions:
- Parameters disappearing on processors and interactions in UI when edited
- Parameters on processors and interactions having wrong value type in UI (e.g. int instead of float)
- RebindingOperation calling OnComplete() after being cancelled

Misc:
- Documentation no longer picked up as assets in user project

## [0.0.13-preview] - 2018-12-05

First release from stable branch.<|MERGE_RESOLUTION|>--- conflicted
+++ resolved
@@ -34,25 +34,19 @@
 - Submit and Cancel UI actions will now respect configured interactions. [ISXB-841](https://issuetracker.unity3d.com/product/unity/issues/guid/ISXB-841).
 - Fixed the UI generation of enum fields when editing interactions of action properties. The new selected value was lost when saving.
 - Fixed the UI generation of custom interactions of action properties when it rely on OnGUI callback. [ISXB-886](https://issuetracker.unity3d.com/product/unity/issues/guid/ISXB-886).
-<<<<<<< HEAD
+- Fixed deletion of last composite part raising an exception. [ISXB-804](https://issuetracker.unity3d.com/product/unity/issues/guid/ISXB-804)
 - Fixed an issue related to Visualizers sample where exceptions would be thrown by InputActionVisualizer and InputControlVisualizer when entering play-mode if added as components to a new `GameObject`.
-=======
-- Fixed deletion of last composite part raising an exception. [ISXB-804](https://issuetracker.unity3d.com/product/unity/issues/guid/ISXB-804)
->>>>>>> 78e4e0e0
 
 ### Added
 - Added additional device information when logging the error due to exceeding the maximum number of events processed
   set by `InputSystem.settings.maxEventsBytesPerUpdate`. This additional information is available in development builds
   only.
-<<<<<<< HEAD
 - Fixed deletion of last composite part raising an exception. [ISXB-804](https://issuetracker.unity3d.com/product/unity/issues/guid/ISXB-804)
 - Expanded editor and build insight analytics to cover ``.inputactions` asset editor usage, `InputSettings` and common component configurations.
 
 ### Changed
 - Changed `DualSenseHIDInputReport` from internal to public visibility
-=======
 - Added Input Setting option allowing to keep platform-specific scroll wheel input values instead of automatically converting them to a normalized range.
->>>>>>> 78e4e0e0
 
 ## [1.8.2] - 2024-04-29
 
