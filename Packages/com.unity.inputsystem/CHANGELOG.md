--- conflicted
+++ resolved
@@ -12,6 +12,8 @@
 ### Added
 
 ### Changed
+
+- Added icons for PlayerInput, PlayerInputManager, InputSystemUIInputModule and MultiplayerEventSystem components.
 
 ## [0.2.10-preview] - 2019-5-17
 
@@ -43,12 +45,8 @@
 - Change all public API using `IntPtr` to use unsafe pointer types instead.
 - `PlayerInput` will no longer disable any actions not in the currently active action map when disabling input or switching action maps.
 - Change some public fields into properties.
-<<<<<<< HEAD
-- Assigned icons for scripts.
-=======
 - Input System project settings are now called "Input System Package" in the project window instead of "Input (NEW)".
 - Rename "Cancelled" -> "Canceled" (US spelling) in all APIs.
->>>>>>> 44566e38
 
 ### Fixed
 
