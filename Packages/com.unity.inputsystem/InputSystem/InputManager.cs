using System;
using System.Collections.Generic;
using System.Diagnostics;
using System.Linq;
using Unity.Collections;
using UnityEngine.InputSystem.Composites;
using UnityEngine.InputSystem.Controls;
using Unity.Collections.LowLevel.Unsafe;
using UnityEngine.Profiling;
using UnityEngine.InputSystem.LowLevel;
using UnityEngine.InputSystem.Processors;
using UnityEngine.InputSystem.Interactions;
using UnityEngine.InputSystem.Utilities;
using UnityEngine.InputSystem.Layouts;

#if UNITY_EDITOR
using UnityEngine.InputSystem.Editor;
#endif

////TODO: make diagnostics available in dev players and give it a public API to enable them

////TODO: work towards InputManager having no direct knowledge of actions

////TODO: allow pushing events into the system any which way; decouple from the buffer in NativeInputSystem being the only source

////REVIEW: change the event properties over to using IObservable?

////REVIEW: instead of RegisterInteraction and RegisterProcessor, have a generic RegisterInterface (or something)?

////REVIEW: can we do away with the 'previous == previous frame' and simply buffer flip on every value write?

////REVIEW: should we force keeping mouse/pen/keyboard/touch around in editor even if not in list of supported devices?

////REVIEW: do we want to filter out state events that result in no state change?

#pragma warning disable CS0649
namespace UnityEngine.InputSystem
{
    using DeviceChangeListener = Action<InputDevice, InputDeviceChange>;
    using DeviceStateChangeListener = Action<InputDevice, InputEventPtr>;
    using LayoutChangeListener = Action<string, InputControlLayoutChange>;
    using EventListener = Action<InputEventPtr, InputDevice>;
    using UpdateListener = Action;

    /// <summary>
    /// Hub of the input system.
    /// </summary>
    /// <remarks>
    /// Not exposed. Use <see cref="InputSystem"/> as the public entry point to the system.
    ///
    /// Manages devices, layouts, and event processing.
    /// </remarks>
    internal class InputManager
    {
        public ReadOnlyArray<InputDevice> devices => new ReadOnlyArray<InputDevice>(m_Devices, 0, m_DevicesCount);

        public TypeTable processors => m_Processors;
        public TypeTable interactions => m_Interactions;
        public TypeTable composites => m_Composites;

        public InputMetrics metrics
        {
            get
            {
                var result = m_Metrics;

                result.currentNumDevices = m_DevicesCount;
                result.currentStateSizeInBytes = (int)m_StateBuffers.totalSize;

                // Count controls.
                result.currentControlCount = m_DevicesCount;
                for (var i = 0; i < m_DevicesCount; ++i)
                    result.currentControlCount += m_Devices[i].allControls.Count;

                // Count layouts.
                result.currentLayoutCount = m_Layouts.layoutTypes.Count;
                result.currentLayoutCount += m_Layouts.layoutStrings.Count;
                result.currentLayoutCount += m_Layouts.layoutBuilders.Count;
                result.currentLayoutCount += m_Layouts.layoutOverrides.Count;

                return result;
            }
        }

        public InputSettings settings
        {
            get
            {
                Debug.Assert(m_Settings != null);
                return m_Settings;
            }
            set
            {
                if (value == null)
                    throw new ArgumentNullException(nameof(value));

                if (m_Settings == value)
                    return;

                m_Settings = value;
                ApplySettings();
            }
        }

        public InputUpdateType updateMask
        {
            get => m_UpdateMask;
            set
            {
                // In editor, we don't allow disabling editor updates.
                #if UNITY_EDITOR
                value |= InputUpdateType.Editor;
                #endif

                if (m_UpdateMask == value)
                    return;

                m_UpdateMask = value;

                // Recreate state buffers.
                if (m_DevicesCount > 0)
                    ReallocateStateBuffers();
            }
        }

        public InputUpdateType defaultUpdateType
        {
            get
            {
                if (m_CurrentUpdate != default)
                    return m_CurrentUpdate;

                #if UNITY_EDITOR
                if (!gameIsPlaying || !hasInputFocus)
                    return InputUpdateType.Editor;
                #endif

                return m_UpdateMask.GetUpdateTypeForPlayer();
            }
        }

        public float pollingFrequency
        {
            get => m_PollingFrequency;
            set
            {
                ////REVIEW: allow setting to zero to turn off polling altogether?
                if (value <= 0)
                    throw new ArgumentException("Polling frequency must be greater than zero", "value");

                m_PollingFrequency = value;
                if (m_Runtime != null)
                    m_Runtime.pollingFrequency = value;
            }
        }

        public event DeviceChangeListener onDeviceChange
        {
            add => m_DeviceChangeListeners.AddCallback(value);
            remove => m_DeviceChangeListeners.RemoveCallback(value);
        }

        public event DeviceStateChangeListener onDeviceStateChange
        {
            add => m_DeviceStateChangeListeners.AddCallback(value);
            remove => m_DeviceStateChangeListeners.RemoveCallback(value);
        }

        public event InputDeviceCommandDelegate onDeviceCommand
        {
            add => m_DeviceCommandCallbacks.AddCallback(value);
            remove => m_DeviceCommandCallbacks.RemoveCallback(value);
        }

        ////REVIEW: would be great to have a way to sort out precedence between two callbacks
        public event InputDeviceFindControlLayoutDelegate onFindControlLayoutForDevice
        {
            add
            {
                m_DeviceFindLayoutCallbacks.AddCallback(value);

                // Having a new callback on this event can change the set of devices we recognize.
                // See if there's anything in the list of available devices that we can now turn
                // into an InputDevice whereas we couldn't before.
                //
                // NOTE: A callback could also impact already existing devices and theoretically alter
                //       what layout we would have used for those. We do *NOT* retroactively apply
                //       those changes.
                AddAvailableDevicesThatAreNowRecognized();
            }
            remove => m_DeviceFindLayoutCallbacks.RemoveCallback(value);
        }

        public event LayoutChangeListener onLayoutChange
        {
            add => m_LayoutChangeListeners.AddCallback(value);
            remove => m_LayoutChangeListeners.RemoveCallback(value);
        }

        ////TODO: add InputEventBuffer struct that uses NativeArray underneath
        ////TODO: make InputEventTrace use NativeArray
        ////TODO: introduce an alternative that consumes events in bulk
        public event EventListener onEvent
        {
            add => m_EventListeners.AddCallback(value);
            remove => m_EventListeners.RemoveCallback(value);
        }

        public event UpdateListener onBeforeUpdate
        {
            add
            {
                InstallBeforeUpdateHookIfNecessary();
                m_BeforeUpdateListeners.AddCallback(value);
            }
            remove => m_BeforeUpdateListeners.RemoveCallback(value);
        }

        public event UpdateListener onAfterUpdate
        {
            add => m_AfterUpdateListeners.AddCallback(value);
            remove => m_AfterUpdateListeners.RemoveCallback(value);
        }

        public event Action onSettingsChange
        {
            add => m_SettingsChangedListeners.AddCallback(value);
            remove => m_SettingsChangedListeners.RemoveCallback(value);
        }

#if UNITY_EDITOR
        private bool m_RunUpdatesInEditMode;

        public bool runUpdatesInEditMode
        {
            get => m_RunUpdatesInEditMode;
            set => m_RunUpdatesInEditMode = value;
        }
#endif

        private bool gameIsPlaying =>
#if UNITY_EDITOR
                     m_Runtime.isInPlayMode && !m_Runtime.isPaused;
#else
            true;
#endif

        // TODO Should we assume focus is always true outside the editor?
        private bool hasInputFocus =>
#if UNITY_EDITOR
            (m_HasFocus || InputEditorUserSettings.lockInputToGameView);
#else
            true;
#endif

        private bool shouldProcessInputEvents =>
#if UNITY_EDITOR
<<<<<<< HEAD
                     m_Runtime.isInPlayMode && m_HasFocus;
=======
            (gameIsPlaying || runUpdatesInEditMode) && hasInputFocus;
>>>>>>> 13299cf8
#else
            m_HasFocus;
#endif

        ////TODO: when registering a layout that exists as a layout of a different type (type vs string vs constructor),
        ////      remove the existing registration

        // Add a layout constructed from a type.
        // If a layout with the same name already exists, the new layout
        // takes its place.
        public void RegisterControlLayout(string name, Type type)
        {
            if (string.IsNullOrEmpty(name))
                throw new ArgumentNullException(nameof(name));
            if (type == null)
                throw new ArgumentNullException(nameof(type));

            // Note that since InputDevice derives from InputControl, isDeviceLayout implies
            // isControlLayout to be true as well.
            var isDeviceLayout = typeof(InputDevice).IsAssignableFrom(type);
            var isControlLayout = typeof(InputControl).IsAssignableFrom(type);

            if (!isDeviceLayout && !isControlLayout)
                throw new ArgumentException($"Types used as layouts have to be InputControls or InputDevices; '{type.Name}' is a '{type.BaseType.Name}'",
                    nameof(type));

            var internedName = new InternedString(name);
            var isReplacement = DoesLayoutExist(internedName);

            // All we do is enter the type into a map. We don't construct an InputControlLayout
            // from it until we actually need it in an InputDeviceBuilder to create a device.
            // This not only avoids us creating a bunch of objects on the managed heap but
            // also avoids us laboriously constructing a XRController layout, for example,
            // in a game that never uses XR.
            m_Layouts.layoutTypes[internedName] = type;

            ////TODO: make this independent of initialization order
            ////TODO: re-scan base type information after domain reloads

            // Walk class hierarchy all the way up to InputControl to see
            // if there's another type that's been registered as a layout.
            // If so, make it a base layout for this one.
            string baseLayout = null;
            for (var baseType = type.BaseType; baseLayout == null && baseType != typeof(InputControl);
                 baseType = baseType.BaseType)
            {
                foreach (var entry in m_Layouts.layoutTypes)
                    if (entry.Value == baseType)
                    {
                        baseLayout = entry.Key;
                        break;
                    }
            }

            PerformLayoutPostRegistration(internedName, new InlinedArray<InternedString>(new InternedString(baseLayout)),
                isReplacement, isKnownToBeDeviceLayout: isDeviceLayout);
        }

        public void RegisterControlLayout(string json, string name = null, bool isOverride = false)
        {
            if (string.IsNullOrEmpty(json))
                throw new ArgumentNullException(nameof(json));

            ////REVIEW: as long as no one has instantiated the layout, the base layout information is kinda pointless

            // Parse out name, device description, and base layout.
            InputControlLayout.ParseHeaderFieldsFromJson(json, out var nameFromJson, out var baseLayouts,
                out var deviceMatcher);

            // Decide whether to take name from JSON or from code.
            var internedLayoutName = new InternedString(name);
            if (internedLayoutName.IsEmpty())
            {
                internedLayoutName = nameFromJson;

                // Make sure we have a name.
                if (internedLayoutName.IsEmpty())
                    throw new ArgumentException("Layout name has not been given and is not set in JSON layout",
                        nameof(name));
            }

            // If it's an override, it must have a layout the overrides apply to.
            if (isOverride && baseLayouts.length == 0)
            {
                throw new ArgumentException(
                    $"Layout override '{internedLayoutName}' must have 'extend' property mentioning layout to which to apply the overrides",
                    nameof(json));
            }

            // Add it to our records.
            var isReplacement = DoesLayoutExist(internedLayoutName);
            m_Layouts.layoutStrings[internedLayoutName] = json;
            if (isOverride)
            {
                m_Layouts.layoutOverrideNames.Add(internedLayoutName);
                for (var i = 0; i < baseLayouts.length; ++i)
                {
                    var baseLayoutName = baseLayouts[i];
                    m_Layouts.layoutOverrides.TryGetValue(baseLayoutName, out var overrideList);
                    ArrayHelpers.Append(ref overrideList, internedLayoutName);
                    m_Layouts.layoutOverrides[baseLayoutName] = overrideList;
                }
            }

            PerformLayoutPostRegistration(internedLayoutName, baseLayouts,
                isReplacement: isReplacement, isOverride: isOverride);

            // If the layout contained a device matcher, register it.
            if (!deviceMatcher.empty)
                RegisterControlLayoutMatcher(internedLayoutName, deviceMatcher);
        }

        public void RegisterControlLayoutBuilder(Func<InputControlLayout> method, string name,
            string baseLayout = null)
        {
            if (method == null)
                throw new ArgumentNullException(nameof(method));
            if (string.IsNullOrEmpty(name))
                throw new ArgumentNullException(nameof(name));

            var internedLayoutName = new InternedString(name);
            var internedBaseLayoutName = new InternedString(baseLayout);
            var isReplacement = DoesLayoutExist(internedLayoutName);

            m_Layouts.layoutBuilders[internedLayoutName] = method;

            PerformLayoutPostRegistration(internedLayoutName, new InlinedArray<InternedString>(internedBaseLayoutName),
                isReplacement);
        }

        private void PerformLayoutPostRegistration(InternedString layoutName, InlinedArray<InternedString> baseLayouts,
            bool isReplacement, bool isKnownToBeDeviceLayout = false, bool isOverride = false)
        {
            ++m_LayoutRegistrationVersion;

            // Force-clear layout cache. Don't clear reference count so that
            // the cache gets cleared out properly when released in case someone
            // is using it ATM.
            InputControlLayout.s_CacheInstance.Clear();

            // For layouts that aren't overrides, add the name of the base
            // layout to the lookup table.
            if (!isOverride && baseLayouts.length > 0)
            {
                if (baseLayouts.length > 1)
                    throw new NotSupportedException(
                        $"Layout '{layoutName}' has multiple base layouts; this is only supported on layout overrides");

                var baseLayoutName = baseLayouts[0];
                if (!baseLayoutName.IsEmpty())
                    m_Layouts.baseLayoutTable[layoutName] = baseLayoutName;
            }

            // Nuke any precompiled layouts that are invalidated by the layout registration.
            m_Layouts.precompiledLayouts.Remove(layoutName);
            if (m_Layouts.precompiledLayouts.Count > 0)
            {
                foreach (var layout in m_Layouts.precompiledLayouts.Keys.ToArray())
                {
                    var metadata = m_Layouts.precompiledLayouts[layout].metadata;

                    // If it's an override, we remove any precompiled layouts to which overrides are applied.
                    if (isOverride)
                    {
                        for (var i = 0; i < baseLayouts.length; ++i)
                            if (layout == baseLayouts[i] ||
                                StringHelpers.CharacterSeparatedListsHaveAtLeastOneCommonElement(metadata,
                                    baseLayouts[i], ';'))
                                m_Layouts.precompiledLayouts.Remove(layout);
                    }
                    else
                    {
                        // Otherwise, we remove any precompile layouts that use the layout we just changed.
                        if (StringHelpers.CharacterSeparatedListsHaveAtLeastOneCommonElement(metadata,
                            layoutName, ';'))
                            m_Layouts.precompiledLayouts.Remove(layout);
                    }
                }
            }

            // Recreate any devices using the layout. If it's an override, recreate devices using any of the base layouts.
            if (isOverride)
            {
                for (var i = 0; i < baseLayouts.length; ++i)
                    RecreateDevicesUsingLayout(baseLayouts[i], isKnownToBeDeviceLayout: isKnownToBeDeviceLayout);
            }
            else
            {
                RecreateDevicesUsingLayout(layoutName, isKnownToBeDeviceLayout: isKnownToBeDeviceLayout);
            }

            // In the editor, layouts may become available successively after a domain reload so
            // we may end up retaining device information all the way until we run the first full
            // player update. For every layout we register, we check here whether we have a saved
            // device state using a layout with the same name but not having a device description
            // (the latter is important as in that case, we should go through the normal matching
            // process and not just rely on the name of the layout). If so, we try here to recreate
            // the device with the just registered layout.
            #if UNITY_EDITOR
            for (var i = 0; i < m_SavedDeviceStates.LengthSafe(); ++i)
            {
                ref var deviceState = ref m_SavedDeviceStates[i];
                if (layoutName != deviceState.layout || !deviceState.description.empty)
                    continue;

                if (RestoreDeviceFromSavedState(ref deviceState, layoutName))
                {
                    ArrayHelpers.EraseAt(ref m_SavedDeviceStates, i);
                    --i;
                }
            }
            #endif

            // Let listeners know.
            var change = isReplacement ? InputControlLayoutChange.Replaced : InputControlLayoutChange.Added;
<<<<<<< HEAD
            DelegateHelpers.InvokeCallbacksSafe(ref m_LayoutChangeListeners, layoutName.ToString(), change, "onLayoutChange");
=======
            DelegateHelpers.InvokeCallbacksSafe(ref m_LayoutChangeListeners, layoutName.ToString(), change, "InputSystem.onLayoutChange");
>>>>>>> 13299cf8
        }

        public void RegisterPrecompiledLayout<TDevice>(string metadata)
            where TDevice : InputDevice, new()
        {
            if (metadata == null)
                throw new ArgumentNullException(nameof(metadata));

            var deviceType = typeof(TDevice).BaseType;
            var layoutName = FindOrRegisterDeviceLayoutForType(deviceType);

            m_Layouts.precompiledLayouts[layoutName] = new InputControlLayout.Collection.PrecompiledLayout
            {
                factoryMethod = () => new TDevice(),
                metadata = metadata
            };
        }

        private void RecreateDevicesUsingLayout(InternedString layout, bool isKnownToBeDeviceLayout = false)
        {
            if (m_DevicesCount == 0)
                return;

            List<InputDevice> devicesUsingLayout = null;

            // Find all devices using the layout.
            for (var i = 0; i < m_DevicesCount; ++i)
            {
                var device = m_Devices[i];

                bool usesLayout;
                if (isKnownToBeDeviceLayout)
                    usesLayout = IsControlUsingLayout(device, layout);
                else
                    usesLayout = IsControlOrChildUsingLayoutRecursive(device, layout);

                if (usesLayout)
                {
                    if (devicesUsingLayout == null)
                        devicesUsingLayout = new List<InputDevice>();
                    devicesUsingLayout.Add(device);
                }
            }

            // If there's none, we're good.
            if (devicesUsingLayout == null)
                return;

            // Remove and re-add the matching devices.
            using (InputDeviceBuilder.Ref())
            {
                for (var i = 0; i < devicesUsingLayout.Count; ++i)
                {
                    var device = devicesUsingLayout[i];
                    RecreateDevice(device, device.m_Layout);
                }
            }
        }

        private bool IsControlOrChildUsingLayoutRecursive(InputControl control, InternedString layout)
        {
            // Check control itself.
            if (IsControlUsingLayout(control, layout))
                return true;

            // Check children.
            var children = control.children;
            for (var i = 0; i < children.Count; ++i)
                if (IsControlOrChildUsingLayoutRecursive(children[i], layout))
                    return true;

            return false;
        }

        private bool IsControlUsingLayout(InputControl control, InternedString layout)
        {
            // Check direct match.
            if (control.layout == layout)
                return true;

            // Check base layout chain.
            var baseLayout = control.m_Layout;
            while (m_Layouts.baseLayoutTable.TryGetValue(baseLayout, out baseLayout))
                if (baseLayout == layout)
                    return true;

            return false;
        }

        public void RegisterControlLayoutMatcher(string layoutName, InputDeviceMatcher matcher)
        {
            if (string.IsNullOrEmpty(layoutName))
                throw new ArgumentNullException(nameof(layoutName));
            if (matcher.empty)
                throw new ArgumentException("Matcher cannot be empty", nameof(matcher));

            // Add to table.
            var internedLayoutName = new InternedString(layoutName);
            m_Layouts.AddMatcher(internedLayoutName, matcher);

            // Recreate any device that we match better than its current layout.
            RecreateDevicesUsingLayoutWithInferiorMatch(matcher);

            // See if we can make sense of any device we couldn't make sense of before.
            AddAvailableDevicesMatchingDescription(matcher, internedLayoutName);
        }

        public void RegisterControlLayoutMatcher(Type type, InputDeviceMatcher matcher)
        {
            if (type == null)
                throw new ArgumentNullException(nameof(type));
            if (matcher.empty)
                throw new ArgumentException("Matcher cannot be empty", nameof(matcher));

            var layoutName = m_Layouts.TryFindLayoutForType(type);
            if (layoutName.IsEmpty())
                throw new ArgumentException(
                    $"Type '{type.Name}' has not been registered as a control layout", nameof(type));

            RegisterControlLayoutMatcher(layoutName, matcher);
        }

        private void RecreateDevicesUsingLayoutWithInferiorMatch(InputDeviceMatcher deviceMatcher)
        {
            if (m_DevicesCount == 0)
                return;

            using (InputDeviceBuilder.Ref())
            {
                var deviceCount = m_DevicesCount;
                for (var i = 0; i < deviceCount; ++i)
                {
                    var device = m_Devices[i];
                    var deviceDescription = device.description;

                    if (deviceDescription.empty || !(deviceMatcher.MatchPercentage(deviceDescription) > 0))
                        continue;

                    var layoutName = TryFindMatchingControlLayout(ref deviceDescription, device.deviceId);
                    if (layoutName != device.m_Layout)
                    {
                        device.m_Description = deviceDescription;

                        RecreateDevice(device, layoutName);

                        // We're removing devices in the middle of the array and appending
                        // them at the end. Adjust our index and device count to make sure
                        // we're not iterating all the way into already processed devices.

                        --i;
                        --deviceCount;
                    }
                }
            }
        }

        private void RecreateDevice(InputDevice oldDevice, InternedString newLayout)
        {
            // Remove.
            RemoveDevice(oldDevice, keepOnListOfAvailableDevices: true);

            // Re-setup device.
            var newDevice = InputDevice.Build<InputDevice>(newLayout, oldDevice.m_Variants,
                deviceDescription: oldDevice.m_Description);

            // Preserve device properties that should not be changed by the re-creation
            // of a device.
            newDevice.m_DeviceId = oldDevice.m_DeviceId;
            newDevice.m_Description = oldDevice.m_Description;
            if (oldDevice.native)
                newDevice.m_DeviceFlags |= InputDevice.DeviceFlags.Native;
            if (oldDevice.remote)
                newDevice.m_DeviceFlags |= InputDevice.DeviceFlags.Remote;
            if (!oldDevice.enabled)
            {
                newDevice.m_DeviceFlags |= InputDevice.DeviceFlags.DisabledStateHasBeenQueriedFromRuntime;
                newDevice.m_DeviceFlags |= InputDevice.DeviceFlags.DisabledInFrontend;
            }

            // Re-add.
            AddDevice(newDevice);
        }

        private void AddAvailableDevicesMatchingDescription(InputDeviceMatcher matcher, InternedString layout)
        {
            #if UNITY_EDITOR
            // If we still have some devices saved from the last domain reload, see
            // if they are matched by the given matcher. If so, turn them into devices.
            for (var i = 0; i < m_SavedDeviceStates.LengthSafe(); ++i)
            {
                ref var deviceState = ref m_SavedDeviceStates[i];
                if (matcher.MatchPercentage(deviceState.description) > 0)
                {
                    RestoreDeviceFromSavedState(ref deviceState, layout);
                    ArrayHelpers.EraseAt(ref m_SavedDeviceStates, i);
                    --i;
                }
            }
            #endif

            // See if the new description to layout mapping allows us to make
            // sense of a device we couldn't make sense of so far.
            for (var i = 0; i < m_AvailableDeviceCount; ++i)
            {
                // Ignore if it's a device that has been explicitly removed.
                if (m_AvailableDevices[i].isRemoved)
                    continue;

                var deviceId = m_AvailableDevices[i].deviceId;
                if (TryGetDeviceById(deviceId) != null)
                    continue;

                if (matcher.MatchPercentage(m_AvailableDevices[i].description) > 0f)
                {
                    // Try to create InputDevice instance.
                    try
                    {
                        AddDevice(layout, deviceId, deviceDescription: m_AvailableDevices[i].description,
                            deviceFlags: m_AvailableDevices[i].isNative ? InputDevice.DeviceFlags.Native : 0);
                    }
                    catch (Exception exception)
                    {
                        Debug.LogError(
                            $"Layout '{layout}' matches existing device '{m_AvailableDevices[i].description}' but failed to instantiate: {exception}");
                        Debug.LogException(exception);
                        continue;
                    }

                    // Re-enable device.
                    var command = EnableDeviceCommand.Create();
                    m_Runtime.DeviceCommand(deviceId, ref command);
                }
            }
        }

        public void RemoveControlLayout(string name)
        {
            if (string.IsNullOrEmpty(name))
                throw new ArgumentNullException(nameof(name));

            var internedName = new InternedString(name);

            // Remove all devices using the layout.
            for (var i = 0; i < m_DevicesCount;)
            {
                var device = m_Devices[i];
                if (IsControlOrChildUsingLayoutRecursive(device, internedName))
                {
                    RemoveDevice(device, keepOnListOfAvailableDevices: true);
                }
                else
                {
                    ++i;
                }
            }

            // Remove layout record.
            m_Layouts.layoutTypes.Remove(internedName);
            m_Layouts.layoutStrings.Remove(internedName);
            m_Layouts.layoutBuilders.Remove(internedName);
            m_Layouts.baseLayoutTable.Remove(internedName);
            ++m_LayoutRegistrationVersion;

            ////TODO: check all layout inheritance chain for whether they are based on the layout and if so
            ////      remove those layouts, too

            // Let listeners know.
<<<<<<< HEAD
            DelegateHelpers.InvokeCallbacksSafe(ref m_LayoutChangeListeners, name, InputControlLayoutChange.Removed, "onLayoutChange");
=======
            DelegateHelpers.InvokeCallbacksSafe(ref m_LayoutChangeListeners, name, InputControlLayoutChange.Removed, "InputSystem.onLayoutChange");
>>>>>>> 13299cf8
        }

        public InputControlLayout TryLoadControlLayout(Type type)
        {
            if (type == null)
                throw new ArgumentNullException(nameof(type));
            if (!typeof(InputControl).IsAssignableFrom(type))
                throw new ArgumentException($"Type '{type.Name}' is not an InputControl", nameof(type));

            // Find the layout name that the given type was registered with.
            var layoutName = m_Layouts.TryFindLayoutForType(type);
            if (layoutName.IsEmpty())
                throw new ArgumentException(
                    $"Type '{type.Name}' has not been registered as a control layout", nameof(type));

            return m_Layouts.TryLoadLayout(layoutName);
        }

        public InputControlLayout TryLoadControlLayout(InternedString name)
        {
            return m_Layouts.TryLoadLayout(name);
        }

        ////FIXME: allowing the description to be modified as part of this is surprising; find a better way
        public InternedString TryFindMatchingControlLayout(ref InputDeviceDescription deviceDescription, int deviceId = InputDevice.InvalidDeviceId)
        {
            Profiler.BeginSample("InputSystem.TryFindMatchingControlLayout");
            ////TODO: this will want to take overrides into account

            // See if we can match by description.
            var layoutName = m_Layouts.TryFindMatchingLayout(deviceDescription);
            if (layoutName.IsEmpty())
            {
                // No, so try to match by device class. If we have a "Gamepad" layout,
                // for example, a device that classifies itself as a "Gamepad" will match
                // that layout.
                //
                // NOTE: Have to make sure here that we get a device layout and not a
                //       control layout.
                if (!string.IsNullOrEmpty(deviceDescription.deviceClass))
                {
                    var deviceClassLowerCase = new InternedString(deviceDescription.deviceClass);
                    var type = m_Layouts.GetControlTypeForLayout(deviceClassLowerCase);
                    if (type != null && typeof(InputDevice).IsAssignableFrom(type))
                        layoutName = new InternedString(deviceDescription.deviceClass);
                }
            }

            ////REVIEW: listeners registering new layouts from in here may potentially lead to the creation of devices; should we disallow that?
            ////REVIEW: if a callback picks a layout, should we re-run through the list of callbacks? or should we just remove haveOverridenLayoutName?
            // Give listeners a shot to select/create a layout.
            if (m_DeviceFindLayoutCallbacks.length > 0)
            {
                // First time we get here, put our delegate for executing device commands
                // in place. We wrap the call to IInputRuntime.DeviceCommand so that we don't
                // need to expose the runtime to the onFindLayoutForDevice callbacks.
                if (m_DeviceFindExecuteCommandDelegate == null)
                    m_DeviceFindExecuteCommandDelegate =
                        (ref InputDeviceCommand commandRef) =>
                    {
                        if (m_DeviceFindExecuteCommandDeviceId == InputDevice.InvalidDeviceId)
                            return InputDeviceCommand.GenericFailure;
                        return m_Runtime.DeviceCommand(m_DeviceFindExecuteCommandDeviceId, ref commandRef);
                    };
                m_DeviceFindExecuteCommandDeviceId = deviceId;

                var haveOverriddenLayoutName = false;
                m_DeviceFindLayoutCallbacks.LockForChanges();
                for (var i = 0; i < m_DeviceFindLayoutCallbacks.length; ++i)
                {
                    try
                    {
                        var newLayout = m_DeviceFindLayoutCallbacks[i](ref deviceDescription, layoutName, m_DeviceFindExecuteCommandDelegate);
                        if (!string.IsNullOrEmpty(newLayout) && !haveOverriddenLayoutName)
                        {
                            layoutName = new InternedString(newLayout);
                            haveOverriddenLayoutName = true;
                        }
                    }
                    catch (Exception exception)
                    {
                        Debug.LogError($"{exception.GetType().Name} while executing 'InputSystem.onFindLayoutForDevice' callbacks");
                        Debug.LogException(exception);
                    }
                }
                m_DeviceFindLayoutCallbacks.UnlockForChanges();
            }

            Profiler.EndSample();
            return layoutName;
        }

        private InternedString FindOrRegisterDeviceLayoutForType(Type type)
        {
            var layoutName = m_Layouts.TryFindLayoutForType(type);
            if (layoutName.IsEmpty())
            {
                // Automatically register the given type as a layout.
                if (layoutName.IsEmpty())
                {
                    layoutName = new InternedString(type.Name);
                    RegisterControlLayout(type.Name, type);
                }
            }

            return layoutName;
        }

        /// <summary>
        /// Return true if the given device layout is supported by the game according to <see cref="InputSettings.supportedDevices"/>.
        /// </summary>
        /// <param name="layoutName">Name of the device layout.</param>
        /// <returns>True if a device with the given layout should be created for the game, false otherwise.</returns>
        private bool IsDeviceLayoutMarkedAsSupportedInSettings(InternedString layoutName)
        {
            // In the editor, "Supported Devices" can be overridden by a user setting. This causes
            // all available devices to be added regardless of what "Supported Devices" says. This
            // is useful to ensure that things like keyboard, mouse, and pen keep working in the editor
            // even if not supported as devices in the game.
            #if UNITY_EDITOR
            if (InputEditorUserSettings.addDevicesNotSupportedByProject)
                return true;
            #endif

            var supportedDevices = m_Settings.supportedDevices;
            if (supportedDevices.Count == 0)
            {
                // If supportedDevices is empty, all device layouts are considered supported.
                return true;
            }

            for (var n = 0; n < supportedDevices.Count; ++n)
            {
                var supportedLayout = new InternedString(supportedDevices[n]);
                if (layoutName == supportedLayout || m_Layouts.IsBasedOn(supportedLayout, layoutName))
                    return true;
            }

            return false;
        }

        private bool DoesLayoutExist(InternedString name)
        {
            return m_Layouts.layoutTypes.ContainsKey(name) ||
                m_Layouts.layoutStrings.ContainsKey(name) ||
                m_Layouts.layoutBuilders.ContainsKey(name);
        }

        public IEnumerable<string> ListControlLayouts(string basedOn = null)
        {
            ////FIXME: this may add a name twice

            if (!string.IsNullOrEmpty(basedOn))
            {
                var internedBasedOn = new InternedString(basedOn);
                foreach (var entry in m_Layouts.layoutTypes)
                    if (m_Layouts.IsBasedOn(internedBasedOn, entry.Key))
                        yield return entry.Key;
                foreach (var entry in m_Layouts.layoutStrings)
                    if (m_Layouts.IsBasedOn(internedBasedOn, entry.Key))
                        yield return entry.Key;
                foreach (var entry in m_Layouts.layoutBuilders)
                    if (m_Layouts.IsBasedOn(internedBasedOn, entry.Key))
                        yield return entry.Key;
            }
            else
            {
                foreach (var entry in m_Layouts.layoutTypes)
                    yield return entry.Key;
                foreach (var entry in m_Layouts.layoutStrings)
                    yield return entry.Key;
                foreach (var entry in m_Layouts.layoutBuilders)
                    yield return entry.Key;
            }
        }

        // Adds all controls that match the given path spec to the given list.
        // Returns number of controls added to the list.
        // NOTE: Does not create garbage.

        /// <summary>
        /// Adds to the given list all controls that match the given <see cref="InputControlPath">path spec</see>
        /// and are assignable to the given type.
        /// </summary>
        /// <param name="path"></param>
        /// <param name="controls"></param>
        /// <typeparam name="TControl"></typeparam>
        /// <returns></returns>
        public int GetControls<TControl>(string path, ref InputControlList<TControl> controls)
            where TControl : InputControl
        {
            if (string.IsNullOrEmpty(path))
                return 0;
            if (m_DevicesCount == 0)
                return 0;

            var deviceCount = m_DevicesCount;
            var numMatches = 0;
            for (var i = 0; i < deviceCount; ++i)
            {
                var device = m_Devices[i];
                numMatches += InputControlPath.TryFindControls(device, path, 0, ref controls);
            }

            return numMatches;
        }

        public void SetDeviceUsage(InputDevice device, InternedString usage)
        {
            if (device == null)
                throw new ArgumentNullException(nameof(device));
            if (device.usages.Count == 1 && device.usages[0] == usage)
                return;
            if (device.usages.Count == 0 && usage.IsEmpty())
                return;

            device.ClearDeviceUsages();
            if (!usage.IsEmpty())
                device.AddDeviceUsage(usage);
            NotifyUsageChanged(device);
        }

        public void AddDeviceUsage(InputDevice device, InternedString usage)
        {
            if (device == null)
                throw new ArgumentNullException(nameof(device));
            if (usage.IsEmpty())
                throw new ArgumentException("Usage string cannot be empty", nameof(usage));
            if (device.usages.Contains(usage))
                return;

            device.AddDeviceUsage(usage);
            NotifyUsageChanged(device);
        }

        public void RemoveDeviceUsage(InputDevice device, InternedString usage)
        {
            if (device == null)
                throw new ArgumentNullException(nameof(device));
            if (usage.IsEmpty())
                throw new ArgumentException("Usage string cannot be empty", nameof(usage));
            if (!device.usages.Contains(usage))
                return;

            device.RemoveDeviceUsage(usage);
            NotifyUsageChanged(device);
        }

        private void NotifyUsageChanged(InputDevice device)
        {
            InputActionState.OnDeviceChange(device, InputDeviceChange.UsageChanged);

            // Notify listeners.
<<<<<<< HEAD
            DelegateHelpers.InvokeCallbacksSafe(ref m_DeviceChangeListeners, device, InputDeviceChange.UsageChanged, "onDeviceChange");
=======
            DelegateHelpers.InvokeCallbacksSafe(ref m_DeviceChangeListeners, device, InputDeviceChange.UsageChanged, "InputSystem.onDeviceChange");
>>>>>>> 13299cf8

            ////REVIEW: This was for the XRController leftHand and rightHand getters but these do lookups dynamically now; remove?
            // Usage may affect current device so update.
            device.MakeCurrent();
        }

        ////TODO: make sure that no device or control with a '/' in the name can creep into the system

        public InputDevice AddDevice(Type type, string name = null)
        {
            if (type == null)
                throw new ArgumentNullException(nameof(type));

            // Find the layout name that the given type was registered with.
            var layoutName = FindOrRegisterDeviceLayoutForType(type);
            Debug.Assert(!layoutName.IsEmpty(), name);

            // Note that since we go through the normal by-name lookup here, this will
            // still work if the layout from the type was override with a string layout.
            return AddDevice(layoutName, name);
        }

        // Creates a device from the given layout and adds it to the system.
        // NOTE: Creates garbage.
        public InputDevice AddDevice(string layout, string name = null, InternedString variants = new InternedString())
        {
            if (string.IsNullOrEmpty(layout))
                throw new ArgumentNullException(nameof(layout));

            var device = InputDevice.Build<InputDevice>(layout, variants);

            if (!string.IsNullOrEmpty(name))
                device.m_Name = new InternedString(name);

            AddDevice(device);

            return device;
        }

        // Add device with a forced ID. Used when creating devices reported to us by native.
        private InputDevice AddDevice(InternedString layout, int deviceId,
            string deviceName = null,
            InputDeviceDescription deviceDescription = new InputDeviceDescription(),
            InputDevice.DeviceFlags deviceFlags = 0,
            InternedString variants = default)
        {
            var device = InputDevice.Build<InputDevice>(new InternedString(layout),
                deviceDescription: deviceDescription,
                layoutVariants: variants);

            device.m_DeviceId = deviceId;
            device.m_Description = deviceDescription;
            device.m_DeviceFlags |= deviceFlags;
            if (!string.IsNullOrEmpty(deviceName))
                device.m_Name = new InternedString(deviceName);

            // Default display name to product name.
            if (!string.IsNullOrEmpty(deviceDescription.product))
                device.m_DisplayName = deviceDescription.product;

            AddDevice(device);

            return device;
        }

        public void AddDevice(InputDevice device)
        {
            if (device == null)
                throw new ArgumentNullException(nameof(device));
            if (string.IsNullOrEmpty(device.layout))
                throw new InvalidOperationException("Device has no associated layout");

            // Ignore if the same device gets added multiple times.
            if (ArrayHelpers.Contains(m_Devices, device))
                return;

            MakeDeviceNameUnique(device);
            AssignUniqueDeviceId(device);

            // Add to list.
            device.m_DeviceIndex = ArrayHelpers.AppendWithCapacity(ref m_Devices, ref m_DevicesCount, device);

            ////REVIEW: Not sure a full-blown dictionary is the right way here. Alternatives are to keep
            ////        a sparse array that directly indexes using the linearly increasing IDs (though that
            ////        may get large over time). Or to just do a linear search through m_Devices (but
            ////        that may end up tapping a bunch of memory locations in the heap to find the right
            ////        device; could be improved by sorting m_Devices by ID and picking a good starting
            ////        point based on the ID we have instead of searching from [0] always).
            m_DevicesById[device.deviceId] = device;

            // Let InputStateBuffers know this device doesn't have any associated state yet.
            device.m_StateBlock.byteOffset = InputStateBlock.InvalidOffset;

            // Update state buffers.
            ReallocateStateBuffers();
            InitializeDeviceState(device);

            // Update metrics.
            m_Metrics.maxNumDevices = Mathf.Max(m_DevicesCount, m_Metrics.maxNumDevices);
            m_Metrics.maxStateSizeInBytes = Mathf.Max((int)m_StateBuffers.totalSize, m_Metrics.maxStateSizeInBytes);

            // Make sure that if the device ID is listed in m_AvailableDevices, the device
            // is no longer marked as removed.
            for (var i = 0; i < m_AvailableDeviceCount; ++i)
            {
                if (m_AvailableDevices[i].deviceId == device.deviceId)
                    m_AvailableDevices[i].isRemoved = false;
            }

            // If we're running in the background, find out whether the device can run in
            // the background. If not, disable it.
            var isPlaying = true;
            #if UNITY_EDITOR
            isPlaying = m_Runtime.isInPlayMode;
            #endif
            if (isPlaying && !m_HasFocus
                && m_Settings.backgroundBehavior != InputSettings.BackgroundBehavior.IgnoreFocus
                && m_Runtime.runInBackground
                && device.QueryEnabledStateFromRuntime()
                && !ShouldRunDeviceInBackground(device))
            {
                EnableOrDisableDevice(device, false, DeviceDisableScope.TemporaryWhilePlayerIsInBackground);
            }

            ////REVIEW: we may want to suppress this during the initial device discovery phase
            // Let actions re-resolve their paths.
            InputActionState.OnDeviceChange(device, InputDeviceChange.Added);

            // If the device wants automatic callbacks before input updates,
            // put it on the list.
            if (device is IInputUpdateCallbackReceiver beforeUpdateCallbackReceiver)
                onBeforeUpdate += beforeUpdateCallbackReceiver.OnUpdate;

            // If the device has state callbacks, make a note of it.
            if (device is IInputStateCallbackReceiver)
            {
                InstallBeforeUpdateHookIfNecessary();
                device.m_DeviceFlags |= InputDevice.DeviceFlags.HasStateCallbacks;
                m_HaveDevicesWithStateCallbackReceivers = true;
            }

            // If the device wants before-render updates, enable them if they
            // aren't already.
            if (device.updateBeforeRender)
                updateMask |= InputUpdateType.BeforeRender;

            // Notify device.
            device.NotifyAdded();

            ////REVIEW: is this really a good thing to do? just plugging in a device shouldn't make
            ////        it current, no?
            // Make the device current.
            if (device.enabled)
                device.MakeCurrent();

            // Notify listeners.
<<<<<<< HEAD
            DelegateHelpers.InvokeCallbacksSafe(ref m_DeviceChangeListeners, device, InputDeviceChange.Added, "onDeviceChange");

            // Request device to send us an initial state update.
            if (device.enabled)
                device.RequestSync();
=======
            DelegateHelpers.InvokeCallbacksSafe(ref m_DeviceChangeListeners, device, InputDeviceChange.Added, "InputSystem.onDeviceChange");
>>>>>>> 13299cf8
        }

        ////TODO: this path should really put the device on the list of available devices
        ////TODO: this path should discover disconnected devices
        public InputDevice AddDevice(InputDeviceDescription description)
        {
            ////REVIEW: is throwing here really such a useful thing?
            return AddDevice(description, throwIfNoLayoutFound: true);
        }

        public InputDevice AddDevice(InputDeviceDescription description, bool throwIfNoLayoutFound,
            string deviceName = null, int deviceId = InputDevice.InvalidDeviceId, InputDevice.DeviceFlags deviceFlags = 0)
        {
            Profiler.BeginSample("InputSystem.AddDevice");
            // Look for matching layout.
            var layout = TryFindMatchingControlLayout(ref description, deviceId);

            // If no layout was found, bail out.
            if (layout.IsEmpty())
            {
                if (throwIfNoLayoutFound)
                    throw new ArgumentException($"Cannot find layout matching device description '{description}'", nameof(description));

                // If it's a device coming from the runtime, disable it.
                if (deviceId != InputDevice.InvalidDeviceId)
                {
                    var command = DisableDeviceCommand.Create();
                    m_Runtime.DeviceCommand(deviceId, ref command);
                }

                Profiler.EndSample();
                return null;
            }

            var device = AddDevice(layout, deviceId, deviceName, description, deviceFlags);
            device.m_Description = description;
            Profiler.EndSample();
            return device;
        }

        public void RemoveDevice(InputDevice device, bool keepOnListOfAvailableDevices = false)
        {
            if (device == null)
                throw new ArgumentNullException(nameof(device));

            // If device has not been added, ignore.
            if (device.m_DeviceIndex == InputDevice.kInvalidDeviceIndex)
                return;

            // Remove state monitors while device index is still valid.
            RemoveStateChangeMonitors(device);

            // Remove from device array.
            var deviceIndex = device.m_DeviceIndex;
            var deviceId = device.deviceId;
            if (deviceIndex < m_StateChangeMonitors.LengthSafe())
            {
                // m_StateChangeMonitors mirrors layout of m_Devices *but* may be shorter.
                var count = m_StateChangeMonitors.Length;
                ArrayHelpers.EraseAtWithCapacity(m_StateChangeMonitors, ref count, deviceIndex);
            }
            ArrayHelpers.EraseAtWithCapacity(m_Devices, ref m_DevicesCount, deviceIndex);

            m_DevicesById.Remove(deviceId);

            if (m_Devices != null)
            {
                // Remove from state buffers.
                ReallocateStateBuffers();
            }
            else
            {
                // No more devices. Kill state buffers.
                m_StateBuffers.FreeAll();
            }

            ////TODO: When we remove a native device like this, make sure we tell the backend to disable it (and re-enable it when re-add it)

            // Update device indices. Do this after reallocating state buffers as that call requires
            // the old indices to still be in place.
            for (var i = deviceIndex; i < m_DevicesCount; ++i)
                --m_Devices[i].m_DeviceIndex; // Indices have shifted down by one.
            device.m_DeviceIndex = InputDevice.kInvalidDeviceIndex;

            // Update list of available devices.
            for (var i = 0; i < m_AvailableDeviceCount; ++i)
            {
                if (m_AvailableDevices[i].deviceId == deviceId)
                {
                    if (keepOnListOfAvailableDevices)
                        m_AvailableDevices[i].isRemoved = true;
                    else
                        ArrayHelpers.EraseAtWithCapacity(m_AvailableDevices, ref m_AvailableDeviceCount, i);
                    break;
                }
            }

            // Unbake offset into global state buffers.
            device.BakeOffsetIntoStateBlockRecursive((uint)-device.m_StateBlock.byteOffset);

            // Force enabled actions to remove controls from the device.
            // We've already set the device index to be invalid so we any attempts
            // by actions to uninstall state monitors will get ignored.
            InputActionState.OnDeviceChange(device, InputDeviceChange.Removed);

            // Kill before update callback, if applicable.
            if (device is IInputUpdateCallbackReceiver beforeUpdateCallbackReceiver)
                onBeforeUpdate -= beforeUpdateCallbackReceiver.OnUpdate;

            // Disable before-render updates if this was the last device
            // that requires them.
            if (device.updateBeforeRender)
            {
                var haveDeviceRequiringBeforeRender = false;
                for (var i = 0; i < m_DevicesCount; ++i)
                    if (m_Devices[i].updateBeforeRender)
                    {
                        haveDeviceRequiringBeforeRender = true;
                        break;
                    }

                if (!haveDeviceRequiringBeforeRender)
                    updateMask &= ~InputUpdateType.BeforeRender;
            }

            // Let device know.
            device.NotifyRemoved();

            // Let listeners know.
<<<<<<< HEAD
            DelegateHelpers.InvokeCallbacksSafe(ref m_DeviceChangeListeners, device, InputDeviceChange.Removed, "onDeviceChange");
=======
            DelegateHelpers.InvokeCallbacksSafe(ref m_DeviceChangeListeners, device, InputDeviceChange.Removed, "InputSystem.onDeviceChange");
>>>>>>> 13299cf8

            // Try setting next device of same type as current
            InputSystem.GetDevice(device.GetType())?.MakeCurrent();
        }

        public void FlushDisconnectedDevices()
        {
            m_DisconnectedDevices.Clear(m_DisconnectedDevicesCount);
            m_DisconnectedDevicesCount = 0;
        }

        public unsafe void ResetDevice(InputDevice device, bool alsoResetDontResetControls = false, bool noResetCommand = false)
        {
            if (device == null)
                throw new ArgumentNullException(nameof(device));
            if (!device.added)
                throw new InvalidOperationException($"Device '{device}' has not been added to the system");

            // Trigger reset notification.
            var change = alsoResetDontResetControls ? InputDeviceChange.HardReset : InputDeviceChange.SoftReset;
            InputActionState.OnDeviceChange(device, change);
            DelegateHelpers.InvokeCallbacksSafe(ref m_DeviceChangeListeners, device, change, "onDeviceChange");

            var defaultStatePtr = device.defaultStatePtr;
            var deviceStateBlockSize = device.stateBlock.alignedSizeInBytes;

            // Allocate temp memory to hold one state event.
            ////REVIEW: the need for an event here is sufficiently obscure to warrant scrutiny; likely, there's a better way
            ////        to tell synthetic input (or input sources in general) apart
            // NOTE: We wrap the reset in an artificial state event so that it appears to the rest of the system
            //       like any other input. If we don't do that but rather just call UpdateState() with a null event
            //       pointer, the change will be considered an internal state change and will get ignored by some
            //       pieces of code (such as EnhancedTouch which filters out internal state changes of Touchscreen
            //       by ignoring any change that is not coming from an input event).
            using (var tempBuffer =
                       new NativeArray<byte>(InputEvent.kBaseEventSize + sizeof(int) + (int)deviceStateBlockSize, Allocator.Temp))
            {
                var stateEventPtr = (StateEvent*)tempBuffer.GetUnsafePtr();
                var statePtr = stateEventPtr->state;
                var currentTime = m_Runtime.currentTime;

                // Set up the state event.
                ref var stateBlock = ref device.m_StateBlock;
                stateEventPtr->baseEvent.type = StateEvent.Type;
                stateEventPtr->baseEvent.sizeInBytes = InputEvent.kBaseEventSize + sizeof(int) + deviceStateBlockSize;
                stateEventPtr->baseEvent.time = currentTime;
                stateEventPtr->baseEvent.deviceId = device.deviceId;
                stateEventPtr->baseEvent.eventId = -1;
                stateEventPtr->stateFormat = device.m_StateBlock.format;

                // Decide whether we perform a soft reset or a hard reset.
                var isHardReset = alsoResetDontResetControls || !device.hasDontResetControls;
                if (isHardReset)
                {
                    // Perform a hard reset where we wipe the entire device and set a full
                    // reset request to the backend.
                    UnsafeUtility.MemCpy(statePtr,
                        (byte*)defaultStatePtr + stateBlock.byteOffset,
                        deviceStateBlockSize);
                }
                else
                {
                    // Perform a soft reset where we exclude any dontReset control (which is automatically
                    // toggled on for noisy controls) and do *NOT* send a reset request to the backend.

                    var currentStatePtr = device.currentStatePtr;
                    var resetMaskPtr = m_StateBuffers.resetMaskBuffer;

                    // To preserve values from dontReset controls, we need to first copy their current values.
                    UnsafeUtility.MemCpy(statePtr,
                        (byte*)currentStatePtr + stateBlock.byteOffset,
                        deviceStateBlockSize);

                    // And then we copy over default values masked by dontReset bits.
                    MemoryHelpers.MemCpyMasked(statePtr,
                        (byte*)defaultStatePtr + stateBlock.byteOffset,
                        (int)deviceStateBlockSize,
                        (byte*)resetMaskPtr + stateBlock.byteOffset);
                }

                UpdateState(device, defaultUpdateType, statePtr, 0, deviceStateBlockSize, currentTime,
                    new InputEventPtr((InputEvent*)stateEventPtr));

                if (isHardReset && !noResetCommand)
                    device.RequestReset();
            }
        }

        public InputDevice TryGetDevice(string nameOrLayout)
        {
            if (string.IsNullOrEmpty(nameOrLayout))
                throw new ArgumentException("Name is null or empty.", nameof(nameOrLayout));

            if (m_DevicesCount == 0)
                return null;

            var nameOrLayoutLowerCase = nameOrLayout.ToLower();

            for (var i = 0; i < m_DevicesCount; ++i)
            {
                var device = m_Devices[i];
                if (device.m_Name.ToLower() == nameOrLayoutLowerCase ||
                    device.m_Layout.ToLower() == nameOrLayoutLowerCase)
                    return device;
            }

            return null;
        }

        public InputDevice GetDevice(string nameOrLayout)
        {
            var device = TryGetDevice(nameOrLayout);
            if (device == null)
                throw new ArgumentException($"Cannot find device with name or layout '{nameOrLayout}'", nameof(nameOrLayout));

            return device;
        }

        public InputDevice TryGetDevice(Type layoutType)
        {
            var layoutName = m_Layouts.TryFindLayoutForType(layoutType);
            if (layoutName.IsEmpty())
                return null;

            return TryGetDevice(layoutName);
        }

        public InputDevice TryGetDeviceById(int id)
        {
            if (m_DevicesById.TryGetValue(id, out var result))
                return result;
            return null;
        }

        // Adds any device that's been reported to the system but could not be matched to
        // a layout to the given list.
        public int GetUnsupportedDevices(List<InputDeviceDescription> descriptions)
        {
            if (descriptions == null)
                throw new ArgumentNullException(nameof(descriptions));

            var numFound = 0;
            for (var i = 0; i < m_AvailableDeviceCount; ++i)
            {
                if (TryGetDeviceById(m_AvailableDevices[i].deviceId) != null)
                    continue;

                descriptions.Add(m_AvailableDevices[i].description);
                ++numFound;
            }

            return numFound;
        }

        // We have three different levels of disabling a device.
        internal enum DeviceDisableScope
        {
            Everywhere, // Device is disabled globally and explicitly. Should neither send nor receive events.
            InFrontendOnly, // Device is only disabled on managed side but not in backend. Should keep sending events but should not receive them (useful for redirecting their data).
            TemporaryWhilePlayerIsInBackground, // Device has been disabled automatically and temporarily by system while application is running in the background.
        }

        public void EnableOrDisableDevice(InputDevice device, bool enable, DeviceDisableScope scope = default)
        {
            if (device == null)
                throw new ArgumentNullException(nameof(device));

            // Synchronize the enable/disabled state of the device.
            if (enable)
            {
                ////REVIEW: Do we really want to allow overriding disabledWhileInBackground like it currently does?

                // Enable device.
                switch (scope)
                {
                    case DeviceDisableScope.Everywhere:
                        device.disabledWhileInBackground = false;
                        if (!device.disabledInFrontend && !device.disabledInRuntime)
                            return;
                        if (device.disabledInRuntime)
                        {
                            device.ExecuteEnableCommand();
                            device.disabledInRuntime = false;
                        }
                        if (device.disabledInFrontend)
                        {
                            if (!device.RequestSync())
                                ResetDevice(device, noResetCommand: true);
                            device.disabledInFrontend = false;
                        }
                        break;

                    case DeviceDisableScope.InFrontendOnly:
                        device.disabledWhileInBackground = false;
                        if (!device.disabledInFrontend && device.disabledInRuntime)
                            return;
                        if (!device.disabledInRuntime)
                        {
                            device.ExecuteDisableCommand();
                            device.disabledInRuntime = true;
                        }
                        if (device.disabledInFrontend)
                        {
                            if (!device.RequestSync())
                                ResetDevice(device, noResetCommand: true);
                            device.disabledInFrontend = false;
                        }
                        break;

                    case DeviceDisableScope.TemporaryWhilePlayerIsInBackground:
                        if (device.disabledWhileInBackground)
                        {
                            if (device.disabledInRuntime)
                            {
                                device.ExecuteEnableCommand();
                                device.disabledInRuntime = false;
                            }
                            if (!device.RequestSync())
                                ResetDevice(device, noResetCommand: true);
                            device.disabledWhileInBackground = false;
                        }
                        break;
                }
            }
            else
            {
                // Disable device.
                switch (scope)
                {
                    case DeviceDisableScope.Everywhere:
                        device.disabledWhileInBackground = false;
                        if (device.disabledInFrontend && device.disabledInRuntime)
                            return;
                        if (!device.disabledInRuntime)
                        {
                            device.ExecuteDisableCommand();
                            device.disabledInRuntime = true;
                        }
                        if (!device.disabledInFrontend)
                        {
                            ResetDevice(device, noResetCommand: true);
                            device.disabledInFrontend = true;
                        }
                        break;

                    case DeviceDisableScope.InFrontendOnly:
                        device.disabledWhileInBackground = false;
                        if (!device.disabledInRuntime && device.disabledInFrontend)
                            return;
                        if (device.disabledInRuntime)
                        {
                            device.ExecuteEnableCommand();
                            device.disabledInRuntime = false;
                        }
                        if (!device.disabledInFrontend)
                        {
                            ResetDevice(device, noResetCommand: true);
                            device.disabledInFrontend = true;
                        }
                        break;

                    case DeviceDisableScope.TemporaryWhilePlayerIsInBackground:
                        // Won't flag a device as DisabledWhileInBackground if it is explicitly disabled in
                        // the frontend.
                        if (device.disabledInFrontend || device.disabledWhileInBackground)
                            return;
                        device.disabledWhileInBackground = true;
                        ResetDevice(device, noResetCommand: true);
                        #if UNITY_EDITOR
                        if (m_Settings.editorInputBehaviorInPlayMode == InputSettings.EditorInputBehaviorInPlayMode.AllDeviceInputAlwaysGoesToGameView)
                        #endif
                        {
                            device.ExecuteDisableCommand();
                            device.disabledInRuntime = true;
                        }
                        break;
                }
            }

            // Let listeners know.
            var deviceChange = enable ? InputDeviceChange.Enabled : InputDeviceChange.Disabled;
<<<<<<< HEAD
            DelegateHelpers.InvokeCallbacksSafe(ref m_DeviceChangeListeners, device, deviceChange, "onDeviceChange");
=======
            DelegateHelpers.InvokeCallbacksSafe(ref m_DeviceChangeListeners, device, deviceChange, "InputSystem.onDeviceChange");
>>>>>>> 13299cf8
        }

        ////TODO: support combining monitors for bitfields
        public void AddStateChangeMonitor(InputControl control, IInputStateChangeMonitor monitor, long monitorIndex)
        {
            Debug.Assert(m_DevicesCount > 0);

            var device = control.device;
            var deviceIndex = device.m_DeviceIndex;
            Debug.Assert(deviceIndex != InputDevice.kInvalidDeviceIndex);

            // Allocate/reallocate monitor arrays, if necessary.
            // We lazy-sync it to array of devices.
            if (m_StateChangeMonitors == null)
                m_StateChangeMonitors = new StateChangeMonitorsForDevice[m_DevicesCount];
            else if (m_StateChangeMonitors.Length <= deviceIndex)
                Array.Resize(ref m_StateChangeMonitors, m_DevicesCount);

            // Add record.
            m_StateChangeMonitors[deviceIndex].Add(control, monitor, monitorIndex);
        }

        private void RemoveStateChangeMonitors(InputDevice device)
        {
            if (m_StateChangeMonitors == null)
                return;

            var deviceIndex = device.m_DeviceIndex;
            Debug.Assert(deviceIndex != InputDevice.kInvalidDeviceIndex);

            if (deviceIndex >= m_StateChangeMonitors.Length)
                return;

            m_StateChangeMonitors[deviceIndex].Clear();

            // Clear timeouts pending on any control on the device.
            for (var i = 0; i < m_StateChangeMonitorTimeouts.length; ++i)
                if (m_StateChangeMonitorTimeouts[i].control?.device == device)
                    m_StateChangeMonitorTimeouts[i] = default;
        }

        public void RemoveStateChangeMonitor(InputControl control, IInputStateChangeMonitor monitor, long monitorIndex)
        {
            if (m_StateChangeMonitors == null)
                return;

            var device = control.device;
            var deviceIndex = device.m_DeviceIndex;

            // Ignore if device has already been removed.
            if (deviceIndex == InputDevice.kInvalidDeviceIndex)
                return;

            // Ignore if there are no state monitors set up for the device.
            if (deviceIndex >= m_StateChangeMonitors.Length)
                return;

            m_StateChangeMonitors[deviceIndex].Remove(monitor, monitorIndex);

            // Remove pending timeouts on the monitor.
            for (var i = 0; i < m_StateChangeMonitorTimeouts.length; ++i)
                if (m_StateChangeMonitorTimeouts[i].monitor == monitor &&
                    m_StateChangeMonitorTimeouts[i].monitorIndex == monitorIndex)
                    m_StateChangeMonitorTimeouts[i] = default;
        }

        public void AddStateChangeMonitorTimeout(InputControl control, IInputStateChangeMonitor monitor, double time, long monitorIndex, int timerIndex)
        {
            m_StateChangeMonitorTimeouts.Append(
                new StateChangeMonitorTimeout
                {
                    control = control,
                    time = time,
                    monitor = monitor,
                    monitorIndex = monitorIndex,
                    timerIndex = timerIndex,
                });
        }

        public void RemoveStateChangeMonitorTimeout(IInputStateChangeMonitor monitor, long monitorIndex, int timerIndex)
        {
            var timeoutCount = m_StateChangeMonitorTimeouts.length;
            for (var i = 0; i < timeoutCount; ++i)
            {
                ////REVIEW: can we avoid the repeated array lookups without copying the struct out?
                if (ReferenceEquals(m_StateChangeMonitorTimeouts[i].monitor, monitor)
                    && m_StateChangeMonitorTimeouts[i].monitorIndex == monitorIndex
                    && m_StateChangeMonitorTimeouts[i].timerIndex == timerIndex)
                {
                    m_StateChangeMonitorTimeouts[i] = default;
                    break;
                }
            }
        }

        private unsafe void QueueEvent(InputEvent* eventPtr)
        {
            // If we're currently in OnUpdate(), the m_InputEventStream will be open. In that case,
            // append events directly to that buffer and do *NOT* go into native.
            if (m_InputEventStream.isOpen)
            {
                m_InputEventStream.Write(eventPtr);
                return;
            }

            // Don't bother keeping the data on the managed side. Just stuff the raw data directly
            // into the native buffers. This also means this method is thread-safe.
            m_Runtime.QueueEvent(eventPtr);
        }

        public unsafe void QueueEvent(InputEventPtr ptr)
        {
            QueueEvent(ptr.data);
        }

        public unsafe void QueueEvent<TEvent>(ref TEvent inputEvent)
            where TEvent : struct, IInputEventTypeInfo
        {
            QueueEvent((InputEvent*)UnsafeUtility.AddressOf(ref inputEvent));
        }

        public void Update()
        {
            Update(defaultUpdateType);
        }

        public void Update(InputUpdateType updateType)
        {
            m_Runtime.Update(updateType);
        }

        internal void Initialize(IInputRuntime runtime, InputSettings settings)
        {
            Debug.Assert(settings != null);

            m_Settings = settings;

            InitializeData();
            InstallRuntime(runtime);
            InstallGlobals();

            ApplySettings();
        }

        internal void Destroy()
        {
            // There isn't really much of a point in removing devices but we still
            // want to clear out any global state they may be keeping. So just tell
            // the devices that they got removed without actually removing them.
            for (var i = 0; i < m_DevicesCount; ++i)
                m_Devices[i].NotifyRemoved();

            // Free all state memory.
            m_StateBuffers.FreeAll();

            // Uninstall globals.
            UninstallGlobals();

            // Destroy settings if they are temporary.
            if (m_Settings != null && m_Settings.hideFlags == HideFlags.HideAndDontSave)
                Object.DestroyImmediate(m_Settings);
        }

        internal void InitializeData()
        {
            m_Layouts.Allocate();
            m_Processors.Initialize();
            m_Interactions.Initialize();
            m_Composites.Initialize();
            m_DevicesById = new Dictionary<int, InputDevice>();

            // Determine our default set of enabled update types. By
            // default we enable both fixed and dynamic update because
            // we don't know which one the user is going to use. The user
            // can manually turn off one of them to optimize operation.
            m_UpdateMask = InputUpdateType.Dynamic | InputUpdateType.Fixed;
            m_HasFocus = Application.isFocused;
#if UNITY_EDITOR
            m_EditorIsActive = true;
            m_UpdateMask |= InputUpdateType.Editor;
#endif

            // Default polling frequency is 60 Hz.
            m_PollingFrequency = 60;

            // Register layouts.
            RegisterControlLayout("Axis", typeof(AxisControl)); // Controls.
            RegisterControlLayout("Button", typeof(ButtonControl));
            RegisterControlLayout("DiscreteButton", typeof(DiscreteButtonControl));
            RegisterControlLayout("Key", typeof(KeyControl));
            RegisterControlLayout("Analog", typeof(AxisControl));
            RegisterControlLayout("Integer", typeof(IntegerControl));
            RegisterControlLayout("Digital", typeof(IntegerControl));
            RegisterControlLayout("Double", typeof(DoubleControl));
            RegisterControlLayout("Vector2", typeof(Vector2Control));
            RegisterControlLayout("Vector3", typeof(Vector3Control));
            RegisterControlLayout("Quaternion", typeof(QuaternionControl));
            RegisterControlLayout("Stick", typeof(StickControl));
            RegisterControlLayout("Dpad", typeof(DpadControl));
            RegisterControlLayout("DpadAxis", typeof(DpadControl.DpadAxisControl));
            RegisterControlLayout("AnyKey", typeof(AnyKeyControl));
            RegisterControlLayout("Touch", typeof(TouchControl));
            RegisterControlLayout("TouchPhase", typeof(TouchPhaseControl));
            RegisterControlLayout("TouchPress", typeof(TouchPressControl));

            RegisterControlLayout("Gamepad", typeof(Gamepad)); // Devices.
            RegisterControlLayout("Joystick", typeof(Joystick));
            RegisterControlLayout("Keyboard", typeof(Keyboard));
            RegisterControlLayout("Pointer", typeof(Pointer));
            RegisterControlLayout("Mouse", typeof(Mouse));
            RegisterControlLayout("Pen", typeof(Pen));
            RegisterControlLayout("Touchscreen", typeof(Touchscreen));
            RegisterControlLayout("Sensor", typeof(Sensor));
            RegisterControlLayout("Accelerometer", typeof(Accelerometer));
            RegisterControlLayout("Gyroscope", typeof(Gyroscope));
            RegisterControlLayout("GravitySensor", typeof(GravitySensor));
            RegisterControlLayout("AttitudeSensor", typeof(AttitudeSensor));
            RegisterControlLayout("LinearAccelerationSensor", typeof(LinearAccelerationSensor));
            RegisterControlLayout("MagneticFieldSensor", typeof(MagneticFieldSensor));
            RegisterControlLayout("LightSensor", typeof(LightSensor));
            RegisterControlLayout("PressureSensor", typeof(PressureSensor));
            RegisterControlLayout("HumiditySensor", typeof(HumiditySensor));
            RegisterControlLayout("AmbientTemperatureSensor", typeof(AmbientTemperatureSensor));
            RegisterControlLayout("StepCounter", typeof(StepCounter));
            RegisterControlLayout("TrackedDevice", typeof(TrackedDevice));

            // Precompiled layouts.
            RegisterPrecompiledLayout<FastKeyboard>(FastKeyboard.metadata);
            RegisterPrecompiledLayout<FastTouchscreen>(FastTouchscreen.metadata);
            RegisterPrecompiledLayout<FastMouse>(FastMouse.metadata);

            // Register processors.
            processors.AddTypeRegistration("Invert", typeof(InvertProcessor));
            processors.AddTypeRegistration("InvertVector2", typeof(InvertVector2Processor));
            processors.AddTypeRegistration("InvertVector3", typeof(InvertVector3Processor));
            processors.AddTypeRegistration("Clamp", typeof(ClampProcessor));
            processors.AddTypeRegistration("Normalize", typeof(NormalizeProcessor));
            processors.AddTypeRegistration("NormalizeVector2", typeof(NormalizeVector2Processor));
            processors.AddTypeRegistration("NormalizeVector3", typeof(NormalizeVector3Processor));
            processors.AddTypeRegistration("Scale", typeof(ScaleProcessor));
            processors.AddTypeRegistration("ScaleVector2", typeof(ScaleVector2Processor));
            processors.AddTypeRegistration("ScaleVector3", typeof(ScaleVector3Processor));
            processors.AddTypeRegistration("StickDeadzone", typeof(StickDeadzoneProcessor));
            processors.AddTypeRegistration("AxisDeadzone", typeof(AxisDeadzoneProcessor));
            processors.AddTypeRegistration("CompensateDirection", typeof(CompensateDirectionProcessor));
            processors.AddTypeRegistration("CompensateRotation", typeof(CompensateRotationProcessor));

            #if UNITY_EDITOR
            processors.AddTypeRegistration("AutoWindowSpace", typeof(EditorWindowSpaceProcessor));
            #endif

            // Register interactions.
            interactions.AddTypeRegistration("Hold", typeof(HoldInteraction));
            interactions.AddTypeRegistration("Tap", typeof(TapInteraction));
            interactions.AddTypeRegistration("SlowTap", typeof(SlowTapInteraction));
            interactions.AddTypeRegistration("MultiTap", typeof(MultiTapInteraction));
            interactions.AddTypeRegistration("Press", typeof(PressInteraction));

            // Register composites.
            composites.AddTypeRegistration("1DAxis", typeof(AxisComposite));
            composites.AddTypeRegistration("2DVector", typeof(Vector2Composite));
            composites.AddTypeRegistration("3DVector", typeof(Vector3Composite));
            composites.AddTypeRegistration("Axis", typeof(AxisComposite));// Alias for pre-0.2 name.
            composites.AddTypeRegistration("Dpad", typeof(Vector2Composite));// Alias for pre-0.2 name.
            composites.AddTypeRegistration("ButtonWithOneModifier", typeof(ButtonWithOneModifier));
            composites.AddTypeRegistration("ButtonWithTwoModifiers", typeof(ButtonWithTwoModifiers));
            composites.AddTypeRegistration("OneModifier", typeof(OneModifierComposite));
            composites.AddTypeRegistration("TwoModifiers", typeof(TwoModifiersComposite));
        }

        internal void InstallRuntime(IInputRuntime runtime)
        {
            if (m_Runtime != null)
            {
                m_Runtime.onUpdate = null;
                m_Runtime.onBeforeUpdate = null;
                m_Runtime.onDeviceDiscovered = null;
                m_Runtime.onPlayerFocusChanged = null;
                m_Runtime.onShouldRunUpdate = null;
            }

            m_Runtime = runtime;
            m_Runtime.onUpdate = OnUpdate;
            m_Runtime.onDeviceDiscovered = OnNativeDeviceDiscovered;
            m_Runtime.onPlayerFocusChanged = OnFocusChanged;
            m_Runtime.onShouldRunUpdate = ShouldRunUpdate;
            m_Runtime.pollingFrequency = pollingFrequency;
            m_HasFocus = m_Runtime.isPlayerFocused;

            // We only hook NativeInputSystem.onBeforeUpdate if necessary.
            if (m_BeforeUpdateListeners.length > 0 || m_HaveDevicesWithStateCallbackReceivers)
            {
                m_Runtime.onBeforeUpdate = OnBeforeUpdate;
                m_NativeBeforeUpdateHooked = true;
            }

            #if UNITY_ANALYTICS || UNITY_EDITOR
            InputAnalytics.Initialize(this);
            m_Runtime.onShutdown = () => InputAnalytics.OnShutdown(this);
            #endif
        }

        internal void InstallGlobals()
        {
            Debug.Assert(m_Runtime != null);

            InputControlLayout.s_Layouts = m_Layouts;
            InputProcessor.s_Processors = m_Processors;
            InputInteraction.s_Interactions = m_Interactions;
            InputBindingComposite.s_Composites = m_Composites;

            InputRuntime.s_Instance = m_Runtime;
            InputRuntime.s_CurrentTimeOffsetToRealtimeSinceStartup =
                m_Runtime.currentTimeOffsetToRealtimeSinceStartup;

            // Reset update state.
            InputUpdate.Restore(new InputUpdate.SerializedState());

            unsafe
            {
                InputStateBuffers.SwitchTo(m_StateBuffers, InputUpdateType.Dynamic);
                InputStateBuffers.s_DefaultStateBuffer = m_StateBuffers.defaultStateBuffer;
                InputStateBuffers.s_NoiseMaskBuffer = m_StateBuffers.noiseMaskBuffer;
                InputStateBuffers.s_ResetMaskBuffer = m_StateBuffers.resetMaskBuffer;
            }
        }

        internal void UninstallGlobals()
        {
            if (ReferenceEquals(InputControlLayout.s_Layouts.baseLayoutTable, m_Layouts.baseLayoutTable))
                InputControlLayout.s_Layouts = new InputControlLayout.Collection();
            if (ReferenceEquals(InputProcessor.s_Processors.table, m_Processors.table))
                InputProcessor.s_Processors = new TypeTable();
            if (ReferenceEquals(InputInteraction.s_Interactions.table, m_Interactions.table))
                InputInteraction.s_Interactions = new TypeTable();
            if (ReferenceEquals(InputBindingComposite.s_Composites.table, m_Composites.table))
                InputBindingComposite.s_Composites = new TypeTable();

            // Clear layout cache.
            InputControlLayout.s_CacheInstance = default;
            InputControlLayout.s_CacheInstanceRef = 0;

            // Detach from runtime.
            if (m_Runtime != null)
            {
                m_Runtime.onUpdate = null;
                m_Runtime.onDeviceDiscovered = null;
                m_Runtime.onBeforeUpdate = null;
                m_Runtime.onPlayerFocusChanged = null;
                m_Runtime.onShouldRunUpdate = null;

                if (ReferenceEquals(InputRuntime.s_Instance, m_Runtime))
                    InputRuntime.s_Instance = null;
            }
        }

        [Serializable]
        internal struct AvailableDevice
        {
            public InputDeviceDescription description;
            public int deviceId;
            public bool isNative;
            public bool isRemoved;
        }

        // Used by EditorInputControlLayoutCache to determine whether its state is outdated.
        internal int m_LayoutRegistrationVersion;
        private float m_PollingFrequency;

        internal InputControlLayout.Collection m_Layouts;
        private TypeTable m_Processors;
        private TypeTable m_Interactions;
        private TypeTable m_Composites;

        private int m_DevicesCount;
        private InputDevice[] m_Devices;

        private Dictionary<int, InputDevice> m_DevicesById;
        internal int m_AvailableDeviceCount;
        internal AvailableDevice[] m_AvailableDevices; // A record of all devices reported to the system (from native or user code).

        ////REVIEW: should these be weak-referenced?
        internal int m_DisconnectedDevicesCount;
        internal InputDevice[] m_DisconnectedDevices;

        private InputUpdateType m_UpdateMask; // Which of our update types are enabled.
        private InputUpdateType m_CurrentUpdate;
        internal InputStateBuffers m_StateBuffers;

        // We don't use UnityEvents and thus don't persist the callbacks during domain reloads.
        // Restoration of UnityActions is unreliable and it's too easy to end up with double
        // registrations what will lead to all kinds of misbehavior.
        private CallbackArray<DeviceChangeListener> m_DeviceChangeListeners;
        private CallbackArray<DeviceStateChangeListener> m_DeviceStateChangeListeners;
        private CallbackArray<InputDeviceFindControlLayoutDelegate> m_DeviceFindLayoutCallbacks;
        internal CallbackArray<InputDeviceCommandDelegate> m_DeviceCommandCallbacks;
        private CallbackArray<LayoutChangeListener> m_LayoutChangeListeners;
        private CallbackArray<EventListener> m_EventListeners;
        private CallbackArray<UpdateListener> m_BeforeUpdateListeners;
        private CallbackArray<UpdateListener> m_AfterUpdateListeners;
        private CallbackArray<Action> m_SettingsChangedListeners;
        private bool m_NativeBeforeUpdateHooked;
        private bool m_HaveDevicesWithStateCallbackReceivers;
        private bool m_HasFocus;
        private InputEventStream m_InputEventStream;

        // We want to sync devices when the editor comes back into focus. Unfortunately, there's no
        // callback for this so we have to poll this state.
        #if UNITY_EDITOR
        private bool m_EditorIsActive;
        #endif

        // We allocate the 'executeDeviceCommand' closure passed to 'onFindLayoutForDevice'
        // only once to avoid creating garbage.
        private InputDeviceExecuteCommandDelegate m_DeviceFindExecuteCommandDelegate;
        private int m_DeviceFindExecuteCommandDeviceId;

        #if UNITY_ANALYTICS || UNITY_EDITOR
        private bool m_HaveSentStartupAnalytics;
        #endif

        internal IInputRuntime m_Runtime;
        internal InputMetrics m_Metrics;
        internal InputSettings m_Settings;

        #if UNITY_EDITOR
        internal IInputDiagnostics m_Diagnostics;
        #endif

        // Maps a single control to an action interested in the control. If
        // multiple actions are interested in the same control, we will end up
        // processing the control repeatedly but we assume this is the exception
        // and so optimize for the case where there's only one action going to
        // a control.
        //
        // Split into two structures to keep data needed only when there is an
        // actual value change out of the data we need for doing the scanning.
        internal struct StateChangeMonitorListener
        {
            public InputControl control;
            public IInputStateChangeMonitor monitor;
            public long monitorIndex;
        }
        internal struct StateChangeMonitorsForDevice
        {
            public MemoryHelpers.BitRegion[] memoryRegions;
            public StateChangeMonitorListener[] listeners;
            public DynamicBitfield signalled;

            public int count => signalled.length;

            public void Add(InputControl control, IInputStateChangeMonitor monitor, long monitorIndex)
            {
                // NOTE: This method must only *append* to arrays. This way we can safely add data while traversing
                //       the arrays in FireStateChangeNotifications. Note that appending *may* mean that the arrays
                //       are switched to larger arrays.

                // Record listener.
                var listenerCount = signalled.length;
                ArrayHelpers.AppendWithCapacity(ref listeners, ref listenerCount,
                    new StateChangeMonitorListener {monitor = monitor, monitorIndex = monitorIndex, control = control});

                // Record memory region.
                ref var controlStateBlock = ref control.m_StateBlock;
                var memoryRegionCount = signalled.length;
                ArrayHelpers.AppendWithCapacity(ref memoryRegions, ref memoryRegionCount,
                    new MemoryHelpers.BitRegion(controlStateBlock.byteOffset - control.device.stateBlock.byteOffset,
                        controlStateBlock.bitOffset, controlStateBlock.sizeInBits));

                signalled.SetLength(signalled.length + 1);
            }

            public void Remove(IInputStateChangeMonitor monitor, long monitorIndex)
            {
                // NOTE: This must *not* actually destroy the record for the monitor as we may currently be traversing the
                //       arrays in FireStateChangeNotifications. Instead, we only invalidate entries here and leave it to
                //       ProcessStateChangeMonitors to compact arrays.

                if (listeners == null)
                    return;

                for (var i = 0; i < signalled.length; ++i)
                    if (ReferenceEquals(listeners[i].monitor, monitor) && listeners[i].monitorIndex == monitorIndex)
                    {
                        listeners[i] = default;
                        memoryRegions[i] = default;
                        signalled.ClearBit(i);
                        break;
                    }
            }

            public void Clear()
            {
                // We don't actually release memory we've potentially allocated but rather just reset
                // our count to zero.
                listeners.Clear(count);
                signalled.SetLength(0);
            }
        }

        // Indices correspond with those in m_Devices.
        internal StateChangeMonitorsForDevice[] m_StateChangeMonitors;

        /// <summary>
        /// Record for a timeout installed on a state change monitor.
        /// </summary>
        private struct StateChangeMonitorTimeout
        {
            public InputControl control;
            public double time;
            public IInputStateChangeMonitor monitor;
            public long monitorIndex;
            public int timerIndex;
        }

        private InlinedArray<StateChangeMonitorTimeout> m_StateChangeMonitorTimeouts;

        ////REVIEW: Make it so that device names *always* have a number appended? (i.e. Gamepad1, Gamepad2, etc. instead of Gamepad, Gamepad1, etc)

        private void MakeDeviceNameUnique(InputDevice device)
        {
            if (m_DevicesCount == 0)
                return;

            var deviceName = StringHelpers.MakeUniqueName(device.name, m_Devices, x => x != null ? x.name : string.Empty);
            if (deviceName != device.name)
            {
                // If we have changed the name of the device, nuke all path strings in the control
                // hierarchy so that they will get re-recreated when queried.
                ResetControlPathsRecursive(device);

                // Assign name.
                device.m_Name = new InternedString(deviceName);
            }
        }

        private static void ResetControlPathsRecursive(InputControl control)
        {
            control.m_Path = null;

            var children = control.children;
            var childCount = children.Count;

            for (var i = 0; i < childCount; ++i)
                ResetControlPathsRecursive(children[i]);
        }

        private void AssignUniqueDeviceId(InputDevice device)
        {
            // If the device already has an ID, make sure it's unique.
            if (device.deviceId != InputDevice.InvalidDeviceId)
            {
                // Safety check to make sure out IDs are really unique.
                // Given they are assigned by the native system they should be fine
                // but let's make sure.
                var existingDeviceWithId = TryGetDeviceById(device.deviceId);
                if (existingDeviceWithId != null)
                    throw new InvalidOperationException(
                        $"Duplicate device ID {device.deviceId} detected for devices '{device.name}' and '{existingDeviceWithId.name}'");
            }
            else
            {
                device.m_DeviceId = m_Runtime.AllocateDeviceId();
            }
        }

        // (Re)allocates state buffers and assigns each device that's been added
        // a segment of the buffer. Preserves the current state of devices.
        // NOTE: Installs the buffers globally.
        private unsafe void ReallocateStateBuffers()
        {
            var oldBuffers = m_StateBuffers;

            // Allocate new buffers.
            var newBuffers = new InputStateBuffers();
            newBuffers.AllocateAll(m_Devices, m_DevicesCount);

            // Migrate state.
            newBuffers.MigrateAll(m_Devices, m_DevicesCount, oldBuffers);

            // Install the new buffers.
            oldBuffers.FreeAll();
            m_StateBuffers = newBuffers;
            InputStateBuffers.s_DefaultStateBuffer = newBuffers.defaultStateBuffer;
            InputStateBuffers.s_NoiseMaskBuffer = newBuffers.noiseMaskBuffer;
            InputStateBuffers.s_ResetMaskBuffer = newBuffers.resetMaskBuffer;

            // Switch to buffers.
            InputStateBuffers.SwitchTo(m_StateBuffers,
                InputUpdate.s_LastUpdateType != InputUpdateType.None ? InputUpdate.s_LastUpdateType : defaultUpdateType);

            ////TODO: need to update state change monitors
        }

        /// <summary>
        /// Initialize default state for given device.
        /// </summary>
        /// <param name="device">A newly added input device.</param>
        /// <remarks>
        /// For every device, one copy of its state is kept around which is initialized with the default
        /// values for the device. If the device has no control that has an explicitly specified control
        /// value, the buffer simply contains all zeroes.
        ///
        /// The default state buffer is initialized once when a device is added to the system and then
        /// migrated by <see cref="InputStateBuffers"/> like other device state and removed when the device
        /// is removed from the system.
        /// </remarks>
        private unsafe void InitializeDefaultState(InputDevice device)
        {
            // Nothing to do if device has a default state of all zeroes.
            if (!device.hasControlsWithDefaultState)
                return;

            // Otherwise go through each control and write its default value.
            var controls = device.allControls;
            var controlCount = controls.Count;
            var defaultStateBuffer = m_StateBuffers.defaultStateBuffer;
            for (var n = 0; n < controlCount; ++n)
            {
                var control = controls[n];
                if (!control.hasDefaultState)
                    continue;

                control.m_StateBlock.Write(defaultStateBuffer, control.m_DefaultState);
            }

            // Copy default state to all front and back buffers.
            var stateBlock = device.m_StateBlock;
            var deviceIndex = device.m_DeviceIndex;
            if (m_StateBuffers.m_PlayerStateBuffers.valid)
            {
                stateBlock.CopyToFrom(m_StateBuffers.m_PlayerStateBuffers.GetFrontBuffer(deviceIndex), defaultStateBuffer);
                stateBlock.CopyToFrom(m_StateBuffers.m_PlayerStateBuffers.GetBackBuffer(deviceIndex), defaultStateBuffer);
            }

            #if UNITY_EDITOR
            if (m_StateBuffers.m_EditorStateBuffers.valid)
            {
                stateBlock.CopyToFrom(m_StateBuffers.m_EditorStateBuffers.GetFrontBuffer(deviceIndex), defaultStateBuffer);
                stateBlock.CopyToFrom(m_StateBuffers.m_EditorStateBuffers.GetBackBuffer(deviceIndex), defaultStateBuffer);
            }
            #endif
        }

        private unsafe void InitializeDeviceState(InputDevice device)
        {
            Debug.Assert(device != null, "Device must not be null");
            Debug.Assert(device.added, "Device must have been added");
            Debug.Assert(device.stateBlock.byteOffset != InputStateBlock.InvalidOffset, "Device state block offset is invalid");
            Debug.Assert(device.stateBlock.byteOffset + device.stateBlock.alignedSizeInBytes <= m_StateBuffers.sizePerBuffer,
                "Device state block is not contained in state buffer");

            var controls = device.allControls;
            var controlCount = controls.Count;
            var resetMaskBuffer = m_StateBuffers.resetMaskBuffer;

            var haveControlsWithDefaultState = device.hasControlsWithDefaultState;

            // Assume that everything in the device is noise. This way we also catch memory regions
            // that are not actually covered by a control and implicitly mark them as noise (e.g. the
            // report ID in HID input reports).
            //
            // NOTE: Noise is indicated by *unset* bits so we don't have to do anything here to start
            //       with all-noise as we expect noise mask memory to be cleared on allocation.
            var noiseMaskBuffer = m_StateBuffers.noiseMaskBuffer;

            // We first toggle all bits *on* and then toggle bits for noisy and dontReset controls *off* individually.
            // We do this instead of just leaving all bits *off* and then going through controls that aren't noisy/dontReset *on*.
            // If we did the latter, we'd have the problem that a parent control such as TouchControl would toggle on bits for
            // the entirety of its state block and thus cover the state of all its child controls.
            MemoryHelpers.SetBitsInBuffer(noiseMaskBuffer, (int)device.stateBlock.byteOffset, 0, (int)device.stateBlock.sizeInBits, false);
            MemoryHelpers.SetBitsInBuffer(resetMaskBuffer, (int)device.stateBlock.byteOffset, 0, (int)device.stateBlock.sizeInBits, true);

            // Go through controls.
            var defaultStateBuffer = m_StateBuffers.defaultStateBuffer;
            for (var n = 0; n < controlCount; ++n)
            {
                var control = controls[n];

                // Don't allow controls that hijack state from other controls to set independent noise or dontReset flags.
                if (control.usesStateFromOtherControl)
                    continue;

                if (!control.noisy || control.dontReset)
                {
                    ref var stateBlock = ref control.m_StateBlock;

                    Debug.Assert(stateBlock.byteOffset != InputStateBlock.InvalidOffset, "Byte offset is invalid on control's state block");
                    Debug.Assert(stateBlock.bitOffset != InputStateBlock.InvalidOffset, "Bit offset is invalid on control's state block");
                    Debug.Assert(stateBlock.sizeInBits != InputStateBlock.InvalidOffset, "Size is invalid on control's state block");
                    Debug.Assert(stateBlock.byteOffset >= device.stateBlock.byteOffset, "Control's offset is located below device's offset");
                    Debug.Assert(stateBlock.byteOffset + stateBlock.alignedSizeInBytes <=
                        device.stateBlock.byteOffset + device.stateBlock.alignedSizeInBytes, "Control state block lies outside of state buffer");

                    // If control isn't noisy, toggle its bits *on* in the noise mask.
                    if (!control.noisy)
                        MemoryHelpers.SetBitsInBuffer(noiseMaskBuffer, (int)stateBlock.byteOffset, (int)stateBlock.bitOffset,
                            (int)stateBlock.sizeInBits, true);

                    // If control shouldn't be reset, toggle its bits *off* in the reset mask.
                    if (control.dontReset)
                        MemoryHelpers.SetBitsInBuffer(resetMaskBuffer, (int)stateBlock.byteOffset, (int)stateBlock.bitOffset,
                            (int)stateBlock.sizeInBits, false);
                }

                // If control has default state, write it into to the device's default state.
                if (haveControlsWithDefaultState && control.hasDefaultState)
                    control.m_StateBlock.Write(defaultStateBuffer, control.m_DefaultState);
            }

            // Copy default state to all front and back buffers.
            if (haveControlsWithDefaultState)
            {
                ref var deviceStateBlock = ref device.m_StateBlock;
                var deviceIndex = device.m_DeviceIndex;
                if (m_StateBuffers.m_PlayerStateBuffers.valid)
                {
                    deviceStateBlock.CopyToFrom(m_StateBuffers.m_PlayerStateBuffers.GetFrontBuffer(deviceIndex), defaultStateBuffer);
                    deviceStateBlock.CopyToFrom(m_StateBuffers.m_PlayerStateBuffers.GetBackBuffer(deviceIndex), defaultStateBuffer);
                }

                #if UNITY_EDITOR
                if (m_StateBuffers.m_EditorStateBuffers.valid)
                {
                    deviceStateBlock.CopyToFrom(m_StateBuffers.m_EditorStateBuffers.GetFrontBuffer(deviceIndex), defaultStateBuffer);
                    deviceStateBlock.CopyToFrom(m_StateBuffers.m_EditorStateBuffers.GetBackBuffer(deviceIndex), defaultStateBuffer);
                }
                #endif
            }
        }

        private void OnNativeDeviceDiscovered(int deviceId, string deviceDescriptor)
        {
            // Make sure we're not adding to m_AvailableDevices before we restored what we
            // had before a domain reload.
            RestoreDevicesAfterDomainReloadIfNecessary();

            // See if we have a disconnected device we can revive.
            // NOTE: We do this all the way up here as the first thing before we even parse the JSON descriptor so
            //       if we do have a device we can revive, we can do so without allocating any GC memory.
            var device = TryMatchDisconnectedDevice(deviceDescriptor);

            // Parse description, if need be.
            var description = device?.description ?? InputDeviceDescription.FromJson(deviceDescriptor);

            // Add it.
            var markAsRemoved = false;
            try
            {
                // If we have a restricted set of supported devices, first check if it's a device
                // we should support.
                if (m_Settings.supportedDevices.Count > 0)
                {
                    var layout = device != null ? device.m_Layout : TryFindMatchingControlLayout(ref description, deviceId);
                    if (!IsDeviceLayoutMarkedAsSupportedInSettings(layout))
                    {
                        // Not supported. Ignore device. Still will get added to m_AvailableDevices
                        // list in finally clause below. If later the set of supported devices changes
                        // so that the device is now supported, ApplySettings() will pull it back out
                        // and create the device.
                        markAsRemoved = true;
                        return;
                    }
                }

                if (device != null)
                {
                    // It's a device we pulled from the disconnected list. Update the device with the
                    // new ID, re-add it and notify that we've reconnected.

                    device.m_DeviceId = deviceId;
                    device.m_DeviceFlags |= InputDevice.DeviceFlags.Native;
                    device.m_DeviceFlags &= ~InputDevice.DeviceFlags.DisabledInFrontend;
                    device.m_DeviceFlags &= ~InputDevice.DeviceFlags.DisabledStateHasBeenQueriedFromRuntime;

                    AddDevice(device);

                    DelegateHelpers.InvokeCallbacksSafe(ref m_DeviceChangeListeners, device, InputDeviceChange.Reconnected,
                        "InputSystem.onDeviceChange");
                }
                else
                {
                    // Go through normal machinery to try to create a new device.
                    AddDevice(description, throwIfNoLayoutFound: false, deviceId: deviceId,
                        deviceFlags: InputDevice.DeviceFlags.Native);
                }
            }
            // We're catching exceptions very aggressively here. The reason is that we don't want
            // exceptions thrown as a result of trying to create devices from device discoveries reported
            // by native to break the system as a whole. Instead, we want to make the error visible but then
            // go and work with whatever devices we *did* manage to create successfully.
            catch (Exception exception)
            {
                Debug.LogError($"Could not create a device for '{description}' (exception: {exception})");
            }
            finally
            {
                // Remember it. Do this *after* the AddDevice() call above so that if there's
                // a listener creating layouts on the fly we won't end up matching this device and
                // create an InputDevice right away (which would then conflict with the one we
                // create in AddDevice).
                ArrayHelpers.AppendWithCapacity(ref m_AvailableDevices, ref m_AvailableDeviceCount,
                    new AvailableDevice
                    {
                        description = description,
                        deviceId = deviceId,
                        isNative = true,
                        isRemoved = markAsRemoved,
                    });
            }
        }

        private InputDevice TryMatchDisconnectedDevice(string deviceDescriptor)
        {
            for (var i = 0; i < m_DisconnectedDevicesCount; ++i)
            {
                var device = m_DisconnectedDevices[i];
                var description = device.description;

                // We don't parse the full description but rather go property by property in order to not
                // allocate GC memory if we can avoid it.

                if (!InputDeviceDescription.ComparePropertyToDeviceDescriptor("interface", description.interfaceName, deviceDescriptor))
                    continue;
                if (!InputDeviceDescription.ComparePropertyToDeviceDescriptor("product", description.product, deviceDescriptor))
                    continue;
                if (!InputDeviceDescription.ComparePropertyToDeviceDescriptor("manufacturer", description.manufacturer, deviceDescriptor))
                    continue;
                if (!InputDeviceDescription.ComparePropertyToDeviceDescriptor("type", description.deviceClass, deviceDescriptor))
                    continue;
                if (!InputDeviceDescription.ComparePropertyToDeviceDescriptor("capabilities", description.capabilities, deviceDescriptor))
                    continue;
                if (!InputDeviceDescription.ComparePropertyToDeviceDescriptor("serial", description.serial, deviceDescriptor))
                    continue;

                ArrayHelpers.EraseAtWithCapacity(m_DisconnectedDevices, ref m_DisconnectedDevicesCount, i);
                return device;
            }

            return null;
        }

        private void InstallBeforeUpdateHookIfNecessary()
        {
            if (m_NativeBeforeUpdateHooked || m_Runtime == null)
                return;

            m_Runtime.onBeforeUpdate = OnBeforeUpdate;
            m_NativeBeforeUpdateHooked = true;
        }

        private void RestoreDevicesAfterDomainReloadIfNecessary()
        {
            #if UNITY_EDITOR
            if (m_SavedDeviceStates != null)
                RestoreDevicesAfterDomainReload();
            #endif
        }

        private void SyncAllDevicesWhenEditorIsActivated()
        {
            #if UNITY_EDITOR
            var isActive = m_Runtime.isEditorActive;
            if (isActive == m_EditorIsActive)
                return;

            m_EditorIsActive = isActive;
            if (m_EditorIsActive)
            {
                for (var i = 0; i < m_DevicesCount; ++i)
                    m_Devices[i].RequestSync();
            }
            #endif
        }

        private void WarnAboutDevicesFailingToRecreateAfterDomainReload()
        {
            // If we still have any saved device states, we have devices that we couldn't figure
            // out how to recreate after a domain reload. Log a warning for each of them and
            // let go of them.
            #if UNITY_EDITOR
            if (m_SavedDeviceStates == null)
                return;

            for (var i = 0; i < m_SavedDeviceStates.Length; ++i)
            {
                ref var state = ref m_SavedDeviceStates[i];
                Debug.LogWarning($"Could not recreate device '{state.name}' with layout '{state.layout}' after domain reload");
            }

            // At this point, we throw the device states away and forget about
            // what we had before the domain reload.
            m_SavedDeviceStates = null;
            #endif
        }

        private void OnBeforeUpdate(InputUpdateType updateType)
        {
            // Restore devices before checking update mask. See InputSystem.RunInitialUpdate().
            RestoreDevicesAfterDomainReloadIfNecessary();

            if ((updateType & m_UpdateMask) == 0)
                return;

            InputStateBuffers.SwitchTo(m_StateBuffers, updateType);

            InputUpdate.OnBeforeUpdate(updateType);

            // For devices that have state callbacks, tell them we're carrying state over
            // into the next frame.
            if (m_HaveDevicesWithStateCallbackReceivers && updateType != InputUpdateType.BeforeRender) ////REVIEW: before-render handling is probably wrong
            {
                for (var i = 0; i < m_DevicesCount; ++i)
                {
                    var device = m_Devices[i];
                    if ((device.m_DeviceFlags & InputDevice.DeviceFlags.HasStateCallbacks) == 0)
                        continue;

                    // NOTE: We do *not* perform a buffer flip here as we do not want to change what is the
                    //       current and what is the previous state when we carry state forward. Rather,
                    //       OnBeforeUpdate, if it modifies state, it modifies the current state directly.
                    //       Also, for the same reasons, we do not modify the dynamic/fixed update counts
                    //       on the device. If an event comes in in the upcoming update, it should lead to
                    //       a buffer flip.

                    ((IInputStateCallbackReceiver)device).OnNextUpdate();
                }
            }

            DelegateHelpers.InvokeCallbacksSafe(ref m_BeforeUpdateListeners, "onBeforeUpdate");
        }

        /// <summary>
        /// Apply the settings in <see cref="m_Settings"/>.
        /// </summary>
        internal void ApplySettings()
        {
            // Sync update mask.
            var newUpdateMask = InputUpdateType.Editor;
            if ((m_UpdateMask & InputUpdateType.BeforeRender) != 0)
            {
                // BeforeRender updates are enabled in response to devices needing BeforeRender updates
                // so we always preserve this if set.
                newUpdateMask |= InputUpdateType.BeforeRender;
            }
            if (m_Settings.updateMode == InputSettings.s_OldUnsupportedFixedAndDynamicUpdateSetting)
                m_Settings.updateMode = InputSettings.UpdateMode.ProcessEventsInDynamicUpdate;
            switch (m_Settings.updateMode)
            {
                case InputSettings.UpdateMode.ProcessEventsInDynamicUpdate:
                    newUpdateMask |= InputUpdateType.Dynamic;
                    break;
                case InputSettings.UpdateMode.ProcessEventsInFixedUpdate:
                    newUpdateMask |= InputUpdateType.Fixed;
                    break;
                case InputSettings.UpdateMode.ProcessEventsManually:
                    newUpdateMask |= InputUpdateType.Manual;
                    break;
                default:
                    throw new NotSupportedException("Invalid input update mode: " + m_Settings.updateMode);
            }

            #if UNITY_EDITOR
            // In the editor, we force editor updates to be on even if InputEditorUserSettings.lockInputToGameView is
            // on as otherwise we'll end up accumulating events in edit mode without anyone flushing the
            // queue out regularly.
            newUpdateMask |= InputUpdateType.Editor;
            #endif
            updateMask = newUpdateMask;

            ////TODO: optimize this so that we don't repeatedly recreate state if we add/remove multiple devices
            ////      (same goes for not resolving actions repeatedly)

            // Check if there's any native device we aren't using ATM which now fits
            // the set of supported devices.
            AddAvailableDevicesThatAreNowRecognized();

            // If the settings restrict the set of supported devices, demote any native
            // device we currently have that doesn't fit the requirements.
            if (settings.supportedDevices.Count > 0)
            {
                for (var i = 0; i < m_DevicesCount; ++i)
                {
                    var device = m_Devices[i];
                    var layout = device.m_Layout;

                    // If it's not in m_AvailableDevices, we don't automatically remove it.
                    // Whatever has been added directly through AddDevice(), we keep and don't
                    // restrict by `supportDevices`.
                    var isInAvailableDevices = false;
                    for (var n = 0; n < m_AvailableDeviceCount; ++n)
                    {
                        if (m_AvailableDevices[n].deviceId == device.deviceId)
                        {
                            isInAvailableDevices = true;
                            break;
                        }
                    }
                    if (!isInAvailableDevices)
                        continue;

                    // If the device layout isn't supported according to the current settings,
                    // remove the device.
                    if (!IsDeviceLayoutMarkedAsSupportedInSettings(layout))
                    {
                        RemoveDevice(device, keepOnListOfAvailableDevices: true);
                        --i;
                    }
                }
            }

            // Cache some values.
            Touchscreen.s_TapTime = settings.defaultTapTime;
            Touchscreen.s_TapDelayTime = settings.multiTapDelayTime;
            Touchscreen.s_TapRadiusSquared = settings.tapRadius * settings.tapRadius;
            ButtonControl.s_GlobalDefaultButtonPressPoint = settings.defaultButtonPressPoint;
            ButtonControl.s_GlobalDefaultButtonReleaseThreshold = settings.buttonReleaseThreshold;

            // Let listeners know.
            DelegateHelpers.InvokeCallbacksSafe(ref m_SettingsChangedListeners,
                "InputSystem.onSettingsChange");
        }

        internal void AddAvailableDevicesThatAreNowRecognized()
        {
            for (var i = 0; i < m_AvailableDeviceCount; ++i)
            {
                var id = m_AvailableDevices[i].deviceId;
                if (TryGetDeviceById(id) != null)
                    continue;

                var layout = TryFindMatchingControlLayout(ref m_AvailableDevices[i].description, id);
                if (IsDeviceLayoutMarkedAsSupportedInSettings(layout))
                {
                    try
                    {
                        AddDevice(m_AvailableDevices[i].description, false,
                            deviceId: id,
                            deviceFlags: m_AvailableDevices[i].isNative ? InputDevice.DeviceFlags.Native : 0);
                    }
                    catch (Exception)
                    {
                    }
                }
            }
        }

        private bool ShouldRunDeviceInBackground(InputDevice device)
        {
            var runDeviceInBackground =
                m_Settings.backgroundBehavior != InputSettings.BackgroundBehavior.ResetAndDisableAllDevices &&
                device.canRunInBackground;

            // In editor, we may override canRunInBackground depending on the gameViewFocus setting.
            #if UNITY_EDITOR
            if (runDeviceInBackground)
            {
                if (m_Settings.editorInputBehaviorInPlayMode == InputSettings.EditorInputBehaviorInPlayMode.AllDevicesRespectGameViewFocus)
                    runDeviceInBackground = false;
                else if (m_Settings.editorInputBehaviorInPlayMode == InputSettings.EditorInputBehaviorInPlayMode.PointersAndKeyboardsRespectGameViewFocus)
                    runDeviceInBackground = !(device is Pointer || device is Keyboard);
            }
            #endif

            return runDeviceInBackground;
        }

        internal void OnFocusChanged(bool focus)
        {
            #if UNITY_EDITOR
            SyncAllDevicesWhenEditorIsActivated();

            if (!m_Runtime.isInPlayMode)
            {
                m_HasFocus = focus;
                return;
            }
            #endif

            #if UNITY_EDITOR
            var gameViewFocus = m_Settings.editorInputBehaviorInPlayMode;
            #endif

            var runInBackground =
                #if UNITY_EDITOR
                // In the editor, the player loop will always be run even if the Game View does not have focus. This
                // amounts to runInBackground being always true in the editor, regardless of what the setting in
                // the Player Settings window is.
                //
                // If, however, "Game View Focus" is set to "Exactly As In Player", we force code here down the same
                // path as in the player.
                gameViewFocus != InputSettings.EditorInputBehaviorInPlayMode.AllDeviceInputAlwaysGoesToGameView || m_Runtime.runInBackground;
                #else
                m_Runtime.runInBackground;
                #endif

            var backgroundBehavior = m_Settings.backgroundBehavior;
            if (backgroundBehavior == InputSettings.BackgroundBehavior.IgnoreFocus && runInBackground)
            {
                m_HasFocus = focus;
                return;
            }

            #if UNITY_EDITOR
            // Set the current update type while we process the focus changes to make sure we
            // feed into the right buffer. No need to do this in the player as it doesn't have
            // the editor/player confusion.
            m_CurrentUpdate = m_UpdateMask.GetUpdateTypeForPlayer();
            #endif

            if (!focus)
            {
                // We only react to loss of focus when we will keep running in the background. If not,
                // we'll do nothing and just wait for focus to come back (where we then try to sync all devices).
                if (runInBackground)
                {
                    for (var i = 0; i < m_DevicesCount; ++i)
                    {
                        // Determine whether to run this device in the background.
                        var device = m_Devices[i];
                        if (!device.enabled || ShouldRunDeviceInBackground(device))
                            continue;

                        // Disable the device. This will also soft-reset it.
                        EnableOrDisableDevice(device, false, DeviceDisableScope.TemporaryWhilePlayerIsInBackground);

                        // In case we invoked a callback that messed with our device array, adjust our index.
                        var index = m_Devices.IndexOfReference(device, m_DevicesCount);
                        if (index == -1)
                            --i;
                        else
                            i = index;
                    }
                }
            }
            else
            {
                // On focus gain, reenable and sync devices.
                for (var i = 0; i < m_DevicesCount; ++i)
                {
                    var device = m_Devices[i];

                    // Re-enable the device if we disabled it on focus loss. This will also issue a sync.
                    if (device.disabledWhileInBackground)
                        EnableOrDisableDevice(device, true, DeviceDisableScope.TemporaryWhilePlayerIsInBackground);
                    // Try to sync. If it fails and we didn't run in the background, perform
                    // a reset instead. This is to cope with backends that are unable to sync but
                    // may still retain state which now may be outdated because the input device may
                    // have changed state while we weren't running. So at least make the backend flush
                    // its state (if any).
                    else if (device.enabled && !runInBackground && !device.RequestSync())
                        ResetDevice(device, noResetCommand: true);
                }
            }

            #if UNITY_EDITOR
            m_CurrentUpdate = InputUpdateType.None;
            #endif

            // We set this *after* the block above as defaultUpdateType is influenced by the setting.
            m_HasFocus = focus;
        }

        #if UNITY_EDITOR
        internal void LeavePlayMode()
        {
            // Reenable all devices and reset their play mode state.
            m_CurrentUpdate = InputUpdate.GetUpdateTypeForPlayer(m_UpdateMask);
            InputStateBuffers.SwitchTo(m_StateBuffers, m_CurrentUpdate);
            for (var i = 0; i < m_DevicesCount; ++i)
            {
                var device = m_Devices[i];
                if (device.disabledWhileInBackground)
                    EnableOrDisableDevice(device, true, scope: DeviceDisableScope.TemporaryWhilePlayerIsInBackground);
                ResetDevice(device, alsoResetDontResetControls: true, noResetCommand: true);
            }
            m_CurrentUpdate = default;
        }

        #endif

        internal bool ShouldRunUpdate(InputUpdateType updateType)
        {
            // We perform a "null" update after domain reloads and on startup to get our devices
            // in place before the runtime calls MonoBehaviour callbacks. See InputSystem.RunInitialUpdate().
            if (updateType == InputUpdateType.None)
                return true;

            var mask = m_UpdateMask;
#if UNITY_EDITOR
            var isPlaying = m_Runtime.isInPlayMode;

            // Ignore editor updates when the game is playing and has focus. All input goes to player.
<<<<<<< HEAD
            if (isPlaying && m_HasFocus)
                mask &= ~InputUpdateType.Editor;
            // If the player isn't running, the only thing we run is editor updates.
            else if (!isPlaying && updateType != InputUpdateType.Editor)
=======
            if (gameIsPlaying && hasInputFocus)
                mask &= ~InputUpdateType.Editor;
            // If the player isn't running, the only thing we run is editor updates.
            else if (updateType != InputUpdateType.Editor && !runUpdatesInEditMode)
>>>>>>> 13299cf8
                return false;
#endif

            return (updateType & mask) != 0;
        }

        /// <summary>
        /// Process input events.
        /// </summary>
        /// <param name="updateType"></param>
        /// <param name="eventBuffer"></param>
        /// <remarks>
        /// This method is the core workhorse of the input system. It is called from <see cref="UnityEngineInternal.Input.NativeInputSystem"/>.
        /// Usually this happens in response to the player loop running and triggering updates at set points. However,
        /// updates can also be manually triggered through <see cref="InputSystem.Update"/>.
        ///
        /// The method receives the event buffer used internally by the runtime to collect events.
        ///
        /// Note that update types do *NOT* say what the events we receive are for. The update type only indicates
        /// where in the Unity's application loop we got called from. Where the event data goes depends wholly on
        /// which buffers we activate in the update and write the event data into.
        /// </remarks>
        /// <exception cref="InvalidOperationException">Thrown if OnUpdate is called recursively.</exception>
        [System.Diagnostics.CodeAnalysis.SuppressMessage("Microsoft.Performance", "CA1809:AvoidExcessiveLocals", Justification = "TODO: Refactor later.")]
        private unsafe void OnUpdate(InputUpdateType updateType, ref InputEventBuffer eventBuffer)
        {
            ////TODO: switch from Profiler to CustomSampler API
            // NOTE: This is *not* using try/finally as we've seen unreliability in the EndSample()
            //       execution (and we're not sure where it's coming from).
            Profiler.BeginSample("InputUpdate");

            if (m_InputEventStream.isOpen)
                throw new InvalidOperationException("Already have an event buffer set! Was OnUpdate() called recursively?");

            // Restore devices before checking update mask. See InputSystem.RunInitialUpdate().
            RestoreDevicesAfterDomainReloadIfNecessary();

            // In the editor, we issue a sync on all devices when the editor comes back to the foreground.
            SyncAllDevicesWhenEditorIsActivated();

            if ((updateType & m_UpdateMask) == 0)
            {
                Profiler.EndSample();
                return;
            }

            WarnAboutDevicesFailingToRecreateAfterDomainReload();

            // First update sends out startup analytics.
            #if UNITY_ANALYTICS || UNITY_EDITOR
            if (!m_HaveSentStartupAnalytics)
            {
                InputAnalytics.OnStartup(this);
                m_HaveSentStartupAnalytics = true;
            }
            #endif

            // Update metrics.
            ++m_Metrics.totalUpdateCount;

            InputUpdate.s_LastUpdateRetainedEventCount = 0;
            InputUpdate.s_LastUpdateRetainedEventBytes = 0;

            // Store current time offset.
            InputRuntime.s_CurrentTimeOffsetToRealtimeSinceStartup = m_Runtime.currentTimeOffsetToRealtimeSinceStartup;

            InputStateBuffers.SwitchTo(m_StateBuffers, updateType);

            m_CurrentUpdate = updateType;
            InputUpdate.OnUpdate(updateType);

            // See if we're supposed to only take events up to a certain time.
            // NOTE: We do not require the events in the queue to be sorted. Instead, we will walk over
            //       all events in the buffer each time. Note that if there are multiple events for the same
            //       device, it depends on the producer of these events to queue them in correct order.
            //       Otherwise, once an event with a newer timestamp has been processed, events coming later
            //       in the buffer and having older timestamps will get rejected.

            var currentTime = updateType == InputUpdateType.Fixed ? m_Runtime.currentTimeForFixedUpdate : m_Runtime.currentTime;
<<<<<<< HEAD
            var timesliceEvents = (updateType == InputUpdateType.Fixed || updateType == InputUpdateType.BeforeRender) &&
                InputSystem.settings.updateMode == InputSettings.UpdateMode.ProcessEventsInFixedUpdate;
=======
            var timesliceEvents = shouldProcessInputEvents && InputSystem.settings.updateMode == InputSettings.UpdateMode.ProcessEventsInFixedUpdate;
>>>>>>> 13299cf8

            // Figure out if we can just flush the buffer and early out.
            var canFlushBuffer =
                false
#if UNITY_EDITOR
                // If out of focus and runInBackground is off and ExactlyAsInPlayer is on, discard input.
                || (!m_HasFocus && m_Settings.editorInputBehaviorInPlayMode == InputSettings.EditorInputBehaviorInPlayMode.AllDeviceInputAlwaysGoesToGameView &&
                    (!m_Runtime.runInBackground ||
                        m_Settings.backgroundBehavior == InputSettings.BackgroundBehavior.ResetAndDisableAllDevices))
#else
                || (!m_HasFocus && !m_Runtime.runInBackground)
#endif
            ;
            var canEarlyOut =
                // Early out if there's no events to process.
                eventBuffer.eventCount == 0
                || canFlushBuffer ||
                // If we're in the background and not supposed to process events in this update (but somehow
                // still ended up here), we're done.
                (!m_HasFocus &&
                    ((m_Settings.backgroundBehavior == InputSettings.BackgroundBehavior.ResetAndDisableAllDevices && updateType != InputUpdateType.Editor)
#if UNITY_EDITOR
                        || (m_Settings.editorInputBehaviorInPlayMode == InputSettings.EditorInputBehaviorInPlayMode.AllDevicesRespectGameViewFocus && updateType != InputUpdateType.Editor)
                        || (m_Settings.backgroundBehavior == InputSettings.BackgroundBehavior.IgnoreFocus && updateType == InputUpdateType.Editor)
#endif
                    )
                );

            if (canEarlyOut)
            {
                // Normally, we process action timeouts after first processing all events. If we have no
                // events, we still need to check timeouts.
                if (shouldProcessInputEvents)
                    ProcessStateChangeMonitorTimeouts();

                #if ENABLE_PROFILER
                Profiler.EndSample();
                #endif
                InvokeAfterUpdateCallback();
                if (canFlushBuffer)
                    eventBuffer.Reset();
                m_CurrentUpdate = default;
                return;
            }

            var processingStartTime = Stopwatch.GetTimestamp();
            var totalEventLag = 0.0;

<<<<<<< HEAD
            #if UNITY_EDITOR
            var isPlaying = m_Runtime.isInPlayMode;
            #endif

            m_InputEventStream = new InputEventStream(ref eventBuffer);
=======
            m_InputEventStream = new InputEventStream(ref eventBuffer, m_Settings.maxQueuedEventsPerUpdate);
            var totalEventBytesProcessed = 0U;
>>>>>>> 13299cf8

            // Handle events.
            while (m_InputEventStream.remainingEventCount > 0)
            {
                if (m_Settings.maxEventBytesPerUpdate > 0 &&
                    totalEventBytesProcessed >= m_Settings.maxEventBytesPerUpdate)
                {
                    Debug.LogError("Exceeded budget for maximum input event throughput per InputSystem.Update(). Discarding remaining events. "
                        + "Increase InputSystem.settings.maxEventBytesPerUpdate or set it to 0 to remove the limit.");
                    break;
                }

                InputDevice device = null;
                var currentEventReadPtr = m_InputEventStream.currentEventPtr;

                Debug.Assert(!currentEventReadPtr->handled, "Event in buffer is already marked as handled");

                // In before render updates, we only take state events and only those for devices
                // that have before render updates enabled.
                if (updateType == InputUpdateType.BeforeRender)
                {
                    while (m_InputEventStream.remainingEventCount > 0)
                    {
                        Debug.Assert(!currentEventReadPtr->handled, "Iterated to event in buffer that is already marked as handled");

                        device = TryGetDeviceById(currentEventReadPtr->deviceId);
                        if (device != null && device.updateBeforeRender &&
                            (currentEventReadPtr->type == StateEvent.Type ||
                             currentEventReadPtr->type == DeltaStateEvent.Type))
                            break;

                        currentEventReadPtr = m_InputEventStream.Advance(leaveEventInBuffer: true);
                    }
                }
                if (m_InputEventStream.remainingEventCount == 0)
                    break;

                var currentEventTimeInternal = currentEventReadPtr->internalTime;
                var currentEventType = currentEventReadPtr->type;

                // Decide whether to skip the event.
                var skipEvent = false;
                var leaveInBuffer = false;

                // In the editor, we discard all input events that occur in-between exiting edit mode and having
                // entered play mode as otherwise we'll spill a bunch of UI events that have occurred while the
                // UI was sort of neither in this mode nor in that mode. This would usually lead to the game receiving
                // an accumulation of spurious inputs right in one of its first updates.
                //
                // NOTE: There's a chance the solution here will prove inadequate on the long run. We may do things
                //       here such as throwing partial touches away and then letting the rest of a touch go through.
                //       Could be that ultimately we need to issue a full reset of all devices at the beginning of
                //       play mode in the editor.
                #if UNITY_EDITOR
                if ((updateType & InputUpdateType.Editor) == 0 &&
                    InputSystem.s_SystemObject.exitEditModeTime > 0 &&
                    currentEventTimeInternal >= InputSystem.s_SystemObject.exitEditModeTime &&
                    (currentEventTimeInternal < InputSystem.s_SystemObject.enterPlayModeTime ||
                     InputSystem.s_SystemObject.enterPlayModeTime == 0))
                {
                    skipEvent = true;
                    leaveInBuffer = false;
                }
                else
                #endif
                // If we're timeslicing, check if the event time is within limits.
                if (timesliceEvents && currentEventTimeInternal >= currentTime)
                {
                    skipEvent = true;
                    leaveInBuffer = true;
                }
                else
                {
                    // If we can't find the device, ignore the event.
                    if (device == null)
                        device = TryGetDeviceById(currentEventReadPtr->deviceId);
                    if (device == null)
                    {
                        #if UNITY_EDITOR
                        ////TODO: see if this is a device we haven't created and if so, just ignore
                        m_Diagnostics?.OnCannotFindDeviceForEvent(new InputEventPtr(currentEventReadPtr));
                        #endif

                        skipEvent = true;
                        leaveInBuffer = false;
                    }

                    // In the editor, we may need to bump events from editor updates into player updates
                    // and vice versa.
                    #if UNITY_EDITOR
                    else if (!m_HasFocus && isPlaying)
                    {
                        if (m_Settings.editorInputBehaviorInPlayMode == InputSettings.EditorInputBehaviorInPlayMode.PointersAndKeyboardsRespectGameViewFocus &&
                            m_Settings.backgroundBehavior != InputSettings.BackgroundBehavior.ResetAndDisableAllDevices)
                        {
                            var isPointerOrKeyboard = device is Pointer || device is Keyboard;
                            if (updateType != InputUpdateType.Editor)
                            {
                                // Let everything but pointer and keyboard input through.
                                skipEvent = isPointerOrKeyboard;
                                leaveInBuffer = true;
                            }
                            else
                            {
                                // Let only pointer and keyboard input through.
                                skipEvent = !isPointerOrKeyboard;
                                leaveInBuffer = true;
                            }
                        }
                    }
                    #endif

                    // If device is disabled, we let the event through only in certain cases.
                    if (!skipEvent && !device.enabled)
                    {
                        // Removal and configuration change events should always be processed.
                        if (currentEventType != DeviceRemoveEvent.Type &&
                            currentEventType != DeviceConfigurationEvent.Type &&
                            (device.m_DeviceFlags & (InputDevice.DeviceFlags.DisabledInRuntime | InputDevice.DeviceFlags.DisabledWhileInBackground)) != 0)
                        {
                            #if UNITY_EDITOR
                            // If the device is disabled in the backend, getting events for them
                            // is something that indicates a problem in the backend so diagnose.
                            if ((device.m_DeviceFlags & InputDevice.DeviceFlags.DisabledInRuntime) != 0)
                                m_Diagnostics?.OnEventForDisabledDevice(currentEventReadPtr, device);
                            #endif

<<<<<<< HEAD
                            skipEvent = true;
                            leaveInBuffer = false;
                        }
                    }
=======
                // Give listeners a shot at the event.
                if (m_EventListeners.length > 0)
                {
                    DelegateHelpers.InvokeCallbacksSafe(ref m_EventListeners,
                        new InputEventPtr(currentEventReadPtr), device, "InputSystem.onEvent");
>>>>>>> 13299cf8

                    // Give listeners a shot at the event.
                    if (!skipEvent && m_EventListeners.length > 0)
                    {
                        for (var i = 0; i < m_EventListeners.length; ++i)
                            m_EventListeners[i](new InputEventPtr(currentEventReadPtr), device);

                        // If a listener marks the event as handled, we don't process it further.
                        if (currentEventReadPtr->handled)
                        {
                            skipEvent = true;
                            leaveInBuffer = false;
                        }
                    }
                }

                if (skipEvent)
                {
                    m_InputEventStream.Advance(leaveEventInBuffer: leaveInBuffer);
                    continue;
                }

                // Update metrics.
                if (currentEventTimeInternal <= currentTime)
                    totalEventLag += currentTime - currentEventTimeInternal;
                ++m_Metrics.totalEventCount;
                m_Metrics.totalEventBytes += (int)currentEventReadPtr->sizeInBytes;

                // Process.
                switch (currentEventType)
                {
                    case StateEvent.Type:
                    case DeltaStateEvent.Type:

                        var eventPtr = new InputEventPtr(currentEventReadPtr);

                        // Ignore the event if the last state update we received for the device was
                        // newer than this state event is. We don't allow devices to go back in time.
                        //
                        // NOTE: We make an exception here for devices that implement IInputStateCallbackReceiver (such
                        //       as Touchscreen). For devices that dynamically incorporate state it can be hard ensuring
                        //       a global ordering of events as there may be multiple substreams (e.g. each individual touch)
                        //       that are generated in the backend and would require considerable work to ensure monotonically
                        //       increasing timestamps across all such streams.
                        var deviceIsStateCallbackReceiver = (device.m_DeviceFlags & InputDevice.DeviceFlags.HasStateCallbacks) ==
                            InputDevice.DeviceFlags.HasStateCallbacks;
                        if (currentEventTimeInternal < device.m_LastUpdateTimeInternal &&
                            !(deviceIsStateCallbackReceiver && device.stateBlock.format != eventPtr.stateFormat))
                        {
                            #if UNITY_EDITOR
                            m_Diagnostics?.OnEventTimestampOutdated(new InputEventPtr(currentEventReadPtr), device);
                            #endif
                            break;
                        }

                        // Update the state of the device from the event. If the device is an IInputStateCallbackReceiver,
                        // let the device handle the event. If not, we do it ourselves.
                        var haveChangedStateOtherThanNoise = true;
                        if (deviceIsStateCallbackReceiver)
                        {
                            // NOTE: We leave it to the device to make sure the event has the right format. This allows the
                            //       device to handle multiple different incoming formats.
                            ((IInputStateCallbackReceiver)device).OnStateEvent(eventPtr);
                        }
                        else
                        {
                            // If the state format doesn't match, ignore the event.
                            if (device.stateBlock.format != eventPtr.stateFormat)
                            {
                                #if UNITY_EDITOR
                                m_Diagnostics?.OnEventFormatMismatch(currentEventReadPtr, device);
                                #endif
                                break;
                            }

                            haveChangedStateOtherThanNoise = UpdateState(device, eventPtr, updateType);
                        }

                        totalEventBytesProcessed += eventPtr.sizeInBytes;

                        // Update timestamp on device.
                        // NOTE: We do this here and not in UpdateState() so that InputState.Change() will *NOT* change timestamps.
                        //       Only events should. If running play mode updates in editor, we want to defer to the play mode
                        //       callbacks to set the last update time to avoid dropping events only processed by the editor state.
                        if (device.m_LastUpdateTimeInternal <= eventPtr.internalTime
#if UNITY_EDITOR
                            && !(updateType == InputUpdateType.Editor && runUpdatesInEditMode)
#endif
                        )
                            device.m_LastUpdateTimeInternal = eventPtr.internalTime;

                        // Make device current. Again, only do this when receiving events.
                        if (haveChangedStateOtherThanNoise)
                            device.MakeCurrent();

                        break;

                    case TextEvent.Type:
                    {
                        var textEventPtr = (TextEvent*)currentEventReadPtr;
                        if (device is ITextInputReceiver textInputReceiver)
                        {
                            var utf32Char = textEventPtr->character;
                            if (utf32Char >= 0x10000)
                            {
                                // Send surrogate pair.
                                utf32Char -= 0x10000;
                                var highSurrogate = 0xD800 + ((utf32Char >> 10) & 0x3FF);
                                var lowSurrogate = 0xDC00 + (utf32Char & 0x3FF);

                                textInputReceiver.OnTextInput((char)highSurrogate);
                                textInputReceiver.OnTextInput((char)lowSurrogate);
                            }
                            else
                            {
                                // Send single, plain character.
                                textInputReceiver.OnTextInput((char)utf32Char);
                            }
                        }
                        break;
                    }

                    case IMECompositionEvent.Type:
                    {
                        var imeEventPtr = (IMECompositionEvent*)currentEventReadPtr;
                        var textInputReceiver = device as ITextInputReceiver;
                        textInputReceiver?.OnIMECompositionChanged(imeEventPtr->compositionString);
                        break;
                    }

                    case DeviceRemoveEvent.Type:
                    {
                        RemoveDevice(device, keepOnListOfAvailableDevices: false);

                        // If it's a native device with a description, put it on the list of disconnected
                        // devices.
                        if (device.native && !device.description.empty)
                        {
                            ArrayHelpers.AppendWithCapacity(ref m_DisconnectedDevices, ref m_DisconnectedDevicesCount, device);
                            DelegateHelpers.InvokeCallbacksSafe(ref m_DeviceChangeListeners,
                                device, InputDeviceChange.Disconnected, "InputSystem.onDeviceChange");
                        }
                        break;
                    }

                    case DeviceConfigurationEvent.Type:
                        device.NotifyConfigurationChanged();
                        InputActionState.OnDeviceChange(device, InputDeviceChange.ConfigurationChanged);
                        DelegateHelpers.InvokeCallbacksSafe(ref m_DeviceChangeListeners,
                            device, InputDeviceChange.ConfigurationChanged, "InputSystem.onDeviceChange");
                        break;
                }

                // Editor updates go into a separate buffer.  If we want to update the player buffer,
                // we need to keep the events in the queue, and reprocess again once we are in a player-based update loop.
#if UNITY_EDITOR
                bool leaveInBuffer = updateType == InputUpdateType.Editor &&
                    runUpdatesInEditMode &&
                    (currentEventReadPtr->type == StateEvent.Type ||
                        currentEventReadPtr->type == DeltaStateEvent.Type);
#else
                bool leaveInBuffer = false;
#endif
                m_InputEventStream.Advance(leaveEventInBuffer: leaveInBuffer);
            }

            m_Metrics.totalEventProcessingTime += ((double)(Stopwatch.GetTimestamp() - processingStartTime)) / Stopwatch.Frequency;
            m_Metrics.totalEventLagTime += totalEventLag;

            // Remember how much data we retained so that we don't count it against the next
            // batch of events that we receive.
            InputUpdate.s_LastUpdateRetainedEventCount = (uint)m_InputEventStream.numEventsRetainedInBuffer;
            InputUpdate.s_LastUpdateRetainedEventBytes = m_InputEventStream.numBytesRetainedInBuffer;

            m_InputEventStream.Close(ref eventBuffer);

            if (shouldProcessInputEvents)
                ProcessStateChangeMonitorTimeouts();

            Profiler.EndSample();

            ////FIXME: need to ensure that if someone calls QueueEvent() from an onAfterUpdate callback, we don't end up with a
            ////       mess in the event buffer
            ////       same goes for events that someone may queue from a change monitor callback
            InvokeAfterUpdateCallback();
            m_CurrentUpdate = default;
        }

        private void InvokeAfterUpdateCallback()
        {
<<<<<<< HEAD
            DelegateHelpers.InvokeCallbacksSafe(ref m_AfterUpdateListeners, "onAfterUpdate");
=======
            DelegateHelpers.InvokeCallbacksSafe(ref m_AfterUpdateListeners,
                "InputSystem.onAfterUpdate");
>>>>>>> 13299cf8
        }

        // NOTE: 'newState' can be a subset of the full state stored at 'oldState'. In this case,
        //       'newStateOffsetInBytes' must give the offset into the full state and 'newStateSizeInBytes' must
        //       give the size of memory slice to be updated.
        private unsafe bool ProcessStateChangeMonitors(int deviceIndex, void* newStateFromEvent, void* oldStateOfDevice, uint newStateSizeInBytes, uint newStateOffsetInBytes)
        {
            if (m_StateChangeMonitors == null)
                return false;

            // We resize the monitor arrays only when someone adds to them so they
            // may be out of sync with the size of m_Devices.
            if (deviceIndex >= m_StateChangeMonitors.Length)
                return false;

            var memoryRegions = m_StateChangeMonitors[deviceIndex].memoryRegions;
            if (memoryRegions == null)
                return false; // No one cares about state changes on this device.

            var numMonitors = m_StateChangeMonitors[deviceIndex].count;
            var signalled = false;
            var signals = m_StateChangeMonitors[deviceIndex].signalled;
            var haveChangedSignalsBitfield = false;

            // For every memory region that overlaps what we got in the event, compare memory contents
            // between the old device state and what's in the event. If the contents different, the
            // respective state monitor signals.
            var newEventMemoryRegion = new MemoryHelpers.BitRegion(newStateOffsetInBytes, 0, newStateSizeInBytes * 8);
            for (var i = 0; i < numMonitors; ++i)
            {
                var memoryRegion = memoryRegions[i];

                // Check if the monitor record has been wiped in the meantime. If so, remove it.
                if (memoryRegion.sizeInBits == 0)
                {
                    ////REVIEW: Do we really care? It is nice that it's predictable this way but hardly a hard requirement
                    // NOTE: We're using EraseAtWithCapacity here rather than EraseAtByMovingTail to preserve
                    //       order which makes the order of callbacks somewhat more predictable.

                    var listenerCount = numMonitors;
                    var memoryRegionCount = numMonitors;
                    m_StateChangeMonitors[deviceIndex].listeners.EraseAtWithCapacity(ref listenerCount, i);
                    memoryRegions.EraseAtWithCapacity(ref memoryRegionCount, i);
                    signals.SetLength(numMonitors - 1);
                    haveChangedSignalsBitfield = true;
                    --numMonitors;
                    --i;
                    continue;
                }

                var overlap = newEventMemoryRegion.Overlap(memoryRegion);
                if (overlap.isEmpty || MemoryHelpers.Compare(oldStateOfDevice, (byte*)newStateFromEvent - newStateOffsetInBytes, overlap))
                    continue;

                signals.SetBit(i);
                haveChangedSignalsBitfield = true;
                signalled = true;
            }

            if (haveChangedSignalsBitfield)
                m_StateChangeMonitors[deviceIndex].signalled = signals;

            return signalled;
        }

        private unsafe void FireStateChangeNotifications(int deviceIndex, double internalTime, InputEvent* eventPtr)
        {
            Debug.Assert(m_StateChangeMonitors != null);
            Debug.Assert(m_StateChangeMonitors.Length > deviceIndex);

            // NOTE: This method must be safe for mutating the state change monitor arrays from *within*
            //       NotifyControlStateChanged()! This includes all monitors for the device being wiped
            //       completely or arbitrary additions and removals having occurred.

            ref var signals = ref m_StateChangeMonitors[deviceIndex].signalled;
            ref var listeners = ref m_StateChangeMonitors[deviceIndex].listeners;
            var time = internalTime - InputRuntime.s_CurrentTimeOffsetToRealtimeSinceStartup;

            // Call IStateChangeMonitor.NotifyControlStateChange for every monitor that is in
            // signalled state.
            for (var i = 0; i < signals.length; ++i)
            {
                if (!signals.TestBit(i))
                    continue;

                var listener = listeners[i];
                try
                {
                    listener.monitor.NotifyControlStateChanged(listener.control, time, eventPtr,
                        listener.monitorIndex);
                }
                catch (Exception exception)
                {
                    Debug.LogError(
                        $"Exception '{exception.GetType().Name}' thrown from state change monitor '{listener.monitor.GetType().Name}' on '{listener.control}'");
                    Debug.LogException(exception);
                }

                signals.ClearBit(i);
            }
        }

        private void ProcessStateChangeMonitorTimeouts()
        {
            if (m_StateChangeMonitorTimeouts.length == 0)
                return;

            // Go through the list and both trigger expired timers and remove any irrelevant
            // ones by compacting the array.
            // NOTE: We do not actually release any memory we may have allocated.
            var currentTime = m_Runtime.currentTime - InputRuntime.s_CurrentTimeOffsetToRealtimeSinceStartup;
            var remainingTimeoutCount = 0;
            for (var i = 0; i < m_StateChangeMonitorTimeouts.length; ++i)
            {
                // If we have reset this entry in RemoveStateChangeMonitorTimeouts(),
                // skip over it and let compaction get rid of it.
                if (m_StateChangeMonitorTimeouts[i].control == null)
                    continue;

                var timerExpirationTime = m_StateChangeMonitorTimeouts[i].time;
                if (timerExpirationTime <= currentTime)
                {
                    var timeout = m_StateChangeMonitorTimeouts[i];
                    timeout.monitor.NotifyTimerExpired(timeout.control,
                        currentTime, timeout.monitorIndex, timeout.timerIndex);

                    // Compaction will get rid of the entry.
                }
                else
                {
                    // Rather than repeatedly calling RemoveAt() and thus potentially
                    // moving the same data over and over again, we compact the array
                    // on the fly and move entries in the array down as needed.
                    if (i != remainingTimeoutCount)
                        m_StateChangeMonitorTimeouts[remainingTimeoutCount] = m_StateChangeMonitorTimeouts[i];
                    ++remainingTimeoutCount;
                }
            }

            m_StateChangeMonitorTimeouts.SetLength(remainingTimeoutCount);
        }

        internal unsafe bool UpdateState(InputDevice device, InputEvent* eventPtr, InputUpdateType updateType)
        {
            Debug.Assert(eventPtr != null, "Received NULL event ptr");

            var stateBlockOfDevice = device.m_StateBlock;
            var stateBlockSizeOfDevice = stateBlockOfDevice.sizeInBits / 8; // Always byte-aligned; avoid calling alignedSizeInBytes.
            var offsetInDeviceStateToCopyTo = 0u;
            uint sizeOfStateToCopy;
            uint receivedStateSize;
            byte* ptrToReceivedState;
            FourCC receivedStateFormat;

            // Grab state data from event and decide where to copy to and how much to copy.
            if (eventPtr->type == StateEvent.Type)
            {
                var stateEventPtr = (StateEvent*)eventPtr;
                receivedStateFormat = stateEventPtr->stateFormat;
                receivedStateSize = stateEventPtr->stateSizeInBytes;
                ptrToReceivedState = (byte*)stateEventPtr->state;

                // Ignore extra state at end of event.
                sizeOfStateToCopy = receivedStateSize;
                if (sizeOfStateToCopy > stateBlockSizeOfDevice)
                    sizeOfStateToCopy = stateBlockSizeOfDevice;
            }
            else
            {
                Debug.Assert(eventPtr->type == DeltaStateEvent.Type, "Given event must either be a StateEvent or a DeltaStateEvent");

                var deltaEventPtr = (DeltaStateEvent*)eventPtr;
                receivedStateFormat = deltaEventPtr->stateFormat;
                receivedStateSize = deltaEventPtr->deltaStateSizeInBytes;
                ptrToReceivedState = (byte*)deltaEventPtr->deltaState;
                offsetInDeviceStateToCopyTo = deltaEventPtr->stateOffset;

                // Ignore extra state at end of event.
                sizeOfStateToCopy = receivedStateSize;
                if (offsetInDeviceStateToCopyTo + sizeOfStateToCopy > stateBlockSizeOfDevice)
                {
                    if (offsetInDeviceStateToCopyTo >= stateBlockSizeOfDevice)
                        return false; // Entire delta state is out of range.

                    sizeOfStateToCopy = stateBlockSizeOfDevice - offsetInDeviceStateToCopyTo;
                }
            }

            Debug.Assert(device.m_StateBlock.format == receivedStateFormat, "Received state format does not match format of device");

            // Write state.
            return UpdateState(device, updateType, ptrToReceivedState, offsetInDeviceStateToCopyTo,
                sizeOfStateToCopy, eventPtr->internalTime, eventPtr);
        }

        /// <summary>
        /// This method is the workhorse for updating input state in the system. It runs all the logic of incorporating
        /// new state into devices and triggering whatever change monitors are attached to the state memory that gets
        /// touched.
        /// </summary>
        /// <remarks>
        /// This method can be invoked from outside the event processing loop and the given data does not have to come
        /// from an event.
        ///
        /// This method does NOT respect <see cref="IInputStateCallbackReceiver"/>. This means that the device will
        /// NOT get a shot at intervening in the state write.
        /// </remarks>
        /// <param name="device">Device to update state on. <paramref name="stateOffsetInDevice"/> is relative to device's
        /// starting offset in memory.</param>
        /// <param name="eventPtr">Pointer to state event from which the state change was initiated. Null if the state
        /// change is not coming from an event.</param>
        internal unsafe bool UpdateState(InputDevice device, InputUpdateType updateType,
            void* statePtr, uint stateOffsetInDevice, uint stateSize, double internalTime, InputEventPtr eventPtr = default)
        {
            var deviceIndex = device.m_DeviceIndex;
            ref var stateBlockOfDevice = ref device.m_StateBlock;

            ////TODO: limit stateSize and StateOffset by the device's state memory

            var deviceBuffer = (byte*)InputStateBuffers.GetFrontBufferForDevice(deviceIndex);

            // Before we update state, let change monitors compare the old and the new state.
            // We do this instead of first updating the front buffer and then comparing to the
            // back buffer as that would require a buffer flip for each state change in order
            // for the monitors to work reliably. By comparing the *event* data to the current
            // state, we can have multiple state events in the same frame yet still get reliable
            // change notifications.
            var haveSignalledMonitors =
                ProcessStateChangeMonitors(deviceIndex, statePtr,
                    deviceBuffer + stateBlockOfDevice.byteOffset,
                    stateSize, stateOffsetInDevice);

            var deviceStateOffset = device.m_StateBlock.byteOffset + stateOffsetInDevice;
            var deviceStatePtr = deviceBuffer + deviceStateOffset;

            ////REVIEW: Should we do this only for events but not for InputState.Change()?
            // If noise filtering on .current is turned on and the device may have noise,
            // determine if the event carries signal or not.
            var makeDeviceCurrent = true;
            if (device.noisy && m_Settings.filterNoiseOnCurrent)
            {
                // Compare the current state of the device to the newly received state but overlay
                // the comparison by the noise mask.

                var noiseMask = (byte*)InputStateBuffers.s_NoiseMaskBuffer + deviceStateOffset;

                makeDeviceCurrent =
                    !MemoryHelpers.MemCmpBitRegion(deviceStatePtr, statePtr,
                        0, stateSize * 8, mask: noiseMask);
            }

            // Buffer flip.
            var flipped = FlipBuffersForDeviceIfNecessary(device, updateType);

            // Now write the state.
            #if UNITY_EDITOR
            if (updateType == InputUpdateType.Editor)
            {
                WriteStateChange(m_StateBuffers.m_EditorStateBuffers, deviceIndex, ref stateBlockOfDevice, stateOffsetInDevice,
                    statePtr, stateSize, flipped);
            }
            else
            #endif
            {
                WriteStateChange(m_StateBuffers.m_PlayerStateBuffers, deviceIndex, ref stateBlockOfDevice,
                    stateOffsetInDevice, statePtr, stateSize, flipped);
            }

            // Notify listeners.
            DelegateHelpers.InvokeCallbacksSafe(ref m_DeviceStateChangeListeners,
                device, eventPtr, "InputSystem.onDeviceStateChange");

            // Now that we've committed the new state to memory, if any of the change
            // monitors fired, let the associated actions know.
            if (haveSignalledMonitors)
                FireStateChangeNotifications(deviceIndex, internalTime, eventPtr);

            return makeDeviceCurrent;
        }

        private static unsafe void WriteStateChange(InputStateBuffers.DoubleBuffers buffers, int deviceIndex,
            ref InputStateBlock deviceStateBlock, uint stateOffsetInDevice, void* statePtr, uint stateSizeInBytes, bool flippedBuffers)
        {
            var frontBuffer = buffers.GetFrontBuffer(deviceIndex);
            Debug.Assert(frontBuffer != null);

            // If we're updating less than the full state, we need to preserve the parts we are not updating.
            // Instead of trying to optimize here and only copy what we really need, we just go and copy the
            // entire state of the device over.
            //
            // NOTE: This copying must only happen once, right after a buffer flip. Otherwise we may copy old,
            //       stale input state from the back buffer over state that has already been updated with newer
            //       data.
            var deviceStateSize = deviceStateBlock.sizeInBits / 8; // Always byte-aligned; avoid calling alignedSizeInBytes.
            if (flippedBuffers && deviceStateSize != stateSizeInBytes)
            {
                var backBuffer = buffers.GetBackBuffer(deviceIndex);
                Debug.Assert(backBuffer != null);

                UnsafeUtility.MemCpy(
                    (byte*)frontBuffer + deviceStateBlock.byteOffset,
                    (byte*)backBuffer + deviceStateBlock.byteOffset,
                    deviceStateSize);
            }

            UnsafeUtility.MemCpy((byte*)frontBuffer + deviceStateBlock.byteOffset + stateOffsetInDevice, statePtr,
                stateSizeInBytes);
        }

        // Flip front and back buffer for device, if necessary. May flip buffers for more than just
        // the given update type.
        // Returns true if there was a buffer flip.
        private bool FlipBuffersForDeviceIfNecessary(InputDevice device, InputUpdateType updateType)
        {
            if (updateType == InputUpdateType.BeforeRender)
            {
                ////REVIEW: I think this is wrong; if we haven't flipped in the current dynamic or fixed update, we should do so now
                // We never flip buffers for before render. Instead, we already write
                // into the front buffer.
                return false;
            }

#if UNITY_EDITOR
            ////REVIEW: should this use the editor update ticks as quasi-frame-boundaries?
            // Updates go to the editor only if the game isn't playing or does not have focus.
            // Otherwise we fall through to the logic that flips for the *next* dynamic and
            // fixed updates.
            if (updateType == InputUpdateType.Editor && (!gameIsPlaying || !hasInputFocus))
            {
                ////REVIEW: This isn't right. The editor does have update ticks which constitute the equivalent of player frames.
                // The editor doesn't really have a concept of frame-to-frame operation the
                // same way the player does. So we simply flip buffers on a device whenever
                // a new state event for it comes in.
                m_StateBuffers.m_EditorStateBuffers.SwapBuffers(device.m_DeviceIndex);
                return true;
            }
#endif

            // Flip buffers if we haven't already for this frame.
            if (device.m_CurrentUpdateStepCount != InputUpdate.s_UpdateStepCount)
            {
                m_StateBuffers.m_PlayerStateBuffers.SwapBuffers(device.m_DeviceIndex);
                device.m_CurrentUpdateStepCount = InputUpdate.s_UpdateStepCount;
                return true;
            }

            return false;
        }

        // Domain reload survival logic. Also used for pushing and popping input system
        // state for testing.

        // Stuff everything that we want to survive a domain reload into
        // a m_SerializedState.
#if UNITY_EDITOR || DEVELOPMENT_BUILD
        [Serializable]
        internal struct DeviceState
        {
            // Preserving InputDevices is somewhat tricky business. Serializing
            // them in full would involve pretty nasty work. We have the restriction,
            // however, that everything needs to be created from layouts (it partly
            // exists for the sake of reload survivability), so we should be able to
            // just go and recreate the device from the layout. This also has the
            // advantage that if the layout changes between reloads, the change
            // automatically takes effect.
            public string name;
            public string layout;
            public string variants;
            public string[] usages;
            public int deviceId;
            public int participantId;
            public InputDevice.DeviceFlags flags;
            public InputDeviceDescription description;

            public void Restore(InputDevice device)
            {
                var usageCount = usages.LengthSafe();
                for (var i = 0; i < usageCount; ++i)
                    device.AddDeviceUsage(new InternedString(usages[i]));
                device.m_ParticipantId = participantId;
            }
        }

        /// <summary>
        /// State we take across domain reloads.
        /// </summary>
        /// <remarks>
        /// Most of the state we re-recreate in-between reloads and do not store
        /// in this structure. In particular, we do not preserve anything from
        /// the various RegisterXXX().
        /// </remarks>
        [Serializable]
        internal struct SerializedState
        {
            public int layoutRegistrationVersion;
            public float pollingFrequency;
            public DeviceState[] devices;
            public AvailableDevice[] availableDevices;
            public InputStateBuffers buffers;
            public InputUpdate.SerializedState updateState;
            public InputUpdateType updateMask;
            public InputMetrics metrics;
            public InputSettings settings;

            #if UNITY_ANALYTICS || UNITY_EDITOR
            public bool haveSentStartupAnalytics;
            #endif
        }

        internal SerializedState SaveState()
        {
            // Devices.
            var deviceCount = m_DevicesCount;
            var deviceArray = new DeviceState[deviceCount];
            for (var i = 0; i < deviceCount; ++i)
            {
                var device = m_Devices[i];
                string[] usages = null;
                if (device.usages.Count > 0)
                    usages = device.usages.Select(x => x.ToString()).ToArray();

                var deviceState = new DeviceState
                {
                    name = device.name,
                    layout = device.layout,
                    variants = device.variants,
                    deviceId = device.deviceId,
                    participantId = device.m_ParticipantId,
                    usages = usages,
                    description = device.m_Description,
                    flags = device.m_DeviceFlags
                };
                deviceArray[i] = deviceState;
            }

            return new SerializedState
            {
                layoutRegistrationVersion = m_LayoutRegistrationVersion,
                pollingFrequency = m_PollingFrequency,
                devices = deviceArray,
                availableDevices = m_AvailableDevices?.Take(m_AvailableDeviceCount).ToArray(),
                buffers = m_StateBuffers,
                updateState = InputUpdate.Save(),
                updateMask = m_UpdateMask,
                metrics = m_Metrics,
                settings = m_Settings,

                #if UNITY_ANALYTICS || UNITY_EDITOR
                haveSentStartupAnalytics = m_HaveSentStartupAnalytics,
                #endif
            };
        }

        internal void RestoreStateWithoutDevices(SerializedState state)
        {
            m_StateBuffers = state.buffers;
            m_LayoutRegistrationVersion = state.layoutRegistrationVersion + 1;
            updateMask = state.updateMask;
            m_Metrics = state.metrics;
            m_PollingFrequency = state.pollingFrequency;

            if (m_Settings != null)
                Object.DestroyImmediate(m_Settings);
            m_Settings = state.settings;

            #if UNITY_ANALYTICS || UNITY_EDITOR
            m_HaveSentStartupAnalytics = state.haveSentStartupAnalytics;
            #endif

            ////REVIEW: instead of accessing globals here, we could move this to when we re-create devices

            // Update state.
            InputUpdate.Restore(state.updateState);
        }

        // If these are set, we clear them out on the first input update.
        internal DeviceState[] m_SavedDeviceStates;
        internal AvailableDevice[] m_SavedAvailableDevices;

        /// <summary>
        /// Recreate devices based on the devices we had before a domain reload.
        /// </summary>
        /// <remarks>
        /// Note that device indices may change between domain reloads.
        ///
        /// We recreate devices using the layout information as it exists now as opposed to
        /// as it existed before the domain reload. This means we'll be picking up any changes that
        /// have happened to layouts as part of the reload (including layouts having been removed
        /// entirely).
        /// </remarks>
        internal void RestoreDevicesAfterDomainReload()
        {
            Profiler.BeginSample("InputManager.RestoreDevicesAfterDomainReload");

            using (InputDeviceBuilder.Ref())
            {
                DeviceState[] retainedDeviceStates = null;
                var deviceStates = m_SavedDeviceStates;
                var deviceCount = m_SavedDeviceStates.LengthSafe();
                m_SavedDeviceStates = null; // Prevent layout matcher registering themselves on the fly from picking anything off this list.
                for (var i = 0; i < deviceCount; ++i)
                {
                    ref var deviceState = ref deviceStates[i];

                    var device = TryGetDeviceById(deviceState.deviceId);
                    if (device != null)
                        continue;

                    var layout = TryFindMatchingControlLayout(ref deviceState.description,
                        deviceState.deviceId);
                    if (layout.IsEmpty())
                    {
                        var previousLayout = new InternedString(deviceState.layout);
                        if (m_Layouts.HasLayout(previousLayout))
                            layout = previousLayout;
                    }
                    if (layout.IsEmpty() || !RestoreDeviceFromSavedState(ref deviceState, layout))
                        ArrayHelpers.Append(ref retainedDeviceStates, deviceState);
                }

                // See if we can make sense of an available device now that we couldn't make sense of
                // before. This can be the case if there's new layout information that wasn't available
                // before.
                if (m_SavedAvailableDevices != null)
                {
                    m_AvailableDevices = m_SavedAvailableDevices;
                    m_AvailableDeviceCount = m_SavedAvailableDevices.LengthSafe();
                    for (var i = 0; i < m_AvailableDeviceCount; ++i)
                    {
                        var device = TryGetDeviceById(m_AvailableDevices[i].deviceId);
                        if (device != null)
                            continue;

                        if (m_AvailableDevices[i].isRemoved)
                            continue;

                        var layout = TryFindMatchingControlLayout(ref m_AvailableDevices[i].description,
                            m_AvailableDevices[i].deviceId);
                        if (!layout.IsEmpty())
                        {
                            try
                            {
                                AddDevice(layout, m_AvailableDevices[i].deviceId,
                                    deviceDescription: m_AvailableDevices[i].description,
                                    deviceFlags: m_AvailableDevices[i].isNative ? InputDevice.DeviceFlags.Native : 0);
                            }
                            catch (Exception)
                            {
                                // Just ignore. Simply means we still can't really turn the device into something useful.
                            }
                        }
                    }
                }

                // Done. Discard saved arrays.
                m_SavedDeviceStates = retainedDeviceStates;
                m_SavedAvailableDevices = null;
            }

            Profiler.EndSample();
        }

        // We have two general types of devices we need to care about when recreating devices
        // after domain reloads:
        //
        // A) device with InputDeviceDescription
        // B) device created directly from specific layout
        //
        // A) should go through the normal matching process whereas B) should get recreated with
        // layout of same name (if still available).
        //
        // So we kick device recreation off from two points:
        //
        // 1) From RegisterControlLayoutMatcher to catch A)
        // 2) From RegisterControlLayout to catch B)
        //
        // Additionally, we have the complication that a layout a device was using was something
        // dynamically registered from onFindLayoutForDevice. We don't do anything special about that.
        // The first full input update will flush out the list of saved device states and at that
        // point, any onFindLayoutForDevice hooks simply have to be in place. If they are, devices
        // will get recreated appropriately.
        //
        // It would be much simpler to recreate all devices as the first thing in the first full input
        // update but that would mean that devices would become available only very late. They would
        // not, for example, be available when MonoBehaviour.Start methods are invoked.

        private bool RestoreDeviceFromSavedState(ref DeviceState deviceState, InternedString layout)
        {
            // We assign the same device IDs here to newly created devices that they had
            // before the domain reload. This is safe as device ID allocation is under the
            // control of the runtime and not expected to be affected by a domain reload.

            InputDevice device;
            try
            {
                device = AddDevice(layout,
                    deviceDescription: deviceState.description,
                    deviceId: deviceState.deviceId,
                    deviceName: deviceState.name,
                    deviceFlags: deviceState.flags,
                    variants: new InternedString(deviceState.variants));
            }
            catch (Exception exception)
            {
                Debug.LogError(
                    $"Could not recreate input device '{deviceState.description}' with layout '{deviceState.layout}' and variants '{deviceState.variants}' after domain reload");
                Debug.LogException(exception);
                return true; // Don't try again.
            }

            deviceState.Restore(device);

            return true;
        }

#endif // UNITY_EDITOR || DEVELOPMENT_BUILD
    }
}<|MERGE_RESOLUTION|>--- conflicted
+++ resolved
@@ -131,7 +131,7 @@
                     return m_CurrentUpdate;
 
                 #if UNITY_EDITOR
-                if (!gameIsPlaying || !hasInputFocus)
+                if (!gameIsPlayingAndHasFocus && 
                     return InputUpdateType.Editor;
                 #endif
 
@@ -238,28 +238,9 @@
         }
 #endif
 
-        private bool gameIsPlaying =>
+        private bool gameIsPlayingAndHasFocus =>
 #if UNITY_EDITOR
-                     m_Runtime.isInPlayMode && !m_Runtime.isPaused;
-#else
-            true;
-#endif
-
-        // TODO Should we assume focus is always true outside the editor?
-        private bool hasInputFocus =>
-#if UNITY_EDITOR
-            (m_HasFocus || InputEditorUserSettings.lockInputToGameView);
-#else
-            true;
-#endif
-
-        private bool shouldProcessInputEvents =>
-#if UNITY_EDITOR
-<<<<<<< HEAD
-                     m_Runtime.isInPlayMode && m_HasFocus;
-=======
-            (gameIsPlaying || runUpdatesInEditMode) && hasInputFocus;
->>>>>>> 13299cf8
+            m_Runtime.isInPlayMode && !m_Runtime.isPaused && m_HasFocus;
 #else
             m_HasFocus;
 #endif
@@ -475,11 +456,7 @@
 
             // Let listeners know.
             var change = isReplacement ? InputControlLayoutChange.Replaced : InputControlLayoutChange.Added;
-<<<<<<< HEAD
-            DelegateHelpers.InvokeCallbacksSafe(ref m_LayoutChangeListeners, layoutName.ToString(), change, "onLayoutChange");
-=======
             DelegateHelpers.InvokeCallbacksSafe(ref m_LayoutChangeListeners, layoutName.ToString(), change, "InputSystem.onLayoutChange");
->>>>>>> 13299cf8
         }
 
         public void RegisterPrecompiledLayout<TDevice>(string metadata)
@@ -747,11 +724,7 @@
             ////      remove those layouts, too
 
             // Let listeners know.
-<<<<<<< HEAD
-            DelegateHelpers.InvokeCallbacksSafe(ref m_LayoutChangeListeners, name, InputControlLayoutChange.Removed, "onLayoutChange");
-=======
             DelegateHelpers.InvokeCallbacksSafe(ref m_LayoutChangeListeners, name, InputControlLayoutChange.Removed, "InputSystem.onLayoutChange");
->>>>>>> 13299cf8
         }
 
         public InputControlLayout TryLoadControlLayout(Type type)
@@ -1005,11 +978,7 @@
             InputActionState.OnDeviceChange(device, InputDeviceChange.UsageChanged);
 
             // Notify listeners.
-<<<<<<< HEAD
-            DelegateHelpers.InvokeCallbacksSafe(ref m_DeviceChangeListeners, device, InputDeviceChange.UsageChanged, "onDeviceChange");
-=======
             DelegateHelpers.InvokeCallbacksSafe(ref m_DeviceChangeListeners, device, InputDeviceChange.UsageChanged, "InputSystem.onDeviceChange");
->>>>>>> 13299cf8
 
             ////REVIEW: This was for the XRController leftHand and rightHand getters but these do lookups dynamically now; remove?
             // Usage may affect current device so update.
@@ -1166,15 +1135,11 @@
                 device.MakeCurrent();
 
             // Notify listeners.
-<<<<<<< HEAD
-            DelegateHelpers.InvokeCallbacksSafe(ref m_DeviceChangeListeners, device, InputDeviceChange.Added, "onDeviceChange");
-
+            DelegateHelpers.InvokeCallbacksSafe(ref m_DeviceChangeListeners, device, InputDeviceChange.Added, "InputSystem.onDeviceChange");
+            
             // Request device to send us an initial state update.
             if (device.enabled)
                 device.RequestSync();
-=======
-            DelegateHelpers.InvokeCallbacksSafe(ref m_DeviceChangeListeners, device, InputDeviceChange.Added, "InputSystem.onDeviceChange");
->>>>>>> 13299cf8
         }
 
         ////TODO: this path should really put the device on the list of available devices
@@ -1304,11 +1269,7 @@
             device.NotifyRemoved();
 
             // Let listeners know.
-<<<<<<< HEAD
-            DelegateHelpers.InvokeCallbacksSafe(ref m_DeviceChangeListeners, device, InputDeviceChange.Removed, "onDeviceChange");
-=======
             DelegateHelpers.InvokeCallbacksSafe(ref m_DeviceChangeListeners, device, InputDeviceChange.Removed, "InputSystem.onDeviceChange");
->>>>>>> 13299cf8
 
             // Try setting next device of same type as current
             InputSystem.GetDevice(device.GetType())?.MakeCurrent();
@@ -1590,11 +1551,7 @@
 
             // Let listeners know.
             var deviceChange = enable ? InputDeviceChange.Enabled : InputDeviceChange.Disabled;
-<<<<<<< HEAD
-            DelegateHelpers.InvokeCallbacksSafe(ref m_DeviceChangeListeners, device, deviceChange, "onDeviceChange");
-=======
             DelegateHelpers.InvokeCallbacksSafe(ref m_DeviceChangeListeners, device, deviceChange, "InputSystem.onDeviceChange");
->>>>>>> 13299cf8
         }
 
         ////TODO: support combining monitors for bitfields
@@ -2758,7 +2715,7 @@
             m_HasFocus = focus;
         }
 
-        #if UNITY_EDITOR
+#if UNITY_EDITOR
         internal void LeavePlayMode()
         {
             // Reenable all devices and reset their play mode state.
@@ -2774,7 +2731,7 @@
             m_CurrentUpdate = default;
         }
 
-        #endif
+#endif
 
         internal bool ShouldRunUpdate(InputUpdateType updateType)
         {
@@ -2784,21 +2741,16 @@
                 return true;
 
             var mask = m_UpdateMask;
+
 #if UNITY_EDITOR
             var isPlaying = m_Runtime.isInPlayMode;
 
             // Ignore editor updates when the game is playing and has focus. All input goes to player.
-<<<<<<< HEAD
             if (isPlaying && m_HasFocus)
                 mask &= ~InputUpdateType.Editor;
-            // If the player isn't running, the only thing we run is editor updates.
-            else if (!isPlaying && updateType != InputUpdateType.Editor)
-=======
-            if (gameIsPlaying && hasInputFocus)
-                mask &= ~InputUpdateType.Editor;
-            // If the player isn't running, the only thing we run is editor updates.
-            else if (updateType != InputUpdateType.Editor && !runUpdatesInEditMode)
->>>>>>> 13299cf8
+            // If the player isn't running, the only thing we run is editor updates, except if
+            // explicitly overriden via `runUpdatesInEditMode`.
+            else if (!isPlaying && updateType != InputUpdateType.Editor && !runUpdatesInEditMode)
                 return false;
 #endif
 
@@ -2856,6 +2808,10 @@
             }
             #endif
 
+            // Figure out whether we ...
+            var shouldProcessActionTimeouts = updateType != InputUpdateType.Editor || runUpdatesInEditMode;
+            var shouldProcessInputEventsInCurrentUpdate = ;
+
             // Update metrics.
             ++m_Metrics.totalUpdateCount;
 
@@ -2878,12 +2834,8 @@
             //       in the buffer and having older timestamps will get rejected.
 
             var currentTime = updateType == InputUpdateType.Fixed ? m_Runtime.currentTimeForFixedUpdate : m_Runtime.currentTime;
-<<<<<<< HEAD
             var timesliceEvents = (updateType == InputUpdateType.Fixed || updateType == InputUpdateType.BeforeRender) &&
                 InputSystem.settings.updateMode == InputSettings.UpdateMode.ProcessEventsInFixedUpdate;
-=======
-            var timesliceEvents = shouldProcessInputEvents && InputSystem.settings.updateMode == InputSettings.UpdateMode.ProcessEventsInFixedUpdate;
->>>>>>> 13299cf8
 
             // Figure out if we can just flush the buffer and early out.
             var canFlushBuffer =
@@ -2916,7 +2868,7 @@
             {
                 // Normally, we process action timeouts after first processing all events. If we have no
                 // events, we still need to check timeouts.
-                if (shouldProcessInputEvents)
+                if (shouldProcessInputEventsInCurrentUpdate)
                     ProcessStateChangeMonitorTimeouts();
 
                 #if ENABLE_PROFILER
@@ -2932,16 +2884,12 @@
             var processingStartTime = Stopwatch.GetTimestamp();
             var totalEventLag = 0.0;
 
-<<<<<<< HEAD
             #if UNITY_EDITOR
             var isPlaying = m_Runtime.isInPlayMode;
             #endif
 
-            m_InputEventStream = new InputEventStream(ref eventBuffer);
-=======
             m_InputEventStream = new InputEventStream(ref eventBuffer, m_Settings.maxQueuedEventsPerUpdate);
             var totalEventBytesProcessed = 0U;
->>>>>>> 13299cf8
 
             // Handle events.
             while (m_InputEventStream.remainingEventCount > 0)
@@ -3069,24 +3017,16 @@
                                 m_Diagnostics?.OnEventForDisabledDevice(currentEventReadPtr, device);
                             #endif
 
-<<<<<<< HEAD
                             skipEvent = true;
                             leaveInBuffer = false;
                         }
                     }
-=======
-                // Give listeners a shot at the event.
-                if (m_EventListeners.length > 0)
-                {
-                    DelegateHelpers.InvokeCallbacksSafe(ref m_EventListeners,
-                        new InputEventPtr(currentEventReadPtr), device, "InputSystem.onEvent");
->>>>>>> 13299cf8
 
                     // Give listeners a shot at the event.
                     if (!skipEvent && m_EventListeners.length > 0)
                     {
-                        for (var i = 0; i < m_EventListeners.length; ++i)
-                            m_EventListeners[i](new InputEventPtr(currentEventReadPtr), device);
+                        DelegateHelpers.InvokeCallbacksSafe(ref m_EventListeners,
+                            new InputEventPtr(currentEventReadPtr), device, "InputSystem.onEvent");
 
                         // If a listener marks the event as handled, we don't process it further.
                         if (currentEventReadPtr->handled)
@@ -3234,16 +3174,6 @@
                         break;
                 }
 
-                // Editor updates go into a separate buffer.  If we want to update the player buffer,
-                // we need to keep the events in the queue, and reprocess again once we are in a player-based update loop.
-#if UNITY_EDITOR
-                bool leaveInBuffer = updateType == InputUpdateType.Editor &&
-                    runUpdatesInEditMode &&
-                    (currentEventReadPtr->type == StateEvent.Type ||
-                        currentEventReadPtr->type == DeltaStateEvent.Type);
-#else
-                bool leaveInBuffer = false;
-#endif
                 m_InputEventStream.Advance(leaveEventInBuffer: leaveInBuffer);
             }
 
@@ -3257,7 +3187,7 @@
 
             m_InputEventStream.Close(ref eventBuffer);
 
-            if (shouldProcessInputEvents)
+            if (shouldProcessInputEventsInCurrentUpdate)
                 ProcessStateChangeMonitorTimeouts();
 
             Profiler.EndSample();
@@ -3271,12 +3201,8 @@
 
         private void InvokeAfterUpdateCallback()
         {
-<<<<<<< HEAD
-            DelegateHelpers.InvokeCallbacksSafe(ref m_AfterUpdateListeners, "onAfterUpdate");
-=======
             DelegateHelpers.InvokeCallbacksSafe(ref m_AfterUpdateListeners,
                 "InputSystem.onAfterUpdate");
->>>>>>> 13299cf8
         }
 
         // NOTE: 'newState' can be a subset of the full state stored at 'oldState'. In this case,
@@ -3604,7 +3530,7 @@
             // Updates go to the editor only if the game isn't playing or does not have focus.
             // Otherwise we fall through to the logic that flips for the *next* dynamic and
             // fixed updates.
-            if (updateType == InputUpdateType.Editor && (!gameIsPlaying || !hasInputFocus))
+            if (updateType == InputUpdateType.Editor && (!gameIsPlayingAndHasFocus || !hasInputFocus))
             {
                 ////REVIEW: This isn't right. The editor does have update ticks which constitute the equivalent of player frames.
                 // The editor doesn't really have a concept of frame-to-frame operation the
