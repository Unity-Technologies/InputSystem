--- conflicted
+++ resolved
@@ -10,25 +10,20 @@
 
 ## [Unreleased]
 
-<<<<<<< HEAD
-### Fixed
-
+### Changed
+
+- The artificial `ctrl`, `shift`, and `alt` controls (which combine the left and right controls into one) on the keyboard can now be written to and no longer throw `NotSupportedException` when trying to do so ([case 1340793](https://issuetracker.unity3d.com/issues/on-screen-button-errors-on-mouse-down-slash-up-when-its-control-path-is-set-to-control-keyboard)).
+
+### Fixed
+
+- Fixed writing values into the half-axis controls of sticks (such as `Gamepad.leftStick.left`) producing incorrect values on the stick ([case 1336240](https://issuetracker.unity3d.com/issues/inputtestfixture-tests-return-inverted-values-when-pressing-gamepads-left-or-down-joystick-buttons)).
+- Fixed setting size of event trace in input debugger always growing back to largest size set before.
+
+#### Actions
+
+- Fixed an issue where `InputAction.Enable` would not reuse memory allocated prior and thus lead to memory leaks ([case 1367442](https://issuetracker.unity3d.com/issues/input-system-puts-a-lot-of-pressure-on-the-garbage-collector-when-enabling-and-disabling-inputactionmaps)).
 * Improved performance of looking up actions by name.
 * Fixed `InputAction.controls` exhibiting bad performance when there were no controls bound to an action ([case 1347829](https://issuetracker.unity3d.com/issues/inputaction-dot-controls-are-accessed-slower-when-the-gamepad-slash-controller-is-not-connected)).
-=======
-### Changed
-
-- The artificial `ctrl`, `shift`, and `alt` controls (which combine the left and right controls into one) on the keyboard can now be written to and no longer throw `NotSupportedException` when trying to do so ([case 1340793](https://issuetracker.unity3d.com/issues/on-screen-button-errors-on-mouse-down-slash-up-when-its-control-path-is-set-to-control-keyboard)).
-
-### Fixed
-
-- Fixed writing values into the half-axis controls of sticks (such as `Gamepad.leftStick.left`) producing incorrect values on the stick ([case 1336240](https://issuetracker.unity3d.com/issues/inputtestfixture-tests-return-inverted-values-when-pressing-gamepads-left-or-down-joystick-buttons)).
-- Fixed setting size of event trace in input debugger always growing back to largest size set before.
-
-#### Actions
-
-- Fixed an issue where `InputAction.Enable` would not reuse memory allocated prior and thus lead to memory leaks ([case 1367442](https://issuetracker.unity3d.com/issues/input-system-puts-a-lot-of-pressure-on-the-garbage-collector-when-enabling-and-disabling-inputactionmaps)).
->>>>>>> 1a57a166
 
 ## [1.2.0] - 2021-10-22
 
