# Changelog

All notable changes to the input system package will be documented in this file.

The format is based on [Keep a Changelog](http://keepachangelog.com/en/1.0.0/)
and this project adheres to [Semantic Versioning](http://semver.org/spec/v2.0.0.html).

Due to package verification, the latest version below is the unpublished version and the date is meaningless.
however, it has to be formatted properly to pass verification tests.

## [Unreleased] - yyyy-mm-dd

### Fixed
- Fixed memory allocation on every frame when using UIDocument without EventSystem. [ISXB-953](https://issuetracker.unity3d.com/product/unity/issues/guid/ISXB-953)
- Fixed Action Maps name edition which could be inconsistent in Input Action Editor UI.
- Fixed InputDeviceTester sample only visualizing a given touch contact once. [ISXB-1017](https://issuetracker.unity3d.com/product/unity/issues/guid/ISXB-1017)
<<<<<<< HEAD
- Fixed an update loop in the asset editor that occurs when selecting an Action Map that has no Actions.
=======
- Fixed Package compilation when Unity Analytics module is not enabled on 2022.3. [ISXB-996](https://issuetracker.unity3d.com/product/unity/issues/guid/ISXB-996)
>>>>>>> 491372f4

### Added
- Added Hinge Angle sensor support for foldable devices.

### Changed
- Use `ProfilerMarker` instead of `Profiler.BeginSample` and `Profiler.EndSample` when appropriate to enable recording of profiling data.

### Added
- Added tests for Input Action Editor UI for managing action maps (List, create, rename, delete) (ISX-2087)
- Added automatic loading of custom extensions of InputProcessor, InputInteraction and InputBindingComposite [ISXB-856]](https://issuetracker.unity3d.com/product/unity/issues/guid/ISXB-856).

## [1.10.0] - 2024-07-24

### Fixed
- Fixed default scroll speed in uGUI being slower than before. [ISXB-766](https://issuetracker.unity3d.com/product/unity/issues/guid/ISXB-766)
- Fixed selection state preserving after a save operation. [ISXB-966](https://issuetracker.unity3d.com/product/unity/issues/guid/ISXB-966)
- Fixed an issue when multiple interactions drive an action and perform during the cancelation of the current active interaction [ISXB-310](https://issuetracker.unity3d.com/product/unity/issues/guid/ISXB-310).
- Fixed an issue when generating C# class of Input Actions that contain an action map named `Debug` [ISXB-851](https://issuetracker.unity3d.com/product/unity/issues/guid/ISXB-851).
- Fixed ArgumentNullException thrown when accessing Action's bindings after changing Composite part. [ISXB-494](https://issuetracker.unity3d.com/product/unity/issues/guid/ISXB-494).

### Added
- Added `InputSystemUIInputModule.scrollDeltaPerTick` property, a customizable multiplicative factor applied to the scroll wheel speed before it is sent to UI components. Note that this has no effect on UI Toolkit content, only uGUI.

## [1.9.0] - 2024-07-15

### Changed
- Added warning messages to both `OnScreenStick` and `OnScreenButton` Inspector editors that would display a warning message in case on-screen control components are added to a `GameObject` not part of a valid UI hierarchy.
- Changed behavior for internal feature flag relating to Windows Gaming Input to be ignored on non-supported platforms.
- Changed `DualSenseHIDInputReport` from internal to public visibility
- Added Input Setting option allowing to keep platform-specific scroll wheel input values instead of automatically converting them to a normalized range.

### Fixed
- Avoid potential crashes from `NullReferenceException` in `FireStateChangeNotifications`.
- Fixed cases where `wasPressedThisFrame` would not return true if a press and release happened within the same frame before being queried (and vice versa for `wasReleasedThisFrame`).
- Fixed an issue where a composite binding would not be consecutively triggered after ResetDevice() has been called from the associated action handler [ISXB-746](https://issuetracker.unity3d.com/product/unity/issues/guid/ISXB-746).
- Fixed resource designation for "d_InputControl" icon to address CI failure.
- Fixed an issue where a composite binding would not be consecutively triggered after disabling actions while there are action modifiers in progress [ISXB-505](https://issuetracker.unity3d.com/product/unity/issues/guid/ISXB-505).
- Fixed prefabs and missing default control scheme used by PlayerInput component are now correctly shown in the inspector [ISXB-818](https://issuetracker.unity3d.com/product/unity/issues/guid/ISXB-818).
- Fixed error thrown when Cancelling Control Scheme creation in Input Actions Editor.
- Fixed Scheme Name in Control Scheme editor menu that gets reset when editing devices [ISXB-763](https://issuetracker.unity3d.com/product/unity/issues/guid/ISXB-763).
- Fixed an issue where `InputActionAsset.FindAction(string, bool)` would throw `System.NullReferenceException` instead of returning `null` if searching for a non-existent action with an explicit action path and using `throwIfNotFound: false`, e.g. searching for "Map/Action" when `InputActionMap` "Map" exists but no `InputAction` named "Action" exists within that map [ISXB-895](https://issuetracker.unity3d.com/product/unity/issues/guid/ISXB-895).
- Fixed scroll speed being slower when using InputSystemUIInputModule instead of StandaloneInputModule. (https://jira.unity3d.com/browse/ISXB-771)
- Fixed an issue where adding a `OnScreenButton` or `OnScreenStick` to a regular GameObject would lead to exception in editor.
- Fixed an issue where adding a `OnScreenStick` to a regular GameObject and entering play-mode would lead to exceptions being generated.
- Fixed InputActionReference issues when domain reloads are disabled [ISXB-601](https://issuetracker.unity3d.com/product/unity/issues/guid/ISXB-601), [ISXB-718](https://issuetracker.unity3d.com/product/unity/issues/guid/ISXB-718), [ISXB-900](https://issuetracker.unity3d.com/product/unity/issues/guid/ISXB-900)
- Fixed a performance issue with many objects using multiple action maps [ISXB-573](https://issuetracker.unity3d.com/product/unity/issues/guid/ISXB-573).
- Fixed an variable scope shadowing issue causing compilation to fail on Unity 2019 LTS.
- Fixed an issue where changing `InputSettings` instance would not affect associated feature flags.
- Submit and Cancel UI actions will now respect configured interactions. [ISXB-841](https://issuetracker.unity3d.com/product/unity/issues/guid/ISXB-841).
- Fixed the UI generation of enum fields when editing interactions of action properties. The new selected value was lost when saving.
- Fixed the UI generation of custom interactions of action properties when it rely on OnGUI callback. [ISXB-886](https://issuetracker.unity3d.com/product/unity/issues/guid/ISXB-886).
- Fixed deletion of last composite part raising an exception. [ISXB-804](https://issuetracker.unity3d.com/product/unity/issues/guid/ISXB-804)
- Fixed an issue related to Visualizers sample where exceptions would be thrown by InputActionVisualizer and InputControlVisualizer when entering play-mode if added as components to a new `GameObject`.
- Fixed an issue with InputAction Asset editor where invalid ControlScheme names with only spaces could be entered. [ISXB-547](https://issuetracker.unity3d.com/product/unity/issues/guid/ISXB-547).
- Fixed deletion of last composite part raising an exception. [ISXB-804](https://issuetracker.unity3d.com/product/unity/issues/guid/ISXB-804)

### Added
- Added additional device information when logging the error due to exceeding the maximum number of events processed
  set by `InputSystem.settings.maxEventsBytesPerUpdate`. This additional information is available in development builds
  only.
- Expanded editor and build insight analytics to cover ``.inputactions` asset editor usage, `InputSettings` and common component configurations.
- Added Input Setting option allowing to keep platform-specific scroll wheel input values instead of automatically converting them to a normalized range.

## [1.8.2] - 2024-04-29

### Added
- Documentation to clarify effects of ordering of interactions when a single action has multiple interactions [ISXB-221](https://issuetracker.unity3d.com/product/unity/issues/guid/ISXB-221).
- Additional tests for UI Input default actions (Navigate, Submit, Scroll etc.)
- Documented behaviour of InputSystemUIInputModule automatically enabling the UI action map. [ISXB-621](https://issuetracker.unity3d.com/product/unity/issues/guid/ISXB-621)

### Fixed
- Fixed an issue where UI interactions would not function without setting up a project-wide actions asset in Project Settings. Default UI actions are now created on the fly, if no asset for project-wide actions has been set. [ISXB-811](https://issuetracker.unity3d.com/product/unity/issues/guid/ISXB-811).
- Physical keyboards used on Android/ChromeOS could have keys "stuck" reporting as pressed after a long press and release [ISXB-475](https://issuetracker.unity3d.com/product/unity/issues/guid/ISXB-475).
- NullReferenceException thrown when right-clicking an empty Action Map list in Input Actions Editor windows [ISXB-833](https://issuetracker.unity3d.com/product/unity/issues/guid/ISXB-833).
- Fixed an issue where `System.ObjectDisposedException` would be thrown when deleting the last ActionMap item in the Input Actions Asset editor.
- Fixed DualSense Edge's vibration and light bar not working on Windows
- Fixed Project-wide Actions asset failing to reload properly after deleting project's Library folder.
- Fixed an issue where `System.InvalidOperationException` is thrown when entering PlayMode after deleting an ActionMap from Project-wide actions and later resetting it.
- Fixed OnPointerClick events not propagating to child objects unless the child also handled OnPointerDown events [ISXB-857](https://issuetracker.unity3d.com/product/unity/issues/guid/ISXB-857).
- Fixed Input Actions Editor window resource leak that could result in unexpected exceptions [ISXB-865](https://issuetracker.unity3d.com/product/unity/issues/guid/ISXB-865).
- Fixed an issue where UI integration would throw exceptions when Project-wide Input Actions asset did not contain the implicitly required `UI` action map or was missing any of the required actions. Additionally this fix now also generates warnings in the console for any divergence from expected action configuration or lack of bindings in edit-mode.
- Fixed a minor issue when importing InputAction assets that could result in unexpected logging during internal package validation checks.

### Changed
- For Unity 6.0 and above, when an `EventSystem` GameObject is created in the Editor it will have the
`InputSystemUIInputModule` by default if the Input System package is installed and enabled.

## [1.8.1] - 2024-03-14

### Fixed
- NullReferenceException thrown when editing a binding path in InputActionAsset windows.

## [1.8.0] - 2024-03-12

### Changed
- From 2023.2 forward: UI toolkit now uses the "UI" action map of project-wide actions as their default input actions. Previously, the actions were hardcoded and were based on `DefaultInputActions` asset which didn't allow user changes. Also, removing bindings or renaming the 'UI' action map of project wide actions will break UI input for UI toolkit.
- Changed the 'Max player count reached' error to a warning instead.
- Removed "Input Actions" title from UI-Toolkit Input Action Editor when used in a window and not embedded in Project Settings.
- Moved project wide input action storage over to an Asset to avoid issues with multiple assets in a single project settings file.
- Migrate any project-wide input actions found in the InputManager.asset file to a new InputSystem_Actions.inputactions asset file.
- `InputSystem.actions` may now only be assigned in edit-mode. Any attempt to assign `InputSystem.actions` during play-mode will generate an exception.
- `InputSystem.actions` may now only be assigned a persisted `InputActionAsset` instance since in-memory objects can anyway not be included in a player build. This now generates an `ArgumentException` when attempting to assign a non-persisted object.
- Project Settings embedded Input Action Editor will now disallow selecting the Project-wide Actions asset during play-mode. The option is only available in edit-mode.
- The "Assign as the Project-wide Input Actions" option visible in the Inspector when selecting an .inputactions asset that is not the current Project-wide Input Actions Asset is now disabled in play-mode.

### Added
- Added new methods and properties to [`InputAction`](xref:UnityEngine.InputSystem.InputAction):
  - [`InputAction.activeValueType`](xref:UnityEngine.InputSystem.InputAction.activeValueType) returns the `Type` expected by `ReadValue<TValue>` based on the currently active control that is driving the action.
  - [`InputAction.GetControlMagnitude`](xref:UnityEngine.InputSystem.InputAction.GetControlMagnitude) returns the current amount of actuation of the control that is driving the action.
  - [`InputAction.WasCompletedThisFrame`](xref:UnityEngine.InputSystem.InputAction.WasCompletedThisFrame) returns `true` on the frame that the action stopped being in the performed phase. This allows for similar functionality to [`WasPressedThisFrame`](xref:UnityEngine.InputSystem.InputAction.WasPressedThisFrame)/[`WasReleasedThisFrame`](xref:UnityEngine.InputSystem.InputAction.WasReleasedThisFrame) when paired with [`WasPerformedThisFrame`](xref:UnityEngine.InputSystem.InputAction.WasPerformedThisFrame) except it is directly based on the interactions driving the action. For example, you can use it to distinguish between the button being released or whether it was released after being held for long enough to perform when using the Hold interaction.
- Added Copy, Paste and Cut support for Action Maps, Actions and Bindings via context menu and key command shortcuts.
- Added Dual Sense Edge controller to be mapped to the same layout as the Dual Sense controller
- Added drag and drop support in the Input Action Asset Editor for Action Maps, Actions and Bindings.
- UI Toolkit input action editor now supports showing the derived bindings.
- Device filtering support for control schemes in the UI-Toolkit Input Asset Editor.
- Added right-click (context) menu support for empty areas below the Action Maps/Actions lists in the Project Settings Input Action Editor and Asset Input Action Editor.
- Added text to show which action map asset was used to create each action in the Input Debug window.

### Fixed
- Fixed syntax of code examples in API documentation for [`AxisComposite`](xref:UnityEngine.InputSystem.Composites.AxisComposite).
- Fixed missing confirmation popup when deleting a control scheme.
- Fixed support for menu bar/customisable keyboard shortcuts used when interacting with Actions and Action Maps.
- Fixed add bindings button to support left button click.
- Fixed icon for adding bindings and composites button.
- Fixed Documentation~/filter.yml GlobalNamespace rule removing all API documentation.
- Fixed `Destroy may not be called from edit mode` error [ISXB-695](https://issuetracker.unity3d.com/product/unity/issues/guid/ISXB-695)
- Fixed possible exceptions thrown when deleting and adding Action Maps.
- Fixed selection not changing when right-clicking an Action Map or Action in the Project Settings Input Actions Editor.
- Fixed right-click context menus throwing errors when dealing with multiple Input Actions Editor windows.
- Fixed potential race condition on access to GCHandle in DefferedResolutionOfBindings and halved number of calls to GCHandle resolution [ISXB-726](https://issuetracker.unity3d.com/product/unity/issues/guid/ISXB-726)
- Fixed issue where composite part dropdown manipulates binding path and leaves composite part field unchanged.
- Fixed lingering highlight effect on Save Asset button after clicking.
- Fixed missing name in window title for Input Action assets.
- Fixed showing action properties view when there were no actions.
- Fixed "Listen" functionality for selecting an input sometimes expecting the wrong input type.
- Fixed console errors that can be produced when opening input package settings from the Inspector.
- Fixed InputManager.asset file growing in size on each Reset call.
- Fixed Opening InputDebugger throws 'Action map must have state at this point' error.
- Fixed Cut/Paste behaviour to match Editor - Cut items will now be cleared from clipboard after pasting.
- Improved window layout to avoid elements being hidden (both the Input Actions in Project Settings, and standalone Input Actions Editor windows).
- Fixed InputAction asset appearing dirty after rename [ISXB-749](https://issuetracker.unity3d.com/product/unity/issues/guid/ISXB-749).
- Fixed Error logged when InputActionsEditor window opened without a valid asset.
- Fixed ArgumentNullExceptions thrown when deleting items quickly in the UITK Editor.
- Fixed Project Settings header title styling for Input Actions editor.
- Fixed Input Actions Editor losing reference to current ControlScheme upon entering Play Mode [ISXB-770](https://issuetracker.unity3d.com/product/unity/issues/guid/ISXB-770).
- Fixed Save shortcut (ctrl/cmd + S by default) not saving changes in Input Actions Editor windows. [ISXB-659](https://issuetracker.unity3d.com/product/unity/issues/guid/ISXB-659).
- Fixed headers in InputActionsEditor windows becoming squashed when there is a large number of Action Maps/Actions.
- Fixed duplication of project wide input actions when loading/unloading scenes.
- Fixed an issue where UI Toolkit based editor would not close itself if the associated asset would be deleted (To mimic IMGUI Input Action Editor behavior).
- Fixed a regression in IMGUI Input Action Editor where editor would auto-save on focus lost even when the auto-save toggle was disabled.
- Fixed an issue where UI Toolkit based editor would not properly track tentative changes associated with a moved asset file.
- Fixed an issue where selection state of UI Toolkit editor state would not be preserved when associated with a new serialized copy of the asset.
- Fixed an issue where any exceptions throw from within UI Toolkit event queue would only log the error message and not the full exception stack trace, making debugging more difficult.
- Fixed an issue where UI Toolkit Input Actions Editor wouldn't provide a correct modification state when coming back from domain reload.
- Fixed an issue in the Input Actions Editor window where entries being cut would be deleted instantly and not after being pasted.
- Fixed an issue where preloaded InputActionAsset objects added by a Unity developer could accidentally be selected as the project-wide actions asset instead of the configured asset in built players.
- Fixed a compile-time warning: `warning CS0109: The member 'UnityRemoteTestScript.camera' does not hide an accessible member. The new keyword is not required.` showing up in the Console window when building a player including the Input System Unity Remote sample.
- Fixed an issue where the InputActionAsset editor window would remove the unsaved changes asterisk when cancelling the window. [ISXB-797](https://issuetracker.unity3d.com/product/unity/issues/guid/ISXB-797).
- Fixed an issue in the Input Actions Editor window where deleting items unfolded other actions or the selection switched unintended.
- Fixed Composite types missing in context menu when "Any" ControlType selected. [ISXB-769](https://issuetracker.unity3d.com/product/unity/issues/guid/ISXB-769).
- Fixed 3D Vector and 1D Axis binding dropdown usage in Input Actions Editor throwing NotImplementedExceptions.
- Fixed several missing tooltips from the Action/Binding Properties pane in Input Actions Editor.
- Fixed an issue in the InputActionAsset Editor where ControlType wasn't updated when ActionType changed.
- Fixed an issue in the InputActionAsset Editor where Canceling ControlScheme changes didn't reset the values in the UI.
- Fixed an issue where newly created action map names were not editable.
- Fixed an issue where having unsaved changes in `InputActionsEditorWindow` would be discarded when entering play-mode (or triggering domain reload in general).
- Fixed an issue where a `InputActionsEditorWindow` would not find an existing open editor window if the editor was open during a domain reload and then the asset was opened from the Project Explorer.
- Fixed a visual glitch in the InputActionAsset Editor when scrolling the Actions list with a rename in progress. [ISXB-748](https://issuetracker.unity3d.com/product/unity/issues/guid/ISXB-748)
- Fixed ProjectWideActions template so Previous/Next Actions are Button instead of Axis.
- Fixed an issue in the Input Action Editor window where entries being cut would be deleted instantly and not after being pasted.
- Fixed an issue in the Input Action Editor window where deleting items unfolded other actions or the selection switched unintended.
- Fixed an issue where InputActionAsset validation where not triggered for Project-wide input actions when the project-wide asset was edited in a regular windowed Input Action Asset editor window.
- Fixed incorrect documentation in InputSystem.actions and InputSystem.onActionsChanged property API contract.
- Fixed an issue where `InputSystem.actions` could be incorrectly evaluated if the associated asset was deleted.

## [1.8.0-pre.2] - 2023-11-09

### Changed
- Removed icons from action map list as these were always the same and the icon was placeholder
- Input asset editor now switched to use UI Toolkit which matches the project wide input actions editor interface.
- Changed [`InputActionProperty`](xref:UnityEngine.InputSystem.InputActionProperty) property drawer to be more compact. Use the More menu (`⋮`) button to open a dropdown menu and select between Use Reference and Use Action.
- Static analysis warnings regarding flag enums have been suppressed in order to avoid compile-time warnings or errors.
- Action Map and Action Tree views of the UI Toolkit based Input Action Editor now prevents deselection in both views when Escape key is pressed.
- Input Action Asset editors Auto-save feature has been modified to trigger on focus-lost when activated instead of triggering on every modification to the asset in order to reduce impact of processing required to handle modified assets.
- Project-wide input actions template extension changed from .inputactions to .json. This avoids showing template actions in the action's selector UI that are not intended to be used.
- Re-enabled some UI tests that were disabled on iOS.
- Reorganized package Project Settings so that "Input System Package" setting node contains "Input Actions" and "Settings" becomes a child node when Project-wide Actions are available. For Unity versions where Project-wide Actions are not available, the settings structure remains unchanged.
- Make Project-wide Actions the default actions for Player Input.

### Added
- Support for [Game rotation vector](https://developer.android.com/reference/android/hardware/Sensor#TYPE_GAME_ROTATION_VECTOR) sensor on Android
- Duplicate Input Action Items in the new Input Action Asset Editor with Ctrl+D (Windows) or Cmd+D (Mac)
- Selection of InputActionReferences from project-wide actions on fields that are of type InputActionReference. Uses a new advanced object picker that allows better searching and filtering of actions.
- Reset project wide Input Settings to default via a new Kebab-menu in Input System Project Settings.

### Fixed
- Partially fixed case ISX-1357 (Investigate performance regressing over time).  A sample showed that leaving an InputActionMap enabled could lead to an internal list of listeners growing.  This leads to slow-down, so we now warn if we think this is happening.
- UI fix for input fields in interactions: they are wider now and the width is fixed.
- Fixed exiting empty input fields for actions, action maps and composites in the input action asset editor.
- Fixed an issue where selecting an Action in the Input Action Asset Editor tree-view and then pressing ESC to unselect would throw an `InvalidOperationException`.
- Fixed an issue where selecting an Action Map in the Input Action Asset Editor list and then pressing ESC to unselect would print an `NullReferenceException` to the Debug console.
- Fixed case [ISXB-251](https://issuetracker.unity3d.com/product/unity/issues/guid/ISXB-251) (Action only calls started & performed callbacks when control type is set to Vector3Composite). `EvaluateMagnitude` wasn't overridden for Vector3Composite, also made some minor changes to Vector3Composite and Vector2Composite for consistency.
- Fixed case [ISXB-580](https://issuetracker.unity3d.com/product/unity/issues/guid/ISXB-580) (UI Submit / Cancel not working with Switch Pro controller) by adding "Submit" & "Cancel" usages to the Switch Pro controller input controls.
- Fixed an issue where undoing deletion of Action Maps did not restore Actions correctly.
- Fixed case [ISXB-628](https://issuetracker.unity3d.com/product/unity/issues/guid/ISXB-628) (OnIMECompositionChange does not return an empty string on accept when using Microsoft IME) by clarifying expectations and intended usage for the IME composition change event.
- Fixed issue where the expanded/collapsed state of items in the input action editor was not properly saved between rebuilds of the UI.
- Fixed issue where The Profiler shows incorrect data and spams the console with "Missing Profiler.EndSample" errors when there is an Input System Component in Scene).
- Fixed an issue where undoing duplications of action maps caused console errors.
- Fix for BindingSyntax `WithInteraction()` which was incorrectly using processors.
- Fix for UITK Input Action Editor binding 'Listen' button which wasn't working in the case for Control Type 'Any'.
- Fixed issue of visual elements being null during editing project-wide actions in project settings which prompted console errors.
- Fixed case ISX-1436 (UI TK Input Action Asset Editor - Error deleting Bindings with DeleteKey on Windows).
- Fixed issue with UI Toolkit based Input Action Editor not restoring it's selected items after Domain Reload.
- Fixed the [`GetHapticCapabilitiesCommand`](xref:UnityEngine.InputSystem.XR.Haptics.GetHapticCapabilitiesCommand) always failing to execute due to a mismatch in the size in bytes of the payload and the size expected by XR devices. Changed [`HapticCapabilities`](xref:UnityEngine.InputSystem.XR.Haptics.HapticCapabilities) to include all properties returned by the XR input subsystem. This makes Input System match the functionality provided by the [XR](https://docs.unity3d.com/Manual/com.unity.modules.xr.html) module's [`InputDevice.TryGetHapticCapabilities`](https://docs.unity3d.com/ScriptReference/XR.InputDevice.TryGetHapticCapabilities.html) and [`HapticCapabilities`](https://docs.unity3d.com/ScriptReference/XR.HapticCapabilities.html).
- Fixed issue where deleting a binding in the Input Action Editor would usually result in an unexpected item being selected next.

## [1.8.0-pre.1] - 2023-09-04

### Added
- Initial version of Project Wide Actions for pre-release (`InputSystem.actions`). This feature is available only on Unity Editor versions 2022.3 and above and can be modified in the Project Settings.

### Fixed
- Fixed device selection menu not responding to mouse clicks when trying to add a device in a Control Scheme ([case ISXB-622](https://issuetracker.unity3d.com/product/unity/issues/guid/ISXB-622)).

## [1.7.0] - 2023-08-14

### Added
- Preliminary support for visionOS.
- Show a list of `Derived Bindings` underneath the Binding Path editor to show all controls that matched.

### Changed
- Changed the `InputAction` constructors so it generates an ID for the action and the optional binding parameter. This is intended to improve the serialization of input actions on behaviors when created through API when the property drawer in the Inspector window does not have a chance to generate an ID.

### Fixed
- Fixed missing prefab errors in InputDeviceTester project ([case ISXB-420](https://issuetracker.unity3d.com/product/unity/issues/guid/ISXB-420)).
- Fixed serialization migration in the Tracked Pose Driver component causing bindings to clear when prefabs are used in some cases ([case ISXB-512](https://issuetracker.unity3d.com/product/unity/issues/guid/ISXB-512), [case ISXB-521](https://issuetracker.unity3d.com/product/unity/issues/guid/ISXB-521)).
- Fixed Tracked Pose Driver to use `Transform.SetLocalPositionAndRotation` when available to improve performance. Based on the user contribution from [DevDunk](https://forum.unity.com/members/devdunk.4432119/) in a [forum post](https://forum.unity.com/threads/more-performant-tracked-pose-driver-solution-included.1462691).
- Fixed the `Clone` methods of `InputAction` and `InputActionMap` so it copies the Initial State Check flag (`InputAction.wantsInitialStateCheck`) of input actions.
- Fixed the "Release tests throws exception in InputSystem" bug ([case ISXB-581](https://issuetracker.unity3d.com/issues/release-tests-fail-when-input-system-package-is-installed)).
- Fixed issues with generating Precompiled Layouts for devices which are not defined in a namespace
- Fixed an issue where some controls like `QuaternionControl` could not be included in a Precompiled Layout because the generated code could not access a setter on child control properties.

## [1.6.3] - 2023-07-11

### Fixed
- Fixed warning in USS file

## [1.6.2] - 2023-07-10

### Added
- Enabled `displayIndex` support for Unity 2022.3.

### Fixed
- Fixed UI clicks not registering when OS provides multiple input sources for the same event, e.g. on Samsung Dex (case ISX-1416, ISXB-342).
- Fixed unstable integration test `Integration_CanSendAndReceiveEvents` by ignoring application focus on integration tests. (case ISX-1381)
- Fixed broken "Listen" button in Input actions editor window with Unity dark skin (case ISXB-536).

## [1.6.1] - 2023-05-26

### Fixed
- Fixed issue with compiling in Unity 2022.1 and with XR Toolkit by guarding the experimental UITK Asset Editor code completely.

## [1.6.0] - 2023-05-25

### Added
- Added internal `InputSystemProvider` class for the new `InputForUI` internal module. `InputForUI` allows the UIToolkit to have a single dependency for input events, regardless of using the new input system or the legacy input system.
- Added `InputSystem.customBindingPathValidators` interface to allow showing warnings in the `InputAsset` Editor for specific InputBindings and draw custom UI in the properties panel.
- Added `InputSystem.runInBackground` to be used internally by specific platforms packages. Allows telling the input system that a specific platform runs in background. It allows fixing of [case UUM-6744](https://issuetracker.unity3d.com/product/unity/issues/guid/UUM-6744).
- Added new UIToolkit version of the `InputActionsAsset` editor. Currently this is incomplete (view-only) and the existing editor is still used by default.
- Added `displayIndex` field to the Touch struct to expose the index of the display that was touched.

### Changed
- Changed XR Layout build behavior to create Axis2D control devices with `StickControl` type instead of `Vector2Control`.

### Fixed
- Fixed BindingPath String-Comparison to be culture and case insensitive (case ISXB-449).
- Fixed custom processor display in the input action asset UI after entering/exiting play mode (previously they got hidden) ([case ISXB-445](https://issuetracker.unity3d.com/product/unity/issues/guid/ISXB-445)).

## [1.5.1] - 2023-03-15

### Fixed
- Fixed unclosed profiler marker in `InvokeCallbacksSafe_AnyCallbackReturnsTrue` which would lead to eventually broken profiler traces in some cases like using `PlayerInput` (case ISXB-393).
- Fixed InputAction.bindings.count not getting correctly updated after removing bindings with Erase().
- Fixed an issue where connecting a gamepad in the editor with certain settings will cause memory and performance to degrade ([case UUM-19480](https://issuetracker.unity3d.com/product/unity/issues/guid/UUM-19480)).
- Fixed issue leading to a stack overflow crash during device initialization in `InsertControlBitRangeNode` (case ISXB-405).
- Fixed the issue where saving and loading override bindings to JSON would set unassigned overrides (that were `null`) to assigned overrides (as an empty string `""`).

## [1.5.0] - 2023-01-24

### Added
- Added support for reading Tracking State in [TrackedPoseDriver](xref:UnityEngine.InputSystem.XR.TrackedPoseDriver) to constrain whether the input pose is applied to the Transform. This should be used when the device supports valid flags for the position and rotation values, which is the case for XR poses.
- Added `InputSettings.shortcutKeysConsumeInput`. This allows programmatic access to opt-in to the enhanced shortcut key behaviour ([case ISXB-254](https://issuetracker.unity3d.com/product/unity/issues/guid/ISXB-254))).
- Significantly optimized cost of `ReadValue`/`ReadUnprocessedValueFromState`/`WriteValueIntoState` for some control types. Optimization is opt-in for now, please call `InputSystem.settings.SetInternalFeatureFlag("USE_OPTIMIZED_CONTROLS", true);` in your project to enable it. You can observe which controls are optimized by looking at new optimized column in device debugger. You will need to call a new `InputControl.ApplyParameterChanges()` method if the code is changing `AxisControl` fields after initial setup is done.
- Added the ability to change the origin positioning and movement behaviour of the OnScreenStick (`OnScreenStick.cs`) via the new `behaviour` property. This currently supports three modes of operation, two of which are new in addition to the previous behaviour. Based on the user contribution from [eblabs](https://github.com/eblabs) in [#658](https://github.com/Unity-Technologies/InputSystem/pull/658).
- Significantly optimized cost of `InputAction.ReadValue` and `InputControl.ReadValue` calls by introducing caching behaviour to input controls. Input controls now keep track of whether their underlying state has been changed and only read the value from the underlying state and apply processors when absolutely necessary. Optimization is opt-in for now, please call `InputSystem.settings.SetInternalFeatureFlag("USE_READ_VALUE_CACHING", true);` in your project to enable it. If there are issues try enabling `InputSystem.settings.SetInternalFeatureFlag("PARANOID_READ_VALUE_CACHING_CHECKS", true);` and check in the console if there are any errors regarding caching.
- Added a note in the [supported devices page](Documentation~/SupportedDevices.md) about DualSense support for Android devices.
- Exposed `displayIndex` property for `Pointer`, `Touchscreen`, `TouchControl`, `TouchState`, `Mouse`, `MouseState` which enables look up of the logical screen associated with a pointer event via (display documentation)[https://docs.unity3d.com/ScriptReference/Display.html]

### Fixed
- Fixed composite bindings incorrectly getting a control scheme assigned when pasting into input asset editor with a control scheme selected.
- Fixed an issue on PS5 where device disconnected events that happen while the app is in the background are missed causing orphaned devices to hang around forever and exceptions when the same device is added again ([case UUM-7842](https://issuetracker.unity3d.com/product/unity/issues/guid/UUM-6744)).
- Fixed Switch Pro, DualShock 4, DualSense gamepads becoming current on PC/macOS when no controls are changing ([case ISXB-223](https://issuetracker.unity3d.com/product/unity/issues/guid/ISXB-223))).
- Fixed an issue that made OnScreenStick unusable when used in conjunction with PlayerInput in Auto-Switch devices mode, or with any code that changes user/device pairing on unsued device activity being detected ([case ISXB-48](https://issuetracker.unity3d.com/product/unity/issues/guid/ISXB-48)).
- Fixed issue where input events were being suppressed during interactive action rebinding even when when their controls were excluded ([case ISXB-367](https://issuetracker.unity3d.com/issues/mouse-position-and-mouse-click-input-not-recognized-when-rebinding-is-active)).
- Removed unneeded check that could trigger a NotImplementedException when binding to a Usage (e.g. Submit) ([case ISXB-373](https://issuetracker.unity3d.com/product/unity/issues/guid/ISXB-373)).
- Display a warning instead of throwing a NotImplementedException when loading binding overrides from json when some of the entries have become outdated ([case ISXB-375](https://issuetracker.unity3d.com/product/unity/issues/guid/ISXB-375)).

### Actions
- Extended input action code generator (`InputActionCodeGenerator.cs`) to support optional registration and unregistration of callbacks for multiple callback instances via `AddCallbacks(...)` and `RemoveCallbacks(...)` part of the generated code. Contribution by [Ramobo](https://github.com/Ramobo) in [#889](https://github.com/Unity-Technologies/InputSystem/pull/889).

### Changed
- Changed define requirements of `Unity.InputSystem.TestFramework`, so that it can be used by other packages without setting the `com.unity.inputsystem` package to be testable in the project manifest.

## [1.4.4] - 2022-11-01

### Fixed
- Fixed `ArgumentNullException` when opening the Prefab Overrides window and selecting a component with an `InputAction`.
- Fixed `{fileID: 0}` getting appended to `ProjectSettings.asset` file when building a project ([case ISXB-296](https://issuetracker.unity3d.com/product/unity/issues/guid/ISXB-296)).
- Fixed `Type of instance in array does not match expected type` assertion when using PlayerInput in combination with Control Schemes and Interactions ([case ISXB-282](https://issuetracker.unity3d.com/product/unity/issues/guid/ISXB-282)).
- The `InputActions consume their inputs` behaviour for shortcut support introduced in v1.4 is opt-in now and can be enabled via the project settings ([case ISXB-254](https://issuetracker.unity3d.com/product/unity/issues/guid/ISXB-254))).
- Fixed Memory alignment issue with deserialized InputEventTraces that could cause infinite loops when playing back replays ([case ISXB-317](https://issuetracker.unity3d.com/product/unity/issues/guid/ISXB-317)).
- Fixed an InvalidOperationException when using Hold interaction, and by extension any interaction that changes to performed state after a timeout ([case ISXB-332](https://issuetracker.unity3d.com/product/unity/issues/guid/ISXB-330)).
- Fixed `Given object is neither an InputAction nor an InputActionMap` when using `InputActionTrace` on input action from an input action asset ([case ISXB-29](https://issuetracker.unity3d.com/product/unity/issues/guid/ISXB-29)).
- Fixing devices not being removed if unplugged during domain reload (entering or exiting play mode) ([case ISXB-232](https://issuetracker.unity3d.com/product/unity/issues/guid/ISXB-232)).

## [1.4.3] - 2022-09-23

### Fixed
- Added missing script and gizmo icon for `TrackedPoseDriver.cs` component ([case ISXB-262](https://issuetracker.unity3d.com/product/unity/issues/guid/ISXB-262)).
- Fix for mitigating symptoms reported in ([case UUM-10774](https://issuetracker.unity3d.com/product/unity/issues/guid/UUM-10774) effectively avoiding reenabling mouse, pen or touch devices in `InputSystemPlugin.OnDestroy()` if currently quitting the editor. The fix avoids editor crashing if closed when Simulator Window is open. Note that the actual issue needs a separate fix in Unity and this package fix is only to avoid running into the issue.
- Fixed an issue where Input Action name would not display correctly in Inspector if serialized as `[SerializedProperty]` within a class not derived from `MonoBehavior` ([case ISXB-124](https://issuetracker.unity3d.com/product/unity/issues/guid/ISXB-124).
- Fix an issue where users could end up with the wrong device assignments when using the InputUser API directly and removing a user ([case ISXB-274](https://issuetracker.unity3d.com/product/unity/issues/guid/ISXB-231)).
- Fixed an issue where PlayerInput behavior description was not updated when changing action assset ([case ISXB-286](https://issuetracker.unity3d.com/product/unity/issues/guid/ISXB-286)).

### Changed
- Readded OnDisable() member to MultiplayerEventSystem which was previously removed from the API
- Improved performance of HID descriptor parsing by moving json parsing to a simple custom predicitve parser instead of relying on Unity's json parsing. This should improve domain reload times when there are many HID devices connected to a machine.

### Changed

- Documentation improvements: New workflows and concepts pages. Reorganised table of contents. Improved some code samples. Updated screenshots.

## [1.4.2] - 2022-08-12

### Changed
- Hide XR legacy HMD and controllers layouts from Editor UI dropdown.

### Fixed
- Fix UI sometimes ignoring the first mouse click event after losing and regaining focus ([case ISXB-127](https://issuetracker.unity3d.com/product/unity/issues/guid/ISXB-127).
- Fixed issue when using MultiplayerEventSystems where the visual state of UI controls would change due to constant toggling of CanvasGroup.interactable on and off ([case ISXB-112](https://issuetracker.unity3d.com/product/unity/issues/guid/ISXB-112)).
- Fixed minor issue when renaming input actions where unique renaming would incorrectly consider the input action being renamed as a different action and not allow renaming of 'A' to 'a' without appending a unique integer for example ([case ISXB-25](https://issuetracker.unity3d.com/product/unity/issues/guid/ISXB-25)).
- Fixed an issue where the Input Action asset icon would not be visible during asset creation ([case ISXB-6](https://issuetracker.unity3d.com/product/unity/issues/guid/ISXB-6)).
- Fixed DualSense low frequency motor speed being always set to min value.
- Fixed an issue where `ReadUnprocessedValueFromState` in PoseControl always returning default values.
- Fix Player 1's UI controls stop working after second player joins ([case ISXB-125](https://issuetracker.unity3d.com/product/unity/issues/guid/ISXB-125)))

## [1.4.1] - 2022-05-30

### Fixed
- Fixed composite touchscreen controls were not firing an action if screen was touched before enabling the action ([case ISXB-98](https://issuetracker.unity3d.com/product/unity/issues/guid/ISXB-98)).

## [1.4.0] - 2022-04-10

### Changed

- `Button` type `InputAction`s now go to `started` when a button goes from a press to below the release threshold but not yet to 0.
  ```CSharp
  // Before:
  Set(Gamepad.current.rightTrigger, 0.7f); // Performed (pressed)
  Set(Gamepad.current.rightTrigger, 0.2f); // Canceled (released)
  Set(Gamepad.current.rightTrigger, 0.1f); // Started!!
  Set(Gamepad.current.rightTrigger, 0f);   // Canceled

  // Now:
  Set(Gamepad.current.rightTrigger, 0.7f); // Performed (pressed)
  Set(Gamepad.current.rightTrigger, 0.2f); // Started (released but not fully)
  Set(Gamepad.current.rightTrigger, 0.1f); // <Nothing>
  Set(Gamepad.current.rightTrigger, 0f);   // Canceled
  ```
  * This also applies to `PressInteraction` when set to `Press` behavior.
  * In effect, it means that a button will be in `started` or `performed` phase for as long as its value is not 0 and will only go to `canceled` once dropping to 0.
- Processors are now always applied when reading action values through `InputAction.ReadValue<>` or `CallbackContext.ReadValue<>`. Previously, if no bound control was actuated, ReadValue calls would return the default value for the action type but not run the value through the processors.([case 1293728](https://issuetracker.unity3d.com/product/unity/issues/guid/1293728/)).
- Made the following internal types public. These types can be useful when deconstructing raw events captured via `InputEventTrace`.
  * `UnityEngine.InputSystem.Android.LowLevel.AndroidAxis`
  * `UnityEngine.InputSystem.Android.LowLevel.AndroidGameControllerState`
  * `UnityEngine.InputSystem.Android.LowLevel.AndroidKeyCode`
- Adding or removing a device no longer leads to affected actions being temporarily disabled ([case 1379932](https://issuetracker.unity3d.com/issues/inputactionreferences-reading-resets-when-inputactionmap-has-an-action-for-the-other-hand-and-that-hand-starts-slash-stops-tracking)).
  * If, for example, an action was bound to `<Gamepad>/buttonSouth` and was enabled, adding a second `Gamepad` would lead to the action being temporarily disabled, then updated, and finally re-enabled.
  * This was especially noticeable if the action was currently in progress as it would get cancelled and then subsequently resumed.
  * Now, an in-progress action will get cancelled if the device of its active control is removed. If its active control is not affected, however, the action will keep going regardless of whether controls are added or removed from its `InputAction.controls` list.
- Installing the package for the first time will now set `"Active Input Handling"` to `"Both"` rather than `"Input System Package"`.
  * This means, that by default, both the old and the new input system will run side by side where supported.
  * This can be manually switched by going to `Edit >> Project Settings >> Player >> Active Input Handling`.

### Fixed

- Fixed an issue where a layout-override registered via `InputSystem.RegisterLayoutOverride(...)` would cause the editor to malfunction or crash if the layout override had a name already used by an existing layout (case 1377685).
- Fixed an issue where attempting to replace an existing layout-override by using an existing layout-override name didn't work as expected and would instead aggregate overrides instead of replacing them when an override with the given name already exists.
- Fixed Switch Pro controller not working correctly in different scenarios ([case 1369091](https://issuetracker.unity3d.com/issues/nintendo-switch-pro-controller-output-garbage), [case 1190216](https://issuetracker.unity3d.com/issues/inputsystem-windows-switch-pro-controller-only-works-when-connected-via-bluetooth-but-not-via-usb), case 1314869).
- Fixed DualShock 4 controller not allowing input from other devices due to noisy input from its unmapped sensors ([case 1365891](https://issuetracker.unity3d.com/issues/input-from-the-keyboard-is-not-working-when-the-dualshock-4-controller-is-connected)).
- Fixed `InputSystem.onAnyButtonPress` so that it doesn't throw exceptions when trying to process non state or delta events ([case 1376034](https://issuetracker.unity3d.com/product/unity/issues/guid/1376034/)).
- Fixed `InputControlPath.Matches` incorrectly reporting matches when only a prefix was matching.
  * This would, for example, cause `Keyboard.eKey` to be matched by `<Keyboard>/escape`.
  * Fix contributed by [Fredrik Ludvigsen](https://github.com/steinbitglis) in [#1485](https://github.com/Unity-Technologies/InputSystem/pull/1485).
- Fixed `OnScreenButton` triggering `NullReferenceException` in combination with custom devices ([case 1380790 ](https://issuetracker.unity3d.com/issues/nullreferenceexception-error-when-setting-on-screen-button-to-a-custom-device)).
- Fixed no devices being available in `Start` and `Awake` methods if, in the player, any `InputSystem` API was accessed during the `SubsystemRegistration` phase ([case 1392358](https://issuetracker.unity3d.com/issues/inputsystem-does-not-initialize-properly-in-a-build-when-accessed-early)).
- Fixed dropdown for "Supported Devices" in settings not showing all device layouts.
- Fixed "STAT event with state format TOUC cannot be used with device 'Touchscreen:/Touchscreen'" when more than max supported amount of fingers, currently 10, are present on the screen at a same time (case 1395648).
- Fixed mouse events not being timesliced when input system is switched to process input in fixed updates (case 1386738).
- Fixed missing tooltips in PlayerInputManagerEditor for the Player Limit and Fixed Splitscreen sizes labels ([case 1396945](https://issuetracker.unity3d.com/issues/player-input-manager-pops-up-placeholder-text-when-hovering-over-it)).
- Fixed DualShock 4 controllers not working in some scenarios by adding support for extended mode HID reports ([case 1281633](https://issuetracker.unity3d.com/issues/input-system-dualshock4-controller-returns-random-input-values-when-connected-via-bluetooth-while-steam-is-running), case 1409867).
- Fixed `BackgroundBehavior.IgnoreFocus` having no effect when `Application.runInBackground` was false ([case 1400456](https://issuetracker.unity3d.com/issues/xr-head-tracking-lost-when-lost-focus-with-action-based-trackedposedriver-on-android)).
- Fixed an issue where a device was left disabled when it was disconnected while an application was out-of-focus and then re-connected when in-focus (case 1404320).

#### Actions

- Fixed `InvalidCastException: Specified cast is not valid.` being thrown when clicking on menu separators in the control picker ([case 1388049](https://issuetracker.unity3d.com/issues/invalidcastexception-is-thrown-when-selecting-the-header-of-an-advanceddropdown)).
- Fixed accessing `InputAction`s directly during `RuntimeInitializeOnLoad` not initializing the input system as a whole and leading to exceptions ([case 1378614](https://issuetracker.unity3d.com/issues/input-system-nullreferenceexception-error-is-thrown-when-using-input-actions-in-builds)).
- Fixed `InputAction.GetTimeoutCompletionPercentage` jumping to 100% completion early ([case 1377009](https://issuetracker.unity3d.com/issues/gettimeoutcompletionpercentage-returns-1-after-0-dot-1s-when-hold-action-was-started-even-though-it-is-not-performed-yet)).
- Fixed d-pad inputs sometimes being ignored on actions that were binding to multiple controls ([case 1389858](https://unity.slack.com/archives/G01RVV1SPU4/p1642501574002300)).
- Fixed `IndexOutOfRangeException` when having multiple interactions on an action and/or binding in an action map other than the first of an asset ([case 1392559](https://issuetracker.unity3d.com/issues/map-index-on-trigger-and-indexoutofrangeexception-are-thrown-when-using-interaction-on-both-binding-and-its-parent-action)).
  * Fix contributed by [Russell Quinn](https://github.com/russellquinn) in [#1483](https://github.com/Unity-Technologies/InputSystem/pull/1483).
- Fixed `AxisComposite` not respecting processors applied to `positive` and `negative` bindings (case 1398942).
  * This was a regression introduced in [1.0.0-pre.6](#axiscomposite-min-max-value-fix).
- Fixed calling `action.AddCompositeBinding(...).With(...)` while action is enabled not correctly updating controls for part bindings of the composite.
- Fixed `TwoModifiersComposite` inadvertently not allowing controls other than `ButtonControl`s being bound to its `binding` part.
- Added support for keyboard shortcuts and mutually exclusive use of modifiers.
  * In short, this means that a "Shift+B" binding can now prevent a "B" binding from triggering.
  * `OneModifierComposite`, `TwoModifiersComposite`, as well as the legacy `ButtonWithOneModifierComposite` and `ButtonWithTwoModifiersComposite` now require their modifiers to be pressed __before__ (or at least simultaneously with) pressing the target button.
    * This check is performed only if the target is a button. For a binding such as `"CTRL+MouseDelta"` the check is bypassed. It can also be manually bypassed via the `overrideModifiersNeedToBePressedFirst`.
  * State change monitors on a device (`IInputStateChangeMonitor`) are now sorted by their `monitorIndex` and will trigger in that order.
  * Actions are now automatically arranging their bindings to trigger in the order of decreasing "complexity". This metric is derived automatically. The more complex a composite a binding is part of, the higher its complexity. So, `"Shift+B"` has a higher "complexity" than just `"B"`.
  * If an binding of higher complexity "consumes" a given input, all bindings waiting to consume the same input will automatically get skipped. So, if a `"Shift+B"` binding composite consumes a `"B"` key press, a binding to `"B"` that is waiting in line will get skipped and not see the key press.
  * If your project is broken by these changes, you can disable the new behaviors via a feature toggle in code:
    ```CSharp
    InputSystem.settings.SetInternalFeatureFlag("DISABLE_SHORTCUT_SUPPORT", true);
    ```
- Added new APIs for getting and setting parameter values on interactions, processors, and composites.
  ```CSharp
  // Get parameter.
  action.GetParameterValue("duration");     // Any "duration" value on any binding.
  action.GetParameterValue("tap:duration"); // "duration" on "tap" interaction on any binding.
  action.GetParameterValue("tap:duration",  // "duration" on "tap" on binding in "Gamepad" group.
      InputBinding.MaskByGroup("Gamepad"));

  // Set parameter.
  action.ApplyParameterOverride("duration", 0.4f);
  action.ApplyParameterOverride("tap:duration", 0.4f);
  action.ApplyParameterOverride("tap:duration", 0.4f,
      InputBinding.MaskByGroup("Gamepad"));

  // Can also apply parameter overrides at the level of
  // InputActionMaps and InputActionAssets with an effect
  // on all the bindings contained therein.
  asset.ApplyParameterOverride("scaleVector2:x", 0.25f,
      new InputBinding("<Mouse>/delta"));
  ```

### Added

- Added support for "Hori Co HORIPAD for Nintendo Switch", "HORI Pokken Tournament DX Pro Pad", "HORI Wireless Switch Pad", "HORI Real Arcade Pro V Hayabusa in Switch Mode", "PowerA NSW Fusion Wired FightPad", "PowerA NSW Fusion Pro Controller (USB only)", "PDP Wired Fight Pad Pro: Mario", "PDP Faceoff Wired Pro Controller for Nintendo Switch", "PDP Faceoff Wired Pro Controller for Nintendo Switch", "PDP Afterglow Wireless Switch Controller", "PDP Rockcandy Wired Controller".
- Added support for SteelSeries Nimbus+ gamepad on Mac (addition contributed by [Mollyjameson](https://github.com/MollyJameson)).
- Added support for Game Core platforms to XR layouts, devices, and input controls. These classes were previously only enabled on platforms where `ENABLE_VR` is defined.
- Added a new `DeltaControl` control type that is now used for delta-style controls such as `Mouse.delta` and `Mouse.scroll`.
  * Like `StickControl`, this control has individual `up`, `down`, `left`, and `right` controls (as well as `x` and `y` that it inherits from `Vector2Control`). This means it is now possible to directly bind to individual scroll directions (such as `<Mouse>/scroll/up`).
- Added the 'Cursor Lock Behavior' setting to InputSystemUIInputModule to control the origin point of UI raycasts when the cursor is locked. This enables the use of PhysicsRaycaster when the cursor is locked to the center of the screen ([case 1395281](https://issuetracker.unity3d.com/product/unity/issues/guid/1395281/)).
- Added support for using the Unity Remote app with the Input System.
  * Requires Unity 2021.2.18 or later.

## [1.3.0] - 2021-12-10

### Changed

- The artificial `ctrl`, `shift`, and `alt` controls (which combine the left and right controls into one) on the keyboard can now be written to and no longer throw `NotSupportedException` when trying to do so ([case 1340793](https://issuetracker.unity3d.com/issues/on-screen-button-errors-on-mouse-down-slash-up-when-its-control-path-is-set-to-control-keyboard)).
- All devices are now re-synced/reset in next update after entering play mode, this is needed to read current state of devices before any intentional input is provided ([case 1231907](https://issuetracker.unity3d.com/issues/mouse-coordinates-reported-as-00-until-the-first-move)).
- Replaced `UnityLinkerBuildPipelineData.inputDirectory` with hardcoded `Temp` folder because `inputDirectory` is deprecated.
- Deprecated `InputSettings.filterNoiseOnCurrent`. Now noise filtering is always enabled. Device only will become `.current` if any non-noise control have changed state.
- A device reset (such as when focus is lost) on `Touchscreen` will now result in all ongoing touches getting cancelled instead of all touches being simply reset to default state.
- Calling `InputTestFixture.Press`, `InputTestFixture.Set`, etc. from within a `[UnityTest]` will no longer immediately process input. Instead, input will be processed like it normally would as part of the Unity player loop.

### Fixed

- Fixed writing values into the half-axis controls of sticks (such as `Gamepad.leftStick.left`) producing incorrect values on the stick ([case 1336240](https://issuetracker.unity3d.com/issues/inputtestfixture-tests-return-inverted-values-when-pressing-gamepads-left-or-down-joystick-buttons)).
- Fixed setting size of event trace in input debugger always growing back to largest size set before.
- Fixed successive clicks not getting triggered with `TouchSimulation` on when not moving the mouse in-between clicks ([case 1330014](https://issuetracker.unity3d.com/issues/onclick-isnt-triggered-on-the-second-click-when-the-mouse-isnt-moved-and-simulate-touch-input-from-mouse-or-pen-is-enabled)).
- Fixed `InputSystemUIInputModule` stopping to listen for input when swapping `InputActionAsset` instances while input was disabled ([case 1371332](https://issuetracker.unity3d.com/issues/ui-navigation-stops-working-after-adding-two-input-devices-to-a-scene)).
- Fixed `InputSystemUIInputModule` showing incorrect bindings after pressing the 'Fix UI Input Module' button in PlayerInput component([case 1319968](https://issuetracker.unity3d.com/product/unity/issues/guid/1319968/)).
- Fixed an issue where UI button clicks could be ignored by `InputSystemUIInputModule` if modifying on-screen devices from Update() callbacks ([case 1365070](https://issuetracker.unity3d.com/product/unity/issues/guid/1365070)).
- Fixed an issue with `InputSystemUIInputModule` that would cause UI to stop responding during play mode after changing a script file while Recompile and Continue mode is active, or by forcing a script recompile using `RequestScriptCompilation`([case 1324215](https://issuetracker.unity3d.com/product/unity/issues/guid/1324215/)).
- Fixed `InputSystemUIInputModule` inspector showing all action bindings as "None" when assigned a runtime created actions asset ([case 1304943](https://issuetracker.unity3d.com/issues/input-system-ui-input-module-loses-prefab-action-mapping-in-local-co-op)).
- Fixed a problem with UI Toolkit buttons remaining active when multiple fingers are used on a touchscreen, using `InputSystemUIInputModule` with pointerBehavior set to `UIPointerBehavior.SingleUnifiedPointer`. UI Toolkit will now always receive the same pointerId when that option is in use, regardless of the hardware component that produced the pointer event. ([case 1369081](https://issuetracker.unity3d.com/issues/transitions-get-stuck-when-pointer-behavior-is-set-to-single-unified-pointer-and-multiple-touches-are-made)).
- Fixed a problem with `InputUser` where devices would be removed and not added again after layout overrides preventing certain devices, e.g. gamepads to not work correctly when associated with action map bindings tied to `PlayerInput` ([case 1347320](https://issuetracker.unity3d.com/product/unity/issues/guid/1347320)).
- Fixed DualSense on iOS not inheriting from `DualShockGamepad` ([case 1378308](https://issuetracker.unity3d.com/issues/input-dualsense-detection-ios)).
- Fixed a device becoming `.current` (e.g. `Gamepad.current`, etc) when sending a new state event that contains no control changes (case 1377952).
- Fixed calling `IsPressed` on an entire device returning `true` ([case 1374024](https://issuetracker.unity3d.com/issues/inputcontrol-dot-ispressed-always-returns-true-when-using-new-input-system)).
- Fixed HIDs having blackslashes in their vendor or product names leading to binding paths generated by interactive rebinding that failed to resolve to controls and thus lead to no input being received ([case 1335465](https://issuetracker.unity3d.com/product/unity/issues/guid/1335465/)).
- Fixed `InputSystem.RegisterLayoutOverride` resulting in the layout that overrides are being applied to losing the connection to its base layout ([case 1377719](https://fogbugz.unity3d.com/f/cases/1377719/)).
- Fixed `Touch.activeTouches` still registering touches after the app loses focus ([case 1364017](https://issuetracker.unity3d.com/issues/input-system-new-input-system-registering-active-touches-when-app-loses-focus)).
- Fixed `MultiplayerEventSystem` not preventing keyboard and gamepad/joystick navigation from one player's UI moving to another player's UI ([case 1306361](https://issuetracker.unity3d.com/issues/input-system-ui-input-module-lets-the-player-navigate-across-other-canvases)).
  * This fix relies on a `CanvasGroup` being injected into each `playerRoot` and the `interactable` property of the group being toggled back and forth depending on which part of the UI is being updated.
- Fixed `InputTestFixture` incorrectly running input updates out of sync with the player loop ([case 1341740](https://issuetracker.unity3d.com/issues/buttoncontrol-dot-waspressedthisframe-is-false-when-using-inputtestfixture-dot-press)).
  * This had effects such as `InputAction.WasPressedThisFrame()` returning false expectedly.
- Fixed broken code example for state structs in `Devices.md` documentation (fix contributed by [jeffreylanters](https://github.com/jeffreylanters)).
- Fixed `TrackedDeviceRaycaster` not picking closest hit in scene (fix originally contributed by [alexboost222](https://github.com/alexboost222)).

#### Actions

- Fixed opening a new project (or one that needs a full reimport) leading to several exceptions in the console if the most recently opened project was closed with a `.inputactions` editor open ([case 1313185](https://issuetracker.unity3d.com/issues/exceptions-about-previously-open-action-map-being-thrown-when-opening-new-project)).
- Fixed incorrect indentation of input actions in the inspector ([case 1285546](https://issuetracker.unity3d.com/product/unity/issues/guid/1285546/)).
- Fixed an issue where serialized `InputAction` properties would have display name "Input Action" in the Inspector window instead of their given name. ([case 1367240](https://issuetracker.unity3d.com/product/unity/issues/guid/1367240)).
- Fixed an issue where `InputAction.Enable` would not reuse memory allocated prior and thus lead to memory leaks ([case 1367442](https://issuetracker.unity3d.com/issues/input-system-puts-a-lot-of-pressure-on-the-garbage-collector-when-enabling-and-disabling-inputactionmaps)).
- Fixed interactions such as `Press` not getting processed correctly when having multiple of them on different bindings of the same action and receiving simultaneous input on all of them ([case 1364667](https://issuetracker.unity3d.com/issues/new-input-system-stops-working-after-pressing-2-keyboard-buttons-at-the-same-time)).
  * If, for example, you bind the A and S key on the same action, put a `Press` interaction on both, and then press both keys, interactions would get missed or got stuck.
- Fixed `InputAction.IsPressed`/`WasPressed`/`WasReleased` returning incorrect results when binding multiple buttons on the same action and pressing/releasing them simultaneously.
- Improved performance of looking up actions by name.
- Fixed `InputAction.controls` exhibiting bad performance when there were no controls bound to an action ([case 1347829](https://issuetracker.unity3d.com/issues/inputaction-dot-controls-are-accessed-slower-when-the-gamepad-slash-controller-is-not-connected)).
- Fixed interactions involving timeouts (such as `HoldInteraction`) performing erroneous delayed triggers on actions when input is composed of multiple controls ([1251231](https://issuetracker.unity3d.com/issues/input-system-composites-hold-interaction-can-be-performed-when-no-keys-are-hold)).
  * For example, if you bind `Shift+B` using a `OneModifierComposite` and put a `HoldInteraction` on the binding, then depending on the order in which the keys are pressed, you would sometimes see the action spuriously getting triggered when in fact no input was received.
- Fixed control schemes of bindings not getting updates when being pasted from one `.inputactions` asset into another ([case 1276106](https://issuetracker.unity3d.com/issues/input-system-control-schemes-are-not-resolved-when-copying-bindings-between-inputactionassets)).
  * For example, if you copied a binding from an asset that had a "Gamepad" control scheme into an asset that had none, the resulting binding would be unusable.
  * All associations with control schemes that do not exist in the target asset are now removed from bindings upon pasting.
- Fixed `InputActionSetupExtensions.AddCompositeBinding` not setting name of composite.

## [1.2.0] - 2021-10-22

### Changed

- When exceptions occur in user code inside of Input System callbacks, the exception message is now printed __first__ and details about the callback second.
  * Previously a message similar to "Exception ... while executing '...' callbacks" was printed first and then followed by exception log. This was hiding the actual exception and created confusion.

### Fixed

- Fixed a performance issue on entering/exiting playmode where HID device capabilities JSON could be parsed multiple times for a single device([case 1362733](https://issuetracker.unity3d.com/issues/input-package-deserializing-json-multiple-times-when-entering-slash-exiting-playmode)).
- Fixed a problem where explicitly switching to the already active control scheme and device set for PlayerInput would cancel event callbacks for no reason when the control scheme switch would have no practical effect. This fix detects and skips device unpairing and re-pairing if the switch is detected to not be a change to scheme or devices. (case 1342297)
- Any unhandled exception in `InputManager.OnUpdate` failing latter updates with `InvalidOperationException: Already have an event buffer set! Was OnUpdate() called recursively?`. Instead the system will try to handle the exception and recover into a working state.
- Fixed an issue that broke the `VirtualMouseInput` component in the editor ([case 1367553](https://issuetracker.unity3d.com/issues/vitrualmouseinput-stickaction-doesnt-work)).
- Fixed a problem where only using runtimes that are not XR supported causes a compile error. This fix adds back in `ENABLE_VR` checks to prevent this case (case 1368300)
- Fixed input action for Android gamepad's right stick will be correctly invoked when only y axis is changing ([case 1308637](https://issuetracker.unity3d.com/issues/android-input-system-right-analog-stick-tracking-is-erratic-when-using-a-gamepad-connected-to-an-android-device)).
- Generic gamepad short display button names were incorrectly mapped on Switch (`A` instead of `B`, etc).
- Fixed an issue where resetting an action via `InputAction.Reset()` while being in disabled state would prevent the action from being enabled again. ([case 1370732](https://issuetracker.unity3d.com/product/unity/issues/guid/1370732/)).
- Fixed "Default constructor not found for type UnityEngine.InputSystem.iOS.LowLevel.iOSStepCounter" any other potential exceptions due to classes, methods, fields and properties being stripped when managed stripping setting set to medium or high ([case 1368761](https://issuetracker.unity3d.com/issues/ios-new-input-system-iosstepcounter-crash-on-launch-with-managed-stripping)).
- Fixed an issue where `InvalidOperationExceptions` are thrown if an input for an action with multiple interactions is held  while disconnecting the device([case 1354098](https://issuetracker.unity3d.com/issues/input-system-errors-are-thrown-when-disconnecting-controller-while-holding-a-button-with-press-and-release-set-up-separately)).
- Fixed `action.ReadValue` and others returning invalid data when used from `FixedUpdate` or early update when running in play mode in the editor ([case 1368559](https://issuetracker.unity3d.com/issues/enter-key-is-not-registered-when-using-waspressedthisframe-with-input-system-1-dot-1-1) [case 1367556](https://issuetracker.unity3d.com/issues/input-action-readvalue-always-returns-zero-when-called-from-fixedupdate) [case 1372830](https://issuetracker.unity3d.com/issues/querying-inputs-before-preupdate-dot-newinputupdate-returns-invalid-data-when-running-in-play-mode-in-editor)).
- Fixed current being `null` for sensors (`Accelerometer.current`, others) ([case 1371204](https://issuetracker.unity3d.com/issues/accelerometer-not-working-when-using-input-system-1-dot-1-1)).

### Added

- Added support for PS5 DualSense controllers on Mac and Windows.
- Improved the user experience when creating single vs multi-touch touchscreen bindings in the Input Action Asset editor by making both options visible in the input action dropdown menu. Now it's not neccessary to be aware of the touch\*/press path binding syntax ([case 1357664](https://issuetracker.unity3d.com/issues/inputsystem-touchscreens-multi-touch-doesnt-work-when-using-a-custom-inputactionasset)).
- Added support for the Unity Remote app.
  * __NOTE__: This unfortunately requires a change in the Unity native runtime. We are in the process of rolling out the change to Unity versions. A public build that receives the change will automatically enable the functionality in the Input System package.

## [1.1.1] - 2021-09-03

### Fixed

- Fixed `InvalidCastException: Specified cast is not valid.` and `InvalidOperationException: Already have an event buffer set! Was OnUpdate() called recursively?` when upgrading from 1.1.0-pre.5 or earlier. If you experience this issue you can also restart the editor to resolve it.
- Fixed `InputDeviceChange.Destroyed` not being available, now it's correctly marked as obsolete instead.
- Removed documentation around platform user account management of `InputUser` which was ahead of actual backend support for the feature.

## [1.1.0] - 2021-08-27

### Changed

- Modified the fix that landed in `1.1-preview.3` for [any given control being added to an action only once](#same_control_multiple_times_fix).
  * This caused a regression with some setups that, for example, bound the same control multiple times in a composite using processors to alter the value of the control.
  * Internally, a control is now again allowed to feed into the same action through more than one binding.
  * However, externally the control will be mentioned on the action's `InputAction.controls` list only once.
- Adding `InputSystemUIInputModule` from code now installs `DefaultInputActions`. This is equivalent to the default setup when adding the component in the editor ([case 1259306](https://issuetracker.unity3d.com/issues/input-system-ugui-button-does-not-react-when-clicked)).
  ```CSharp
  var go = new GameObject();
  go.AddComponent<EventSystem>();
  var uiModule = go.AddComponent<InputSystemUIInputModule>();
  // uiModule.actionsAsset now has a DefaultInputActions() asset assigned to it and the various
  // action references point to its actions.
  ```
  * `InputSystemUIInputModule.UnassignActions` has been added to remove all actions from the module en bloc.
  ```CSharp
  uiModule.UnassignActions();
  ```

### Fixed

- Fixed an issue where mixing test cases based on `InputTestFixture` (using mocked `InputSystem`) and regular test cases (using real `InputSystem`) would lead to static state leaking between test cases causing random failures and unexpected/undefined behavior ([case 1329015](https://issuetracker.unity3d.com/product/unity/issues/guid/1329015)).
- Fixed `InputSystemUIInputModule.AssignDefaultActions` not assigning `trackedDeviceOrientation` and `trackedDevicePosition`.
- Fixed regression introduced by [previous change](#ui_multiple_scenes_fix) where `InputSystemUIInputModule` would not disable actions correctly.
- Fixed `InputAction.canceled` not getting triggered reliably for `InputActionType.PassThrough` actions when `InputSystem.ResetDevice` was called.
- Fixed device resets (e.g. happening as part of focus changes) leading to only some actions bound to these devices getting cancelled instead of all of them.

## [1.1.0-pre.6] - 2021-08-23

### Fixed

- Fixed pairing devices to existing `InputUser`s potentially corrupting list of paired devices from other `InputUser`s ([case 1327628](https://issuetracker.unity3d.com/issues/input-system-devices-are-reassigned-to-the-wrong-users-after-adding-a-new-device)).
- Fixed duplication of control paths when viewing collections of `InputControl`s in the inspector.
  * Fix contributed by [NibbleByte](https://github.com/NibbleByte) in [1354](https://github.com/Unity-Technologies/InputSystem/pull/1354).
- Fixed `StackOverflowException` caused by calling `InputSystem.Update` from inside an input action callback such as `InputAction.performed` ([case 1316000](https://issuetracker.unity3d.com/issues/crash-when-adding-inputsystem-dot-update-to-inputsystem-command-handler-to-force-processing-an-event-and-sending-input)).
- Fixed `InputTestFixture` leaving all `.current` getters uninitialized after a test run ([case 1329015](https://issuetracker.unity3d.com/issues/inputsystem-mouseeventhandler-breaks-when-running-multiple-playmode-tests)).
- Fixed broken script references in Touch Samples project ([case 1190598](https://issuetracker.unity3d.com/issues/input-system-sample-projects-have-missing-script-references)).
- Fixed `PointerInput` composite in `TouchSamples` project being registered only after scenes already loaded ([case 1215048](https://issuetracker.unity3d.com/issues/mobile-input-system-custom-binding-broken-slash-not-registered-when-using-runtimeinitializeonloadmethod-and-loading-scene-directly)).
- Fixed `InputControlExtensions.EnumerateChangedControls` skipping over `left`, `right`, and `down` controls on PS4 controller's dpad ([case 1315107](https://issuetracker.unity3d.com/issues/input-system-left-right-and-down-directional-pad-buttons-do-not-switch-controls-over-to-controller)).
- Fixed undo not working in `Input System Package` project settings pane ([case 1291709](https://issuetracker.unity3d.com/issues/inputsystem-exception-thrown-continuously-when-undo-operation-is-performed-with-supported-devices-list-in-the-project-settings)).
- Fixed incorrect indexing in `InputUser.OnDeviceChanged` that could result in incorrect pairing of devices or `IndexOutOfRangeException` being thrown when removing, adding or reconfiguring a device. Fix contribution by [Mikael Klages](https://github.com/ITR13) in [#1359](https://github.com/Unity-Technologies/InputSystem/pull/1359).
- Fixed incorrect indexing when sorting magnitude based on score in `InputActionRebindingExtensions.RebindingOperation` which could result in incorrect magnitudes for candidates. Contribution by [Fredrik Ludvigsen](https://github.com/steinbitglis) in [#1348](https://github.com/Unity-Technologies/InputSystem/pull/1348).
- Fixed inconsistent ordering and execution when adding to or removing from the various callbacks in the API (such as `InputSystem.onDeviceChange` but also `InputAction.started` etc.) during the execution of a callback ([case 1322530](https://issuetracker.unity3d.com/issues/inputsystems-events-are-not-called-the-order-they-were-added-when-they-are-modified-in-the-middle-of-the-call-by-other-listener).
- Fixed inconsistent behavior of WebGL gamepad left/right stick. Up/Down controls were reverse of X/Y controls. ([case 1348959](https://fogbugz.unity3d.com/f/cases/1348959))
- Fixed `PlayerInputManager`s join action not triggering when using a referenced `InputAction` ([case 1260625](https://issuetracker.unity3d.com/issues/input-system-player-input-managers-join-action-is-not-triggered-when-using-a-referenced-input-action)).
- Fixed UI issue where pressing the wrong button was possible while quickly moving through a UI because the submit action fired on action press instead of action release ([1333563](https://issuetracker.unity3d.com/issues/input-submit-action-is-called-on-release-rather-than-on-press-when-using-enter-key)).
- Fixed InvalidOperationException when opening a preset created from a .inputactions asset ([case 1199544](https://issuetracker.unity3d.com/issues/input-system-properties-are-not-visible-and-invalidoperationexception-is-thrown-on-selecting-inputactionimporter-preset-asset)).
- Fixed a problem arising when combining InputSystemUIInputModule and PlayInput with SendMessage or BroadcastMessage callback behavior on the same game object or hierarchy which is an ambiguous input setup. This fix eliminates callbacks into InputSystemUIInputModule. Related to ([1343712](https://issuetracker.unity3d.com/issues/input-system-ui-components-lags-when-using-input-system-ui-input-module-together-with-player-input-component)).
- Fixed inconsistent usage of `ENABLE_PROFILER` define together with `Profiler.BeginSample`/`Profiler.EndSample` by removing `ENABLE_PROFILER` macro check because `BeginSample`/`EndSample` are already conditional with `[Conditional("ENABLE_PROFILER")]` ([case 1350139](https://issuetracker.unity3d.com/issues/inconsistent-enable-profiler-scripting-defines-in-inputmanager-dot-cs-when-using-profiler-dot-beginssample-and-profiler-dot-endsample)).
- Remediated majority of performance issues with high frequency mice (>=1kHz poll rates) in release mode by merging consecutive mouse move events together ([case 1281266](https://issuetracker.unity3d.com/issues/many-input-events-when-using-1000hz-mouse)), see the events documentation for more information.
- Fixed `InputEventTrace` replays skipping over empty frames and thus causing playback to happen too fast.
- Fixed `"Pointer should have exited all objects before being removed"` error when changing screen orientation on mobile.
- Controls such as mouse positions are no longer reset when focus is lost.
- Pressing a uGUI `Button` and then alt-tabbing away, letting go of the button, and then going back to the application will no longer trigger a button click.
- Fixed `Input.onUnpairedDeviceActivity` triggering from editor input.
- Fixed 'up' and 'down' controls on `WebGLGamepad` left and right sticks not being clamped correctly.

#### Actions

- Fixed right-clicking in empty action map or action list not popping up context menu ([case 1336426](https://issuetracker.unity3d.com/issues/cant-open-drop-down-menu-when-hovering-over-free-space-in-input-action)).
- Fixed binding paths being misaligned in UI when switching to text mode editing ([case 1200107](https://issuetracker.unity3d.com/issues/input-system-path-input-field-text-is-clipping-under-binding-in-the-properties-section)).
- Fixed `"Exception: Style.Draw may not be called with GUIContent that is null."` error from `PlayerInput` inspector when having an action map with no actions ([case 1317735](https://issuetracker.unity3d.com/issues/multiple-error-messages-are-thrown-when-trying-to-expand-the-event-list-of-an-input-actions-asset-that-has-an-empty-action-map)).
- Fixed calling `GetBindingDisplayString()` on an `InputAction` with a composite binding leading to doubled up output ([case 1321175](https://issuetracker.unity3d.com/issues/macos-input-system-getbindingdisplaystring-returns-empty-strings-for-some-mappings)).
- Fixed `MultiTapInteraction` not respecting `InputSettings.multiTapDelayTime` ([case 1292754](https://issuetracker.unity3d.com/issues/multitapdelaytime-does-not-influence-maxtapspacing-in-input-action-assets)).
- Fixed changing values in `Input System Package` project settings not affecting default values displayed in `.inputactions` editor window ([case 1292754](https://issuetracker.unity3d.com/issues/multitapdelaytime-does-not-influence-maxtapspacing-in-input-action-assets)).
- Fixed rebinding a part of a composite with `RebindingOperation.WithTargetBinding` not also changing the type of control being looked for ([case 1272563](https://issuetracker.unity3d.com/issues/input-system-performinteractiverebinding-method-doesnt-detect-button-input-when-rebinding-part-of-a-2d-vector-composite)).
- <a name="axiscomposite-min-max-value-fix"></a> Fixed `AxisComposite` not respecting `minValue` and `maxValue` properties ([case 1335838](https://issuetracker.unity3d.com/issues/inputsystem-1d-axis-composite-binding-will-return-a-incorrect-value-if-minvalue-and-maxvalue-is-not-1-and-1)).
- Fixed `ArgumentOutOfRangeException` caused by `IsPointerOverGameObject` ([case 1337354](https://issuetracker.unity3d.com/issues/mobile-argumentoutofrangeexception-is-thrown-when-calling-ispointerovergameobject)).
- `PlayerInput` no longer logs an error message when it is set to `Invoke UnityEvents` and can't find  an action in the given `.inputactions` asset ([case 1259577](https://issuetracker.unity3d.com/issues/an-error-is-thrown-when-deleting-an-input-action-and-entering-play-mode)).
- Fixed `HoldInteraction` getting stuck when hold and release happens in same event ([case 1346786](https://issuetracker.unity3d.com/issues/input-system-the-canceled-event-is-not-fired-when-clicking-a-button-for-a-precise-amount-of-time)).
- Fixed adding an action in the `.inputactions` editor automatically duplicating interactions and processors from the first action in the map.
- Fixed `InputActionSetupExtensions.ChangeBinding` when modifying binding from a different action than specified. Contribution by [Fredrik Ludvigsen](https://github.com/steinbitglis) in [#1348](https://github.com/Unity-Technologies/InputSystem/pull/1352).

### Added

- Added `InputSystem.runUpdatesInEditMode` to enable processing of non-editor updates without entering playmode (only available for XR).
- Added a new "UI vs Game Input" sample to the package. The sample can be installed from the Unity Package Manager UI in the editor.
  * The sample demonstrates how to deal with inputs that may both lead to UI actions as well as in-game actions.
- Added method `SetMotorSpeedsAndLightBarColor` as a workaround for setting both the light bar and motor speeds simultaneously on a DualShock 4 controller ([case 1271119](https://issuetracker.unity3d.com/issues/dualshock4-setlightbarcolor-and-setmotorspeeds-cannot-be-called-on-the-same-frame-using-input-system)).
- Added the concept of "soft" and "hard" device resets.
  * In general, resetting a device will reset its state to default values.
  * Individual controls can be marked as `dontReset` to exclude them from resets. This makes the reset "soft" (default).
    ```CSharp
    //  Perform a "soft" reset of the mouse. The mouse position will not be affected
    // but controls such as buttons will be reset.
    InputSystem.ResetDevice(Mouse.current);
    ```
  * A "hard" reset can be forced through the API. This also resets `dontReset` controls.
    ```CSharp
    // Perform a "hard" reset of the mouse. The mouse position will also be reset to (0,0).
    InputSystem.ResetDevice(Mouse.current, alsoResetDontResetControls: true);
    ```
  * Resets will lead to `InputAction`s that are enabled and in-progress from controls that being reset, to be canceled. This will not perform actions even if they trigger on, for example, button release.
- `InputDevice.canRunInBackground` can now be force-set through layouts.
   ```CSharp
   // Force XInputWindows gamepads to not run in the background.
   InputSystem.RegisterLayoutOverride(@"
       {
           ""name"": ""XInputWindowsNoCanRunInBackground"",
           ""extend"": ""XInputWindows"",
           ""runInBackground"": ""off""
       }
   ");
   ```
- Improved performance of `Touchscreen` by merging consecutive touch move events together. See the events documentation for more information.

#### Actions

- Added a new `InputAction.wantsInitialStateCheck` property that allows toggling on initial state checks for `Button` and `Pass-Through` actions (implicitly enabled for `Value` actions).
  * This allows responding immediately to controls that are already actuated when the action is enabled.
- Added new API for more easily listening for event changes.
  ```CSharp
  InputSystem.onEvent
    .ForDevice<Gamepad>()
    .Where(e => e.HasButtonPress())
    .CallOnce(e => Debug.Log("Button pressed!));
  ```
- Added new API to easily listen for button presses on any device.
  ```CSharp
  InputSystem.onAnyButtonPress
    .CallOnce(ctrl => Debug.Log($"Button '{ctrl}' pressed"));
  ```
  * This is a simple wrapper around the new API mentioned above.

### Changed

- Application focus handling behavior has been reworked.
  * When `runInBackground` is off, no action will be taken on focus loss. When focus comes back, all devices will receive a sync request. Those that don't support it will see a "soft" reset.
  * When `runInBackground` is on (which, when running in the editor, is considered to always be the case), a new setting `InputSettings.backgroundBehavior` dictates how input is to be handled while the application does not have focus. The default setting of `ResetAndDisableNonBackgroundDevices` will soft-reset and disable all devices for which `InputDevice.canRunInBackground` is false. While in the background, devices that are flagged as `canRunInBackground` will keep running as in the foreground.
  * In the editor, devices other than `Pointer` and `Keyboard` devices (i.e. anything not used to operate the editor UI) are now by default routing their input to the Game View regardless of focus. This also fixes the problem of gamepad sticks resetting to `(0,0)` on focus loss ([case 1222305](https://issuetracker.unity3d.com/issues/input-system-gamepad-stick-values-are-cached-when-changing-editor-window-focus)).
  * A new setting `InputSettings.gameViewFocus` has been introduced to determine how Game View focused is handled in the editor with respect to input.
- Editor: Removed 'Lock Input to Game View' setting in the Input Debugger.
  * The setting has been replaced by the new 'Game View Focus' project setting.
- `InputSystem.defaultButtonPressPoint` is now clamped to a minimum value of `0.0001` ([case 1349002](https://issuetracker.unity3d.com/issues/onclick-not-working-when-in-player)).
- `InputDevice.OnConfigurationChanged` can now be overridden in derived classes.
- `InputSystemUIInputModule` now defers removing pointers for touches by one frame.
  * This is to ensure that `IsPointerOverGameObject` can meaningfully be queried for touches that have happened within the frame &ndash; even if by the time the method is called, a touch has technically already ended ([case 1347048](https://issuetracker.unity3d.com/issues/input-system-ispointerovergameobject-returns-false-when-used-with-a-tap-interaction)).
  * More precisely, this means that whereas before a `PointerExit` and `PointerUp` was received in the same frame, a touch will now see a `PointerUp` in the frame of release but only see a `PointerExit` in the subsequent frame.
- Calling `EventSystem.IsPointerOverGameObject()` from within `InputAction` callbacks (such as `InputAction.performed`) will now result in a warning.
  * UI updates *after* input and consumes input through `InputAction`s as they are processed. Thus, querying UI state from within `InputAction` callbacks will query outdated UI state.
- Changed `TrackedPoseDriver` to use properties of type `InputActionProperty` rather than `InputAction` to allow more flexibility.
- Changed quickstart documentation sample to use the Update method instead of FixedUpdate to show a more correct usage of the `wasPressedThisFrame` API.

## [1.1.0-pre.5] - 2021-05-11

- Fixes a problem with the package's manifest missing a dependency on the UI Elements module.

## [1.1.0-pre.4] - 2021-05-04

### Changed

- The `VirtualMouseInput` component is now part of the Input System assembly. It was previously packaged with the `Gamepad Mouse Cursor` sample.
  * The component has a different GUID from before, so existing setups that use the component from the sample are not broken. To use the built-in component you must explicitly switch over.
- `InputTestFixture` no longer deletes the `GameObject`s in the current scene in its `TearDown` ([case 1286987](https://issuetracker.unity3d.com/issues/input-system-inputtestfixture-destroys-test-scene)).
  * This was added for the sake of the Input System's own tests but should not have been in the public fixture.
- Generic `Gamepad` now has platform independent long button names. Previously it used different names if editor targeted PS4/Switch consoles (case 1321676).
- When creating a new control scheme with a name `All Control Schemes`, `All Control Schemes1` will be created to avoid confusion with implicit `All Control Schemes` scheme ([case 1217379](https://issuetracker.unity3d.com/issues/control-scheme-cannot-be-selected-when-it-is-named-all-control-schemes)).
- Display names of keyboard buttons are now passed through `ToLower` and `ToTitleCase` to enforce consistent casing between different platforms and keyboard layouts ([case 1254705](https://issuetracker.unity3d.com/issues/the-display-names-for-keyboard-keys-in-the-input-debugger-do-not-match-those-defined-in-input-system-package)).
- Editor: All remaining `InputUser` instances are now removed automatically when exiting play mode. This means that all devices are automatically unpaired.
  * In essence, like `InputAction`, `InputUser` is now considered a player-only feature.
- Events queued __during__ event processing (i.e. `InputSystem.Update()`) are now processed in the same frame. This eliminates the 1-frame lag previously incurred by simulated input.
  * Note that this does not extend to input queued __outside__ of event processing but in the same frame. For example, input queued by the UI (such as by `OnScreenButton` and `OnScreenStick`) will still see a 1-frame lag as UI event processing happens later in the frame and outside of input event processing.

#### Actions

- When removing/unplugging a device, it will now also be removed from the device list of `InputActionMap.devices` and `InputActionAsset.devices`.
  ```CSharp
  var gamepad = InputSystem.AddDevice<Gamepad>();
  var actions = new MyGeneratedActions();
  actions.devices = new[] { gamepad };
  InputSystem.RemoveDevice(gamepad);
  // `actions.devices` is now an empty array.
  ```
- Adding an action to a `InputActionMap` that is part of an `InputActionAsset` now requires all actions in the asset to be disabled ([case 1288335](https://issuetracker.unity3d.com/issues/adding-actions-at-runtime-to-existing-map-from-asset-triggers-assertion-error)).
  * This used to trigger an `Assert` at runtime but now properly throws an `InvalidOperationException`.

### Fixed

- Fixed inputs in game view sometimes not working when running in the editor, as initial focus state could end up being incorrect.
- Fixed bad performance in Input Debugger with high-frequency devices (e.g. 1+ KHz gaming mice). Before, high event volumes led to excessive refreshes of debugger data.
- Fixed compile error on tvOS due to step counter support for iOS added in `1.1.0-preview.3`.
- Fixed PS4- and PS3-specific `rightTriggerButton` and `leftTriggerButton` controls not being marked as synthetic and thus conflicting with `rightTrigger` and `leftTrigger` input ([case 1293734](https://issuetracker.unity3d.com/issues/input-system-when-binding-gamepad-controls-triggerbutton-gets-bound-instead-of-triggeraxis)).
  * This manifested itself, for example, when using interactive rebinding and seeing `rightTriggerButton` getting picked instead of the expected `rightTrigger` control.
- Fixed changes to usages of devices in remote player not being reflected in Input Debugger.
- Fixed exceptions and incorrect values with HIDs using 32-bit fields ([case 1189859](https://issuetracker.unity3d.com/issues/inputsystem-error-when-vjoy-is-installed)).
  * This happened, for example, with vJoy installed.
- Fixed `InputUser` no longer sending `InputUserChange.ControlsChanged` when adding a new user after previously, all users were removed.
  * Fix contributed by [Sven Herrmann](https://github.com/SvenRH) in [1292](https://github.com/Unity-Technologies/InputSystem/pull/1292).
- Fixed `AxisDeadzoneProcessor` min/max values not being settable to 0 in editor UI ([case 1293744](https://issuetracker.unity3d.com/issues/input-system-input-system-axis-deadzone-minimum-value-fallsback-to-default-value-if-its-set-to-0)).
- Fixed blurry icons in input debugger, asset editor, input settings ([case 1299595](https://issuetracker.unity3d.com/issues/inputsystem-supported-device-list-dropdown-icons-present-under-project-settings-are-not-user-friendly)).
- Fixed `clickCount` not being incremented correctly by `InputSystemUIInputModule` for successive mouse clicks ([case 1317239](https://issuetracker.unity3d.com/issues/eventdata-dot-clickcount-doesnt-increase-when-clicking-repeatedly-in-the-new-input-system)).
- <a name="ui_multiple_scenes_fix"></a>Fixed UI not working after additively loading scenes with additional InputSystemUIInputModule modules ([case 1251720](https://issuetracker.unity3d.com/issues/input-system-buttons-cannot-be-pressed-after-additively-loading-scenes-with-additional-event-systems)).
- Fixed no `OnPointerExit` received when changing UI state without moving pointer ([case 1232705](https://issuetracker.unity3d.com/issues/input-system-onpointerexit-is-not-triggered-when-a-ui-element-interrupts-a-mouse-hover)).
- Fixed reference to `.inputactions` of `Player Prefab` referenced by `PlayerInputManager` being destroyed on going into play mode, if the player prefab was a nested prefab ([case 1319756](https://issuetracker.unity3d.com/issues/playerinput-component-loses-its-reference-to-an-inputactionasset)).
- Fixed "Scheme Name" label clipped in "Add Control Schema" popup window ([case 1199560]https://issuetracker.unity3d.com/issues/themes-input-system-scheme-name-is-clipped-in-add-control-schema-window-with-inter-default-font)).
- Fixed `InputSystem.QueueEvent` calls from within `InputAction` callbacks getting dropped entirely ([case 1297339](https://issuetracker.unity3d.com/issues/input-system-ui-button-wont-click-when-simulating-a-mouse-click-with-inputsystem-dot-queueevent)).
- Fixed `InputSystemUIInputModule` being in invalid state when added from `Awake` to a game object when entering playmode ([case 1323566](https://issuetracker.unity3d.com/issues/input-system-default-ui-actions-do-not-register-when-adding-inputsystemuiinputmodule-at-runtime-to-an-active-game-object)).
- Fixed `Keyboard.current` becoming `null` after `OnScreenButton` is disabled or destroyed ([case 1305016](https://issuetracker.unity3d.com/issues/inputsystem-keyboard-dot-current-becomes-null-after-onscreenbutton-is-destroyed)).

#### Actions

- Fixed rebinding not working for any discrete control that was held when the rebinding operation started ([case 1317225](https://issuetracker.unity3d.com/issues/inputsystem-a-key-will-not-be-registered-after-rebinding-if-it-was-pressed-when-the-rebinding-operation-started)).
- Fixed bindings being added to every InputAction in a collection when editing a collection of InputActions in the inspector. ([case 1258578](https://issuetracker.unity3d.com/issues/adding-a-binding-to-one-inputaction-element-in-a-list-adds-the-same-binding-to-all-the-other-elements-in-the-list))
- Fixed `Retrieving array element that was out of bounds` and `SerializedProperty ... has disappeared!` errors when deleting multiple action bindings in the input asset editor ([case 1300506](https://issuetracker.unity3d.com/issues/errors-are-thrown-in-the-console-when-deleting-multiple-bindings)).
- Fixed delete key not working in the input actions editor ([case 1282090](https://issuetracker.unity3d.com/issues/input-system-delete-key-doesnt-work-in-the-input-actions-window)).
- Fixed actions embedded into `MonoBehaviours` not showing bindings added directly from within constructors ([case 1291334](https://issuetracker.unity3d.com/issues/input-action-binding-doesnt-show-up-in-the-inspector-when-set-using-a-script)).
  ```CSharp
  public class MyMB : MonoBehaviour {
    // This would end up not showing the binding in the inspector.
    public InputAction action = new InputAction(binding: "<Gamepad>/leftStick");
  ```
- Fixed tooltips not appearing for elements of the Input Actions editor window ([case 1311595](https://issuetracker.unity3d.com/issues/no-tooltips-appear-when-hovering-over-parts-of-input-action-editor-window)).
- Fixed `NullReferenceException` when reading values through `InputAction.CallbackContext` on a `OneModifierComposite` or `TwoModifierComposite` binding.
- Fixed multi-taps not working when multiple controls were bound to an action ([case 1267805](https://issuetracker.unity3d.com/issues/input-system-multi-tap-interaction-doesnt-get-triggered-when-there-are-2-or-more-bindings-in-the-active-control-scheme)).
  * When there were multiple controls bound to an action, this bug would get triggered by any interaction that did not result in a phase change on the action.
- Fixed runtime rebinds added as new bindings from leaking into .inputactions assets when exiting play mode ([case 1190502](https://issuetracker.unity3d.com/issues/inputsystem-runtime-rebinds-are-leaking-into-inputactions-asset))
- Fixed `IndexOutOfRangeException` and `null` elements in `InputUser.lostDevices` when an `InputUser` loses a devices from a control scheme with only optional devices ([case 1275148](https://issuetracker.unity3d.com/issues/disconnecting-and-reconnecting-input-device-causes-exception-in-inputuser)).
- Fixed binding path selection windows not remembering navigation state when going up through hierarchy ([case 1254981](https://issuetracker.unity3d.com/issues/action-binding-path-selection-windows-doesnt-remember-navigation-state)).

### Added

- Support for Device Simulator touchscreen input.
- Enabled XR device support on Magic Leap (Lumin).
- Added ability to force XR Support in a project by defining `UNITY_INPUT_FORCE_XR_PLUGIN`.
- Added a warning message to PlayerInputManager editor when the attached input action asset won't work with Join Players When Button Is Pressed behaviour due to missing control scheme device requirements ([case 1265853](https://issuetracker.unity3d.com/issues/input-system-player-prefabs-are-not-instantiated-on-join-action-when-they-have-inputactionasset-assigned-to-them)).
- Added support for [UI Toolkit](https://docs.unity3d.com/Manual/UIElements.html) with Unity 2021.1+.
  * UITK is now supported as a UI solution in players. Input support for both [Unity UI](https://docs.unity3d.com/Manual/com.unity.ugui.html) and [UI Toolkit](https://docs.unity3d.com/Manual/UIElements.html) is based on the same `InputSystemUIInputModule` code path. More details in the manual.
- `InputSystemUIInputModule` now has an `xrTrackingOrigin` property. When assigned, this will transform all tracked device positions and rotations from it's local space into Unity's world space ([case 1308480](https://issuetracker.unity3d.com/issues/xr-sdk-tracked-device-raycaster-does-not-work-correctly-with-worldspace-canvas-when-xr-camera-is-offset-from-origin)).
- Added `InputSystemUIInputModule.GetLastRaycastResult`. This returns the most recent raycast result and can be used to draw ray visualizations or get information on the most recent UI object hit.
- Added `InputStateBlock` support for `kFormatSBit` when working with floats ([case 1258003](https://issuetracker.unity3d.com/issues/hid-exceptions-are-thrown-when-launching-a-project-while-analog-keyboard-is-connected-to-the-machine)).
- Added an API to parse control paths.
  ```CSharp
  var parsed = InputControlPath.Parse("<XRController>{LeftHand}/trigger").ToArray();

  Debug.Log(parsed.Length); // Prints 2.
  Debug.Log(parsed[0].layout); // Prints "XRController".
  Debug.Log(parsed[0].name); // Prints an empty string.
  Debug.Log(parsed[0].usages.First()); // Prints "LeftHand".
  Debug.Log(parsed[1].layout); // Prints null.
  Debug.Log(parsed[1].name); // Prints "trigger".
  ```
  * Can, for example, be used with `InputBinding.path`.
- Added a new API-only setting in the form of `InputSystem.settings.maxEventBytesPerUpdate`.
  * Puts an upper limit on the number of event bytes processed in a single update.
  * If exceeded, any additional event data will get thrown away and an error will be issued.
  * Set to 5MB by default.
- Added a new API-only setting called `InputSystem.settings.maxQueuedEventsPerUpdate`.
  * This limits the number of events that can be queued during event processing using the `InputSystem.QueueEvent` method. This guards against infinite loops in the case where an action callback queues an event that causes the same action callback to be called again.
- Added `InputSystemUIInputModule.AssignDefaultActions` to assign default actions when creating ui module in runtime.
- Added `UNITY_INCLUDE_TESTS` define constraints to our test assemblies, which is 2019.2+ equivalent to `"optionalUnityReferences": ["TestAssemblies"]`.

## [1.1.0-preview.3] - 2021-02-04

### Changed

- An upper limit of 1024 controls per device and 1kb of memory state per device has been introduced.
  * This allows for certain optimizations.
  * Should the limits prove too tight, they can be raised in the future.
  * The most complex device we have at the moment (`Touchscreen`) has 242 controls and 616 bytes of state.
- `TouchSimulation` now __disables__ the `Pointer` devices it reads input from.
  * This is to address the problem of mouse input leading to __both__ mouse and touch input happening concurrently. Instead, enabling touch simulation will now effectively __replace__ mouse and pen input with touch input.
  * Devices such `Mouse` and `Pen` will remain in place but will not get updated. Events received for them will be consumed by `TouchSimulation`.
- Enabled XR device support on Switch.

### Fixed

- Fixed Right stick to use AXIS.Z and AXIS.RZ for Android gamepads.
- Fixed triggers to always use Axis.Gas and Axis.Brake for Android gamepads.
- Fixed precompiled layouts such as `FastKeyboard` leading to build time regressions with il2cpp (case 1283676).
- Fixed `InputDevice.canRunInBackground` not being correctly set for VR devices (thus not allowing them to receive input while the application is not focused).
- Fixed `InputUser.OnEvent` and `RebindingOperation.OnEvent` exhibiting bad performance profiles and leading to multi-millisecond input update times (case 1253371).
  * In our own measurements, `InputUser.OnEvent` is >9 times faster than before and `RebindingOperation.OnEvent` is ~2.5 times faster.
- Fixed PS4 controller not recognized on Mac when connected over Bluetooth ([case 1286449](https://issuetracker.unity3d.com/issues/input-system-dualshock-4-zct1e-dualshock-2-v1-devices-are-not-fully-recognised-over-bluetooth)).
- Fixed `EnhancedTouch` leaking `NativeArray` memory on domain reloads ([case 1190150](https://issuetracker.unity3d.com/issues/new-input-system-simulated-touch-in-editor-doesnt-work)).
- Fixed `TouchSimulation` leading to `"Pointer should have exited all objects before being removed"` errors ([case 1190150](https://issuetracker.unity3d.com/issues/new-input-system-simulated-touch-in-editor-doesnt-work)).
- Fixed multi-touch not working with `InputSystemUIInputModule` ([case 1271942](https://issuetracker.unity3d.com/issues/android-onenddrag-not-being-called-when-there-are-at-least-2-touches-on-the-screen)).
  * This also manifested itself when using On-Screen Controls and not being able to use multiple controls at the same time (for example, in the [Warriors demo](https://github.com/UnityTechnologies/InputSystem_Warriors)).
- Fixed restart prompt after package installation not appearing on Unity 2020.2+ ([case 1292513](https://issuetracker.unity3d.com/issues/input-system-after-package-install-the-update-slash-switch-and-restart-prompt-does-not-appear)).
- Fixed action with multiple bindings getting stuck in `Performed` state when two or more controls are pressed at the same time ([case 1295535](https://issuetracker.unity3d.com/issues/input-system-not-registering-multiple-inputs)).
  * Regression introduced in 1.1-preview.2.
- Fixed `Touch.activeTouches` having incorrect touch phases after calling `EnhancedTouch.Disable()` and then `EnhancedTouch.Enable()` ([case 1286865](https://issuetracker.unity3d.com/issues/new-input-system-began-moved-and-ended-touch-phases-are-not-reported-when-a-second-scene-is-loaded)).
- Fixed compile errors related to XR/AR on console platforms.

#### Actions

- <a name="same_control_multiple_times_fix"></a>Fixed actions not triggering correctly when multiple bindings on the same action were referencing the same control ([case 1293808](https://issuetracker.unity3d.com/product/unity/issues/guid/1293808/)).
  * Bindings will now "claim" controls during resolution. If several bindings __on the same action__ resolve to the same control, only the first such binding will successfully resolve to the control. Subsequent bindings will only resolve to controls not already referenced by other bindings on the action.
  ```CSharp
  var action = new InputAction();
  action.AddBinding("<Gamepad>/buttonSouth");
  action.AddBinding("<Gamepad>/buttonSouth"); // Will be ignored.
  action.AddBinding("<Gamepad>/button*"); // Will only receive buttonWest, buttonEast, and buttonNorth.
  ```
  * This also means that `InputAction.controls` will now only contain any control at most once.
- Fixed JSON serialization of action maps not preserving empty binding paths ([case 1231968](https://issuetracker.unity3d.com/issues/cloning-actionmap-through-json-converts-empty-paths-to-null-which-is-not-allowed)).

### Added

- Added DualShock4GamepadAndroid and XboxOneGamepadAndroid layout for Android
- Added a new high-performance way to iterate over changed controls in an event.
  ```CSharp
  // Can optionally specify a magnitude threshold that controls must cross.
  // NOTE: This will note allocate GC memory.
  foreach (var control in eventPtr.EnumerateChangedControls(magnitudeThreshold: 0.1f))
      Debug.Log($"Control {control} changed state");
  ```
  * This can be used, for example, to implement much more performant "any button pressed?" queries.
  ```CSharp
  InputSystem.onEvent +=
      (eventPtr, device) =>
      {
          // Ignore anything that is not a state event.
          var eventType = eventPtr.type;
          if (eventType != StateEvent.Type && eventType != DeltaStateEvent.Type)
              return;

          // Find all changed controls actuated above the button press threshold.
          foreach (var control in eventPtr.EnumerateChangedControls
              (device: device, magnitudeThreshold: InputSystem.settings.defaultButtonPressThreshold))
              // Check if it's a button.
              if (control is ButtonControl button)
                  Debug.Log($"Button {button} was pressed");
      }
  ```
- Added support for Step Counter sensors for iOS.
  * You need to enable **Motion Usage** under Input System settings before using the sensor. You can also manually add **Privacy - Motion Usage Description** to your application's Info.plist file.

## [1.1.0-preview.2] - 2020-10-23

### Changed

- The `submit` and the `cancel` actions of the UI input module now trigger on __release__ instead of press. This makes the behavior consistent with clicks triggering UI response on release rather than press.
- Removed the old "Tanks" demo (previously available from the samples shipped with the package).
  * Added a new and improved demo project, which you can download from the [InputSystem_Warriors](https://github.com/UnityTechnologies/InputSystem_Warriors) GitHub repository.

#### Actions

- Actions of type `InputActionType.Button` now respect button press (and release) points.
  * Previously, button-type actions, when used without explicit "Press" interactions, would perform immediately when a bound control was actuated.
  * Now, a button-type action will behave the same as if a "Press" interaction is applied with "Trigger Behavior" set to "Press Only".
  * This means that a button-type action will now perform (and perform __once__ only) when a control crosses the button press threshold defined in the global settings or, if present, locally on a `ButtonControl`. It will then stay performed and finally cancel only when the control falls back to or below the release threshold.
- `InputAction.ReadValue<T>()` now always returns `default<T>` when the action is canceled.
  * This is to make it consistent with `InputAction.CallbackContext.ReadValue<T>()` which already returned `default<T>` when the action was canceled.
  * In general, all APIs that read values will return default values when an action is in a phase other than `Started` or `Performed`.
- If multiple actions in different action maps but in the same .inputactions asset have the same name, calling `InputActionAsset.FindAction()` with just an action name will now return the first __enabled__ action. If none of the actions are enabled, it will return the first action with a matching name as before ([case 1207550](https://issuetracker.unity3d.com/issues/input-system-action-can-only-be-triggered-by-one-of-the-action-maps-when-action-name-is-identical)).
  ```CSharp
  var map1 = new InputActionMap("map1");
  var map2 = new InputActionMap("map2");
  map1.AddAction("actionWithSameName");
  map2.AddAction("actionWithSameName");
  var asset = ScriptableObject.CreateInstance<InputActionAsset>();
  asset.AddActionMap(map1);
  asset.AddActionMap(map2);

  map2["actionWithSameName"].Enable();

  var action = asset["actionWithSameName"];
  // Before: "map1/actionWithSameName"
  // Now: "map2/actionWithSameName"
  ```

### Fixed

- Fixed player build causing `ProjectSettings.asset` to be checked out in Perforce ([case 1254502](https://issuetracker.unity3d.com/issues/projectsettings-dot-asset-is-checked-out-in-perforce-when-building-a-project-with-the-input-system-package-installed)).
- Fixed player build corrupting preloaded asset list in `PlayerSettings` if it was modified by another build processor.
- Fixed remoting in Input Debugger not working for devices in the player that are created from generated layouts (such as XR devices).
- Fixed potential `NullReferenceException` in `InputActionProperty` when the `InputActionReference` is `null`.
- Fixed "On-Screen Controls" sample still using `StandaloneInputModule` and thus throwing `InvalidOperationException` when used with "Active Input Handling" set to "Input System Package (New)" ([case 1201866](https://issuetracker.unity3d.com/issues/input-system-old-input-module-is-available-in-onscreencontrolssample-sample-scene-from-package)).
- Fixed `OnScreenButton` leaving button controls in pressed state when disabled in-between receiving `OnPointerDown` and `OnPointerUp`. Usually manifested itself by having to click the button twice next time it was enabled.
- Fixed exiting out of play mode in the Unity Editor while a test run is in progress leading to the Input System permanently losing all its state until the editor is restarted ([case 1251724](https://issuetracker.unity3d.com/issues/the-input-system-does-not-get-re-enabled-when-a-playmode-input-test-is-interrupted)).
- Fixed max values for `Axis` and `Double` controls stored as multi-bit fields being off by one ([case 1223436](https://issuetracker.unity3d.com/issues/value-equal-to-1-is-not-returned-by-the-input-system-when-reading-a-multi-bit-control)).
  * Fix contributed by [jamre](https://github.com/jamre) in [962](https://github.com/Unity-Technologies/InputSystem/pull/962). Thank you!
- Fixed debug assert in `InputDeviceTester` sample when simultaneously pressing two buttons on gamepad ([case 1244988](https://issuetracker.unity3d.com/issues/input-system-runtime-errors-when-pressing-more-than-one-button-at-the-same-time)).
- Fixed use of UI `Slider` causing drag thresholds to no longer work ([case 1275834](https://issuetracker.unity3d.com/issues/inputsystem-drag-threshold-value-is-ignored-for-scroll-view-after-interacting-with-a-slider-slash-scroll-bar)).
- Fixed layout lists in Input Debugger not updating when removing layouts.
- Fixed device connects leading to different but similar device being reported as reconnected.

#### Actions

- Fixed Action with multiple bindings becoming unresponsive after a Hold interaction was performed ([case 1239551](https://issuetracker.unity3d.com/issues/input-system-hold-interaction-makes-an-input-action-unresponsive-when-2-or-more-binding-are-attached-to-the-same-input-action)).
- Fixed `NullReferenceException` when `Player Input` component `Create Action` is pressed and saved ([case 1245921](https://issuetracker.unity3d.com/issues/input-system-nullreferenceexception-is-thrown-when-player-input-component-create-action-is-pressed-and-saved)).
- Fixed `InputActionTrace.ActionEventPtr.ReadValueAsObject` leading to `InvalidCastException` when trying to read values that came from composite bindings.
- Fixed not being able to stack a `MultiTap` on top of a `Tap` ([case 1261462](https://issuetracker.unity3d.com/issues/multi-tap-and-tap-interactions-in-the-same-action-doesnt-work-properly)).
- Fixed rebinds triggered by the Enter key causing stuck Enter key states ([case 1271591](https://issuetracker.unity3d.com/issues/input-system-rebind-action-requires-two-inputs-slash-presses-when-using-the-enter-key)).
- Fixed `Map index on trigger` and `IndexOutOfRangeException` errors when using multiple Interactions on the same Action. ([case 1253034](https://issuetracker.unity3d.com/issues/map-index-on-trigger-and-indexoutofrangeexception-errors-when-using-multiple-interactions-on-the-same-action)).
- Fixed context menu in action editor not filtering out composites the same way that the `+` icon menu does. This led to, for example, a "2D Vector" composite being shown as an option for a button type action.
- Fixed initial state checks for composite bindings failing if performed repeatedly. For example, doing a `ReadValue<Vector2>` for a WASD binding would return an incorrect value after disabling the map twice while no input from the keyboard was received ([case 1274977](https://issuetracker.unity3d.com/issues/input-system-cannot-read-vector2-values-after-inputactionset-has-been-disabled-and-enabled-twice)).
- Fixed "Add Interaction" menu in action editor not filtering out interactions with incompatible value types ([case 1272772](https://issuetracker.unity3d.com/issues/new-input-system-action-gets-called-only-once-when-using-mouse-press-interaction)).
- Fixed `PlayerInput` no longer auto-switching control schemes if `neverAutoSwitchControlSchemes` was toggled off and back on after the component was first enabled ([case 1232039](https://issuetracker.unity3d.com/issues/input-system-auto-switch-locks-on-one-device-when-its-disabled-and-re-enabled-via-script)).
- Fixed action map name being the same as .inputactions asset name leading to compile errors when `Generate C# Class` is used; now leads to import error ([case 1212052](https://issuetracker.unity3d.com/issues/input-system-user-can-name-inputaction-asset-and-action-map-the-same-creating-compilation-errors-on-generation)).
- Fixed bindings not getting updated when binding by display name and there is no control with the given display name initially.
  ```
  // If at the time this action is enabled, there's no ä key on the keyboard,
  // this did not update properly later when switched to a layout that does have the key.
  var action = new InputAction(binding: "<Keyboard>/#(ä)");
  ```

### Added

- Added tvOS documentation entries in 'Supported Input Devices' page.

#### Actions

- Added "release thresholds" for buttons.
  * Release points are now separated from press points by a percentage threshold.
  * The threshold is defined by `InputSettings.buttonReleaseThreshold`.
  * Thresholds are defined as percentages of press points. A release is thus defined as a button, after having reached a value of at least `InputSettings.defaultButtonPressPoint` (or whatever local press is used), falling back to a value equal to or less than `InputSettings.buttonReleaseThreshold` percent of the press point.
  * This is intended to solve the problem of buttons flickering around button press points.
  * The default threshold is set at 75%, that is, buttons release at 3/4 of the press point.
- Added new methods to the `InputAction` class:
  * `InputAction.IsPressed()`: Whether a bound control has crossed the press threshold and has not yet fallen back below the release threshold.
  * `InputAction.WasPressedThisFrame()`: Whether a bound control has crossed the press threshold this frame.
  * `InputAction.WasReleasedThisFrame()`: Whether a bound control has fallen back below the release threshold this frame.
  * `InputAction.WasPerformedThisFrame()`: Whether the action was performed at any point during the current frame. Equivalent to `InputAction.triggered`, which will be deprecated in the future.
  * `InputAction.Reset()`: Forcibly reset the action state. Cancels the action, if it is currently in progress.
- Added `InputAction.GetTimeoutCompletionPercentage` to query the amount left to complete a currently ongoing interaction.
  ```CSharp
  // Let's say there's a hold interaction on a "warp" action. The user presses a button bound
  // to the action and then holds it. While the user holds the button, we want to know how much
  // longer the user will have to hold it so that we can display feedback in the UI.
  var holdCompleted = playerInput.actions["warp"].GetTimeoutCompletionPercentage();
  ```
- Added three new binding composite types:
  * `OneModifierComposite`: This is a generalization of `ButtonWithOneModifier` (which is still available but now hidden from the UI) which also represents bindings such as "SHIFT+1" but now can be used to target bindings other than buttons (e.g. "SHIFT+delta").
  * `TwoModifiersComposite`: This is a generalization of `ButtonWithTwoModifiers` (which is still available but now hidden from the UI) which also represents bindings such as "SHIFT+CTRL+1" but now can be used to target bindings other than buttons (e.g. "SHIFT+CTRL+delta").
  * `Vector3Composite`: Works the same way `Vector2Composite` does. Adds a `forward` and `backward` binding in addition to `up`, `down`, `left`, and `right`.

## [1.1.0-preview.1] - 2020-08-20

>__The minimum version requirement for the Input System package has been moved up to 2019.4 LTS.__

### Changed

#### Actions

- Auto-generated C# files now have `<auto-generated>` headers so they get ignored by Rider code analysis.
- Auto-generated C# classes are now `partial` so that they can be manually extended.
- Deleting a composite binding with `action.ChangeBinding(0).Erase()` now also erases all the bindings that are part of the composite.
- Trigger binding resolution from within action callbacks (e.g. `InputAction.performed`) will now defer resolution until after the callback has completed.
  * This fixes crashes such as [case 1242406](https://issuetracker.unity3d.com/issues/mecanim-crash-when-entering-or-exiting-play-mode-destroying-gameobjects) where disabling `PlayerInput` from within an action callback led to an action's state being released while the action was still in a callback.

### Fixed

- Fixed input history on Android mono build by alligning memory of history records
- Fixed no input being processed when running a `[UnityTest]` over several frames. Before, this required calling `InputSystem.Update` manually.
- Fixed clicking on help page button in Unity inspector for Input System components not going to relevant manual pages.
- Fixed a bug that prevented DualShock controllers from working on tvOS. (case 1221223).
- `GravitySensor`, `LinearAccelerationSensor`, and `AttitudeSensor` not being initialized on iOS ([case 1251382](https://issuetracker.unity3d.com/product/unity/issues/guid/1251382/)).
- Fixed compilation issues with XR and VR references when building to platforms that do not have complete XR and VR implementations.
- Fixed possible `NullReferenceException`s on ARMs with controls that receive automatic memory offsets.
- Fixed `TouchControl.tapCount` resetting to 0 when "Script Debugging" is enabled (case 1194636).
- Fixed `Touch.activeTouches` not having a `TouchPhase.Began` entry for touches that moved in the same frame that they began in ([case 1230656](https://issuetracker.unity3d.com/issues/input-system-mobile-enhancedtouch-screen-taps-start-with-moved-or-stationary-phase-instead-of-began)).
- Fixed sequential taps causing touches to get stuck in `Touch.activeTouches`.
- Improved performance of `Touch.activeTouches` (most notably, a lot of time was spent in endlessly repetitive safety checks).
- Fixed `EnhancedTouch` APIs not indicating that they need to be enabled with `EnhancedTouchSupport.Enable()`.
  - The APIs now throw `InvalidOperationException` when used without being enabled.
- Fixed memory corruption in `InputEventTrace.AllocateEvent` ([case 1262496](https://issuetracker.unity3d.com/issues/input-system-crash-with-various-stack-traces-when-using-inputactiontrace-dot-subscribetoall))
  * Manifested itself, for example, as crashes when using `InputActionTrace.SubscribeToAll`.
- AxisControls and Vector2Controls' X and Y subcontrols on XR devices now have a minimum range of -1 and a maximum range of 1. This means they can now properly respond to modifiers and interactions in the binding system.

#### Actions

- Fixed drag&drop reordering actions while having one control scheme selected causing bindings from other control schemes to be lost ([case 122800](https://issuetracker.unity3d.com/issues/input-system-bindings-get-cleared-for-other-control-scheme-actions-when-reordering-an-action-in-a-specific-control-scheme)).
- Fixed stack overflow in `PlayerInput.SwitchCurrentActionMap` when called from action callback ([case 1232893](https://issuetracker.unity3d.com/issues/inputsystem-switchcurrentactionmap-causes-a-stackoverflow-when-called-by-each-pahse-of-an-action)).
- Fixed control picker ending up empty when listing devices in "Supported Devices" ([case 1254150](https://issuetracker.unity3d.com/product/unity/issues/guid/1254150/)).

### Added

- Device layouts can now be "precompiled" for speed. `Keyboard`, `Mouse`, and `Touchscreen` are now included as precompiled layouts greatly reducing instantiation time and GC heap cost for these devices. For `Touchscreen`, this results in a >20x speed-up for `InputSystem.AddDevice<Touchscreen>()`.
- Added Pose Control layout. The Pose Control is used on XR Devices and wraps tracking state, position, rotation, and velocity information.

#### Actions

- Can now save binding overrides as JSON strings and restore them from such using the newly added `SaveBindingOverridesAsJson` and `LoadBindingOverridesFromJson` extension methods.
  ```CSharp
  void SaveUserRebinds(PlayerInput player)
  {
      var rebinds = player.actions.SaveBindingOverridesAsJson();
      PlayerPrefs.SetString("rebinds", rebinds);
  }

  void LoadUserRebinds(PlayerInput player)
  {
      var rebinds = PlayerPrefs.GetString("rebinds");
      player.actions.LoadBindingOverridesFromJson(rebinds);
  }
  ```

## [1.0.0] - 2020-04-23

### Fixed

- Fixed compilation issues in `TrackedDeviceRaycaster` when disabling built-in XR module.

## [1.0.0-preview.7] - 2020-04-17

### Fixed

- `VirtualMouseInput` not moving the software cursor when set to `HardwareCursorIsAvailable` but not having a hardware cursor ()
- Can now override built-in Android gamepad layouts. Previously, the input system would always choose its default defaults even after registering more specific layouts using `InputSystem.RegisterLayout`.
- `InputControlPath.TryGetControlLayout` no longer throws `NotImplementedException` for `<Mouse>/scroll/x` and similar paths where the layout is modifying a control it inherited from its base layout ([thread](https://forum.unity.com/threads/notimplementedexception-when-using-inputcontrolpath-trygetcontrollayout-on-mouse-controls.847129/)).
- Fixed compilation errors when disabling built-in VR and XR modules. ([case 1214248](https://issuetracker.unity3d.com/issues/enable-input-system-symbol-is-not-being-updated-when-the-input-system-is-changed-in-player-settings/)).
- Fixed compilation errors when disabling built-in Physics and Physics2D modules. ([case 1191392](https://issuetracker.unity3d.com/issues/inputsystem-trackeddeviceraycaster-has-hard-references-on-both-physics-and-physics2d)).
- No longer throws `NotImplementedException` when matching against a field of `InputDeviceDescription.capabilities` when the value of the field used scientific notation.
- No longer incorrectly matches fields of `InputDeviceDescription.capabilities` by prefix only (i.e. previously it would find the field "foo" when actually looking for "foobar").
- Input device debugger window slowing editor to a crawl when opened on PS4 DualShock controller.
- `InputUser.UnpairDevices()` corrupting user device list.

#### Actions

- Controls are now re-resolved after adding or removing bindings from actions ([case 1218544](https://issuetracker.unity3d.com/issues/input-system-package-does-not-re-resolve-bindings-when-adding-a-new-binding-to-a-map-that-has-already-generated-its-state)).
- Can now have spaces and special characters in action names when using `PlayerInput` with the `SendMessages` or `BroadcastMessages` behavior. Previously, an incorrect method name was generated (fix contributed by [BHSPitMonkey](https://github.com/BHSPitMonkey) in [#1022](https://github.com/Unity-Technologies/InputSystem/pull/1022); [case 1214519](https://issuetracker.unity3d.com/issues/player-input-send-messages-wont-trigger-when-input-action-name-contains-spaces)).
- Adding a new action now sets `expectedControlType` to `Button` as expected ([case 1221015](https://issuetracker.unity3d.com/issues/input-system-default-value-of-expectedcontroltype-is-not-being-set-when-creating-a-new-action)).
- Player joins with `PlayerInputManager` from button presses no longer fail if there are multiple devices of the same type present and the join was not on the first gamepad ([case 226920](https://fogbugz.unity3d.com/f/cases/1226920/)).
- `PlayerInputEditor` no longer leads to the player's `InputActionAsset` mistakenly getting replaced with a clone when the inspector is open on a `PlayerInput` component ([case 1228636](https://issuetracker.unity3d.com/issues/action-map-gets-lost-on-play-when-prefab-is-highlighted-in-inspector)).
- The control picker in the .inputactions editor will no longer incorrectly filter out layouts such as `Xbox One Gamepad (on XB1)` when using them in control schemes. Also, it will no longer filter out controls from base layouts (such as `Gamepad`) ([case 1219415](https://issuetracker.unity3d.com/issues/impossible-to-choose-gamepad-as-binding-path-when-control-scheme-is-set-as-xboxone-scheme)).
- `RebindOperation`s will no longer pick controls right away that are already actuated above the magnitude threshold when the operation starts. Instead, these controls will have to change their actuation from their initial level such that they cross the magnitude threshold configured in the operation ([case 1215784](https://issuetracker.unity3d.com/issues/unnecessary-slash-unwanted-binding-candidates-are-found-when-detecting-and-changing-an-input-value-of-an-input-device)).
- Newly added actions and action maps are now scrolled to when there are more items than fit into view. Previously newly added item was appended but outside of the visible area.
- Actions and bindings in the `.inputactions` editor are no longer force-expanded on every domain reload and whenever a new action or binding is added.
- The importer for `.inputactions` assets will now check out from version control the generated .cs file when overwriting it &ndash; which only happens if the contents differ ([case 1222972](https://issuetracker.unity3d.com/issues/inputsystem-editor-generated-c-number-file-is-not-checked-out-when-overwriting)).
- The editor for `.inputactions` assets will now check out from version control the asset before saving it.
- Drag-reordering action maps no longer throws "Should have drop target" asserts in the console (case [1229146](https://issuetracker.unity3d.com/issues/inputsystem-reordering-of-actionmaps-in-input-action-window-fails-and-throws-should-have-drop-target-error)).
- Drag-reordering actions no longer changes action IDs of some of the existing actions ([case 1231233](https://issuetracker.unity3d.com/issues/input-systems-action-ids-dont-stick-with-action-names-when-input-actions-are-reorganized)).
- References to `InputActionReference` objects created by the importer for `.inputactions` files are no longer broken when the action referenced by the object is renamed ([case 1229145](https://issuetracker.unity3d.com/issues/inputsystem-inputactionreference-loses-guid-when-its-action-is-moved-or-renamed-in-the-inputaction-asset)).
  * __NOTE: This fix does not apply to existing `InputActionReference` instances.__ The problem was inherent in the internal file IDs generated for actions &ndash; which were affected by action and map names. Thus, changing the name of an action or map would change the resulting file ID of the `InputActionReference`.<br>However, changing file IDs will break any existing reference to the object. Thus we had to preserve the existing `InputActionReference` objects under their original file ID. We hide them in the Project Browser, however. The ones that are visible now have the new, fixed file IDs.<br>To switch existing `InputActionReference` properties to the new file IDs, simply replace them with the newly created `InputActionReference`.

### Changed

- `InputDevice.all` has been deprecated due to the confusion it creates with other getters like `Gamepad.all`. Use `InputSystem.devices` instead ([case 1231216](https://issuetracker.unity3d.com/issues/joystick-dot-all-lists-more-than-just-joysticks)).
  * In the same vein, we added a new `Joystick.all` getter that works the same as `Gamepad.all`.
- Changed UI Package to be optional dependency. Removing the package will now disable all UI relevant Input code.

## [1.0.0-preview.6] - 2020-03-06

### Changed

* `InputSystemUIInputModule.trackedDeviceSelect` has been removed. Use `InputSystemUIInputModule.leftClick` instead.
* `InputSystemUIInputModule.repeatDelay` has been renamed to `moveRepeatDelay` and `repeatRate` has been renamed to `moveRepeatRate`.

### Fixed

- Fixed CS0109 warning being generated during player build due to use of `new` with the `PlayerInput.camera property` (case 1174688).
- Fixed a number of issues in `InputSystemUIInputModule`.
  * Fixed GC heap garbage when click-dragging.
  * Fixed number of pointer states growing indefinitely if OS did not reuse touch IDs.
  * Fixed `lastPress` on `PointerEventData` getting lost.
  * Fixed button press-and-release happening in same frame resulting in no UI input.
  * Fixed clicks initiated from non-pointer devices resulting in pointer inputs with `(0,0)` positions.
  * Fixed huge screen deltas on pointer events from tracked devices.
  * Fixed touch input not sending pointer exit events ([case 1213550](https://issuetracker.unity3d.com/issues/input-system-onpointerexit-does-not-work)).
- Fixed `TrackedDeviceRaycaster` not setting `screenPosition` in `RaycastResult`.

#### Actions

- Mixing the enabling&disabling of single actions (as, for example, performed by `InputSystemUIInputModule`) with enabling&disabling of entire action maps (as, for example, performed by `PlayerInput`) no longer leaves to unresponsive input and `"should not reach here"` assertions ([forum thread](https://forum.unity.com/threads/error-while-switching-between-action-maps.825204/)).
- Leaving play mode no longer leaves state change monitors lingering around from enabled actions.
- Enabling action maps with bindings that do not refer to an existing action in the map no longer leads to asserts and exceptions when input on the bindings is received ([case 1213085](https://issuetracker.unity3d.com/issues/input-system-input-actions-cause-exceptions-and-should-not-get-here-errors-to-appear-after-deleting-an-action-map)).
- `PressInteraction` no longer misses the next button press if it gets reset from within the `performed` callback ([case 1205285](https://issuetracker.unity3d.com/issues/inputsystem-problem-with-button-state-after-deactivating-and-reactivating-an-action-map)).
- `InputBinding.DisplayStringOptions.DontIncludeInteractions` is now properly respected.
- Reading the value of a composite binding no longer causes processors from the last active part binding to be applied rather than the processors of the composite itself, if any ([case 1207082](https://issuetracker.unity3d.com/issues/input-system-invert-processors-have-no-effect-on-the-inputaction-dot-callbackcontext-value)).
- Fixed `InputSystem.onActionChange` getting invoked too many times on binding changes.

### Added

- `InputSystemUIInputModule` now sends pointer events using a new `ExtendedPointerEventData` instead of using the base `PointerEventData` class. This surfaces additional input data in pointer events.
- Added `InputSystemUIInputModule.pointerBehavior` to allow dictating how the UI will resolve concurrent input from multiple pointers.

#### Actions

- Added `InputAction.CallbackContext.ReadValueAsButton`.

## [1.0.0-preview.5] - 2020-02-14

### Changed

- We've changed the rules that govern how action phases have to progress:
  * __This is a breaking change!__
    - The primary effect is additional callbacks getting triggered.
  * __Before__:
    - There were no enforced rules about how an action would go through `InputAction.started`, `InputAction.performed`, and `InputAction.canceled`. Which of the callbacks were triggered and in what order depended on a number of factors, the biggest influencer of which were the different interactions that could be applied to actions (like `Press` or `Hold`).
    - This made for unpredictable and frequently surprising results. In addition, it led to bugs where, for [example](https://issuetracker.unity3d.com/issues/input-system-ui-becomes-unresponsive-after-the-first-ui-button-press), adding a `Press` interaction to the `Click` action of `InputSystemUIInputModule` would cause the click state to get stuck because the click action would never cancel.
  * __Now__:
    - The system will now *always* trigger `InputAction.started` first. If this is not done explicitly, it happens implicitly.
    - Likewise, the system will now *always* trigger `InputAction.canceled` before going back to waiting state. Like with `InputAction.started`, if this isn't done explicitly, it will happen implicitly. This implies that `InputAction.canceled` no longer signifies an action getting aborted because it stopped after it started but before it performed. It now simply means "the action has ended" whether it actually got performed or not.
    - In-between `InputAction.started` and `InputAction.canceled`, `InputAction.performed` may be triggered arbitrary many times (including not at all).
  * While late in the cycle for 1.0, we've opted to make this change now in order to fix a range of bugs and problems we've observed that people encountered because of the previous behavior of the system.
- Related to the change above, the behavior of `PressInteraction` has been tweaked and now is the following:
  * `Press Only`: Starts and immediately performs when pressed, then stays performed and cancels when button is released.
  * `Release Only`: Starts when button is pressed and then performs and immediately cancels when the button is released.
  * `Press And Release`: Starts and immediately performs when button is pressed, then stays performed and performs again and immediately cancels when button is released.
- `Vector2Composite` now has a `mode` parameter which can be used to choose between `DigitalNormalized` (the default), `Digital` (same as `DigitalNormalized` but does not normalize the resulting vector), and `Analog` (uses float input values as is).
  * `Vector2Composite.normalize` has been deprecated. Note that it will not work together with `Analog`. The parameter will be removed in the future.

### Fixed

- XR controllers and HMDs have proper display names in the UI again. This regressed in preview.4 such that all XR controllers were displayed as just "XR Controller" in the UI and all HMDs were displayed as "XR HMD".
- `InputSystemUIInputModule` no longer generates GC heap garbage every time mouse events are processed.
- Fixed a bug where an internal array helper method was corrupting array contents leading to bugs in both `InputUser` and `Touch`.
- Fixed exception when saving changes to an Input Action asset and the parent directory has been renamed. ([case 1207527](https://issuetracker.unity3d.com/issues/input-system-console-errors-appear-when-you-save-input-action-asset-after-changing-the-name-of-the-folder-containing-it))

#### Actions

- The regression in 1.0.0-preview.4 of `PlayerInputManager` not joining players correctly if a scheme has more than one device requirement has been fixed.
  * This most notably manifested itself with keyboard+mouse control schemes.
- `PlayerInputManager` will no longer join players when control schemes are used and none of the schemes produces a successful match based on the devices available for the join.
- When no action map is selected in action editor, plus icon to add an action is now disabled; formerly threw an exception when clicked (case 1199562).
- Removing a callback from actions from the callback itself no longer throws `ArgumentOutOfRangeException` ([case 1192972](https://issuetracker.unity3d.com/issues/input-system-package-argumentoutofrangeexception-error-is-thrown-when-the-callback-is-removed-while-its-being-triggered)).
- "Invalid user" `ArgumentException` when turning the same `PlayerInput` on and off ([case 1198889](https://issuetracker.unity3d.com/issues/input-system-package-argumentexception-invalid-user-error-is-thrown-when-the-callback-disables-game-object-with-playerinput)).
- The list of device requirements for a control scheme in the action editor no longer displays devices with their internal layout name rather than their external display name.
- `StackOverflowException` when `Invoke Unity Events` is selected in `PlayerInput` and it cannot find an action (#1033).
- `HoldInteraction` now stays performed after timer has expired and cancels only on release of the control ([case 1195498](https://issuetracker.unity3d.com/issues/inputsystem-inputaction-dot-readvalue-returns-0-when-a-hold-action-is-performed-for-hold-time-amount-of-time)).
- Foldouts in the various action UIs now properly toggle their expansion state when clicked in Unity 2019.3+ ([case 1213781](https://issuetracker.unity3d.com/issues/input-system-package-playerinput-component-events-menu-doesnt-expand-when-clicked-directly-on-the-arrow-icon)).

### Added

- We've added a new `Simple Multiplayer` sample which demonstrates a simple, bare-bones local multiplayer setup.
- We've also added a `Gamepad Mouse Cursor` sample that shows how to drive a UI mouse cursor using the gamepad.
  - The sample contains a reusable `VirtualMouseInput` component that does most of the work.
- Added a `Deselect On Background Click` option to `InputSystemUIInputModule`. This allows toggling the behavior off where clicking the mouse and not hitting a `GameObject` will automatically clear the current selection -- which will break keyboard and gamepad navigation.

## [1.0.0-preview.4] - 2020-01-24

This release includes a number of Quality-of-Life improvements for a range of common problems that users have reported.

### Added

- To aid in debugging issues, we've extended the system's event tracing and replay functionality to allow persisting and replaying arbitrary input event streams.
  * `InputEventTrace` now has APIs to persist the events to disk and to load them back in from previously persisted event streams. The same API can be used to persist in arbitrary C# `Stream` instances, not just in file streams.
     ```CSharp
    // Write.
    myTrace.WriteTo("file.inputtrace");

    // Read.
    InputEventTrace.LoadFrom("file.inputtrace");
     ```
  * `InputEventTrace` now has built-in replay functionality.
     ```CSharp
    myTrace.Replay().PlayAllFramesOneByOne();
     ```
  * The event trace in device windows of the Input Debugger has been extended with controls to save and load traces.
- We've added a new `InputRecording` sample which has a reusable `MonoBehaviour` component that can be used to capture and replay device activity.
- `Keyboard` now has a `FindKeyOnCurrentKeyboardLayout` method to look up key controls by their display names.
- Keyboards now have synthetic controls that combine left and right variants of modifier keys.
  * This means that you can bind to just "shift" now, for example, instead of having to bind to both "left shift" and "right shift".
    ```CSharp
    new InputAction(binding: "<Keyboard>/shift");
    ```
  * The controls are also available as properties on `Keyboard`.
    ```CSharp
    if (Keyboard.current.shiftKey.isPressed) /* ... */;

    // Is equivalent to:
    if (Keyboard.current.leftShiftKey.isPressed ||
        Keyboard.current.rightShiftKey.isPressed) /* ... */;
    ```

#### Actions

- `PlayerInput` now has a new `Controls Changed` event/message which is triggered when the control setup of the player changes (e.g. when switching control schemes).
    ```CSharp
        public void OnControlsChanged()
        {
            // Update UI display hints, for example...
        }
    ```
- We've added APIs to simplify turning bindings into strings suitable for display in UIs.
    ```CSharp
    // Takes things such as currently bound controls and active binding masks into account
    // and can handle composites.
    action.GetBindingDisplayString();
    ```
  * Related to this, custom binding composites can now be annotated with the new `DisplayStringFormat` attribute to control how composites as a whole are turned into display strings.
    ```CSharp
    [DisplayStringFormat("{button}+{stick}")]
    public class MyComposite : InputBindingComposite<Vector2>
    {
        [InputControl(layout = "Button")] public int button;
        [InputControl(layout = "Stick")] public int stick;
    }
    ```
- `InputActionRebindingExtension.RebindingOperation` has a new configuration method `WithMatchingEventsBeingSuppressed` which allows suitable input events to automatically be swallowed while a rebind is ongoing. This greatly helps with not having something else respond to input while a rebind is in progress.
- We've added two new samples:
  * __Rebinding UI__: Demonstrates how to create a rebinding screen using the Input System's APIs. The sample also includes a reusable prefab you can use directly in your projects to quickly put rebinding screens together.
  * __In-Game Hints__: Demonstrates how to show context-sensitive help that respects the current control scheme.

### Changed

- The logic for resetting devices on focus loss has changed somewhat:
  * When focus is lost, all devices are forcibly reset to their default state. As before, a `RequestResetCommand` for each device is also sent to the backend but regardless of whether the device responds or not, the input state for the device will be overwritten to default.
  * __Noisy controls are exempted from resets__. The assumption here is that noisy controls most often represent sensor readings of some kind (e.g. tracking data) and snapping the values back to their default will usually
  * If `Application.runInBackground` is `true`, all devices that return `true` from `InputDevice.canRunInBackground` are exempted from resets entirely. This, for example, allows XR devices to continue running regardless of focus change.
  * This fixes problems such as keyboard keys getting stuck when alt-tabbing between applications (case 1206199).
- `InputControlExtensions.GetStatePtrFromStateEvent` no longer throws `InvalidOperationException` when the state format for the event does not match that of the device. It simply returns `null` instead (same as when control is found in the event's state).
- `InputEventTrace` instances are no longer disposed automatically from their finalizer but __MUST__ be disposed of explicitly using `Dispose()`.
  * This is to allow event traces to survive domain reloads. If they are disposed of automatically during finalizers, even if they survive the reload, the next GC will cause traces to be deallocated.

#### Actions

* `InputActionRebindingExtensions.PerformInteractiveRebinding` has been greatly enhanced to apply a wide range of default configurations to the rebind. This greatly reduces the need to manually configure the resulting rebind.
    ```CSharp
    // Start a rebind with the default configuration.
    myAction.PerformInteractiveRebinding().Start();
    ```
  - Pointer position input will be ignored by default.
  - If not a suitable binding target itself, `<Keyboard>/escape` will automatically be made to quit the rebind.
  - Events with control input not explicitly matching exclusions will now get suppressed. This prevents input actions from getting triggered while a rebind is in progress.
  - The expected control type is automatically adjusted if a part binding of a composite is targeted by the rebind (e.g. if the action expects a `Vector2` but the part binding expects a `Button`, the rebind switches automatically to `Button`).
  - If the targeted binding is part of a control scheme, controls will automatically be restricted to match the device requirements of the control scheme. For example, if the binding belongs to a "Keyboard&Mouse" scheme that has `<Keyboard>` and a `<Mouse>` requirement, the rebind will ignore input on gamepads.
  - As before, you can always create a `RebindingOperation` from scratch yourself or wipe/alter the configuration returned by `PerformInteractiveRebinding` however you see fit.
- Control schemes can now handle ambiguity.
  * This means that, for example, you can now have one control scheme for generic gamepads and another control scheme specifically for PS4 controllers and the system will reliably pick the PS4 scheme when a PS4 controller is used and fall back to the generic gamepad scheme otherwise.
  * While this is exposed as a new `score` property on `InputControlScheme.MatchResult`, no code changes are necessary to take advantage of this feature.
- `PlayerInput.active` has been renamed to `PlayerInput.inputIsActive` to avoid ambiguities with `GameObject` activation.

### Fixed

- `InputUser` in combination with touchscreens no longer throws `InvalidOperationException` complaining about incorrect state format.
 * In a related change, `InputControlExtensions.GetStatePtrFromStateEvent` now works with touch events, too.
- Stack overflow in `InputTestFixture.currentTime` getter.
- Input that occurs in-between pressing the play button and the game starting no longer leaks into the game (case 1191342).
  * This usually manifested itself as large accumulated mouse deltas leading to such effects as the camera immediately jerking around on game start.
- Removing a device no longer has the potential of corrupting state change monitors (and thus actions getting triggered) from other devices.
  * This bug led to input being missed on a device once another device had been removed.
- `TrackedDevice` layout is no longer incorrectly registered as `Tracked Device`.
- Event traces in the input debugger are no longer lost on domain reloads.
- `IndexOutOfRangeException` being thrown when looking up controls on XR devices.

#### Actions

- Clicking the "Replace with InputSystemUIInputModule" button in the inspector when looking at `StandaloneInputModule`, the resulting operation is now undoable and will properly dirty the scene.

## [1.0.0-preview.3] - 2019-11-14

### Fixed

- Fixed wrong event handlers getting removed when having three or more handlers on an event (case 1196143).
  * This was an bug in an internal data structure that impacted a number of code paths that were using the data structure.
- Fixed `LayoutNotFoundException` being thrown when `InputControlPath.ToHumanReadableString` referenced a layout that could not be found.

## [1.0.0-preview.2] - 2019-11-04

### Changed

- Automatic conversion of window coordinates in `EditorWindow` code is now performed regardless of focus or the setting of `Lock Input to Game View` in the input debugger.

### Fixed

- Fixed touch taps triggering when they shouldn't on Android.
- Fixed custom devices registered from `[InitializeOnLoad]` code being lost on domain reload (case 1192379).
  * This happened when there were multiple pieces of `[InitializeOnLoad]` code that accessed the input system in the project and the `RegisterLayout` for the custom device happened to not be the first in sequence.
- OpenVR touchpad controls (`touchpadClicked` & `touchpadPressed`) now report accurate data.

#### Actions

- Fixed missing keyboard bindings in `DefaultInputActions.inputactions` for navigation in UI.
- Fixed using C# reserved names in .inputactions assets leading to compile errors in generated C# classes (case 1189861).
- Assigning a new `InputActionAsset` to a `InputSystemUIInputModule` will no longer look up action names globally but rather only look for actions that are located in action maps with the same name.
  * Previously, if you e.g. switched from one asset where the `point` action was bound to `UI/Point` to an asset that had no `UI` action map but did have an action called `Point` somewhere else, it would erroneously pick the most likely unrelated `Point` action for use by the UI.
- Fixed missing custom editors for `AxisDeadzoneProcessor` and `StickDeadzoneProcessor` that link `min` and `max` values to input settings.
- Fixed actions ending up being disabled if switching to a control scheme that has no binding for the action (case 1187377).
- Fixed part of composite not being bound leading to subsequent part bindings not being functional (case 1189867).
- Fixed `PlayerInput` not pairing devices added after it was enabled when not having control schemes.
  * This problem would also show in the `SimpleDemo` sample when having the `CustomDeviceUsages` sample installed as well. Gamepads would not get picked up in that case.
- Fixed `ArgumentNullException` when adding a device and a binding in an action map had an empty path (case 1187163).
- Fixed bindings that are not associated with any control scheme not getting enabled with other control schemes as they should.

### Added

- Added a new `EditorWindow Demo` sample that illustrates how to use the input system in editor UI code.

## [1.0.0-preview.1] - 2019-10-11

### Changed

- Generated action wrappers now won't `Destroy` the generated Asset in a finalizer, but instead implement `IDisposable`.
- Added back XR layouts (except for Magic Leap) that were removed for `1.0-preview`.
  * We removed these layouts under the assumption that they would almost concurrently become available in the respective device-specific XR packages. However, this did not work out as expected and the gap here turned out to be more than what we anticipated.
  * To deal with this gap, we have moved the bulk of the XR layouts back and will transition things gradually as support in device-specific packages becomes publicly available.

### Fixed

- Fixed a bug where the Input Settings Window might throw exceptions after assembly reload.
- Correctly implemented `IsPointerOverGameObject` method for `InputSystemUIInputModule`.
- Several bugs with layout overrides registered with (`InputSystem.RegisterLayoutOverrides`).
  * In `1.0-preview`, layout overrides could lead to corruption of the layout state and would also not be handled correctly by the various editor UIs.
- Selecting a layout in the input debugger no longer selects its first child item, too.
- Fixed XR devices reporting noise as valid user input (should fix problem of control schemes involving VR devices always activating when using `PlayerInput`).
- Fixed tap/swipe gesture detection in touch samples.

### Actions

- Fixed a bug where multiple composite bindings for the same controls but on different action maps would throw exceptions.
- Fixed `anyKey` not appearing in control picker for `Keyboard`.
- The text on the "Listen" button is no longer clipped off on 2019.3.
- Controls bound to actions through composites no longer show up as duplicates in the input debugger.
- Fixed "Create Actions..." on `PlayerInput` creating an asset with an incorrect binding for taps on Touchscreens. \
  __NOTE: If you have already created an .inputactions asset with this mechanism, update "tap [Touchscreen]" to "Primary Touch/Tap" to fix the problem manually.__
- Fixed `Invoke CSharp Events` when selected in `PlayerInput` not triggering `PlayerInput.onActionTriggered`.
- Fixed duplicating multiple items at the same time in the action editor duplicating them repeatedly.

### Added

- Will now recognize Xbox One and PS4 controllers connected to iOS devices correctly as Xbox One and PS4 controllers.
- Added a new sample called "Custom Device Usages" that shows how to use a layout override on `Gamepad` to allow distinguishing two gamepads in bindings based on which player the gamepad is assigned to.
- Added abstract `TrackedDevice` input device class as the basis for various kinds of tracked devices.

## [1.0.0-preview] - 2019-09-20

### Fixed

- Will now close Input Action Asset Editor windows from previous sessions when the corresponding action was deleted.
- Fixed an issue where Stick Controls could not be created in Players built with medium or high code stripping level enabled.
- Fixed incorrect default state for axes on some controllers.

#### Actions

- Fixed `CallbackContext.ReadValue` throwing when invoked during device removal

### Changed
### Added

## [0.9.6-preview] - 2019-09-06

### Fixed

- Exceptions in scenes of `Visualizers` sample if respective device was not present on system (e.g. in `PenVisualizer` if no pen was present in system).
- Fixed exception in Input Action Asset Editor window when typing whitespace into the search field.
- Fixed control scheme popup window in input action asset editor window showing in the correct screen position on windows.

#### Actions

- Setting timeouts from `IInputInteraction.Process` not working as expected when processing happened in response to previous timeout expiring (#714).
- Pending timeouts on a device not being removed when device was removed.

### Changed

- Replaced `HIDSupport.shouldCreateHID` event with a new `HIDSupport.supportedHIDUsages` property, which takes an array of supported usages.

### Added

#### Actions

- Added `PlayerInput.neverAutoSwitchControlSchemes` to disable logic that automatically enables control scheme switching when there is only a single `PlayerInput` in the game.
- Added `PlayerInput.SwitchControlScheme` to switch schemes manually.

## [0.9.5-preview] - 2019-08-29

### Fixed

- Don't pass events for null devices (for devices which have not been created) to `InputSystem.onEvent` callbacks.
- Will close debugger input state windows, when the state is no longer valid instead of throwing exceptions.
- Fixed pointer coordinates in editor windows for non-mouse pointing devices.
- Fixed using the input system in il2cpp when managed stripping level is set higher then "Low".
- Device debugger window will still show when reading from specific controls throws exceptions.
- Offsets and sizes for elements on Linux joysticks are now computed correctly.
- Joysticks now have a deadzone processor on the stick itself.
- Up/down/left/right on sticks are now deadzoned just like X and Y on sticks are.
- Removed toplevel `X` and `Y` controls on HIDs when there is a `Stick/X` and `Stick/Y` added for the device.
- HID fallback can now deal with sticks that have X and Y controls of different sizes and sitting in non-contiguous locations in the HID input report.
- Button 1 on HID joysticks will now correctly come out as the `trigger` control. Previously, the trigger control on the joystick was left pointing to random state.

#### Actions

- Binding paths now show the same way in the action editor UI as they do in the control picker.
  * For example, where before a binding to `<XInputController>/buttonSouth` was shown as `rightShoulder [XInputController]`, the same binding will now show as `A [Xbox Controller]`.
- When deleting a control scheme, bindings are now updated. A dialog is presented that allows choosing between deleting the bindings or just unassigning them from the control scheme.
- When renaming a control scheme, bindings are now updated. Previously the old name was in place on bindings.
- Control scheme names can no longer be set to empty strings.
- `PlayerInput.Instantiate` now correctly sets up a given control scheme, if specified.
  * When passing a `controlScheme:` argument, the result used to be a correctly assigned control scheme at the `InputUser` level but no restrictions being actually applied to the bindings, i.e. every single binding was active regardless of the specified control scheme.
- NullReferenceExceptions during event processing from `RebindingOperation`.

### Changed

- `InputUser.onUnpairedDeviceUsed` now receives a 2nd argument which is the event that triggered the callback.
  * Also, the callback is now triggered __BEFORE__ the given event is processed rather than after the event has already been written to the device. This allows updating the pairing state of the system before input is processed.
  * In practice, this means that, for example, if the user switches from keyboard&mouse to gamepad, the initial input that triggered the switch will get picked up right away.
- `InputControlPath.ToHumanReadableString` now takes display names from registered `InputControlLayout` instances into account.
  * This means that the method can now be used to generate strings to display in rebinding UIs.
- `AxisControl.clamp` is now an enum-valued property rather than a bool. Can now perform clamping *before* normalization.

#### Actions

- When switching devices/controls on actions, the system will no longer subsequently force an initial state check on __all__ actions. Instead, every time an action's bindings get re-resolved, the system will simply cancel all on-going actions and then re-enable them the same way it would happen by manually calling `InputAction.Enable`.
- Removed non-functional `InputControlScheme.baseScheme` API and `basedOn` serialized property. This was never fully implemented.

### Added

- Can right-click devices in Input Debugger (also those under "Unsupported") and select "Copy Device Description" to copy the internal `InputDeviceDescription` of the device in JSON format to the system clipboard.
  * This information is helpful for us to debug problems related to specific devices.
- If a device description has been copied to the clipboard, a new menu "Paste Device Description as Device" entry in the "Options" menu of the input debugger appears. This instantiates the device from the description as if it was reported locally by the Unity runtime.

## [0.9.3-preview] - 2019-08-15

### Fixed

- `XInputController` and `XboxOneGamepad` no longer have two extraneous, non-functional "menu" and "view" buttons.
- Fixed `InputUser.onUnpairedDeviceUser` ignoring input on controls that do not support `EvaluateMagnitude`.
  * This led to situations, for example, where `PlayerInput` would not initialize a control scheme switch from a `<Mouse>/delta` binding as the delta X and Y axes do not have min&max limits and thus return -1 from `EvaluateMagnitude`.
- Fixed available processor list not updated right away when changing the action type in the Input Action editor window.

#### Actions

- `NullReferenceException` when the input debugger is open with actions being enabled.
- When selecting a device to add to a control scheme, can now select devices with specific usages, too (e.g. "LeftHand" XRController).

### Changed

- Removed `timesliceEvents` setting - and made this tied to the update mode instead. We now always time slice when using fixed updates, and not when using dynamic updates.
- When adding a composite, only ones compatible with the value type of the current action are shown. This will, for example, no longer display a `2D Vector` composite as an option on a floating-point button action.
- The `InputState.onChange` callback now receives a second argument which is the event (if any) that triggered the state change on the device.

### Added

- `InputSystemUIInputModule` can now track multiple pointing devices separately, to allow multi-touch input - required to allow control of multiple On-Scree controls at the same time with different fingers.
- Two new composite bindings have been added.
  * `ButtonWithOneModifier` can be used to represent shortcut-like bindings such as "CTRL+1".
  * `ButtonWithTwoModifiers` can be used to represent shortcut-like bindings such as "CTRL+SHIFT+1".

## [0.9.2-preview] - 2019-08-09

### Fixed

- A `RebindingOperation` will now fall back to the default path generation behavior if the callback provided to `OnGeneratePath` returns null.
- Fixed the Input Action editor window throwing exceptions when trying to view action properties.

### Actions

- `PlayerInput` will now copy overrides when creating duplicate actions.
- It is now possible to use an empty binding path with a non empty override path.
- It is now possible to use set an empty override path to disable a binding.
- It is not possible to query the effectively used path of a binding using `effectivePath`.
- Actions embedded into MonoBehaviour components can now have their properties edited in the inspector. Previously there was no way to get to the properties in this workflow. There is a gear icon now on the action that will open the action properties.

### Changed

### Added

- Added a new sample to the package called `SimpleDemo`. You can install the sample from the package manager. See the [README.md](https://github.com/Unity-Technologies/InputSystem/Assets/Samples/SimpleDemo/README.md) file for details about the sample.

## [0.9.1-preview] - 2019-08-08

### Fixed

- Fixed GC heap garbage being caused by triggered by event processing.
  * This meant that every processing of input would trigger garbage being allocated on the managed heap. The culprit was a peculiarity in the C# compiler which caused a struct in `InputEventPtr.IsA` to be allocated on the heap.
- The bindings selection popup window will now show child controls matching the current action type even if the parent control does not match.
- Fixed `duration` values reported for Hold and Press interactions.
- DualShock 3 on macOS:
  * Fixed actions bound to the dpad control performing correctly.
  * Fixed non-present touchpad button control being triggered incorrectly.
- Fixed compile issues with switch classes on standalone Linux.
- Leak of unmanaged memory in `InputControlList`.

#### Actions

- Fixed actions not updating their set of controls when the usages of a device are changed.
- Composite bindings with the default interaction will now correctly cancel when the composite is released, even if there are multiple composite bindings on the action.

### Changed

- `MouseState`, `KeyboardState`, and `GamepadState` have been made public again.
- `PlayerInput` and `PlayerInputManager` have been moved from the `UnityEngine.InputSystem.PlayerInput` namespace to `UnityEngine.InputSystem`.
- The signature of `InputSystem.onEvent` has changed. The callback now takes a second argument which is the device the given event is sent to (null if there's no corresponding `InputDevice`).
  ```
  // Before:
  InputSystem.onEvent +=
      eventPtr =>
      {
          var device = InputSystem.GetDeviceById(eventPtr.deviceId);
          //...
      };

  // Now:
  InputSystem.onEvent +=
      (eventPtr, device) =>
      {
          //...
      };
  ```
- The signatures of `InputSystem.onBeforeUpdate` and `InputSystem.onAfterUpdate` have changed. The callbacks no longer receive an `InputUpdateType` argument.
  * Use `InputState.currentUpdateType` in case you need to know the type of update being run.
- `InputUpdateType` has been moved to the `UnityEngine.InputSystem.LowLevel` namespace.
- `InputSystem.Update(InputUpdateType)` has been removed from the public API.
- The way input devices are built internally has been streamlined.
  * `InputDeviceBuilder` is now internal. It is no longer necessary to access it to look up child controls. Simply use `InputControl.GetChildControl` instead.
  * To build a device without adding it to the system, call the newly added `InputDevice.Build` method.
    ```
    InputDevice.Build<Mouse>();
    ```
  * `InputSystem.SetLayoutVariant` has been removed. Layout variants can no longer be set retroactively but must be decided on as part of device creation.
- `InputSystem.RegisterControlProcessor` has been renamed to just `InputSystem.RegisterProcessor`.

#### Actions

* `InputAction.ReadValue<TValue>()` is longer correlated to `InputAction.triggered`. It simply returns the current value of a bound control or composite while the action is being interacted with.
* `InputInteractionContext.PerformedAndGoBackToWaiting` has been renamed to just `InputInteractionContext.Performed`.

#### Actions

- Individual composite part bindings can now no longer have interactions assigned to them as that never made any sense.

### Added

- Devices can now have more than one usage.
  * Call `InputSystem.AddDeviceUsage(device,usage)` to add additional usages to a device.
  * Call `InputSystem.RemoveDeviceUsage(device,usage)` to remove existing usages from a device.
  * `InputSystem.SetDeviceUsage(device,usage)` still exists. It will clear all existing usages from the given device.
- A new `VisualizerSamples` sample that can be installed through the package manager.
  * Contains two components `InputControlVisualizer` and `InputActionVisualizer` that help visualizing/debugging control/device and action activity through in-game overlays. A few sample scenes illustrate how to use them.

#### Actions

- Added `InputAction.ReadValueAsObject` API.
- Added `InputAction.activeControl` API.

## [0.9.0-preview] - 2019-07-18

### Fixed

- Validate all parameters on public APIs.
- Fixed an internal bug in `InlinedArray.RemoveAtByMovingTailWithCapacity`, which could cause data corruption.
- Fixed Xbox controller support on macOS il2cpp.
- Fixed issue of Xbox gamepads on Windows desktop not being able to navigate left and down in a UI.
- Allow using InputSystem package if the XR, VR or Physics modules are disabled for smaller builds.
- Fixed documentation landing page and table of contents.
- Fixed tracked devices assigning pointer ids for UI pointer events correctly.
- Adjusted some UI Elements to fit the Unity 19.3 font.
- Fixed NullReferenceException being thrown when project changes.
- Fixed duplicate devices showing in the "Supported Devices" popup when using a search filter.
- Fixed an error when adding new bindings in the Input Actions editor window when a filter was applied.
- Fixed scroll wheel handling in `InputSystemUIInputModule` not being smooth.
- Fixed compile errors from Switch Pro controller code on Linux.

#### Actions

- Fixed `CallbackContext.control` referencing the composite member control which was actually actuated for this trigger for composite bindings.
- Generated C# wrappers for .inputactions assets are no longer placed in Assets/Assets/ folder on Windows.

### Added

- Touch support has been reworked and extended.
  * `Touchscreen.touch[0..9]` are now bindable from the control picker.
  * `Touchscreen.primaryTouch` is now a separate control which tracks the primary touch on the screen.
  * The controls `Touchscreen` inherits from `Pointer` (such as `position`, `phase`, and `delta`) are now tied to `Touchscreen.primaryTouch` and allow for `Touchscreen` to function as a generic `Pointer` (like `Mouse` and `Pen`).
  * `Touchscreen.press` (renamed from `Touchscreen.button`) is now a working, synthetic button that is down whenever at least one finger is on the screen.
  * Recording of start time and start position has been added to touches.
    - `TouchControl.startPosition` gives the starting position of the touch.
    - `TouchControl.startTime` gives the starting time of the touch.
  * Tap detection has been added to `Touchscreen`.
    - Tap time (i.e. time within which a press-and-release must be completed for a tap to register) corresponds to `InputSettings.defaultTapTime`.
    - Tap release must happen within a certain radius of first contact. This is determined by a new setting `InputSettings.tapRadius`.
    - `TouchControl.tap` is a new button control that triggers then the touch is tapped. Note that this happens instantly when a touch ends. The button will go to 1 and __immediately__ go back to 0. This means that polling the button in `Update`, for example, will never trigger a tap. Either use actions to observe the button or use the `Touch` API from `EnhancedTouch` to poll taps.
  * `Touchscreen.activeTouches` has been removed. Use `Touch.activeTouches` from the new enhanced touch API instead for more reliable touch tracking.
  * `Touchscreen.allTouchControls` has been renamed to `Touchscreen.touches`.
  * A new `EnhancedTouch` plugin has been added which offers an enhanced `Touch` and `Finger` API to reliably track touches and fingers across updates. This obsoletes the need to manually track touch IDs and phases and gives access to individual touch history.
  * Touch can be simulated from mouse or pen input now. To enable simulation, call `TouchSimulation.Enable()` or put the `TouchSimulation` MonoBehaviour in your scene. Also, in the input debugger, you can now enable touch simulation from the "Options" dropdown.
- Changing state has been decoupled from events. While input events are the primary means by which to trigger state changes, anyone can perform state changes manually now from anywhere.
    ```
    InputState.Change(gamepad.leftStick, new Vector2(123, 234));
    ```
  * This change makes it possible to update state __from__ state and thus synthesize input data from other input coming in.
- A new API for recording state changes over time has been added.
    ```
    var history = new InputStateHistory("<Gamepad>/leftStick");
    history.StartRecording();

    //...

    foreach (var record in history)
        Debug.Log(record);
    ```
- Added support for generic joysticks on WebGL (which don't use the standard gamepad mapping).
- Added support for DualShock 3 gamepads on desktops.
- Added support for Nintendo Switch Pro Controllers on desktops.

#### Actions

- Actions now also have a __polling API__!
  * `InputAction.triggered` is true if the action was performed in the current frame.
  * `InputAction.ReadValue<TValue>()` yields the last value that `started`, `performed`, or `cancelled` (whichever came last) was called with. If the action is disabled, returns `default(TValue)`. For `InputActionType.Button` type actions, returns `1.0f` if `triggered==true` and `0.0f` otherwise.
- Generated C# wrappers for .inputactions can now placed relative to the .inputactions file by specifying a path starting with './' (e.g. `./foo/bar.cs`).

### Changed

- **The system no longer supports processing input in __BOTH__ fixed and dynamic updates**. Instead, a choice has to be made whether to process input before each `FixedUpdate()` or before each `Update()`.
  * Rationale: the existing code that supported having both updates receive input independently still had several holes and became increasingly complex and brittle. Our solution was based on not actually processing input twice but on channeling input concurrently into both the state of both updates. Together with the fact that specific inputs have to reset (and possibly accumulate) correctly with respect to their update time slices, this became increasingly hard to do right. This, together with the fact that we've come to increasingly question the value of this feature, led us to removing the capability while preserving the ability to determine where input is processed.
  * NOTE: Timeslicing is NOT affected by this. You can still switch to `ProcessEventInFixedUpdates` and get events timesliced to individual `FixedUpdate` periods according to their timestamps.
  * `InputSettings.UpdateMode.ProcessEventsInBothFixedAndDynamicUpdate` has been removed.
  * `InputSettings.UpdateMode.ProcessEventsInDynamicUpdateOnly` has been renamed to `InputSettings.UpdateMode.ProcessEventsInDynamicUpdate` and is now the default.
  * `InputSettings.UpdateMode.ProcessEventsInFixedUpdateOnly` has been renamed to `InputSettings.UpdateMode.ProcessEventsInFixedUpdate`.
- Added icons for PlayerInput, PlayerInputManager, InputSystemUIInputModule and MultiplayerEventSystem components.
- Changed `Keyboard` IME properties (`imeEnabled`, `imeCursorPosition`) to methods (`SetIMEEnabled`, `SetIMECursorPosition`).
- Added getters to all `IInputRuntime` properties.
- Replace some `GetXxx` methods in our API with `xxx`  properties.
- `Pointer.phase` has been removed and `PointerPhase` has been renamed to `TouchPhase`. Phases are now specific to touch. `PointerPhaseControl` has been renamed to `TouchPhaseControl`.
- `Pointer.button` has been renamed to `Pointer.press` and now is a control that indicates whether the pointer is in "press down" state.
  * For mouse, corresponds to left button press.
  * For pen, corresponds to tip contact.
  * For touch, corresponds to primary touch contact (i.e. whether __any__ finger is down).
- The state change monitor APIs (`IInputStateChangeMonitor` and friends) have been moved out of `InputSystem` into a new static class `InputState` in `UnityEngine.Experimental.Input.LowLevel`.
  * Rationale: These APIs are fairly low-level and not of general interest so having them out of `InputSystem` reduces the API surface visible to most users.
- `InputDeviceChange.StateChanged` has been removed and is now a separate callback `InputState.onChange`.
  * Rationale: The other `InputDeviceChange` notifications are low-frequency whereas `StateChanged` is high-frequency. Putting them all on the same callback made adding a callback to `InputSystem.onDeviceChange` unnecessarily expensive.
- `IInputStateCallbackReceiver` has been rewritten from scratch. Now has two simple methods `OnNextUpdate` and `OnEvent`. If implemented by a device, the device now has completely control over changing its own state. Use the `InputState.Change` methods to affect state changes while trigger state change monitors (e.g. for actions) correctly.
- Simplified handling of XR input in `InputSystemUIInputModule` by having only one set of actions for all XR devices.
- We now use the same hierarchical device picker in the "Add Control Scheme" popup, which is already used in the "Input Settings" window.
- Made all `IInputStateTypeInfo` implementations internal, as these did not offer value to the user.
- Made all `IInputDeviceCommandInfo` implementations internal, as these did not offer value to the user.
- Removed `ReadWriteArray`, which was only used for making `RebindingOperation.scores` editable, which did not add any value.
- Removed `PrimitiveValueOrArray`, as non of it's functionality over `PrimitiveValue` was implemented.
- Made all `InputProcessor` implementation internal, as access to these types is exposed only through text mode representations.
- Removed `CurveProcessor` as it was not implemented.
- Renamed XInputControllerOSX to a more descriptive XboxGamepadMacOS.

#### Actions

- `InputAction.continuous` has been removed. Running logic every frame regardless of input can easily be achieved in game code.
- The way action behavior is configured has been simplified.
  * The previous roster of toggles has been replaced with two settings:
    1. `Action Type`: Determines the behavior of the action. Choices are `Value`, `Button`, and `PassThrough`.
    2. `Control Type`: Determines the type of control (and implicitly the type of value) the action is looking for if the action is a `Value` or `PassThrough` action.
  * The previous `Initial State Check` toggle is now implicit in the action type now. `Value` actions perform an initial state check (i.e. trigger if their control is already actuated when the action is enabled). Other types of actions don't.
  * The previous `Pass Through` toggle is now rolled into the action type.

## [0.2.10-preview] - 2019-05-17

### Added

- Added a `MultiplayerEventSystem` class, which allows you use multiple UI event systems to control different parts of the UI by different players.
- `InputSystemUIInputModule` now lets you specify an `InputActionAsset` in the `actionsAsset` property. If this is set, the inspector will populate all actions from this asset. If you have a `PlayerInput` component on the same game object, referencing the same  `InputActionAsset`, the `PlayerInput` component will keep the actions on the `InputSystemUIInputModule` in synch, allowing easy setup of multiplayer UI systems.

### Changed

- `StickControl.x` and `StickControl.y` are now deadzoned, i.e. have `AxisDeadzone` processors on them. This affects all gamepads and joysticks.
  * __NOTE:__ The deadzoning is __independent__ of the stick. Whereas the stack has a radial deadzones, `x` and `y` have linear deadzones. This means that `leftStick.ReadValue().x` is __not__ necessary equal to `leftStick.x.ReadValue()`.
  * This change also fixes the problem of noise from sticks not getting filtered out and causing devices such as the PS4 controller to constantly make itself `Gamepad.current`.

- Redesigned `UIActionInputModule`
 * Added a button in the inspector to automatically assign actions from an input action asset based on commonly used action names.
 * Will now populate actions with useful defaults.
 * Removed `clickSpeed` property - will use native click counts from the OS where available instead.
 * Removed `sendEventsWhenInBackground` property.
 * Hiding `Touches` and `TrackedDevices` until we decide how to handle them.
 * Remove `moveDeadzone` property as it is made redundant by the action's dead zone.
 * Removed `UIActionInputModuleEnabler` component, `UIActionInputModule` will now enable itself.
- Changed default button press point to 0.5.
- Changed all constants in public API to match Unity naming conventions ("Constant" instead of "kConstant").
- Changed namespace from `UnityEngine.Experimental.Input` to `UnityEngine.InputSystem`.
- Generated wrapper code now has nicer formatting.
- Renamed `UIActionInputModule` to `InputSystemUIInputModule`.
- Nicer icons for `InputActionAssets` and `InputActions` and for `Button` and generic controls.
- Change all public API using `IntPtr` to use unsafe pointer types instead.
- `PlayerInput` will no longer disable any actions not in the currently active action map when disabling input or switching action maps.
- Change some public fields into properties.
- Input System project settings are now called "Input System Package" in the project window instead of "Input (NEW)".
- Removed `Plugins` from all namespaces.
- Rename "Cancelled" -> "Canceled" (US spelling) in all APIs.

### Fixed

- Adding devices to "Supported Devices" in input preferences not allowing to select certain device types (like "Gamepad").
- Fixed scrolling in `UIActionInputModule`.
- Fixed compiling the input system package in Unity 19.2 with ugui being moved to a package now.
- In the Input System project settings window, you can no longer add a supported device twice.

#### Actions

- Custom inspector for `PlayerInput` no longer adds duplicates of action events if `Invoke Unity Events` notification behavior is selected.
- Fixed `Hold` interactions firing immediately before the duration has passed.
- Fixed editing bindings or processors for `InputAction` fields in the inspector (Changes wouldn't persist before).
- Fixed exception message when calling `CallbackContext.ReadValue<TValue>()` for an action with a composite binding with `TValue` not matching the composite's value type.

### Added

#### Actions

- `PlayerInput` can now handle `.inputactions` assets that have no control schemes.
  * Will pair __all__ devices mentioned by any of the bindings except if already paired to another player.

## [0.2.8-preview] - 2019-04-23

### Added

- Added a `clickCount` control to the `Mouse` class, which specifies the click count for the last mouse click (to allow distinguishing between single-, double- and multi-clicks).
- Support for Bluetooth Xbox One controllers on macOS.

#### Actions

- New API for changing bindings on actions
```
    // Several variations exist that allow to look up bindings in various ways.
    myAction.ChangeBindingWithPath("<Gamepad>/buttonSouth")
        .WithPath("<Keyboard>/space");

    // Can also replace the binding wholesale.
    myAction.ChangeBindingWithPath("<Keyboard>/space")
        .To(new InputBinding { ... });

    // Can also remove bindings programmatically now.
    myAction.ChangeBindingWithPath("<Keyboard>/space").Erase();
```

### Changed

- `Joystick.axes` and `Joystick.buttons` have been removed.
- Generated wrapper code for Input Action Assets are now self-contained, generating all the data from code and not needing a reference to the asset; `InputActionAssetReference` has been removed.
- The option to generate interfaces on wrappers has been removed, instead we always do this now.
- The option to generate events on wrappers has been removed, we felt that this no longer made sense.
- Will now show default values in Input Action inspector if no custom values for file path, class name or namespace have been provided.
- `InputSettings.runInBackground` has been removed. This should now be supported or not on a per-device level. Most devices never supported it in the first place, so a global setting did not seem to be useful.
- Several new `Sensor`-based classes have been added. Various existing Android sensor implementations are now based on them.
- `InputControlLayoutAttribute` is no longer inherited.
  * Rationale: A class marked as a layout will usually be registered using `RegisterLayout`. A class derived from it will usually be registered the same way. Because of layout inheritance, properties applied to the base class through `InputControlLayoutAttribute` will affect the subclass as intended. Not inheriting the attribute itself, however, now allows having properties such as `isGenericTypeOfDevice` which should not be inherited.
- Removed `acceleration`, `orientation`, and `angularVelocity` controls from `DualShockGamepad` base class.
  * They are still on `DualShockGamepadPS4`.
  * The reason is that ATM we do not yet support these controls other than on the PS4. The previous setup pretended that these controls work when in fact they don't.
- Marking a control as noisy now also marks all child controls as noisy.
- The input system now defaults to ignoring any HID devices with usage types not known to map to game controllers. You can use `HIDSupport.supportedUsages` to enable specific usage types.
- In the Input Settings window, asset selection has now been moved to the "gear" popup menu. If no asset is created, we now automatically create one.
- In the inspector for Input Settings assets, we now show a button to go to the Input Settings window, and a button to make the asset active if it isn't.
- Tests are now no longer part of the com.unity.inputsystem package. The `InputTestFixture` class still is for when you want to write input-related tests for your project. You can reference the `Unity.InputSystem.TestFixture` assembly when you need to do that.
- Implemented adding usages to and removing them from devices.

#### Actions

- A number of changes have been made to the control picker UI in the editor. \
  ![Input Control Picker](Documentation~/Images/InputControlPicker.png)
  * The button to pick controls interactively (e.g. by pressing a button on a gamepad) has been moved inside the picker and renamed to "Listen". It now works as a toggle that puts the picker into a special kind of 'search' mode. While listening, suitable controls that are actuated will be listed in the picker and can then be picked from.
  * Controls are now displayed with their nice names (e.g. "Cross" instead of "buttonSouth" in the case of the PS4 controller).
  * Child controls are indented instead of listed in "parent/child" format.
  * The hierarchy of devices has been rearranged for clarity. The toplevel groups of "Specific Devices" and "Abstract Devices" are now merged into one hierarchy that progressively groups devices into more specific groups.
  * Controls now have icons displayed for them.
- There is new support for binding to keys on the keyboard by their generated character rather than by their location. \
  ![Keyboard Binding](Documentation~/Images/KeyboardBindByLocationVsCharacter.png)
  * At the toplevel of the Keyboard device, you now have the choice of either binding by keyboard location or binding by generated/mapped character.
  * Binding by location shows differences between the local keyboard layout and the US reference layout.
  * The control path language has been extended to allow referencing controls by display name. `<Keyboard>/#(a)` binds to the control on a `Keyboard` with the display name `a`.
- `continuous` flag is now ignored for `Press and Release` interactions, as it did not  make sense.
- Reacting to controls that are already actuated when an action is enabled is now an __optional__ behavior rather than the default behavior. This is a __breaking__ change.
  * Essentially, this change reverts back to the behavior before 0.2-preview.
  * To reenable the behavior, toggle "Initial State Check" on in the UI or set the `initialStateCheck` property in code.
  ![Inital State Check](Documentation~/Images/InitialStateCheck.png)
  * The reason for the change is that having the behavior on by default made certain setups hard to achieve. For example, if `<Keyboard>/escape` is used in one action map to toggle *into* the main menu and in another action map to toggle *out* of it, then the previous behavior would immediately exit out of the menu if `escape` was still pressed from going into the menu. \
  We have come to believe that wanting to react to the current state of a control right away is the less often desirable behavior and so have made it optional with a separate toggle.
- Processors and Interactions are now shown in a component-inspector-like fashion in the Input Action editor window, allowing you to see the properties of all items at once.
- The various `InputAction.lastTriggerXXX` APIs have been removed.
  * Rationale: They have very limited usefulness and if you need the information, it's easy to set things up in order to keep track of it yourself. Also, we plan on having a polling API for actions in the future which is really what the `lastActionXXX` APIs were trying to (imperfectly) solve.
- `Tap`, `SlowTap`, and `MultiTap` interactions now respect button press points.
- `Tap`, `SlowTap`, and `MultiTap` interactions now have improved parameter editing UIs.

### Fixed

- Input Settings configured in the editor are now transferred to the built player correctly.
- Time slicing for fixed updates now works correctly, even when pausing or dropping frames.
- Make sure we Disable any InputActionAsset when it is being destroyed. Otherwise, callbacks which were not cleaned up would could cause exceptions.
- DualShock sensors on PS4 are now marked as noisy (#494).
- IL2CPP causing issues with XInput on windows and osx desktops.
- Devices not being available yet in `MonoBehavior.Awake`, `MonoBehaviour.Start`, and `MonoBehaviour.OnEnable` in player or when entering play mode in editor.
- Fixed a bug where the event buffer used by `InputEventTrace` could get corrupted.

#### Actions

- Actions and bindings disappearing when control schemes have spaces in their names.
- `InputActionRebindingExceptions.RebindOperation` can now be reused as intended; used to stop working properly the first time a rebind completed or was cancelled.
- Actions bound to multiple controls now trigger correctly when using `PressInteraction` set to `ReleaseOnly` (#492).
- `PlayerInput` no longer fails to find actions when using UnityEvents (#500).
- The `"{...}"` format for referencing action maps and actions using GUIDs as strings has been obsoleted. It will still work but adding the extra braces is no longer necessary.
- Drag&dropping bindings between other bindings that came before them in the list no longer drops the items at a location one higher up in the list than intended.
- Editing name of control scheme in editor not taking effect *except* if hitting enter key.
- Saving no longer causes the selection of the current processor or interaction to be lost.
  * This was especially annoying when having "Auto-Save" on as it made editing parameters on interactions and processors very tedious.
- In locales that use decimal separators other than '.', floating-point parameters on composites, interactions, and processors no longer lead to invalid serialized data being generated.
- Fix choosing "Add Action" in action map context menu throwing an exception.
- The input action asset editor window will no longer fail saving if the asset has been moved.
- The input action asset editor window will now show the name of the asset being edited when asking for saving changes.
- Clicking "Cancel" in the save changes dialog for the input action asset editor window will now cancel quitting the editor.
- Fixed pasting or dragging a composite binding from one action into another.
- In the action map editor window, switching from renaming an action to renaming an action map will no longer break the UI.
- Fixed calling Enable/Disable from within action callbacks sometimes leading to corruption of state which would then lead to actions not getting triggered (#472).
- Fixed setting of "Auto-Save" toggle in action editor getting lost on domain reload.
- Fixed blurry icons in editor for imported .inputactions assets and actions in them.
- `Press` and `Release` interactions will now work correctly if they have multiple bound controls.
- `Release` interactions will now invoke a `Started` callback when the control is pressed.
- Made Vector2 composite actions respect the press points of button controls used to compose the value.

## [0.2.6-preview] - 2019-03-20

>NOTE: The UI code for editing actions has largely been rewritten. There may be regressions.
>NOTE: The minimum version requirement for the new input system has been bumped
       to 2019.1

### Added

- Support gamepad vibration on Switch.
- Added support for Joysticks on Linux.

#### Actions

- Added ability to change which part of a composite a binding that is part of the composite is assigned to.
  * Part bindings can now be freely duplicated or copy-pasted. This allows having multiple bindings for "up", for example. Changing part assignments retroactively allows to freely edit the composite makeup.
- Can now drag&drop multiple items as well as drop items onto others (equivalent to cut&paste). Holding ALT copies data instead of moving it.
- Edits to control schemes are now undoable.
- Control schemes are now sorted alphabetically.
- Can now search by binding group (control scheme) or devices directly from search box.
  * `g:Gamepad` filters bindings to those in the "Gamepad" group.
  * `d:Gamepad` filters bindings to those from Gamepad-compatible devices.

### Changed

- The input debugger will no longer automatically show remote devices when the profiler is connected. Instead, use the new menu in debugger toolbar to connect to players or to enable/disable remote input debugging.
- "Press and Release" interactions will now invoke the `performed` callback on both press and release (instead of invoking `performed` and `cancel`, which was inconsistent with other behaviors).

#### Actions

- Bindings have GUIDs now like actions and maps already did. This allows to persistently and uniquely identify individual bindings.
- Replaced UI overlay while rebinding interactively with cancellable progress bar. Interactive rebinding now cancels automatically after 4 seconds without suitable input.
- Bindings that are not assigned to any control scheme are now visible when a particular control scheme is selected.
  * Bindings not assigned to any control scheme are active in *ALL* control schemes.
  * The change makes this visible in the UI now.
  * When a specific control scheme is selected, these bindings are affixed with `{GLOBAL}` for added visibility.
- When filtering by devices from a control scheme, the filtering now takes layout inheritance into account. So, a binding to a control on `Pointer` will now be shown when the filter is `Mouse`.
- The public control picker API has been revised.
  * The simplest way to add control picker UI to a control path is to add an `InputControlAttribute` to the field.
    ```
    // In the inspector, shows full UI to select a control interactively
    // (including interactive picking through device input).
    [InputControl(layout = "Button")]
    private string buttonControlPath;
    ```
- Processors of incompatible types will now be ignored instead of throwing an exception.

### Fixed

- Remote connections in input debugger now remain connected across domain reloads.
- Don't incorrectly create non-functioning devices if a physical device implements multiple incompatible logical HID devices (such as the MacBook keyboard/touch pad and touch bar).
- Removed non-functioning sort triangles in event list in Input Debugger device windows.
- Sort events in input debugger window by id rather then by timestamp.
- Make parsing of float parameters support floats represented in "e"-notation and "Infinity".
- Input device icons in input debugger window now render in appropriate resolution on retina displays.
- Fixed Xbox Controller on macOS reporting negative values for the sticks when represented as dpad buttons.
- `InputSettings.UpdateMode.ProcessEventsManually` now correctly triggers updates when calling `InputSystem.Update(InputUpdateType.Manual)`.

#### Actions

- Pasting or duplicating an action in an action map asset will now assign a new and unique ID to the action.
- "Add Action" button being active and triggering exceptions when no action map had been added yet.
- Fixed assert when generating C# class and make sure it gets imported correctly.
- Generate directories as needed when generating C# class, and allow path names without "Assets/" path prefix.
- Allow binding dpad controls to actions of type "Vector2".
- Fixed old name of action appearing underneath rename overlay.
- Fixed inspector UIs for on-screen controls throwing exceptions and being non-functional.
- Fixed deleting multiple items at same time in action editor leading to wrong items being deleted.
- Fixed copy-pasting actions not preserving action properties other than name.
- Fixed memory corruptions coming from binding resolution of actions.
- InputActionAssetReferences in ScriptableObjects will continue to work after domain reloads in the editor.
- Fixed `startTime` and `duration` properties of action callbacks.

## [0.2.1-preview] - 2019-03-11

### Changed

 - NativeUpdateCallback API update to match Unity 2018.3.8f1

## [0.2.0-preview] - 2019-02-12

This release contains a number of fairly significant changes. The focus has been on further improving the action system to make it easier to use as well as to make it work more reliably and predictably.

>NOTE: There are some breaking changes. Please see the "Changed" section below.

### Changed

- Removed Unity 2018.2 support code.
- Removed .NET 3.5 support code.
- Started using C# 7.
- `IInputControlProcessor<TValue>` has been replaced with `InputProcessor` and `InputProcessor<TValue>` base classes.
- `IInputBindingComposite` has been replaced with an `InputBindingComposite` base class and the `IInputBindingComposite<TValue>` interface has been merged with the `InputBindingComposite<TValue>` class which had already existed.
- `InputUser.onUnpairedDeviceUser` will now notify for each actuated control until the device is paired or there are no more actuated controls.
- `SensitivityProcessor` has been removed.
    * The approach needs rethinking. What `SensitivityProcessor` did caused more problems than it solved.
- State monitors no longer have their timeouts removed automatically when they fire. This makes it possible to have a timeout that is removed only in response to a specific state change.
- Events for devices that implement `IInputStateCallbacks` (such as `Touchscreen`) are allowed to go back in time. Avoids the problem of having to order events between multiple fingers correctly or seeing events getting rejected.
- `PenState.Button` is now `PenButton`.
- Removed TouchPositionTransformProcessor, was used only by Android, the position transformation will occur in native backend in 2019.x

#### Actions:
- Bindings that have no interactions on them will trigger differently now. __This is a breaking change__.
  * Previously, these bindings would trigger `performed` on every value change including when going back to their default value. This is why you would see two calls of `performed` with a button; one when the button was pressed, another when it was depressed.
  * Now, a binding without an interaction will trigger `started` and then `performed` when a bound control is actuated. Thereafter, the action will remain in `Started` phase. For as long as the control is actuated, every value change will trigger `performed` again. When the control stops being actuated, it will trigger `cancelled` and the action will remain in `Waiting` state.
  * Control actuation is defined as a control having a magnitude (see `InputControl.EvaluateMagnitude`) greater than zero. If a control does not support magnitudes (returns -1 from `EvaluateMagnitude`), then the control is considered actuated when it changes state away from its default state.
  * To restore the previous behavior, simply change code like
      ```
        myAction.performed += MyCallback;
      ```
    to
      ```
        myAction.performed += MyCallback;
        myAction.cancelled += MyCallback;
      ```
  * Alternatively, enable `passThrough` mode on an action. This effectively restores the previous default behavior of actions.
    ```
        new InputAction(binding: "<Gamepad>/leftTrigger") { passThrough = true };
    ```
- As part of the aforementioned change, the following interactions have been removed as they are no longer relevant:
  - `StickInteraction`: Can simply be removed from bindings. The new default behavior obsoletes the need for what `StickInteraction` did. Use `started` to know then the stick starts being actuated, `performed` to be updated on movements, and `cancelled` to know when the stick goes back into rest position.
  - `PressAndReleaseInteraction`: Can simply be removed from bindings. The default behavior with no interaction encompasses press and release detection. Use `started` to know then a button is pressed and `cancelled` to know when it is released. To set a custom button press point, simply put an `AxisDeadzoneProcessor` on the binding.
- `PressInteraction` has been completely rewritten.
  - Trigger behavior can be set through `behavior` parameter and now provides options for observing just presses (`PressOnly`), just releases (`ReleaseOnly`), or both presses and releases (`PressAndRelease`).
  - Also, the interaction now operates on control actuation rather than reading out float values directly. This means that any control that supports magnitudes can be used.
  - Also supports continuous mode now.
- If bound controls are already actuated when an action is enabled, the action will now trigger in the next input update as if the control had just been moved from non-actuated to actuated state.
  - In other words, if e.g. you have a binding to the A button of the gamepad and the A button is already pressed when the action is first enabled, then the action associated with the A button will trigger as if the button had just been pressed. Previously, it required releasing and re-pressing the button first -- which, together with certain interactions, could lead to actions ending up in a confused state.
- When an action is disabled, it will now cancel all ongoing interactions, if any (i.e. you will see `InputAction.cancelled` being called).
  - Note that unlike the above-mentioned callbacks that happen when an action starts out with a control already actuated, the cancellation callbacks happen __immediately__ rather than in the next input update.
- Actions that at runtime are bound to multiple controls will now perform *conflict resolution*, if necessary.
  - This applies only if an action actually receives multiple concurrent actuations from controls.
  - When ambiguity is detected, the greatest amount of actuation on any of the controls gets to drive the action.
  - In practice, this means that as long as any of the controls bound to an action is actuated, the action will keep going. This resolves ambiguities when an action has primary and secondary bindings, for examples, or when an action is bound to multiple different devices at the same time.
  - Composite bindings count as single actuations regardless of how many controls participate in the composite.
  - This behavior __can be bypassed__ by setting the action to be pass-through.
- Action editor now closes when asset is deleted.
  - If there are unsaved changes, asks for confirmation first.
- Interactions and processors in the UI are now filtered based on the type of the action (if set) and sorted by name.
- Renamed "Axis" and "Dpad" composites to "1D Axis" and "2D Vector" composite.
  - The old names can still be used and existing data will load as expected.
  - `DpadComposite` got renamed to `Vector2Composite`; `AxisComposite` is unchanged.
- `InputInteractionContext.controlHasDefaultValue` has been replaced with `InputInteractionContext.ControlIsActuated()`.
- `InputActionChange.BindingsHaveChangedWhileEnabled` has been reworked and split in two:
    1. `InputActionChange.BoundControlsAboutToChange`: Bindings have been previously resolved but are about to be re-resolved.
    2. `InputActionChange.BoundControlsChanged`: Bindings have been resolved on one or more actions.
- Actions internally now allocate unmanaged memory.
  - Disposing should be taken care of automatically (though you can manually `Dispose` as well). If you see errors in the console log about unmanaged memory being leaked, please report the bug.
  - All execution state except for C# heap objects for processors, interactions, and composites has been collapsed into a single block of unmanaged memory. Actions should now be able to re-resolve efficiently without allocating additional GC memory.

### Added

- `PlayerInput` component which simplifies setting up individual player input actions and device pairings. \
  ![PlayerInput](Documentation~/Images/PlayerInput.png)
- `PlayerInputManager` component which simplifies player joining and split-screen setups. \
  ![PlayerInput](Documentation~/Images/PlayerInputManager.png)
- `InputDevice.all` (equivalent to `InputSystem.devices`)
- `InputControl.IsActuated()` can be used to determine whether control is currently actuated (defined as extension method in `InputControlExtensions`).
- Can now read control values from buffers as objects using `InputControl.ReadValueFromBufferAsObject`. This allows reading a value stored in memory without having to know the value type.
- New processors:
    * `ScaleProcessor`
    * `ScaleVector2Processor`
    * `ScaleVector3Processor`
    * `InvertVector2Processor`
    * `InvertVector3Processor`
    * `NormalizeVector2Processor`
    * `NormalizeVector3Processor`
- Added `MultiTapInteraction`. Can be used to listen for double-taps and the like.
- Can get total and average event lag times through `InputMetrics.totalEventLagTime` and `InputMetrics.averageEventLagTime`.
- `Mouse.forwardButton` and `Mouse.backButton`.
- The input debugger now shows users along with their paired devices and actions. See the [documentation](Documentation~/UserManagement.md#debugging)
- Added third and fourth barrel buttons on `Pen`.

#### Actions:
- Actions have a new continuous mode that will cause the action to trigger continuously even if there is no input. See the [documentation](Documentation~/Actions.md#continuous-actions) for details. \
  ![Continuous Action](Documentation~/Images/ContinuousAction.png)
- Actions have a new pass-through mode. In this mode an action will bypass any checks on control actuation and let any input activity on the action directly flow through. See the [documentation](Documentation~/Actions.md#pass-through-actions) for details. \
  ![Pass-Through Action](Documentation~/Images/PassThroughAction.png)
- Can now add interactions and processors directly to actions.
  ![Action Properties](Documentation~/Images/ActionProperties.png)
    * This is functionally equivalent to adding the respective processors and/or interactions to every binding on the action.
- Can now change the type of a composite retroactively.
  ![Composite Properties](Documentation~/Images/CompositeProperties.png)
- Values can now be read out as objects using `InputAction.CallbackContext.ReadValueAsObject()`.
    * Allocates GC memory. Should not be used during normal gameplay but is very useful for testing and debugging.
- Added auto-save mode for .inputactions editor.
  ![Auto Save](Documentation~/Images/AutoSave.png)
- Processors, interactions, and composites can now define their own parameter editor UIs by deriving from `InputParameterEditor`. This solves the problem of these elements not making it clear that the parameters usually have global defaults and do not need to be edited except if local overrides are necessary.
- Can now set custom min and max values for axis composites.
    ```
    var action = new InputAction();
    action.AddCompositeBinding("Axis(minValue=0,maxValue=2)")
        .With("Positive", "<Keyboard>/a")
        .With("Negative", "<Keyboard>/d");
    ```
- "C# Class File" property on .inputactions importer settings now has a file picker next to it.
- `InputActionTrace` has seen various improvements.
    * Recorded data will now stay valid even if actions are rebound to different controls.
    * Can listen to all actions using `InputActionTrace.SubscribeToAll`.
    * `InputActionTrace` now maintains a list of subscriptions. Add subscriptions with `SubscribeTo` and remove a subscription with `UnsubscribeFrom`. See the [documentation](Documentation~/Actions.md#tracing-actions) for details.

### Fixes

- Fixed support for Unity 2019.1 where we landed a native API change.
- `InputUser.UnpairDevicesAndRemoveUser()` corrupting device pairings of other InputUsers
- Control picker in UI having no devices if list of supported devices is empty but not null
- `IndexOutOfRangeException` when having multiple action maps in an asset (#359 and #358).
- Interactions timing out even if there was a pending event that would complete the interaction in time.
- Action editor updates when asset is renamed or moved.
- Exceptions when removing action in last position of action map.
- Devices marked as unsupported in input settings getting added back on domain reload.
- Fixed `Pen` causing exceptions and asserts.
- Composites that assign multiple bindings to parts failing to set up properly when parts are assigned out of order (#410).

### Known Issues

- Input processing in edit mode on 2019.1 is sporadic rather than happening on every editor update.

## [0.1.2-preview] - 2018-12-19

    NOTE: The minimum version requirement for the new input system has been bumped
          to 2018.3. The previous minum requirement of 2018.2 is no longer supported.
          Also, we have dropped support for the .NET 3.5 runtime. The new .NET 4
          runtime is now required to use the new input system.

We've started working on documentation. The current work-in-progress can be found on [GitHub](https://github.com/Unity-Technologies/InputSystem/blob/develop/Packages/com.unity.inputsystem/Documentation~/InputSystem.md).

### Changed

- `InputConfiguration` has been replaced with a new `InputSettings` class.
- `InputConfiguration.lockInputToGame` has been moved to `InputEditorUserSettings.lockInputToGameView`. This setting is now persisted as a local user setting.
- `InputSystem.updateMask` has been replaced with `InputSettings.updateMode`.
- `InputSystem.runInBackground` has been moved to `InputSettings.runInBackground`.
- Icons have been updated for improved styling and now have separate dark and light skin versions.
- `Lock Input To Game` and `Diagnostics Mode` are now persisted as user settings
- Brought back `.current` getters and added `InputSettings.filterNoiseOnCurrent` to control whether noise filtering on the getters is performed or not.
- Removed old and outdated Doxygen-generated API docs.

### Added

- `InputSystem.settings` contains the current input system settings.
- A new UI has been added to "Edit >> Project Settings..." to edit input system settings. Settings are stored in a user-controlled asset in any location inside `Assets/`. Multiple assets can be used and switched between.
- Joystick HIDs are now supported on Windows, Mac, and UWP.
- Can now put system into manual update mode (`InputSettings.updateMode`). In this mode, events will not get automatically processed. To process events, call `InputSystem.Update()`.
- Added shortcuts to action editor window (requires 2019.1).
- Added icons for .inputactions assets.

### Fixed

- `InputSystem.devices` not yet being initialized in `MonoBehaviour.Start` when in editor.

### Known Issues

- Input settings are not yet included in player builds. This means that at the moment, player builds will always start out with default input settings.
- There have been reports of some stickiness to buttons on 2019.1 alpha builds.  We are looking at this now.

## [0.0.14-preview] - 2018-12-11

### Changed

- `Pointer.delta` no longer has `SensitivityProcessor` on it. The processor was causing many issues with mouse deltas. It is still available for adding it manually to action bindings but the processor likely needs additional work.

### Fixed

Core:
- Invalid memory accesses when using .NET 4 runtime
- Mouse.button not being identical to Mouse.leftButton
- DualShock not being recognized when connected via Bluetooth

Actions:
- Parameters disappearing on processors and interactions in UI when edited
- Parameters on processors and interactions having wrong value type in UI (e.g. int instead of float)
- RebindingOperation calling OnComplete() after being cancelled

Misc:
- Documentation no longer picked up as assets in user project

## [0.0.13-preview] - 2018-12-05

First release from stable branch.<|MERGE_RESOLUTION|>--- conflicted
+++ resolved
@@ -14,11 +14,8 @@
 - Fixed memory allocation on every frame when using UIDocument without EventSystem. [ISXB-953](https://issuetracker.unity3d.com/product/unity/issues/guid/ISXB-953)
 - Fixed Action Maps name edition which could be inconsistent in Input Action Editor UI.
 - Fixed InputDeviceTester sample only visualizing a given touch contact once. [ISXB-1017](https://issuetracker.unity3d.com/product/unity/issues/guid/ISXB-1017)
-<<<<<<< HEAD
 - Fixed an update loop in the asset editor that occurs when selecting an Action Map that has no Actions.
-=======
 - Fixed Package compilation when Unity Analytics module is not enabled on 2022.3. [ISXB-996](https://issuetracker.unity3d.com/product/unity/issues/guid/ISXB-996)
->>>>>>> 491372f4
 
 ### Added
 - Added Hinge Angle sensor support for foldable devices.
