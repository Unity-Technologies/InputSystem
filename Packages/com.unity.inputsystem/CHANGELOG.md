# Changelog
All notable changes to the input system package will be documented in this file.

The format is based on [Keep a Changelog](http://keepachangelog.com/en/1.0.0/)
and this project adheres to [Semantic Versioning](http://semver.org/spec/v2.0.0.html).

## [0.3-preview] - TBD

>NOTE: The UI code for editing actions has largely been rewritten. There may be regressions.

### Added

- Support gamepad vibration on Switch.

#### Actions

- Added ability to change which part of a composite a binding that is part of the composite is assigned to.
  * Part bindings can now be freely duplicated or copy-pasted. This allows having multiple bindings for "up", for example. Changing part assignments retroactively allows to freely edit the composite makeup.
- Can now drag&drop multiple items as well as drop items onto others (equivalent to cut&paste). Holding ALT copies data instead of moving it.
- Edits to control schemes are now undoable.
- Control schemes are now sorted alphabetically.
- Can now search by binding group (control scheme) or devices directly from search box.
  * `g:Gamepad` filters bindings to those in the "Gamepad" group.
  * `d:Gamepad` filters bindings to those from Gamepad-compatible devices.

### Changed

- The input debugger will no longer automatically show remote devices when the profiler is connected. Instead, use the new menu in debugger toolbar to connect to players or to enable/disable remote input debugging.

#### Actions

- Bindings have GUIDs now like actions and maps already did. This allows to persistently and uniquely identify individual bindings.
- Replaced UI overlay while rebinding interactively with cancellable progress bar. Interactive rebinding now cancels automatically after 4 seconds without suitable input.
- Bindings that are not assigned to any control scheme are now visible when a particular control scheme is selected.
  * Bindings not assigned to any control scheme are active in *ALL* control schemes.
  * The change makes this visible in the UI now.
  * When a specific control scheme is selected, these bindings are affixed with `{GLOBAL}` for added visibility.
- When filtering by devices from a control scheme, the filtering now takes layout inheritance into account. So, a binding to a control on `Pointer` will now be shown when the filter is `Mouse`.
- The public control picker API has been revised.
  * The simplest way to add control picker UI to a control path is to add an `InputControlAttribute` to the field.
    ```
    // In the inspector, shows full UI to select a control interactively
    // (including interactive picking through device input).
    [InputControl(layout = "Button")]
    private string buttonControlPath;
    ```

### Fixed

- Remote connections in input debugger now remain connected across domain reloads.
- Don't incorrectly create non-functioning devices if a physical device implements multiple incompatible logical HID devices (such as the MacBook keyboard/touch pad and touch bar).
- Removed non-functioning sort triangles in event list in Input Debugger device windows.
- Sort events in input debugger window by id rather then by timestamp.
<<<<<<< HEAD
- Make parsing of float parameters support floats represented in "e"-notation and "Infinity".
=======
- Input device icons in input debugger window now render in appropriate resolution on retina displays.

#### Actions
>>>>>>> f1c2bc12

- Pasting or duplicating an action in an action map asset will now assign a new and unique ID to the action.
- "Add Action" button being active and triggering exceptions when no action map had been added yet.
- Fixed assert when generating C# class and make sure it gets imported correctly.
- Generate directories as needed when generating C# class, and allow path names without "Assets/" path prefix.
- Fixed old name of action appearing underneath rename overlay.
- Fixed inspector UIs for on-screen controls throwing exceptions and being non-functional.
- Fixed deleting multiple items at same time in action editor leading to wrong items being deleted.
- Fixed copy-pasting actions not preserving action properties other than name.
- Fixed memory corruptions coming from binding resolution of actions.

## [0.2.1-preview] - 2019-03-11

### Changed

 - NativeUpdateCallback API update to match Unity 2018.3.8f1

## [0.2.0-preview] - 2019-02-12

This release contains a number of fairly significant changes. The focus has been on further improving the action system to make it easier to use as well as to make it work more reliably and predictably.

>NOTE: There are some breaking changes. Please see the "Changed" section below.

### Changed

- Removed Unity 2018.2 support code.
- Removed .NET 3.5 support code.
- Started using C# 7.
- `IInputControlProcessor<TValue>` has been replaced with `InputProcessor` and `InputProcessor<TValue>` base classes.
- `IInputBindingComposite` has been replaced with an `InputBindingComposite` base class and the `IInputBindingComposite<TValue>` interface has been merged with the `InputBindingComposite<TValue>` class which had already existed.
- `InputUser.onUnpairedDeviceUser` will now notify for each actuated control until the device is paired or there are no more actuated controls.
- `SensitivityProcessor` has been removed.
    * The approach needs rethinking. What `SensitivityProcessor` did caused more problems than it solved.
- State monitors no longer have their timeouts removed automatically when they fire. This makes it possible to have a timeout that is removed only in response to a specific state change.
- Events for devices that implement `IInputStateCallbacks` (such as `Touchscreen`) are allowed to go back in time. Avoids the problem of having to order events between multiple fingers correctly or seeing events getting rejected.
- `PenState.Button` is now `PenButton`.
- Removed TouchPositionTransformProcessor, was used only by Android, the position transformation will occur in native backend in 2019.x

#### Actions:
- Bindings that have no interactions on them will trigger differently now. __This is a breaking change__.
  * Previously, these bindings would trigger `performed` on every value change including when going back to their default value. This is why you would see two calls of `performed` with a button; one when the button was pressed, another when it was depressed.
  * Now, a binding without an interaction will trigger `started` and then `performed` when a bound control is actuated. Thereafter, the action will remain in `Started` phase. For as long as the control is actuated, every value change will trigger `performed` again. When the control stops being actuated, it will trigger `cancelled` and the action will remain in `Waiting` state.
  * Control actuation is defined as a control having a magnitude (see `InputControl.EvaluateMagnitude`) greater than zero. If a control does not support magnitudes (returns -1 from `EvaluateMagnitude`), then the control is considered actuated when it changes state away from its default state.
  * To restore the previous behavior, simply change code like
      ```
        myAction.performed += MyCallback;
      ```
    to
      ```
        myAction.performed += MyCallback;
        myAction.cancelled += MyCallback;
      ```
  * Alternatively, enable `passThrough` mode on an action. This effectively restores the previous default behavior of actions.
    ```
        new InputAction(binding: "<Gamepad>/leftTrigger") { passThrough = true };
    ```
- As part of the aforementioned change, the following interactions have been removed as they are no longer relevant:
  - `StickInteraction`: Can simply be removed from bindings. The new default behavior obsoletes the need for what `StickInteraction` did. Use `started` to know then the stick starts being actuated, `performed` to be updated on movements, and `cancelled` to know when the stick goes back into rest position.
  - `PressAndReleaseInteraction`: Can simply be removed from bindings. The default behavior with no interaction encompasses press and release detection. Use `started` to know then a button is pressed and `cancelled` to know when it is released. To set a custom button press point, simply put an `AxisDeadzoneProcessor` on the binding.
- `PressInteraction` has been completely rewritten.
  - Trigger behavior can be set through `behavior` parameter and now provides options for observing just presses (`PressOnly`), just releases (`ReleaseOnly`), or both presses and releases (`PressAndRelease`).
  - Also, the interaction now operates on control actuation rather than reading out float values directly. This means that any control that supports magnitudes can be used.
  - Also supports continuous mode now.
- If bound controls are already actuated when an action is enabled, the action will now trigger in the next input update as if the control had just been moved from non-actuated to actuated state.
  - In other words, if e.g. you have a binding to the A button of the gamepad and the A button is already pressed when the action is first enabled, then the action associated with the A button will trigger as if the button had just been pressed. Previously, it required releasing and re-pressing the button first -- which, together with certain interactions, could lead to actions ending up in a confused state.
- When an action is disabled, it will now cancel all ongoing interactions, if any (i.e. you will see `InputAction.cancelled` being called).
  - Note that unlike the above-mentioned callbacks that happen when an action starts out with a control already actuated, the cancellation callbacks happen __immediately__ rather than in the next input update.
- Actions that at runtime are bound to multiple controls will now perform *conflict resolution*, if necessary.
  - This applies only if an action actually receives multiple concurrent actuations from controls.
  - When ambiguity is detected, the greatest amount of actuation on any of the controls gets to drive the action.
  - In practice, this means that as long as any of the controls bound to an action is actuated, the action will keep going. This resolves ambiguities when an action has primary and secondary bindings, for examples, or when an action is bound to multiple different devices at the same time.
  - Composite bindings count as single actuations regardless of how many controls participate in the composite.
  - This behavior __can be bypassed__ by setting the action to be pass-through.
- Action editor now closes when asset is deleted.
  - If there are unsaved changes, asks for confirmation first.
- Interactions and processors in the UI are now filtered based on the type of the action (if set) and sorted by name.
- Renamed "Axis" and "Dpad" composites to "1D Axis" and "2D Vector" composite.
  - The old names can still be used and existing data will load as expected.
  - `DpadComposite` got renamed to `Vector2Composite`; `AxisComposite` is unchanged.
- `InputInteractionContext.controlHasDefaultValue` has been replaced with `InputInteractionContext.ControlIsActuated()`.
- `InputActionChange.BindingsHaveChangedWhileEnabled` has been reworked and split in two:
    1. `InputActionChange.BoundControlsAboutToChange`: Bindings have been previously resolved but are about to be re-resolved.
    2. `InputActionChange.BoundControlsChanged`: Bindings have been resolved on one or more actions.
- Actions internally now allocate unmanaged memory.
  - Disposing should be taken care of automatically (though you can manually `Dispose` as well). If you see errors in the console log about unmanaged memory being leaked, please report the bug.
  - All execution state except for C# heap objects for processors, interactions, and composites has been collapsed into a single block of unmanaged memory. Actions should now be able to re-resolve efficiently without allocating additional GC memory.

### Added

- `PlayerInput` component which simplifies setting up individual player input actions and device pairings. \
  ![PlayerInput](Documentation~/Images/PlayerInput.png)
- `PlayerInputManager` component which simplifies player joining and split-screen setups. \
  ![PlayerInput](Documentation~/Images/PlayerInputManager.png)
- `InputDevice.all` (equivalent to `InputSystem.devices`)
- `InputControl.IsActuated()` can be used to determine whether control is currently actuated (defined as extension method in `InputControlExtensions`).
- Can now read control values from buffers as objects using `InputControl.ReadValueFromBufferAsObject`. This allows reading a value stored in memory without having to know the value type.
- New processors:
    * `ScaleProcessor`
    * `ScaleVector2Processor`
    * `ScaleVector3Processor`
    * `InvertVector2Processor`
    * `InvertVector3Processor`
    * `NormalizeVector2Processor`
    * `NormalizeVector3Processor`
- Added `MultiTapInteraction`. Can be used to listen for double-taps and the like.
- Can get total and average event lag times through `InputMetrics.totalEventLagTime` and `InputMetrics.averageEventLagTime`.
- `Mouse.forwardButton` and `Mouse.backButton`.
- The input debugger now shows users along with their paired devices and actions. See the [documentation](Documentation~/UserManagement.md#debugging)
- Added third and fourth barrel buttons on `Pen`.

#### Actions:
- Actions have a new continuous mode that will cause the action to trigger continuously even if there is no input. See the [documentation](Documentation~/Actions.md#continuous-actions) for details. \
  ![Continuous Action](Documentation~/Images/ContinuousAction.png)
- Actions have a new pass-through mode. In this mode an action will bypass any checks on control actuation and let any input activity on the action directly flow through. See the [documentation](Documentation~/Actions.md#pass-through-actions) for details. \
  ![Pass-Through Action](Documentation~/Images/PassThroughAction.png)
- Can now add interactions and processors directly to actions.
  ![Action Properties](Documentation~/Images/ActionProperties.png)
    * This is functionally equivalent to adding the respective processors and/or interactions to every binding on the action.
- Can now change the type of a composite retroactively.
  ![Composite Properties](Documentation~/Images/CompositeProperties.png)
- Values can now be read out as objects using `InputAction.CallbackContext.ReadValueAsObject()`.
    * Allocates GC memory. Should not be used during normal gameplay but is very useful for testing and debugging.
- Added auto-save mode for .inputactions editor.
  ![Auto Save](Documentation~/Images/AutoSave.png)
- Processors, interactions, and composites can now define their own parameter editor UIs by deriving from `InputParameterEditor`. This solves the problem of these elements not making it clear that the parameters usually have global defaults and do not need to be edited except if local overrides are necessary.
- Can now set custom min and max values for axis composites.
    ```
    var action = new InputAction();
    action.AddCompositeBinding("Axis(minValue=0,maxValue=2)")
        .With("Positive", "<Keyboard>/a")
        .With("Negative", "<Keyboard>/d");
    ```
- "C# Class File" property on .inputactions importer settings now has a file picker next to it.
- `InputActionTrace` has seen various improvements.
    * Recorded data will now stay valid even if actions are rebound to different controls.
    * Can listen to all actions using `InputActionTrace.SubscribeToAll`.
    * `InputActionTrace` now maintains a list of subscriptions. Add subscriptions with `SubscribeTo` and remove a subscription with `UnsubscribeFrom`. See the [documentation](Documentation~/Actions.md#tracing-actions) for details.

### Fixes

- Fixed support for Unity 2019.1 where we landed a native API change.
- `InputUser.UnpairDevicesAndRemoveUser()` corrupting device pairings of other InputUsers
- Control picker in UI having no devices if list of supported devices is empty but not null
- `IndexOutOfRangeException` when having multiple action maps in an asset (#359 and #358).
- Interactions timing out even if there was a pending event that would complete the interaction in time.
- Action editor updates when asset is renamed or moved.
- Exceptions when removing action in last position of action map.
- Devices marked as unsupported in input settings getting added back on domain reload.
- Fixed `Pen` causing exceptions and asserts.
- Composites that assign multiple bindings to parts failing to set up properly when parts are assigned out of order (#410).

### Known Issues

- Input processing in edit mode on 2019.1 is sporadic rather than happening on every editor update.

## [0.1.2-preview] - 2018-12-19

    NOTE: The minimum version requirement for the new input system has been bumped
          to 2018.3. The previous minum requirement of 2018.2 is no longer supported.
          Also, we have dropped support for the .NET 3.5 runtime. The new .NET 4
          runtime is now required to use the new input system.

We've started working on documentation. The current work-in-progress can be found on [GitHub](https://github.com/Unity-Technologies/InputSystem/blob/develop/Packages/com.unity.inputsystem/Documentation~/InputSystem.md).

### Changed

- `InputConfiguration` has been replaced with a new `InputSettings` class.
- `InputConfiguration.lockInputToGame` has been moved to `InputEditorUserSettings.lockInputToGameView`. This setting is now persisted as a local user setting.
- `InputSystem.updateMask` has been replaced with `InputSettings.updateMode`.
- `InputSystem.runInBackground` has been moved to `InputSettings.runInBackground`.
- Icons have been updated for improved styling and now have separate dark and light skin versions.
- `Lock Input To Game` and `Diagnostics Mode` are now persisted as user settings
- Brought back `.current` getters and added `InputSettings.filterNoiseOnCurrent` to control whether noise filtering on the getters is performed or not.
- Removed old and outdated Doxygen-generated API docs.

### Added

- `InputSystem.settings` contains the current input system settings.
- A new UI has been added to "Edit >> Project Settings..." to edit input system settings. Settings are stored in a user-controlled asset in any location inside `Assets/`. Multiple assets can be used and switched between.
- Joystick HIDs are now supported on Windows, Mac, and UWP.
- Can now put system into manual update mode (`InputSettings.updateMode`). In this mode, events will not get automatically processed. To process events, call `InputSystem.Update()`.
- Added shortcuts to action editor window (requires 2019.1).
- Added icons for .inputactions assets.

### Fixed

- `InputSystem.devices` not yet being initialized in `MonoBehaviour.Start` when in editor.

### Known Issues

- Input settings are not yet included in player builds. This means that at the moment, player builds will always start out with default input settings.
- There have been reports of some stickiness to buttons on 2019.1 alpha builds.  We are looking at this now.

## [0.0.14-preview] - 2018-12-11

### Changed

- `Pointer.delta` no longer has `SensitivityProcessor` on it. The processor was causing many issues with mouse deltas. It is still available for adding it manually to action bindings but the processor likely needs additional work.

### Fixed

Core:
- Invalid memory accesses when using .NET 4 runtime
- Mouse.button not being identical to Mouse.leftButton
- DualShock not being recognized when connected via Bluetooth

Actions:
- Parameters disappearing on processors and interactions in UI when edited
- Parameters on processors and interactions having wrong value type in UI (e.g. int instead of float)
- RebindingOperation calling OnComplete() after being cancelled

Misc:
- Documentation no longer picked up as assets in user project

## [0.0.13-preview] - 2018-12-5

First release from stable branch.<|MERGE_RESOLUTION|>--- conflicted
+++ resolved
@@ -51,13 +51,10 @@
 - Don't incorrectly create non-functioning devices if a physical device implements multiple incompatible logical HID devices (such as the MacBook keyboard/touch pad and touch bar).
 - Removed non-functioning sort triangles in event list in Input Debugger device windows.
 - Sort events in input debugger window by id rather then by timestamp.
-<<<<<<< HEAD
 - Make parsing of float parameters support floats represented in "e"-notation and "Infinity".
-=======
 - Input device icons in input debugger window now render in appropriate resolution on retina displays.
 
 #### Actions
->>>>>>> f1c2bc12
 
 - Pasting or duplicating an action in an action map asset will now assign a new and unique ID to the action.
 - "Add Action" button being active and triggering exceptions when no action map had been added yet.
