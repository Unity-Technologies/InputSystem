A new input system for Unity.

>NOTE: This system is still under active development and not yet stable. To run the project, you will need Unity 2018.3+.

Work-in-progress documentation can be found [here](https://github.com/Unity-Technologies/InputSystem/blob/develop/Packages/com.unity.inputsystem/Documentation~/InputSystem.md).

Issues are expected at this point. However, feel free to report what you find here on GitHub.

## How to Use This In Your Own Project

Please see [Installation](https://github.com/Unity-Technologies/InputSystem/blob/develop/Packages/com.unity.inputsystem/Documentation~/Installation.md).
<<<<<<< HEAD

The latest version is: `0.1.2-preview`
=======

The latest version is: `0.1.2-preview`.

Next version: `0.2-preview` (see [Roadmap](#roadmap)).
>>>>>>> d8e3ad05

## Status

Rough assessment of current status:

- Feature Completeness: 80%
- Stability/Robustness: 40%
- Documentation: 10%

## Roadmap

At this point, we try to focus package releases on specific problem areas. The following is a tentative breakdown on the areas of focus we aim to address. This does not mean that the given area is necessarily fully finished in the given version but it will receive increased priority and attention at that point.

|Version|Focus|
|-------|-----|
|`0.2-preview`|- Actions<br>- PlayerInput<br>- XR bugs|
|`0.3-preview`|- Touch<br>- Documentation<br>- Move to 2019.1|
|`0.4-preview`|- Demo<br>- UI (Single- and Multi-Player)<br>- Documentation|
|`0.5-preview`|- Rebinding UI<br>- Debugger<br>- Bugs<br>- Documentation|
|`0.6-preview`|- Performance<br>- Fixed Update<br>- Bugs<br>- Documentation|
|`1.0-preview`|- Shipping quality release|
|`1.0`|- Verified, official Unity package<br>- Move to 2019.2|

## Timeline

The planned development timeline for the new input system is as follows:

- *Early November 2018*: Feature cut-off
- *November 2018 - March 2019*: Stabilization & documentation
- *January - March 2019*: Official beta
- *April 2019*: 1.0-preview release together with Unity 2019.1
- *Unity 2019.2*: "Verified" package status (i.e. full part of Unity proper)

Note that the existing input system in Unity (i.e. `UnityEngine.Input`) will be unaffected for now. The new input system is developed in parallel and presents a choice to the user to employ one or the other. Once the new input system has become both fully featured and fully stable, the old input system will likely be put on a path towards deprecation.

>Disclaimer: This is tentative. The usual disclaimer applies about these plans being subject to change according to whatever natural and unnatural disasters are on the menu of the day.<|MERGE_RESOLUTION|>--- conflicted
+++ resolved
@@ -9,15 +9,10 @@
 ## How to Use This In Your Own Project
 
 Please see [Installation](https://github.com/Unity-Technologies/InputSystem/blob/develop/Packages/com.unity.inputsystem/Documentation~/Installation.md).
-<<<<<<< HEAD
 
-The latest version is: `0.1.2-preview`
-=======
+The latest version is: `0.2.0-preview`.
 
-The latest version is: `0.1.2-preview`.
-
-Next version: `0.2-preview` (see [Roadmap](#roadmap)).
->>>>>>> d8e3ad05
+Next version: `0.3-preview` (see [Roadmap](#roadmap)).
 
 ## Status
 
