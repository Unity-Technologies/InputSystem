--- conflicted
+++ resolved
@@ -658,12 +658,8 @@
         {
             return (in InputActionsEditorState state) =>
             {
-<<<<<<< HEAD
-                var asset = ProjectWideActionsAsset.CreateNewActionAsset();
-                postResetAction?.Invoke(asset);
-                state.m_Analytics.RegisterReset();
-                return state;
-=======
+                state.m_Analytics?.RegisterReset();
+                
                 InputActionSerializationHelpers.DeleteAllActionMaps(state.serializedObject);
                 state.serializedObject.ApplyModifiedProperties();
                 return state.ClearCutElements();
@@ -689,7 +685,6 @@
                 }
                 state.serializedObject.ApplyModifiedProperties();
                 return state.ClearCutElements();
->>>>>>> 2c4e532d
             };
         }
     }
