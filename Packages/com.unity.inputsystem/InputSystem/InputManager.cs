using System;
using System.Collections.Generic;
using System.Diagnostics;
using System.Linq;
<<<<<<< HEAD
=======
using System.Reflection;
using System.Runtime.CompilerServices;
>>>>>>> d5f2dff5
using System.Text;
using Unity.Collections;
using UnityEngine.InputSystem.Composites;
using UnityEngine.InputSystem.Controls;
using Unity.Collections.LowLevel.Unsafe;
using UnityEngine.InputSystem.LowLevel;
using UnityEngine.InputSystem.Processors;
using UnityEngine.InputSystem.Interactions;
using UnityEngine.InputSystem.Utilities;
using UnityEngine.InputSystem.Layouts;
using Unity.Profiling;

#if UNITY_EDITOR
using UnityEngine.InputSystem.Editor;
#endif

#if UNITY_EDITOR
using CustomBindingPathValidator = System.Func<string, System.Action>;
#endif

////TODO: make diagnostics available in dev players and give it a public API to enable them

////TODO: work towards InputManager having no direct knowledge of actions

////TODO: allow pushing events into the system any which way; decouple from the buffer in NativeInputSystem being the only source

////REVIEW: change the event properties over to using IObservable?

////REVIEW: instead of RegisterInteraction and RegisterProcessor, have a generic RegisterInterface (or something)?

////REVIEW: can we do away with the 'previous == previous frame' and simply buffer flip on every value write?

////REVIEW: should we force keeping mouse/pen/keyboard/touch around in editor even if not in list of supported devices?

////REVIEW: do we want to filter out state events that result in no state change?

#pragma warning disable CS0649
namespace UnityEngine.InputSystem
{
    using DeviceChangeListener = Action<InputDevice, InputDeviceChange>;
    using DeviceStateChangeListener = Action<InputDevice, InputEventPtr>;
    using LayoutChangeListener = Action<string, InputControlLayoutChange>;
    using EventListener = Action<InputEventPtr, InputDevice>;
    using UpdateListener = Action;

    /// <summary>
    /// Hub of the input system.
    /// </summary>
    /// <remarks>
    /// Not exposed. Use <see cref="InputSystem"/> as the public entry point to the system.
    ///
    /// Manages devices, layouts, and event processing.
    /// </remarks>
    internal partial class InputManager
    {
        public ReadOnlyArray<InputDevice> devices => new ReadOnlyArray<InputDevice>(m_Devices, 0, m_DevicesCount);

        public TypeTable processors => m_Processors;
        public TypeTable interactions => m_Interactions;
        public TypeTable composites => m_Composites;

        static readonly ProfilerMarker k_InputUpdateProfilerMarker = new ProfilerMarker("InputUpdate");
        static readonly ProfilerMarker k_InputTryFindMatchingControllerMarker = new ProfilerMarker("InputSystem.TryFindMatchingControlLayout");
        static readonly ProfilerMarker k_InputAddDeviceMarker = new ProfilerMarker("InputSystem.AddDevice");
        static readonly ProfilerMarker k_InputRestoreDevicesAfterReloadMarker = new ProfilerMarker("InputManager.RestoreDevicesAfterDomainReload");
        static readonly ProfilerMarker k_InputRegisterCustomTypesMarker = new ProfilerMarker("InputManager.RegisterCustomTypes");

        static readonly ProfilerMarker k_InputOnBeforeUpdateMarker = new ProfilerMarker("InputSystem.onBeforeUpdate");
        static readonly ProfilerMarker k_InputOnAfterUpdateMarker = new ProfilerMarker("InputSystem.onAfterUpdate");
        static readonly ProfilerMarker k_InputOnSettingsChangeMarker = new ProfilerMarker("InputSystem.onSettingsChange");
        static readonly ProfilerMarker k_InputOnDeviceSettingsChangeMarker = new ProfilerMarker("InputSystem.onDeviceSettingsChange");
        static readonly ProfilerMarker k_InputOnEventMarker = new ProfilerMarker("InputSystem.onEvent");
        static readonly ProfilerMarker k_InputOnLayoutChangeMarker = new ProfilerMarker("InputSystem.onLayoutChange");
        static readonly ProfilerMarker k_InputOnDeviceChangeMarker = new ProfilerMarker("InpustSystem.onDeviceChange");
        static readonly ProfilerMarker k_InputOnActionsChangeMarker = new ProfilerMarker("InpustSystem.onActionsChange");


        public InputMetrics metrics
        {
            get
            {
                var result = m_Metrics;

                result.currentNumDevices = m_DevicesCount;
                result.currentStateSizeInBytes = (int)m_StateBuffers.totalSize;

                // Count controls.
                result.currentControlCount = m_DevicesCount;
                for (var i = 0; i < m_DevicesCount; ++i)
                    result.currentControlCount += m_Devices[i].allControls.Count;

                // Count layouts.
                result.currentLayoutCount = m_Layouts.layoutTypes.Count;
                result.currentLayoutCount += m_Layouts.layoutStrings.Count;
                result.currentLayoutCount += m_Layouts.layoutBuilders.Count;
                result.currentLayoutCount += m_Layouts.layoutOverrides.Count;

                return result;
            }
        }

        public InputSettings settings
        {
            get
            {
                Debug.Assert(m_Settings != null);
                return m_Settings;
            }
            set
            {
                if (value == null)
                    throw new ArgumentNullException(nameof(value));

                if (m_Settings == value)
                    return;

                m_Settings = value;
                ApplySettings();
            }
        }

        #if UNITY_INPUT_SYSTEM_PROJECT_WIDE_ACTIONS
        public InputActionAsset actions
        {
            get
            {
                return m_Actions;
            }

            set
            {
                m_Actions = value;
                ApplyActions();
            }
        }
        #endif

        public InputUpdateType updateMask
        {
            get => m_UpdateMask;
            set
            {
                // In editor, we don't allow disabling editor updates.
                #if UNITY_EDITOR
                value |= InputUpdateType.Editor;
                #endif

                if (m_UpdateMask == value)
                    return;

                m_UpdateMask = value;

                // Recreate state buffers.
                if (m_DevicesCount > 0)
                    ReallocateStateBuffers();
            }
        }

        public InputUpdateType defaultUpdateType
        {
            get
            {
                if (m_CurrentUpdate != default)
                    return m_CurrentUpdate;

                #if UNITY_EDITOR
                if (!m_RunPlayerUpdatesInEditMode && (!gameIsPlaying || !gameHasFocus))
                    return InputUpdateType.Editor;
                #endif

                return m_UpdateMask.GetUpdateTypeForPlayer();
            }
        }

        public InputSettings.ScrollDeltaBehavior scrollDeltaBehavior
        {
            get => m_ScrollDeltaBehavior;
            set
            {
                if (m_ScrollDeltaBehavior == value)
                    return;

                m_ScrollDeltaBehavior = value;

#if UNITY_INPUT_SYSTEM_PLATFORM_SCROLL_DELTA
                InputRuntime.s_Instance.normalizeScrollWheelDelta =
                    m_ScrollDeltaBehavior == InputSettings.ScrollDeltaBehavior.UniformAcrossAllPlatforms;
#endif
            }
        }

        public float pollingFrequency
        {
            get => m_PollingFrequency;
            set
            {
                ////REVIEW: allow setting to zero to turn off polling altogether?
                if (value <= 0)
                    throw new ArgumentException("Polling frequency must be greater than zero", "value");

                m_PollingFrequency = value;
                if (m_Runtime != null)
                    m_Runtime.pollingFrequency = value;
            }
        }

        public event DeviceChangeListener onDeviceChange
        {
            add => m_DeviceChangeListeners.AddCallback(value);
            remove => m_DeviceChangeListeners.RemoveCallback(value);
        }

        public event DeviceStateChangeListener onDeviceStateChange
        {
            add => m_DeviceStateChangeListeners.AddCallback(value);
            remove => m_DeviceStateChangeListeners.RemoveCallback(value);
        }

        public event InputDeviceCommandDelegate onDeviceCommand
        {
            add => m_DeviceCommandCallbacks.AddCallback(value);
            remove => m_DeviceCommandCallbacks.RemoveCallback(value);
        }

        ////REVIEW: would be great to have a way to sort out precedence between two callbacks
        public event InputDeviceFindControlLayoutDelegate onFindControlLayoutForDevice
        {
            add
            {
                m_DeviceFindLayoutCallbacks.AddCallback(value);

                // Having a new callback on this event can change the set of devices we recognize.
                // See if there's anything in the list of available devices that we can now turn
                // into an InputDevice whereas we couldn't before.
                //
                // NOTE: A callback could also impact already existing devices and theoretically alter
                //       what layout we would have used for those. We do *NOT* retroactively apply
                //       those changes.
                AddAvailableDevicesThatAreNowRecognized();
            }
            remove => m_DeviceFindLayoutCallbacks.RemoveCallback(value);
        }

        public event LayoutChangeListener onLayoutChange
        {
            add => m_LayoutChangeListeners.AddCallback(value);
            remove => m_LayoutChangeListeners.RemoveCallback(value);
        }

        ////TODO: add InputEventBuffer struct that uses NativeArray underneath
        ////TODO: make InputEventTrace use NativeArray
        ////TODO: introduce an alternative that consumes events in bulk
        public event EventListener onEvent
        {
            add => m_EventListeners.AddCallback(value);
            remove => m_EventListeners.RemoveCallback(value);
        }

        public event UpdateListener onBeforeUpdate
        {
            add
            {
                InstallBeforeUpdateHookIfNecessary();
                m_BeforeUpdateListeners.AddCallback(value);
            }
            remove => m_BeforeUpdateListeners.RemoveCallback(value);
        }

        public event UpdateListener onAfterUpdate
        {
            add => m_AfterUpdateListeners.AddCallback(value);
            remove => m_AfterUpdateListeners.RemoveCallback(value);
        }

        public event Action onSettingsChange
        {
            add => m_SettingsChangedListeners.AddCallback(value);
            remove => m_SettingsChangedListeners.RemoveCallback(value);
        }

        #if UNITY_INPUT_SYSTEM_PROJECT_WIDE_ACTIONS
        public event Action onActionsChange
        {
            add => m_ActionsChangedListeners.AddCallback(value);
            remove => m_ActionsChangedListeners.RemoveCallback(value);
        }
        #endif

        public bool isProcessingEvents => m_InputEventStream.isOpen;

#if UNITY_EDITOR
        /// <summary>
        /// Callback that can be used to display a warning and draw additional custom Editor UI for bindings.
        /// </summary>
        /// <seealso cref="InputSystem.customBindingPathValidators"/>
        /// <remarks>
        /// This is not intended to be called directly.
        /// Please use <see cref="InputSystem.customBindingPathValidators"/> instead.
        /// </remarks>
        internal event CustomBindingPathValidator customBindingPathValidators
        {
            add => m_customBindingPathValidators.AddCallback(value);
            remove => m_customBindingPathValidators.RemoveCallback(value);
        }

        /// <summary>
        /// Invokes any custom UI rendering code for this Binding Path in the editor.
        /// </summary>
        /// <seealso cref="InputSystem.customBindingPathValidators"/>
        /// <remarks>
        /// This is not intended to be called directly.
        /// Please use <see cref="InputSystem.OnDrawCustomWarningForBindingPath"/> instead.
        /// </remarks>
        internal void OnDrawCustomWarningForBindingPath(string bindingPath)
        {
            DelegateHelpers.InvokeCallbacksSafe_AndInvokeReturnedActions(
                ref m_customBindingPathValidators,
                bindingPath,
                "InputSystem.OnDrawCustomWarningForBindingPath");
        }

        /// <summary>
        /// Determines if any warning icon is to be displayed for this Binding Path in the editor.
        /// </summary>
        /// <seealso cref="InputSystem.customBindingPathValidators"/>
        /// <remarks>
        /// This is not intended to be called directly.
        /// Please use <see cref="InputSystem.OnDrawCustomWarningForBindingPath"/> instead.
        /// </remarks>
        internal bool ShouldDrawWarningIconForBinding(string bindingPath)
        {
            return DelegateHelpers.InvokeCallbacksSafe_AnyCallbackReturnsObject(
                ref m_customBindingPathValidators,
                bindingPath,
                "InputSystem.ShouldDrawWarningIconForBinding");
        }

#endif // UNITY_EDITOR

#if UNITY_EDITOR
        private bool m_RunPlayerUpdatesInEditMode;

        /// <summary>
        /// If true, consider the editor to be in "perpetual play mode". Meaning, we ignore editor
        /// updates and just go and continuously process Dynamic/Fixed/BeforeRender regardless of
        /// whether we're in play mode or not.
        ///
        /// In this mode, we also ignore game view focus.
        /// </summary>
        public bool runPlayerUpdatesInEditMode
        {
            get => m_RunPlayerUpdatesInEditMode;
            set => m_RunPlayerUpdatesInEditMode = value;
        }
#endif

        private bool gameIsPlaying =>
#if UNITY_EDITOR
            (m_Runtime.isInPlayMode && !m_Runtime.isPaused) || m_RunPlayerUpdatesInEditMode;
#else
            true;
#endif

        private bool gameHasFocus =>
#if UNITY_EDITOR
                     m_RunPlayerUpdatesInEditMode || m_HasFocus || gameShouldGetInputRegardlessOfFocus;
#else
            m_HasFocus || gameShouldGetInputRegardlessOfFocus;
#endif

        private bool gameShouldGetInputRegardlessOfFocus =>
            m_Settings.backgroundBehavior == InputSettings.BackgroundBehavior.IgnoreFocus
#if UNITY_EDITOR
            && m_Settings.editorInputBehaviorInPlayMode == InputSettings.EditorInputBehaviorInPlayMode.AllDeviceInputAlwaysGoesToGameView
#endif
        ;

        ////TODO: when registering a layout that exists as a layout of a different type (type vs string vs constructor),
        ////      remove the existing registration

        // Add a layout constructed from a type.
        // If a layout with the same name already exists, the new layout
        // takes its place.
        public void RegisterControlLayout(string name, Type type)
        {
            if (string.IsNullOrEmpty(name))
                throw new ArgumentNullException(nameof(name));
            if (type == null)
                throw new ArgumentNullException(nameof(type));

            // Note that since InputDevice derives from InputControl, isDeviceLayout implies
            // isControlLayout to be true as well.
            var isDeviceLayout = typeof(InputDevice).IsAssignableFrom(type);
            var isControlLayout = typeof(InputControl).IsAssignableFrom(type);

            if (!isDeviceLayout && !isControlLayout)
                throw new ArgumentException($"Types used as layouts have to be InputControls or InputDevices; '{type.Name}' is a '{type.BaseType.Name}'",
                    nameof(type));

            var internedName = new InternedString(name);
            var isReplacement = m_Layouts.HasLayout(internedName);

            // All we do is enter the type into a map. We don't construct an InputControlLayout
            // from it until we actually need it in an InputDeviceBuilder to create a device.
            // This not only avoids us creating a bunch of objects on the managed heap but
            // also avoids us laboriously constructing a XRController layout, for example,
            // in a game that never uses XR.
            m_Layouts.layoutTypes[internedName] = type;

            ////TODO: make this independent of initialization order
            ////TODO: re-scan base type information after domain reloads

            // Walk class hierarchy all the way up to InputControl to see
            // if there's another type that's been registered as a layout.
            // If so, make it a base layout for this one.
            string baseLayout = null;
            for (var baseType = type.BaseType; baseLayout == null && baseType != typeof(InputControl);
                 baseType = baseType.BaseType)
            {
                foreach (var entry in m_Layouts.layoutTypes)
                    if (entry.Value == baseType)
                    {
                        baseLayout = entry.Key;
                        break;
                    }
            }

            PerformLayoutPostRegistration(internedName, new InlinedArray<InternedString>(new InternedString(baseLayout)),
                isReplacement, isKnownToBeDeviceLayout: isDeviceLayout);
        }

        public void RegisterControlLayout(string json, string name = null, bool isOverride = false)
        {
            if (string.IsNullOrEmpty(json))
                throw new ArgumentNullException(nameof(json));

            ////REVIEW: as long as no one has instantiated the layout, the base layout information is kinda pointless

            // Parse out name, device description, and base layout.
            InputControlLayout.ParseHeaderFieldsFromJson(json, out var nameFromJson, out var baseLayouts,
                out var deviceMatcher);

            // Decide whether to take name from JSON or from code.
            var internedLayoutName = new InternedString(name);
            if (internedLayoutName.IsEmpty())
            {
                internedLayoutName = nameFromJson;

                // Make sure we have a name.
                if (internedLayoutName.IsEmpty())
                    throw new ArgumentException("Layout name has not been given and is not set in JSON layout",
                        nameof(name));
            }

            // If it's an override, it must have a layout the overrides apply to.
            if (isOverride && baseLayouts.length == 0)
            {
                throw new ArgumentException(
                    $"Layout override '{internedLayoutName}' must have 'extend' property mentioning layout to which to apply the overrides",
                    nameof(json));
            }

            // Add it to our records.
            var isReplacement = m_Layouts.HasLayout(internedLayoutName);
            if (isReplacement && isOverride)
            {   // Do not allow a layout override to replace a "base layout" by name, but allow layout overrides
                // to replace an existing layout override.
                // This is required to guarantee that its a hierarchy (directed graph) rather
                // than a cyclic graph.

                var isReplacingOverride = m_Layouts.layoutOverrideNames.Contains(internedLayoutName);
                if (!isReplacingOverride)
                {
                    throw new ArgumentException($"Failed to register layout override '{internedLayoutName}'" +
                        $"since a layout named '{internedLayoutName}' already exist. Layout overrides must " +
                        $"have unique names with respect to existing layouts.");
                }
            }

            m_Layouts.layoutStrings[internedLayoutName] = json;
            if (isOverride)
            {
                m_Layouts.layoutOverrideNames.Add(internedLayoutName);
                for (var i = 0; i < baseLayouts.length; ++i)
                {
                    var baseLayoutName = baseLayouts[i];
                    m_Layouts.layoutOverrides.TryGetValue(baseLayoutName, out var overrideList);
                    if (!isReplacement)
                        ArrayHelpers.Append(ref overrideList, internedLayoutName);


                    m_Layouts.layoutOverrides[baseLayoutName] = overrideList;
                }
            }

            PerformLayoutPostRegistration(internedLayoutName, baseLayouts,
                isReplacement: isReplacement, isOverride: isOverride);

            // If the layout contained a device matcher, register it.
            if (!deviceMatcher.empty)
                RegisterControlLayoutMatcher(internedLayoutName, deviceMatcher);
        }

        public void RegisterControlLayoutBuilder(Func<InputControlLayout> method, string name,
            string baseLayout = null)
        {
            if (method == null)
                throw new ArgumentNullException(nameof(method));
            if (string.IsNullOrEmpty(name))
                throw new ArgumentNullException(nameof(name));

            var internedLayoutName = new InternedString(name);
            var internedBaseLayoutName = new InternedString(baseLayout);
            var isReplacement = m_Layouts.HasLayout(internedLayoutName);

            m_Layouts.layoutBuilders[internedLayoutName] = method;

            PerformLayoutPostRegistration(internedLayoutName, new InlinedArray<InternedString>(internedBaseLayoutName),
                isReplacement);
        }

        private void PerformLayoutPostRegistration(InternedString layoutName, InlinedArray<InternedString> baseLayouts,
            bool isReplacement, bool isKnownToBeDeviceLayout = false, bool isOverride = false)
        {
            ++m_LayoutRegistrationVersion;

            // Force-clear layout cache. Don't clear reference count so that
            // the cache gets cleared out properly when released in case someone
            // is using it ATM.
            InputControlLayout.s_CacheInstance.Clear();

            // For layouts that aren't overrides, add the name of the base
            // layout to the lookup table.
            if (!isOverride && baseLayouts.length > 0)
            {
                if (baseLayouts.length > 1)
                    throw new NotSupportedException(
                        $"Layout '{layoutName}' has multiple base layouts; this is only supported on layout overrides");

                var baseLayoutName = baseLayouts[0];
                if (!baseLayoutName.IsEmpty())
                    m_Layouts.baseLayoutTable[layoutName] = baseLayoutName;
            }

            // Nuke any precompiled layouts that are invalidated by the layout registration.
            m_Layouts.precompiledLayouts.Remove(layoutName);
            if (m_Layouts.precompiledLayouts.Count > 0)
            {
                foreach (var layout in m_Layouts.precompiledLayouts.Keys.ToArray())
                {
                    var metadata = m_Layouts.precompiledLayouts[layout].metadata;

                    // If it's an override, we remove any precompiled layouts to which overrides are applied.
                    if (isOverride)
                    {
                        for (var i = 0; i < baseLayouts.length; ++i)
                            if (layout == baseLayouts[i] ||
                                StringHelpers.CharacterSeparatedListsHaveAtLeastOneCommonElement(metadata,
                                    baseLayouts[i], ';'))
                                m_Layouts.precompiledLayouts.Remove(layout);
                    }
                    else
                    {
                        // Otherwise, we remove any precompile layouts that use the layout we just changed.
                        if (StringHelpers.CharacterSeparatedListsHaveAtLeastOneCommonElement(metadata,
                            layoutName, ';'))
                            m_Layouts.precompiledLayouts.Remove(layout);
                    }
                }
            }

            // Recreate any devices using the layout. If it's an override, recreate devices using any of the base layouts.
            if (isOverride)
            {
                for (var i = 0; i < baseLayouts.length; ++i)
                    RecreateDevicesUsingLayout(baseLayouts[i], isKnownToBeDeviceLayout: isKnownToBeDeviceLayout);
            }
            else
            {
                RecreateDevicesUsingLayout(layoutName, isKnownToBeDeviceLayout: isKnownToBeDeviceLayout);
            }

            // In the editor, layouts may become available successively after a domain reload so
            // we may end up retaining device information all the way until we run the first full
            // player update. For every layout we register, we check here whether we have a saved
            // device state using a layout with the same name but not having a device description
            // (the latter is important as in that case, we should go through the normal matching
            // process and not just rely on the name of the layout). If so, we try here to recreate
            // the device with the just registered layout.
            #if UNITY_EDITOR
            for (var i = 0; i < m_SavedDeviceStates.LengthSafe(); ++i)
            {
                ref var deviceState = ref m_SavedDeviceStates[i];
                if (layoutName != deviceState.layout || !deviceState.description.empty)
                    continue;

                if (RestoreDeviceFromSavedState(ref deviceState, layoutName))
                {
                    ArrayHelpers.EraseAt(ref m_SavedDeviceStates, i);
                    --i;
                }
            }
            #endif

            // Let listeners know.
            var change = isReplacement ? InputControlLayoutChange.Replaced : InputControlLayoutChange.Added;
            DelegateHelpers.InvokeCallbacksSafe(ref m_LayoutChangeListeners, layoutName.ToString(), change, k_InputOnLayoutChangeMarker, "InputSystem.onLayoutChange");
        }

        public void RegisterPrecompiledLayout<TDevice>(string metadata)
            where TDevice : InputDevice, new()
        {
            if (metadata == null)
                throw new ArgumentNullException(nameof(metadata));

            var deviceType = typeof(TDevice).BaseType;
            var layoutName = FindOrRegisterDeviceLayoutForType(deviceType);

            m_Layouts.precompiledLayouts[layoutName] = new InputControlLayout.Collection.PrecompiledLayout
            {
                factoryMethod = () => new TDevice(),
                metadata = metadata
            };
        }

        private void RecreateDevicesUsingLayout(InternedString layout, bool isKnownToBeDeviceLayout = false)
        {
            if (m_DevicesCount == 0)
                return;

            List<InputDevice> devicesUsingLayout = null;

            // Find all devices using the layout.
            for (var i = 0; i < m_DevicesCount; ++i)
            {
                var device = m_Devices[i];

                bool usesLayout;
                if (isKnownToBeDeviceLayout)
                    usesLayout = IsControlUsingLayout(device, layout);
                else
                    usesLayout = IsControlOrChildUsingLayoutRecursive(device, layout);

                if (usesLayout)
                {
                    if (devicesUsingLayout == null)
                        devicesUsingLayout = new List<InputDevice>();
                    devicesUsingLayout.Add(device);
                }
            }

            // If there's none, we're good.
            if (devicesUsingLayout == null)
                return;

            // Remove and re-add the matching devices.
            using (InputDeviceBuilder.Ref())
            {
                for (var i = 0; i < devicesUsingLayout.Count; ++i)
                {
                    var device = devicesUsingLayout[i];
                    RecreateDevice(device, device.m_Layout);
                }
            }
        }

        private bool IsControlOrChildUsingLayoutRecursive(InputControl control, InternedString layout)
        {
            // Check control itself.
            if (IsControlUsingLayout(control, layout))
                return true;

            // Check children.
            var children = control.children;
            for (var i = 0; i < children.Count; ++i)
                if (IsControlOrChildUsingLayoutRecursive(children[i], layout))
                    return true;

            return false;
        }

        private bool IsControlUsingLayout(InputControl control, InternedString layout)
        {
            // Check direct match.
            if (control.layout == layout)
                return true;

            // Check base layout chain.
            var baseLayout = control.m_Layout;
            while (m_Layouts.baseLayoutTable.TryGetValue(baseLayout, out baseLayout))
                if (baseLayout == layout)
                    return true;

            return false;
        }

        public void RegisterControlLayoutMatcher(string layoutName, InputDeviceMatcher matcher)
        {
            if (string.IsNullOrEmpty(layoutName))
                throw new ArgumentNullException(nameof(layoutName));
            if (matcher.empty)
                throw new ArgumentException("Matcher cannot be empty", nameof(matcher));

            // Add to table.
            var internedLayoutName = new InternedString(layoutName);
            m_Layouts.AddMatcher(internedLayoutName, matcher);

            // Recreate any device that we match better than its current layout.
            RecreateDevicesUsingLayoutWithInferiorMatch(matcher);

            // See if we can make sense of any device we couldn't make sense of before.
            AddAvailableDevicesMatchingDescription(matcher, internedLayoutName);
        }

        public void RegisterControlLayoutMatcher(Type type, InputDeviceMatcher matcher)
        {
            if (type == null)
                throw new ArgumentNullException(nameof(type));
            if (matcher.empty)
                throw new ArgumentException("Matcher cannot be empty", nameof(matcher));

            var layoutName = m_Layouts.TryFindLayoutForType(type);
            if (layoutName.IsEmpty())
                throw new ArgumentException(
                    $"Type '{type.Name}' has not been registered as a control layout", nameof(type));

            RegisterControlLayoutMatcher(layoutName, matcher);
        }

        private void RecreateDevicesUsingLayoutWithInferiorMatch(InputDeviceMatcher deviceMatcher)
        {
            if (m_DevicesCount == 0)
                return;

            using (InputDeviceBuilder.Ref())
            {
                var deviceCount = m_DevicesCount;
                for (var i = 0; i < deviceCount; ++i)
                {
                    var device = m_Devices[i];
                    var deviceDescription = device.description;

                    if (deviceDescription.empty || !(deviceMatcher.MatchPercentage(deviceDescription) > 0))
                        continue;

                    var layoutName = TryFindMatchingControlLayout(ref deviceDescription, device.deviceId);
                    if (layoutName != device.m_Layout)
                    {
                        device.m_Description = deviceDescription;

                        RecreateDevice(device, layoutName);

                        // We're removing devices in the middle of the array and appending
                        // them at the end. Adjust our index and device count to make sure
                        // we're not iterating all the way into already processed devices.

                        --i;
                        --deviceCount;
                    }
                }
            }
        }

        private void RecreateDevice(InputDevice oldDevice, InternedString newLayout)
        {
            // Remove.
            RemoveDevice(oldDevice, keepOnListOfAvailableDevices: true);

            // Re-setup device.
            var newDevice = InputDevice.Build<InputDevice>(newLayout, oldDevice.m_Variants,
                deviceDescription: oldDevice.m_Description);

            // Preserve device properties that should not be changed by the re-creation
            // of a device.
            newDevice.m_DeviceId = oldDevice.m_DeviceId;
            newDevice.m_Description = oldDevice.m_Description;
            if (oldDevice.native)
                newDevice.m_DeviceFlags |= InputDevice.DeviceFlags.Native;
            if (oldDevice.remote)
                newDevice.m_DeviceFlags |= InputDevice.DeviceFlags.Remote;
            if (!oldDevice.enabled)
            {
                newDevice.m_DeviceFlags |= InputDevice.DeviceFlags.DisabledStateHasBeenQueriedFromRuntime;
                newDevice.m_DeviceFlags |= InputDevice.DeviceFlags.DisabledInFrontend;
            }

            // Re-add.
            AddDevice(newDevice);
        }

        private void AddAvailableDevicesMatchingDescription(InputDeviceMatcher matcher, InternedString layout)
        {
            #if UNITY_EDITOR
            // If we still have some devices saved from the last domain reload, see
            // if they are matched by the given matcher. If so, turn them into devices.
            for (var i = 0; i < m_SavedDeviceStates.LengthSafe(); ++i)
            {
                ref var deviceState = ref m_SavedDeviceStates[i];
                if (matcher.MatchPercentage(deviceState.description) > 0)
                {
                    RestoreDeviceFromSavedState(ref deviceState, layout);
                    ArrayHelpers.EraseAt(ref m_SavedDeviceStates, i);
                    --i;
                }
            }
            #endif

            // See if the new description to layout mapping allows us to make
            // sense of a device we couldn't make sense of so far.
            for (var i = 0; i < m_AvailableDeviceCount; ++i)
            {
                // Ignore if it's a device that has been explicitly removed.
                if (m_AvailableDevices[i].isRemoved)
                    continue;

                var deviceId = m_AvailableDevices[i].deviceId;
                if (TryGetDeviceById(deviceId) != null)
                    continue;

                if (matcher.MatchPercentage(m_AvailableDevices[i].description) > 0f)
                {
                    // Try to create InputDevice instance.
                    try
                    {
                        AddDevice(layout, deviceId, deviceDescription: m_AvailableDevices[i].description,
                            deviceFlags: m_AvailableDevices[i].isNative ? InputDevice.DeviceFlags.Native : 0);
                    }
                    catch (Exception exception)
                    {
                        Debug.LogError(
                            $"Layout '{layout}' matches existing device '{m_AvailableDevices[i].description}' but failed to instantiate: {exception}");
                        Debug.LogException(exception);
                        continue;
                    }

                    // Re-enable device.
                    var command = EnableDeviceCommand.Create();
                    m_Runtime.DeviceCommand(deviceId, ref command);
                }
            }
        }

        public void RemoveControlLayout(string name)
        {
            if (string.IsNullOrEmpty(name))
                throw new ArgumentNullException(nameof(name));

            var internedName = new InternedString(name);

            // Remove all devices using the layout.
            for (var i = 0; i < m_DevicesCount;)
            {
                var device = m_Devices[i];
                if (IsControlOrChildUsingLayoutRecursive(device, internedName))
                {
                    RemoveDevice(device, keepOnListOfAvailableDevices: true);
                }
                else
                {
                    ++i;
                }
            }

            // Remove layout record.
            m_Layouts.layoutTypes.Remove(internedName);
            m_Layouts.layoutStrings.Remove(internedName);
            m_Layouts.layoutBuilders.Remove(internedName);
            m_Layouts.baseLayoutTable.Remove(internedName);
            ++m_LayoutRegistrationVersion;

            ////TODO: check all layout inheritance chain for whether they are based on the layout and if so
            ////      remove those layouts, too

            // Let listeners know.
            DelegateHelpers.InvokeCallbacksSafe(ref m_LayoutChangeListeners, name, InputControlLayoutChange.Removed, k_InputOnLayoutChangeMarker, "InputSystem.onLayoutChange");
        }

        public InputControlLayout TryLoadControlLayout(Type type)
        {
            if (type == null)
                throw new ArgumentNullException(nameof(type));
            if (!typeof(InputControl).IsAssignableFrom(type))
                throw new ArgumentException($"Type '{type.Name}' is not an InputControl", nameof(type));

            // Find the layout name that the given type was registered with.
            var layoutName = m_Layouts.TryFindLayoutForType(type);
            if (layoutName.IsEmpty())
                throw new ArgumentException(
                    $"Type '{type.Name}' has not been registered as a control layout", nameof(type));

            return m_Layouts.TryLoadLayout(layoutName);
        }

        public InputControlLayout TryLoadControlLayout(InternedString name)
        {
            return m_Layouts.TryLoadLayout(name);
        }

        ////FIXME: allowing the description to be modified as part of this is surprising; find a better way
        public InternedString TryFindMatchingControlLayout(ref InputDeviceDescription deviceDescription, int deviceId = InputDevice.InvalidDeviceId)
        {
            InternedString layoutName = new InternedString(string.Empty);
            try
            {
                k_InputTryFindMatchingControllerMarker.Begin();
                ////TODO: this will want to take overrides into account

                // See if we can match by description.
                layoutName = m_Layouts.TryFindMatchingLayout(deviceDescription);
                if (layoutName.IsEmpty())
                {
                    // No, so try to match by device class. If we have a "Gamepad" layout,
                    // for example, a device that classifies itself as a "Gamepad" will match
                    // that layout.
                    //
                    // NOTE: Have to make sure here that we get a device layout and not a
                    //       control layout.
                    if (!string.IsNullOrEmpty(deviceDescription.deviceClass))
                    {
                        var deviceClassLowerCase = new InternedString(deviceDescription.deviceClass);
                        var type = m_Layouts.GetControlTypeForLayout(deviceClassLowerCase);
                        if (type != null && typeof(InputDevice).IsAssignableFrom(type))
                            layoutName = new InternedString(deviceDescription.deviceClass);
                    }
                }

                ////REVIEW: listeners registering new layouts from in here may potentially lead to the creation of devices; should we disallow that?
                ////REVIEW: if a callback picks a layout, should we re-run through the list of callbacks? or should we just remove haveOverridenLayoutName?
                // Give listeners a shot to select/create a layout.
                if (m_DeviceFindLayoutCallbacks.length > 0)
                {
                    // First time we get here, put our delegate for executing device commands
                    // in place. We wrap the call to IInputRuntime.DeviceCommand so that we don't
                    // need to expose the runtime to the onFindLayoutForDevice callbacks.
                    if (m_DeviceFindExecuteCommandDelegate == null)
                        m_DeviceFindExecuteCommandDelegate =
                            (ref InputDeviceCommand commandRef) =>
                        {
                            if (m_DeviceFindExecuteCommandDeviceId == InputDevice.InvalidDeviceId)
                                return InputDeviceCommand.GenericFailure;
                            return m_Runtime.DeviceCommand(m_DeviceFindExecuteCommandDeviceId, ref commandRef);
                        };
                    m_DeviceFindExecuteCommandDeviceId = deviceId;

                    var haveOverriddenLayoutName = false;
                    m_DeviceFindLayoutCallbacks.LockForChanges();
                    for (var i = 0; i < m_DeviceFindLayoutCallbacks.length; ++i)
                    {
                        try
                        {
                            var newLayout = m_DeviceFindLayoutCallbacks[i](ref deviceDescription, layoutName, m_DeviceFindExecuteCommandDelegate);
                            if (!string.IsNullOrEmpty(newLayout) && !haveOverriddenLayoutName)
                            {
                                layoutName = new InternedString(newLayout);
                                haveOverriddenLayoutName = true;
                            }
                        }
                        catch (Exception exception)
                        {
                            Debug.LogError($"{exception.GetType().Name} while executing 'InputSystem.onFindLayoutForDevice' callbacks");
                            Debug.LogException(exception);
                        }
                    }
                    m_DeviceFindLayoutCallbacks.UnlockForChanges();
                }
            }
            finally
            {
                k_InputTryFindMatchingControllerMarker.End();
            }
            return layoutName;
        }

        private InternedString FindOrRegisterDeviceLayoutForType(Type type)
        {
            var layoutName = m_Layouts.TryFindLayoutForType(type);
            if (layoutName.IsEmpty())
            {
                // Automatically register the given type as a layout.
                if (layoutName.IsEmpty())
                {
                    layoutName = new InternedString(type.Name);
                    RegisterControlLayout(type.Name, type);
                }
            }

            return layoutName;
        }

        /// <summary>
        /// Return true if the given device layout is supported by the game according to <see cref="InputSettings.supportedDevices"/>.
        /// </summary>
        /// <param name="layoutName">Name of the device layout.</param>
        /// <returns>True if a device with the given layout should be created for the game, false otherwise.</returns>
        private bool IsDeviceLayoutMarkedAsSupportedInSettings(InternedString layoutName)
        {
            // In the editor, "Supported Devices" can be overridden by a user setting. This causes
            // all available devices to be added regardless of what "Supported Devices" says. This
            // is useful to ensure that things like keyboard, mouse, and pen keep working in the editor
            // even if not supported as devices in the game.
            #if UNITY_EDITOR
            if (InputEditorUserSettings.addDevicesNotSupportedByProject)
                return true;
            #endif

            var supportedDevices = m_Settings.supportedDevices;
            if (supportedDevices.Count == 0)
            {
                // If supportedDevices is empty, all device layouts are considered supported.
                return true;
            }

            for (var n = 0; n < supportedDevices.Count; ++n)
            {
                var supportedLayout = new InternedString(supportedDevices[n]);
                if (layoutName == supportedLayout || m_Layouts.IsBasedOn(supportedLayout, layoutName))
                    return true;
            }

            return false;
        }

        public IEnumerable<string> ListControlLayouts(string basedOn = null)
        {
            ////FIXME: this may add a name twice

            if (!string.IsNullOrEmpty(basedOn))
            {
                var internedBasedOn = new InternedString(basedOn);
                foreach (var entry in m_Layouts.layoutTypes)
                    if (m_Layouts.IsBasedOn(internedBasedOn, entry.Key))
                        yield return entry.Key;
                foreach (var entry in m_Layouts.layoutStrings)
                    if (m_Layouts.IsBasedOn(internedBasedOn, entry.Key))
                        yield return entry.Key;
                foreach (var entry in m_Layouts.layoutBuilders)
                    if (m_Layouts.IsBasedOn(internedBasedOn, entry.Key))
                        yield return entry.Key;
            }
            else
            {
                foreach (var entry in m_Layouts.layoutTypes)
                    yield return entry.Key;
                foreach (var entry in m_Layouts.layoutStrings)
                    yield return entry.Key;
                foreach (var entry in m_Layouts.layoutBuilders)
                    yield return entry.Key;
            }
        }

        // Adds all controls that match the given path spec to the given list.
        // Returns number of controls added to the list.
        // NOTE: Does not create garbage.

        /// <summary>
        /// Adds to the given list all controls that match the given <see cref="InputControlPath">path spec</see>
        /// and are assignable to the given type.
        /// </summary>
        /// <param name="path"></param>
        /// <param name="controls"></param>
        /// <typeparam name="TControl"></typeparam>
        /// <returns></returns>
        public int GetControls<TControl>(string path, ref InputControlList<TControl> controls)
            where TControl : InputControl
        {
            if (string.IsNullOrEmpty(path))
                return 0;
            if (m_DevicesCount == 0)
                return 0;

            var deviceCount = m_DevicesCount;
            var numMatches = 0;
            for (var i = 0; i < deviceCount; ++i)
            {
                var device = m_Devices[i];
                numMatches += InputControlPath.TryFindControls(device, path, 0, ref controls);
            }

            return numMatches;
        }

        public void SetDeviceUsage(InputDevice device, InternedString usage)
        {
            if (device == null)
                throw new ArgumentNullException(nameof(device));
            if (device.usages.Count == 1 && device.usages[0] == usage)
                return;
            if (device.usages.Count == 0 && usage.IsEmpty())
                return;

            device.ClearDeviceUsages();
            if (!usage.IsEmpty())
                device.AddDeviceUsage(usage);
            NotifyUsageChanged(device);
        }

        public void AddDeviceUsage(InputDevice device, InternedString usage)
        {
            if (device == null)
                throw new ArgumentNullException(nameof(device));
            if (usage.IsEmpty())
                throw new ArgumentException("Usage string cannot be empty", nameof(usage));
            if (device.usages.Contains(usage))
                return;

            device.AddDeviceUsage(usage);
            NotifyUsageChanged(device);
        }

        public void RemoveDeviceUsage(InputDevice device, InternedString usage)
        {
            if (device == null)
                throw new ArgumentNullException(nameof(device));
            if (usage.IsEmpty())
                throw new ArgumentException("Usage string cannot be empty", nameof(usage));
            if (!device.usages.Contains(usage))
                return;

            device.RemoveDeviceUsage(usage);
            NotifyUsageChanged(device);
        }

        private void NotifyUsageChanged(InputDevice device)
        {
            InputActionState.OnDeviceChange(device, InputDeviceChange.UsageChanged);

            // Notify listeners.
            DelegateHelpers.InvokeCallbacksSafe(ref m_DeviceChangeListeners, device, InputDeviceChange.UsageChanged, k_InputOnDeviceChangeMarker, "InputSystem.onDeviceChange");

            ////REVIEW: This was for the XRController leftHand and rightHand getters but these do lookups dynamically now; remove?
            // Usage may affect current device so update.
            device.MakeCurrent();
        }

        ////TODO: make sure that no device or control with a '/' in the name can creep into the system

        public InputDevice AddDevice(Type type, string name = null)
        {
            if (type == null)
                throw new ArgumentNullException(nameof(type));

            // Find the layout name that the given type was registered with.
            var layoutName = FindOrRegisterDeviceLayoutForType(type);
            Debug.Assert(!layoutName.IsEmpty(), name);

            // Note that since we go through the normal by-name lookup here, this will
            // still work if the layout from the type was override with a string layout.
            return AddDevice(layoutName, name);
        }

        // Creates a device from the given layout and adds it to the system.
        // NOTE: Creates garbage.
        public InputDevice AddDevice(string layout, string name = null, InternedString variants = new InternedString())
        {
            if (string.IsNullOrEmpty(layout))
                throw new ArgumentNullException(nameof(layout));

            var device = InputDevice.Build<InputDevice>(layout, variants);

            if (!string.IsNullOrEmpty(name))
                device.m_Name = new InternedString(name);

            AddDevice(device);

            return device;
        }

        // Add device with a forced ID. Used when creating devices reported to us by native.
        private InputDevice AddDevice(InternedString layout, int deviceId,
            string deviceName = null,
            InputDeviceDescription deviceDescription = new InputDeviceDescription(),
            InputDevice.DeviceFlags deviceFlags = 0,
            InternedString variants = default)
        {
            var device = InputDevice.Build<InputDevice>(new InternedString(layout),
                deviceDescription: deviceDescription,
                layoutVariants: variants);

            device.m_DeviceId = deviceId;
            device.m_Description = deviceDescription;
            device.m_DeviceFlags |= deviceFlags;
            if (!string.IsNullOrEmpty(deviceName))
                device.m_Name = new InternedString(deviceName);

            // Default display name to product name.
            if (!string.IsNullOrEmpty(deviceDescription.product))
                device.m_DisplayName = deviceDescription.product;

            AddDevice(device);

            return device;
        }

        public void AddDevice(InputDevice device)
        {
            if (device == null)
                throw new ArgumentNullException(nameof(device));
            if (string.IsNullOrEmpty(device.layout))
                throw new InvalidOperationException("Device has no associated layout");

            // Ignore if the same device gets added multiple times.
            if (ArrayHelpers.Contains(m_Devices, device))
                return;

            MakeDeviceNameUnique(device);
            AssignUniqueDeviceId(device);

            // Add to list.
            device.m_DeviceIndex = ArrayHelpers.AppendWithCapacity(ref m_Devices, ref m_DevicesCount, device);

            ////REVIEW: Not sure a full-blown dictionary is the right way here. Alternatives are to keep
            ////        a sparse array that directly indexes using the linearly increasing IDs (though that
            ////        may get large over time). Or to just do a linear search through m_Devices (but
            ////        that may end up tapping a bunch of memory locations in the heap to find the right
            ////        device; could be improved by sorting m_Devices by ID and picking a good starting
            ////        point based on the ID we have instead of searching from [0] always).
            m_DevicesById[device.deviceId] = device;

            // Let InputStateBuffers know this device doesn't have any associated state yet.
            device.m_StateBlock.byteOffset = InputStateBlock.InvalidOffset;

            // Update state buffers.
            ReallocateStateBuffers();
            InitializeDeviceState(device);

            // Update metrics.
            m_Metrics.maxNumDevices = Mathf.Max(m_DevicesCount, m_Metrics.maxNumDevices);
            m_Metrics.maxStateSizeInBytes = Mathf.Max((int)m_StateBuffers.totalSize, m_Metrics.maxStateSizeInBytes);

            // Make sure that if the device ID is listed in m_AvailableDevices, the device
            // is no longer marked as removed.
            for (var i = 0; i < m_AvailableDeviceCount; ++i)
            {
                if (m_AvailableDevices[i].deviceId == device.deviceId)
                    m_AvailableDevices[i].isRemoved = false;
            }

            // If we're running in the background, find out whether the device can run in
            // the background. If not, disable it.
            var isPlaying = true;
            #if UNITY_EDITOR
            isPlaying = m_Runtime.isInPlayMode;
            #endif
            if (isPlaying && !gameHasFocus
                && m_Settings.backgroundBehavior != InputSettings.BackgroundBehavior.IgnoreFocus
                && m_Runtime.runInBackground
                && device.QueryEnabledStateFromRuntime()
                && !ShouldRunDeviceInBackground(device))
            {
                EnableOrDisableDevice(device, false, DeviceDisableScope.TemporaryWhilePlayerIsInBackground);
            }

            ////REVIEW: we may want to suppress this during the initial device discovery phase
            // Let actions re-resolve their paths.
            InputActionState.OnDeviceChange(device, InputDeviceChange.Added);

            // If the device wants automatic callbacks before input updates,
            // put it on the list.
            if (device is IInputUpdateCallbackReceiver beforeUpdateCallbackReceiver)
                onBeforeUpdate += beforeUpdateCallbackReceiver.OnUpdate;

            // If the device has state callbacks, make a note of it.
            if (device is IInputStateCallbackReceiver)
            {
                InstallBeforeUpdateHookIfNecessary();
                device.m_DeviceFlags |= InputDevice.DeviceFlags.HasStateCallbacks;
                m_HaveDevicesWithStateCallbackReceivers = true;
            }

            // If the device has event merger, make a note of it.
            if (device is IEventMerger)
                device.hasEventMerger = true;

            // If the device has event preprocessor, make a note of it.
            if (device is IEventPreProcessor)
                device.hasEventPreProcessor = true;

            // If the device wants before-render updates, enable them if they
            // aren't already.
            if (device.updateBeforeRender)
                updateMask |= InputUpdateType.BeforeRender;

            // Notify device.
            device.NotifyAdded();

            ////REVIEW: is this really a good thing to do? just plugging in a device shouldn't make
            ////        it current, no?
            // Make the device current.
            // BEWARE: if this will not happen for whatever reason, you will break Android sensors,
            // as they rely on .current for enabling native backend, see https://fogbugz.unity3d.com/f/cases/1371204/
            device.MakeCurrent();

            // Notify listeners.
            DelegateHelpers.InvokeCallbacksSafe(ref m_DeviceChangeListeners, device, InputDeviceChange.Added, k_InputOnDeviceChangeMarker, "InputSystem.onDeviceChange");

            // Request device to send us an initial state update.
            if (device.enabled)
                device.RequestSync();

            device.SetOptimizedControlDataTypeRecursively();
        }

        ////TODO: this path should really put the device on the list of available devices
        ////TODO: this path should discover disconnected devices
        public InputDevice AddDevice(InputDeviceDescription description)
        {
            ////REVIEW: is throwing here really such a useful thing?
            return AddDevice(description, throwIfNoLayoutFound: true);
        }

        public InputDevice AddDevice(InputDeviceDescription description, bool throwIfNoLayoutFound,
            string deviceName = null, int deviceId = InputDevice.InvalidDeviceId, InputDevice.DeviceFlags deviceFlags = 0)
        {
            k_InputAddDeviceMarker.Begin();
            // Look for matching layout.
            var layout = TryFindMatchingControlLayout(ref description, deviceId);

            // If no layout was found, bail out.
            if (layout.IsEmpty())
            {
                if (throwIfNoLayoutFound)
                {
                    k_InputAddDeviceMarker.End();
                    throw new ArgumentException($"Cannot find layout matching device description '{description}'", nameof(description));
                }

                // If it's a device coming from the runtime, disable it.
                if (deviceId != InputDevice.InvalidDeviceId)
                {
                    var command = DisableDeviceCommand.Create();
                    m_Runtime.DeviceCommand(deviceId, ref command);
                }

                k_InputAddDeviceMarker.End();
                return null;
            }

            var device = AddDevice(layout, deviceId, deviceName, description, deviceFlags);
            device.m_Description = description;
            k_InputAddDeviceMarker.End();
            return device;
        }

        public InputDevice AddDevice(InputDeviceDescription description, InternedString layout, string deviceName = null,
            int deviceId = InputDevice.InvalidDeviceId, InputDevice.DeviceFlags deviceFlags = 0)
        {
            try
            {
                k_InputAddDeviceMarker.Begin();
                var device = AddDevice(layout, deviceId, deviceName, description, deviceFlags);
                device.m_Description = description;
                return device;
            }
            finally
            {
                k_InputAddDeviceMarker.End();
            }
        }

        public void RemoveDevice(InputDevice device, bool keepOnListOfAvailableDevices = false)
        {
            if (device == null)
                throw new ArgumentNullException(nameof(device));

            // If device has not been added, ignore.
            if (device.m_DeviceIndex == InputDevice.kInvalidDeviceIndex)
                return;

            // Remove state monitors while device index is still valid.
            RemoveStateChangeMonitors(device);

            // Remove from device array.
            var deviceIndex = device.m_DeviceIndex;
            var deviceId = device.deviceId;
            if (deviceIndex < m_StateChangeMonitors.LengthSafe())
            {
                // m_StateChangeMonitors mirrors layout of m_Devices *but* may be shorter.
                var count = m_StateChangeMonitors.Length;
                ArrayHelpers.EraseAtWithCapacity(m_StateChangeMonitors, ref count, deviceIndex);
            }
            ArrayHelpers.EraseAtWithCapacity(m_Devices, ref m_DevicesCount, deviceIndex);

            m_DevicesById.Remove(deviceId);

            if (m_Devices != null)
            {
                // Remove from state buffers.
                ReallocateStateBuffers();
            }
            else
            {
                // No more devices. Kill state buffers.
                m_StateBuffers.FreeAll();
            }

            ////TODO: When we remove a native device like this, make sure we tell the backend to disable it (and re-enable it when re-add it)

            // Update device indices. Do this after reallocating state buffers as that call requires
            // the old indices to still be in place.
            for (var i = deviceIndex; i < m_DevicesCount; ++i)
                --m_Devices[i].m_DeviceIndex; // Indices have shifted down by one.
            device.m_DeviceIndex = InputDevice.kInvalidDeviceIndex;

            // Update list of available devices.
            for (var i = 0; i < m_AvailableDeviceCount; ++i)
            {
                if (m_AvailableDevices[i].deviceId == deviceId)
                {
                    if (keepOnListOfAvailableDevices)
                        m_AvailableDevices[i].isRemoved = true;
                    else
                        ArrayHelpers.EraseAtWithCapacity(m_AvailableDevices, ref m_AvailableDeviceCount, i);
                    break;
                }
            }

            // Unbake offset into global state buffers.
            device.BakeOffsetIntoStateBlockRecursive((uint)-device.m_StateBlock.byteOffset);

            // Force enabled actions to remove controls from the device.
            // We've already set the device index to be invalid so we any attempts
            // by actions to uninstall state monitors will get ignored.
            InputActionState.OnDeviceChange(device, InputDeviceChange.Removed);

            // Kill before update callback, if applicable.
            if (device is IInputUpdateCallbackReceiver beforeUpdateCallbackReceiver)
                onBeforeUpdate -= beforeUpdateCallbackReceiver.OnUpdate;

            // Disable before-render updates if this was the last device
            // that requires them.
            if (device.updateBeforeRender)
            {
                var haveDeviceRequiringBeforeRender = false;
                for (var i = 0; i < m_DevicesCount; ++i)
                    if (m_Devices[i].updateBeforeRender)
                    {
                        haveDeviceRequiringBeforeRender = true;
                        break;
                    }

                if (!haveDeviceRequiringBeforeRender)
                    updateMask &= ~InputUpdateType.BeforeRender;
            }

            // Let device know.
            device.NotifyRemoved();

            // Let listeners know.
            DelegateHelpers.InvokeCallbacksSafe(ref m_DeviceChangeListeners, device, InputDeviceChange.Removed, k_InputOnDeviceChangeMarker, "InputSystem.onDeviceChange");

            // Try setting next device of same type as current
            InputSystem.GetDevice(device.GetType())?.MakeCurrent();
        }

        public void FlushDisconnectedDevices()
        {
            m_DisconnectedDevices.Clear(m_DisconnectedDevicesCount);
            m_DisconnectedDevicesCount = 0;
        }

        public unsafe void ResetDevice(InputDevice device, bool alsoResetDontResetControls = false, bool? issueResetCommand = null)
        {
            if (device == null)
                throw new ArgumentNullException(nameof(device));
            if (!device.added)
                throw new InvalidOperationException($"Device '{device}' has not been added to the system");

            var isHardReset = alsoResetDontResetControls || !device.hasDontResetControls;

            // Trigger reset notification.
            var change = isHardReset ? InputDeviceChange.HardReset : InputDeviceChange.SoftReset;
            InputActionState.OnDeviceChange(device, change);
            DelegateHelpers.InvokeCallbacksSafe(ref m_DeviceChangeListeners, device, change, k_InputOnDeviceChangeMarker, "InputSystem.onDeviceChange");

            // If the device implements its own reset, let it handle it.
            if (!alsoResetDontResetControls && device is ICustomDeviceReset customReset)
            {
                customReset.Reset();
            }
            else
            {
                var defaultStatePtr = device.defaultStatePtr;
                var deviceStateBlockSize = device.stateBlock.alignedSizeInBytes;

                // Allocate temp memory to hold one state event.
                ////REVIEW: the need for an event here is sufficiently obscure to warrant scrutiny; likely, there's a better way
                ////        to tell synthetic input (or input sources in general) apart
                // NOTE: We wrap the reset in an artificial state event so that it appears to the rest of the system
                //       like any other input. If we don't do that but rather just call UpdateState() with a null event
                //       pointer, the change will be considered an internal state change and will get ignored by some
                //       pieces of code (such as EnhancedTouch which filters out internal state changes of Touchscreen
                //       by ignoring any change that is not coming from an input event).
                using (var tempBuffer =
                           new NativeArray<byte>(InputEvent.kBaseEventSize + sizeof(int) + (int)deviceStateBlockSize, Allocator.Temp))
                {
                    var stateEventPtr = (StateEvent*)tempBuffer.GetUnsafePtr();
                    var statePtr = stateEventPtr->state;
                    var currentTime = m_Runtime.currentTime;

                    // Set up the state event.
                    ref var stateBlock = ref device.m_StateBlock;
                    stateEventPtr->baseEvent.type = StateEvent.Type;
                    stateEventPtr->baseEvent.sizeInBytes = InputEvent.kBaseEventSize + sizeof(int) + deviceStateBlockSize;
                    stateEventPtr->baseEvent.time = currentTime;
                    stateEventPtr->baseEvent.deviceId = device.deviceId;
                    stateEventPtr->baseEvent.eventId = -1;
                    stateEventPtr->stateFormat = device.m_StateBlock.format;

                    // Decide whether we perform a soft reset or a hard reset.
                    if (isHardReset)
                    {
                        // Perform a hard reset where we wipe the entire device and set a full
                        // reset request to the backend.
                        UnsafeUtility.MemCpy(statePtr,
                            (byte*)defaultStatePtr + stateBlock.byteOffset,
                            deviceStateBlockSize);
                    }
                    else
                    {
                        // Perform a soft reset where we exclude any dontReset control (which is automatically
                        // toggled on for noisy controls) and do *NOT* send a reset request to the backend.

                        var currentStatePtr = device.currentStatePtr;
                        var resetMaskPtr = m_StateBuffers.resetMaskBuffer;

                        // To preserve values from dontReset controls, we need to first copy their current values.
                        UnsafeUtility.MemCpy(statePtr,
                            (byte*)currentStatePtr + stateBlock.byteOffset,
                            deviceStateBlockSize);

                        // And then we copy over default values masked by dontReset bits.
                        MemoryHelpers.MemCpyMasked(statePtr,
                            (byte*)defaultStatePtr + stateBlock.byteOffset,
                            (int)deviceStateBlockSize,
                            (byte*)resetMaskPtr + stateBlock.byteOffset);
                    }

                    UpdateState(device, defaultUpdateType, statePtr, 0, deviceStateBlockSize, currentTime,
                        new InputEventPtr((InputEvent*)stateEventPtr));
                }
            }

            // In the editor, we don't want to issue RequestResetCommand to devices based on focus of the game view
            // as this would also reset device state for the editor. And we don't need the reset commands in this case
            // as -- unlike in the player --, Unity keeps running and we will keep seeing OS messages for these devices.
            // So, in the editor, we generally suppress reset commands.
            //
            // The only exception is when the editor itself loses focus. We issue sync requests to all devices when
            // coming back into focus. But for any device that doesn't support syncs, we actually do want to have a
            // reset command reach the background.
            //
            // Finally, in the player, we also avoid reset commands when disabling a device as these are pointless.
            // We sync/reset when enabling a device in the backend.
            var doIssueResetCommand = isHardReset;
            if (issueResetCommand != null)
                doIssueResetCommand = issueResetCommand.Value;
            #if UNITY_EDITOR
            else if (m_Settings.editorInputBehaviorInPlayMode != InputSettings.EditorInputBehaviorInPlayMode.AllDeviceInputAlwaysGoesToGameView)
                doIssueResetCommand = false;
            #endif

            if (doIssueResetCommand)
                device.RequestReset();
        }

        public InputDevice TryGetDevice(string nameOrLayout)
        {
            if (string.IsNullOrEmpty(nameOrLayout))
                throw new ArgumentException("Name is null or empty.", nameof(nameOrLayout));

            if (m_DevicesCount == 0)
                return null;

            var nameOrLayoutLowerCase = nameOrLayout.ToLower();

            for (var i = 0; i < m_DevicesCount; ++i)
            {
                var device = m_Devices[i];
                if (device.m_Name.ToLower() == nameOrLayoutLowerCase ||
                    device.m_Layout.ToLower() == nameOrLayoutLowerCase)
                    return device;
            }

            return null;
        }

        public InputDevice GetDevice(string nameOrLayout)
        {
            var device = TryGetDevice(nameOrLayout);
            if (device == null)
                throw new ArgumentException($"Cannot find device with name or layout '{nameOrLayout}'", nameof(nameOrLayout));

            return device;
        }

        public InputDevice TryGetDevice(Type layoutType)
        {
            var layoutName = m_Layouts.TryFindLayoutForType(layoutType);
            if (layoutName.IsEmpty())
                return null;

            return TryGetDevice(layoutName);
        }

        public InputDevice TryGetDeviceById(int id)
        {
            if (m_DevicesById.TryGetValue(id, out var result))
                return result;
            return null;
        }

        // Adds any device that's been reported to the system but could not be matched to
        // a layout to the given list.
        public int GetUnsupportedDevices(List<InputDeviceDescription> descriptions)
        {
            if (descriptions == null)
                throw new ArgumentNullException(nameof(descriptions));

            var numFound = 0;
            for (var i = 0; i < m_AvailableDeviceCount; ++i)
            {
                if (TryGetDeviceById(m_AvailableDevices[i].deviceId) != null)
                    continue;

                descriptions.Add(m_AvailableDevices[i].description);
                ++numFound;
            }

            return numFound;
        }

        // We have three different levels of disabling a device.
        internal enum DeviceDisableScope
        {
            Everywhere, // Device is disabled globally and explicitly. Should neither send nor receive events.
            InFrontendOnly, // Device is only disabled on managed side but not in backend. Should keep sending events but should not receive them (useful for redirecting their data).
            TemporaryWhilePlayerIsInBackground, // Device has been disabled automatically and temporarily by system while application is running in the background.
        }

        public void EnableOrDisableDevice(InputDevice device, bool enable, DeviceDisableScope scope = default)
        {
            if (device == null)
                throw new ArgumentNullException(nameof(device));

            // Synchronize the enable/disabled state of the device.
            if (enable)
            {
                ////REVIEW: Do we really want to allow overriding disabledWhileInBackground like it currently does?

                // Enable device.
                switch (scope)
                {
                    case DeviceDisableScope.Everywhere:
                        device.disabledWhileInBackground = false;
                        if (!device.disabledInFrontend && !device.disabledInRuntime)
                            return;
                        if (device.disabledInRuntime)
                        {
                            device.ExecuteEnableCommand();
                            device.disabledInRuntime = false;
                        }
                        if (device.disabledInFrontend)
                        {
                            if (!device.RequestSync())
                                ResetDevice(device);
                            device.disabledInFrontend = false;
                        }
                        break;

                    case DeviceDisableScope.InFrontendOnly:
                        device.disabledWhileInBackground = false;
                        if (!device.disabledInFrontend && device.disabledInRuntime)
                            return;
                        if (!device.disabledInRuntime)
                        {
                            device.ExecuteDisableCommand();
                            device.disabledInRuntime = true;
                        }
                        if (device.disabledInFrontend)
                        {
                            if (!device.RequestSync())
                                ResetDevice(device);
                            device.disabledInFrontend = false;
                        }
                        break;

                    case DeviceDisableScope.TemporaryWhilePlayerIsInBackground:
                        if (device.disabledWhileInBackground)
                        {
                            if (device.disabledInRuntime)
                            {
                                device.ExecuteEnableCommand();
                                device.disabledInRuntime = false;
                            }
                            if (!device.RequestSync())
                                ResetDevice(device);
                            device.disabledWhileInBackground = false;
                        }
                        break;
                }
            }
            else
            {
                // Disable device.
                switch (scope)
                {
                    case DeviceDisableScope.Everywhere:
                        device.disabledWhileInBackground = false;
                        if (device.disabledInFrontend && device.disabledInRuntime)
                            return;
                        if (!device.disabledInRuntime)
                        {
                            device.ExecuteDisableCommand();
                            device.disabledInRuntime = true;
                        }
                        if (!device.disabledInFrontend)
                        {
                            // When disabling a device, also issuing a reset in the backend is pointless.
                            ResetDevice(device, issueResetCommand: false);
                            device.disabledInFrontend = true;
                        }
                        break;

                    case DeviceDisableScope.InFrontendOnly:
                        device.disabledWhileInBackground = false;
                        if (!device.disabledInRuntime && device.disabledInFrontend)
                            return;
                        if (device.disabledInRuntime)
                        {
                            device.ExecuteEnableCommand();
                            device.disabledInRuntime = false;
                        }
                        if (!device.disabledInFrontend)
                        {
                            // When disabling a device, also issuing a reset in the backend is pointless.
                            ResetDevice(device, issueResetCommand: false);
                            device.disabledInFrontend = true;
                        }
                        break;

                    case DeviceDisableScope.TemporaryWhilePlayerIsInBackground:
                        // Won't flag a device as DisabledWhileInBackground if it is explicitly disabled in
                        // the frontend.
                        if (device.disabledInFrontend || device.disabledWhileInBackground)
                            return;
                        device.disabledWhileInBackground = true;
                        ResetDevice(device, issueResetCommand: false);
                        #if UNITY_EDITOR
                        if (m_Settings.editorInputBehaviorInPlayMode == InputSettings.EditorInputBehaviorInPlayMode.AllDeviceInputAlwaysGoesToGameView)
                        #endif
                        {
                            device.ExecuteDisableCommand();
                            device.disabledInRuntime = true;
                        }
                        break;
                }
            }

            // Let listeners know.
            var deviceChange = enable ? InputDeviceChange.Enabled : InputDeviceChange.Disabled;
            DelegateHelpers.InvokeCallbacksSafe(ref m_DeviceChangeListeners, device, deviceChange, k_InputOnDeviceChangeMarker, "InputSystem.onDeviceChange");
        }

        private unsafe void QueueEvent(InputEvent* eventPtr)
        {
            // If we're currently in OnUpdate(), the m_InputEventStream will be open. In that case,
            // append events directly to that buffer and do *NOT* go into native.
            if (m_InputEventStream.isOpen)
            {
                m_InputEventStream.Write(eventPtr);
                return;
            }

            // Don't bother keeping the data on the managed side. Just stuff the raw data directly
            // into the native buffers. This also means this method is thread-safe.
            m_Runtime.QueueEvent(eventPtr);
        }

        public unsafe void QueueEvent(InputEventPtr ptr)
        {
            QueueEvent(ptr.data);
        }

        public unsafe void QueueEvent<TEvent>(ref TEvent inputEvent)
            where TEvent : struct, IInputEventTypeInfo
        {
            QueueEvent((InputEvent*)UnsafeUtility.AddressOf(ref inputEvent));
        }

        public void Update()
        {
            Update(defaultUpdateType);
        }

        public void Update(InputUpdateType updateType)
        {
            m_Runtime.Update(updateType);
        }

        internal void Initialize(IInputRuntime runtime, InputSettings settings)
        {
            Debug.Assert(settings != null);

            m_Settings = settings;

#if UNITY_INPUT_SYSTEM_PROJECT_WIDE_ACTIONS
            InitializeActions();
#endif // UNITY_INPUT_SYSTEM_PROJECT_WIDE_ACTIONS
            InitializeData();
            InstallRuntime(runtime);
            InstallGlobals();

            ApplySettings();
            #if UNITY_INPUT_SYSTEM_PROJECT_WIDE_ACTIONS
            ApplyActions();
            #endif
        }

        internal void Destroy()
        {
            // There isn't really much of a point in removing devices but we still
            // want to clear out any global state they may be keeping. So just tell
            // the devices that they got removed without actually removing them.
            for (var i = 0; i < m_DevicesCount; ++i)
                m_Devices[i].NotifyRemoved();

            // Free all state memory.
            m_StateBuffers.FreeAll();

            // Uninstall globals.
            UninstallGlobals();

            // Destroy settings if they are temporary.
            if (m_Settings != null && m_Settings.hideFlags == HideFlags.HideAndDontSave)
                Object.DestroyImmediate(m_Settings);

            // Project-wide Actions are never temporary so we do not destroy them.
        }

#if UNITY_INPUT_SYSTEM_PROJECT_WIDE_ACTIONS
        // Initialize project-wide actions:
        // - In editor (edit mode or play-mode) we always use the editor build preferences persisted setting.
        // - In player build we always attempt to find a preloaded asset.
        private void InitializeActions()
        {
#if UNITY_EDITOR
            m_Actions = ProjectWideActionsBuildProvider.actionsToIncludeInPlayerBuild;
#else
            m_Actions = null;
            var candidates = Resources.FindObjectsOfTypeAll<InputActionAsset>();
            foreach (var candidate in candidates)
            {
                if (candidate.m_IsProjectWide)
                {
                    m_Actions = candidate;
                    break;
                }
            }
#endif // UNITY_EDITOR
        }

#endif // UNITY_INPUT_SYSTEM_PROJECT_WIDE_ACTIONS

        internal void InitializeData()
        {
            m_Layouts.Allocate();
            m_Processors.Initialize();
            m_Interactions.Initialize();
            m_Composites.Initialize();
            m_DevicesById = new Dictionary<int, InputDevice>();

            // Determine our default set of enabled update types. By
            // default we enable both fixed and dynamic update because
            // we don't know which one the user is going to use. The user
            // can manually turn off one of them to optimize operation.
            m_UpdateMask = InputUpdateType.Dynamic | InputUpdateType.Fixed;
            m_HasFocus = Application.isFocused;
#if UNITY_EDITOR
            m_EditorIsActive = true;
            m_UpdateMask |= InputUpdateType.Editor;
#endif

            m_ScrollDeltaBehavior = InputSettings.ScrollDeltaBehavior.UniformAcrossAllPlatforms;

            // Default polling frequency is 60 Hz.
            m_PollingFrequency = 60;

            // Register layouts.
            // NOTE: Base layouts must be registered before their derived layouts
            //       for the detection of base layouts to work.
            RegisterControlLayout("Axis", typeof(AxisControl)); // Controls.
            RegisterControlLayout("Button", typeof(ButtonControl));
            RegisterControlLayout("DiscreteButton", typeof(DiscreteButtonControl));
            RegisterControlLayout("Key", typeof(KeyControl));
            RegisterControlLayout("Analog", typeof(AxisControl));
            RegisterControlLayout("Integer", typeof(IntegerControl));
            RegisterControlLayout("Digital", typeof(IntegerControl));
            RegisterControlLayout("Double", typeof(DoubleControl));
            RegisterControlLayout("Vector2", typeof(Vector2Control));
            RegisterControlLayout("Vector3", typeof(Vector3Control));
            RegisterControlLayout("Delta", typeof(DeltaControl));
            RegisterControlLayout("Quaternion", typeof(QuaternionControl));
            RegisterControlLayout("Stick", typeof(StickControl));
            RegisterControlLayout("Dpad", typeof(DpadControl));
            RegisterControlLayout("DpadAxis", typeof(DpadControl.DpadAxisControl));
            RegisterControlLayout("AnyKey", typeof(AnyKeyControl));
            RegisterControlLayout("Touch", typeof(TouchControl));
            RegisterControlLayout("TouchPhase", typeof(TouchPhaseControl));
            RegisterControlLayout("TouchPress", typeof(TouchPressControl));

            RegisterControlLayout("Gamepad", typeof(Gamepad)); // Devices.
            RegisterControlLayout("Joystick", typeof(Joystick));
            RegisterControlLayout("Keyboard", typeof(Keyboard));
            RegisterControlLayout("Pointer", typeof(Pointer));
            RegisterControlLayout("Mouse", typeof(Mouse));
            RegisterControlLayout("Pen", typeof(Pen));
            RegisterControlLayout("Touchscreen", typeof(Touchscreen));
            RegisterControlLayout("Sensor", typeof(Sensor));
            RegisterControlLayout("Accelerometer", typeof(Accelerometer));
            RegisterControlLayout("Gyroscope", typeof(Gyroscope));
            RegisterControlLayout("GravitySensor", typeof(GravitySensor));
            RegisterControlLayout("AttitudeSensor", typeof(AttitudeSensor));
            RegisterControlLayout("LinearAccelerationSensor", typeof(LinearAccelerationSensor));
            RegisterControlLayout("MagneticFieldSensor", typeof(MagneticFieldSensor));
            RegisterControlLayout("LightSensor", typeof(LightSensor));
            RegisterControlLayout("PressureSensor", typeof(PressureSensor));
            RegisterControlLayout("HumiditySensor", typeof(HumiditySensor));
            RegisterControlLayout("AmbientTemperatureSensor", typeof(AmbientTemperatureSensor));
            RegisterControlLayout("StepCounter", typeof(StepCounter));
            RegisterControlLayout("TrackedDevice", typeof(TrackedDevice));

            // Precompiled layouts.
            RegisterPrecompiledLayout<FastKeyboard>(FastKeyboard.metadata);
            RegisterPrecompiledLayout<FastTouchscreen>(FastTouchscreen.metadata);
            RegisterPrecompiledLayout<FastMouse>(FastMouse.metadata);

            // Register processors.
            processors.AddTypeRegistration("Invert", typeof(InvertProcessor));
            processors.AddTypeRegistration("InvertVector2", typeof(InvertVector2Processor));
            processors.AddTypeRegistration("InvertVector3", typeof(InvertVector3Processor));
            processors.AddTypeRegistration("Clamp", typeof(ClampProcessor));
            processors.AddTypeRegistration("Normalize", typeof(NormalizeProcessor));
            processors.AddTypeRegistration("NormalizeVector2", typeof(NormalizeVector2Processor));
            processors.AddTypeRegistration("NormalizeVector3", typeof(NormalizeVector3Processor));
            processors.AddTypeRegistration("Scale", typeof(ScaleProcessor));
            processors.AddTypeRegistration("ScaleVector2", typeof(ScaleVector2Processor));
            processors.AddTypeRegistration("ScaleVector3", typeof(ScaleVector3Processor));
            processors.AddTypeRegistration("StickDeadzone", typeof(StickDeadzoneProcessor));
            processors.AddTypeRegistration("AxisDeadzone", typeof(AxisDeadzoneProcessor));
            processors.AddTypeRegistration("CompensateDirection", typeof(CompensateDirectionProcessor));
            processors.AddTypeRegistration("CompensateRotation", typeof(CompensateRotationProcessor));

            #if UNITY_EDITOR
            processors.AddTypeRegistration("AutoWindowSpace", typeof(EditorWindowSpaceProcessor));
            #endif

            // Register interactions.
            interactions.AddTypeRegistration("Hold", typeof(HoldInteraction));
            interactions.AddTypeRegistration("Tap", typeof(TapInteraction));
            interactions.AddTypeRegistration("SlowTap", typeof(SlowTapInteraction));
            interactions.AddTypeRegistration("MultiTap", typeof(MultiTapInteraction));
            interactions.AddTypeRegistration("Press", typeof(PressInteraction));

            // Register composites.
            composites.AddTypeRegistration("1DAxis", typeof(AxisComposite));
            composites.AddTypeRegistration("2DVector", typeof(Vector2Composite));
            composites.AddTypeRegistration("3DVector", typeof(Vector3Composite));
            composites.AddTypeRegistration("Axis", typeof(AxisComposite));// Alias for pre-0.2 name.
            composites.AddTypeRegistration("Dpad", typeof(Vector2Composite));// Alias for pre-0.2 name.
            composites.AddTypeRegistration("ButtonWithOneModifier", typeof(ButtonWithOneModifier));
            composites.AddTypeRegistration("ButtonWithTwoModifiers", typeof(ButtonWithTwoModifiers));
            composites.AddTypeRegistration("OneModifier", typeof(OneModifierComposite));
            composites.AddTypeRegistration("TwoModifiers", typeof(TwoModifiersComposite));

            // Register custom types by reflection
            RegisterCustomTypes();
        }

        void RegisterCustomTypes(Type[] types)
        {
            foreach (Type type in types)
            {
                if (!type.IsClass
                    || type.IsAbstract
                    || type.IsGenericType)
                    continue;
                if (typeof(InputProcessor).IsAssignableFrom(type))
                {
                    InputSystem.RegisterProcessor(type);
                }
                else if (typeof(IInputInteraction).IsAssignableFrom(type))
                {
                    InputSystem.RegisterInteraction(type);
                }
                else if (typeof(InputBindingComposite).IsAssignableFrom(type))
                {
                    InputSystem.RegisterBindingComposite(type, null);
                }
            }
        }

        void RegisterCustomTypes()
        {
            k_InputRegisterCustomTypesMarker.Begin();

            var inputSystemAssembly = typeof(InputProcessor).Assembly;
            var inputSystemName = inputSystemAssembly.GetName().Name;
            var assemblies = AppDomain.CurrentDomain.GetAssemblies();
            foreach (var assembly in assemblies)
            {
                try
                {
                    // exclude InputSystem assembly which should be loaded first
                    if (assembly == inputSystemAssembly) continue;

                    // Only register types from assemblies that reference InputSystem
                    foreach (var referencedAssembly in assembly.GetReferencedAssemblies())
                    {
                        if (referencedAssembly.Name == inputSystemName)
                        {
                            RegisterCustomTypes(assembly.GetTypes());
                            break;
                        }
                    }
                }
                catch (ReflectionTypeLoadException)
                {
                    continue;
                }
            }

            k_InputRegisterCustomTypesMarker.End();
        }

        internal void InstallRuntime(IInputRuntime runtime)
        {
            if (m_Runtime != null)
            {
                m_Runtime.onUpdate = null;
                m_Runtime.onBeforeUpdate = null;
                m_Runtime.onDeviceDiscovered = null;
                m_Runtime.onPlayerFocusChanged = null;
                m_Runtime.onShouldRunUpdate = null;
                #if UNITY_EDITOR
                m_Runtime.onPlayerLoopInitialization = null;
                #endif
            }

            m_Runtime = runtime;
            m_Runtime.onUpdate = OnUpdate;
            m_Runtime.onDeviceDiscovered = OnNativeDeviceDiscovered;
            m_Runtime.onPlayerFocusChanged = OnFocusChanged;
            m_Runtime.onShouldRunUpdate = ShouldRunUpdate;
            #if UNITY_EDITOR
            m_Runtime.onPlayerLoopInitialization = OnPlayerLoopInitialization;
            #endif
            m_Runtime.pollingFrequency = pollingFrequency;
            m_HasFocus = m_Runtime.isPlayerFocused;

            // We only hook NativeInputSystem.onBeforeUpdate if necessary.
            if (m_BeforeUpdateListeners.length > 0 || m_HaveDevicesWithStateCallbackReceivers)
            {
                m_Runtime.onBeforeUpdate = OnBeforeUpdate;
                m_NativeBeforeUpdateHooked = true;
            }

            #if UNITY_ANALYTICS || UNITY_EDITOR
            InputAnalytics.Initialize(this);
            m_Runtime.onShutdown = () => InputAnalytics.OnShutdown(this);
            #endif
        }

        internal void InstallGlobals()
        {
            Debug.Assert(m_Runtime != null);

            InputControlLayout.s_Layouts = m_Layouts;
            InputProcessor.s_Processors = m_Processors;
            InputInteraction.s_Interactions = m_Interactions;
            InputBindingComposite.s_Composites = m_Composites;

            InputRuntime.s_Instance = m_Runtime;
            InputRuntime.s_CurrentTimeOffsetToRealtimeSinceStartup =
                m_Runtime.currentTimeOffsetToRealtimeSinceStartup;

            // Reset update state.
            InputUpdate.Restore(new InputUpdate.SerializedState());

            unsafe
            {
                InputStateBuffers.SwitchTo(m_StateBuffers, InputUpdateType.Dynamic);
                InputStateBuffers.s_DefaultStateBuffer = m_StateBuffers.defaultStateBuffer;
                InputStateBuffers.s_NoiseMaskBuffer = m_StateBuffers.noiseMaskBuffer;
                InputStateBuffers.s_ResetMaskBuffer = m_StateBuffers.resetMaskBuffer;
            }
        }

        internal void UninstallGlobals()
        {
            if (ReferenceEquals(InputControlLayout.s_Layouts.baseLayoutTable, m_Layouts.baseLayoutTable))
                InputControlLayout.s_Layouts = new InputControlLayout.Collection();
            if (ReferenceEquals(InputProcessor.s_Processors.table, m_Processors.table))
                InputProcessor.s_Processors = new TypeTable();
            if (ReferenceEquals(InputInteraction.s_Interactions.table, m_Interactions.table))
                InputInteraction.s_Interactions = new TypeTable();
            if (ReferenceEquals(InputBindingComposite.s_Composites.table, m_Composites.table))
                InputBindingComposite.s_Composites = new TypeTable();

            // Clear layout cache.
            InputControlLayout.s_CacheInstance = default;
            InputControlLayout.s_CacheInstanceRef = 0;

            // Detach from runtime.
            if (m_Runtime != null)
            {
                m_Runtime.onUpdate = null;
                m_Runtime.onDeviceDiscovered = null;
                m_Runtime.onBeforeUpdate = null;
                m_Runtime.onPlayerFocusChanged = null;
                m_Runtime.onShouldRunUpdate = null;

                if (ReferenceEquals(InputRuntime.s_Instance, m_Runtime))
                    InputRuntime.s_Instance = null;
            }
        }

        [Serializable]
        internal struct AvailableDevice
        {
            public InputDeviceDescription description;
            public int deviceId;
            public bool isNative;
            public bool isRemoved;
        }

        // Used by EditorInputControlLayoutCache to determine whether its state is outdated.
        internal int m_LayoutRegistrationVersion;
        private float m_PollingFrequency;

        internal InputControlLayout.Collection m_Layouts;
        private TypeTable m_Processors;
        private TypeTable m_Interactions;
        private TypeTable m_Composites;

        private int m_DevicesCount;
        private InputDevice[] m_Devices;

        private Dictionary<int, InputDevice> m_DevicesById;
        internal int m_AvailableDeviceCount;
        internal AvailableDevice[] m_AvailableDevices; // A record of all devices reported to the system (from native or user code).

        ////REVIEW: should these be weak-referenced?
        internal int m_DisconnectedDevicesCount;
        internal InputDevice[] m_DisconnectedDevices;

        internal InputUpdateType m_UpdateMask; // Which of our update types are enabled.
        private InputUpdateType m_CurrentUpdate;
        internal InputStateBuffers m_StateBuffers;

        private InputSettings.ScrollDeltaBehavior m_ScrollDeltaBehavior;

        #if UNITY_EDITOR
        // remember time offset to correctly restore it after editor mode is done
        private double latestNonEditorTimeOffsetToRealtimeSinceStartup;
        #endif

        // We don't use UnityEvents and thus don't persist the callbacks during domain reloads.
        // Restoration of UnityActions is unreliable and it's too easy to end up with double
        // registrations what will lead to all kinds of misbehavior.
        private CallbackArray<DeviceChangeListener> m_DeviceChangeListeners;
        private CallbackArray<DeviceStateChangeListener> m_DeviceStateChangeListeners;
        private CallbackArray<InputDeviceFindControlLayoutDelegate> m_DeviceFindLayoutCallbacks;
        internal CallbackArray<InputDeviceCommandDelegate> m_DeviceCommandCallbacks;
        private CallbackArray<LayoutChangeListener> m_LayoutChangeListeners;
        private CallbackArray<EventListener> m_EventListeners;
        private CallbackArray<UpdateListener> m_BeforeUpdateListeners;
        private CallbackArray<UpdateListener> m_AfterUpdateListeners;
        private CallbackArray<Action> m_SettingsChangedListeners;
        #if UNITY_INPUT_SYSTEM_PROJECT_WIDE_ACTIONS
        private CallbackArray<Action> m_ActionsChangedListeners;
        #endif
        private bool m_NativeBeforeUpdateHooked;
        private bool m_HaveDevicesWithStateCallbackReceivers;
        private bool m_HasFocus;
        private InputEventStream m_InputEventStream;

        // We want to sync devices when the editor comes back into focus. Unfortunately, there's no
        // callback for this so we have to poll this state.
        #if UNITY_EDITOR
        private bool m_EditorIsActive;
        #endif

        // Allow external users to hook in validators and draw custom UI in the binding path editor
        #if UNITY_EDITOR
        private Utilities.CallbackArray<CustomBindingPathValidator> m_customBindingPathValidators;
        #endif

        // We allocate the 'executeDeviceCommand' closure passed to 'onFindLayoutForDevice'
        // only once to avoid creating garbage.
        private InputDeviceExecuteCommandDelegate m_DeviceFindExecuteCommandDelegate;
        private int m_DeviceFindExecuteCommandDeviceId;

        #if UNITY_ANALYTICS || UNITY_EDITOR
        private bool m_HaveSentStartupAnalytics;
        #endif

        internal IInputRuntime m_Runtime;
        internal InputMetrics m_Metrics;
        internal InputSettings m_Settings;

        // Extract as booleans (from m_Settings) because feature check is in the hot path

        private bool m_OptimizedControlsFeatureEnabled;
        internal bool optimizedControlsFeatureEnabled
        {
            [MethodImpl(MethodImplOptions.AggressiveInlining)]
            get => m_OptimizedControlsFeatureEnabled;
            set => m_OptimizedControlsFeatureEnabled = value;
        }

        private bool m_ReadValueCachingFeatureEnabled;
        internal bool readValueCachingFeatureEnabled
        {
            [MethodImpl(MethodImplOptions.AggressiveInlining)]
            get => m_ReadValueCachingFeatureEnabled;
            set => m_ReadValueCachingFeatureEnabled = value;
        }

        private bool m_ParanoidReadValueCachingChecksEnabled;
        internal bool paranoidReadValueCachingChecksEnabled
        {
            [MethodImpl(MethodImplOptions.AggressiveInlining)]
            get => m_ParanoidReadValueCachingChecksEnabled;
            set => m_ParanoidReadValueCachingChecksEnabled = value;
        }

        #if UNITY_INPUT_SYSTEM_PROJECT_WIDE_ACTIONS
        private InputActionAsset m_Actions;
        #endif

        #if UNITY_EDITOR
        internal IInputDiagnostics m_Diagnostics;
        #endif

        ////REVIEW: Make it so that device names *always* have a number appended? (i.e. Gamepad1, Gamepad2, etc. instead of Gamepad, Gamepad1, etc)

        private void MakeDeviceNameUnique(InputDevice device)
        {
            if (m_DevicesCount == 0)
                return;

            var deviceName = StringHelpers.MakeUniqueName(device.name, m_Devices, x => x != null ? x.name : string.Empty);
            if (deviceName != device.name)
            {
                // If we have changed the name of the device, nuke all path strings in the control
                // hierarchy so that they will get re-recreated when queried.
                ResetControlPathsRecursive(device);

                // Assign name.
                device.m_Name = new InternedString(deviceName);
            }
        }

        private static void ResetControlPathsRecursive(InputControl control)
        {
            control.m_Path = null;

            var children = control.children;
            var childCount = children.Count;

            for (var i = 0; i < childCount; ++i)
                ResetControlPathsRecursive(children[i]);
        }

        private void AssignUniqueDeviceId(InputDevice device)
        {
            // If the device already has an ID, make sure it's unique.
            if (device.deviceId != InputDevice.InvalidDeviceId)
            {
                // Safety check to make sure out IDs are really unique.
                // Given they are assigned by the native system they should be fine
                // but let's make sure.
                var existingDeviceWithId = TryGetDeviceById(device.deviceId);
                if (existingDeviceWithId != null)
                    throw new InvalidOperationException(
                        $"Duplicate device ID {device.deviceId} detected for devices '{device.name}' and '{existingDeviceWithId.name}'");
            }
            else
            {
                device.m_DeviceId = m_Runtime.AllocateDeviceId();
            }
        }

        // (Re)allocates state buffers and assigns each device that's been added
        // a segment of the buffer. Preserves the current state of devices.
        // NOTE: Installs the buffers globally.
        private unsafe void ReallocateStateBuffers()
        {
            var oldBuffers = m_StateBuffers;

            // Allocate new buffers.
            var newBuffers = new InputStateBuffers();
            newBuffers.AllocateAll(m_Devices, m_DevicesCount);

            // Migrate state.
            newBuffers.MigrateAll(m_Devices, m_DevicesCount, oldBuffers);

            // Install the new buffers.
            oldBuffers.FreeAll();
            m_StateBuffers = newBuffers;
            InputStateBuffers.s_DefaultStateBuffer = newBuffers.defaultStateBuffer;
            InputStateBuffers.s_NoiseMaskBuffer = newBuffers.noiseMaskBuffer;
            InputStateBuffers.s_ResetMaskBuffer = newBuffers.resetMaskBuffer;

            // Switch to buffers.
            InputStateBuffers.SwitchTo(m_StateBuffers,
                InputUpdate.s_LatestUpdateType != InputUpdateType.None ? InputUpdate.s_LatestUpdateType : defaultUpdateType);

            ////TODO: need to update state change monitors
        }

        /// <summary>
        /// Initialize default state for given device.
        /// </summary>
        /// <param name="device">A newly added input device.</param>
        /// <remarks>
        /// For every device, one copy of its state is kept around which is initialized with the default
        /// values for the device. If the device has no control that has an explicitly specified control
        /// value, the buffer simply contains all zeroes.
        ///
        /// The default state buffer is initialized once when a device is added to the system and then
        /// migrated by <see cref="InputStateBuffers"/> like other device state and removed when the device
        /// is removed from the system.
        /// </remarks>
        private unsafe void InitializeDefaultState(InputDevice device)
        {
            // Nothing to do if device has a default state of all zeroes.
            if (!device.hasControlsWithDefaultState)
                return;

            // Otherwise go through each control and write its default value.
            var controls = device.allControls;
            var controlCount = controls.Count;
            var defaultStateBuffer = m_StateBuffers.defaultStateBuffer;
            for (var n = 0; n < controlCount; ++n)
            {
                var control = controls[n];
                if (!control.hasDefaultState)
                    continue;

                control.m_StateBlock.Write(defaultStateBuffer, control.m_DefaultState);
            }

            // Copy default state to all front and back buffers.
            var stateBlock = device.m_StateBlock;
            var deviceIndex = device.m_DeviceIndex;
            if (m_StateBuffers.m_PlayerStateBuffers.valid)
            {
                stateBlock.CopyToFrom(m_StateBuffers.m_PlayerStateBuffers.GetFrontBuffer(deviceIndex), defaultStateBuffer);
                stateBlock.CopyToFrom(m_StateBuffers.m_PlayerStateBuffers.GetBackBuffer(deviceIndex), defaultStateBuffer);
            }

            #if UNITY_EDITOR
            if (m_StateBuffers.m_EditorStateBuffers.valid)
            {
                stateBlock.CopyToFrom(m_StateBuffers.m_EditorStateBuffers.GetFrontBuffer(deviceIndex), defaultStateBuffer);
                stateBlock.CopyToFrom(m_StateBuffers.m_EditorStateBuffers.GetBackBuffer(deviceIndex), defaultStateBuffer);
            }
            #endif
        }

        private unsafe void InitializeDeviceState(InputDevice device)
        {
            Debug.Assert(device != null, "Device must not be null");
            Debug.Assert(device.added, "Device must have been added");
            Debug.Assert(device.stateBlock.byteOffset != InputStateBlock.InvalidOffset, "Device state block offset is invalid");
            Debug.Assert(device.stateBlock.byteOffset + device.stateBlock.alignedSizeInBytes <= m_StateBuffers.sizePerBuffer,
                "Device state block is not contained in state buffer");

            var controls = device.allControls;
            var controlCount = controls.Count;
            var resetMaskBuffer = m_StateBuffers.resetMaskBuffer;

            var haveControlsWithDefaultState = device.hasControlsWithDefaultState;

            // Assume that everything in the device is noise. This way we also catch memory regions
            // that are not actually covered by a control and implicitly mark them as noise (e.g. the
            // report ID in HID input reports).
            //
            // NOTE: Noise is indicated by *unset* bits so we don't have to do anything here to start
            //       with all-noise as we expect noise mask memory to be cleared on allocation.
            var noiseMaskBuffer = m_StateBuffers.noiseMaskBuffer;

            // We first toggle all bits *on* and then toggle bits for noisy and dontReset controls *off* individually.
            // We do this instead of just leaving all bits *off* and then going through controls that aren't noisy/dontReset *on*.
            // If we did the latter, we'd have the problem that a parent control such as TouchControl would toggle on bits for
            // the entirety of its state block and thus cover the state of all its child controls.
            MemoryHelpers.SetBitsInBuffer(noiseMaskBuffer, (int)device.stateBlock.byteOffset, 0, (int)device.stateBlock.sizeInBits, false);
            MemoryHelpers.SetBitsInBuffer(resetMaskBuffer, (int)device.stateBlock.byteOffset, 0, (int)device.stateBlock.sizeInBits, true);

            // Go through controls.
            var defaultStateBuffer = m_StateBuffers.defaultStateBuffer;
            for (var n = 0; n < controlCount; ++n)
            {
                var control = controls[n];

                // Don't allow controls that hijack state from other controls to set independent noise or dontReset flags.
                if (control.usesStateFromOtherControl)
                    continue;

                if (!control.noisy || control.dontReset)
                {
                    ref var stateBlock = ref control.m_StateBlock;

                    Debug.Assert(stateBlock.byteOffset != InputStateBlock.InvalidOffset, "Byte offset is invalid on control's state block");
                    Debug.Assert(stateBlock.bitOffset != InputStateBlock.InvalidOffset, "Bit offset is invalid on control's state block");
                    Debug.Assert(stateBlock.sizeInBits != InputStateBlock.InvalidOffset, "Size is invalid on control's state block");
                    Debug.Assert(stateBlock.byteOffset >= device.stateBlock.byteOffset, "Control's offset is located below device's offset");
                    Debug.Assert(stateBlock.byteOffset + stateBlock.alignedSizeInBytes <=
                        device.stateBlock.byteOffset + device.stateBlock.alignedSizeInBytes, "Control state block lies outside of state buffer");

                    // If control isn't noisy, toggle its bits *on* in the noise mask.
                    if (!control.noisy)
                        MemoryHelpers.SetBitsInBuffer(noiseMaskBuffer, (int)stateBlock.byteOffset, (int)stateBlock.bitOffset,
                            (int)stateBlock.sizeInBits, true);

                    // If control shouldn't be reset, toggle its bits *off* in the reset mask.
                    if (control.dontReset)
                        MemoryHelpers.SetBitsInBuffer(resetMaskBuffer, (int)stateBlock.byteOffset, (int)stateBlock.bitOffset,
                            (int)stateBlock.sizeInBits, false);
                }

                // If control has default state, write it into to the device's default state.
                if (haveControlsWithDefaultState && control.hasDefaultState)
                    control.m_StateBlock.Write(defaultStateBuffer, control.m_DefaultState);
            }

            // Copy default state to all front and back buffers.
            if (haveControlsWithDefaultState)
            {
                ref var deviceStateBlock = ref device.m_StateBlock;
                var deviceIndex = device.m_DeviceIndex;
                if (m_StateBuffers.m_PlayerStateBuffers.valid)
                {
                    deviceStateBlock.CopyToFrom(m_StateBuffers.m_PlayerStateBuffers.GetFrontBuffer(deviceIndex), defaultStateBuffer);
                    deviceStateBlock.CopyToFrom(m_StateBuffers.m_PlayerStateBuffers.GetBackBuffer(deviceIndex), defaultStateBuffer);
                }

                #if UNITY_EDITOR
                if (m_StateBuffers.m_EditorStateBuffers.valid)
                {
                    deviceStateBlock.CopyToFrom(m_StateBuffers.m_EditorStateBuffers.GetFrontBuffer(deviceIndex), defaultStateBuffer);
                    deviceStateBlock.CopyToFrom(m_StateBuffers.m_EditorStateBuffers.GetBackBuffer(deviceIndex), defaultStateBuffer);
                }
                #endif
            }
        }

        private void OnNativeDeviceDiscovered(int deviceId, string deviceDescriptor)
        {
            // Make sure we're not adding to m_AvailableDevices before we restored what we
            // had before a domain reload.
            RestoreDevicesAfterDomainReloadIfNecessary();

            // See if we have a disconnected device we can revive.
            // NOTE: We do this all the way up here as the first thing before we even parse the JSON descriptor so
            //       if we do have a device we can revive, we can do so without allocating any GC memory.
            var device = TryMatchDisconnectedDevice(deviceDescriptor);

            // Parse description, if need be.
            var description = device?.description ?? InputDeviceDescription.FromJson(deviceDescriptor);

            // Add it.
            var markAsRemoved = false;
            try
            {
                // If we have a restricted set of supported devices, first check if it's a device
                // we should support.
                if (m_Settings.supportedDevices.Count > 0)
                {
                    var layout = device != null ? device.m_Layout : TryFindMatchingControlLayout(ref description, deviceId);
                    if (!IsDeviceLayoutMarkedAsSupportedInSettings(layout))
                    {
                        // Not supported. Ignore device. Still will get added to m_AvailableDevices
                        // list in finally clause below. If later the set of supported devices changes
                        // so that the device is now supported, ApplySettings() will pull it back out
                        // and create the device.
                        markAsRemoved = true;
                        return;
                    }
                }

                if (device != null)
                {
                    // It's a device we pulled from the disconnected list. Update the device with the
                    // new ID, re-add it and notify that we've reconnected.

                    device.m_DeviceId = deviceId;
                    device.m_DeviceFlags |= InputDevice.DeviceFlags.Native;
                    device.m_DeviceFlags &= ~InputDevice.DeviceFlags.DisabledInFrontend;
                    device.m_DeviceFlags &= ~InputDevice.DeviceFlags.DisabledWhileInBackground;
                    device.m_DeviceFlags &= ~InputDevice.DeviceFlags.DisabledStateHasBeenQueriedFromRuntime;

                    AddDevice(device);

                    DelegateHelpers.InvokeCallbacksSafe(ref m_DeviceChangeListeners, device, InputDeviceChange.Reconnected,
                        k_InputOnDeviceChangeMarker, "InputSystem.onDeviceChange");
                }
                else
                {
                    // Go through normal machinery to try to create a new device.
                    AddDevice(description, throwIfNoLayoutFound: false, deviceId: deviceId,
                        deviceFlags: InputDevice.DeviceFlags.Native);
                }
            }
            // We're catching exceptions very aggressively here. The reason is that we don't want
            // exceptions thrown as a result of trying to create devices from device discoveries reported
            // by native to break the system as a whole. Instead, we want to make the error visible but then
            // go and work with whatever devices we *did* manage to create successfully.
            catch (Exception exception)
            {
                Debug.LogError($"Could not create a device for '{description}' (exception: {exception})");
            }
            finally
            {
                // Remember it. Do this *after* the AddDevice() call above so that if there's
                // a listener creating layouts on the fly we won't end up matching this device and
                // create an InputDevice right away (which would then conflict with the one we
                // create in AddDevice).
                ArrayHelpers.AppendWithCapacity(ref m_AvailableDevices, ref m_AvailableDeviceCount,
                    new AvailableDevice
                    {
                        description = description,
                        deviceId = deviceId,
                        isNative = true,
                        isRemoved = markAsRemoved,
                    });
            }
        }

        private JsonParser.JsonString MakeEscapedJsonString(string theString)
        {
            //
            // When we create the device description from the (passed from native) deviceDescriptor string in OnNativeDeviceDiscovered()
            // we remove any escape characters from the capabilties field when we do InputDeviceDescription.FromJson() - this decoded
            // description is used to create the device.
            //
            // This means that the native and managed code can have slightly different representations of the capabilities field.
            //
            // Managed: description.capabilities    string, unescaped
            //                                      eg "{"deviceName":"Oculus Quest", ..."
            //
            // Native:  deviceDescriptor            string, containing a Json encoded "capabilities" name/value pair represented by an escaped Json string
            //                                      eg "{\"deviceName\":\"Oculus Quest\", ..."
            //
            // To avoid a very costly escape-skipping character-by-character string comparison in JsonParser.Json.Equals() we
            // reconstruct an escaped string and make an escaped JsonParser.JsonString and use that for the comparison instead.
            //
            var builder = new StringBuilder();
            var length = theString.Length;
            var hasEscapes = false;
            for (var j = 0; j < length; ++j)
            {
                var ch = theString[j];
                if (ch == '\\' || ch == '\"')
                {
                    builder.Append('\\');
                    hasEscapes = true;
                }
                builder.Append(ch);
            }
            var jsonStringWithEscapes = new JsonParser.JsonString
            {
                text = builder.ToString(),
                hasEscapes = hasEscapes
            };
            return jsonStringWithEscapes;
        }

        private InputDevice TryMatchDisconnectedDevice(string deviceDescriptor)
        {
            for (var i = 0; i < m_DisconnectedDevicesCount; ++i)
            {
                var device = m_DisconnectedDevices[i];
                var description = device.description;

                // We don't parse the full description but rather go property by property in order to not
                // allocate GC memory if we can avoid it.

                if (!InputDeviceDescription.ComparePropertyToDeviceDescriptor("interface", description.interfaceName, deviceDescriptor))
                    continue;
                if (!InputDeviceDescription.ComparePropertyToDeviceDescriptor("product", description.product, deviceDescriptor))
                    continue;
                if (!InputDeviceDescription.ComparePropertyToDeviceDescriptor("manufacturer", description.manufacturer, deviceDescriptor))
                    continue;
                if (!InputDeviceDescription.ComparePropertyToDeviceDescriptor("type", description.deviceClass, deviceDescriptor))
                    continue;
                if (!InputDeviceDescription.ComparePropertyToDeviceDescriptor("capabilities", MakeEscapedJsonString(description.capabilities), deviceDescriptor))
                    continue;
                if (!InputDeviceDescription.ComparePropertyToDeviceDescriptor("serial", description.serial, deviceDescriptor))
                    continue;

                ArrayHelpers.EraseAtWithCapacity(m_DisconnectedDevices, ref m_DisconnectedDevicesCount, i);
                return device;
            }

            return null;
        }

        private void InstallBeforeUpdateHookIfNecessary()
        {
            if (m_NativeBeforeUpdateHooked || m_Runtime == null)
                return;

            m_Runtime.onBeforeUpdate = OnBeforeUpdate;
            m_NativeBeforeUpdateHooked = true;
        }

        private void RestoreDevicesAfterDomainReloadIfNecessary()
        {
            #if UNITY_EDITOR
            if (m_SavedDeviceStates != null)
                RestoreDevicesAfterDomainReload();
            #endif
        }

#if UNITY_EDITOR
        private void SyncAllDevicesWhenEditorIsActivated()
        {
            var isActive = m_Runtime.isEditorActive;
            if (isActive == m_EditorIsActive)
                return;

            m_EditorIsActive = isActive;
            if (m_EditorIsActive)
                SyncAllDevices();
        }

        private void SyncAllDevices()
        {
            for (var i = 0; i < m_DevicesCount; ++i)
            {
                // When the editor comes back into focus, we actually do want resets to happen
                // for devices that don't support syncs as they will likely have missed input while
                // we were in the background.
                if (!m_Devices[i].RequestSync())
                    ResetDevice(m_Devices[i], issueResetCommand: true);
            }
        }

        internal void SyncAllDevicesAfterEnteringPlayMode()
        {
            // Because we ignore all events between exiting edit mode and entering play mode,
            // that includes any potential device resets/syncs/etc,
            // we need to resync all devices after we're in play mode proper.
            ////TODO: this is a hacky workaround, implement a proper solution where events from sync/resets are not ignored.
            SyncAllDevices();
        }

#endif

        private void WarnAboutDevicesFailingToRecreateAfterDomainReload()
        {
            // If we still have any saved device states, we have devices that we couldn't figure
            // out how to recreate after a domain reload. Log a warning for each of them and
            // let go of them.
            #if UNITY_EDITOR
            if (m_SavedDeviceStates == null)
                return;

            for (var i = 0; i < m_SavedDeviceStates.Length; ++i)
            {
                ref var state = ref m_SavedDeviceStates[i];
                Debug.LogWarning($"Could not recreate device '{state.name}' with layout '{state.layout}' after domain reload");
            }

            // At this point, we throw the device states away and forget about
            // what we had before the domain reload.
            m_SavedDeviceStates = null;
            #endif
        }

        private void OnBeforeUpdate(InputUpdateType updateType)
        {
            // Restore devices before checking update mask. See InputSystem.RunInitialUpdate().
            RestoreDevicesAfterDomainReloadIfNecessary();

            if ((updateType & m_UpdateMask) == 0)
                return;

            InputStateBuffers.SwitchTo(m_StateBuffers, updateType);

            InputUpdate.OnBeforeUpdate(updateType);

            // For devices that have state callbacks, tell them we're carrying state over
            // into the next frame.
            if (m_HaveDevicesWithStateCallbackReceivers && updateType != InputUpdateType.BeforeRender) ////REVIEW: before-render handling is probably wrong
            {
                for (var i = 0; i < m_DevicesCount; ++i)
                {
                    var device = m_Devices[i];
                    if (!device.hasStateCallbacks)
                        continue;

                    // NOTE: We do *not* perform a buffer flip here as we do not want to change what is the
                    //       current and what is the previous state when we carry state forward. Rather,
                    //       OnBeforeUpdate, if it modifies state, it modifies the current state directly.
                    //       Also, for the same reasons, we do not modify the dynamic/fixed update counts
                    //       on the device. If an event comes in in the upcoming update, it should lead to
                    //       a buffer flip.

                    ((IInputStateCallbackReceiver)device).OnNextUpdate();
                }
            }

            DelegateHelpers.InvokeCallbacksSafe(ref m_BeforeUpdateListeners, k_InputOnBeforeUpdateMarker, "InputSystem.onBeforeUpdate");
        }

        /// <summary>
        /// Apply the settings in <see cref="m_Settings"/>.
        /// </summary>
        internal void ApplySettings()
        {
            // Sync update mask.
            var newUpdateMask = InputUpdateType.Editor;
            if ((m_UpdateMask & InputUpdateType.BeforeRender) != 0)
            {
                // BeforeRender updates are enabled in response to devices needing BeforeRender updates
                // so we always preserve this if set.
                newUpdateMask |= InputUpdateType.BeforeRender;
            }
            if (m_Settings.updateMode == InputSettings.s_OldUnsupportedFixedAndDynamicUpdateSetting)
                m_Settings.updateMode = InputSettings.UpdateMode.ProcessEventsInDynamicUpdate;
            switch (m_Settings.updateMode)
            {
                case InputSettings.UpdateMode.ProcessEventsInDynamicUpdate:
                    newUpdateMask |= InputUpdateType.Dynamic;
                    break;
                case InputSettings.UpdateMode.ProcessEventsInFixedUpdate:
                    newUpdateMask |= InputUpdateType.Fixed;
                    break;
                case InputSettings.UpdateMode.ProcessEventsManually:
                    newUpdateMask |= InputUpdateType.Manual;
                    break;
                default:
                    throw new NotSupportedException("Invalid input update mode: " + m_Settings.updateMode);
            }

            #if UNITY_EDITOR
            // In the editor, we force editor updates to be on even if InputEditorUserSettings.lockInputToGameView is
            // on as otherwise we'll end up accumulating events in edit mode without anyone flushing the
            // queue out regularly.
            newUpdateMask |= InputUpdateType.Editor;
            #endif
            updateMask = newUpdateMask;

            scrollDeltaBehavior = m_Settings.scrollDeltaBehavior;

            ////TODO: optimize this so that we don't repeatedly recreate state if we add/remove multiple devices
            ////      (same goes for not resolving actions repeatedly)

            // Check if there's any native device we aren't using ATM which now fits
            // the set of supported devices.
            AddAvailableDevicesThatAreNowRecognized();

            // If the settings restrict the set of supported devices, demote any native
            // device we currently have that doesn't fit the requirements.
            if (settings.supportedDevices.Count > 0)
            {
                for (var i = 0; i < m_DevicesCount; ++i)
                {
                    var device = m_Devices[i];
                    var layout = device.m_Layout;

                    // If it's not in m_AvailableDevices, we don't automatically remove it.
                    // Whatever has been added directly through AddDevice(), we keep and don't
                    // restrict by `supportDevices`.
                    var isInAvailableDevices = false;
                    for (var n = 0; n < m_AvailableDeviceCount; ++n)
                    {
                        if (m_AvailableDevices[n].deviceId == device.deviceId)
                        {
                            isInAvailableDevices = true;
                            break;
                        }
                    }
                    if (!isInAvailableDevices)
                        continue;

                    // If the device layout isn't supported according to the current settings,
                    // remove the device.
                    if (!IsDeviceLayoutMarkedAsSupportedInSettings(layout))
                    {
                        RemoveDevice(device, keepOnListOfAvailableDevices: true);
                        --i;
                    }
                }
            }

            // Apply feature flags.
            if (m_Settings.m_FeatureFlags != null)
            {
                #if UNITY_EDITOR
                runPlayerUpdatesInEditMode = m_Settings.IsFeatureEnabled(InputFeatureNames.kRunPlayerUpdatesInEditMode);
                #endif

                // Extract feature flags into fields since used in hot-path
                m_ReadValueCachingFeatureEnabled = m_Settings.IsFeatureEnabled((InputFeatureNames.kUseReadValueCaching));
                m_OptimizedControlsFeatureEnabled = m_Settings.IsFeatureEnabled((InputFeatureNames.kUseOptimizedControls));
                m_ParanoidReadValueCachingChecksEnabled = m_Settings.IsFeatureEnabled((InputFeatureNames.kParanoidReadValueCachingChecks));
            }

            // Cache some values.
            Touchscreen.s_TapTime = settings.defaultTapTime;
            Touchscreen.s_TapDelayTime = settings.multiTapDelayTime;
            Touchscreen.s_TapRadiusSquared = settings.tapRadius * settings.tapRadius;
            // Extra clamp here as we can't tell what we're getting from serialized data.
            ButtonControl.s_GlobalDefaultButtonPressPoint = Mathf.Clamp(settings.defaultButtonPressPoint, ButtonControl.kMinButtonPressPoint, float.MaxValue);
            ButtonControl.s_GlobalDefaultButtonReleaseThreshold = settings.buttonReleaseThreshold;

            // Update devices control optimization
            foreach (var device in devices)
                device.SetOptimizedControlDataTypeRecursively();

            // Invalidate control caches due to potential changes to processors or value readers
            foreach (var device in devices)
                device.MarkAsStaleRecursively();

            // Let listeners know.
            DelegateHelpers.InvokeCallbacksSafe(ref m_SettingsChangedListeners,
                k_InputOnSettingsChangeMarker, "InputSystem.onSettingsChange");
        }

        #if UNITY_INPUT_SYSTEM_PROJECT_WIDE_ACTIONS
        internal void ApplyActions()
        {
            // Let listeners know.
            DelegateHelpers.InvokeCallbacksSafe(ref m_ActionsChangedListeners, k_InputOnActionsChangeMarker, "InputSystem.onActionsChange");
        }

        #endif

        internal unsafe long ExecuteGlobalCommand<TCommand>(ref TCommand command)
            where TCommand : struct, IInputDeviceCommandInfo
        {
            var ptr = (InputDeviceCommand*)UnsafeUtility.AddressOf(ref command);
            // device id is irrelevant as we route it based on fourcc internally
            return InputRuntime.s_Instance.DeviceCommand(0, ptr);
        }

        internal void AddAvailableDevicesThatAreNowRecognized()
        {
            for (var i = 0; i < m_AvailableDeviceCount; ++i)
            {
                var id = m_AvailableDevices[i].deviceId;
                if (TryGetDeviceById(id) != null)
                    continue;

                var layout = TryFindMatchingControlLayout(ref m_AvailableDevices[i].description, id);
                if (!IsDeviceLayoutMarkedAsSupportedInSettings(layout)) continue;

                if (layout.IsEmpty())
                {
                    // If it's a device coming from the runtime, disable it.
                    if (id != InputDevice.InvalidDeviceId)
                    {
                        var command = DisableDeviceCommand.Create();
                        m_Runtime.DeviceCommand(id, ref command);
                    }

                    continue;
                }

                try
                {
                    AddDevice(m_AvailableDevices[i].description, layout, deviceId: id,
                        deviceFlags: m_AvailableDevices[i].isNative ? InputDevice.DeviceFlags.Native : 0);
                }
                catch (Exception)
                {
                    // the user might have changed the layout of one device, but others in the system might still have
                    // layouts we can't make sense of. Just quietly swallow exceptions from those so as not to spam
                    // the user with information about devices unrelated to what was actually changed.
                }
            }
        }

        private bool ShouldRunDeviceInBackground(InputDevice device)
        {
            return m_Settings.backgroundBehavior != InputSettings.BackgroundBehavior.ResetAndDisableAllDevices &&
                device.canRunInBackground;
        }

        internal void OnFocusChanged(bool focus)
        {
            #if UNITY_EDITOR
            SyncAllDevicesWhenEditorIsActivated();

            if (!m_Runtime.isInPlayMode)
            {
                m_HasFocus = focus;
                return;
            }

            var gameViewFocus = m_Settings.editorInputBehaviorInPlayMode;
            #endif

            var runInBackground =
                #if UNITY_EDITOR
                // In the editor, the player loop will always be run even if the Game View does not have focus. This
                // amounts to runInBackground being always true in the editor, regardless of what the setting in
                // the Player Settings window is.
                //
                // If, however, "Game View Focus" is set to "Exactly As In Player", we force code here down the same
                // path as in the player.
                gameViewFocus != InputSettings.EditorInputBehaviorInPlayMode.AllDeviceInputAlwaysGoesToGameView || m_Runtime.runInBackground;
                #else
                m_Runtime.runInBackground;
                #endif

            var backgroundBehavior = m_Settings.backgroundBehavior;
            if (backgroundBehavior == InputSettings.BackgroundBehavior.IgnoreFocus && runInBackground)
            {
                // If runInBackground is true, no device changes should happen, even when focus is gained. So early out.
                // If runInBackground is false, we still want to sync devices when focus is gained. So we need to continue further.
                m_HasFocus = focus;
                return;
            }

            #if UNITY_EDITOR
            // Set the current update type while we process the focus changes to make sure we
            // feed into the right buffer. No need to do this in the player as it doesn't have
            // the editor/player confusion.
            m_CurrentUpdate = m_UpdateMask.GetUpdateTypeForPlayer();
            #endif

            if (!focus)
            {
                // We only react to loss of focus when we will keep running in the background. If not,
                // we'll do nothing and just wait for focus to come back (where we then try to sync all devices).
                if (runInBackground)
                {
                    for (var i = 0; i < m_DevicesCount; ++i)
                    {
                        // Determine whether to run this device in the background.
                        var device = m_Devices[i];
                        if (!device.enabled || ShouldRunDeviceInBackground(device))
                            continue;

                        // Disable the device. This will also soft-reset it.
                        EnableOrDisableDevice(device, false, DeviceDisableScope.TemporaryWhilePlayerIsInBackground);

                        // In case we invoked a callback that messed with our device array, adjust our index.
                        var index = m_Devices.IndexOfReference(device, m_DevicesCount);
                        if (index == -1)
                            --i;
                        else
                            i = index;
                    }
                }
            }
            else
            {
                // On focus gain, reenable and sync devices.
                for (var i = 0; i < m_DevicesCount; ++i)
                {
                    var device = m_Devices[i];

                    // Re-enable the device if we disabled it on focus loss. This will also issue a sync.
                    if (device.disabledWhileInBackground)
                        EnableOrDisableDevice(device, true, DeviceDisableScope.TemporaryWhilePlayerIsInBackground);
                    // Try to sync. If it fails and we didn't run in the background, perform
                    // a reset instead. This is to cope with backends that are unable to sync but
                    // may still retain state which now may be outdated because the input device may
                    // have changed state while we weren't running. So at least make the backend flush
                    // its state (if any).
                    else if (device.enabled && !runInBackground && !device.RequestSync())
                        ResetDevice(device);
                }
            }

            #if UNITY_EDITOR
            m_CurrentUpdate = InputUpdateType.None;
            #endif

            // We set this *after* the block above as defaultUpdateType is influenced by the setting.
            m_HasFocus = focus;
        }

#if UNITY_EDITOR
        internal void LeavePlayMode()
        {
            // Reenable all devices and reset their play mode state.
            m_CurrentUpdate = InputUpdate.GetUpdateTypeForPlayer(m_UpdateMask);
            InputStateBuffers.SwitchTo(m_StateBuffers, m_CurrentUpdate);
            for (var i = 0; i < m_DevicesCount; ++i)
            {
                var device = m_Devices[i];
                if (device.disabledWhileInBackground)
                    EnableOrDisableDevice(device, true, scope: DeviceDisableScope.TemporaryWhilePlayerIsInBackground);
                ResetDevice(device, alsoResetDontResetControls: true);
            }
            m_CurrentUpdate = default;
        }

        private void OnPlayerLoopInitialization()
        {
            if (!gameIsPlaying || // if game is not playing
                !InputUpdate.s_LatestUpdateType.IsEditorUpdate() || // or last update was not editor update
                !InputUpdate.s_LatestNonEditorUpdateType.IsPlayerUpdate()) // or update before that was not player update
                return; // then no need to restore anything

            InputUpdate.RestoreStateAfterEditorUpdate();
            InputRuntime.s_CurrentTimeOffsetToRealtimeSinceStartup = latestNonEditorTimeOffsetToRealtimeSinceStartup;
            InputStateBuffers.SwitchTo(m_StateBuffers, InputUpdate.s_LatestUpdateType);
        }

#endif

        internal bool ShouldRunUpdate(InputUpdateType updateType)
        {
            // We perform a "null" update after domain reloads and on startup to get our devices
            // in place before the runtime calls MonoBehaviour callbacks. See InputSystem.RunInitialUpdate().
            if (updateType == InputUpdateType.None)
                return true;

            var mask = m_UpdateMask;

#if UNITY_EDITOR
            // If the player isn't running, the only thing we run is editor updates, except if
            // explicitly overriden via `runUpdatesInEditMode`.
            // NOTE: This means that in edit mode (outside of play mode) we *never* switch to player
            //       input state. So, any script anywhere will see input state from the editor. If you
            //       have an [ExecuteInEditMode] MonoBehaviour and it polls the gamepad, for example,
            //       it will see gamepad inputs going to the editor and respond to them.
            if (!gameIsPlaying && updateType != InputUpdateType.Editor && !runPlayerUpdatesInEditMode)
                return false;
#endif

            return (updateType & mask) != 0;
        }

        /// <summary>
        /// Process input events.
        /// </summary>
        /// <param name="updateType"></param>
        /// <param name="eventBuffer"></param>
        /// <remarks>
        /// This method is the core workhorse of the input system. It is called from <see cref="UnityEngineInternal.Input.NativeInputSystem"/>.
        /// Usually this happens in response to the player loop running and triggering updates at set points. However,
        /// updates can also be manually triggered through <see cref="InputSystem.Update"/>.
        ///
        /// The method receives the event buffer used internally by the runtime to collect events.
        ///
        /// Note that update types do *NOT* say what the events we receive are for. The update type only indicates
        /// where in the Unity's application loop we got called from. Where the event data goes depends wholly on
        /// which buffers we activate in the update and write the event data into.
        /// </remarks>
        /// <exception cref="InvalidOperationException">Thrown if OnUpdate is called recursively.</exception>
        [System.Diagnostics.CodeAnalysis.SuppressMessage("Microsoft.Performance", "CA1809:AvoidExcessiveLocals", Justification = "TODO: Refactor later.")]
        private unsafe void OnUpdate(InputUpdateType updateType, ref InputEventBuffer eventBuffer)
        {
<<<<<<< HEAD
            // TODO Consider injecting here instead
            Experimental.InputSystemAdapter.OnUpdate(updateType, in eventBuffer);
            
            ////TODO: switch from Profiler to CustomSampler API
=======
>>>>>>> d5f2dff5
            // NOTE: This is *not* using try/finally as we've seen unreliability in the EndSample()
            //       execution (and we're not sure where it's coming from).
            k_InputUpdateProfilerMarker.Begin();

            if (m_InputEventStream.isOpen)
            {
                k_InputUpdateProfilerMarker.End();
                throw new InvalidOperationException("Already have an event buffer set! Was OnUpdate() called recursively?");
            }

            // Restore devices before checking update mask. See InputSystem.RunInitialUpdate().
            RestoreDevicesAfterDomainReloadIfNecessary();

            // In the editor, we issue a sync on all devices when the editor comes back to the foreground.
            #if UNITY_EDITOR
            SyncAllDevicesWhenEditorIsActivated();
            #endif

            if ((updateType & m_UpdateMask) == 0)
            {
                k_InputUpdateProfilerMarker.End();
                return;
            }

            WarnAboutDevicesFailingToRecreateAfterDomainReload();

            // First update sends out startup analytics.
            #if UNITY_ANALYTICS || UNITY_EDITOR
            if (!m_HaveSentStartupAnalytics)
            {
                InputAnalytics.OnStartup(this);
                m_HaveSentStartupAnalytics = true;
            }
            #endif

            // Update metrics.
            ++m_Metrics.totalUpdateCount;

            #if UNITY_EDITOR
            // If current update is editor update and previous update was non-editor,
            // store the time offset so we can restore it right after editor update is complete
            if (((updateType & InputUpdateType.Editor) == InputUpdateType.Editor) && (m_CurrentUpdate & InputUpdateType.Editor) == 0)
                latestNonEditorTimeOffsetToRealtimeSinceStartup =
                    InputRuntime.s_CurrentTimeOffsetToRealtimeSinceStartup;
            #endif

            // Store current time offset.
            InputRuntime.s_CurrentTimeOffsetToRealtimeSinceStartup = m_Runtime.currentTimeOffsetToRealtimeSinceStartup;

            InputStateBuffers.SwitchTo(m_StateBuffers, updateType);

            m_CurrentUpdate = updateType;
            InputUpdate.OnUpdate(updateType);

            // Ensure optimized controls are in valid state
            CheckAllDevicesOptimizedControlsHaveValidState();

            var shouldProcessActionTimeouts = updateType.IsPlayerUpdate() && gameIsPlaying;

            // See if we're supposed to only take events up to a certain time.
            // NOTE: We do not require the events in the queue to be sorted. Instead, we will walk over
            //       all events in the buffer each time. Note that if there are multiple events for the same
            //       device, it depends on the producer of these events to queue them in correct order.
            //       Otherwise, once an event with a newer timestamp has been processed, events coming later
            //       in the buffer and having older timestamps will get rejected.

            var currentTime = updateType == InputUpdateType.Fixed ? m_Runtime.currentTimeForFixedUpdate : m_Runtime.currentTime;
            var timesliceEvents = (updateType == InputUpdateType.Fixed || updateType == InputUpdateType.BeforeRender) &&
                InputSystem.settings.updateMode == InputSettings.UpdateMode.ProcessEventsInFixedUpdate;

            // Figure out if we can just flush the buffer and early out.
            var canFlushBuffer =
                false
#if UNITY_EDITOR
                // If out of focus and runInBackground is off and ExactlyAsInPlayer is on, discard input.
                || (!gameHasFocus && m_Settings.editorInputBehaviorInPlayMode == InputSettings.EditorInputBehaviorInPlayMode.AllDeviceInputAlwaysGoesToGameView &&
                    (!m_Runtime.runInBackground ||
                        m_Settings.backgroundBehavior == InputSettings.BackgroundBehavior.ResetAndDisableAllDevices))
#else
                || (!gameHasFocus && !m_Runtime.runInBackground)
#endif
            ;
            var canEarlyOut =
                // Early out if there's no events to process.
                eventBuffer.eventCount == 0
                || canFlushBuffer

#if UNITY_EDITOR
                // If we're in the background and not supposed to process events in this update (but somehow
                // still ended up here), we're done.
                || ((!gameHasFocus || gameShouldGetInputRegardlessOfFocus) &&
                    ((m_Settings.backgroundBehavior == InputSettings.BackgroundBehavior.ResetAndDisableAllDevices && updateType != InputUpdateType.Editor)
                        || (m_Settings.editorInputBehaviorInPlayMode == InputSettings.EditorInputBehaviorInPlayMode.AllDevicesRespectGameViewFocus && updateType != InputUpdateType.Editor)
                        || (m_Settings.backgroundBehavior == InputSettings.BackgroundBehavior.IgnoreFocus && m_Settings.editorInputBehaviorInPlayMode == InputSettings.EditorInputBehaviorInPlayMode.AllDeviceInputAlwaysGoesToGameView && updateType == InputUpdateType.Editor)
                    )
                    // When the game is playing and has focus, we never process input in editor updates. All we
                    // do is just switch to editor state buffers and then exit.
                    || (gameIsPlaying && gameHasFocus && updateType == InputUpdateType.Editor))
#endif
            ;


#if UNITY_EDITOR
            var dropStatusEvents = false;
            if (!gameIsPlaying && gameShouldGetInputRegardlessOfFocus && (eventBuffer.sizeInBytes > (100 * 1024)))
            {
                // If the game is not playing but we're sending all input events to the game, the buffer can just grow unbounded.
                // So, in that case, set a flag to say we'd like to drop status events, and do not early out.
                canEarlyOut = false;
                dropStatusEvents = true;
            }
#endif

            if (canEarlyOut)
            {
                // Normally, we process action timeouts after first processing all events. If we have no
                // events, we still need to check timeouts.
                if (shouldProcessActionTimeouts)
                    ProcessStateChangeMonitorTimeouts();

                k_InputUpdateProfilerMarker.End();
                InvokeAfterUpdateCallback(updateType);
                if (canFlushBuffer)
                    eventBuffer.Reset();
                m_CurrentUpdate = default;
                return;
            }

            var processingStartTime = Stopwatch.GetTimestamp();
            var totalEventLag = 0.0;

            #if UNITY_EDITOR
            var isPlaying = gameIsPlaying;
            #endif

            try
            {
                m_InputEventStream = new InputEventStream(ref eventBuffer, m_Settings.maxQueuedEventsPerUpdate);
                var totalEventBytesProcessed = 0U;

                InputEvent* skipEventMergingFor = null;

                // Handle events.
                while (m_InputEventStream.remainingEventCount > 0)
                {
                    InputDevice device = null;
                    var currentEventReadPtr = m_InputEventStream.currentEventPtr;

                    // Forward to adapter
                    Experimental.InputSystemAdapter.Handle(currentEventReadPtr);
                    
                    Debug.Assert(!currentEventReadPtr->handled, "Event in buffer is already marked as handled");

                    // In before render updates, we only take state events and only those for devices
                    // that have before render updates enabled.
                    if (updateType == InputUpdateType.BeforeRender)
                    {
                        while (m_InputEventStream.remainingEventCount > 0)
                        {
                            Debug.Assert(!currentEventReadPtr->handled,
                                "Iterated to event in buffer that is already marked as handled");

                            device = TryGetDeviceById(currentEventReadPtr->deviceId);
                            if (device != null && device.updateBeforeRender &&
                                (currentEventReadPtr->type == StateEvent.Type ||
                                 currentEventReadPtr->type == DeltaStateEvent.Type))
                                break;

                            currentEventReadPtr = m_InputEventStream.Advance(leaveEventInBuffer: true);
                        }
                    }

                    if (m_InputEventStream.remainingEventCount == 0)
                        break;

                    var currentEventTimeInternal = currentEventReadPtr->internalTime;
                    var currentEventType = currentEventReadPtr->type;

#if UNITY_EDITOR
                    if (dropStatusEvents)
                    {
                        // If the type here is a status event, ask advance not to leave the event in the buffer.  Otherwise, leave it there.
                        if (currentEventType == StateEvent.Type || currentEventType == DeltaStateEvent.Type || currentEventType == IMECompositionEvent.Type)
                            m_InputEventStream.Advance(false);
                        else
                            m_InputEventStream.Advance(true);

                        continue;
                    }
#endif

                    // In the editor, we discard all input events that occur in-between exiting edit mode and having
                    // entered play mode as otherwise we'll spill a bunch of UI events that have occurred while the
                    // UI was sort of neither in this mode nor in that mode. This would usually lead to the game receiving
                    // an accumulation of spurious inputs right in one of its first updates.
                    //
                    // NOTE: There's a chance the solution here will prove inadequate on the long run. We may do things
                    //       here such as throwing partial touches away and then letting the rest of a touch go through.
                    //       Could be that ultimately we need to issue a full reset of all devices at the beginning of
                    //       play mode in the editor.
#if UNITY_EDITOR
                    if ((currentEventType == StateEvent.Type ||
                         currentEventType == DeltaStateEvent.Type) &&
                        (updateType & InputUpdateType.Editor) == 0 &&
                        InputSystem.s_SystemObject.exitEditModeTime > 0 &&
                        currentEventTimeInternal >= InputSystem.s_SystemObject.exitEditModeTime &&
                        (currentEventTimeInternal < InputSystem.s_SystemObject.enterPlayModeTime ||
                         InputSystem.s_SystemObject.enterPlayModeTime == 0))
                    {
                        m_InputEventStream.Advance(false);
                        continue;
                    }
#endif

                    // If we're timeslicing, check if the event time is within limits.
                    if (timesliceEvents && currentEventTimeInternal >= currentTime)
                    {
                        m_InputEventStream.Advance(true);
                        continue;
                    }

                    // If we can't find the device, ignore the event.
                    if (device == null)
                        device = TryGetDeviceById(currentEventReadPtr->deviceId);
                    if (device == null)
                    {
#if UNITY_EDITOR
                        ////TODO: see if this is a device we haven't created and if so, just ignore
                        m_Diagnostics?.OnCannotFindDeviceForEvent(new InputEventPtr(currentEventReadPtr));
#endif

                        m_InputEventStream.Advance(false);
                        continue;
                    }

                    // In the editor, we may need to bump events from editor updates into player updates
                    // and vice versa.
#if UNITY_EDITOR
                    if (isPlaying && !gameHasFocus)
                    {
                        if (m_Settings.editorInputBehaviorInPlayMode == InputSettings.EditorInputBehaviorInPlayMode
                            .PointersAndKeyboardsRespectGameViewFocus &&
                            m_Settings.backgroundBehavior !=
                            InputSettings.BackgroundBehavior.ResetAndDisableAllDevices)
                        {
                            var isPointerOrKeyboard = device is Pointer || device is Keyboard;
                            if (updateType != InputUpdateType.Editor)
                            {
                                // Let everything but pointer and keyboard input through.
                                // If the event is from a pointer or keyboard, leave it in the buffer so it can be dealt with
                                // in a subsequent editor update. Otherwise, take it out.
                                if (isPointerOrKeyboard)
                                {
                                    m_InputEventStream.Advance(true);
                                    continue;
                                }
                            }
                            else
                            {
                                // Let only pointer and keyboard input through.
                                if (!isPointerOrKeyboard)
                                {
                                    m_InputEventStream.Advance(true);
                                    continue;
                                }
                            }
                        }
                    }
#endif

                    // If device is disabled, we let the event through only in certain cases.
                    // Removal and configuration change events should always be processed.
                    if (!device.enabled &&
                        currentEventType != DeviceRemoveEvent.Type &&
                        currentEventType != DeviceConfigurationEvent.Type &&
                        (device.m_DeviceFlags & (InputDevice.DeviceFlags.DisabledInRuntime |
                                                 InputDevice.DeviceFlags.DisabledWhileInBackground)) != 0)
                    {
#if UNITY_EDITOR
                        // If the device is disabled in the backend, getting events for them
                        // is something that indicates a problem in the backend so diagnose.
                        if ((device.m_DeviceFlags & InputDevice.DeviceFlags.DisabledInRuntime) != 0)
                            m_Diagnostics?.OnEventForDisabledDevice(currentEventReadPtr, device);
#endif

                        m_InputEventStream.Advance(false);
                        continue;
                    }

                    // Check if the device wants to merge successive events.
                    if (!settings.disableRedundantEventsMerging && device.hasEventMerger && currentEventReadPtr != skipEventMergingFor)
                    {
                        // NOTE: This relies on events in the buffer being consecutive for the same device. This is not
                        //       necessarily the case for events coming in from the background event queue where parallel
                        //       producers may create interleaved input sequences. This will be fixed once we have the
                        //       new buffering scheme for input events working in the native runtime.

                        var nextEvent = m_InputEventStream.Peek();
                        // If there is next event after current one.
                        if ((nextEvent != null)
                            // And if next event is for the same device.
                            && (currentEventReadPtr->deviceId == nextEvent->deviceId)
                            // And if next event is in the same timeslicing slot.
                            && (timesliceEvents ? (nextEvent->internalTime < currentTime) : true)
                        )
                        {
                            // Then try to merge current event into next event.
                            if (((IEventMerger)device).MergeForward(currentEventReadPtr, nextEvent))
                            {
                                // And if succeeded, skip current event, as it was merged into next event.
                                m_InputEventStream.Advance(false);
                                continue;
                            }

                            // If we can't merge current event with next one for any reason, we assume the next event
                            // carries crucial entropy (button changed state, phase changed, counter changed, etc).
                            // Hence semantic meaning for current event is "can't merge current with next because next is different".
                            // But semantic meaning for next event is "next event carries important information and should be preserved",
                            // from that point of view next event should not be merged with current nor with _next after next_ event.
                            //
                            // For example, given such stream of events:
                            // Mouse       Mouse       Mouse       Mouse       Mouse       Mouse       Mouse
                            // Event no1   Event no2   Event no3   Event no4   Event no5   Event no6   Event no7
                            // Time 1      Time 2      Time 3      Time 4      Time 5      Time 6      Time 7
                            // Pos(10,20)  Pos(12,21)  Pos(13,23)  Pos(14,24)  Pos(16,25)  Pos(17,27)  Pos(18,28)
                            // Delta(1,1)  Delta(2,1)  Delta(1,2)  Delta(1,1)  Delta(2,1)  Delta(1,2)  Delta(1,1)
                            // BtnLeft(0)  BtnLeft(0)  BtnLeft(0)  BtnLeft(1)  BtnLeft(1)  BtnLeft(1)  BtnLeft(1)
                            //
                            // if we then merge without skipping next event here:
                            //                         Mouse                                           Mouse
                            //                         Event no3                                       Event no7
                            //                         Time 3                                          Time 7
                            //                         Pos(13,23)                                      Pos(18,28)
                            //                         Delta(4,4)                                      Delta(5,5)
                            //                         BtnLeft(0)                                      BtnLeft(1)
                            //
                            // As you can see, the event no4 containing mouse button press was lost,
                            // and with it we lose the important information of timestamp of mouse button press.
                            //
                            // With skipping merging next event we will get:
                            //                         Mouse       Mouse                               Mouse
                            //                         Time 3      Time 4                              Time 7
                            //                         Event no3   Event no4                           Event no7
                            //                         Pos(13,23)  Pos(14,24)                          Pos(18,28)
                            //                         Delta(3,3)  Delta(1,1)                          Delta(4,4)
                            //                         BtnLeft(0)  BtnLeft(1)                          BtnLeft(1)
                            //
                            // And no4 is preserved, with the exact timestamp of button press.
                            skipEventMergingFor = nextEvent;
                        }
                    }

                    // Give the device a chance to do something with data before we propagate it to event listeners.
                    if (device.hasEventPreProcessor)
                    {
#if UNITY_EDITOR
                        var eventSizeBeforePreProcessor = currentEventReadPtr->sizeInBytes;
#endif
                        var shouldProcess = ((IEventPreProcessor)device).PreProcessEvent(currentEventReadPtr);
#if UNITY_EDITOR
                        if (currentEventReadPtr->sizeInBytes > eventSizeBeforePreProcessor)
                        {
                            k_InputUpdateProfilerMarker.End();
                            throw new AccessViolationException($"'{device}'.PreProcessEvent tries to grow an event from {eventSizeBeforePreProcessor} bytes to {currentEventReadPtr->sizeInBytes} bytes, this will potentially corrupt events after the current event and/or cause out-of-bounds memory access.");
                        }
#endif
                        if (!shouldProcess)
                        {
                            // Skip event if PreProcessEvent considers it to be irrelevant.
                            m_InputEventStream.Advance(false);
                            continue;
                        }
                    }

                    // Give listeners a shot at the event.
                    // NOTE: We call listeners also for events where the device is disabled. This is crucial for code
                    //       such as TouchSimulation that disables the originating devices and then uses its events to
                    //       create simulated events from.
                    if (m_EventListeners.length > 0)
                    {
                        DelegateHelpers.InvokeCallbacksSafe(ref m_EventListeners,
                            new InputEventPtr(currentEventReadPtr), device, k_InputOnEventMarker, "InputSystem.onEvent");

                        // If a listener marks the event as handled, we don't process it further.
                        if (currentEventReadPtr->handled)
                        {
                            m_InputEventStream.Advance(false);
                            continue;
                        }
                    }

                    // Update metrics.
                    if (currentEventTimeInternal <= currentTime)
                        totalEventLag += currentTime - currentEventTimeInternal;
                    ++m_Metrics.totalEventCount;
                    m_Metrics.totalEventBytes += (int)currentEventReadPtr->sizeInBytes;

                    // Process.
                    switch (currentEventType)
                    {
                        case StateEvent.Type:
                        case DeltaStateEvent.Type:

                            var eventPtr = new InputEventPtr(currentEventReadPtr);

                            // Ignore the event if the last state update we received for the device was
                            // newer than this state event is. We don't allow devices to go back in time.
                            //
                            // NOTE: We make an exception here for devices that implement IInputStateCallbackReceiver (such
                            //       as Touchscreen). For devices that dynamically incorporate state it can be hard ensuring
                            //       a global ordering of events as there may be multiple substreams (e.g. each individual touch)
                            //       that are generated in the backend and would require considerable work to ensure monotonically
                            //       increasing timestamps across all such streams.
                            var deviceIsStateCallbackReceiver = device.hasStateCallbacks;
                            if (currentEventTimeInternal < device.m_LastUpdateTimeInternal &&
                                !(deviceIsStateCallbackReceiver && device.stateBlock.format != eventPtr.stateFormat))
                            {
#if UNITY_EDITOR
                                m_Diagnostics?.OnEventTimestampOutdated(new InputEventPtr(currentEventReadPtr), device);
#elif UNITY_ANDROID
                                // Android keyboards can send events out of order: Holding down a key will send multiple
                                // presses after a short time, like on most platforms. Unfortunately, on Android, the
                                // last of these "presses" can be timestamped to be after the event of the key release.
                                // If that happens, we'd skip the keyUp here, and the device state will have the key
                                // "stuck" pressed. So, special case here to not skip keyboard events on Android. ISXB-475
                                // N.B. Android seems to have similar issues with touch input (OnStateEvent, Touchscreen.cs)
                                if (!(device is Keyboard))
#endif
                                break;
                            }

                            // Update the state of the device from the event. If the device is an IInputStateCallbackReceiver,
                            // let the device handle the event. If not, we do it ourselves.
                            var haveChangedStateOtherThanNoise = true;
                            if (deviceIsStateCallbackReceiver)
                            {
                                m_ShouldMakeCurrentlyUpdatingDeviceCurrent = true;
                                // NOTE: We leave it to the device to make sure the event has the right format. This allows the
                                //       device to handle multiple different incoming formats.
                                ((IInputStateCallbackReceiver)device).OnStateEvent(eventPtr);

                                haveChangedStateOtherThanNoise = m_ShouldMakeCurrentlyUpdatingDeviceCurrent;
                            }
                            else
                            {
                                // If the state format doesn't match, ignore the event.
                                if (device.stateBlock.format != eventPtr.stateFormat)
                                {
#if UNITY_EDITOR
                                    m_Diagnostics?.OnEventFormatMismatch(currentEventReadPtr, device);
#endif
                                    break;
                                }

                                haveChangedStateOtherThanNoise = UpdateState(device, eventPtr, updateType);
                            }

                            totalEventBytesProcessed += eventPtr.sizeInBytes;

                            device.m_CurrentProcessedEventBytesOnUpdate += eventPtr.sizeInBytes;

                            // Update timestamp on device.
                            // NOTE: We do this here and not in UpdateState() so that InputState.Change() will *NOT* change timestamps.
                            //       Only events should. If running play mode updates in editor, we want to defer to the play mode
                            //       callbacks to set the last update time to avoid dropping events only processed by the editor state.
                            if (device.m_LastUpdateTimeInternal <= eventPtr.internalTime
#if UNITY_EDITOR
                                && !(updateType == InputUpdateType.Editor && runPlayerUpdatesInEditMode)
#endif
                            )
                                device.m_LastUpdateTimeInternal = eventPtr.internalTime;

                            // Make device current. Again, only do this when receiving events.
                            if (haveChangedStateOtherThanNoise)
                                device.MakeCurrent();

                            break;

                        case TextEvent.Type:
                        {
                            var textEventPtr = (TextEvent*)currentEventReadPtr;
                            if (device is ITextInputReceiver textInputReceiver)
                            {
                                var utf32Char = textEventPtr->character;
                                if (utf32Char >= 0x10000)
                                {
                                    // Send surrogate pair.
                                    utf32Char -= 0x10000;
                                    var highSurrogate = 0xD800 + ((utf32Char >> 10) & 0x3FF);
                                    var lowSurrogate = 0xDC00 + (utf32Char & 0x3FF);

                                    textInputReceiver.OnTextInput((char)highSurrogate);
                                    textInputReceiver.OnTextInput((char)lowSurrogate);
                                }
                                else
                                {
                                    // Send single, plain character.
                                    textInputReceiver.OnTextInput((char)utf32Char);
                                }
                            }

                            break;
                        }

                        case IMECompositionEvent.Type:
                        {
                            var imeEventPtr = (IMECompositionEvent*)currentEventReadPtr;
                            var textInputReceiver = device as ITextInputReceiver;
                            textInputReceiver?.OnIMECompositionChanged(imeEventPtr->compositionString);
                            break;
                        }

                        case DeviceRemoveEvent.Type:
                        {
                            RemoveDevice(device, keepOnListOfAvailableDevices: false);

                            // If it's a native device with a description, put it on the list of disconnected
                            // devices.
                            if (device.native && !device.description.empty)
                            {
                                ArrayHelpers.AppendWithCapacity(ref m_DisconnectedDevices,
                                    ref m_DisconnectedDevicesCount, device);
                                DelegateHelpers.InvokeCallbacksSafe(ref m_DeviceChangeListeners,
                                    device, InputDeviceChange.Disconnected, k_InputOnDeviceChangeMarker, "InputSystem.onDeviceChange");
                            }

                            break;
                        }

                        case DeviceConfigurationEvent.Type:
                            device.NotifyConfigurationChanged();
                            InputActionState.OnDeviceChange(device, InputDeviceChange.ConfigurationChanged);
                            DelegateHelpers.InvokeCallbacksSafe(ref m_DeviceChangeListeners,
                                device, InputDeviceChange.ConfigurationChanged, k_InputOnDeviceChangeMarker, "InputSystem.onDeviceChange");
                            break;

                        case DeviceResetEvent.Type:
                            ResetDevice(device,
                                alsoResetDontResetControls: ((DeviceResetEvent*)currentEventReadPtr)->hardReset);
                            break;
                    }

                    m_InputEventStream.Advance(leaveEventInBuffer: false);

                    // Discard events in case the maximum event bytes per update has been exceeded
                    if (AreMaximumEventBytesPerUpdateExceeded(totalEventBytesProcessed))
                        break;
                }

                m_Metrics.totalEventProcessingTime +=
                    ((double)(Stopwatch.GetTimestamp() - processingStartTime)) / Stopwatch.Frequency;
                m_Metrics.totalEventLagTime += totalEventLag;

                ResetCurrentProcessedEventBytesForDevices();

                m_InputEventStream.Close(ref eventBuffer);
            }
            catch (Exception)
            {
                // We need to restore m_InputEventStream to a sound state
                // to avoid failing recursive OnUpdate check next frame.
                k_InputUpdateProfilerMarker.End();
                m_InputEventStream.CleanUpAfterException();
                throw;
            }

            if (shouldProcessActionTimeouts)
                ProcessStateChangeMonitorTimeouts();

            k_InputUpdateProfilerMarker.End();
            ////FIXME: need to ensure that if someone calls QueueEvent() from an onAfterUpdate callback, we don't end up with a
            ////       mess in the event buffer
            ////       same goes for events that someone may queue from a change monitor callback
            InvokeAfterUpdateCallback(updateType);
            m_CurrentUpdate = default;
        }

        bool AreMaximumEventBytesPerUpdateExceeded(uint totalEventBytesProcessed)
        {
            if (m_Settings.maxEventBytesPerUpdate > 0 &&
                totalEventBytesProcessed >= m_Settings.maxEventBytesPerUpdate)
            {
                var eventsProcessedByDeviceLog = String.Empty;
                // Only log the events processed by devices in last update call if we are in debug mode.
                // This is to avoid the slightest overhead in release builds of having to iterate over all devices and
                // reset the byte count, by the end of every update call with ResetCurrentProcessedEventBytesForDevices().
                if (Debug.isDebugBuild)
                    eventsProcessedByDeviceLog = $"Total events processed by devices in last update call:\n{MakeStringWithEventsProcessedByDevice()}";

                Debug.LogError(
                    "Exceeded budget for maximum input event throughput per InputSystem.Update(). Discarding remaining events. "
                    + "Increase InputSystem.settings.maxEventBytesPerUpdate or set it to 0 to remove the limit.\n"
                    + eventsProcessedByDeviceLog);

                return true;
            }

            return false;
        }

        private string MakeStringWithEventsProcessedByDevice()
        {
            var eventsProcessedByDeviceLog = new StringBuilder();
            for (int i = 0; i < m_DevicesCount; i++)
            {
                var deviceToLog = devices[i];
                if (deviceToLog != null && deviceToLog.m_CurrentProcessedEventBytesOnUpdate > 0)
                    eventsProcessedByDeviceLog.Append($" - {deviceToLog.m_CurrentProcessedEventBytesOnUpdate} bytes processed by {deviceToLog}\n");
            }
            return eventsProcessedByDeviceLog.ToString();
        }

        // Reset the number of bytes processed by devices in the current update, for debug builds.
        // This is to avoid the slightest overhead in release builds of having to iterate over all devices connected.
        private void ResetCurrentProcessedEventBytesForDevices()
        {
            if (Debug.isDebugBuild)
            {
                for (var i = 0; i < m_DevicesCount; i++)
                {
                    var device = m_Devices[i];
                    if (device != null && device.m_CurrentProcessedEventBytesOnUpdate > 0)
                    {
                        device.m_CurrentProcessedEventBytesOnUpdate = 0;
                    }
                }
            }
        }

        // Only do this check in editor in hope that it will be sufficient to catch any misuse during development.
        [Conditional("UNITY_EDITOR")]
        void CheckAllDevicesOptimizedControlsHaveValidState()
        {
            if (!InputSystem.s_Manager.m_OptimizedControlsFeatureEnabled)
                return;

            foreach (var device in devices)
                device.EnsureOptimizationTypeHasNotChanged();
        }

        private void InvokeAfterUpdateCallback(InputUpdateType updateType)
        {
            // don't invoke the after update callback if this is an editor update and the game is playing. We
            // skip event processing when playing in the editor and the game has focus, which means that any
            // handlers for this delegate that query input state during this update will get no values.
            if (updateType == InputUpdateType.Editor && gameIsPlaying)
                return;

            DelegateHelpers.InvokeCallbacksSafe(ref m_AfterUpdateListeners,
                k_InputOnAfterUpdateMarker, "InputSystem.onAfterUpdate");
        }

        private bool m_ShouldMakeCurrentlyUpdatingDeviceCurrent;

        // This is a dirty hot fix to expose entropy from device back to input manager to make a choice if we want to make device current or not.
        // A proper fix would be to change IInputStateCallbackReceiver.OnStateEvent to return bool to make device current or not.
        internal void DontMakeCurrentlyUpdatingDeviceCurrent()
        {
            m_ShouldMakeCurrentlyUpdatingDeviceCurrent = false;
        }

        internal unsafe bool UpdateState(InputDevice device, InputEvent* eventPtr, InputUpdateType updateType)
        {
            Debug.Assert(eventPtr != null, "Received NULL event ptr");

            var stateBlockOfDevice = device.m_StateBlock;
            var stateBlockSizeOfDevice = stateBlockOfDevice.sizeInBits / 8; // Always byte-aligned; avoid calling alignedSizeInBytes.
            var offsetInDeviceStateToCopyTo = 0u;
            uint sizeOfStateToCopy;
            uint receivedStateSize;
            byte* ptrToReceivedState;
            FourCC receivedStateFormat;

            // Grab state data from event and decide where to copy to and how much to copy.
            if (eventPtr->type == StateEvent.Type)
            {
                var stateEventPtr = (StateEvent*)eventPtr;
                receivedStateFormat = stateEventPtr->stateFormat;
                receivedStateSize = stateEventPtr->stateSizeInBytes;
                ptrToReceivedState = (byte*)stateEventPtr->state;

                // Ignore extra state at end of event.
                sizeOfStateToCopy = receivedStateSize;
                if (sizeOfStateToCopy > stateBlockSizeOfDevice)
                    sizeOfStateToCopy = stateBlockSizeOfDevice;
            }
            else
            {
                Debug.Assert(eventPtr->type == DeltaStateEvent.Type, "Given event must either be a StateEvent or a DeltaStateEvent");

                var deltaEventPtr = (DeltaStateEvent*)eventPtr;
                receivedStateFormat = deltaEventPtr->stateFormat;
                receivedStateSize = deltaEventPtr->deltaStateSizeInBytes;
                ptrToReceivedState = (byte*)deltaEventPtr->deltaState;
                offsetInDeviceStateToCopyTo = deltaEventPtr->stateOffset;

                // Ignore extra state at end of event.
                sizeOfStateToCopy = receivedStateSize;
                if (offsetInDeviceStateToCopyTo + sizeOfStateToCopy > stateBlockSizeOfDevice)
                {
                    if (offsetInDeviceStateToCopyTo >= stateBlockSizeOfDevice)
                        return false; // Entire delta state is out of range.

                    sizeOfStateToCopy = stateBlockSizeOfDevice - offsetInDeviceStateToCopyTo;
                }
            }

            Debug.Assert(device.m_StateBlock.format == receivedStateFormat, "Received state format does not match format of device");

            // Write state.
            return UpdateState(device, updateType, ptrToReceivedState, offsetInDeviceStateToCopyTo,
                sizeOfStateToCopy, eventPtr->internalTime, eventPtr);
        }

        /// <summary>
        /// This method is the workhorse for updating input state in the system. It runs all the logic of incorporating
        /// new state into devices and triggering whatever change monitors are attached to the state memory that gets
        /// touched.
        /// </summary>
        /// <remarks>
        /// This method can be invoked from outside the event processing loop and the given data does not have to come
        /// from an event.
        ///
        /// This method does NOT respect <see cref="IInputStateCallbackReceiver"/>. This means that the device will
        /// NOT get a shot at intervening in the state write.
        /// </remarks>
        /// <param name="device">Device to update state on. <paramref name="stateOffsetInDevice"/> is relative to device's
        /// starting offset in memory.</param>
        /// <param name="eventPtr">Pointer to state event from which the state change was initiated. Null if the state
        /// change is not coming from an event.</param>
        internal unsafe bool UpdateState(InputDevice device, InputUpdateType updateType,
            void* statePtr, uint stateOffsetInDevice, uint stateSize, double internalTime, InputEventPtr eventPtr = default)
        {
            var deviceIndex = device.m_DeviceIndex;
            ref var stateBlockOfDevice = ref device.m_StateBlock;

            ////TODO: limit stateSize and StateOffset by the device's state memory

            var deviceBuffer = (byte*)InputStateBuffers.GetFrontBufferForDevice(deviceIndex);

            // If state monitors need to be re-sorted, do it now.
            // NOTE: This must happen with the monitors in non-signalled state!
            SortStateChangeMonitorsIfNecessary(deviceIndex);

            // Before we update state, let change monitors compare the old and the new state.
            // We do this instead of first updating the front buffer and then comparing to the
            // back buffer as that would require a buffer flip for each state change in order
            // for the monitors to work reliably. By comparing the *event* data to the current
            // state, we can have multiple state events in the same frame yet still get reliable
            // change notifications.
            var haveSignalledMonitors =
                ProcessStateChangeMonitors(deviceIndex, statePtr,
                    deviceBuffer + stateBlockOfDevice.byteOffset,
                    stateSize, stateOffsetInDevice);

            var deviceStateOffset = device.m_StateBlock.byteOffset + stateOffsetInDevice;
            var deviceStatePtr = deviceBuffer + deviceStateOffset;

            ////REVIEW: Should we do this only for events but not for InputState.Change()?
            // If noise filtering on .current is turned on and the device may have noise,
            // determine if the event carries signal or not.
            var noiseMask = device.noisy
                ? (byte*)InputStateBuffers.s_NoiseMaskBuffer + deviceStateOffset
                : null;
            // Compare the current state of the device to the newly received state but overlay
            // the comparison by the noise mask.
            var makeDeviceCurrent = !MemoryHelpers.MemCmpBitRegion(deviceStatePtr, statePtr,
                0, stateSize * 8, mask: noiseMask);

            // Buffer flip.
            var flipped = FlipBuffersForDeviceIfNecessary(device, updateType);

            // Now write the state.
            #if UNITY_EDITOR
            if (updateType == InputUpdateType.Editor)
            {
                WriteStateChange(m_StateBuffers.m_EditorStateBuffers, deviceIndex, ref stateBlockOfDevice, stateOffsetInDevice,
                    statePtr, stateSize, flipped);
            }
            else
            #endif
            {
                WriteStateChange(m_StateBuffers.m_PlayerStateBuffers, deviceIndex, ref stateBlockOfDevice,
                    stateOffsetInDevice, statePtr, stateSize, flipped);
            }

            if (makeDeviceCurrent)
            {
                // Update the pressed/not pressed state of all buttons that have changed this update
                // With enough ButtonControls being checked, it's faster to find out which have actually changed rather than test all.
                if (InputSystem.s_Manager.m_ReadValueCachingFeatureEnabled || device.m_UseCachePathForButtonPresses)
                {
                    foreach (var button in device.m_UpdatedButtons)
                    {
                        #if UNITY_EDITOR
                        if (updateType == InputUpdateType.Editor)
                        {
                            ((ButtonControl)device.allControls[button]).UpdateWasPressedEditor();
                        }
                        else
                        #endif
                        ((ButtonControl)device.allControls[button]).UpdateWasPressed();
                    }
                }
                else
                {
                    int buttonCount = 0;
                    foreach (var button in device.m_ButtonControlsCheckingPressState)
                    {
                        #if UNITY_EDITOR
                        if (updateType == InputUpdateType.Editor)
                        {
                            button.UpdateWasPressedEditor();
                        }
                        else
                        #endif
                        button.UpdateWasPressed();

                        ++buttonCount;
                    }

                    // From testing, this is the point at which it becomes more efficient to use the same path as
                    // ReadValueCaching to work out which ButtonControls have updated, rather than querying all.
                    if (buttonCount > 45)
                        device.m_UseCachePathForButtonPresses = true;
                }
            }

            // Notify listeners.
            DelegateHelpers.InvokeCallbacksSafe(ref m_DeviceStateChangeListeners,
                device, eventPtr, k_InputOnDeviceSettingsChangeMarker, "InputSystem.onDeviceStateChange");

            // Now that we've committed the new state to memory, if any of the change
            // monitors fired, let the associated actions know.
            if (haveSignalledMonitors)
                FireStateChangeNotifications(deviceIndex, internalTime, eventPtr);

            return makeDeviceCurrent;
        }

        private unsafe void WriteStateChange(InputStateBuffers.DoubleBuffers buffers, int deviceIndex,
            ref InputStateBlock deviceStateBlock, uint stateOffsetInDevice, void* statePtr, uint stateSizeInBytes, bool flippedBuffers)
        {
            var frontBuffer = buffers.GetFrontBuffer(deviceIndex);
            Debug.Assert(frontBuffer != null);

            // If we're updating less than the full state, we need to preserve the parts we are not updating.
            // Instead of trying to optimize here and only copy what we really need, we just go and copy the
            // entire state of the device over.
            //
            // NOTE: This copying must only happen once, right after a buffer flip. Otherwise we may copy old,
            //       stale input state from the back buffer over state that has already been updated with newer
            //       data.
            var deviceStateSize = deviceStateBlock.sizeInBits / 8; // Always byte-aligned; avoid calling alignedSizeInBytes.
            if (flippedBuffers && deviceStateSize != stateSizeInBytes)
            {
                var backBuffer = buffers.GetBackBuffer(deviceIndex);
                Debug.Assert(backBuffer != null);

                UnsafeUtility.MemCpy(
                    (byte*)frontBuffer + deviceStateBlock.byteOffset,
                    (byte*)backBuffer + deviceStateBlock.byteOffset,
                    deviceStateSize);
            }

            // If we have enough ButtonControls being checked for wasPressedThisFrame/wasReleasedThisFrame,
            // use this path to find out which have actually changed here.
            if (InputSystem.s_Manager.m_ReadValueCachingFeatureEnabled || m_Devices[deviceIndex].m_UseCachePathForButtonPresses)
            {
                // if the buffers have just been flipped, and we're doing a full state update, then the state from the
                // previous update is now in the back buffer, and we should be comparing to that when checking what
                // controls have changed
                var buffer = (byte*)frontBuffer;
                if (flippedBuffers && deviceStateSize == stateSizeInBytes)
                    buffer = (byte*)buffers.GetBackBuffer(deviceIndex);

                m_Devices[deviceIndex].WriteChangedControlStates(buffer + deviceStateBlock.byteOffset, statePtr,
                    stateSizeInBytes, stateOffsetInDevice);
            }

            UnsafeUtility.MemCpy((byte*)frontBuffer + deviceStateBlock.byteOffset + stateOffsetInDevice, statePtr,
                stateSizeInBytes);
        }

        // Flip front and back buffer for device, if necessary. May flip buffers for more than just
        // the given update type.
        // Returns true if there was a buffer flip.
        private bool FlipBuffersForDeviceIfNecessary(InputDevice device, InputUpdateType updateType)
        {
            if (updateType == InputUpdateType.BeforeRender)
            {
                ////REVIEW: I think this is wrong; if we haven't flipped in the current dynamic or fixed update, we should do so now
                // We never flip buffers for before render. Instead, we already write
                // into the front buffer.
                return false;
            }

#if UNITY_EDITOR
            ////REVIEW: should this use the editor update ticks as quasi-frame-boundaries?
            // Updates go to the editor only if the game isn't playing or does not have focus.
            // Otherwise we fall through to the logic that flips for the *next* dynamic and
            // fixed updates.
            if (updateType == InputUpdateType.Editor)
            {
                ////REVIEW: This isn't right. The editor does have update ticks which constitute the equivalent of player frames.
                // The editor doesn't really have a concept of frame-to-frame operation the
                // same way the player does. So we simply flip buffers on a device whenever
                // a new state event for it comes in.
                m_StateBuffers.m_EditorStateBuffers.SwapBuffers(device.m_DeviceIndex);
                return true;
            }
#endif

            // Flip buffers if we haven't already for this frame.
            if (device.m_CurrentUpdateStepCount != InputUpdate.s_UpdateStepCount)
            {
                m_StateBuffers.m_PlayerStateBuffers.SwapBuffers(device.m_DeviceIndex);
                device.m_CurrentUpdateStepCount = InputUpdate.s_UpdateStepCount;
                return true;
            }

            return false;
        }

        // Domain reload survival logic. Also used for pushing and popping input system
        // state for testing.

        // Stuff everything that we want to survive a domain reload into
        // a m_SerializedState.
#if UNITY_EDITOR || DEVELOPMENT_BUILD
        [Serializable]
        internal struct DeviceState
        {
            // Preserving InputDevices is somewhat tricky business. Serializing
            // them in full would involve pretty nasty work. We have the restriction,
            // however, that everything needs to be created from layouts (it partly
            // exists for the sake of reload survivability), so we should be able to
            // just go and recreate the device from the layout. This also has the
            // advantage that if the layout changes between reloads, the change
            // automatically takes effect.
            public string name;
            public string layout;
            public string variants;
            public string[] usages;
            public int deviceId;
            public int participantId;
            public InputDevice.DeviceFlags flags;
            public InputDeviceDescription description;

            public void Restore(InputDevice device)
            {
                var usageCount = usages.LengthSafe();
                for (var i = 0; i < usageCount; ++i)
                    device.AddDeviceUsage(new InternedString(usages[i]));
                device.m_ParticipantId = participantId;
            }
        }

        /// <summary>
        /// State we take across domain reloads.
        /// </summary>
        /// <remarks>
        /// Most of the state we re-recreate in-between reloads and do not store
        /// in this structure. In particular, we do not preserve anything from
        /// the various RegisterXXX().
        ///
        /// WARNING
        ///
        /// Making changes to serialized data format will likely to break upgrading projects from older versions.
        /// That is until you restart the editor, then we recreate everything from clean state.
        /// </remarks>
        [Serializable]
        internal struct SerializedState
        {
            public int layoutRegistrationVersion;
            public float pollingFrequency;
            public DeviceState[] devices;
            public AvailableDevice[] availableDevices;
            public InputStateBuffers buffers;
            public InputUpdate.SerializedState updateState;
            public InputUpdateType updateMask;
            public InputSettings.ScrollDeltaBehavior scrollDeltaBehavior;
            public InputMetrics metrics;
            public InputSettings settings;
            public InputActionAsset actions;

            #if UNITY_ANALYTICS || UNITY_EDITOR
            public bool haveSentStartupAnalytics;
            #endif
        }

        internal SerializedState SaveState()
        {
            // Devices.
            var deviceCount = m_DevicesCount;
            var deviceArray = new DeviceState[deviceCount];
            for (var i = 0; i < deviceCount; ++i)
            {
                var device = m_Devices[i];
                string[] usages = null;
                if (device.usages.Count > 0)
                    usages = device.usages.Select(x => x.ToString()).ToArray();

                var deviceState = new DeviceState
                {
                    name = device.name,
                    layout = device.layout,
                    variants = device.variants,
                    deviceId = device.deviceId,
                    participantId = device.m_ParticipantId,
                    usages = usages,
                    description = device.m_Description,
                    flags = device.m_DeviceFlags
                };
                deviceArray[i] = deviceState;
            }

            return new SerializedState
            {
                layoutRegistrationVersion = m_LayoutRegistrationVersion,
                pollingFrequency = m_PollingFrequency,
                devices = deviceArray,
                availableDevices = m_AvailableDevices?.Take(m_AvailableDeviceCount).ToArray(),
                buffers = m_StateBuffers,
                updateState = InputUpdate.Save(),
                updateMask = m_UpdateMask,
                scrollDeltaBehavior = m_ScrollDeltaBehavior,
                metrics = m_Metrics,
                settings = m_Settings,
                #if UNITY_INPUT_SYSTEM_PROJECT_WIDE_ACTIONS
                actions = m_Actions,
                #endif

                #if UNITY_ANALYTICS || UNITY_EDITOR
                haveSentStartupAnalytics = m_HaveSentStartupAnalytics,
                #endif
            };
        }

        internal void RestoreStateWithoutDevices(SerializedState state)
        {
            m_StateBuffers = state.buffers;
            m_LayoutRegistrationVersion = state.layoutRegistrationVersion + 1;
            updateMask = state.updateMask;
            scrollDeltaBehavior = state.scrollDeltaBehavior;
            m_Metrics = state.metrics;
            m_PollingFrequency = state.pollingFrequency;

            if (m_Settings != null)
                Object.DestroyImmediate(m_Settings);
            m_Settings = state.settings;

            #if UNITY_INPUT_SYSTEM_PROJECT_WIDE_ACTIONS
            // Note that we just reassign actions and never destroy them since always mapped to persisted asset
            // and hence ownership lies with ADB.
            m_Actions = state.actions;
            #endif

            #if UNITY_ANALYTICS || UNITY_EDITOR
            m_HaveSentStartupAnalytics = state.haveSentStartupAnalytics;
            #endif

            ////REVIEW: instead of accessing globals here, we could move this to when we re-create devices

            // Update state.
            InputUpdate.Restore(state.updateState);
        }

        // If these are set, we clear them out on the first input update.
        internal DeviceState[] m_SavedDeviceStates;
        internal AvailableDevice[] m_SavedAvailableDevices;

        /// <summary>
        /// Recreate devices based on the devices we had before a domain reload.
        /// </summary>
        /// <remarks>
        /// Note that device indices may change between domain reloads.
        ///
        /// We recreate devices using the layout information as it exists now as opposed to
        /// as it existed before the domain reload. This means we'll be picking up any changes that
        /// have happened to layouts as part of the reload (including layouts having been removed
        /// entirely).
        /// </remarks>
        internal void RestoreDevicesAfterDomainReload()
        {
            k_InputRestoreDevicesAfterReloadMarker.Begin();

            using (InputDeviceBuilder.Ref())
            {
                DeviceState[] retainedDeviceStates = null;
                var deviceStates = m_SavedDeviceStates;
                var deviceCount = m_SavedDeviceStates.LengthSafe();
                m_SavedDeviceStates = null; // Prevent layout matcher registering themselves on the fly from picking anything off this list.
                for (var i = 0; i < deviceCount; ++i)
                {
                    ref var deviceState = ref deviceStates[i];

                    var device = TryGetDeviceById(deviceState.deviceId);
                    if (device != null)
                        continue;

                    var layout = TryFindMatchingControlLayout(ref deviceState.description,
                        deviceState.deviceId);
                    if (layout.IsEmpty())
                    {
                        var previousLayout = new InternedString(deviceState.layout);
                        if (m_Layouts.HasLayout(previousLayout))
                            layout = previousLayout;
                    }
                    if (layout.IsEmpty() || !RestoreDeviceFromSavedState(ref deviceState, layout))
                        ArrayHelpers.Append(ref retainedDeviceStates, deviceState);
                }

                // See if we can make sense of an available device now that we couldn't make sense of
                // before. This can be the case if there's new layout information that wasn't available
                // before.
                if (m_SavedAvailableDevices != null)
                {
                    m_AvailableDevices = m_SavedAvailableDevices;
                    m_AvailableDeviceCount = m_SavedAvailableDevices.LengthSafe();
                    for (var i = 0; i < m_AvailableDeviceCount; ++i)
                    {
                        var device = TryGetDeviceById(m_AvailableDevices[i].deviceId);
                        if (device != null)
                            continue;

                        if (m_AvailableDevices[i].isRemoved)
                            continue;

                        var layout = TryFindMatchingControlLayout(ref m_AvailableDevices[i].description,
                            m_AvailableDevices[i].deviceId);
                        if (!layout.IsEmpty())
                        {
                            try
                            {
                                AddDevice(layout, m_AvailableDevices[i].deviceId,
                                    deviceDescription: m_AvailableDevices[i].description,
                                    deviceFlags: m_AvailableDevices[i].isNative ? InputDevice.DeviceFlags.Native : 0);
                            }
                            catch (Exception)
                            {
                                // Just ignore. Simply means we still can't really turn the device into something useful.
                            }
                        }
                    }
                }

                // Done. Discard saved arrays.
                m_SavedDeviceStates = retainedDeviceStates;
                m_SavedAvailableDevices = null;
            }

            k_InputRestoreDevicesAfterReloadMarker.End();
        }

        // We have two general types of devices we need to care about when recreating devices
        // after domain reloads:
        //
        // A) device with InputDeviceDescription
        // B) device created directly from specific layout
        //
        // A) should go through the normal matching process whereas B) should get recreated with
        // layout of same name (if still available).
        //
        // So we kick device recreation off from two points:
        //
        // 1) From RegisterControlLayoutMatcher to catch A)
        // 2) From RegisterControlLayout to catch B)
        //
        // Additionally, we have the complication that a layout a device was using was something
        // dynamically registered from onFindLayoutForDevice. We don't do anything special about that.
        // The first full input update will flush out the list of saved device states and at that
        // point, any onFindLayoutForDevice hooks simply have to be in place. If they are, devices
        // will get recreated appropriately.
        //
        // It would be much simpler to recreate all devices as the first thing in the first full input
        // update but that would mean that devices would become available only very late. They would
        // not, for example, be available when MonoBehaviour.Start methods are invoked.

        private bool RestoreDeviceFromSavedState(ref DeviceState deviceState, InternedString layout)
        {
            // We assign the same device IDs here to newly created devices that they had
            // before the domain reload. This is safe as device ID allocation is under the
            // control of the runtime and not expected to be affected by a domain reload.

            InputDevice device;
            try
            {
                device = AddDevice(layout,
                    deviceDescription: deviceState.description,
                    deviceId: deviceState.deviceId,
                    deviceName: deviceState.name,
                    deviceFlags: deviceState.flags,
                    variants: new InternedString(deviceState.variants));
            }
            catch (Exception exception)
            {
                Debug.LogError(
                    $"Could not recreate input device '{deviceState.description}' with layout '{deviceState.layout}' and variants '{deviceState.variants}' after domain reload");
                Debug.LogException(exception);
                return true; // Don't try again.
            }

            deviceState.Restore(device);

            return true;
        }

#endif // UNITY_EDITOR || DEVELOPMENT_BUILD
    }
}<|MERGE_RESOLUTION|>--- conflicted
+++ resolved
@@ -2,11 +2,8 @@
 using System.Collections.Generic;
 using System.Diagnostics;
 using System.Linq;
-<<<<<<< HEAD
-=======
 using System.Reflection;
 using System.Runtime.CompilerServices;
->>>>>>> d5f2dff5
 using System.Text;
 using Unity.Collections;
 using UnityEngine.InputSystem.Composites;
@@ -3069,13 +3066,10 @@
         [System.Diagnostics.CodeAnalysis.SuppressMessage("Microsoft.Performance", "CA1809:AvoidExcessiveLocals", Justification = "TODO: Refactor later.")]
         private unsafe void OnUpdate(InputUpdateType updateType, ref InputEventBuffer eventBuffer)
         {
-<<<<<<< HEAD
             // TODO Consider injecting here instead
             Experimental.InputSystemAdapter.OnUpdate(updateType, in eventBuffer);
             
             ////TODO: switch from Profiler to CustomSampler API
-=======
->>>>>>> d5f2dff5
             // NOTE: This is *not* using try/finally as we've seen unreliability in the EndSample()
             //       execution (and we're not sure where it's coming from).
             k_InputUpdateProfilerMarker.Begin();
