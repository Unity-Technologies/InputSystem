--- conflicted
+++ resolved
@@ -7,13 +7,8 @@
         "GUID:27619889b8ba8c24980f49ee34dbb44a",
         "GUID:0acc523941302664db1f4e527237feb3",
         "GUID:043547d79c83ab74e9bcfef914059964",
-<<<<<<< HEAD
         "GUID:157556569ac93a94fb6a763f50476339",
-        "GUID:c0865dd949f15ba42856c0c5582f2f47",
         "GUID:813ed4fded4e24cc69d83a9178f8fede"
-=======
-        "GUID:157556569ac93a94fb6a763f50476339"
->>>>>>> f55d76c6
     ],
     "includePlatforms": [],
     "excludePlatforms": [],
@@ -26,6 +21,5 @@
     "defineConstraints": [
         "UNITY_INCLUDE_TESTS"
     ],
-    "versionDefines": [],
-    "noEngineReferences": false
+    "versionDefines": []
 }