--- conflicted
+++ resolved
@@ -53,14 +53,8 @@
         [InputControl(name = "barrel3", layout = "Button", bit = (int)PenButton.BarrelThird, alias = "barrelThird")]
         [InputControl(name = "barrel4", layout = "Button", bit = (int)PenButton.BarrelFourth, alias = "barrelFourth")]
         // "Park" unused controls.
-<<<<<<< HEAD
-        [InputControl(name = "radius", layout = "Vector2", format = "VEC2", sizeInBits = 64, usage = "Radius", offset = InputStateBlock.kAutomaticOffset)]
-        [InputControl(name = "pointerId", layout = "Digital", format = "UINT", sizeInBits = 32, offset = InputStateBlock.kAutomaticOffset)] ////TODO: this should be used
-=======
         [InputControl(name = "radius", layout = "Vector2", format = "VEC2", sizeInBits = 64, usage = "Radius", offset = InputStateBlock.AutomaticOffset)]
         [InputControl(name = "pointerId", layout = "Digital", format = "UINT", sizeInBits = 32, offset = InputStateBlock.AutomaticOffset)] ////TODO: this should be used
-        [InputControl(name = "phase", layout = "PointerPhase", format = "BYTE", sizeInBits = 8, offset = InputStateBlock.AutomaticOffset)] ////TODO: this should be used
->>>>>>> 396630a1
         [FieldOffset(32)]
         public ushort buttons;
 
