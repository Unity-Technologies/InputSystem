--- conflicted
+++ resolved
@@ -5,10 +5,7 @@
 using System.Linq;
 using UnityEditor;
 using UnityEditor.Callbacks;
-<<<<<<< HEAD
-=======
 using UnityEditor.ShortcutManagement;
->>>>>>> 0f05fbb9
 
 namespace UnityEngine.InputSystem.Editor
 {
@@ -41,10 +38,8 @@
         private string m_AssetJson;
         private bool m_IsDirty;
         private StateContainer m_StateContainer;
-<<<<<<< HEAD
-=======
+
         static readonly Vector2 k_MinWindowSize = new Vector2(650, 450);
->>>>>>> 0f05fbb9
 
         [OnOpenAsset]
         public static bool OpenAsset(int instanceId, int line)
@@ -201,7 +196,6 @@
 
         private void BuildUI()
         {
-<<<<<<< HEAD
             CleanupStateContainer();
 
             m_StateContainer = new StateContainer(rootVisualElement, m_State);
@@ -211,14 +205,7 @@
             if (!rootVisualElement.styleSheets.Contains(InputActionsEditorWindowUtils.theme))
                 rootVisualElement.styleSheets.Add(InputActionsEditorWindowUtils.theme);
             var view = new InputActionsEditorView(rootVisualElement, m_StateContainer, false, Save);
-=======
-            m_StateContainer = new StateContainer(rootVisualElement, m_State);
-            m_StateContainer.StateChanged += OnStateChanged;
-
-            rootVisualElement.styleSheets.Add(InputActionsEditorWindowUtils.theme);
-            var view = new InputActionsEditorView(rootVisualElement, m_StateContainer, false);
-            view.postSaveAction += PostSaveAction;
->>>>>>> 0f05fbb9
+
             m_StateContainer.Initialize();
         }
 
@@ -391,7 +378,6 @@
             UpdateWindowTitle();
         }
 
-<<<<<<< HEAD
         public void OnAssetDeleted()
         {
             // When associated asset is deleted on disk, just close the editor, but also mark the editor
@@ -418,7 +404,10 @@
             }
 
             SetAsset(AssetDatabase.LoadAssetAtPath<InputActionAsset>(assetPath));
-=======
+        }
+
+        #endregion
+
         #region Shortcuts
         [Shortcut("Input Action Editor/Save", typeof(InputActionsEditorWindow), KeyCode.S, ShortcutModifiers.Action)]
         private static void SaveShortcut(ShortcutArguments arguments)
@@ -446,9 +435,7 @@
         {
             var window = (InputActionsEditorWindow)arguments.context;
             window.m_StateContainer.Dispatch(Commands.AddBinding());
->>>>>>> 0f05fbb9
-        }
-
+        }
         #endregion
     }
 }
