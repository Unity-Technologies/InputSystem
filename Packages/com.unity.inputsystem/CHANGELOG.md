# Changelog
All notable changes to the input system package will be documented in this file.

The format is based on [Keep a Changelog](http://keepachangelog.com/en/1.0.0/)
and this project adheres to [Semantic Versioning](http://semver.org/spec/v2.0.0.html).

Due to package verification, the latest version below is the unpublished version and the date is meaningless.
however, it has to be formatted properly to pass verification tests.

## [0.9.6-preview] - 2099-1-1

### Fixed

- Exceptions in scenes of `Visualizers` sample if respective device was not present on system (e.g. in `PenVisualizer` if no pen was present in system).
<<<<<<< HEAD
- Fixed exception in Input Action Asset Editor window when typing whitespace into the search field.
=======
- Fixed control scheme popup window in input action asset editor window showing in the correct screen position on windows.
>>>>>>> 12a10559

#### Actions

- Setting timeouts from `IInputInteraction.Process` not working as expected when processing happened in response to previous timeout expiring (#714).
- Pending timeouts on a device not being removed when device was removed.

### Changed

- Replaced `HIDSupport.shouldCreateHID` event with a new `HIDSupport.supportedHIDUsages` property, which takes an array of supported usages.

### Added

#### Actions

- Added `PlayerInput.neverAutoSwitchControlSchemes` to disable logic that automatically enables control scheme switching when there is only a single `PlayerInput` in the game.
- Added `PlayerInput.SwitchControlScheme` to switch schemes manually.

## [0.9.5-preview] - 2019-8-29

### Fixed

- Don't pass events for null devices (for devices which have not been created) to `InputSystem.onEvent` callbacks.
- Will close debugger input state windows, when the state is no longer valid instead of throwing exceptions.
- Fixed pointer coordinates in editor windows for non-mouse pointing devices.
- Fixed using the input system in il2cpp when managed stripping level is set higher then "Low".
- Device debugger window will still show when reading from specific controls throws exceptions.
- Offsets and sizes for elements on Linux joysticks are now computed correctly.
- Joysticks now have a deadzone processor on the stick itself.
- Up/down/left/right on sticks are now deadzoned just like X and Y on sticks are.
- Removed toplevel `X` and `Y` controls on HIDs when there is a `Stick/X` and `Stick/Y` added for the device.
- HID fallback can now deal with sticks that have X and Y controls of different sizes and sitting in non-contiguous locations in the HID input report.
- Button 1 on HID joysticks will now correctly come out as the `trigger` control. Previously, the trigger control on the joystick was left pointing to random state.

#### Actions

- Binding paths now show the same way in the action editor UI as they do in the control picker.
  * For example, where before a binding to `<XInputController>/buttonSouth` was shown as `rightShoulder [XInputController]`, the same binding will now show as `A [Xbox Controller]`.
- When deleting a control scheme, bindings are now updated. A dialog is presented that allows choosing between deleting the bindings or just unassigning them from the control scheme.
- When renaming a control scheme, bindings are now updated. Previously the old name was in place on bindings.
- Control scheme names can no longer be set to empty strings.
- `PlayerInput.Instantiate` now correctly sets up a given control scheme, if specified.
  * When passing a `controlScheme:` argument, the result used to be a correctly assigned control scheme at the `InputUser` level but no restrictions being actually applied to the bindings, i.e. every single binding was active regardless of the specified control scheme.
- NullReferenceExceptions during event processing from `RebindingOperation`.

### Changed

- `InputUser.onUnpairedDeviceUsed` now receives a 2nd argument which is the event that triggered the callback.
  * Also, the callback is now triggered __BEFORE__ the given event is processed rather than after the event has already been written to the device. This allows updating the pairing state of the system before input is processed.
  * In practice, this means that, for example, if the user switches from keyboard&mouse to gamepad, the initial input that triggered the switch will get picked up right away.
- `InputControlPath.ToHumanReadableString` now takes display names from registered `InputControlLayout` instances into account.
  * This means that the method can now be used to generate strings to display in rebinding UIs.
- `AxisControl.clamp` is now an enum-valued property rather than a bool. Can now perform clamping *before* normalization.

#### Actions

- When switching devices/controls on actions, the system will no longer subsequently force an initial state check on __all__ actions. Instead, every time an action's bindings get re-resolved, the system will simply cancel all on-going actions and then re-enable them the same way it would happen by manually calling `InputAction.Enable`.
- Removed non-functional `InputControlScheme.baseScheme` API and `basedOn` serialized property. This was never fully implemented.

### Added

- Can right-click devices in Input Debugger (also those under "Unsupported") and select "Copy Device Description" to copy the internal `InputDeviceDescription` of the device in JSON format to the system clipboard.
  * This information is helpful for us to debug problems related to specific devices.
- If a device description has been copied to the clipboard, a new menu "Paste Device Description as Device" entry in the "Options" menu of the input debugger appears. This instantiates the device from the description as if it was reported locally by the Unity runtime.

## [0.9.3-preview] - 2019-8-15

### Fixed

- `XInputController` and `XboxOneGamepad` no longer have two extraneous, non-functional "menu" and "view" buttons.
- Fixed `InputUser.onUnpairedDeviceUser` ignoring input on controls that do not support `EvaluateMagnitude`.
  * This led to situations, for example, where `PlayerInput` would not initialize a control scheme switch from a `<Mouse>/delta` binding as the delta X and Y axes do not have min&max limits and thus return -1 from `EvaluateMagnitude`.
- Fixed available processor list not updated right away when changing the action type in the Input Action editor window.

#### Actions

- `NullReferenceException` when the input debugger is open with actions being enabled.
- When selecting a device to add to a control scheme, can now select devices with specific usages, too (e.g. "LeftHand" XRController).

### Changed

- Removed `timesliceEvents` setting - and made this tied to the update mode instead. We now always time slice when using fixed updates, and not when using dynamic updates.
- When adding a composite, only ones compatible with the value type of the current action are shown. This will, for example, no longer display a `2D Vector` composite as an option on a floating-point button action.
- The `InputState.onChange` callback now receives a second argument which is the event (if any) that triggered the state change on the device.

### Added

- `InputSystemUIInputModule` can now track multiple pointing devices separately, to allow multi-touch input - required to allow control of multiple On-Scree controls at the same time with different fingers.
- Two new composite bindings have been added.
  * `ButtonWithOneModifier` can be used to represent shortcut-like bindings such as "CTRL+1".
  * `ButtonWithTwoModifiers` can be used to represent shortcut-like bindings such as "CTRL+SHIFT+1".

## [0.9.2-preview] - 2019-8-9

### Fixed

- A `RebindingOperation` will now fall back to the default path generation behavior if the callback provided to `OnGeneratePath` returns null.
- Fixed the Input Action editor window throwing exceptions when trying to view action properties.

### Actions

- `PlayerInput` will now copy overrides when creating duplicate actions.
- It is now possible to use an empty binding path with a non empty override path.
- It is now possible to use set an empty override path to disable a binding.
- It is not possible to query the effectively used path of a binding using `effectivePath`.
- Actions embedded into MonoBehaviour components can now have their properties edited in the inspector. Previously there was no way to get to the properties in this workflow. There is a gear icon now on the action that will open the action properties.

### Changed

### Added

- Added a new sample to the package called `SimpleDemo`. You can install the sample from the package manager. See the [README.md](https://github.com/Unity-Technologies/InputSystem/Assets/Samples/SimpleDemo/README.md) file for details about the sample.

## [0.9.1-preview] - 2019-8-8

### Fixed

- Fixed GC heap garbage being caused by triggered by event processing.
  * This meant that every processing of input would trigger garbage being allocated on the managed heap. The culprit was a peculiarity in the C# compiler which caused a struct in `InputEventPtr.IsA` to be allocated on the heap.
- The bindings selection popup window will now show child controls matching the current action type even if the parent control does not match.
- Fixed `duration` values reported for Hold and Press interactions.
- DualShock 3 on macOS:
  * Fixed actions bound to the dpad control performing correctly.
  * Fixed non-present touchpad button control being triggered incorrectly.
- Fixed compile issues with switch classes on standalone Linux.
- Leak of unmanaged memory in `InputControlList`.

#### Actions

- Fixed actions not updating their set of controls when the usages of a device are changed.
- Composite bindings with the default interaction will now correctly cancel when the composite is released, even if there are multiple composite bindings on the action.

### Changed

- `MouseState`, `KeyboardState`, and `GamepadState` have been made public again.
- `PlayerInput` and `PlayerInputManager` have been moved from the `UnityEngine.InputSystem.PlayerInput` namespace to `UnityEngine.InputSystem`.
- The signature of `InputSystem.onEvent` has changed. The callback now takes a second argument which is the device the given event is sent to (null if there's no corresponding `InputDevice`).
  ```
  // Before:
  InputSystem.onEvent +=
      eventPtr =>
      {
          var device = InputSystem.GetDeviceById(eventPtr.deviceId);
          //...
      };

  // Now:
  InputSystem.onEvent +=
      (eventPtr, device) =>
      {
          //...
      };
  ```
- The signatures of `InputSystem.onBeforeUpdate` and `InputSystem.onAfterUpdate` have changed. The callbacks no longer receive an `InputUpdateType` argument.
  * Use `InputState.currentUpdateType` in case you need to know the type of update being run.
- `InputUpdateType` has been moved to the `UnityEngine.InputSystem.LowLevel` namespace.
- `InputSystem.Update(InputUpdateType)` has been removed from the public API.
- The way input devices are built internally has been streamlined.
  * `InputDeviceBuilder` is now internal. It is no longer necessary to access it to look up child controls. Simply use `InputControl.GetChildControl` instead.
  * To build a device without adding it to the system, call the newly added `InputDevice.Build` method.
    ```
    InputDevice.Build<Mouse>();
    ```
  * `InputSystem.SetLayoutVariant` has been removed. Layout variants can no longer be set retroactively but must be decided on as part of device creation.
- `InputSystem.RegisterControlProcessor` has been renamed to just `InputSystem.RegisterProcessor`.

#### Actions

* `InputAction.ReadValue<TValue>()` is longer correlated to `InputAction.triggered`. It simply returns the current value of a bound control or composite while the action is being interacted with.
* `InputInteractionContext.PerformedAndGoBackToWaiting` has been renamed to just `InputInteractionContext.Performed`.

#### Actions

- Individual composite part bindings can now no longer have interactions assigned to them as that never made any sense.

### Added

- Devices can now have more than one usage.
  * Call `InputSystem.AddDeviceUsage(device,usage)` to add additional usages to a device.
  * Call `InputSystem.RemoveDeviceUsage(device,usage)` to remove existing usages from a device.
  * `InputSystem.SetDeviceUsage(device,usage)` still exists. It will clear all existing usages from the given device.
- A new `VisualizerSamples` sample that can be installed through the package manager.
  * Contains two components `InputControlVisualizer` and `InputActionVisualizer` that help visualizing/debugging control/device and action activity through in-game overlays. A few sample scenes illustrate how to use them.

#### Actions

- Added `InputAction.ReadValueAsObject` API.
- Added `InputAction.activeControl` API.

## [0.9.0-preview] - 2019-7-18

### Fixed

- Validate all parameters on public APIs.
- Fixed an internal bug in `InlinedArray.RemoveAtByMovingTailWithCapacity`, which could cause data corruption.
- Fixed Xbox controller support on macOS il2cpp.
- Fixed issue of Xbox gamepads on Windows desktop not being able to navigate left and down in a UI.
- Allow using InputSystem package if the XR, VR or Physics modules are disabled for smaller builds.
- Fixed documentation landing page and table of contents.
- Fixed tracked devices assigning pointer ids for UI pointer events correctly.
- Adjusted some UI Elements to fit the Unity 19.3 font.
- Fixed NullReferenceException being thrown when project changes.
- Fixed duplicate devices showing in the "Supported Devices" popup when using a search filter.
- Fixed an error when adding new bindings in the Input Actions editor window when a filter was applied.
- Fixed scroll wheel handling in `InputSystemUIInputModule` not being smooth.
- Fixed compile errors from Switch Pro controller code on Linux.

#### Actions

- Fixed `CallbackContext.control` referencing the composite member control which was actually actuated for this trigger for composite bindings.
- Generated C# wrappers for .inputactions assets are no longer placed in Assets/Assets/ folder on Windows.

### Added

- Touch support has been reworked and extended.
  * `Touchscreen.touch[0..9]` are now bindable from the control picker.
  * `Touchscreen.primaryTouch` is now a separate control which tracks the primary touch on the screen.
  * The controls `Touchscreen` inherits from `Pointer` (such as `position`, `phase`, and `delta`) are now tied to `Touchscreen.primaryTouch` and allow for `Touchscreen` to function as a generic `Pointer` (like `Mouse` and `Pen`).
  * `Touchscreen.press` (renamed from `Touchscreen.button`) is now a working, synthetic button that is down whenever at least one finger is on the screen.
  * Recording of start time and start position has been added to touches.
    - `TouchControl.startPosition` gives the starting position of the touch.
    - `TouchControl.startTime` gives the starting time of the touch.
  * Tap detection has been added to `Touchscreen`.
    - Tap time (i.e. time within which a press-and-release must be completed for a tap to register) corresponds to `InputSettings.defaultTapTime`.
    - Tap release must happen within a certain radius of first contact. This is determined by a new setting `InputSettings.tapRadius`.
    - `TouchControl.tap` is a new button control that triggers then the touch is tapped. Note that this happens instantly when a touch ends. The button will go to 1 and __immediately__ go back to 0. This means that polling the button in `Update`, for example, will never trigger a tap. Either use actions to observe the button or use the `Touch` API from `EnhancedTouch` to poll taps.
  * `Touchscreen.activeTouches` has been removed. Use `Touch.activeTouches` from the new enhanced touch API instead for more reliable touch tracking.
  * `Touchscreen.allTouchControls` has been renamed to `Touchscreen.touches`.
  * A new `EnhancedTouch` plugin has been added which offers an enhanced `Touch` and `Finger` API to reliably track touches and fingers across updates. This obsoletes the need to manually track touch IDs and phases and gives access to individual touch history.
  * Touch can be simulated from mouse or pen input now. To enable simulation, call `TouchSimulation.Enable()` or put the `TouchSimulation` MonoBehaviour in your scene. Also, in the input debugger, you can now enable touch simulation from the "Options" dropdown.
- Changing state has been decoupled from events. While input events are the primary means by which to trigger state changes, anyone can perform state changes manually now from anywhere.
    ```
    InputState.Change(gamepad.leftStick, new Vector2(123, 234));
    ```
  * This change makes it possible to update state __from__ state and thus synthesize input data from other input coming in.
- A new API for recording state changes over time has been added.
    ```
    var history = new InputStateHistory("<Gamepad>/leftStick");
    history.StartRecording();

    //...

    foreach (var record in history)
        Debug.Log(record);
    ```
- Added support for generic joysticks on WebGL (which don't use the standard gamepad mapping).
- Added support for DualShock 3 gamepads on desktops.
- Added support for Nintendo Switch Pro Controllers on desktops.

#### Actions

- Actions now also have a __polling API__!
  * `InputAction.triggered` is true if the action was performed in the current frame.
  * `InputAction.ReadValue<TValue>()` yields the last value that `started`, `performed`, or `cancelled` (whichever came last) was called with. If the action is disabled, returns `default(TValue)`. For `InputActionType.Button` type actions, returns `1.0f` if `triggered==true` and `0.0f` otherwise.
- Generated C# wrappers for .inputactions can now placed relative to the .inputactions file by specifying a path starting with './' (e.g. `./foo/bar.cs`).

### Changed

- **The system no longer supports processing input in __BOTH__ fixed and dynamic updates**. Instead, a choice has to be made whether to process input before each `FixedUpdate()` or before each `Update()`.
  * Rationale: the existing code that supported having both updates receive input independently still had several holes and became increasingly complex and brittle. Our solution was based on not actually processing input twice but on channeling input concurrently into both the state of both updates. Together with the fact that specific inputs have to reset (and possibly accumulate) correctly with respect to their update time slices, this became increasingly hard to do right. This, together with the fact that we've come to increasingly question the value of this feature, led us to removing the capability while preserving the ability to determine where input is processed.
  * NOTE: Timeslicing is NOT affected by this. You can still switch to `ProcessEventInFixedUpdates` and get events timesliced to individual `FixedUpdate` periods according to their timestamps.
  * `InputSettings.UpdateMode.ProcessEventsInBothFixedAndDynamicUpdate` has been removed.
  * `InputSettings.UpdateMode.ProcessEventsInDynamicUpdateOnly` has been renamed to `InputSettings.UpdateMode.ProcessEventsInDynamicUpdate` and is now the default.
  * `InputSettings.UpdateMode.ProcessEventsInFixedUpdateOnly` has been renamed to `InputSettings.UpdateMode.ProcessEventsInFixedUpdate`.
- Added icons for PlayerInput, PlayerInputManager, InputSystemUIInputModule and MultiplayerEventSystem components.
- Changed `Keyboard` IME properties (`imeEnabled`, `imeCursorPosition`) to methods (`SetIMEEnabled`, `SetIMECursorPosition`).
- Added getters to all `IInputRuntime` properties.
- Replace some `GetXxx` methods in our API with `xxx`  properties.
- `Pointer.phase` has been removed and `PointerPhase` has been renamed to `TouchPhase`. Phases are now specific to touch. `PointerPhaseControl` has been renamed to `TouchPhaseControl`.
- `Pointer.button` has been renamed to `Pointer.press` and now is a control that indicates whether the pointer is in "press down" state.
  * For mouse, corresponds to left button press.
  * For pen, corresponds to tip contact.
  * For touch, corresponds to primary touch contact (i.e. whether __any__ finger is down).
- The state change monitor APIs (`IInputStateChangeMonitor` and friends) have been moved out of `InputSystem` into a new static class `InputState` in `UnityEngine.Experimental.Input.LowLevel`.
  * Rationale: These APIs are fairly low-level and not of general interest so having them out of `InputSystem` reduces the API surface visible to most users.
- `InputDeviceChange.StateChanged` has been removed and is now a separate callback `InputState.onChange`.
  * Rationale: The other `InputDeviceChange` notifications are low-frequency whereas `StateChanged` is high-frequency. Putting them all on the same callback made adding a callback to `InputSystem.onDeviceChange` unnecessarily expensive.
- `IInputStateCallbackReceiver` has been rewritten from scratch. Now has two simple methods `OnNextUpdate` and `OnEvent`. If implemented by a device, the device now has completely control over changing its own state. Use the `InputState.Change` methods to affect state changes while trigger state change monitors (e.g. for actions) correctly.
- Simplified handling of XR input in `InputSystemUIInputModule` by having only one set of actions for all XR devices.
- We now use the same hierarchical device picker in the "Add Control Scheme" popup, which is already used in the "Input Settings" window.
- Made all `IInputStateTypeInfo` implementations internal, as these did not offer value to the user.
- Made all `IInputDeviceCommandInfo` implementations internal, as these did not offer value to the user.
- Removed `ReadWriteArray`, which was only used for making `RebindingOperation.scores` editable, which did not add any value.
- Removed `PrimitiveValueOrArray`, as non of it's functionality over `PrimitiveValue` was implemented.
- Made all `InputProcessor` implementation internal, as access to these types is exposed only through text mode representations.
- Removed `CurveProcessor` as it was not implemented.
- Renamed XInputControllerOSX to a more descriptive XboxGamepadMacOS.

#### Actions

- `InputAction.continuous` has been removed. Running logic every frame regardless of input can easily be achieved in game code.
- The way action behavior is configured has been simplified.
  * The previous roster of toggles has been replaced with two settings:
    1. `Action Type`: Determines the behavior of the action. Choices are `Value`, `Button`, and `PassThrough`.
    2. `Control Type`: Determines the type of control (and implicitly the type of value) the action is looking for if the action is a `Value` or `PassThrough` action.
  * The previous `Initial State Check` toggle is now implicit in the action type now. `Value` actions perform an initial state check (i.e. trigger if their control is already actuated when the action is enabled). Other types of actions don't.
  * The previous `Pass Through` toggle is now rolled into the action type.

## [0.2.10-preview] - 2019-5-17

### Added

- Added a `MultiplayerEventSystem` class, which allows you use multiple UI event systems to control different parts of the UI by different players.
- `InputSystemUIInputModule` now lets you specify an `InputActionAsset` in the `actionsAsset` property. If this is set, the inspector will populate all actions from this asset. If you have a `PlayerInput` component on the same game object, referencing the same  `InputActionAsset`, the `PlayerInput` component will keep the actions on the `InputSystemUIInputModule` in synch, allowing easy setup of multiplayer UI systems.

### Changed

- `StickControl.x` and `StickControl.y` are now deadzoned, i.e. have `AxisDeadzone` processors on them. This affects all gamepads and joysticks.
  * __NOTE:__ The deadzoning is __independent__ of the stick. Whereas the stack has a radial deadzones, `x` and `y` have linear deadzones. This means that `leftStick.ReadValue().x` is __not__ necessary equal to `leftStick.x.ReadValue()`.
  * This change also fixes the problem of noise from sticks not getting filtered out and causing devices such as the PS4 controller to constantly make itself `Gamepad.current`.

- Redesigned `UIActionInputModule`
 * Added a button in the inspector to automatically assign actions from an input action asset based on commonly used action names.
 * Will now populate actions with useful defaults.
 * Removed `clickSpeed` property - will use native click counts from the OS where available instead.
 * Removed `sendEventsWhenInBackground` property.
 * Hiding `Touches` and `TrackedDevices` until we decide how to handle them.
 * Remove `moveDeadzone` property as it is made redundant by the action's dead zone.
 * Removed `UIActionInputModuleEnabler` component, `UIActionInputModule` will now enable itself.
- Changed default button press point to 0.5.
- Changed all constants in public API to match Unity naming conventions ("Constant" instead of "kConstant").
- Changed namespace from `UnityEngine.Experimental.Input` to `UnityEngine.InputSystem`.
- Generated wrapper code now has nicer formatting.
- Renamed `UIActionInputModule` to `InputSystemUIInputModule`.
- Nicer icons for `InputActionAssets` and `InputActions` and for `Button` and generic controls.
- Change all public API using `IntPtr` to use unsafe pointer types instead.
- `PlayerInput` will no longer disable any actions not in the currently active action map when disabling input or switching action maps.
- Change some public fields into properties.
- Input System project settings are now called "Input System Package" in the project window instead of "Input (NEW)".
- Removed `Plugins` from all namespaces.
- Rename "Cancelled" -> "Canceled" (US spelling) in all APIs.

### Fixed

- Adding devices to "Supported Devices" in input preferences not allowing to select certain device types (like "Gamepad").
- Fixed scrolling in `UIActionInputModule`.
- Fixed compiling the input system package in Unity 19.2 with ugui being moved to a package now.
- In the Input System project settings window, you can no longer add a supported device twice.

#### Actions

- Custom inspector for `PlayerInput` no longer adds duplicates of action events if `Invoke Unity Events` notification behavior is selected.
- Fixed `Hold` interactions firing immediately before the duration has passed.
- Fixed editing bindings or processors for `InputAction` fields in the inspector (Changes wouldn't persist before).
- Fixed exception message when calling `CallbackContext.ReadValue<TValue>()` for an action with a composite binding with `TValue` not matching the composite's value type.

### Added

#### Actions

- `PlayerInput` can now handle `.inputactions` assets that have no control schemes.
  * Will pair __all__ devices mentioned by any of the bindings except if already paired to another player.

## [0.2.8-preview] - 2019-4-23

### Added

- Added a `clickCount` control to the `Mouse` class, which specifies the click count for the last mouse click (to allow distinguishing between single-, double- and multi-clicks).
- Support for Bluetooth Xbox One controllers on macOS.

#### Actions

- New API for changing bindings on actions
```
    // Several variations exist that allow to look up bindings in various ways.
    myAction.ChangeBindingWithPath("<Gamepad>/buttonSouth")
        .WithPath("<Keyboard>/space");

    // Can also replace the binding wholesale.
    myAction.ChangeBindingWithPath("<Keyboard>/space")
        .To(new InputBinding { ... });

    // Can also remove bindings programmatically now.
    myAction.ChangeBindingWithPath("<Keyboard>/space").Erase();
```

### Changed

- `Joystick.axes` and `Joystick.buttons` have been removed.
- Generated wrapper code for Input Action Assets are now self-contained, generating all the data from code and not needing a reference to the asset; `InputActionAssetReference` has been removed.
- The option to generate interfaces on wrappers has been removed, instead we always do this now.
- The option to generate events on wrappers has been removed, we felt that this no longer made sense.
- Will now show default values in Input Action inspector if no custom values for file path, class name or namespace have been provided.
- `InputSettings.runInBackground` has been removed. This should now be supported or not on a per-device level. Most devices never supported it in the first place, so a global setting did not seem to be useful.
- Several new `Sensor`-based classes have been added. Various existing Android sensor implementations are now based on them.
- `InputControlLayoutAttribute` is no longer inherited.
  * Rationale: A class marked as a layout will usually be registered using `RegisterLayout`. A class derived from it will usually be registered the same way. Because of layout inheritance, properties applied to the base class through `InputControlLayoutAttribute` will affect the subclass as intended. Not inheriting the attribute itself, however, now allows having properties such as `isGenericTypeOfDevice` which should not be inherited.
- Removed `acceleration`, `orientation`, and `angularVelocity` controls from `DualShockGamepad` base class.
  * They are still on `DualShockGamepadPS4`.
  * The reason is that ATM we do not yet support these controls other than on the PS4. The previous setup pretended that these controls work when in fact they don't.
- Marking a control as noisy now also marks all child controls as noisy.
- The input system now defaults to ignoring any HID devices with usage types not known to map to game controllers. You can use `HIDSupport.supportedUsages` to enable specific usage types.
- In the Input Settings window, asset selection has now been moved to the "gear" popup menu. If no asset is created, we now automatically create one.
- In the inspector for Input Settings assets, we now show a button to go to the Input Settings window, and a button to make the asset active if it isn't.
- Tests are now no longer part of the com.unity.inputsystem package. The `InputTestFixture` class still is for when you want to write input-related tests for your project. You can reference the `Unity.InputSystem.TestFixture` assembly when you need to do that.
- Implemented adding usages to and removing them from devices.

#### Actions

- A number of changes have been made to the control picker UI in the editor. \
  ![Input Control Picker](Documentation~/Images/InputControlPicker.png)
  * The button to pick controls interactively (e.g. by pressing a button on a gamepad) has been moved inside the picker and renamed to "Listen". It now works as a toggle that puts the picker into a special kind of 'search' mode. While listening, suitable controls that are actuated will be listed in the picker and can then be picked from.
  * Controls are now displayed with their nice names (e.g. "Cross" instead of "buttonSouth" in the case of the PS4 controller).
  * Child controls are indented instead of listed in "parent/child" format.
  * The hierarchy of devices has been rearranged for clarity. The toplevel groups of "Specific Devices" and "Abstract Devices" are now merged into one hierarchy that progressively groups devices into more specific groups.
  * Controls now have icons displayed for them.
- There is new support for binding to keys on the keyboard by their generated character rather than by their location. \
  ![Keyboard Binding](Documentation~/Images/KeyboardBindByLocationVsCharacter.png)
  * At the toplevel of the the Keyboard device, you now have the choice of either binding by keyboard location or binding by generated/mapped character.
  * Binding by location shows differences between the local keyboard layout and the US reference layout.
  * The control path language has been extended to allow referencing controls by display name. `<Keyboard>/#(a)` binds to the control on a `Keyboard` with the display name `a`.
- `continuous` flag is now ignored for `Press and Release` interactions, as it did not  make sense.
- Reacting to controls that are already actuated when an action is enabled is now an __optional__ behavior rather than the default behavior. This is a __breaking__ change.
  * Essentially, this change reverts back to the behavior before 0.2-preview.
  * To reenable the behavior, toggle "Initial State Check" on in the UI or set the `initialStateCheck` property in code.
  ![Inital State Check](Documentation~/Images/InitialStateCheck.png)
  * The reason for the change is that having the behavior on by default made certain setups hard to achieve. For example, if `<Keyboard>/escape` is used in one action map to toggle *into* the main menu and in another action map to toggle *out* of it, then the previous behavior would immediately exit out of the menu if `escape` was still pressed from going into the menu. \
  We have come to believe that wanting to react to the current state of a control right away is the less often desirable behavior and so have made it optional with a separate toggle.
- Processors and Interactions are now shown in a component-inspector-like fashion in the Input Action editor window, allowing you to see the properties of all items at once.
- The various `InputAction.lastTriggerXXX` APIs have been removed.
  * Rationale: They have very limited usefulness and if you need the information, it's easy to set things up in order to keep track of it yourself. Also, we plan on having a polling API for actions in the future which is really what the `lastActionXXX` APIs were trying to (imperfectly) solve.
- `Tap`, `SlowTap`, and `MultiTap` interactions now respect button press points.
- `Tap`, `SlowTap`, and `MultiTap` interactions now have improved parameter editing UIs.

### Fixed

- Input Settings configured in the editor are now transferred to the built player correctly.
- Time slicing for fixed updates now works correctly, even when pausing or dropping frames.
- Make sure we Disable any InputActionAsset when it is being destroyed. Otherwise, callbacks which were not cleaned up would could cause exceptions.
- DualShock sensors on PS4 are now marked as noisy (#494).
- IL2CPP causing issues with XInput on windows and osx desktops.
- Devices not being available yet in `MonoBehavior.Awake`, `MonoBehaviour.Start`, and `MonoBehaviour.OnEnable` in player or when entering play mode in editor.
- Fixed a bug where the event buffer used by `InputEventTrace` could get corrupted.

#### Actions

- Actions and bindings disappearing when control schemes have spaces in their names.
- `InputActionRebindingExceptions.RebindOperation` can now be reused as intended; used to stop working properly the first time a rebind completed or was cancelled.
- Actions bound to multiple controls now trigger correctly when using `PressInteraction` set to `ReleaseOnly` (#492).
- `PlayerInput` no longer fails to find actions when using UnityEvents (#500).
- The `"{...}"` format for referencing action maps and actions using GUIDs as strings has been obsoleted. It will still work but adding the extra braces is no longer necessary.
- Drag&dropping bindings between other bindings that came before them in the list no longer drops the items at a location one higher up in the list than intended.
- Editing name of control scheme in editor not taking effect *except* if hitting enter key.
- Saving no longer causes the selection of the current processor or interaction to be lost.
  * This was especially annoying when having "Auto-Save" on as it made editing parameters on interactions and processors very tedious.
- In locales that use decimal separators other than '.', floating-point parameters on composites, interactions, and processors no longer lead to invalid serialized data being generated.
- Fix choosing "Add Action" in action map context menu throwing an exception.
- The input action asset editor window will no longer fail saving if the asset has been moved.
- The input action asset editor window will now show the name of the asset being edited when asking for saving changes.
- Clicking "Cancel" in the save changes dialog for the input action asset editor window will now cancel quitting the editor.
- Fixed pasting or dragging a composite binding from one action into another.
- In the action map editor window, switching from renaming an action to renaming an action map will no longer break the UI.
- Fixed calling Enable/Disable from within action callbacks sometimes leading to corruption of state which would then lead to actions not getting triggered (#472).
- Fixed setting of "Auto-Save" toggle in action editor getting lost on domain reload.
- Fixed blurry icons in editor for imported .inputactions assets and actions in them.
- `Press` and `Release` interactions will now work correctly if they have multiple bound controls.
- `Release` interactions will now invoke a `Started` callback when the control is pressed.
- Made Vector2 composite actions respect the press points of button controls used to compose the value.

## [0.2.6-preview] - 2019-03-20

>NOTE: The UI code for editing actions has largely been rewritten. There may be regressions.
>NOTE: The minimum version requirement for the new input system has been bumped
       to 2019.1

### Added

- Support gamepad vibration on Switch.
- Added support for Joysticks on Linux.

#### Actions

- Added ability to change which part of a composite a binding that is part of the composite is assigned to.
  * Part bindings can now be freely duplicated or copy-pasted. This allows having multiple bindings for "up", for example. Changing part assignments retroactively allows to freely edit the composite makeup.
- Can now drag&drop multiple items as well as drop items onto others (equivalent to cut&paste). Holding ALT copies data instead of moving it.
- Edits to control schemes are now undoable.
- Control schemes are now sorted alphabetically.
- Can now search by binding group (control scheme) or devices directly from search box.
  * `g:Gamepad` filters bindings to those in the "Gamepad" group.
  * `d:Gamepad` filters bindings to those from Gamepad-compatible devices.

### Changed

- The input debugger will no longer automatically show remote devices when the profiler is connected. Instead, use the new menu in debugger toolbar to connect to players or to enable/disable remote input debugging.
- "Press and Release" interactions will now invoke the `performed` callback on both press and release (instead of invoking `performed` and `cancel`, which was inconsistent with other behaviors).

#### Actions

- Bindings have GUIDs now like actions and maps already did. This allows to persistently and uniquely identify individual bindings.
- Replaced UI overlay while rebinding interactively with cancellable progress bar. Interactive rebinding now cancels automatically after 4 seconds without suitable input.
- Bindings that are not assigned to any control scheme are now visible when a particular control scheme is selected.
  * Bindings not assigned to any control scheme are active in *ALL* control schemes.
  * The change makes this visible in the UI now.
  * When a specific control scheme is selected, these bindings are affixed with `{GLOBAL}` for added visibility.
- When filtering by devices from a control scheme, the filtering now takes layout inheritance into account. So, a binding to a control on `Pointer` will now be shown when the filter is `Mouse`.
- The public control picker API has been revised.
  * The simplest way to add control picker UI to a control path is to add an `InputControlAttribute` to the field.
    ```
    // In the inspector, shows full UI to select a control interactively
    // (including interactive picking through device input).
    [InputControl(layout = "Button")]
    private string buttonControlPath;
    ```
- Processors of incompatible types will now be ignored instead of throwing an exception.

### Fixed

- Remote connections in input debugger now remain connected across domain reloads.
- Don't incorrectly create non-functioning devices if a physical device implements multiple incompatible logical HID devices (such as the MacBook keyboard/touch pad and touch bar).
- Removed non-functioning sort triangles in event list in Input Debugger device windows.
- Sort events in input debugger window by id rather then by timestamp.
- Make parsing of float parameters support floats represented in "e"-notation and "Infinity".
- Input device icons in input debugger window now render in appropriate resolution on retina displays.
- Fixed Xbox Controller on macOS reporting negative values for the sticks when represented as dpad buttons.
- `InputSettings.UpdateMode.ProcessEventsManually` now correctly triggers updates when calling `InputSystem.Update(InputUpdateType.Manual)`.

#### Actions

- Pasting or duplicating an action in an action map asset will now assign a new and unique ID to the action.
- "Add Action" button being active and triggering exceptions when no action map had been added yet.
- Fixed assert when generating C# class and make sure it gets imported correctly.
- Generate directories as needed when generating C# class, and allow path names without "Assets/" path prefix.
- Allow binding dpad controls to actions of type "Vector2".
- Fixed old name of action appearing underneath rename overlay.
- Fixed inspector UIs for on-screen controls throwing exceptions and being non-functional.
- Fixed deleting multiple items at same time in action editor leading to wrong items being deleted.
- Fixed copy-pasting actions not preserving action properties other than name.
- Fixed memory corruptions coming from binding resolution of actions.
- InputActionAssetReferences in ScriptableObjects will continue to work after domain reloads in the editor.
- Fixed `startTime` and `duration` properties of action callbacks.

## [0.2.1-preview] - 2019-03-11

### Changed

 - NativeUpdateCallback API update to match Unity 2018.3.8f1

## [0.2.0-preview] - 2019-02-12

This release contains a number of fairly significant changes. The focus has been on further improving the action system to make it easier to use as well as to make it work more reliably and predictably.

>NOTE: There are some breaking changes. Please see the "Changed" section below.

### Changed

- Removed Unity 2018.2 support code.
- Removed .NET 3.5 support code.
- Started using C# 7.
- `IInputControlProcessor<TValue>` has been replaced with `InputProcessor` and `InputProcessor<TValue>` base classes.
- `IInputBindingComposite` has been replaced with an `InputBindingComposite` base class and the `IInputBindingComposite<TValue>` interface has been merged with the `InputBindingComposite<TValue>` class which had already existed.
- `InputUser.onUnpairedDeviceUser` will now notify for each actuated control until the device is paired or there are no more actuated controls.
- `SensitivityProcessor` has been removed.
    * The approach needs rethinking. What `SensitivityProcessor` did caused more problems than it solved.
- State monitors no longer have their timeouts removed automatically when they fire. This makes it possible to have a timeout that is removed only in response to a specific state change.
- Events for devices that implement `IInputStateCallbacks` (such as `Touchscreen`) are allowed to go back in time. Avoids the problem of having to order events between multiple fingers correctly or seeing events getting rejected.
- `PenState.Button` is now `PenButton`.
- Removed TouchPositionTransformProcessor, was used only by Android, the position transformation will occur in native backend in 2019.x

#### Actions:
- Bindings that have no interactions on them will trigger differently now. __This is a breaking change__.
  * Previously, these bindings would trigger `performed` on every value change including when going back to their default value. This is why you would see two calls of `performed` with a button; one when the button was pressed, another when it was depressed.
  * Now, a binding without an interaction will trigger `started` and then `performed` when a bound control is actuated. Thereafter, the action will remain in `Started` phase. For as long as the control is actuated, every value change will trigger `performed` again. When the control stops being actuated, it will trigger `cancelled` and the action will remain in `Waiting` state.
  * Control actuation is defined as a control having a magnitude (see `InputControl.EvaluateMagnitude`) greater than zero. If a control does not support magnitudes (returns -1 from `EvaluateMagnitude`), then the control is considered actuated when it changes state away from its default state.
  * To restore the previous behavior, simply change code like
      ```
        myAction.performed += MyCallback;
      ```
    to
      ```
        myAction.performed += MyCallback;
        myAction.cancelled += MyCallback;
      ```
  * Alternatively, enable `passThrough` mode on an action. This effectively restores the previous default behavior of actions.
    ```
        new InputAction(binding: "<Gamepad>/leftTrigger") { passThrough = true };
    ```
- As part of the aforementioned change, the following interactions have been removed as they are no longer relevant:
  - `StickInteraction`: Can simply be removed from bindings. The new default behavior obsoletes the need for what `StickInteraction` did. Use `started` to know then the stick starts being actuated, `performed` to be updated on movements, and `cancelled` to know when the stick goes back into rest position.
  - `PressAndReleaseInteraction`: Can simply be removed from bindings. The default behavior with no interaction encompasses press and release detection. Use `started` to know then a button is pressed and `cancelled` to know when it is released. To set a custom button press point, simply put an `AxisDeadzoneProcessor` on the binding.
- `PressInteraction` has been completely rewritten.
  - Trigger behavior can be set through `behavior` parameter and now provides options for observing just presses (`PressOnly`), just releases (`ReleaseOnly`), or both presses and releases (`PressAndRelease`).
  - Also, the interaction now operates on control actuation rather than reading out float values directly. This means that any control that supports magnitudes can be used.
  - Also supports continuous mode now.
- If bound controls are already actuated when an action is enabled, the action will now trigger in the next input update as if the control had just been moved from non-actuated to actuated state.
  - In other words, if e.g. you have a binding to the A button of the gamepad and the A button is already pressed when the action is first enabled, then the action associated with the A button will trigger as if the button had just been pressed. Previously, it required releasing and re-pressing the button first -- which, together with certain interactions, could lead to actions ending up in a confused state.
- When an action is disabled, it will now cancel all ongoing interactions, if any (i.e. you will see `InputAction.cancelled` being called).
  - Note that unlike the above-mentioned callbacks that happen when an action starts out with a control already actuated, the cancellation callbacks happen __immediately__ rather than in the next input update.
- Actions that at runtime are bound to multiple controls will now perform *conflict resolution*, if necessary.
  - This applies only if an action actually receives multiple concurrent actuations from controls.
  - When ambiguity is detected, the greatest amount of actuation on any of the controls gets to drive the action.
  - In practice, this means that as long as any of the controls bound to an action is actuated, the action will keep going. This resolves ambiguities when an action has primary and secondary bindings, for examples, or when an action is bound to multiple different devices at the same time.
  - Composite bindings count as single actuations regardless of how many controls participate in the composite.
  - This behavior __can be bypassed__ by setting the action to be pass-through.
- Action editor now closes when asset is deleted.
  - If there are unsaved changes, asks for confirmation first.
- Interactions and processors in the UI are now filtered based on the type of the action (if set) and sorted by name.
- Renamed "Axis" and "Dpad" composites to "1D Axis" and "2D Vector" composite.
  - The old names can still be used and existing data will load as expected.
  - `DpadComposite` got renamed to `Vector2Composite`; `AxisComposite` is unchanged.
- `InputInteractionContext.controlHasDefaultValue` has been replaced with `InputInteractionContext.ControlIsActuated()`.
- `InputActionChange.BindingsHaveChangedWhileEnabled` has been reworked and split in two:
    1. `InputActionChange.BoundControlsAboutToChange`: Bindings have been previously resolved but are about to be re-resolved.
    2. `InputActionChange.BoundControlsChanged`: Bindings have been resolved on one or more actions.
- Actions internally now allocate unmanaged memory.
  - Disposing should be taken care of automatically (though you can manually `Dispose` as well). If you see errors in the console log about unmanaged memory being leaked, please report the bug.
  - All execution state except for C# heap objects for processors, interactions, and composites has been collapsed into a single block of unmanaged memory. Actions should now be able to re-resolve efficiently without allocating additional GC memory.

### Added

- `PlayerInput` component which simplifies setting up individual player input actions and device pairings. \
  ![PlayerInput](Documentation~/Images/PlayerInput.png)
- `PlayerInputManager` component which simplifies player joining and split-screen setups. \
  ![PlayerInput](Documentation~/Images/PlayerInputManager.png)
- `InputDevice.all` (equivalent to `InputSystem.devices`)
- `InputControl.IsActuated()` can be used to determine whether control is currently actuated (defined as extension method in `InputControlExtensions`).
- Can now read control values from buffers as objects using `InputControl.ReadValueFromBufferAsObject`. This allows reading a value stored in memory without having to know the value type.
- New processors:
    * `ScaleProcessor`
    * `ScaleVector2Processor`
    * `ScaleVector3Processor`
    * `InvertVector2Processor`
    * `InvertVector3Processor`
    * `NormalizeVector2Processor`
    * `NormalizeVector3Processor`
- Added `MultiTapInteraction`. Can be used to listen for double-taps and the like.
- Can get total and average event lag times through `InputMetrics.totalEventLagTime` and `InputMetrics.averageEventLagTime`.
- `Mouse.forwardButton` and `Mouse.backButton`.
- The input debugger now shows users along with their paired devices and actions. See the [documentation](Documentation~/UserManagement.md#debugging)
- Added third and fourth barrel buttons on `Pen`.

#### Actions:
- Actions have a new continuous mode that will cause the action to trigger continuously even if there is no input. See the [documentation](Documentation~/Actions.md#continuous-actions) for details. \
  ![Continuous Action](Documentation~/Images/ContinuousAction.png)
- Actions have a new pass-through mode. In this mode an action will bypass any checks on control actuation and let any input activity on the action directly flow through. See the [documentation](Documentation~/Actions.md#pass-through-actions) for details. \
  ![Pass-Through Action](Documentation~/Images/PassThroughAction.png)
- Can now add interactions and processors directly to actions.
  ![Action Properties](Documentation~/Images/ActionProperties.png)
    * This is functionally equivalent to adding the respective processors and/or interactions to every binding on the action.
- Can now change the type of a composite retroactively.
  ![Composite Properties](Documentation~/Images/CompositeProperties.png)
- Values can now be read out as objects using `InputAction.CallbackContext.ReadValueAsObject()`.
    * Allocates GC memory. Should not be used during normal gameplay but is very useful for testing and debugging.
- Added auto-save mode for .inputactions editor.
  ![Auto Save](Documentation~/Images/AutoSave.png)
- Processors, interactions, and composites can now define their own parameter editor UIs by deriving from `InputParameterEditor`. This solves the problem of these elements not making it clear that the parameters usually have global defaults and do not need to be edited except if local overrides are necessary.
- Can now set custom min and max values for axis composites.
    ```
    var action = new InputAction();
    action.AddCompositeBinding("Axis(minValue=0,maxValue=2)")
        .With("Positive", "<Keyboard>/a")
        .With("Negative", "<Keyboard>/d");
    ```
- "C# Class File" property on .inputactions importer settings now has a file picker next to it.
- `InputActionTrace` has seen various improvements.
    * Recorded data will now stay valid even if actions are rebound to different controls.
    * Can listen to all actions using `InputActionTrace.SubscribeToAll`.
    * `InputActionTrace` now maintains a list of subscriptions. Add subscriptions with `SubscribeTo` and remove a subscription with `UnsubscribeFrom`. See the [documentation](Documentation~/Actions.md#tracing-actions) for details.

### Fixes

- Fixed support for Unity 2019.1 where we landed a native API change.
- `InputUser.UnpairDevicesAndRemoveUser()` corrupting device pairings of other InputUsers
- Control picker in UI having no devices if list of supported devices is empty but not null
- `IndexOutOfRangeException` when having multiple action maps in an asset (#359 and #358).
- Interactions timing out even if there was a pending event that would complete the interaction in time.
- Action editor updates when asset is renamed or moved.
- Exceptions when removing action in last position of action map.
- Devices marked as unsupported in input settings getting added back on domain reload.
- Fixed `Pen` causing exceptions and asserts.
- Composites that assign multiple bindings to parts failing to set up properly when parts are assigned out of order (#410).

### Known Issues

- Input processing in edit mode on 2019.1 is sporadic rather than happening on every editor update.

## [0.1.2-preview] - 2018-12-19

    NOTE: The minimum version requirement for the new input system has been bumped
          to 2018.3. The previous minum requirement of 2018.2 is no longer supported.
          Also, we have dropped support for the .NET 3.5 runtime. The new .NET 4
          runtime is now required to use the new input system.

We've started working on documentation. The current work-in-progress can be found on [GitHub](https://github.com/Unity-Technologies/InputSystem/blob/develop/Packages/com.unity.inputsystem/Documentation~/InputSystem.md).

### Changed

- `InputConfiguration` has been replaced with a new `InputSettings` class.
- `InputConfiguration.lockInputToGame` has been moved to `InputEditorUserSettings.lockInputToGameView`. This setting is now persisted as a local user setting.
- `InputSystem.updateMask` has been replaced with `InputSettings.updateMode`.
- `InputSystem.runInBackground` has been moved to `InputSettings.runInBackground`.
- Icons have been updated for improved styling and now have separate dark and light skin versions.
- `Lock Input To Game` and `Diagnostics Mode` are now persisted as user settings
- Brought back `.current` getters and added `InputSettings.filterNoiseOnCurrent` to control whether noise filtering on the getters is performed or not.
- Removed old and outdated Doxygen-generated API docs.

### Added

- `InputSystem.settings` contains the current input system settings.
- A new UI has been added to "Edit >> Project Settings..." to edit input system settings. Settings are stored in a user-controlled asset in any location inside `Assets/`. Multiple assets can be used and switched between.
- Joystick HIDs are now supported on Windows, Mac, and UWP.
- Can now put system into manual update mode (`InputSettings.updateMode`). In this mode, events will not get automatically processed. To process events, call `InputSystem.Update()`.
- Added shortcuts to action editor window (requires 2019.1).
- Added icons for .inputactions assets.

### Fixed

- `InputSystem.devices` not yet being initialized in `MonoBehaviour.Start` when in editor.

### Known Issues

- Input settings are not yet included in player builds. This means that at the moment, player builds will always start out with default input settings.
- There have been reports of some stickiness to buttons on 2019.1 alpha builds.  We are looking at this now.

## [0.0.14-preview] - 2018-12-11

### Changed

- `Pointer.delta` no longer has `SensitivityProcessor` on it. The processor was causing many issues with mouse deltas. It is still available for adding it manually to action bindings but the processor likely needs additional work.

### Fixed

Core:
- Invalid memory accesses when using .NET 4 runtime
- Mouse.button not being identical to Mouse.leftButton
- DualShock not being recognized when connected via Bluetooth

Actions:
- Parameters disappearing on processors and interactions in UI when edited
- Parameters on processors and interactions having wrong value type in UI (e.g. int instead of float)
- RebindingOperation calling OnComplete() after being cancelled

Misc:
- Documentation no longer picked up as assets in user project

## [0.0.13-preview] - 2018-12-5

First release from stable branch.<|MERGE_RESOLUTION|>--- conflicted
+++ resolved
@@ -12,11 +12,8 @@
 ### Fixed
 
 - Exceptions in scenes of `Visualizers` sample if respective device was not present on system (e.g. in `PenVisualizer` if no pen was present in system).
-<<<<<<< HEAD
 - Fixed exception in Input Action Asset Editor window when typing whitespace into the search field.
-=======
 - Fixed control scheme popup window in input action asset editor window showing in the correct screen position on windows.
->>>>>>> 12a10559
 
 #### Actions
 
