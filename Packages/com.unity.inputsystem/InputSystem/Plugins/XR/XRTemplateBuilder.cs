--- conflicted
+++ resolved
@@ -1,13 +1,10 @@
-<<<<<<< HEAD
 using System;
 using System.Collections.Generic;
 using UnityEngine.InputSystem.LowLevel;
 using UnityEngine.InputSystem.Utilities;
 using System.Text;
 using UnityEngine.InputSystem.Layouts;
-#if UNITY_INPUT_SYSTEM_ENABLE_XR
 using UnityEngine.XR;
-#endif
 
 namespace UnityEngine.InputSystem.XR
 {
@@ -256,262 +253,4 @@
             return builder.Build();
         }
     }
-}
-=======
-using System;
-using System.Collections.Generic;
-using UnityEngine.InputSystem.LowLevel;
-using UnityEngine.InputSystem.Utilities;
-using System.Text;
-using UnityEngine.InputSystem.Layouts;
-using UnityEngine.XR;
-
-namespace UnityEngine.InputSystem.XR
-{
-    [Serializable]
-    class XRLayoutBuilder
-    {
-        [SerializeField]
-        string parentLayout;
-        [SerializeField]
-        string interfaceName;
-        [SerializeField]
-        XRDeviceDescriptor descriptor;
-
-        static uint GetSizeOfFeature(XRFeatureDescriptor featureDescriptor)
-        {
-            switch (featureDescriptor.featureType)
-            {
-                case FeatureType.Binary:
-                    return sizeof(byte);
-                case FeatureType.DiscreteStates:
-                    return sizeof(int);
-                case FeatureType.Axis1D:
-                    return sizeof(float);
-                case FeatureType.Axis2D:
-                    return sizeof(float) * 2;
-                case FeatureType.Axis3D:
-                    return sizeof(float) * 3;
-                case FeatureType.Rotation:
-                    return sizeof(float) * 4;
-                case FeatureType.Custom:
-                    return featureDescriptor.customSize;
-            }
-            return 0;
-        }
-
-        static string SanitizeName(string originalName)
-        {
-            int stringLength = originalName.Length;
-            var sanitizedName = new StringBuilder(stringLength);
-            for (int i = 0; i < stringLength; i++)
-            {
-                char letter = originalName[i];
-                if (char.IsUpper(letter) || char.IsLower(letter) || char.IsDigit(letter))
-                {
-                    sanitizedName.Append(letter);
-                }
-            }
-            return sanitizedName.ToString();
-        }
-
-        internal static string OnFindLayoutForDevice(int deviceId, ref InputDeviceDescription description, string matchedLayout, IInputRuntime runtime)
-        {
-            // If the device isn't a XRInput, we're not interested.
-            if (description.interfaceName != XRUtilities.kXRInterfaceCurrent && description.interfaceName != XRUtilities.kXRInterfaceV1)
-            {
-                return null;
-            }
-
-            // If the description doesn't come with a XR SDK descriptor, we're not
-            // interested either.
-            if (string.IsNullOrEmpty(description.capabilities))
-            {
-                return null;
-            }
-
-            // Try to parse the XR descriptor.
-            XRDeviceDescriptor deviceDescriptor;
-            try
-            {
-                deviceDescriptor = XRDeviceDescriptor.FromJson(description.capabilities);
-            }
-            catch (Exception)
-            {
-                return null;
-            }
-
-            if (deviceDescriptor == null)
-            {
-                return null;
-            }
-
-            if (string.IsNullOrEmpty(matchedLayout))
-            {
-#if UNITY_2019_3_OR_NEWER
-                const InputDeviceCharacteristics controllerCharacteristics = (InputDeviceCharacteristics)(InputDeviceCharacteristics.HeldInHand | InputDeviceCharacteristics.Controller);
-                if ((deviceDescriptor.characteristics & InputDeviceCharacteristics.HeadMounted) != 0)
-                    matchedLayout = "XRHMD";
-                else if ((deviceDescriptor.characteristics & controllerCharacteristics) == controllerCharacteristics)
-                    matchedLayout = "XRController";
-#else
-                if (deviceDescriptor.deviceRole == InputDeviceRole.LeftHanded || deviceDescriptor.deviceRole == InputDeviceRole.RightHanded)
-                    matchedLayout = "XRController";
-                else if (deviceDescriptor.deviceRole == InputDeviceRole.Generic)
-                    matchedLayout = "XRHMD";
-#endif
-            }
-
-            string layoutName = null;
-            if (string.IsNullOrEmpty(description.manufacturer))
-            {
-                layoutName = string.Format("{0}::{1}", SanitizeName(description.interfaceName),
-                    SanitizeName(description.product));
-            }
-            else
-            {
-                layoutName = string.Format("{0}::{1}::{2}", SanitizeName(description.interfaceName), SanitizeName(description.manufacturer), SanitizeName(description.product));
-            }
-
-            var layout = new XRLayoutBuilder { descriptor = deviceDescriptor, parentLayout = matchedLayout, interfaceName = description.interfaceName };
-            InputSystem.RegisterLayoutBuilder(() => layout.Build(), layoutName, matchedLayout);
-
-            return layoutName;
-        }
-
-        string ConvertPotentialAliasToName(InputControlLayout layout, string nameOrAlias)
-        {
-            InternedString internedNameOrAlias = new InternedString(nameOrAlias);
-            ReadOnlyArray<InputControlLayout.ControlItem> controls = layout.controls;
-            for (int i = 0; i < controls.Count; i++)
-            {
-                InputControlLayout.ControlItem controlItem = controls[i];
-
-                if (controlItem.name == internedNameOrAlias)
-                    return nameOrAlias;
-
-                ReadOnlyArray<InternedString> aliases = controlItem.aliases;
-                for (int j = 0; j < aliases.Count; j++)
-                {
-                    if (aliases[j] == nameOrAlias)
-                        return controlItem.name.ToString();
-                }
-            }
-            return nameOrAlias;
-        }
-
-        internal InputControlLayout Build()
-        {
-            var builder = new InputControlLayout.Builder
-            {
-                stateFormat = new FourCC('X', 'R', 'S', '0'),
-                extendsLayout = parentLayout,
-                updateBeforeRender = true
-            };
-
-            var inherittedLayout = InputSystem.LoadLayout(parentLayout);
-
-            var currentUsages = new List<string>();
-
-            uint currentOffset = 0;
-            foreach (var feature in descriptor.inputFeatures)
-            {
-                currentUsages.Clear();
-
-                if (feature.usageHints != null)
-                {
-                    foreach (var usageHint in feature.usageHints)
-                    {
-                        if (!string.IsNullOrEmpty(usageHint.content))
-                            currentUsages.Add(usageHint.content);
-                    }
-                }
-
-                string featureName = feature.name;
-                featureName = SanitizeName(featureName);
-                if (inherittedLayout != null)
-                    featureName = ConvertPotentialAliasToName(inherittedLayout, featureName);
-
-                featureName = featureName.ToLower();
-
-                uint nextOffset = GetSizeOfFeature(feature);
-
-                if (interfaceName == XRUtilities.kXRInterfaceV1)
-                {
-#if UNITY_ANDROID
-                    if (nextOffset < 4)
-                        nextOffset = 4;
-#endif
-                }
-                else
-                {
-                    if (nextOffset >= 4 && (currentOffset % 4 != 0))
-                        currentOffset += (4 - (currentOffset % 4));
-                }
-
-
-                switch (feature.featureType)
-                {
-                    case FeatureType.Binary:
-                    {
-                        builder.AddControl(featureName)
-                            .WithLayout("Button")
-                            .WithByteOffset(currentOffset)
-                            .WithFormat(InputStateBlock.FormatBit)
-                            .WithUsages(currentUsages);
-                        break;
-                    }
-                    case FeatureType.DiscreteStates:
-                    {
-                        builder.AddControl(featureName)
-                            .WithLayout("Integer")
-                            .WithByteOffset(currentOffset)
-                            .WithFormat(InputStateBlock.FormatInt)
-                            .WithUsages(currentUsages);
-                        break;
-                    }
-                    case FeatureType.Axis1D:
-                    {
-                        builder.AddControl(featureName)
-                            .WithLayout("Analog")
-                            .WithByteOffset(currentOffset)
-                            .WithFormat(InputStateBlock.FormatFloat)
-                            .WithUsages(currentUsages);
-                        break;
-                    }
-                    case FeatureType.Axis2D:
-                    {
-                        builder.AddControl(featureName)
-                            .WithLayout("Vector2")
-                            .WithByteOffset(currentOffset)
-                            .WithFormat(InputStateBlock.FormatVector2)
-                            .WithUsages(currentUsages);
-                        break;
-                    }
-                    case FeatureType.Axis3D:
-                    {
-                        builder.AddControl(featureName)
-                            .WithLayout("Vector3")
-                            .WithByteOffset(currentOffset)
-                            .WithFormat(InputStateBlock.FormatVector3)
-                            .WithUsages(currentUsages);
-                        break;
-                    }
-                    case FeatureType.Rotation:
-                    {
-                        builder.AddControl(featureName)
-                            .WithLayout("Quaternion")
-                            .WithByteOffset(currentOffset)
-                            .WithFormat(InputStateBlock.FormatQuaternion)
-                            .WithUsages(currentUsages);
-                        break;
-                    }
-                }
-                currentOffset += nextOffset;
-            }
-
-            return builder.Build();
-        }
-    }
-}
->>>>>>> c5e910f3
+}