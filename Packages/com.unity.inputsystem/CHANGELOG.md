--- conflicted
+++ resolved
@@ -7,9 +7,7 @@
 Due to package verification, the latest version below is the unpublished version and the date is meaningless.
 however, it has to be formatted properly to pass verification tests.
 
-<<<<<<< HEAD
-=======
-## [0.9.6-preview] - 2099-1-1
+## [0.9.6-preview] - 2019-9-6
 
 ### Fixed
 
@@ -33,7 +31,6 @@
 - Added `PlayerInput.neverAutoSwitchControlSchemes` to disable logic that automatically enables control scheme switching when there is only a single `PlayerInput` in the game.
 - Added `PlayerInput.SwitchControlScheme` to switch schemes manually.
 
->>>>>>> 3ec64ad6
 ## [0.9.5-preview] - 2019-8-29
 
 ### Fixed
