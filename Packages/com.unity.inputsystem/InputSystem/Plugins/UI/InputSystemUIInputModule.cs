#if PACKAGE_DOCS_GENERATION || UNITY_INPUT_SYSTEM_ENABLE_UI
using System;
using System.Collections.Generic;
using UnityEngine.EventSystems;
using UnityEngine.InputSystem.Controls;
using UnityEngine.InputSystem.LowLevel;
using UnityEngine.InputSystem.Utilities;
using UnityEngine.Serialization;
#if UNITY_EDITOR
using UnityEditor;
#endif

////FIXME: The UI is currently not reacting to pointers until they are moved after the UI module has been enabled. What needs to
////       happen is that point, trackedDevicePosition, and trackedDeviceOrientation have initial state checks. However, for touch,
////       we do *not* want to react to the initial value as then we also get presses (unlike with other pointers). Argh.

////REVIEW: I think this would be much better served by having a composite type input for each of the three basic types of input (pointer, navigation, tracked)
////        I.e. there'd be a PointerInput, a NavigationInput, and a TrackedInput composite. This would solve several problems in one go and make
////        it much more obvious which inputs go together.
////        NOTE: This does not actually solve the problem. Even if, for example, we have a PointerInput value struct and a PointerInputComposite
////              that binds the individual inputs to controls, and then we use it to bind touch0 as a pointer input source, there may still be multiple
////              touchscreens and thus multiple touches coming in through the same composite. This leads back to the same situation.

////REVIEW: The current input model has too much complexity for pointer input; find a way to simplify this.

////REVIEW: how does this/uGUI support drag-scrolls on touch? [GESTURES]

////REVIEW: how does this/uGUI support two-finger right-clicks with touch? [GESTURES]

////TODO: add ability to query which device was last used with any of the actions
////REVIEW: also give access to the last/current UI event?

////TODO: ToString() method a la PointerInputModule

namespace UnityEngine.InputSystem.UI
{
    /// <summary>
    /// Input module that takes its input from <see cref="InputAction">input actions</see>.
    /// </summary>
    /// <remarks>
    /// This UI input module has the advantage over other such modules that it doesn't have to know
    /// what devices and types of devices input is coming from. Instead, the actions hide the actual
    /// sources of input from the module.
    /// </remarks>
    [HelpURL(InputSystem.kDocUrl + "/manual/UISupport.html#inputsystemuiinputmodule-component")]
    public class InputSystemUIInputModule : BaseInputModule
    {
        /// <summary>
        /// Whether to clear the current selection when a click happens that does not hit any <c>GameObject</c>.
        /// </summary>
        /// <value>If true (default), clicking outside of any GameObject will reset the current selection.</value>
        /// <remarks>
        /// By toggling this behavior off, background clicks will keep the current selection. I.e.
        /// <c>EventSystem.currentSelectedGameObject</c> will not be changed.
        /// </remarks>
        public bool deselectOnBackgroundClick
        {
            get => m_DeselectOnBackgroundClick;
            set => m_DeselectOnBackgroundClick = value;
        }

        /// <summary>
        /// How to deal with the presence of pointer-type input from multiple devices.
        /// </summary>
        /// <remarks>
        /// By default, this is set to <see cref="UIPointerBehavior.SingleMouseOrPenButMultiTouchAndTrack"/> which will
        /// treat input from <see cref="Mouse"/> and <see cref="Pen"/> devices as coming from a single on-screen pointer
        /// but will treat input from devices such as <see cref="XR.XRController"/> and <see cref="Touchscreen"/> as
        /// their own discrete pointers.
        ///
        /// The primary effect of this setting is to determine whether the user can concurrently point at more than
        /// a single UI element or not. Whenever multiple pointers are allowed, more than one element may have a pointer
        /// over it at any one point and thus several elements can be interacted with concurrently.
        /// </remarks>
        public UIPointerBehavior pointerBehavior
        {
            get => m_PointerBehavior;
            set => m_PointerBehavior = value;
        }

        /// <summary>
        /// Called by <c>EventSystem</c> when the input module is made current.
        /// </summary>
        public override void ActivateModule()
        {
            base.ActivateModule();

            // Select firstSelectedGameObject if nothing is selected ATM.
            var toSelect = eventSystem.currentSelectedGameObject;
            if (toSelect == null)
                toSelect = eventSystem.firstSelectedGameObject;
            eventSystem.SetSelectedGameObject(toSelect, GetBaseEventData());
        }

        /// <summary>
        /// Check whether the given pointer or touch is currently hovering over a <c>GameObject</c>.
        /// </summary>
        /// <param name="pointerOrTouchId">ID of the pointer or touch. Meaning this should correspond to either
        /// <c>PointerEventData.pointerId</c> or <see cref="ExtendedPointerEventData.touchId"/>. The pointer ID
        /// generally corresponds to the <see cref="InputDevice.deviceId"/> of the pointer device. An exception
        /// to this are touches as a <see cref="Touchscreen"/> may have multiple pointers (one for each active
        /// finger). For touch, you can use the <see cref="TouchControl.touchId"/> of the touch.
        ///
        /// Note that for touch, a pointer will stay valid for one frame before being removed. In other words,
        /// when <see cref="TouchPhase.Ended"/> or <see cref="TouchPhase.Canceled"/> is received for a touch
        /// and the touch was over a <c>GameObject</c>, the associated pointer is still considered over that
        /// object for the frame in which the touch ended.
        ///
        /// To check whether any pointer is over a <c>GameObject</c>, simply pass a negative value such as -1.</param>
        /// <returns>True if the given pointer is currently hovering over a <c>GameObject</c>.</returns>
        /// <remarks>
        /// The result is true if the given pointer has caused an <c>IPointerEnter</c> event to be sent to a
        /// <c>GameObject</c>.
        ///
        /// This method can be invoked via <c>EventSystem.current.IsPointerOverGameObject</c>.
        ///
        /// <example>
        /// <code>
        /// // In general, the pointer ID corresponds to the device ID:
        /// EventSystem.current.IsPointerOverGameObject(XRController.leftHand.deviceId);
        /// EventSystem.current.IsPointerOverGameObject(Mouse.current.deviceId);
        ///
        /// // For touch input, pass the ID of a touch:
        /// EventSystem.current.IsPointerOverGameObject(Touchscreen.primaryTouch.touchId.ReadValue());
        ///
        /// // But can also pass the ID of the entire Touchscreen in which case the result
        /// // is true if any touch is over a GameObject:
        /// EventSystem.current.IsPointerOverGameObject(Touchscreen.current.deviceId);
        ///
        /// // Finally, any negative value will be interpreted as "any pointer" and will
        /// // return true if any one pointer is currently over a GameObject:
        /// EventSystem.current.IsPointerOverGameObject(-1);
        /// EventSystem.current.IsPointerOverGameObject(); // Equivalent.
        /// </code>
        /// </example>
        /// </remarks>
        /// <seealso cref="ExtendedPointerEventData.touchId"/>
        /// <seealso cref="InputDevice.deviceId"/>
        public override bool IsPointerOverGameObject(int pointerOrTouchId)
        {
            var stateIndex = -1;

            if (pointerOrTouchId < 0)
            {
                if (m_CurrentPointerId != -1)
                {
                    stateIndex = m_CurrentPointerIndex;
                }
                else
                {
                    // No current pointer. Can happen, for example, when a touch just ended and its pointer record
                    // was removed as a result. If we still have some active pointer, use it.
                    if (m_PointerStates.length > 0)
                        stateIndex = 0;
                }
            }
            else
            {
                stateIndex = GetPointerStateIndexFor(pointerOrTouchId);
            }

            if (stateIndex == -1)
                return false;

            return m_PointerStates[stateIndex].eventData.pointerEnter != null;
        }

        /// <summary>
        /// Returns the most recent raycast information for a given pointer or touch.
        /// </summary>
        /// <param name="pointerOrTouchId">ID of the pointer or touch. Meaning this should correspond to either
        /// <c>PointerEventData.pointerId</c> or <see cref="ExtendedPointerEventData.touchId"/>. The pointer ID
        /// generally corresponds to the <see cref="InputDevice.deviceId"/> of the pointer device. An exception
        /// to this are touches as a <see cref="Touchscreen"/> may have multiple pointers (one for each active
        /// finger). For touch, you can use the <see cref="TouchControl.touchId"/> of the touch.
        ///
        /// Negative values will return an invalid <see cref="RaycastResult"/>.</param>
        /// <returns>The most recent raycast information.</returns>
        /// <remarks>
        /// This method is for the most recent raycast, but depending on when it's called is not guaranteed to be for the current frame.
        /// This method can be used to determine raycast distances and hit information for visualization.
        /// <br />
        /// Use <see cref="RaycastResult.isValid"/> to determine if pointer hit anything.
        /// </remarks>
        /// <seealso cref="ExtendedPointerEventData.touchId"/>
        /// <seealso cref="InputDevice.deviceId"/>
        public RaycastResult GetLastRaycastResult(int pointerOrTouchId)
        {
            var stateIndex = GetPointerStateIndexFor(pointerOrTouchId);
            if (stateIndex == -1)
                return default;

            return m_PointerStates[stateIndex].eventData.pointerCurrentRaycast;
        }

        private RaycastResult PerformRaycast(ExtendedPointerEventData eventData)
        {
            if (eventData == null)
                throw new ArgumentNullException(nameof(eventData));

            // If it's an event from a tracked device, see if we have a TrackedDeviceRaycaster and give it
            // the first shot.
            if (eventData.pointerType == UIPointerType.Tracked && TrackedDeviceRaycaster.s_Instances.length > 0)
            {
                for (var i = 0; i < TrackedDeviceRaycaster.s_Instances.length; ++i)
                {
                    var trackedDeviceRaycaster = TrackedDeviceRaycaster.s_Instances[i];
                    m_RaycastResultCache.Clear();
                    trackedDeviceRaycaster.PerformRaycast(eventData, m_RaycastResultCache);
                    if (m_RaycastResultCache.Count > 0)
                    {
                        var raycastResult = m_RaycastResultCache[0];
                        m_RaycastResultCache.Clear();
                        return raycastResult;
                    }
                }
                return default;
            }

            // Otherwise pass it along to the normal raycasting logic.
            eventSystem.RaycastAll(eventData, m_RaycastResultCache);
            var result = FindFirstRaycast(m_RaycastResultCache);
            m_RaycastResultCache.Clear();
            return result;
        }

        // Mouse, pen, touch, and tracked device pointer input all go through here.
        private void ProcessPointer(ref PointerModel state)
        {
            var eventData = state.eventData;

            // Sync position.
            var pointerType = eventData.pointerType;
            if (pointerType == UIPointerType.MouseOrPen && Cursor.lockState == CursorLockMode.Locked)
            {
                eventData.position = new Vector2(-1, -1);
                ////REVIEW: This is consistent with StandaloneInputModule but having no deltas in locked mode seems wrong
                eventData.delta = default;
            }
            else if (pointerType == UIPointerType.Tracked)
            {
                var position = state.worldPosition;
                var rotation = state.worldOrientation;
                if (m_XRTrackingOrigin != null)
                {
                    position = m_XRTrackingOrigin.TransformPoint(position);
                    rotation = m_XRTrackingOrigin.rotation * rotation;
                }

                eventData.trackedDeviceOrientation = rotation;
                eventData.trackedDevicePosition = position;
            }
            else
            {
                eventData.delta = state.screenPosition - eventData.position;
                eventData.position = state.screenPosition;
            }

            // Clear the 'used' flag.
            eventData.Reset();

            // Raycast from current position.
            eventData.pointerCurrentRaycast = PerformRaycast(eventData);

            // Sync position for tracking devices. For those, we can only do this
            // after the raycast as the screen-space position is a byproduct of the raycast.
            if (pointerType == UIPointerType.Tracked && eventData.pointerCurrentRaycast.isValid)
            {
                var screenPos = eventData.pointerCurrentRaycast.screenPosition;
                eventData.delta = screenPos - eventData.position;
                eventData.position = eventData.pointerCurrentRaycast.screenPosition;
            }

            ////REVIEW: for touch, we only need the left button; should we skip right and middle button processing? then we also don't need to copy to/from the event

            // Left mouse button. Movement and scrolling is processed with event set left button.
            eventData.button = PointerEventData.InputButton.Left;
            state.leftButton.CopyPressStateTo(eventData);

            // Unlike StandaloneInputModule, we process moves before processing buttons. This way
            // UI elements get pointer enters/exits before they get button ups/downs and clicks.
            ProcessPointerMovement(ref state, eventData);

            // We always need to process move-related events in order to get PointerEnter and Exit events
            // when we change UI state (e.g. show/hide objects) without moving the pointer. This unfortunately
            // also means that we will invariably raycast on every update.
            // However, after that, early out at this point when there's no changes to the pointer state (except
            // for tracked pointers as the tracking origin may have moved).
            if (!state.changedThisFrame && (xrTrackingOrigin == null || state.pointerType != UIPointerType.Tracked))
                return;

            ProcessPointerButton(ref state.leftButton, eventData);
            ProcessPointerButtonDrag(ref state.leftButton, eventData);
            ProcessPointerScroll(ref state, eventData);

            // Right mouse button.
            eventData.button = PointerEventData.InputButton.Right;
            state.rightButton.CopyPressStateTo(eventData);

            ProcessPointerButton(ref state.rightButton, eventData);
            ProcessPointerButtonDrag(ref state.rightButton, eventData);

            // Middle mouse button.
            eventData.button = PointerEventData.InputButton.Middle;
            state.middleButton.CopyPressStateTo(eventData);

            ProcessPointerButton(ref state.middleButton, eventData);
            ProcessPointerButtonDrag(ref state.middleButton, eventData);
        }

        // if we are using a MultiplayerEventSystem, ignore any transforms
        // not under the current MultiplayerEventSystem's root.
        private bool PointerShouldIgnoreTransform(Transform t)
        {
            if (eventSystem is MultiplayerEventSystem multiplayerEventSystem && multiplayerEventSystem.playerRoot != null)
            {
                if (!t.IsChildOf(multiplayerEventSystem.playerRoot.transform))
                    return true;
            }
            return false;
        }

        private void ProcessPointerMovement(ref PointerModel pointer, ExtendedPointerEventData eventData)
        {
            var currentPointerTarget =
                // If the pointer is a touch that was released the *previous* frame, we generate pointer-exit events
                // and then later remove the pointer.
                (eventData.pointerType == UIPointerType.Touch && !pointer.leftButton.isPressed && !pointer.leftButton.wasReleasedThisFrame) ||
                (eventData.pointerType == UIPointerType.MouseOrPen && Cursor.lockState == CursorLockMode.Locked)
                ? null
                : eventData.pointerCurrentRaycast.gameObject;

            ProcessPointerMovement(eventData, currentPointerTarget);
        }

        private void ProcessPointerMovement(ExtendedPointerEventData eventData, GameObject currentPointerTarget)
        {
            #if UNITY_2021_1_OR_NEWER
            // If the pointer moved, send move events to all UI elements the pointer is
            // currently over.
            var wasMoved = eventData.IsPointerMoving();
            if (wasMoved)
            {
                for (var i = 0; i < eventData.hovered.Count; ++i)
                    ExecuteEvents.Execute(eventData.hovered[i], eventData, ExecuteEvents.pointerMoveHandler);
            }
            #endif

            // If we have no target or pointerEnter has been deleted,
            // we just send exit events to anything we are tracking
            // and then exit.
            if (currentPointerTarget == null || eventData.pointerEnter == null)
            {
                for (var i = 0; i < eventData.hovered.Count; ++i)
                    ExecuteEvents.Execute(eventData.hovered[i], eventData, ExecuteEvents.pointerExitHandler);

                eventData.hovered.Clear();

                if (currentPointerTarget == null)
                {
                    eventData.pointerEnter = null;
                    return;
                }
            }

            if (eventData.pointerEnter == currentPointerTarget && currentPointerTarget)
                return;

            var commonRoot = FindCommonRoot(eventData.pointerEnter, currentPointerTarget)?.transform;

            // We walk up the tree until a common root and the last entered and current entered object is found.
            // Then send exit and enter events up to, but not including, the common root.
            if (eventData.pointerEnter != null)
            {
                for (var current = eventData.pointerEnter.transform; current != null && current != commonRoot; current = current.parent)
                {
                    ExecuteEvents.Execute(current.gameObject, eventData, ExecuteEvents.pointerExitHandler);
                    eventData.hovered.Remove(current.gameObject);
                }
            }

            eventData.pointerEnter = currentPointerTarget;
            if (currentPointerTarget != null)
            {
                for (var current = currentPointerTarget.transform;
                     current != null && current != commonRoot && !PointerShouldIgnoreTransform(current);
                     current = current.parent)
                {
                    ExecuteEvents.Execute(current.gameObject, eventData, ExecuteEvents.pointerEnterHandler);
                    #if UNITY_2021_1_OR_NEWER
                    if (wasMoved)
                        ExecuteEvents.Execute(current.gameObject, eventData, ExecuteEvents.pointerMoveHandler);
                    #endif
                    eventData.hovered.Add(current.gameObject);
                }
            }
        }

        private const float kClickSpeed = 0.3f;

        private void ProcessPointerButton(ref PointerModel.ButtonState button, PointerEventData eventData)
        {
            var currentOverGo = eventData.pointerCurrentRaycast.gameObject;

            if (currentOverGo != null && PointerShouldIgnoreTransform(currentOverGo.transform))
                return;

            // Button press.
            if (button.wasPressedThisFrame)
            {
                button.pressTime = InputRuntime.s_Instance.unscaledGameTime;

                eventData.delta = Vector2.zero;
                eventData.dragging = false;
                eventData.pressPosition = eventData.position;
                eventData.pointerPressRaycast = eventData.pointerCurrentRaycast;
                eventData.eligibleForClick = true;
                eventData.useDragThreshold = true;

                var selectHandler = ExecuteEvents.GetEventHandler<ISelectHandler>(currentOverGo);

                // If we have clicked something new, deselect the old thing and leave 'selection handling' up
                // to the press event (except if there's none and we're told to not deselect in that case).
                if (selectHandler != eventSystem.currentSelectedGameObject && (selectHandler != null || m_DeselectOnBackgroundClick))
                    eventSystem.SetSelectedGameObject(null, eventData);

                // Invoke OnPointerDown, if present.
                var newPressed = ExecuteEvents.ExecuteHierarchy(currentOverGo, eventData, ExecuteEvents.pointerDownHandler);

                // If no GO responded to OnPointerDown, look for one that responds to OnPointerClick.
                // NOTE: This only looks up the handler. We don't invoke OnPointerClick here.
                if (newPressed == null)
                    newPressed = ExecuteEvents.GetEventHandler<IPointerClickHandler>(currentOverGo);

                // Reset click state if delay to last release was too long or if we didn't
                // press on the same object as last time. The latter part we don't know until
                // we've actually run the press handler.
                button.clickedOnSameGameObject = newPressed == eventData.lastPress && button.pressTime - eventData.clickTime <= kClickSpeed;
                if (eventData.clickCount > 0 && !button.clickedOnSameGameObject)
                {
                    eventData.clickCount = default;
                    eventData.clickTime = default;
                }

                // Set pointerPress. This nukes lastPress. Meaning that after OnPointerDown, lastPress will
                // become null.
                eventData.pointerPress = newPressed;
                eventData.rawPointerPress = currentOverGo;

                // Save the drag handler for drag events during this mouse down.
                eventData.pointerDrag = ExecuteEvents.GetEventHandler<IDragHandler>(currentOverGo);

                if (eventData.pointerDrag != null)
                    ExecuteEvents.Execute(eventData.pointerDrag, eventData, ExecuteEvents.initializePotentialDrag);
            }

            // Button release.
            if (button.wasReleasedThisFrame)
            {
                // Check for click. Release must be on same GO that we pressed on and we must not
                // have moved beyond our move tolerance (doing so will set eligibleForClick to false).
                // NOTE: There's two difference to click handling here compared to StandaloneInputModule.
                //       1) StandaloneInputModule counts clicks entirely on press meaning that clickCount is increased
                //          before a click has actually happened.
                //       2) StandaloneInputModule increases click counts even if something is eventually not deemed a
                //          click and OnPointerClick is thus never invoked.
                var pointerClickHandler = ExecuteEvents.GetEventHandler<IPointerClickHandler>(currentOverGo);
                var isClick = eventData.pointerPress == pointerClickHandler && eventData.eligibleForClick;
                if (isClick)
                {
                    // Count clicks.
                    if (button.clickedOnSameGameObject)
                    {
                        // We re-clicked on the same UI element within 0.3 seconds so count
                        // it as a repeat click.
                        ++eventData.clickCount;
                    }
                    else
                    {
                        // First click on this object.
                        eventData.clickCount = 1;
                    }
                    eventData.clickTime = InputRuntime.s_Instance.unscaledGameTime;
                }

                // Invoke OnPointerUp.
                ExecuteEvents.Execute(eventData.pointerPress, eventData, ExecuteEvents.pointerUpHandler);

                // Invoke OnPointerClick or OnDrop.
                if (isClick)
                    ExecuteEvents.Execute(eventData.pointerPress, eventData, ExecuteEvents.pointerClickHandler);
                else if (eventData.dragging && eventData.pointerDrag != null)
                    ExecuteEvents.ExecuteHierarchy(currentOverGo, eventData, ExecuteEvents.dropHandler);

                eventData.eligibleForClick = false;
                eventData.pointerPress = null;
                eventData.rawPointerPress = null;

                if (eventData.dragging && eventData.pointerDrag != null)
                    ExecuteEvents.Execute(eventData.pointerDrag, eventData, ExecuteEvents.endDragHandler);

                eventData.dragging = false;
                eventData.pointerDrag = null;

                button.ignoreNextClick = false;
            }

            button.CopyPressStateFrom(eventData);
        }

        private void ProcessPointerButtonDrag(ref PointerModel.ButtonState button, ExtendedPointerEventData eventData)
        {
            if (!eventData.IsPointerMoving() ||
                (eventData.pointerType == UIPointerType.MouseOrPen && Cursor.lockState == CursorLockMode.Locked) ||
                eventData.pointerDrag == null)
                return;

            // Detect drags.
            if (!eventData.dragging)
            {
                if (!eventData.useDragThreshold || (eventData.pressPosition - eventData.position).sqrMagnitude >=
                    (double)eventSystem.pixelDragThreshold * eventSystem.pixelDragThreshold * (eventData.pointerType == UIPointerType.Tracked
                                                                                               ? m_TrackedDeviceDragThresholdMultiplier
                                                                                               : 1))
                {
                    // Started dragging. Invoke OnBeginDrag.
                    ExecuteEvents.Execute(eventData.pointerDrag, eventData, ExecuteEvents.beginDragHandler);
                    eventData.dragging = true;
                }
            }

            if (eventData.dragging)
            {
                // If we moved from our initial press object, process an up for that object.
                if (eventData.pointerPress != eventData.pointerDrag)
                {
                    ExecuteEvents.Execute(eventData.pointerPress, eventData, ExecuteEvents.pointerUpHandler);

                    eventData.eligibleForClick = false;
                    eventData.pointerPress = null;
                    eventData.rawPointerPress = null;
                }

                ExecuteEvents.Execute(eventData.pointerDrag, eventData, ExecuteEvents.dragHandler);
                button.CopyPressStateFrom(eventData);
            }
        }

        private static void ProcessPointerScroll(ref PointerModel pointer, PointerEventData eventData)
        {
            var scrollDelta = pointer.scrollDelta;
            if (!Mathf.Approximately(scrollDelta.sqrMagnitude, 0.0f))
            {
                eventData.scrollDelta = scrollDelta;
                var scrollHandler = ExecuteEvents.GetEventHandler<IScrollHandler>(eventData.pointerEnter);
                ExecuteEvents.ExecuteHierarchy(scrollHandler, eventData, ExecuteEvents.scrollHandler);
            }
        }

        internal void ProcessNavigation(ref NavigationModel navigationState)
        {
            var usedSelectionChange = false;
            if (eventSystem.currentSelectedGameObject != null)
            {
                var data = GetBaseEventData();
                ExecuteEvents.Execute(eventSystem.currentSelectedGameObject, data, ExecuteEvents.updateSelectedHandler);
                usedSelectionChange = data.used;
            }

            // Don't send move events if disabled in the EventSystem.
            if (!eventSystem.sendNavigationEvents)
                return;

            // Process move.
            var movement = navigationState.move;
            if (!usedSelectionChange && (!Mathf.Approximately(movement.x, 0f) || !Mathf.Approximately(movement.y, 0f)))
            {
                var time = InputRuntime.s_Instance.unscaledGameTime;
                var moveVector = navigationState.move;

                var moveDirection = MoveDirection.None;
                if (moveVector.sqrMagnitude > 0)
                {
                    if (Mathf.Abs(moveVector.x) > Mathf.Abs(moveVector.y))
                        moveDirection = moveVector.x > 0 ? MoveDirection.Right : MoveDirection.Left;
                    else
                        moveDirection = moveVector.y > 0 ? MoveDirection.Up : MoveDirection.Down;
                }

                ////REVIEW: is resetting move repeats when direction changes really useful behavior?
                if (moveDirection != m_NavigationState.lastMoveDirection)
                    m_NavigationState.consecutiveMoveCount = 0;

                if (moveDirection != MoveDirection.None)
                {
                    var allow = true;
                    if (m_NavigationState.consecutiveMoveCount != 0)
                    {
                        if (m_NavigationState.consecutiveMoveCount > 1)
                            allow = time > m_NavigationState.lastMoveTime + moveRepeatRate;
                        else
                            allow = time > m_NavigationState.lastMoveTime + moveRepeatDelay;
                    }

                    if (allow)
                    {
                        var eventData = m_NavigationState.eventData;
                        if (eventData == null)
                        {
                            eventData = new ExtendedAxisEventData(eventSystem);
                            m_NavigationState.eventData = eventData;
                        }
                        eventData.Reset();

                        eventData.moveVector = moveVector;
                        eventData.moveDir = moveDirection;

                        ExecuteEvents.Execute(eventSystem.currentSelectedGameObject, eventData, ExecuteEvents.moveHandler);
                        usedSelectionChange = eventData.used;

                        m_NavigationState.consecutiveMoveCount = m_NavigationState.consecutiveMoveCount + 1;
                        m_NavigationState.lastMoveTime = time;
                        m_NavigationState.lastMoveDirection = moveDirection;
                    }
                }
                else
                    m_NavigationState.consecutiveMoveCount = 0;
            }
            else
            {
                m_NavigationState.consecutiveMoveCount = 0;
            }

            // Process submit and cancel events.
            if (!usedSelectionChange && eventSystem.currentSelectedGameObject != null)
            {
                // NOTE: Whereas we use callbacks for the other actions, we rely on WasPressedThisFrame() for
                //       submit and cancel. This makes their behavior inconsistent with pointer click behavior where
                //       a click will register on button *up*, but consistent with how other UI systems work where
                //       click occurs on key press. This nuance in behavior becomes important in combination with
                //       action enable/disable changes in response to submit or cancel. We react to button *down*
                //       instead of *up*, so button *up* will come in *after* we have applied the state change.
                var submitAction = m_SubmitAction?.action;
                var cancelAction = m_CancelAction?.action;

                var data = GetBaseEventData();
                if (cancelAction != null && cancelAction.WasPressedThisFrame())
                    ExecuteEvents.Execute(eventSystem.currentSelectedGameObject, data, ExecuteEvents.cancelHandler);
                if (!data.used && submitAction != null && submitAction.WasPressedThisFrame())
                    ExecuteEvents.Execute(eventSystem.currentSelectedGameObject, data, ExecuteEvents.submitHandler);
            }
        }

        [FormerlySerializedAs("m_RepeatDelay")]
        [Tooltip("The Initial delay (in seconds) between an initial move action and a repeated move action.")]
        [SerializeField]
        private float m_MoveRepeatDelay = 0.5f;

        [FormerlySerializedAs("m_RepeatRate")]
        [Tooltip("The speed (in seconds) that the move action repeats itself once repeating (max 1 per frame).")]
        [SerializeField]
        private float m_MoveRepeatRate = 0.1f;

        [Tooltip("Scales the Eventsystem.DragThreshold, for tracked devices, to make selection easier.")]
        // Hide this while we still have to figure out what to do with this.
        private float m_TrackedDeviceDragThresholdMultiplier = 2.0f;

        [Tooltip("Transform representing the real world origin for tracking devices. When using the XR Interaction Toolkit, this should be pointing to the XR Rig's Transform.")]
        [SerializeField]
        private Transform m_XRTrackingOrigin;

        private bool m_IgnoreFocus;

        /// <summary>
        /// Delay in seconds between an initial move action and a repeated move action while <see cref="move"/> is actuated.
        /// </summary>
        /// <remarks>
        /// While <see cref="move"/> is being held down, the input module will first wait for <see cref="moveRepeatDelay"/> seconds
        /// after the first actuation of <see cref="move"/> and then trigger a move event every <see cref="moveRepeatRate"/> seconds.
        /// </remarks>
        /// <seealso cref="moveRepeatRate"/>
        /// <seealso cref="AxisEventData"/>
        /// <see cref="move"/>
        public float moveRepeatDelay
        {
            get => m_MoveRepeatDelay;
            set => m_MoveRepeatDelay = value;
        }

        /// <summary>
        /// Delay in seconds between repeated move actions while <see cref="move"/> is actuated.
        /// </summary>
        /// <remarks>
        /// While <see cref="move"/> is being held down, the input module will first wait for <see cref="moveRepeatDelay"/> seconds
        /// after the first actuation of <see cref="move"/> and then trigger a move event every <see cref="moveRepeatRate"/> seconds.
        ///
        /// Note that a maximum of one <see cref="AxisEventData"/> will be sent per frame. This means that even if multiple time
        /// increments of the repeat delay have passed since the last update, only one move repeat event will be generated.
        /// </remarks>
        /// <seealso cref="moveRepeatDelay"/>
        /// <seealso cref="AxisEventData"/>
        /// <see cref="move"/>
        public float moveRepeatRate
        {
            get => m_MoveRepeatRate;
            set => m_MoveRepeatRate = value;
        }

        private bool shouldIgnoreFocus
        {
            get
            {
                if (InputSystem.settings.backgroundBehavior == InputSettings.BackgroundBehavior.IgnoreFocus)
                    return true;

                // By default, key this on whether running the background is enabled or not. Rationale is that
                // if running in the background is enabled, we already have rules in place what kind of input
                // is allowed through and what isn't. And for the input that *IS* allowed through, the UI should
                // react.
                return InputRuntime.s_Instance.runInBackground;
            }
        }

        [Obsolete("'repeatRate' has been obsoleted; use 'moveRepeatRate' instead. (UnityUpgradable) -> moveRepeatRate", false)]
        public float repeatRate
        {
            get => moveRepeatRate;
            set => moveRepeatRate = value;
        }

        [Obsolete("'repeatDelay' has been obsoleted; use 'moveRepeatDelay' instead. (UnityUpgradable) -> moveRepeatDelay", false)]
        public float repeatDelay
        {
            get => moveRepeatDelay;
            set => moveRepeatDelay = value;
        }

        /// <summary>
        /// A <see cref="Transform"/> representing the real world origin for tracking devices.
        /// This is used to convert real world positions and rotations for <see cref="UIPointerType.Tracked"/> pointers into Unity's global space.
        /// When using the XR Interaction Toolkit, this should be pointing to the XR Rig's Transform.
        /// </summary>
        /// <remarks>This will transform all tracked pointers. If unset, or set to null, the Unity world origin will be used as the basis for all tracked positions and rotations.</remarks>
        public Transform xrTrackingOrigin
        {
            get => m_XRTrackingOrigin;
            set => m_XRTrackingOrigin = value;
        }

        /// <summary>
        /// Scales the drag threshold of <c>EventSystem</c> for tracked devices to make selection easier.
        /// </summary>
        public float trackedDeviceDragThresholdMultiplier
        {
            get => m_TrackedDeviceDragThresholdMultiplier;
            set => m_TrackedDeviceDragThresholdMultiplier = value;
        }

        private void SwapAction(ref InputActionReference property, InputActionReference newValue, bool actionsHooked, Action<InputAction.CallbackContext> actionCallback)
        {
            if (property == newValue || (property != null && newValue != null && property.action == newValue.action))
                return;

            if (property != null && actionCallback != null && actionsHooked)
            {
                property.action.performed -= actionCallback;
                property.action.canceled -= actionCallback;
            }

            var oldActionNull = property?.action == null;
            var oldActionEnabled = property?.action != null && property.action.enabled;

            DisableInputAction(property);
            property = newValue;

            #if DEBUG
            // We source inputs from arbitrary pointers through a set of pointer-related actions (point, click, etc). This means that in any frame,
            // multiple pointers may pipe input through to the same action and we do not want the disambiguation code in InputActionState.ShouldIgnoreControlStateChange()
            // to prevent input from getting to us. Thus, these actions should generally be set to InputActionType.PassThrough.
            //
            // We treat navigation actions differently as there is only a single NavigationModel for the UI that all navigation input feeds into.
            // Thus, those actions should be configured with disambiguation active (i.e. Move should be a Value action and Submit and Cancel should
            // be Button actions). This is especially important for Submit and Cancel as we get proper press and release action this way.
            if (newValue != null && newValue.action != null && newValue.action.type != InputActionType.PassThrough && !IsNavigationAction(newValue))
            {
                Debug.LogWarning("Pointer-related actions used with the UI input module should generally be set to Pass-Through type so that the module can properly distinguish between "
                    + $"input from multiple pointers (action {newValue.action} is set to {newValue.action.type})", this);
            }
            #endif

            if (newValue?.action != null && actionCallback != null && actionsHooked)
            {
                property.action.performed += actionCallback;
                property.action.canceled += actionCallback;
            }

            if (isActiveAndEnabled && newValue?.action != null && (oldActionEnabled || oldActionNull))
                EnableInputAction(property);
        }

        #if DEBUG
        private bool IsNavigationAction(InputActionReference reference)
        {
            return reference == m_SubmitAction || reference == m_CancelAction || reference == m_MoveAction;
        }

        #endif

        /// <summary>
        /// An <see cref="InputAction"/> delivering a <see cref="Vector2"/> 2D screen position
        /// used as a cursor for pointing at UI elements.
        /// </summary>
        /// <remarks>
        /// The values read from this action determine <see cref="PointerEventData.position"/> and <see cref="PointerEventData.delta"/>.
        ///
        /// Together with <see cref="leftClick"/>, <see cref="rightClick"/>, <see cref="middleClick"/>, and
        /// <see cref="scrollWheel"/>, this forms the basis for pointer-type UI input.
        ///
        /// This action should have its <see cref="InputAction.type"/> set to <see cref="InputActionType.PassThrough"/> and its
        /// <see cref="InputAction.expectedControlType"/> set to <c>"Vector2"</c>.
        ///
        /// <example>
        /// <code>
        /// var asset = ScriptableObject.Create&lt;InputActionAsset&gt;();
        /// var map = asset.AddActionMap("UI");
        /// var pointAction = map.AddAction("Point");
        ///
        /// pointAction.AddBinding("&lt;Mouse&gt;/position");
        /// pointAction.AddBinding("&lt;Touchscreen&gt;/touch*/position");
        ///
        /// ((InputSystemUIInputModule)EventSystem.current.currentInputModule).point =
        ///     InputActionReference.Create(pointAction);
        /// </code>
        /// </example>
        /// </remarks>
        /// <seealso cref="leftClick"/>
        /// <seealso cref="rightClick"/>
        /// <seealso cref="middleClick"/>
        /// <seealso cref="scrollWheel"/>
        public InputActionReference point
        {
            get => m_PointAction;
            set => SwapAction(ref m_PointAction, value, m_ActionsHooked, m_OnPointDelegate);
        }

        /// <summary>
        /// An <see cref="InputAction"/> delivering a <c>Vector2</c> scroll wheel value
        /// used for sending <see cref="PointerEventData"/> events.
        /// </summary>
        /// <remarks>
        /// The values read from this action determine <see cref="PointerEventData.scrollDelta"/>.
        ///
        /// Together with <see cref="leftClick"/>, <see cref="rightClick"/>, <see cref="middleClick"/>, and
        /// <see cref="point"/>, this forms the basis for pointer-type UI input.
        ///
        /// Note that the action is optional. A pointer is fully functional with just <see cref="point"/>
        /// and <see cref="leftClick"/> alone.
        ///
        /// This action should have its <see cref="InputAction.type"/> set to <see cref="InputActionType.PassThrough"/> and its
        /// <see cref="InputAction.expectedControlType"/> set to <c>"Vector2"</c>.
        ///
        /// <example>
        /// <code>
        /// var asset = ScriptableObject.Create&lt;InputActionAsset&gt;();
        /// var map = asset.AddActionMap("UI");
        /// var pointAction = map.AddAction("scroll");
        /// var scrollAction = map.AddAction("scroll");
        ///
        /// pointAction.AddBinding("&lt;Mouse&gt;/position");
        /// pointAction.AddBinding("&lt;Touchscreen&gt;/touch*/position");
        ///
        /// scrollAction.AddBinding("&lt;Mouse&gt;/scroll");
        ///
        /// ((InputSystemUIInputModule)EventSystem.current.currentInputModule).point =
        ///     InputActionReference.Create(pointAction);
        /// ((InputSystemUIInputModule)EventSystem.current.currentInputModule).scrollWheel =
        ///     InputActionReference.Create(scrollAction);
        /// </code>
        /// </example>
        /// </remarks>
        /// <seealso cref="leftClick"/>
        /// <seealso cref="rightClick"/>
        /// <seealso cref="middleClick"/>
        /// <seealso cref="point"/>
        public InputActionReference scrollWheel
        {
            get => m_ScrollWheelAction;
            set => SwapAction(ref m_ScrollWheelAction, value, m_ActionsHooked, m_OnScrollWheelDelegate);
        }

        /// <summary>
        /// An <see cref="InputAction"/> delivering a <c>float</c> button value that determines
        /// whether the left button of a pointer is pressed.
        /// </summary>
        /// <remarks>
        /// Clicks on this button will use <see cref="PointerEventData.InputButton.Left"/> for <see cref="PointerEventData.button"/>.
        ///
        /// Together with <see cref="point"/>, <see cref="rightClick"/>, <see cref="middleClick"/>, and
        /// <see cref="scrollWheel"/>, this forms the basis for pointer-type UI input.
        ///
        /// Note that together with <see cref="point"/>, this action is necessary for a pointer to be functional. The other clicks
        /// and <see cref="scrollWheel"/> are optional, however.
        ///
        /// This action should have its <see cref="InputAction.type"/> set to <see cref="InputActionType.PassThrough"/> and its
        /// <see cref="InputAction.expectedControlType"/> set to <c>"Button"</c>.
        ///
        /// <example>
        /// <code>
        /// var asset = ScriptableObject.Create&lt;InputActionAsset&gt;();
        /// var map = asset.AddActionMap("UI");
        /// var pointAction = map.AddAction("scroll");
        /// var clickAction = map.AddAction("click");
        ///
        /// pointAction.AddBinding("&lt;Mouse&gt;/position");
        /// pointAction.AddBinding("&lt;Touchscreen&gt;/touch*/position");
        ///
        /// clickAction.AddBinding("&lt;Mouse&gt;/leftButton");
        /// clickAction.AddBinding("&lt;Touchscreen&gt;/touch*/press");
        ///
        /// ((InputSystemUIInputModule)EventSystem.current.currentInputModule).point =
        ///     InputActionReference.Create(pointAction);
        /// ((InputSystemUIInputModule)EventSystem.current.currentInputModule).leftClick =
        ///     InputActionReference.Create(clickAction);
        /// </code>
        /// </example>
        /// </remarks>
        /// <seealso cref="rightClick"/>
        /// <seealso cref="middleClick"/>
        /// <seealso cref="scrollWheel"/>
        /// <seealso cref="point"/>
        public InputActionReference leftClick
        {
            get => m_LeftClickAction;
            set => SwapAction(ref m_LeftClickAction, value, m_ActionsHooked, m_OnLeftClickDelegate);
        }

        /// <summary>
        /// An <see cref="InputAction"/> delivering a <c>float</c> button value that determines
        /// whether the middle button of a pointer is pressed.
        /// </summary>
        /// <remarks>
        /// Clicks on this button will use <see cref="PointerEventData.InputButton.Middle"/> for <see cref="PointerEventData.button"/>.
        ///
        /// Together with <see cref="leftClick"/>, <see cref="rightClick"/>, <see cref="scrollWheel"/>, and
        /// <see cref="point"/>, this forms the basis for pointer-type UI input.
        ///
        /// Note that the action is optional. A pointer is fully functional with just <see cref="point"/>
        /// and <see cref="leftClick"/> alone.
        ///
        /// This action should have its <see cref="InputAction.type"/> set to <see cref="InputActionType.PassThrough"/> and its
        /// <see cref="InputAction.expectedControlType"/> set to <c>"Button"</c>.
        ///
        /// <example>
        /// <code>
        /// var asset = ScriptableObject.Create&lt;InputActionAsset&gt;();
        /// var map = asset.AddActionMap("UI");
        /// var pointAction = map.AddAction("scroll");
        /// var leftClickAction = map.AddAction("leftClick");
        /// var middleClickAction = map.AddAction("middleClick");
        ///
        /// pointAction.AddBinding("&lt;Mouse&gt;/position");
        /// pointAction.AddBinding("&lt;Touchscreen&gt;/touch*/position");
        ///
        /// leftClickAction.AddBinding("&lt;Mouse&gt;/leftButton");
        /// leftClickAction.AddBinding("&lt;Touchscreen&gt;/touch*/press");
        ///
        /// middleClickAction.AddBinding("&lt;Mouse&gt;/middleButton");
        ///
        /// ((InputSystemUIInputModule)EventSystem.current.currentInputModule).point =
        ///     InputActionReference.Create(pointAction);
        /// ((InputSystemUIInputModule)EventSystem.current.currentInputModule).leftClick =
        ///     InputActionReference.Create(leftClickAction);
        /// ((InputSystemUIInputModule)EventSystem.current.currentInputModule).middleClick =
        ///     InputActionReference.Create(middleClickAction);
        /// </code>
        /// </example>
        /// </remarks>
        /// <seealso cref="leftClick"/>
        /// <seealso cref="rightClick"/>
        /// <seealso cref="scrollWheel"/>
        /// <seealso cref="point"/>
        public InputActionReference middleClick
        {
            get => m_MiddleClickAction;
            set => SwapAction(ref m_MiddleClickAction, value, m_ActionsHooked, m_OnMiddleClickDelegate);
        }

        /// <summary>
        /// An <see cref="InputAction"/> delivering a <c>float"</c> button value that determines
        /// whether the right button of a pointer is pressed.
        /// </summary>
        /// <remarks>
        /// Clicks on this button will use <see cref="PointerEventData.InputButton.Right"/> for <see cref="PointerEventData.button"/>.
        ///
        /// Together with <see cref="leftClick"/>, <see cref="middleClick"/>, <see cref="scrollWheel"/>, and
        /// <see cref="point"/>, this forms the basis for pointer-type UI input.
        ///
        /// Note that the action is optional. A pointer is fully functional with just <see cref="point"/>
        /// and <see cref="leftClick"/> alone.
        ///
        /// This action should have its <see cref="InputAction.type"/> set to <see cref="InputActionType.PassThrough"/> and its
        /// <see cref="InputAction.expectedControlType"/> set to <c>"Button"</c>.
        ///
        /// <example>
        /// <code>
        /// var asset = ScriptableObject.Create&lt;InputActionAsset&gt;();
        /// var map = asset.AddActionMap("UI");
        /// var pointAction = map.AddAction("scroll");
        /// var leftClickAction = map.AddAction("leftClick");
        /// var rightClickAction = map.AddAction("rightClick");
        ///
        /// pointAction.AddBinding("&lt;Mouse&gt;/position");
        /// pointAction.AddBinding("&lt;Touchscreen&gt;/touch*/position");
        ///
        /// leftClickAction.AddBinding("&lt;Mouse&gt;/leftButton");
        /// leftClickAction.AddBinding("&lt;Touchscreen&gt;/touch*/press");
        ///
        /// rightClickAction.AddBinding("&lt;Mouse&gt;/rightButton");
        ///
        /// ((InputSystemUIInputModule)EventSystem.current.currentInputModule).point =
        ///     InputActionReference.Create(pointAction);
        /// ((InputSystemUIInputModule)EventSystem.current.currentInputModule).leftClick =
        ///     InputActionReference.Create(leftClickAction);
        /// ((InputSystemUIInputModule)EventSystem.current.currentInputModule).rightClick =
        ///     InputActionReference.Create(rightClickAction);
        /// </code>
        /// </example>
        /// </remarks>
        /// <seealso cref="leftClick"/>
        /// <seealso cref="middleClick"/>
        /// <seealso cref="scrollWheel"/>
        /// <seealso cref="point"/>
        public InputActionReference rightClick
        {
            get => m_RightClickAction;
            set => SwapAction(ref m_RightClickAction, value, m_ActionsHooked, m_OnRightClickDelegate);
        }

        /// <summary>
        /// An <see cref="InputAction"/> delivering a <c>Vector2</c> 2D motion vector
        /// used for sending <see cref="AxisEventData"/> navigation events.
        /// </summary>
        /// <remarks>
        /// The events generated from this input will be received by <see cref="IMoveHandler.OnMove"/>.
        ///
        /// This action together with <see cref="submit"/> and <see cref="cancel"/> form the sources for navigation-style
        /// UI input.
        ///
        /// This action should have its <see cref="InputAction.type"/> set to <see cref="InputActionType.PassThrough"/> and its
        /// <see cref="InputAction.expectedControlType"/> set to <c>"Vector2"</c>.
        ///
        /// <example>
        /// <code>
        /// var asset = ScriptableObject.Create&lt;InputActionAsset&gt;();
        /// var map = asset.AddActionMap("UI");
        /// var pointAction = map.AddAction("move");
        /// var submitAction = map.AddAction("submit");
        /// var cancelAction = map.AddAction("cancel");
        ///
        /// moveAction.AddBinding("&lt;Gamepad&gt;/*stick");
        /// moveAction.AddBinding("&lt;Gamepad&gt;/dpad");
        /// submitAction.AddBinding("&lt;Gamepad&gt;/buttonSouth");
        /// cancelAction.AddBinding("&lt;Gamepad&gt;/buttonEast");
        ///
        /// ((InputSystemUIInputModule)EventSystem.current.currentInputModule).move =
        ///     InputActionReference.Create(moveAction);
        /// ((InputSystemUIInputModule)EventSystem.current.currentInputModule).submit =
        ///     InputActionReference.Create(submitAction);
        /// ((InputSystemUIInputModule)EventSystem.current.currentInputModule).cancelAction =
        ///     InputActionReference.Create(cancelAction);
        /// </code>
        /// </example>
        /// </remarks>
        /// <seealso cref="submit"/>
        /// <seealso cref="cancel"/>
        public InputActionReference move
        {
            get => m_MoveAction;
            set => SwapAction(ref m_MoveAction, value, m_ActionsHooked, m_OnMoveDelegate);
        }

        /// <summary>
        /// An <see cref="InputAction"/> delivering a <c>float</c> button value that determines when <c>ISubmitHandler</c>
        /// is triggered.
        /// </summary>
        /// <remarks>
        /// The events generated from this input will be received by <see cref="ISubmitHandler"/>.
        ///
        /// This action together with <see cref="move"/> and <see cref="cancel"/> form the sources for navigation-style
        /// UI input.
        ///
        /// This action should have its <see cref="InputAction.type"/> set to <see cref="InputActionType.Button"/>.
        ///
        /// <example>
        /// <code>
        /// var asset = ScriptableObject.Create&lt;InputActionAsset&gt;();
        /// var map = asset.AddActionMap("UI");
        /// var pointAction = map.AddAction("move");
        /// var submitAction = map.AddAction("submit");
        /// var cancelAction = map.AddAction("cancel");
        ///
        /// moveAction.AddBinding("&lt;Gamepad&gt;/*stick");
        /// moveAction.AddBinding("&lt;Gamepad&gt;/dpad");
        /// submitAction.AddBinding("&lt;Gamepad&gt;/buttonSouth");
        /// cancelAction.AddBinding("&lt;Gamepad&gt;/buttonEast");
        ///
        /// ((InputSystemUIInputModule)EventSystem.current.currentInputModule).move =
        ///     InputActionReference.Create(moveAction);
        /// ((InputSystemUIInputModule)EventSystem.current.currentInputModule).submit =
        ///     InputActionReference.Create(submitAction);
        /// ((InputSystemUIInputModule)EventSystem.current.currentInputModule).cancelAction =
        ///     InputActionReference.Create(cancelAction);
        /// </code>
        /// </example>
        /// </remarks>
        /// <seealso cref="move"/>
        /// <seealso cref="cancel"/>
        public InputActionReference submit
        {
            get => m_SubmitAction;
            set => SwapAction(ref m_SubmitAction, value, m_ActionsHooked, null);
        }

        /// <summary>
        /// An <see cref="InputAction"/> delivering a <c>float</c> button value that determines when <c>ICancelHandler</c>
        /// is triggered.
        /// </summary>
        /// <remarks>
        /// The events generated from this input will be received by <see cref="ICancelHandler"/>.
        ///
        /// This action together with <see cref="move"/> and <see cref="submit"/> form the sources for navigation-style
        /// UI input.
        ///
        /// This action should have its <see cref="InputAction.type"/> set to <see cref="InputActionType.Button"/>.
        ///
        /// <example>
        /// <code>
        /// var asset = ScriptableObject.Create&lt;InputActionAsset&gt;();
        /// var map = asset.AddActionMap("UI");
        /// var pointAction = map.AddAction("move");
        /// var submitAction = map.AddAction("submit");
        /// var cancelAction = map.AddAction("cancel");
        ///
        /// moveAction.AddBinding("&lt;Gamepad&gt;/*stick");
        /// moveAction.AddBinding("&lt;Gamepad&gt;/dpad");
        /// submitAction.AddBinding("&lt;Gamepad&gt;/buttonSouth");
        /// cancelAction.AddBinding("&lt;Gamepad&gt;/buttonEast");
        ///
        /// ((InputSystemUIInputModule)EventSystem.current.currentInputModule).move =
        ///     InputActionReference.Create(moveAction);
        /// ((InputSystemUIInputModule)EventSystem.current.currentInputModule).submit =
        ///     InputActionReference.Create(submitAction);
        /// ((InputSystemUIInputModule)EventSystem.current.currentInputModule).cancelAction =
        ///     InputActionReference.Create(cancelAction);
        /// </code>
        /// </example>
        /// </remarks>
        /// <seealso cref="move"/>
        /// <seealso cref="submit"/>
        public InputActionReference cancel
        {
            get => m_CancelAction;
            set => SwapAction(ref m_CancelAction, value, m_ActionsHooked, null);
        }

        /// <summary>
        /// An <see cref="InputAction"/> delivering a <c>Quaternion</c> value reflecting the orientation of <see cref="TrackedDevice"/>s.
        /// In combination with <see cref="trackedDevicePosition"/>, this is used to determine the transform of tracked devices from which
        /// to raycast into the UI scene.
        /// </summary>
        /// <remarks>
        /// <see cref="trackedDeviceOrientation"/> and <see cref="trackedDevicePosition"/> together replace <see cref="point"/> for
        /// UI input from <see cref="TrackedDevice"/>. Other than that, UI input for tracked devices is no different from "normal"
        /// pointer-type input. This means that <see cref="leftClick"/>, <see cref="rightClick"/>, <see cref="middleClick"/>, and
        /// <see cref="scrollWheel"/> can all be used for tracked device input like for regular pointer input.
        ///
        /// This action should have its <see cref="InputAction.type"/> set to <see cref="InputActionType.PassThrough"/> and its
        /// <see cref="InputAction.expectedControlType"/> set to <c>"Quaternion"</c>.
        ///
        /// <example>
        /// <code>
        /// var asset = ScriptableObject.Create&lt;InputActionAsset&gt;();
        /// var map = asset.AddActionMap("UI");
        /// var positionAction = map.AddAction("position");
        /// var orientationAction = map.AddAction("orientation");
        /// var clickAction = map.AddAction("click");
        ///
        /// positionAction.AddBinding("&lt;TrackedDevice&gt;/devicePosition");
        /// orientationAction.AddBinding("&lt;TrackedDevice&gt;/deviceRotation");
        /// clickAction.AddBinding("&lt;TrackedDevice&gt;/trigger");
        ///
        /// ((InputSystemUIInputModule)EventSystem.current.currentInputModule).trackedDevicePosition =
        ///     InputActionReference.Create(positionAction);
        /// ((InputSystemUIInputModule)EventSystem.current.currentInputModule).trackedDeviceOrientation =
        ///     InputActionReference.Create(orientationAction);
        /// ((InputSystemUIInputModule)EventSystem.current.currentInputModule).leftClick =
        ///     InputActionReference.Create(clickAction);
        /// </code>
        /// </example>
        /// </remarks>
        /// <seealso cref="trackedDevicePosition"/>
        public InputActionReference trackedDeviceOrientation
        {
            get => m_TrackedDeviceOrientationAction;
            set => SwapAction(ref m_TrackedDeviceOrientationAction, value, m_ActionsHooked, m_OnTrackedDeviceOrientationDelegate);
        }

        /// <summary>
        /// An <see cref="InputAction"/> delivering a <c>Vector3</c> value reflecting the position of <see cref="TrackedDevice"/>s.
        /// In combination with <see cref="trackedDeviceOrientation"/>, this is used to determine the transform of tracked devices from which
        /// to raycast into the UI scene.
        /// </summary>
        /// <remarks>
        /// <see cref="trackedDeviceOrientation"/> and <see cref="trackedDevicePosition"/> together replace <see cref="point"/> for
        /// UI input from <see cref="TrackedDevice"/>. Other than that, UI input for tracked devices is no different from "normal"
        /// pointer-type input. This means that <see cref="leftClick"/>, <see cref="rightClick"/>, <see cref="middleClick"/>, and
        /// <see cref="scrollWheel"/> can all be used for tracked device input like for regular pointer input.
        ///
        /// This action should have its <see cref="InputAction.type"/> set to <see cref="InputActionType.PassThrough"/> and its
        /// <see cref="InputAction.expectedControlType"/> set to <c>"Vector3"</c>.
        ///
        /// <example>
        /// <code>
        /// var asset = ScriptableObject.Create&lt;InputActionAsset&gt;();
        /// var map = asset.AddActionMap("UI");
        /// var positionAction = map.AddAction("position");
        /// var orientationAction = map.AddAction("orientation");
        /// var clickAction = map.AddAction("click");
        ///
        /// positionAction.AddBinding("&lt;TrackedDevice&gt;/devicePosition");
        /// orientationAction.AddBinding("&lt;TrackedDevice&gt;/deviceRotation");
        /// clickAction.AddBinding("&lt;TrackedDevice&gt;/trigger");
        ///
        /// ((InputSystemUIInputModule)EventSystem.current.currentInputModule).trackedDevicePosition =
        ///     InputActionReference.Create(positionAction);
        /// ((InputSystemUIInputModule)EventSystem.current.currentInputModule).trackedDeviceOrientation =
        ///     InputActionReference.Create(orientationAction);
        /// ((InputSystemUIInputModule)EventSystem.current.currentInputModule).leftClick =
        ///     InputActionReference.Create(clickAction);
        /// </code>
        /// </example>
        /// </remarks>
        /// <seealso cref="trackedDeviceOrientation"/>
        public InputActionReference trackedDevicePosition
        {
            get => m_TrackedDevicePositionAction;
            set => SwapAction(ref m_TrackedDevicePositionAction, value, m_ActionsHooked, m_OnTrackedDevicePositionDelegate);
        }

        /// <summary>
        /// Assigns default input actions asset and input actions, similar to how defaults are assigned when creating UI module in editor.
        /// Useful for creating <see cref="InputSystemUIInputModule"/> at runtime.
        /// </summary>
        public void AssignDefaultActions()
        {
            var defaultActions = new DefaultInputActions();
            actionsAsset = defaultActions.asset;
            cancel = InputActionReference.Create(defaultActions.UI.Cancel);
            submit = InputActionReference.Create(defaultActions.UI.Submit);
            move = InputActionReference.Create(defaultActions.UI.Navigate);
            leftClick = InputActionReference.Create(defaultActions.UI.Click);
            rightClick = InputActionReference.Create(defaultActions.UI.RightClick);
            middleClick = InputActionReference.Create(defaultActions.UI.MiddleClick);
            point = InputActionReference.Create(defaultActions.UI.Point);
            scrollWheel = InputActionReference.Create(defaultActions.UI.ScrollWheel);

            defaultActions.Enable();
        }

        [Obsolete("'trackedDeviceSelect' has been obsoleted; use 'leftClick' instead.", true)]
        public InputActionReference trackedDeviceSelect
        {
            get => throw new InvalidOperationException();
            set => throw new InvalidOperationException();
        }

#if UNITY_EDITOR
        protected override void Reset()
        {
            base.Reset();

            var asset = (InputActionAsset)AssetDatabase.LoadAssetAtPath(
                UnityEngine.InputSystem.Editor.PlayerInputEditor.kDefaultInputActionsAssetPath,
                typeof(InputActionAsset));
            // Setting default asset and actions when creating via inspector
            Editor.InputSystemUIInputModuleEditor.ReassignActions(this, asset);
        }

#endif

        protected override void Awake()
        {
            base.Awake();

            m_NavigationState.Reset();
        }

        protected override void OnDestroy()
        {
            base.OnDestroy();

            UnhookActions();
        }

        protected override void OnEnable()
        {
            base.OnEnable();

            if (m_OnControlsChangedDelegate == null)
                m_OnControlsChangedDelegate = OnControlsChanged;
            InputActionState.s_OnActionControlsChanged.AddCallback(m_OnControlsChangedDelegate);

            HookActions();
            EnableAllActions();
        }

        protected override void OnDisable()
        {
            base.OnDisable();

            InputActionState.s_OnActionControlsChanged.RemoveCallback(m_OnControlsChangedDelegate);

            DisableAllActions();
            UnhookActions();
        }

        private bool IsAnyActionEnabled()
        {
            return (m_PointAction?.action?.enabled ?? true) &&
                (m_LeftClickAction?.action?.enabled ?? true) &&
                (m_RightClickAction?.action?.enabled ?? true) &&
                (m_MiddleClickAction?.action?.enabled ?? true) &&
                (m_MoveAction?.action?.enabled ?? true) &&
                (m_SubmitAction?.action?.enabled ?? true) &&
                (m_CancelAction?.action?.enabled ?? true) &&
                (m_ScrollWheelAction?.action?.enabled ?? true) &&
                (m_TrackedDeviceOrientationAction?.action?.enabled ?? true) &&
                (m_TrackedDevicePositionAction?.action?.enabled ?? true);
        }

        private void EnableAllActions()
        {
            EnableInputAction(m_PointAction);
            EnableInputAction(m_LeftClickAction);
            EnableInputAction(m_RightClickAction);
            EnableInputAction(m_MiddleClickAction);
            EnableInputAction(m_MoveAction);
            EnableInputAction(m_SubmitAction);
            EnableInputAction(m_CancelAction);
            EnableInputAction(m_ScrollWheelAction);
            EnableInputAction(m_TrackedDeviceOrientationAction);
            EnableInputAction(m_TrackedDevicePositionAction);
        }

        private void DisableAllActions()
        {
            DisableInputAction(m_PointAction);
            DisableInputAction(m_LeftClickAction);
            DisableInputAction(m_RightClickAction);
            DisableInputAction(m_MiddleClickAction);
            DisableInputAction(m_MoveAction);
            DisableInputAction(m_SubmitAction);
            DisableInputAction(m_CancelAction);
            DisableInputAction(m_ScrollWheelAction);
            DisableInputAction(m_TrackedDeviceOrientationAction);
            DisableInputAction(m_TrackedDevicePositionAction);
        }

        private void EnableInputAction(InputActionReference inputActionReference)
        {
            if (inputActionReference == null ||
                inputActionReference.m_ActionId == null ||
                inputActionReference.action == null)
                return;

            if (s_InputActionReferenceCounts.TryGetValue(inputActionReference.m_ActionId, out var referenceState))
            {
                referenceState.refCount++;
                s_InputActionReferenceCounts[inputActionReference.m_ActionId] = referenceState;
            }
            else
            {
                // if the action is already enabled but its reference count is zero then it was enabled by
                // something outside the input module and the input module should never disable it.
                referenceState = new InputActionReferenceState {refCount = 1, enabledByInputModule = !inputActionReference.action.enabled};
                s_InputActionReferenceCounts.Add(inputActionReference.m_ActionId, referenceState);
            }

            inputActionReference.action.Enable();
        }

        private static void DisableInputAction(InputActionReference inputActionReference)
        {
            if (!s_InputActionReferenceCounts.TryGetValue(inputActionReference?.m_ActionId ?? string.Empty,
                out var referenceState))
                return;

            if (referenceState.refCount - 1 == 0 && referenceState.enabledByInputModule)
                inputActionReference?.action?.Disable();

            referenceState.refCount--;
            s_InputActionReferenceCounts[inputActionReference.m_ActionId] = referenceState;
        }

        private int GetPointerStateIndexFor(int pointerOrTouchId)
        {
            if (pointerOrTouchId == m_CurrentPointerId)
                return m_CurrentPointerIndex;

            for (var i = 0; i < m_PointerIds.length; ++i)
                if (m_PointerIds[i] == pointerOrTouchId)
                    return i;

            // Search for Device or Touch Ids as a fallback
            for (var i = 0; i < m_PointerStates.length; ++i)
            {
                var eventData = m_PointerStates[i].eventData;
                if (eventData.touchId == pointerOrTouchId || (eventData.touchId != 0 && eventData.device.deviceId == pointerOrTouchId))
                    return i;
            }

            return -1;
        }

        private ref PointerModel GetPointerStateForIndex(int index)
        {
            if (index == 0)
                return ref m_PointerStates.firstValue;
            return ref m_PointerStates.additionalValues[index - 1];
        }

        private ref PointerModel GetPointerStateFor(ref InputAction.CallbackContext context)
        {
            var index = GetPointerStateIndexFor(context.control);
            return ref GetPointerStateForIndex(index);
        }

        // This is the key method for determining which pointer a particular input is associated with.
        // The principal determinant is the device that is sending the input which, in general, is expected
        // to be a Pointer (Mouse, Pen, Touchscreen) or TrackedDevice.
        //
        // Note, however, that the input is not guaranteed to even come from a pointer-like device. One can
        // bind the space key to a left click, for example. As long as we have an active pointer that can
        // deliver position input, we accept that setup and treat pressing the space key the same as pressing
        // the left button input on the respective pointer.
        //
        // Quite a lot going on in this method but we're dealing with three different UI interaction paradigms
        // here which we all support from a single input path and allow seamless switching between.
        private int GetPointerStateIndexFor(InputControl control, bool createIfNotExists = true)
        {
            Debug.Assert(control != null, "Control must not be null");

            ////REVIEW: Any way we can cut down on the hops all over memory that we're doing here?
            var device = control.device;

            ////TODO: We're repeatedly inspecting the control setup here. Do this once and only redo it if the control setup changes.

            ////REVIEW: It seems wrong that we are picking up an input here that is *NOT* reflected in our actions. We just end
            ////        up reading a touchId control implicitly instead of allowing actions to deliver IDs to us. On the other hand,
            ////        making that setup explicit in actions may be quite awkward and not nearly as robust.
            // Determine the pointer (and touch) ID. We default the pointer ID to the device
            // ID of the InputDevice.
            var controlParent = control.parent;
            var touchControlIndex = m_PointerTouchControls.IndexOfReference(controlParent);
            if (touchControlIndex != -1)
            {
                // For touches, we cache a reference to the control of a pointer so that we don't
                // have to continuously do ReadValue() on the touch ID control.
                m_CurrentPointerId = m_PointerIds[touchControlIndex];
                m_CurrentPointerIndex = touchControlIndex;
                m_CurrentPointerType = UIPointerType.Touch;

                return touchControlIndex;
            }

            var pointerId = device.deviceId;
            var touchId = 0;

            // Need to check if it's a touch so that we get a correct pointerId.
            if (controlParent is TouchControl touchControl)
            {
                touchId = touchControl.touchId.ReadValue();
            }
            // Could be it's a toplevel control on Touchscreen (like "<Touchscreen>/position"). In that case,
            // read the touch ID from primaryTouch.
            else if (controlParent is Touchscreen touchscreen)
            {
                touchId = touchscreen.primaryTouch.touchId.ReadValue();
            }
            if (touchId != 0)
                pointerId = ExtendedPointerEventData.MakePointerIdForTouch(pointerId, touchId);

            // Early out if it's the last used pointer.
            // NOTE: Can't just compare by device here because of touchscreens potentially having multiple associated pointers.
            if (m_CurrentPointerId == pointerId)
                return m_CurrentPointerIndex;

            // Search m_PointerIds for an existing entry.
            // NOTE: This is a linear search but m_PointerIds is only IDs and the number of concurrent pointers
            //       should be very low at any one point (in fact, we don't generally expect to have more than one
            //       which is why we are using InlinedArrays).
            if (touchId == 0) // Not necessary for touches; see above.
            {
                for (var i = 0; i < m_PointerIds.length; i++)
                {
                    if (m_PointerIds[i] == pointerId)
                    {
                        // Existing entry found. Make it the current pointer.
                        m_CurrentPointerId = pointerId;
                        m_CurrentPointerIndex = i;
                        m_CurrentPointerType = m_PointerStates[i].pointerType;
                        return i;
                    }
                }
            }

            if (!createIfNotExists)
                return -1;

            // Determine pointer type.
            var pointerType = UIPointerType.None;
            if (touchId != 0)
                pointerType = UIPointerType.Touch;
            else if (HaveControlForDevice(device, point))
                pointerType = UIPointerType.MouseOrPen;
            else if (HaveControlForDevice(device, trackedDevicePosition))
                pointerType = UIPointerType.Tracked;

            // For SingleMouseOrPenButMultiTouchAndTrack, we keep a single pointer for mouse and pen but only for as
            // long as there is no touch or tracked input. If we get that kind, we remove the mouse/pen pointer.
            if (m_PointerBehavior == UIPointerBehavior.SingleMouseOrPenButMultiTouchAndTrack && pointerType != UIPointerType.None)
            {
                if (pointerType == UIPointerType.MouseOrPen)
                {
                    // We have input on a mouse or pen. Kill all touch and tracked pointers we may have.
                    for (var i = 0; i < m_PointerStates.length; ++i)
                    {
                        if (m_PointerStates[i].pointerType != UIPointerType.MouseOrPen)
                        {
                            SendPointerExitEventsAndRemovePointer(i);
                            --i;
                        }
                    }
                }
                else
                {
                    // We have touch or tracked input. Kill mouse/pen pointer, if we have it.
                    for (var i = 0; i < m_PointerStates.length; ++i)
                    {
                        if (m_PointerStates[i].pointerType == UIPointerType.MouseOrPen)
                        {
                            SendPointerExitEventsAndRemovePointer(i);
                            --i;
                        }
                    }
                }
            }
            ////REVIEW: For touch, probably makes sense to force-ignore any input other than from primaryTouch.
            // If the behavior is SingleUnifiedPointer, we only ever create a single pointer state
            // and use that for all pointer input that is coming in.
            if ((m_PointerBehavior == UIPointerBehavior.SingleUnifiedPointer && pointerType != UIPointerType.None) ||
                (m_PointerBehavior == UIPointerBehavior.SingleMouseOrPenButMultiTouchAndTrack && pointerType == UIPointerType.MouseOrPen))
            {
                if (m_CurrentPointerIndex == -1)
                {
                    m_CurrentPointerIndex = AllocatePointer(pointerId, touchId, pointerType, control, device, touchId != 0 ? controlParent : null);
                }
                else
                {
                    // Update pointer record to reflect current device. We know they're different because we checked
                    // m_CurrentPointerId earlier in the method.
                    // NOTE: This path may repeatedly switch the pointer type and ID on the same single event instance.

                    ref var pointer = ref GetPointerStateForIndex(m_CurrentPointerIndex);

                    var eventData = pointer.eventData;
                    eventData.control = control;
                    eventData.device = device;
                    eventData.pointerType = pointerType;
                    eventData.pointerId = pointerId;
                    eventData.touchId = touchId;

                    // Make sure these don't linger around when we switch to a different kind of pointer.
                    eventData.trackedDeviceOrientation = default;
                    eventData.trackedDevicePosition = default;
                }

                m_CurrentPointerId = pointerId;
                m_CurrentPointerType = pointerType;

                return m_CurrentPointerIndex;
            }

            // No existing record for the device. Find out if the device has the ability to point at all.
            // If not, we need to use a pointer state from a different device (if present).
            var index = -1;
            if (pointerType != UIPointerType.None)
            {
                // Device has an associated position input. Create a new pointer record.
                index = AllocatePointer(pointerId, touchId, pointerType, control, device, touchId != 0 ? controlParent : null);
            }
            else
            {
                // Device has no associated position input. Find a pointer device to route the change into.
                // As a last resort, create a pointer without a position input.

                // If we have a current pointer, route the input into that. The majority of times we end
                // up in this branch, this should settle things.
                if (m_CurrentPointerId != -1)
                    return m_CurrentPointerIndex;

                // NOTE: In most cases, we end up here when there is input on a non-pointer device bound to one of the pointer-related
                //       actions before there is input from a pointer device. In this scenario, we don't have a pointer state allocated
                //       for the device yet.

                // If we have anything bound to the `point` action, create a pointer for it.
                var pointControls = point?.action?.controls;
                var pointerDevice = pointControls.HasValue && pointControls.Value.Count > 0 ? pointControls.Value[0].device : null;
                if (pointerDevice != null && !(pointerDevice is Touchscreen)) // Touchscreen only temporarily allocate pointer states.
                {
                    // Create MouseOrPen style pointer.
                    index = AllocatePointer(pointerDevice.deviceId, 0, UIPointerType.MouseOrPen, pointControls.Value[0], pointerDevice);
                }
                else
                {
                    // Do the same but look at the `position` action.
                    var positionControls = trackedDevicePosition?.action?.controls;
                    var trackedDevice = positionControls.HasValue && positionControls.Value.Count > 0
                        ? positionControls.Value[0].device
                        : null;
                    if (trackedDevice != null)
                    {
                        // Create a Tracked style pointer.
                        index = AllocatePointer(trackedDevice.deviceId, 0, UIPointerType.Tracked, positionControls.Value[0], trackedDevice);
                    }
                    else
                    {
                        // We got input from a non-pointer device and apparently there's no pointer we can route the
                        // input into. Just create a pointer state for the device and leave it at that.
                        index = AllocatePointer(pointerId, 0, UIPointerType.None, control, device);
                    }
                }
            }

            m_CurrentPointerId = pointerId;
            m_CurrentPointerIndex = index;
            m_CurrentPointerType = pointerType;

            return index;
        }

        private int AllocatePointer(int pointerId, int touchId, UIPointerType pointerType, InputControl control, InputDevice device, InputControl touchControl = null)
        {
            // Recover event instance from previous record.
            var eventData = default(ExtendedPointerEventData);
            if (m_PointerStates.Capacity > m_PointerStates.length)
            {
                if (m_PointerStates.length == 0)
                    eventData = m_PointerStates.firstValue.eventData;
                else
                    eventData = m_PointerStates.additionalValues[m_PointerStates.length - 1].eventData;
            }

            // Or allocate event.
            if (eventData == null)
                eventData = new ExtendedPointerEventData(eventSystem);

            eventData.pointerId = pointerId;
            eventData.touchId = touchId;
            eventData.pointerType = pointerType;
            eventData.control = control;
            eventData.device = device;

            // Allocate state.
            m_PointerIds.AppendWithCapacity(pointerId);
            m_PointerTouchControls.AppendWithCapacity(touchControl);
            return m_PointerStates.AppendWithCapacity(new PointerModel(eventData));
        }

        private void SendPointerExitEventsAndRemovePointer(int index)
        {
            var eventData = m_PointerStates[index].eventData;
            if (eventData.pointerEnter != null)
                ProcessPointerMovement(eventData, null);

            RemovePointerAtIndex(index);
        }

        private void RemovePointerAtIndex(int index)
        {
            Debug.Assert(m_PointerStates[index].eventData.pointerEnter == null, "Pointer should have exited all objects before being removed");

            // Retain event data so that we can reuse the event the next time we allocate a PointerModel record.
            var eventData = m_PointerStates[index].eventData;
            Debug.Assert(eventData != null, "Pointer state should have an event instance!");

            // Update current pointer, if necessary.
            if (index == m_CurrentPointerIndex)
            {
                m_CurrentPointerId = -1;
                m_CurrentPointerIndex = -1;
                m_CurrentPointerType = default;
            }
            else if (m_CurrentPointerIndex == m_PointerIds.length - 1)
            {
                // We're about to move the last entry so update the index it will
                // be at.
                m_CurrentPointerIndex = index;
            }

            // Remove. Note that we may change the order of pointers here. This can save us needless copying
            // and m_CurrentPointerIndex should be the only index we get around for longer.
            m_PointerIds.RemoveAtByMovingTailWithCapacity(index);
            m_PointerTouchControls.RemoveAtByMovingTailWithCapacity(index);
            m_PointerStates.RemoveAtByMovingTailWithCapacity(index);
            Debug.Assert(m_PointerIds.length == m_PointerStates.length, "Pointer ID array should match state array in length");

            // Put event instance back in place at one past last entry of array (which we know we have
            // as we just erased one entry). This entry will be the next one that will be used when we
            // allocate a new entry.

            // Wipe the event.
            // NOTE: We only wipe properties here that contain reference data. The rest we rely on
            //       the event handling code to initialize when using the event.
            eventData.hovered.Clear();
            eventData.device = null;
            eventData.pointerCurrentRaycast = default;
            eventData.pointerPressRaycast = default;
            eventData.pointerPress = default; // Twice to wipe lastPress, too.
            eventData.pointerPress = default;
            eventData.pointerDrag = default;
            eventData.pointerEnter = default;
            eventData.rawPointerPress = default;

            if (m_PointerStates.length == 0)
                m_PointerStates.firstValue.eventData = eventData;
            else
                m_PointerStates.additionalValues[m_PointerStates.length - 1].eventData = eventData;
        }

        // Remove any pointer that no longer has the ability to point.
        private void PurgeStalePointers()
        {
            for (var i = 0; i < m_PointerStates.length; ++i)
            {
                ref var state = ref GetPointerStateForIndex(i);
                var device = state.eventData.device;
                if (!device.added || // Check if device was removed altogether.
                    (!HaveControlForDevice(device, point) &&
                     !HaveControlForDevice(device, trackedDevicePosition) &&
                     !HaveControlForDevice(device, trackedDeviceOrientation)))
                {
                    SendPointerExitEventsAndRemovePointer(i);
                    --i;
                }
            }

            m_NeedToPurgeStalePointers = false;
        }

        private static bool HaveControlForDevice(InputDevice device, InputActionReference actionReference)
        {
            var action = actionReference?.action;
            if (action == null)
                return false;

            var controls = action.controls;
            for (var i = 0; i < controls.Count; ++i)
                if (controls[i].device == device)
                    return true;

            return false;
        }

<<<<<<< HEAD
        // The pointer actions we unfortunately cannot poll as we may be sourcing input from multiple pointers.

        private void OnPoint(InputAction.CallbackContext context)
=======
        private void OnPointCallback(InputAction.CallbackContext context)
>>>>>>> f6bcee9d
        {
            // When a pointer is removed, there's like a non-zero coordinate on the position control and thus
            // we will see cancellations on the "Point" action. Ignore these as they provide no useful values
            // and we want to avoid doing a read of touch IDs in GetPointerStateFor() on an already removed
            // touchscreen.
            if (CheckForRemovedDevice(ref context) || context.canceled)
                return;

            var index = GetPointerStateIndexFor(context.control);
            if (index == -1)
                return;

            ref var state = ref GetPointerStateForIndex(index);
            state.screenPosition = context.ReadValue<Vector2>();
        }

        // NOTE: In the click events, we specifically react to the Canceled phase to make sure we do NOT perform
        //       button *clicks* when an action resets. However, we still need to send pointer ups.

        private void OnLeftClickCallback(InputAction.CallbackContext context)
        {
            if (CheckForRemovedDevice(ref context))
                return;

            var index = GetPointerStateIndexFor(context.control, createIfNotExists: !context.canceled);
            if (index == -1)
                return;

            ref var state = ref GetPointerStateForIndex(index);
            state.leftButton.isPressed = context.ReadValueAsButton();
            state.changedThisFrame = true;
            if (context.canceled)
                state.leftButton.ignoreNextClick = true;
        }

        private void OnRightClickCallback(InputAction.CallbackContext context)
        {
            if (CheckForRemovedDevice(ref context))
                return;

            var index = GetPointerStateIndexFor(context.control, createIfNotExists: !context.canceled);
            if (index == -1)
                return;

            ref var state = ref GetPointerStateForIndex(index);
            state.rightButton.isPressed = context.ReadValueAsButton();
            state.changedThisFrame = true;
            if (context.canceled)
                state.leftButton.ignoreNextClick = true;
        }

        private void OnMiddleClickCallback(InputAction.CallbackContext context)
        {
            if (CheckForRemovedDevice(ref context))
                return;

            var index = GetPointerStateIndexFor(context.control, createIfNotExists: !context.canceled);
            if (index == -1)
                return;

            ref var state = ref GetPointerStateForIndex(index);
            state.middleButton.isPressed = context.ReadValueAsButton();
            state.changedThisFrame = true;
            if (context.canceled)
                state.leftButton.ignoreNextClick = true;
        }

        private bool CheckForRemovedDevice(ref InputAction.CallbackContext context)
        {
            // When a device is removed, we want to simply cancel ongoing pointer
            // operations. Most importantly, we want to prevent GetPointerStateFor()
            // doing ReadValue() on touch ID controls when a touchscreen has already
            // been removed.
            if (context.canceled && !context.control.device.added)
            {
                m_NeedToPurgeStalePointers = true;
                return true;
            }
            return false;
        }

        internal const float kPixelPerLine = 20;

        private void OnScrollCallback(InputAction.CallbackContext context)
        {
            ref var state = ref GetPointerStateFor(ref context);
            // The old input system reported scroll deltas in lines, we report pixels.
            // Need to scale as the UI system expects lines.
            state.scrollDelta = context.ReadValue<Vector2>() * (1 / kPixelPerLine);
        }

        private void OnMoveCallback(InputAction.CallbackContext context)
        {
            m_NavigationState.move = context.ReadValue<Vector2>();
        }

        private void OnTrackedDeviceOrientationCallback(InputAction.CallbackContext context)
        {
            ref var state = ref GetPointerStateFor(ref context);
            state.worldOrientation = context.ReadValue<Quaternion>();
        }

        private void OnTrackedDevicePositionCallback(InputAction.CallbackContext context)
        {
            ref var state = ref GetPointerStateFor(ref context);
            state.worldPosition = context.ReadValue<Vector3>();
        }

        private void OnControlsChanged(object obj)
        {
            m_NeedToPurgeStalePointers = true;
        }

        public override void Process()
        {
            if (m_NeedToPurgeStalePointers)
                PurgeStalePointers();

            // Reset devices of changes since we don't want to spool up changes once we gain focus.
            if (!eventSystem.isFocused && !shouldIgnoreFocus)
            {
                for (var i = 0; i < m_PointerStates.length; ++i)
                    m_PointerStates[i].OnFrameFinished();
            }
            else
            {
                // Navigation input.
                ProcessNavigation(ref m_NavigationState);

                // Pointer input.
                for (var i = 0; i < m_PointerStates.length; i++)
                {
                    ref var state = ref GetPointerStateForIndex(i);

                    state.eventData.ReadDeviceState();
                    state.CopyTouchOrPenStateFrom(state.eventData);

                    ProcessPointer(ref state);

                    // If it's a touch and the touch has ended, release the pointer state.
                    // NOTE: We defer this by one frame such that OnPointerUp happens in the frame of release
                    //       and OnPointerExit happens one frame later. This is so that IsPointerOverGameObject()
                    //       stays true for the touch in the frame of release (see UI_TouchPointersAreKeptForOneFrameAfterRelease).
                    if (state.pointerType == UIPointerType.Touch && !state.leftButton.isPressed && !state.leftButton.wasReleasedThisFrame)
                    {
                        RemovePointerAtIndex(i);
                        --i;
                        continue;
                    }

                    state.OnFrameFinished();
                }
            }
        }

#if UNITY_2021_1_OR_NEWER
        public override int ConvertUIToolkitPointerId(PointerEventData sourcePointerData)
        {
            return sourcePointerData is ExtendedPointerEventData ep
                ? ep.uiToolkitPointerId
                : base.ConvertUIToolkitPointerId(sourcePointerData);
        }

#endif

        private void HookActions()
        {
            if (m_ActionsHooked)
                return;

            if (m_OnPointDelegate == null)
                m_OnPointDelegate = OnPointCallback;
            if (m_OnLeftClickDelegate == null)
                m_OnLeftClickDelegate = OnLeftClickCallback;
            if (m_OnRightClickDelegate == null)
                m_OnRightClickDelegate = OnRightClickCallback;
            if (m_OnMiddleClickDelegate == null)
                m_OnMiddleClickDelegate = OnMiddleClickCallback;
            if (m_OnScrollWheelDelegate == null)
                m_OnScrollWheelDelegate = OnScrollCallback;
            if (m_OnMoveDelegate == null)
                m_OnMoveDelegate = OnMoveCallback;
            if (m_OnTrackedDeviceOrientationDelegate == null)
                m_OnTrackedDeviceOrientationDelegate = OnTrackedDeviceOrientationCallback;
            if (m_OnTrackedDevicePositionDelegate == null)
                m_OnTrackedDevicePositionDelegate = OnTrackedDevicePositionCallback;

            SetActionCallbacks(true);
        }

        private void UnhookActions()
        {
            if (!m_ActionsHooked)
                return;

            SetActionCallbacks(false);
        }

        private void SetActionCallbacks(bool install)
        {
            m_ActionsHooked = install;
            SetActionCallback(m_PointAction, m_OnPointDelegate, install);
            SetActionCallback(m_MoveAction, m_OnMoveDelegate, install);
            SetActionCallback(m_LeftClickAction, m_OnLeftClickDelegate, install);
            SetActionCallback(m_RightClickAction, m_OnRightClickDelegate, install);
            SetActionCallback(m_MiddleClickAction, m_OnMiddleClickDelegate, install);
            SetActionCallback(m_ScrollWheelAction, m_OnScrollWheelDelegate, install);
            SetActionCallback(m_TrackedDeviceOrientationAction, m_OnTrackedDeviceOrientationDelegate, install);
            SetActionCallback(m_TrackedDevicePositionAction, m_OnTrackedDevicePositionDelegate, install);
        }

        private static void SetActionCallback(InputActionReference actionReference, Action<InputAction.CallbackContext> callback, bool install)
        {
            if (!install && callback == null)
                return;

            if (actionReference == null)
                return;

            var action = actionReference.action;
            if (action == null)
                return;

            if (install)
            {
                action.performed += callback;
                action.canceled += callback;
            }
            else
            {
                action.performed -= callback;
                action.canceled -= callback;
            }
        }

        private InputActionReference UpdateReferenceForNewAsset(InputActionReference actionReference)
        {
            var oldAction = actionReference?.action;
            if (oldAction == null)
                return null;

            var oldActionMap = oldAction.actionMap;
            Debug.Assert(oldActionMap != null, "Not expected to end up with a singleton action here");

            var newActionMap = m_ActionsAsset.FindActionMap(oldActionMap.name);
            if (newActionMap == null)
                return null;

            var newAction = newActionMap.FindAction(oldAction.name);
            if (newAction == null)
                return null;

            return InputActionReference.Create(newAction);
        }

        public InputActionAsset actionsAsset
        {
            get => m_ActionsAsset;
            set
            {
                if (value != m_ActionsAsset)
                {
                    var wasEnabled = IsAnyActionEnabled();
                    DisableAllActions();
                    m_ActionsAsset = value;

                    point = UpdateReferenceForNewAsset(point);
                    move = UpdateReferenceForNewAsset(move);
                    leftClick = UpdateReferenceForNewAsset(leftClick);
                    rightClick = UpdateReferenceForNewAsset(rightClick);
                    middleClick = UpdateReferenceForNewAsset(middleClick);
                    scrollWheel = UpdateReferenceForNewAsset(scrollWheel);
                    submit = UpdateReferenceForNewAsset(submit);
                    cancel = UpdateReferenceForNewAsset(cancel);
                    if (wasEnabled)
                        EnableAllActions();
                }
            }
        }

        [SerializeField, HideInInspector] private InputActionAsset m_ActionsAsset;
        [SerializeField, HideInInspector] private InputActionReference m_PointAction;
        [SerializeField, HideInInspector] private InputActionReference m_MoveAction;
        [SerializeField, HideInInspector] private InputActionReference m_SubmitAction;
        [SerializeField, HideInInspector] private InputActionReference m_CancelAction;
        [SerializeField, HideInInspector] private InputActionReference m_LeftClickAction;
        [SerializeField, HideInInspector] private InputActionReference m_MiddleClickAction;
        [SerializeField, HideInInspector] private InputActionReference m_RightClickAction;
        [SerializeField, HideInInspector] private InputActionReference m_ScrollWheelAction;
        [SerializeField, HideInInspector] private InputActionReference m_TrackedDevicePositionAction;
        [SerializeField, HideInInspector] private InputActionReference m_TrackedDeviceOrientationAction;

        [SerializeField] private bool m_DeselectOnBackgroundClick = true;
        [SerializeField] private UIPointerBehavior m_PointerBehavior = UIPointerBehavior.SingleMouseOrPenButMultiTouchAndTrack;

        private static Dictionary<string, InputActionReferenceState> s_InputActionReferenceCounts = new Dictionary<string, InputActionReferenceState>();

        private struct InputActionReferenceState
        {
            public int refCount;
            public bool enabledByInputModule;
        }

        private bool m_ActionsHooked;
        private bool m_NeedToPurgeStalePointers;

        private Action<InputAction.CallbackContext> m_OnPointDelegate;
        private Action<InputAction.CallbackContext> m_OnMoveDelegate;
        private Action<InputAction.CallbackContext> m_OnLeftClickDelegate;
        private Action<InputAction.CallbackContext> m_OnRightClickDelegate;
        private Action<InputAction.CallbackContext> m_OnMiddleClickDelegate;
        private Action<InputAction.CallbackContext> m_OnScrollWheelDelegate;
        private Action<InputAction.CallbackContext> m_OnTrackedDevicePositionDelegate;
        private Action<InputAction.CallbackContext> m_OnTrackedDeviceOrientationDelegate;
        private Action<object> m_OnControlsChangedDelegate;

        // Pointer-type input (also tracking-type).
        private int m_CurrentPointerId = -1; // Keeping track of the current pointer avoids searches in most cases.
        private int m_CurrentPointerIndex = -1;
        internal UIPointerType m_CurrentPointerType = UIPointerType.None;
        internal InlinedArray<int> m_PointerIds; // Index in this array maps to index in m_PointerStates. Separated out to make searching more efficient (we do a linear search).
        internal InlinedArray<InputControl> m_PointerTouchControls;
        internal InlinedArray<PointerModel> m_PointerStates;

        // Navigation-type input.
        private NavigationModel m_NavigationState;
    }
}
#endif<|MERGE_RESOLUTION|>--- conflicted
+++ resolved
@@ -1772,13 +1772,9 @@
             return false;
         }
 
-<<<<<<< HEAD
         // The pointer actions we unfortunately cannot poll as we may be sourcing input from multiple pointers.
 
-        private void OnPoint(InputAction.CallbackContext context)
-=======
         private void OnPointCallback(InputAction.CallbackContext context)
->>>>>>> f6bcee9d
         {
             // When a pointer is removed, there's like a non-zero coordinate on the position control and thus
             // we will see cancellations on the "Point" action. Ignore these as they provide no useful values
