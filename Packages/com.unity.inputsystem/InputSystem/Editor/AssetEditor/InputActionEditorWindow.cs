--- conflicted
+++ resolved
@@ -315,13 +315,9 @@
                     InputActionTreeView.BuildWithJustActionMapsFromAsset(m_ActionAssetManager.serializedObject),
                 onSelectionChanged = OnActionMapTreeSelectionChanged,
                 onSerializedObjectModified = ApplyAndReloadTrees,
+                onHandleAddNewAction = m_ActionsTree.AddNewAction,
                 drawMinusButton = false,
-<<<<<<< HEAD
                 title = "Action Maps",
-=======
-                onHandleAddNewAction = m_ActionsTree.AddNewAction,
-                title = "Actions Maps",
->>>>>>> 1c952fd1
             };
             m_ActionMapsTree.Reload();
             m_ActionMapsTree.ExpandAll();
@@ -680,12 +676,8 @@
             Repaint();
         }
 
-<<<<<<< HEAD
         ////TODO: add shortcut to focus search box
 
-        #if UNITY_2019_1_OR_NEWER
-=======
->>>>>>> 1c952fd1
         ////TODO: show shortcuts in tooltips
         ////FIXME: the shortcuts seem to have focus problems; often requires clicking away and then back to the window
         [Shortcut("Input Action Editor/Save", typeof(InputActionEditorWindow), KeyCode.S, ShortcutModifiers.Alt)]
