--- conflicted
+++ resolved
@@ -397,19 +397,11 @@
             if (m_HasMigratedActions)
                 return;
 
-<<<<<<< HEAD
-            #pragma warning disable CS0612
-            m_PositionInput = new InputActionProperty(m_PositionAction);
-            m_RotationInput = new InputActionProperty(m_RotationAction);
-            m_HasMigratedActions = true;
-            #pragma warning restore CS0612
-=======
 #pragma warning disable 0612
             m_PositionInput = new InputActionProperty(m_PositionAction);
             m_RotationInput = new InputActionProperty(m_RotationAction);
             m_HasMigratedActions = true;
 #pragma warning restore 0612
->>>>>>> f6bcee9d
         }
 
         #endregion
