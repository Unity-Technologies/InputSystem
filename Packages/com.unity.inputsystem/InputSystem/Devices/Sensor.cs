--- conflicted
+++ resolved
@@ -32,11 +32,7 @@
             get { return new FourCC('G', 'Y', 'R', 'O'); }
         }
 
-<<<<<<< HEAD
-        [InputControl(processors = "CompensateDirection")]
-=======
-        [InputControl(processors = "CompensateDirection")] 
->>>>>>> aa7085f2
+        [InputControl(processors = "CompensateDirection")]
         public Vector3 angularVelocity;
 
         public FourCC GetFormat()
@@ -52,11 +48,8 @@
             get { return new FourCC('G', 'R', 'V', ' '); }
         }
 
-<<<<<<< HEAD
-        [InputControl(processors = "CompensateDirection")]
-=======
-        [InputControl(processors = "CompensateDirection")] 
->>>>>>> aa7085f2
+
+        [InputControl(processors = "CompensateDirection")]
         public Vector3 gravity;
 
         public FourCC GetFormat()
@@ -72,11 +65,7 @@
             get { return new FourCC('A', 'T', 'T', 'D'); }
         }
 
-<<<<<<< HEAD
         [InputControl(processors = "CompensateRotation")]
-=======
-        [InputControl(processors = "CompensateRotation")] 
->>>>>>> aa7085f2
         public Quaternion attitude;
 
         public FourCC GetFormat()
@@ -92,11 +81,7 @@
             get { return new FourCC('L', 'A', 'A', 'C'); }
         }
 
-<<<<<<< HEAD
-        [InputControl(processors = "CompensateDirection")]
-=======
-        [InputControl(processors = "CompensateDirection")] 
->>>>>>> aa7085f2
+        [InputControl(processors = "CompensateDirection")]
         public Vector3 acceleration;
 
         public FourCC GetFormat()
@@ -104,26 +89,16 @@
             return kFormat;
         }
     }
-<<<<<<< HEAD
-
-=======
-    
->>>>>>> aa7085f2
+
     public class CompensateDirectionProcessor : IInputControlProcessor<Vector3>
     {
         public Vector3 Process(Vector3 value, InputControl control)
         {
             if (!InputConfiguration.CompensateSensorsForScreenOrientation)
                 return value;
-<<<<<<< HEAD
 
             var rotation = Quaternion.identity;
             switch (InputRuntime.s_Instance.screenOrientation)
-=======
-            
-            var rotation = Quaternion.identity;
-            switch (Screen.orientation)
->>>>>>> aa7085f2
             {
                 case ScreenOrientation.PortraitUpsideDown: rotation = Quaternion.Euler(0, 0, 180); break;
                 case ScreenOrientation.LandscapeLeft: rotation = Quaternion.Euler(0, 0, 90); break;
@@ -132,33 +107,21 @@
             return rotation * value;
         }
     }
-<<<<<<< HEAD
-
-=======
-    
->>>>>>> aa7085f2
+
     public class CompensateRotationProcessor : IInputControlProcessor<Quaternion>
     {
         public Quaternion Process(Quaternion value, InputControl control)
         {
             if (!InputConfiguration.CompensateSensorsForScreenOrientation)
                 return value;
-<<<<<<< HEAD
-
-=======
-            
->>>>>>> aa7085f2
+
             float sinRho2 = value.x * value.x + value.y * value.y + value.z * value.z;
             value.w = (sinRho2 < 1.0f) ? Mathf.Sqrt(1.0f - sinRho2) : 0.0f;
 
             const float kSqrtOfTwo = 1.4142135623731f;
             var q = Quaternion.identity;
 
-<<<<<<< HEAD
             switch (InputRuntime.s_Instance.screenOrientation)
-=======
-            switch (Screen.orientation)
->>>>>>> aa7085f2
             {
                 case ScreenOrientation.PortraitUpsideDown: q = new Quaternion(0.0f, 0.0f, 1.0f /*sin(pi/2)*/, 0.0f /*cos(pi/2)*/); break;
                 case ScreenOrientation.LandscapeLeft:      q = new Quaternion(0.0f, 0.0f, kSqrtOfTwo * 0.5f /*sin(pi/4)*/, -kSqrtOfTwo * 0.5f /*cos(pi/4)*/); break;
