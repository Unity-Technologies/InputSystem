--- conflicted
+++ resolved
@@ -36,15 +36,13 @@
         {
             return (in InputActionsEditorState state) =>
             {
-<<<<<<< HEAD
-                state.m_Analytics.RegisterControlSchemeEdit();
-=======
+                state.m_Analytics.RegisterControlSchemeEdit();
+                
                 var newDeviceIndex =
                     Mathf.Clamp(
                         selectedDeviceIndex <= state.selectedDeviceRequirementIndex
                         ? state.selectedDeviceRequirementIndex - 1
                         : state.selectedDeviceRequirementIndex, -1, state.selectedDeviceRequirementIndex);
->>>>>>> 2c4e532d
                 return state.With(selectedControlScheme: new InputControlScheme(state.selectedControlScheme.name,
                     state.selectedControlScheme.deviceRequirements.Where((r, i) => i != selectedDeviceIndex)), selectedDeviceRequirementIndex: newDeviceIndex);
             };
