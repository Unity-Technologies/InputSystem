<<<<<<< HEAD
#if UNITY_EDITOR && UNITY_2022_2_OR_NEWER // We use some UITK controls that are only available in 2022.2 or later (MultiColumnListView for example)
=======
#if UNITY_EDITOR && UNITY_INPUT_SYSTEM_UI_TK_ASSET_EDITOR // We use some UITK controls that are only available in 2022.2 or later (MultiColumnListView for example)
>>>>>>> d2d8041b
using System.Collections.Generic;
using UnityEditor;
using UnityEngine.UIElements;

namespace UnityEngine.InputSystem.Editor
{
    internal class InputActionsEditorSettingsProvider : SettingsProvider
    {
        public const string kSettingsPath = "Project/Input System Package/Actions";

        public InputActionsEditorSettingsProvider(string path, SettingsScope scopes, IEnumerable<string> keywords = null)
            : base(path, scopes, keywords)
        {
        }

        public override void OnActivate(string searchContext, VisualElement rootElement)
        {
            var visualElement = Resources.Load<VisualTreeAsset>("InputActionsEditor");
            visualElement.CloneTree(rootElement);
        }

        [SettingsProvider]
        public static SettingsProvider CreateGlobalInputActionsEditorProvider()
        {
            if (!InputSystem.settings.IsFeatureEnabled(InputFeatureNames.kUseUIToolkitEditor))
                return null;

            var provider = new InputActionsEditorSettingsProvider(kSettingsPath, SettingsScope.Project)
            {
                label = "Input Actions"
            };

            return provider;
        }
    }
}

#endif<|MERGE_RESOLUTION|>--- conflicted
+++ resolved
@@ -1,8 +1,4 @@
-<<<<<<< HEAD
-#if UNITY_EDITOR && UNITY_2022_2_OR_NEWER // We use some UITK controls that are only available in 2022.2 or later (MultiColumnListView for example)
-=======
 #if UNITY_EDITOR && UNITY_INPUT_SYSTEM_UI_TK_ASSET_EDITOR // We use some UITK controls that are only available in 2022.2 or later (MultiColumnListView for example)
->>>>>>> d2d8041b
 using System.Collections.Generic;
 using UnityEditor;
 using UnityEngine.UIElements;
