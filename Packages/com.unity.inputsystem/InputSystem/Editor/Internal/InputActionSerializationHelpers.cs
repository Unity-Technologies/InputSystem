--- conflicted
+++ resolved
@@ -171,8 +171,6 @@
             mapArrayProperty.DeleteArrayElementAtIndex(mapIndex);
         }
 
-<<<<<<< HEAD
-        // Delete all action maps in the given
         public static void DeleteAllActionMaps(SerializedObject asset)
         {
             Debug.Assert(asset.targetObject is InputActionAsset);
@@ -180,7 +178,8 @@
             var mapArrayProperty = asset.FindProperty("m_ActionMaps");
             while (mapArrayProperty.arraySize > 0)
                 mapArrayProperty.DeleteArrayElementAtIndex(0);
-=======
+        }
+  
         public static void MoveActionMap(SerializedObject asset, int fromIndex, int toIndex)
         {
             var mapArrayProperty = asset.FindProperty("m_ActionMaps");
@@ -197,7 +196,6 @@
         {
             var arrayProperty = actionMap.FindPropertyRelative(nameof(InputActionMap.m_Bindings));
             arrayProperty.MoveArrayElement(fromIndex, toIndex);
->>>>>>> 9b0b410e
         }
 
         // Append a new action to the end of the set.
