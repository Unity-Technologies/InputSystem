using System;
using System.Reflection;
<<<<<<< HEAD
=======
using Unity.Collections.LowLevel.Unsafe;
>>>>>>> 5a619b22
using UnityEngine.Experimental.Input.Layouts;
using UnityEngine.Experimental.Input.Utilities;

#if !(NET_4_0 || NET_4_6 || NET_STANDARD_2_0 || UNITY_WSA)
using UnityEngine.Experimental.Input.Net35Compatibility;
#endif

<<<<<<< HEAD
=======
////REVIEW: composites probably need a reset method, too (like interactions), so that they can be stateful

>>>>>>> 5a619b22
////REVIEW: isn't this about arbitrary value processing? can we open this up more and make it
////        not just be about composing multiple bindings?

////REVIEW: why not just name this IInputBinding and have AxisBinding, DpadBinding, etc?

////REVIEW: should composites be able to nest?

////REVIEW: when we get blittable type constraints, we can probably do away with the pointer-based ReadValue version

namespace UnityEngine.Experimental.Input
{
    /// <summary>
    /// A binding composite arranges several bindings such that they form
    /// a "virtual control".
    /// </summary>
    /// <remarks>
    /// Composites are useful for arranging controls on a given device in a way
    /// that is not present on the device itself. A keyboard, for example, has no
    /// inherent way of controlling a 2D planar motion vector, for example. However,
    /// a WASD-style key arrangement is commonly used to achieve just that kind of
    /// control.
    ///
    /// Composites join several controls together such that they ultimately deliver
    /// a single value.
    /// </remarks>
    /// <typeparam name="TValue">Type of value computed by the composite.</typeparam>
    /// <example>
    /// <code>
    /// // A composite that uses two buttons to emulate a radial dial control.
    /// // Yields values in degrees.
    /// class ButtonDialComposite : IInputBindingComposite<float>
    /// {
    ///     ////TODO
    /// }
    /// </code>
    /// </example>
    public interface IInputBindingComposite<TValue> : IInputBindingComposite
        where TValue : struct
    {
        TValue ReadValue(ref InputBindingCompositeContext context);
    }

    public interface IInputBindingComposite
    {
        Type valueType { get; }
        int valueSizeInBytes { get; }
        unsafe void ReadValue(ref InputBindingCompositeContext context, void* buffer, int bufferSize);
    }

    public abstract class InputBindingComposite<TValue> : IInputBindingComposite<TValue>
        where TValue : struct
    {
        public Type valueType
        {
            get { return typeof(TValue); }
        }

        public int valueSizeInBytes
        {
            get { return UnsafeUtility.SizeOf<TValue>(); }
        }

        public abstract TValue ReadValue(ref InputBindingCompositeContext context);

        public unsafe void ReadValue(ref InputBindingCompositeContext context, void* buffer, int bufferSize)
        {
            if (buffer == null)
                throw new ArgumentNullException("buffer");

            var valueSize = valueSizeInBytes;
            if (bufferSize < valueSize)
                throw new ArgumentException("bufferSize < valueSizeInBytes", "bufferSize");

            var value = ReadValue(ref context);
            var valuePtr = UnsafeUtility.AddressOf(ref value);

            UnsafeUtility.MemCpy(buffer, valuePtr, valueSize);
        }
    }

    internal static class InputBindingComposite
    {
        public static TypeTable s_Composites;

        /// <summary>
        /// Return the name of the control layout that is expected for the given part (e.g. "Up") on the given
        /// composite (e.g. "Dpad").
        /// </summary>
        /// <param name="composite"></param>
        /// <param name="part"></param>
        /// <returns>The layout name (such as "Button") expected for the given part on the composite or null if
        /// there is no composite with the given name or no part on the composite with the given name.</returns>
        /// <remarks>
        /// Expected control layouts can be set on composite parts by setting the <see cref="InputControlAttribute.layout"/>
        /// property on them.
        /// </remarks>
        /// <example>
        /// <code>
        /// InputBindingComposite.GetExpectedControlLayoutName("Dpad", "Up") // Returns "Button"
        ///
        /// // This is how Dpad communicates that:
        /// [InputControl(layout = "Button")] public int up;
        /// </code>
        /// </example>
        public static string GetExpectedControlLayoutName(string composite, string part)
        {
            if (string.IsNullOrEmpty(composite))
                throw new ArgumentNullException("composite");
            if (string.IsNullOrEmpty(part))
                throw new ArgumentNullException("part");

            var compositeType = s_Composites.LookupTypeRegistration(composite);
            if (compositeType == null)
                return null;

            ////TODO: allow it being properties instead of just fields
            var field = compositeType.GetField(part,
                BindingFlags.Instance | BindingFlags.IgnoreCase | BindingFlags.Public);
            if (field == null)
                return null;

            var attribute = field.GetCustomAttribute<InputControlAttribute>(false);
            if (attribute == null)
                return null;

            return attribute.layout;
        }
    }
}<|MERGE_RESOLUTION|>--- conflicted
+++ resolved
@@ -1,9 +1,6 @@
 using System;
 using System.Reflection;
-<<<<<<< HEAD
-=======
 using Unity.Collections.LowLevel.Unsafe;
->>>>>>> 5a619b22
 using UnityEngine.Experimental.Input.Layouts;
 using UnityEngine.Experimental.Input.Utilities;
 
@@ -11,11 +8,8 @@
 using UnityEngine.Experimental.Input.Net35Compatibility;
 #endif
 
-<<<<<<< HEAD
-=======
 ////REVIEW: composites probably need a reset method, too (like interactions), so that they can be stateful
 
->>>>>>> 5a619b22
 ////REVIEW: isn't this about arbitrary value processing? can we open this up more and make it
 ////        not just be about composing multiple bindings?
 
