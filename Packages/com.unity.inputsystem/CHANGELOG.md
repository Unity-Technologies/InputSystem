# Changelog

All notable changes to the input system package will be documented in this file.

The format is based on [Keep a Changelog](http://keepachangelog.com/en/1.0.0/)
and this project adheres to [Semantic Versioning](http://semver.org/spec/v2.0.0.html).

Due to package verification, the latest version below is the unpublished version and the date is meaningless.
however, it has to be formatted properly to pass verification tests.

## [Unreleased] - yyyy-mm-dd

### Change
- Added warning messages to both `OnScreenStick` and `OnScreenButton` Inspector editors that would display a warning message in case on-screen control components are added to a `GameObject` not part of a valid UI hierarchy.
- Changed behavior for internal feature flag relating to Windows Gaming Input to be ignored on non-supported platforms.

### Fixed
- Avoid potential crashes from `NullReferenceException` in `FireStateChangeNotifications`.
- Fixed an issue where a composite binding would not be consecutively triggered after ResetDevice() has been called from the associated action handler [ISXB-746](https://issuetracker.unity3d.com/product/unity/issues/guid/ISXB-746).
- Fixed resource designation for "d_InputControl" icon to address CI failure.
- Fixed an issue where a composite binding would not be consecutively triggered after disabling actions while there are action modifiers in progress [ISXB-505](https://issuetracker.unity3d.com/product/unity/issues/guid/ISXB-505).
- Fixed prefabs and missing default control scheme used by PlayerInput component are now correctly shown in the inspector [ISXB-818](https://issuetracker.unity3d.com/product/unity/issues/guid/ISXB-818).
- Fixed error thrown when Cancelling Control Scheme creation in Input Actions Editor.
- Fixed Scheme Name in Control Scheme editor menu that gets reset when editing devices [ISXB-763](https://issuetracker.unity3d.com/product/unity/issues/guid/ISXB-763).
- Fixed an issue where `InputActionAsset.FindAction(string, bool)` would throw `System.NullReferenceException` instead of returning `null` if searching for a non-existent action with an explicit action path and using `throwIfNotFound: false`, e.g. searching for "Map/Action" when `InputActionMap` "Map" exists but no `InputAction` named "Action" exists within that map [ISXB-895](https://issuetracker.unity3d.com/product/unity/issues/guid/ISXB-895).
- Fixed an issue where adding a `OnScreenButton` or `OnScreenStick` to a regular GameObject would lead to exception in editor.
- Fixed an issue where adding a `OnScreenStick` to a regular GameObject and entering play-mode would lead to exceptions being generated.
- Fixed InputActionReference issues when domain reloads are disabled [ISXB-601](https://issuetracker.unity3d.com/product/unity/issues/guid/ISXB-601), [ISXB-718](https://issuetracker.unity3d.com/product/unity/issues/guid/ISXB-718), [ISXB-900](https://issuetracker.unity3d.com/product/unity/issues/guid/ISXB-900)
- Fixed a performance issue with many objects using multiple action maps [ISXB-573](https://issuetracker.unity3d.com/product/unity/issues/guid/ISXB-573).
- Fixed an variable scope shadowing issue causing compilation to fail on Unity 2019 LTS.
- Fixed an issue where changing `InputSettings` instance would not affect associated feature flags.
<<<<<<< HEAD
- Fixed an issue related to Visualizers sample where exceptions would be thrown by InputActionVisualizer and InputControlVisualizer when entering play-mode if added as components to a new `GameObject`.
=======
- Submit and Cancel UI actions will now respect configured interactions. [ISXB-841](https://issuetracker.unity3d.com/product/unity/issues/guid/ISXB-841).
- Fixed the UI generation of enum fields when editing interactions of action properties. The new selected value was lost when saving.
- Fixed the UI generation of custom interactions of action properties when it rely on OnGUI callback. [ISXB-886](https://issuetracker.unity3d.com/product/unity/issues/guid/ISXB-886).

>>>>>>> 01326cb1

### Added
- Added additional device information when logging the error due to exceeding the maximum number of events processed
  set by `InputSystem.settings.maxEventsBytesPerUpdate`. This additional information is available in development builds
  only.
- Expanded editor and build insight analytics to cover ``.inputactions` asset editor usage, `InputSettings` and common component configurations.

### Changed
- Changed `DualSenseHIDInputReport` from internal to public visibility

## [1.8.2] - 2024-04-29

### Added
- Documentation to clarify effects of ordering of interactions when a single action has multiple interactions [ISXB-221](https://issuetracker.unity3d.com/product/unity/issues/guid/ISXB-221).
- Additional tests for UI Input default actions (Navigate, Submit, Scroll etc.)
- Documented behaviour of InputSystemUIInputModule automatically enabling the UI action map. [ISXB-621](https://issuetracker.unity3d.com/product/unity/issues/guid/ISXB-621)

### Fixed
- Fixed an issue where UI interactions would not function without setting up a project-wide actions asset in Project Settings. Default UI actions are now created on the fly, if no asset for project-wide actions has been set. [ISXB-811](https://issuetracker.unity3d.com/product/unity/issues/guid/ISXB-811).
- Physical keyboards used on Android/ChromeOS could have keys "stuck" reporting as pressed after a long press and release [ISXB-475](https://issuetracker.unity3d.com/product/unity/issues/guid/ISXB-475).
- NullReferenceException thrown when right-clicking an empty Action Map list in Input Actions Editor windows [ISXB-833](https://issuetracker.unity3d.com/product/unity/issues/guid/ISXB-833).
- Fixed an issue where `System.ObjectDisposedException` would be thrown when deleting the last ActionMap item in the Input Actions Asset editor.
- Fixed DualSense Edge's vibration and light bar not working on Windows
- Fixed Project-wide Actions asset failing to reload properly after deleting project's Library folder.
- Fixed an issue where `System.InvalidOperationException` is thrown when entering PlayMode after deleting an ActionMap from Project-wide actions and later resetting it.
- Fixed OnPointerClick events not propagating to child objects unless the child also handled OnPointerDown events [ISXB-857](https://issuetracker.unity3d.com/product/unity/issues/guid/ISXB-857).
- Fixed Input Actions Editor window resource leak that could result in unexpected exceptions [ISXB-865](https://issuetracker.unity3d.com/product/unity/issues/guid/ISXB-865).
- Fixed an issue where UI integration would throw exceptions when Project-wide Input Actions asset did not contain the implicitly required `UI` action map or was missing any of the required actions. Additionally this fix now also generates warnings in the console for any divergence from expected action configuration or lack of bindings in edit-mode.
- Fixed a minor issue when importing InputAction assets that could result in unexpected logging during internal package validation checks.

### Changed
- For Unity 6.0 and above, when an `EventSystem` GameObject is created in the Editor it will have the
`InputSystemUIInputModule` by default if the Input System package is installed and enabled.

## [1.8.1] - 2024-03-14

### Fixed
- NullReferenceException thrown when editing a binding path in InputActionAsset windows.

## [1.8.0] - 2024-03-12

### Changed
- From 2023.2 forward: UI toolkit now uses the "UI" action map of project-wide actions as their default input actions. Previously, the actions were hardcoded and were based on `DefaultInputActions` asset which didn't allow user changes. Also, removing bindings or renaming the 'UI' action map of project wide actions will break UI input for UI toolkit.
- Changed the 'Max player count reached' error to a warning instead.
- Removed "Input Actions" title from UI-Toolkit Input Action Editor when used in a window and not embedded in Project Settings.
- Moved project wide input action storage over to an Asset to avoid issues with multiple assets in a single project settings file.
- Migrate any project-wide input actions found in the InputManager.asset file to a new InputSystem_Actions.inputactions asset file.
- `InputSystem.actions` may now only be assigned in edit-mode. Any attempt to assign `InputSystem.actions` during play-mode will generate an exception.
- `InputSystem.actions` may now only be assigned a persisted `InputActionAsset` instance since in-memory objects can anyway not be included in a player build. This now generates an `ArgumentException` when attempting to assign a non-persisted object.
- Project Settings embedded Input Action Editor will now disallow selecting the Project-wide Actions asset during play-mode. The option is only available in edit-mode.
- The "Assign as the Project-wide Input Actions" option visible in the Inspector when selecting an .inputactions asset that is not the current Project-wide Input Actions Asset is now disabled in play-mode.

### Added
- Added new methods and properties to [`InputAction`](xref:UnityEngine.InputSystem.InputAction):
  - [`InputAction.activeValueType`](xref:UnityEngine.InputSystem.InputAction.activeValueType) returns the `Type` expected by `ReadValue<TValue>` based on the currently active control that is driving the action.
  - [`InputAction.GetControlMagnitude`](xref:UnityEngine.InputSystem.InputAction.GetControlMagnitude) returns the current amount of actuation of the control that is driving the action.
  - [`InputAction.WasCompletedThisFrame`](xref:UnityEngine.InputSystem.InputAction.WasCompletedThisFrame) returns `true` on the frame that the action stopped being in the performed phase. This allows for similar functionality to [`WasPressedThisFrame`](xref:UnityEngine.InputSystem.InputAction.WasPressedThisFrame)/[`WasReleasedThisFrame`](xref:UnityEngine.InputSystem.InputAction.WasReleasedThisFrame) when paired with [`WasPerformedThisFrame`](xref:UnityEngine.InputSystem.InputAction.WasPerformedThisFrame) except it is directly based on the interactions driving the action. For example, you can use it to distinguish between the button being released or whether it was released after being held for long enough to perform when using the Hold interaction.
- Added Copy, Paste and Cut support for Action Maps, Actions and Bindings via context menu and key command shortcuts.
- Added Dual Sense Edge controller to be mapped to the same layout as the Dual Sense controller
- Added drag and drop support in the Input Action Asset Editor for Action Maps, Actions and Bindings.
- UI Toolkit input action editor now supports showing the derived bindings.
- Device filtering support for control schemes in the UI-Toolkit Input Asset Editor.
- Added right-click (context) menu support for empty areas below the Action Maps/Actions lists in the Project Settings Input Action Editor and Asset Input Action Editor.
- Added text to show which action map asset was used to create each action in the Input Debug window.

### Fixed
- Fixed syntax of code examples in API documentation for [`AxisComposite`](xref:UnityEngine.InputSystem.Composites.AxisComposite).
- Fixed missing confirmation popup when deleting a control scheme.
- Fixed support for menu bar/customisable keyboard shortcuts used when interacting with Actions and Action Maps.
- Fixed add bindings button to support left button click.
- Fixed icon for adding bindings and composites button.
- Fixed Documentation~/filter.yml GlobalNamespace rule removing all API documentation.
- Fixed `Destroy may not be called from edit mode` error [ISXB-695](https://issuetracker.unity3d.com/product/unity/issues/guid/ISXB-695)
- Fixed possible exceptions thrown when deleting and adding Action Maps.
- Fixed selection not changing when right-clicking an Action Map or Action in the Project Settings Input Actions Editor.
- Fixed right-click context menus throwing errors when dealing with multiple Input Actions Editor windows.
- Fixed potential race condition on access to GCHandle in DefferedResolutionOfBindings and halved number of calls to GCHandle resolution [ISXB-726](https://issuetracker.unity3d.com/product/unity/issues/guid/ISXB-726)
- Fixed issue where composite part dropdown manipulates binding path and leaves composite part field unchanged.
- Fixed lingering highlight effect on Save Asset button after clicking.
- Fixed missing name in window title for Input Action assets.
- Fixed showing action properties view when there were no actions.
- Fixed "Listen" functionality for selecting an input sometimes expecting the wrong input type.
- Fixed console errors that can be produced when opening input package settings from the Inspector.
- Fixed InputManager.asset file growing in size on each Reset call.
- Fixed Opening InputDebugger throws 'Action map must have state at this point' error.
- Fixed Cut/Paste behaviour to match Editor - Cut items will now be cleared from clipboard after pasting.
- Improved window layout to avoid elements being hidden (both the Input Actions in Project Settings, and standalone Input Actions Editor windows).
- Fixed InputAction asset appearing dirty after rename [ISXB-749](https://issuetracker.unity3d.com/product/unity/issues/guid/ISXB-749).
- Fixed Error logged when InputActionsEditor window opened without a valid asset.
- Fixed ArgumentNullExceptions thrown when deleting items quickly in the UITK Editor.
- Fixed Project Settings header title styling for Input Actions editor.
- Fixed Input Actions Editor losing reference to current ControlScheme upon entering Play Mode [ISXB-770](https://issuetracker.unity3d.com/product/unity/issues/guid/ISXB-770).
- Fixed Save shortcut (ctrl/cmd + S by default) not saving changes in Input Actions Editor windows. [ISXB-659](https://issuetracker.unity3d.com/product/unity/issues/guid/ISXB-659).
- Fixed headers in InputActionsEditor windows becoming squashed when there is a large number of Action Maps/Actions.
- Fixed duplication of project wide input actions when loading/unloading scenes.
- Fixed an issue where UI Toolkit based editor would not close itself if the associated asset would be deleted (To mimic IMGUI Input Action Editor behavior).
- Fixed a regression in IMGUI Input Action Editor where editor would auto-save on focus lost even when the auto-save toggle was disabled.
- Fixed an issue where UI Toolkit based editor would not properly track tentative changes associated with a moved asset file.
- Fixed an issue where selection state of UI Toolkit editor state would not be preserved when associated with a new serialized copy of the asset.
- Fixed an issue where any exceptions throw from within UI Toolkit event queue would only log the error message and not the full exception stack trace, making debugging more difficult.
- Fixed an issue where UI Toolkit Input Actions Editor wouldn't provide a correct modification state when coming back from domain reload.
- Fixed an issue in the Input Actions Editor window where entries being cut would be deleted instantly and not after being pasted.
- Fixed an issue where preloaded InputActionAsset objects added by a Unity developer could accidentally be selected as the project-wide actions asset instead of the configured asset in built players.
- Fixed a compile-time warning: `warning CS0109: The member 'UnityRemoteTestScript.camera' does not hide an accessible member. The new keyword is not required.` showing up in the Console window when building a player including the Input System Unity Remote sample.
- Fixed an issue where the InputActionAsset editor window would remove the unsaved changes asterisk when cancelling the window. [ISXB-797](https://issuetracker.unity3d.com/product/unity/issues/guid/ISXB-797).
- Fixed an issue in the Input Actions Editor window where deleting items unfolded other actions or the selection switched unintended.
- Fixed Composite types missing in context menu when "Any" ControlType selected. [ISXB-769](https://issuetracker.unity3d.com/product/unity/issues/guid/ISXB-769).
- Fixed 3D Vector and 1D Axis binding dropdown usage in Input Actions Editor throwing NotImplementedExceptions.
- Fixed several missing tooltips from the Action/Binding Properties pane in Input Actions Editor.
- Fixed an issue in the InputActionAsset Editor where ControlType wasn't updated when ActionType changed.
- Fixed an issue in the InputActionAsset Editor where Canceling ControlScheme changes didn't reset the values in the UI.
- Fixed an issue where newly created action map names were not editable.
- Fixed an issue where having unsaved changes in `InputActionsEditorWindow` would be discarded when entering play-mode (or triggering domain reload in general).
- Fixed an issue where a `InputActionsEditorWindow` would not find an existing open editor window if the editor was open during a domain reload and then the asset was opened from the Project Explorer.
- Fixed a visual glitch in the InputActionAsset Editor when scrolling the Actions list with a rename in progress. [ISXB-748](https://issuetracker.unity3d.com/product/unity/issues/guid/ISXB-748)
- Fixed ProjectWideActions template so Previous/Next Actions are Button instead of Axis.
- Fixed an issue in the Input Action Editor window where entries being cut would be deleted instantly and not after being pasted.
- Fixed an issue in the Input Action Editor window where deleting items unfolded other actions or the selection switched unintended.
- Fixed an issue where InputActionAsset validation where not triggered for Project-wide input actions when the project-wide asset was edited in a regular windowed Input Action Asset editor window.
- Fixed incorrect documentation in InputSystem.actions and InputSystem.onActionsChanged property API contract.
- Fixed an issue where `InputSystem.actions` could be incorrectly evaluated if the associated asset was deleted.

## [1.8.0-pre.2] - 2023-11-09

### Changed
- Removed icons from action map list as these were always the same and the icon was placeholder
- Input asset editor now switched to use UI Toolkit which matches the project wide input actions editor interface.
- Changed [`InputActionProperty`](xref:UnityEngine.InputSystem.InputActionProperty) property drawer to be more compact. Use the More menu (`⋮`) button to open a dropdown menu and select between Use Reference and Use Action.
- Static analysis warnings regarding flag enums have been suppressed in order to avoid compile-time warnings or errors.
- Action Map and Action Tree views of the UI Toolkit based Input Action Editor now prevents deselection in both views when Escape key is pressed.
- Input Action Asset editors Auto-save feature has been modified to trigger on focus-lost when activated instead of triggering on every modification to the asset in order to reduce impact of processing required to handle modified assets.
- Project-wide input actions template extension changed from .inputactions to .json. This avoids showing template actions in the action's selector UI that are not intended to be used.
- Re-enabled some UI tests that were disabled on iOS.
- Reorganized package Project Settings so that "Input System Package" setting node contains "Input Actions" and "Settings" becomes a child node when Project-wide Actions are available. For Unity versions where Project-wide Actions are not available, the settings structure remains unchanged.
- Make Project-wide Actions the default actions for Player Input.

### Added
- Support for [Game rotation vector](https://developer.android.com/reference/android/hardware/Sensor#TYPE_GAME_ROTATION_VECTOR) sensor on Android
- Duplicate Input Action Items in the new Input Action Asset Editor with Ctrl+D (Windows) or Cmd+D (Mac)
- Selection of InputActionReferences from project-wide actions on fields that are of type InputActionReference. Uses a new advanced object picker that allows better searching and filtering of actions.
- Reset project wide Input Settings to default via a new Kebab-menu in Input System Project Settings.

### Fixed
- Partially fixed case ISX-1357 (Investigate performance regressing over time).  A sample showed that leaving an InputActionMap enabled could lead to an internal list of listeners growing.  This leads to slow-down, so we now warn if we think this is happening.
- UI fix for input fields in interactions: they are wider now and the width is fixed.
- Fixed exiting empty input fields for actions, action maps and composites in the input action asset editor.
- Fixed an issue where selecting an Action in the Input Action Asset Editor tree-view and then pressing ESC to unselect would throw an `InvalidOperationException`.
- Fixed an issue where selecting an Action Map in the Input Action Asset Editor list and then pressing ESC to unselect would print an `NullReferenceException` to the Debug console.
- Fixed case [ISXB-251](https://issuetracker.unity3d.com/product/unity/issues/guid/ISXB-251) (Action only calls started & performed callbacks when control type is set to Vector3Composite). `EvaluateMagnitude` wasn't overridden for Vector3Composite, also made some minor changes to Vector3Composite and Vector2Composite for consistency.
- Fixed case [ISXB-580](https://issuetracker.unity3d.com/product/unity/issues/guid/ISXB-580) (UI Submit / Cancel not working with Switch Pro controller) by adding "Submit" & "Cancel" usages to the Switch Pro controller input controls.
- Fixed an issue where undoing deletion of Action Maps did not restore Actions correctly.
- Fixed case [ISXB-628](https://issuetracker.unity3d.com/product/unity/issues/guid/ISXB-628) (OnIMECompositionChange does not return an empty string on accept when using Microsoft IME) by clarifying expectations and intended usage for the IME composition change event.
- Fixed issue where the expanded/collapsed state of items in the input action editor was not properly saved between rebuilds of the UI.
- Fixed issue where The Profiler shows incorrect data and spams the console with "Missing Profiler.EndSample" errors when there is an Input System Component in Scene).
- Fixed an issue where undoing duplications of action maps caused console errors.
- Fix for BindingSyntax `WithInteraction()` which was incorrectly using processors.
- Fix for UITK Input Action Editor binding 'Listen' button which wasn't working in the case for Control Type 'Any'.
- Fixed issue of visual elements being null during editing project-wide actions in project settings which prompted console errors.
- Fixed case ISX-1436 (UI TK Input Action Asset Editor - Error deleting Bindings with DeleteKey on Windows).
- Fixed issue with UI Toolkit based Input Action Editor not restoring it's selected items after Domain Reload.
- Fixed the [`GetHapticCapabilitiesCommand`](xref:UnityEngine.InputSystem.XR.Haptics.GetHapticCapabilitiesCommand) always failing to execute due to a mismatch in the size in bytes of the payload and the size expected by XR devices. Changed [`HapticCapabilities`](xref:UnityEngine.InputSystem.XR.Haptics.HapticCapabilities) to include all properties returned by the XR input subsystem. This makes Input System match the functionality provided by the [XR](https://docs.unity3d.com/Manual/com.unity.modules.xr.html) module's [`InputDevice.TryGetHapticCapabilities`](https://docs.unity3d.com/ScriptReference/XR.InputDevice.TryGetHapticCapabilities.html) and [`HapticCapabilities`](https://docs.unity3d.com/ScriptReference/XR.HapticCapabilities.html).
- Fixed issue where deleting a binding in the Input Action Editor would usually result in an unexpected item being selected next.

## [1.8.0-pre.1] - 2023-09-04

### Added
- Initial version of Project Wide Actions for pre-release (`InputSystem.actions`). This feature is available only on Unity Editor versions 2022.3 and above and can be modified in the Project Settings.

### Fixed
- Fixed device selection menu not responding to mouse clicks when trying to add a device in a Control Scheme ([case ISXB-622](https://issuetracker.unity3d.com/product/unity/issues/guid/ISXB-622)).

## [1.7.0] - 2023-08-14

### Added
- Preliminary support for visionOS.
- Show a list of `Derived Bindings` underneath the Binding Path editor to show all controls that matched.

### Changed
- Changed the `InputAction` constructors so it generates an ID for the action and the optional binding parameter. This is intended to improve the serialization of input actions on behaviors when created through API when the property drawer in the Inspector window does not have a chance to generate an ID.

### Fixed
- Fixed missing prefab errors in InputDeviceTester project ([case ISXB-420](https://issuetracker.unity3d.com/product/unity/issues/guid/ISXB-420)).
- Fixed serialization migration in the Tracked Pose Driver component causing bindings to clear when prefabs are used in some cases ([case ISXB-512](https://issuetracker.unity3d.com/product/unity/issues/guid/ISXB-512), [case ISXB-521](https://issuetracker.unity3d.com/product/unity/issues/guid/ISXB-521)).
- Fixed Tracked Pose Driver to use `Transform.SetLocalPositionAndRotation` when available to improve performance. Based on the user contribution from [DevDunk](https://forum.unity.com/members/devdunk.4432119/) in a [forum post](https://forum.unity.com/threads/more-performant-tracked-pose-driver-solution-included.1462691).
- Fixed the `Clone` methods of `InputAction` and `InputActionMap` so it copies the Initial State Check flag (`InputAction.wantsInitialStateCheck`) of input actions.
- Fixed the "Release tests throws exception in InputSystem" bug ([case ISXB-581](https://issuetracker.unity3d.com/issues/release-tests-fail-when-input-system-package-is-installed)).
- Fixed issues with generating Precompiled Layouts for devices which are not defined in a namespace
- Fixed an issue where some controls like `QuaternionControl` could not be included in a Precompiled Layout because the generated code could not access a setter on child control properties.

## [1.6.3] - 2023-07-11

### Fixed
- Fixed warning in USS file

## [1.6.2] - 2023-07-10

### Added
- Enabled `displayIndex` support for Unity 2022.3.

### Fixed
- Fixed UI clicks not registering when OS provides multiple input sources for the same event, e.g. on Samsung Dex (case ISX-1416, ISXB-342).
- Fixed unstable integration test `Integration_CanSendAndReceiveEvents` by ignoring application focus on integration tests. (case ISX-1381)
- Fixed broken "Listen" button in Input actions editor window with Unity dark skin (case ISXB-536).

## [1.6.1] - 2023-05-26

### Fixed
- Fixed issue with compiling in Unity 2022.1 and with XR Toolkit by guarding the experimental UITK Asset Editor code completely.

## [1.6.0] - 2023-05-25

### Added
- Added internal `InputSystemProvider` class for the new `InputForUI` internal module. `InputForUI` allows the UIToolkit to have a single dependency for input events, regardless of using the new input system or the legacy input system.
- Added `InputSystem.customBindingPathValidators` interface to allow showing warnings in the `InputAsset` Editor for specific InputBindings and draw custom UI in the properties panel.
- Added `InputSystem.runInBackground` to be used internally by specific platforms packages. Allows telling the input system that a specific platform runs in background. It allows fixing of [case UUM-6744](https://issuetracker.unity3d.com/product/unity/issues/guid/UUM-6744).
- Added new UIToolkit version of the `InputActionsAsset` editor. Currently this is incomplete (view-only) and the existing editor is still used by default.
- Added `displayIndex` field to the Touch struct to expose the index of the display that was touched.

### Changed
- Changed XR Layout build behavior to create Axis2D control devices with `StickControl` type instead of `Vector2Control`.

### Fixed
- Fixed BindingPath String-Comparison to be culture and case insensitive (case ISXB-449).
- Fixed custom processor display in the input action asset UI after entering/exiting play mode (previously they got hidden) ([case ISXB-445](https://issuetracker.unity3d.com/product/unity/issues/guid/ISXB-445)).

## [1.5.1] - 2023-03-15

### Fixed
- Fixed unclosed profiler marker in `InvokeCallbacksSafe_AnyCallbackReturnsTrue` which would lead to eventually broken profiler traces in some cases like using `PlayerInput` (case ISXB-393).
- Fixed InputAction.bindings.count not getting correctly updated after removing bindings with Erase().
- Fixed an issue where connecting a gamepad in the editor with certain settings will cause memory and performance to degrade ([case UUM-19480](https://issuetracker.unity3d.com/product/unity/issues/guid/UUM-19480)).
- Fixed issue leading to a stack overflow crash during device initialization in `InsertControlBitRangeNode` (case ISXB-405).
- Fixed the issue where saving and loading override bindings to JSON would set unassigned overrides (that were `null`) to assigned overrides (as an empty string `""`).

## [1.5.0] - 2023-01-24

### Added
- Added support for reading Tracking State in [TrackedPoseDriver](xref:UnityEngine.InputSystem.XR.TrackedPoseDriver) to constrain whether the input pose is applied to the Transform. This should be used when the device supports valid flags for the position and rotation values, which is the case for XR poses.
- Added `InputSettings.shortcutKeysConsumeInput`. This allows programmatic access to opt-in to the enhanced shortcut key behaviour ([case ISXB-254](https://issuetracker.unity3d.com/product/unity/issues/guid/ISXB-254))).
- Significantly optimized cost of `ReadValue`/`ReadUnprocessedValueFromState`/`WriteValueIntoState` for some control types. Optimization is opt-in for now, please call `InputSystem.settings.SetInternalFeatureFlag("USE_OPTIMIZED_CONTROLS", true);` in your project to enable it. You can observe which controls are optimized by looking at new optimized column in device debugger. You will need to call a new `InputControl.ApplyParameterChanges()` method if the code is changing `AxisControl` fields after initial setup is done.
- Added the ability to change the origin positioning and movement behaviour of the OnScreenStick (`OnScreenStick.cs`) via the new `behaviour` property. This currently supports three modes of operation, two of which are new in addition to the previous behaviour. Based on the user contribution from [eblabs](https://github.com/eblabs) in [#658](https://github.com/Unity-Technologies/InputSystem/pull/658).
- Significantly optimized cost of `InputAction.ReadValue` and `InputControl.ReadValue` calls by introducing caching behaviour to input controls. Input controls now keep track of whether their underlying state has been changed and only read the value from the underlying state and apply processors when absolutely necessary. Optimization is opt-in for now, please call `InputSystem.settings.SetInternalFeatureFlag("USE_READ_VALUE_CACHING", true);` in your project to enable it. If there are issues try enabling `InputSystem.settings.SetInternalFeatureFlag("PARANOID_READ_VALUE_CACHING_CHECKS", true);` and check in the console if there are any errors regarding caching.
- Added a note in the [supported devices page](Documentation~/SupportedDevices.md) about DualSense support for Android devices.
- Exposed `displayIndex` property for `Pointer`, `Touchscreen`, `TouchControl`, `TouchState`, `Mouse`, `MouseState` which enables look up of the logical screen associated with a pointer event via (display documentation)[https://docs.unity3d.com/ScriptReference/Display.html]

### Fixed
- Fixed composite bindings incorrectly getting a control scheme assigned when pasting into input asset editor with a control scheme selected.
- Fixed an issue on PS5 where device disconnected events that happen while the app is in the background are missed causing orphaned devices to hang around forever and exceptions when the same device is added again ([case UUM-7842](https://issuetracker.unity3d.com/product/unity/issues/guid/UUM-6744)).
- Fixed Switch Pro, DualShock 4, DualSense gamepads becoming current on PC/macOS when no controls are changing ([case ISXB-223](https://issuetracker.unity3d.com/product/unity/issues/guid/ISXB-223))).
- Fixed an issue that made OnScreenStick unusable when used in conjunction with PlayerInput in Auto-Switch devices mode, or with any code that changes user/device pairing on unsued device activity being detected ([case ISXB-48](https://issuetracker.unity3d.com/product/unity/issues/guid/ISXB-48)).
- Fixed issue where input events were being suppressed during interactive action rebinding even when when their controls were excluded ([case ISXB-367](https://issuetracker.unity3d.com/issues/mouse-position-and-mouse-click-input-not-recognized-when-rebinding-is-active)).
- Removed unneeded check that could trigger a NotImplementedException when binding to a Usage (e.g. Submit) ([case ISXB-373](https://issuetracker.unity3d.com/product/unity/issues/guid/ISXB-373)).
- Display a warning instead of throwing a NotImplementedException when loading binding overrides from json when some of the entries have become outdated ([case ISXB-375](https://issuetracker.unity3d.com/product/unity/issues/guid/ISXB-375)).

### Actions
- Extended input action code generator (`InputActionCodeGenerator.cs`) to support optional registration and unregistration of callbacks for multiple callback instances via `AddCallbacks(...)` and `RemoveCallbacks(...)` part of the generated code. Contribution by [Ramobo](https://github.com/Ramobo) in [#889](https://github.com/Unity-Technologies/InputSystem/pull/889).

### Changed
- Changed define requirements of `Unity.InputSystem.TestFramework`, so that it can be used by other packages without setting the `com.unity.inputsystem` package to be testable in the project manifest.

## [1.4.4] - 2022-11-01

### Fixed
- Fixed `ArgumentNullException` when opening the Prefab Overrides window and selecting a component with an `InputAction`.
- Fixed `{fileID: 0}` getting appended to `ProjectSettings.asset` file when building a project ([case ISXB-296](https://issuetracker.unity3d.com/product/unity/issues/guid/ISXB-296)).
- Fixed `Type of instance in array does not match expected type` assertion when using PlayerInput in combination with Control Schemes and Interactions ([case ISXB-282](https://issuetracker.unity3d.com/product/unity/issues/guid/ISXB-282)).
- The `InputActions consume their inputs` behaviour for shortcut support introduced in v1.4 is opt-in now and can be enabled via the project settings ([case ISXB-254](https://issuetracker.unity3d.com/product/unity/issues/guid/ISXB-254))).
- Fixed Memory alignment issue with deserialized InputEventTraces that could cause infinite loops when playing back replays ([case ISXB-317](https://issuetracker.unity3d.com/product/unity/issues/guid/ISXB-317)).
- Fixed an InvalidOperationException when using Hold interaction, and by extension any interaction that changes to performed state after a timeout ([case ISXB-332](https://issuetracker.unity3d.com/product/unity/issues/guid/ISXB-330)).
- Fixed `Given object is neither an InputAction nor an InputActionMap` when using `InputActionTrace` on input action from an input action asset ([case ISXB-29](https://issuetracker.unity3d.com/product/unity/issues/guid/ISXB-29)).
- Fixing devices not being removed if unplugged during domain reload (entering or exiting play mode) ([case ISXB-232](https://issuetracker.unity3d.com/product/unity/issues/guid/ISXB-232)).

## [1.4.3] - 2022-09-23

### Fixed
- Added missing script and gizmo icon for `TrackedPoseDriver.cs` component ([case ISXB-262](https://issuetracker.unity3d.com/product/unity/issues/guid/ISXB-262)).
- Fix for mitigating symptoms reported in ([case UUM-10774](https://issuetracker.unity3d.com/product/unity/issues/guid/UUM-10774) effectively avoiding reenabling mouse, pen or touch devices in `InputSystemPlugin.OnDestroy()` if currently quitting the editor. The fix avoids editor crashing if closed when Simulator Window is open. Note that the actual issue needs a separate fix in Unity and this package fix is only to avoid running into the issue.
- Fixed an issue where Input Action name would not display correctly in Inspector if serialized as `[SerializedProperty]` within a class not derived from `MonoBehavior` ([case ISXB-124](https://issuetracker.unity3d.com/product/unity/issues/guid/ISXB-124).
- Fix an issue where users could end up with the wrong device assignments when using the InputUser API directly and removing a user ([case ISXB-274](https://issuetracker.unity3d.com/product/unity/issues/guid/ISXB-231)).
- Fixed an issue where PlayerInput behavior description was not updated when changing action assset ([case ISXB-286](https://issuetracker.unity3d.com/product/unity/issues/guid/ISXB-286)).

### Changed
- Readded OnDisable() member to MultiplayerEventSystem which was previously removed from the API
- Improved performance of HID descriptor parsing by moving json parsing to a simple custom predicitve parser instead of relying on Unity's json parsing. This should improve domain reload times when there are many HID devices connected to a machine.

### Changed

- Documentation improvements: New workflows and concepts pages. Reorganised table of contents. Improved some code samples. Updated screenshots.

## [1.4.2] - 2022-08-12

### Changed
- Hide XR legacy HMD and controllers layouts from Editor UI dropdown.

### Fixed
- Fix UI sometimes ignoring the first mouse click event after losing and regaining focus ([case ISXB-127](https://issuetracker.unity3d.com/product/unity/issues/guid/ISXB-127).
- Fixed issue when using MultiplayerEventSystems where the visual state of UI controls would change due to constant toggling of CanvasGroup.interactable on and off ([case ISXB-112](https://issuetracker.unity3d.com/product/unity/issues/guid/ISXB-112)).
- Fixed minor issue when renaming input actions where unique renaming would incorrectly consider the input action being renamed as a different action and not allow renaming of 'A' to 'a' without appending a unique integer for example ([case ISXB-25](https://issuetracker.unity3d.com/product/unity/issues/guid/ISXB-25)).
- Fixed an issue where the Input Action asset icon would not be visible during asset creation ([case ISXB-6](https://issuetracker.unity3d.com/product/unity/issues/guid/ISXB-6)).
- Fixed DualSense low frequency motor speed being always set to min value.
- Fixed an issue where `ReadUnprocessedValueFromState` in PoseControl always returning default values.
- Fix Player 1's UI controls stop working after second player joins ([case ISXB-125](https://issuetracker.unity3d.com/product/unity/issues/guid/ISXB-125)))

## [1.4.1] - 2022-05-30

### Fixed
- Fixed composite touchscreen controls were not firing an action if screen was touched before enabling the action ([case ISXB-98](https://issuetracker.unity3d.com/product/unity/issues/guid/ISXB-98)).

## [1.4.0] - 2022-04-10

### Changed

- `Button` type `InputAction`s now go to `started` when a button goes from a press to below the release threshold but not yet to 0.
  ```CSharp
  // Before:
  Set(Gamepad.current.rightTrigger, 0.7f); // Performed (pressed)
  Set(Gamepad.current.rightTrigger, 0.2f); // Canceled (released)
  Set(Gamepad.current.rightTrigger, 0.1f); // Started!!
  Set(Gamepad.current.rightTrigger, 0f);   // Canceled

  // Now:
  Set(Gamepad.current.rightTrigger, 0.7f); // Performed (pressed)
  Set(Gamepad.current.rightTrigger, 0.2f); // Started (released but not fully)
  Set(Gamepad.current.rightTrigger, 0.1f); // <Nothing>
  Set(Gamepad.current.rightTrigger, 0f);   // Canceled
  ```
  * This also applies to `PressInteraction` when set to `Press` behavior.
  * In effect, it means that a button will be in `started` or `performed` phase for as long as its value is not 0 and will only go to `canceled` once dropping to 0.
- Processors are now always applied when reading action values through `InputAction.ReadValue<>` or `CallbackContext.ReadValue<>`. Previously, if no bound control was actuated, ReadValue calls would return the default value for the action type but not run the value through the processors.([case 1293728](https://issuetracker.unity3d.com/product/unity/issues/guid/1293728/)).
- Made the following internal types public. These types can be useful when deconstructing raw events captured via `InputEventTrace`.
  * `UnityEngine.InputSystem.Android.LowLevel.AndroidAxis`
  * `UnityEngine.InputSystem.Android.LowLevel.AndroidGameControllerState`
  * `UnityEngine.InputSystem.Android.LowLevel.AndroidKeyCode`
- Adding or removing a device no longer leads to affected actions being temporarily disabled ([case 1379932](https://issuetracker.unity3d.com/issues/inputactionreferences-reading-resets-when-inputactionmap-has-an-action-for-the-other-hand-and-that-hand-starts-slash-stops-tracking)).
  * If, for example, an action was bound to `<Gamepad>/buttonSouth` and was enabled, adding a second `Gamepad` would lead to the action being temporarily disabled, then updated, and finally re-enabled.
  * This was especially noticeable if the action was currently in progress as it would get cancelled and then subsequently resumed.
  * Now, an in-progress action will get cancelled if the device of its active control is removed. If its active control is not affected, however, the action will keep going regardless of whether controls are added or removed from its `InputAction.controls` list.
- Installing the package for the first time will now set `"Active Input Handling"` to `"Both"` rather than `"Input System Package"`.
  * This means, that by default, both the old and the new input system will run side by side where supported.
  * This can be manually switched by going to `Edit >> Project Settings >> Player >> Active Input Handling`.

### Fixed

- Fixed an issue where a layout-override registered via `InputSystem.RegisterLayoutOverride(...)` would cause the editor to malfunction or crash if the layout override had a name already used by an existing layout (case 1377685).
- Fixed an issue where attempting to replace an existing layout-override by using an existing layout-override name didn't work as expected and would instead aggregate overrides instead of replacing them when an override with the given name already exists.
- Fixed Switch Pro controller not working correctly in different scenarios ([case 1369091](https://issuetracker.unity3d.com/issues/nintendo-switch-pro-controller-output-garbage), [case 1190216](https://issuetracker.unity3d.com/issues/inputsystem-windows-switch-pro-controller-only-works-when-connected-via-bluetooth-but-not-via-usb), case 1314869).
- Fixed DualShock 4 controller not allowing input from other devices due to noisy input from its unmapped sensors ([case 1365891](https://issuetracker.unity3d.com/issues/input-from-the-keyboard-is-not-working-when-the-dualshock-4-controller-is-connected)).
- Fixed `InputSystem.onAnyButtonPress` so that it doesn't throw exceptions when trying to process non state or delta events ([case 1376034](https://issuetracker.unity3d.com/product/unity/issues/guid/1376034/)).
- Fixed `InputControlPath.Matches` incorrectly reporting matches when only a prefix was matching.
  * This would, for example, cause `Keyboard.eKey` to be matched by `<Keyboard>/escape`.
  * Fix contributed by [Fredrik Ludvigsen](https://github.com/steinbitglis) in [#1485](https://github.com/Unity-Technologies/InputSystem/pull/1485).
- Fixed `OnScreenButton` triggering `NullReferenceException` in combination with custom devices ([case 1380790 ](https://issuetracker.unity3d.com/issues/nullreferenceexception-error-when-setting-on-screen-button-to-a-custom-device)).
- Fixed no devices being available in `Start` and `Awake` methods if, in the player, any `InputSystem` API was accessed during the `SubsystemRegistration` phase ([case 1392358](https://issuetracker.unity3d.com/issues/inputsystem-does-not-initialize-properly-in-a-build-when-accessed-early)).
- Fixed dropdown for "Supported Devices" in settings not showing all device layouts.
- Fixed "STAT event with state format TOUC cannot be used with device 'Touchscreen:/Touchscreen'" when more than max supported amount of fingers, currently 10, are present on the screen at a same time (case 1395648).
- Fixed mouse events not being timesliced when input system is switched to process input in fixed updates (case 1386738).
- Fixed missing tooltips in PlayerInputManagerEditor for the Player Limit and Fixed Splitscreen sizes labels ([case 1396945](https://issuetracker.unity3d.com/issues/player-input-manager-pops-up-placeholder-text-when-hovering-over-it)).
- Fixed DualShock 4 controllers not working in some scenarios by adding support for extended mode HID reports ([case 1281633](https://issuetracker.unity3d.com/issues/input-system-dualshock4-controller-returns-random-input-values-when-connected-via-bluetooth-while-steam-is-running), case 1409867).
- Fixed `BackgroundBehavior.IgnoreFocus` having no effect when `Application.runInBackground` was false ([case 1400456](https://issuetracker.unity3d.com/issues/xr-head-tracking-lost-when-lost-focus-with-action-based-trackedposedriver-on-android)).
- Fixed an issue where a device was left disabled when it was disconnected while an application was out-of-focus and then re-connected when in-focus (case 1404320).

#### Actions

- Fixed `InvalidCastException: Specified cast is not valid.` being thrown when clicking on menu separators in the control picker ([case 1388049](https://issuetracker.unity3d.com/issues/invalidcastexception-is-thrown-when-selecting-the-header-of-an-advanceddropdown)).
- Fixed accessing `InputAction`s directly during `RuntimeInitializeOnLoad` not initializing the input system as a whole and leading to exceptions ([case 1378614](https://issuetracker.unity3d.com/issues/input-system-nullreferenceexception-error-is-thrown-when-using-input-actions-in-builds)).
- Fixed `InputAction.GetTimeoutCompletionPercentage` jumping to 100% completion early ([case 1377009](https://issuetracker.unity3d.com/issues/gettimeoutcompletionpercentage-returns-1-after-0-dot-1s-when-hold-action-was-started-even-though-it-is-not-performed-yet)).
- Fixed d-pad inputs sometimes being ignored on actions that were binding to multiple controls ([case 1389858](https://unity.slack.com/archives/G01RVV1SPU4/p1642501574002300)).
- Fixed `IndexOutOfRangeException` when having multiple interactions on an action and/or binding in an action map other than the first of an asset ([case 1392559](https://issuetracker.unity3d.com/issues/map-index-on-trigger-and-indexoutofrangeexception-are-thrown-when-using-interaction-on-both-binding-and-its-parent-action)).
  * Fix contributed by [Russell Quinn](https://github.com/russellquinn) in [#1483](https://github.com/Unity-Technologies/InputSystem/pull/1483).
- Fixed `AxisComposite` not respecting processors applied to `positive` and `negative` bindings (case 1398942).
  * This was a regression introduced in [1.0.0-pre.6](#axiscomposite-min-max-value-fix).
- Fixed calling `action.AddCompositeBinding(...).With(...)` while action is enabled not correctly updating controls for part bindings of the composite.
- Fixed `TwoModifiersComposite` inadvertently not allowing controls other than `ButtonControl`s being bound to its `binding` part.
- Added support for keyboard shortcuts and mutually exclusive use of modifiers.
  * In short, this means that a "Shift+B" binding can now prevent a "B" binding from triggering.
  * `OneModifierComposite`, `TwoModifiersComposite`, as well as the legacy `ButtonWithOneModifierComposite` and `ButtonWithTwoModifiersComposite` now require their modifiers to be pressed __before__ (or at least simultaneously with) pressing the target button.
    * This check is performed only if the target is a button. For a binding such as `"CTRL+MouseDelta"` the check is bypassed. It can also be manually bypassed via the `overrideModifiersNeedToBePressedFirst`.
  * State change monitors on a device (`IInputStateChangeMonitor`) are now sorted by their `monitorIndex` and will trigger in that order.
  * Actions are now automatically arranging their bindings to trigger in the order of decreasing "complexity". This metric is derived automatically. The more complex a composite a binding is part of, the higher its complexity. So, `"Shift+B"` has a higher "complexity" than just `"B"`.
  * If an binding of higher complexity "consumes" a given input, all bindings waiting to consume the same input will automatically get skipped. So, if a `"Shift+B"` binding composite consumes a `"B"` key press, a binding to `"B"` that is waiting in line will get skipped and not see the key press.
  * If your project is broken by these changes, you can disable the new behaviors via a feature toggle in code:
    ```CSharp
    InputSystem.settings.SetInternalFeatureFlag("DISABLE_SHORTCUT_SUPPORT", true);
    ```
- Added new APIs for getting and setting parameter values on interactions, processors, and composites.
  ```CSharp
  // Get parameter.
  action.GetParameterValue("duration");     // Any "duration" value on any binding.
  action.GetParameterValue("tap:duration"); // "duration" on "tap" interaction on any binding.
  action.GetParameterValue("tap:duration",  // "duration" on "tap" on binding in "Gamepad" group.
      InputBinding.MaskByGroup("Gamepad"));

  // Set parameter.
  action.ApplyParameterOverride("duration", 0.4f);
  action.ApplyParameterOverride("tap:duration", 0.4f);
  action.ApplyParameterOverride("tap:duration", 0.4f,
      InputBinding.MaskByGroup("Gamepad"));

  // Can also apply parameter overrides at the level of
  // InputActionMaps and InputActionAssets with an effect
  // on all the bindings contained therein.
  asset.ApplyParameterOverride("scaleVector2:x", 0.25f,
      new InputBinding("<Mouse>/delta"));
  ```

### Added

- Added support for "Hori Co HORIPAD for Nintendo Switch", "HORI Pokken Tournament DX Pro Pad", "HORI Wireless Switch Pad", "HORI Real Arcade Pro V Hayabusa in Switch Mode", "PowerA NSW Fusion Wired FightPad", "PowerA NSW Fusion Pro Controller (USB only)", "PDP Wired Fight Pad Pro: Mario", "PDP Faceoff Wired Pro Controller for Nintendo Switch", "PDP Faceoff Wired Pro Controller for Nintendo Switch", "PDP Afterglow Wireless Switch Controller", "PDP Rockcandy Wired Controller".
- Added support for SteelSeries Nimbus+ gamepad on Mac (addition contributed by [Mollyjameson](https://github.com/MollyJameson)).
- Added support for Game Core platforms to XR layouts, devices, and input controls. These classes were previously only enabled on platforms where `ENABLE_VR` is defined.
- Added a new `DeltaControl` control type that is now used for delta-style controls such as `Mouse.delta` and `Mouse.scroll`.
  * Like `StickControl`, this control has individual `up`, `down`, `left`, and `right` controls (as well as `x` and `y` that it inherits from `Vector2Control`). This means it is now possible to directly bind to individual scroll directions (such as `<Mouse>/scroll/up`).
- Added the 'Cursor Lock Behavior' setting to InputSystemUIInputModule to control the origin point of UI raycasts when the cursor is locked. This enables the use of PhysicsRaycaster when the cursor is locked to the center of the screen ([case 1395281](https://issuetracker.unity3d.com/product/unity/issues/guid/1395281/)).
- Added support for using the Unity Remote app with the Input System.
  * Requires Unity 2021.2.18 or later.

## [1.3.0] - 2021-12-10

### Changed

- The artificial `ctrl`, `shift`, and `alt` controls (which combine the left and right controls into one) on the keyboard can now be written to and no longer throw `NotSupportedException` when trying to do so ([case 1340793](https://issuetracker.unity3d.com/issues/on-screen-button-errors-on-mouse-down-slash-up-when-its-control-path-is-set-to-control-keyboard)).
- All devices are now re-synced/reset in next update after entering play mode, this is needed to read current state of devices before any intentional input is provided ([case 1231907](https://issuetracker.unity3d.com/issues/mouse-coordinates-reported-as-00-until-the-first-move)).
- Replaced `UnityLinkerBuildPipelineData.inputDirectory` with hardcoded `Temp` folder because `inputDirectory` is deprecated.
- Deprecated `InputSettings.filterNoiseOnCurrent`. Now noise filtering is always enabled. Device only will become `.current` if any non-noise control have changed state.
- A device reset (such as when focus is lost) on `Touchscreen` will now result in all ongoing touches getting cancelled instead of all touches being simply reset to default state.
- Calling `InputTestFixture.Press`, `InputTestFixture.Set`, etc. from within a `[UnityTest]` will no longer immediately process input. Instead, input will be processed like it normally would as part of the Unity player loop.

### Fixed

- Fixed writing values into the half-axis controls of sticks (such as `Gamepad.leftStick.left`) producing incorrect values on the stick ([case 1336240](https://issuetracker.unity3d.com/issues/inputtestfixture-tests-return-inverted-values-when-pressing-gamepads-left-or-down-joystick-buttons)).
- Fixed setting size of event trace in input debugger always growing back to largest size set before.
- Fixed successive clicks not getting triggered with `TouchSimulation` on when not moving the mouse in-between clicks ([case 1330014](https://issuetracker.unity3d.com/issues/onclick-isnt-triggered-on-the-second-click-when-the-mouse-isnt-moved-and-simulate-touch-input-from-mouse-or-pen-is-enabled)).
- Fixed `InputSystemUIInputModule` stopping to listen for input when swapping `InputActionAsset` instances while input was disabled ([case 1371332](https://issuetracker.unity3d.com/issues/ui-navigation-stops-working-after-adding-two-input-devices-to-a-scene)).
- Fixed `InputSystemUIInputModule` showing incorrect bindings after pressing the 'Fix UI Input Module' button in PlayerInput component([case 1319968](https://issuetracker.unity3d.com/product/unity/issues/guid/1319968/)).
- Fixed an issue where UI button clicks could be ignored by `InputSystemUIInputModule` if modifying on-screen devices from Update() callbacks ([case 1365070](https://issuetracker.unity3d.com/product/unity/issues/guid/1365070)).
- Fixed an issue with `InputSystemUIInputModule` that would cause UI to stop responding during play mode after changing a script file while Recompile and Continue mode is active, or by forcing a script recompile using `RequestScriptCompilation`([case 1324215](https://issuetracker.unity3d.com/product/unity/issues/guid/1324215/)).
- Fixed `InputSystemUIInputModule` inspector showing all action bindings as "None" when assigned a runtime created actions asset ([case 1304943](https://issuetracker.unity3d.com/issues/input-system-ui-input-module-loses-prefab-action-mapping-in-local-co-op)).
- Fixed a problem with UI Toolkit buttons remaining active when multiple fingers are used on a touchscreen, using `InputSystemUIInputModule` with pointerBehavior set to `UIPointerBehavior.SingleUnifiedPointer`. UI Toolkit will now always receive the same pointerId when that option is in use, regardless of the hardware component that produced the pointer event. ([case 1369081](https://issuetracker.unity3d.com/issues/transitions-get-stuck-when-pointer-behavior-is-set-to-single-unified-pointer-and-multiple-touches-are-made)).
- Fixed a problem with `InputUser` where devices would be removed and not added again after layout overrides preventing certain devices, e.g. gamepads to not work correctly when associated with action map bindings tied to `PlayerInput` ([case 1347320](https://issuetracker.unity3d.com/product/unity/issues/guid/1347320)).
- Fixed DualSense on iOS not inheriting from `DualShockGamepad` ([case 1378308](https://issuetracker.unity3d.com/issues/input-dualsense-detection-ios)).
- Fixed a device becoming `.current` (e.g. `Gamepad.current`, etc) when sending a new state event that contains no control changes (case 1377952).
- Fixed calling `IsPressed` on an entire device returning `true` ([case 1374024](https://issuetracker.unity3d.com/issues/inputcontrol-dot-ispressed-always-returns-true-when-using-new-input-system)).
- Fixed HIDs having blackslashes in their vendor or product names leading to binding paths generated by interactive rebinding that failed to resolve to controls and thus lead to no input being received ([case 1335465](https://issuetracker.unity3d.com/product/unity/issues/guid/1335465/)).
- Fixed `InputSystem.RegisterLayoutOverride` resulting in the layout that overrides are being applied to losing the connection to its base layout ([case 1377719](https://fogbugz.unity3d.com/f/cases/1377719/)).
- Fixed `Touch.activeTouches` still registering touches after the app loses focus ([case 1364017](https://issuetracker.unity3d.com/issues/input-system-new-input-system-registering-active-touches-when-app-loses-focus)).
- Fixed `MultiplayerEventSystem` not preventing keyboard and gamepad/joystick navigation from one player's UI moving to another player's UI ([case 1306361](https://issuetracker.unity3d.com/issues/input-system-ui-input-module-lets-the-player-navigate-across-other-canvases)).
  * This fix relies on a `CanvasGroup` being injected into each `playerRoot` and the `interactable` property of the group being toggled back and forth depending on which part of the UI is being updated.
- Fixed `InputTestFixture` incorrectly running input updates out of sync with the player loop ([case 1341740](https://issuetracker.unity3d.com/issues/buttoncontrol-dot-waspressedthisframe-is-false-when-using-inputtestfixture-dot-press)).
  * This had effects such as `InputAction.WasPressedThisFrame()` returning false expectedly.
- Fixed broken code example for state structs in `Devices.md` documentation (fix contributed by [jeffreylanters](https://github.com/jeffreylanters)).
- Fixed `TrackedDeviceRaycaster` not picking closest hit in scene (fix originally contributed by [alexboost222](https://github.com/alexboost222)).

#### Actions

- Fixed opening a new project (or one that needs a full reimport) leading to several exceptions in the console if the most recently opened project was closed with a `.inputactions` editor open ([case 1313185](https://issuetracker.unity3d.com/issues/exceptions-about-previously-open-action-map-being-thrown-when-opening-new-project)).
- Fixed incorrect indentation of input actions in the inspector ([case 1285546](https://issuetracker.unity3d.com/product/unity/issues/guid/1285546/)).
- Fixed an issue where serialized `InputAction` properties would have display name "Input Action" in the Inspector window instead of their given name. ([case 1367240](https://issuetracker.unity3d.com/product/unity/issues/guid/1367240)).
- Fixed an issue where `InputAction.Enable` would not reuse memory allocated prior and thus lead to memory leaks ([case 1367442](https://issuetracker.unity3d.com/issues/input-system-puts-a-lot-of-pressure-on-the-garbage-collector-when-enabling-and-disabling-inputactionmaps)).
- Fixed interactions such as `Press` not getting processed correctly when having multiple of them on different bindings of the same action and receiving simultaneous input on all of them ([case 1364667](https://issuetracker.unity3d.com/issues/new-input-system-stops-working-after-pressing-2-keyboard-buttons-at-the-same-time)).
  * If, for example, you bind the A and S key on the same action, put a `Press` interaction on both, and then press both keys, interactions would get missed or got stuck.
- Fixed `InputAction.IsPressed`/`WasPressed`/`WasReleased` returning incorrect results when binding multiple buttons on the same action and pressing/releasing them simultaneously.
- Improved performance of looking up actions by name.
- Fixed `InputAction.controls` exhibiting bad performance when there were no controls bound to an action ([case 1347829](https://issuetracker.unity3d.com/issues/inputaction-dot-controls-are-accessed-slower-when-the-gamepad-slash-controller-is-not-connected)).
- Fixed interactions involving timeouts (such as `HoldInteraction`) performing erroneous delayed triggers on actions when input is composed of multiple controls ([1251231](https://issuetracker.unity3d.com/issues/input-system-composites-hold-interaction-can-be-performed-when-no-keys-are-hold)).
  * For example, if you bind `Shift+B` using a `OneModifierComposite` and put a `HoldInteraction` on the binding, then depending on the order in which the keys are pressed, you would sometimes see the action spuriously getting triggered when in fact no input was received.
- Fixed control schemes of bindings not getting updates when being pasted from one `.inputactions` asset into another ([case 1276106](https://issuetracker.unity3d.com/issues/input-system-control-schemes-are-not-resolved-when-copying-bindings-between-inputactionassets)).
  * For example, if you copied a binding from an asset that had a "Gamepad" control scheme into an asset that had none, the resulting binding would be unusable.
  * All associations with control schemes that do not exist in the target asset are now removed from bindings upon pasting.
- Fixed `InputActionSetupExtensions.AddCompositeBinding` not setting name of composite.

## [1.2.0] - 2021-10-22

### Changed

- When exceptions occur in user code inside of Input System callbacks, the exception message is now printed __first__ and details about the callback second.
  * Previously a message similar to "Exception ... while executing '...' callbacks" was printed first and then followed by exception log. This was hiding the actual exception and created confusion.

### Fixed

- Fixed a performance issue on entering/exiting playmode where HID device capabilities JSON could be parsed multiple times for a single device([case 1362733](https://issuetracker.unity3d.com/issues/input-package-deserializing-json-multiple-times-when-entering-slash-exiting-playmode)).
- Fixed a problem where explicitly switching to the already active control scheme and device set for PlayerInput would cancel event callbacks for no reason when the control scheme switch would have no practical effect. This fix detects and skips device unpairing and re-pairing if the switch is detected to not be a change to scheme or devices. (case 1342297)
- Any unhandled exception in `InputManager.OnUpdate` failing latter updates with `InvalidOperationException: Already have an event buffer set! Was OnUpdate() called recursively?`. Instead the system will try to handle the exception and recover into a working state.
- Fixed an issue that broke the `VirtualMouseInput` component in the editor ([case 1367553](https://issuetracker.unity3d.com/issues/vitrualmouseinput-stickaction-doesnt-work)).
- Fixed a problem where only using runtimes that are not XR supported causes a compile error. This fix adds back in `ENABLE_VR` checks to prevent this case (case 1368300)
- Fixed input action for Android gamepad's right stick will be correctly invoked when only y axis is changing ([case 1308637](https://issuetracker.unity3d.com/issues/android-input-system-right-analog-stick-tracking-is-erratic-when-using-a-gamepad-connected-to-an-android-device)).
- Generic gamepad short display button names were incorrectly mapped on Switch (`A` instead of `B`, etc).
- Fixed an issue where resetting an action via `InputAction.Reset()` while being in disabled state would prevent the action from being enabled again. ([case 1370732](https://issuetracker.unity3d.com/product/unity/issues/guid/1370732/)).
- Fixed "Default constructor not found for type UnityEngine.InputSystem.iOS.LowLevel.iOSStepCounter" any other potential exceptions due to classes, methods, fields and properties being stripped when managed stripping setting set to medium or high ([case 1368761](https://issuetracker.unity3d.com/issues/ios-new-input-system-iosstepcounter-crash-on-launch-with-managed-stripping)).
- Fixed an issue where `InvalidOperationExceptions` are thrown if an input for an action with multiple interactions is held  while disconnecting the device([case 1354098](https://issuetracker.unity3d.com/issues/input-system-errors-are-thrown-when-disconnecting-controller-while-holding-a-button-with-press-and-release-set-up-separately)).
- Fixed `action.ReadValue` and others returning invalid data when used from `FixedUpdate` or early update when running in play mode in the editor ([case 1368559](https://issuetracker.unity3d.com/issues/enter-key-is-not-registered-when-using-waspressedthisframe-with-input-system-1-dot-1-1) [case 1367556](https://issuetracker.unity3d.com/issues/input-action-readvalue-always-returns-zero-when-called-from-fixedupdate) [case 1372830](https://issuetracker.unity3d.com/issues/querying-inputs-before-preupdate-dot-newinputupdate-returns-invalid-data-when-running-in-play-mode-in-editor)).
- Fixed current being `null` for sensors (`Accelerometer.current`, others) ([case 1371204](https://issuetracker.unity3d.com/issues/accelerometer-not-working-when-using-input-system-1-dot-1-1)).

### Added

- Added support for PS5 DualSense controllers on Mac and Windows.
- Improved the user experience when creating single vs multi-touch touchscreen bindings in the Input Action Asset editor by making both options visible in the input action dropdown menu. Now it's not neccessary to be aware of the touch\*/press path binding syntax ([case 1357664](https://issuetracker.unity3d.com/issues/inputsystem-touchscreens-multi-touch-doesnt-work-when-using-a-custom-inputactionasset)).
- Added support for the Unity Remote app.
  * __NOTE__: This unfortunately requires a change in the Unity native runtime. We are in the process of rolling out the change to Unity versions. A public build that receives the change will automatically enable the functionality in the Input System package.

## [1.1.1] - 2021-09-03

### Fixed

- Fixed `InvalidCastException: Specified cast is not valid.` and `InvalidOperationException: Already have an event buffer set! Was OnUpdate() called recursively?` when upgrading from 1.1.0-pre.5 or earlier. If you experience this issue you can also restart the editor to resolve it.
- Fixed `InputDeviceChange.Destroyed` not being available, now it's correctly marked as obsolete instead.
- Removed documentation around platform user account management of `InputUser` which was ahead of actual backend support for the feature.

## [1.1.0] - 2021-08-27

### Changed

- Modified the fix that landed in `1.1-preview.3` for [any given control being added to an action only once](#same_control_multiple_times_fix).
  * This caused a regression with some setups that, for example, bound the same control multiple times in a composite using processors to alter the value of the control.
  * Internally, a control is now again allowed to feed into the same action through more than one binding.
  * However, externally the control will be mentioned on the action's `InputAction.controls` list only once.
- Adding `InputSystemUIInputModule` from code now installs `DefaultInputActions`. This is equivalent to the default setup when adding the component in the editor ([case 1259306](https://issuetracker.unity3d.com/issues/input-system-ugui-button-does-not-react-when-clicked)).
  ```CSharp
  var go = new GameObject();
  go.AddComponent<EventSystem>();
  var uiModule = go.AddComponent<InputSystemUIInputModule>();
  // uiModule.actionsAsset now has a DefaultInputActions() asset assigned to it and the various
  // action references point to its actions.
  ```
  * `InputSystemUIInputModule.UnassignActions` has been added to remove all actions from the module en bloc.
  ```CSharp
  uiModule.UnassignActions();
  ```

### Fixed

- Fixed an issue where mixing test cases based on `InputTestFixture` (using mocked `InputSystem`) and regular test cases (using real `InputSystem`) would lead to static state leaking between test cases causing random failures and unexpected/undefined behavior ([case 1329015](https://issuetracker.unity3d.com/product/unity/issues/guid/1329015)).
- Fixed `InputSystemUIInputModule.AssignDefaultActions` not assigning `trackedDeviceOrientation` and `trackedDevicePosition`.
- Fixed regression introduced by [previous change](#ui_multiple_scenes_fix) where `InputSystemUIInputModule` would not disable actions correctly.
- Fixed `InputAction.canceled` not getting triggered reliably for `InputActionType.PassThrough` actions when `InputSystem.ResetDevice` was called.
- Fixed device resets (e.g. happening as part of focus changes) leading to only some actions bound to these devices getting cancelled instead of all of them.

## [1.1.0-pre.6] - 2021-08-23

### Fixed

- Fixed pairing devices to existing `InputUser`s potentially corrupting list of paired devices from other `InputUser`s ([case 1327628](https://issuetracker.unity3d.com/issues/input-system-devices-are-reassigned-to-the-wrong-users-after-adding-a-new-device)).
- Fixed duplication of control paths when viewing collections of `InputControl`s in the inspector.
  * Fix contributed by [NibbleByte](https://github.com/NibbleByte) in [1354](https://github.com/Unity-Technologies/InputSystem/pull/1354).
- Fixed `StackOverflowException` caused by calling `InputSystem.Update` from inside an input action callback such as `InputAction.performed` ([case 1316000](https://issuetracker.unity3d.com/issues/crash-when-adding-inputsystem-dot-update-to-inputsystem-command-handler-to-force-processing-an-event-and-sending-input)).
- Fixed `InputTestFixture` leaving all `.current` getters uninitialized after a test run ([case 1329015](https://issuetracker.unity3d.com/issues/inputsystem-mouseeventhandler-breaks-when-running-multiple-playmode-tests)).
- Fixed broken script references in Touch Samples project ([case 1190598](https://issuetracker.unity3d.com/issues/input-system-sample-projects-have-missing-script-references)).
- Fixed `PointerInput` composite in `TouchSamples` project being registered only after scenes already loaded ([case 1215048](https://issuetracker.unity3d.com/issues/mobile-input-system-custom-binding-broken-slash-not-registered-when-using-runtimeinitializeonloadmethod-and-loading-scene-directly)).
- Fixed `InputControlExtensions.EnumerateChangedControls` skipping over `left`, `right`, and `down` controls on PS4 controller's dpad ([case 1315107](https://issuetracker.unity3d.com/issues/input-system-left-right-and-down-directional-pad-buttons-do-not-switch-controls-over-to-controller)).
- Fixed undo not working in `Input System Package` project settings pane ([case 1291709](https://issuetracker.unity3d.com/issues/inputsystem-exception-thrown-continuously-when-undo-operation-is-performed-with-supported-devices-list-in-the-project-settings)).
- Fixed incorrect indexing in `InputUser.OnDeviceChanged` that could result in incorrect pairing of devices or `IndexOutOfRangeException` being thrown when removing, adding or reconfiguring a device. Fix contribution by [Mikael Klages](https://github.com/ITR13) in [#1359](https://github.com/Unity-Technologies/InputSystem/pull/1359).
- Fixed incorrect indexing when sorting magnitude based on score in `InputActionRebindingExtensions.RebindingOperation` which could result in incorrect magnitudes for candidates. Contribution by [Fredrik Ludvigsen](https://github.com/steinbitglis) in [#1348](https://github.com/Unity-Technologies/InputSystem/pull/1348).
- Fixed inconsistent ordering and execution when adding to or removing from the various callbacks in the API (such as `InputSystem.onDeviceChange` but also `InputAction.started` etc.) during the execution of a callback ([case 1322530](https://issuetracker.unity3d.com/issues/inputsystems-events-are-not-called-the-order-they-were-added-when-they-are-modified-in-the-middle-of-the-call-by-other-listener).
- Fixed inconsistent behavior of WebGL gamepad left/right stick. Up/Down controls were reverse of X/Y controls. ([case 1348959](https://fogbugz.unity3d.com/f/cases/1348959))
- Fixed `PlayerInputManager`s join action not triggering when using a referenced `InputAction` ([case 1260625](https://issuetracker.unity3d.com/issues/input-system-player-input-managers-join-action-is-not-triggered-when-using-a-referenced-input-action)).
- Fixed UI issue where pressing the wrong button was possible while quickly moving through a UI because the submit action fired on action press instead of action release ([1333563](https://issuetracker.unity3d.com/issues/input-submit-action-is-called-on-release-rather-than-on-press-when-using-enter-key)).
- Fixed InvalidOperationException when opening a preset created from a .inputactions asset ([case 1199544](https://issuetracker.unity3d.com/issues/input-system-properties-are-not-visible-and-invalidoperationexception-is-thrown-on-selecting-inputactionimporter-preset-asset)).
- Fixed a problem arising when combining InputSystemUIInputModule and PlayInput with SendMessage or BroadcastMessage callback behavior on the same game object or hierarchy which is an ambiguous input setup. This fix eliminates callbacks into InputSystemUIInputModule. Related to ([1343712](https://issuetracker.unity3d.com/issues/input-system-ui-components-lags-when-using-input-system-ui-input-module-together-with-player-input-component)).
- Fixed inconsistent usage of `ENABLE_PROFILER` define together with `Profiler.BeginSample`/`Profiler.EndSample` by removing `ENABLE_PROFILER` macro check because `BeginSample`/`EndSample` are already conditional with `[Conditional("ENABLE_PROFILER")]` ([case 1350139](https://issuetracker.unity3d.com/issues/inconsistent-enable-profiler-scripting-defines-in-inputmanager-dot-cs-when-using-profiler-dot-beginssample-and-profiler-dot-endsample)).
- Remediated majority of performance issues with high frequency mice (>=1kHz poll rates) in release mode by merging consecutive mouse move events together ([case 1281266](https://issuetracker.unity3d.com/issues/many-input-events-when-using-1000hz-mouse)), see the events documentation for more information.
- Fixed `InputEventTrace` replays skipping over empty frames and thus causing playback to happen too fast.
- Fixed `"Pointer should have exited all objects before being removed"` error when changing screen orientation on mobile.
- Controls such as mouse positions are no longer reset when focus is lost.
- Pressing a uGUI `Button` and then alt-tabbing away, letting go of the button, and then going back to the application will no longer trigger a button click.
- Fixed `Input.onUnpairedDeviceActivity` triggering from editor input.
- Fixed 'up' and 'down' controls on `WebGLGamepad` left and right sticks not being clamped correctly.

#### Actions

- Fixed right-clicking in empty action map or action list not popping up context menu ([case 1336426](https://issuetracker.unity3d.com/issues/cant-open-drop-down-menu-when-hovering-over-free-space-in-input-action)).
- Fixed binding paths being misaligned in UI when switching to text mode editing ([case 1200107](https://issuetracker.unity3d.com/issues/input-system-path-input-field-text-is-clipping-under-binding-in-the-properties-section)).
- Fixed `"Exception: Style.Draw may not be called with GUIContent that is null."` error from `PlayerInput` inspector when having an action map with no actions ([case 1317735](https://issuetracker.unity3d.com/issues/multiple-error-messages-are-thrown-when-trying-to-expand-the-event-list-of-an-input-actions-asset-that-has-an-empty-action-map)).
- Fixed calling `GetBindingDisplayString()` on an `InputAction` with a composite binding leading to doubled up output ([case 1321175](https://issuetracker.unity3d.com/issues/macos-input-system-getbindingdisplaystring-returns-empty-strings-for-some-mappings)).
- Fixed `MultiTapInteraction` not respecting `InputSettings.multiTapDelayTime` ([case 1292754](https://issuetracker.unity3d.com/issues/multitapdelaytime-does-not-influence-maxtapspacing-in-input-action-assets)).
- Fixed changing values in `Input System Package` project settings not affecting default values displayed in `.inputactions` editor window ([case 1292754](https://issuetracker.unity3d.com/issues/multitapdelaytime-does-not-influence-maxtapspacing-in-input-action-assets)).
- Fixed rebinding a part of a composite with `RebindingOperation.WithTargetBinding` not also changing the type of control being looked for ([case 1272563](https://issuetracker.unity3d.com/issues/input-system-performinteractiverebinding-method-doesnt-detect-button-input-when-rebinding-part-of-a-2d-vector-composite)).
- <a name="axiscomposite-min-max-value-fix"></a> Fixed `AxisComposite` not respecting `minValue` and `maxValue` properties ([case 1335838](https://issuetracker.unity3d.com/issues/inputsystem-1d-axis-composite-binding-will-return-a-incorrect-value-if-minvalue-and-maxvalue-is-not-1-and-1)).
- Fixed `ArgumentOutOfRangeException` caused by `IsPointerOverGameObject` ([case 1337354](https://issuetracker.unity3d.com/issues/mobile-argumentoutofrangeexception-is-thrown-when-calling-ispointerovergameobject)).
- `PlayerInput` no longer logs an error message when it is set to `Invoke UnityEvents` and can't find  an action in the given `.inputactions` asset ([case 1259577](https://issuetracker.unity3d.com/issues/an-error-is-thrown-when-deleting-an-input-action-and-entering-play-mode)).
- Fixed `HoldInteraction` getting stuck when hold and release happens in same event ([case 1346786](https://issuetracker.unity3d.com/issues/input-system-the-canceled-event-is-not-fired-when-clicking-a-button-for-a-precise-amount-of-time)).
- Fixed adding an action in the `.inputactions` editor automatically duplicating interactions and processors from the first action in the map.
- Fixed `InputActionSetupExtensions.ChangeBinding` when modifying binding from a different action than specified. Contribution by [Fredrik Ludvigsen](https://github.com/steinbitglis) in [#1348](https://github.com/Unity-Technologies/InputSystem/pull/1352).

### Added

- Added `InputSystem.runUpdatesInEditMode` to enable processing of non-editor updates without entering playmode (only available for XR).
- Added a new "UI vs Game Input" sample to the package. The sample can be installed from the Unity Package Manager UI in the editor.
  * The sample demonstrates how to deal with inputs that may both lead to UI actions as well as in-game actions.
- Added method `SetMotorSpeedsAndLightBarColor` as a workaround for setting both the light bar and motor speeds simultaneously on a DualShock 4 controller ([case 1271119](https://issuetracker.unity3d.com/issues/dualshock4-setlightbarcolor-and-setmotorspeeds-cannot-be-called-on-the-same-frame-using-input-system)).
- Added the concept of "soft" and "hard" device resets.
  * In general, resetting a device will reset its state to default values.
  * Individual controls can be marked as `dontReset` to exclude them from resets. This makes the reset "soft" (default).
    ```CSharp
    //  Perform a "soft" reset of the mouse. The mouse position will not be affected
    // but controls such as buttons will be reset.
    InputSystem.ResetDevice(Mouse.current);
    ```
  * A "hard" reset can be forced through the API. This also resets `dontReset` controls.
    ```CSharp
    // Perform a "hard" reset of the mouse. The mouse position will also be reset to (0,0).
    InputSystem.ResetDevice(Mouse.current, alsoResetDontResetControls: true);
    ```
  * Resets will lead to `InputAction`s that are enabled and in-progress from controls that being reset, to be canceled. This will not perform actions even if they trigger on, for example, button release.
- `InputDevice.canRunInBackground` can now be force-set through layouts.
   ```CSharp
   // Force XInputWindows gamepads to not run in the background.
   InputSystem.RegisterLayoutOverride(@"
       {
           ""name"": ""XInputWindowsNoCanRunInBackground"",
           ""extend"": ""XInputWindows"",
           ""runInBackground"": ""off""
       }
   ");
   ```
- Improved performance of `Touchscreen` by merging consecutive touch move events together. See the events documentation for more information.

#### Actions

- Added a new `InputAction.wantsInitialStateCheck` property that allows toggling on initial state checks for `Button` and `Pass-Through` actions (implicitly enabled for `Value` actions).
  * This allows responding immediately to controls that are already actuated when the action is enabled.
- Added new API for more easily listening for event changes.
  ```CSharp
  InputSystem.onEvent
    .ForDevice<Gamepad>()
    .Where(e => e.HasButtonPress())
    .CallOnce(e => Debug.Log("Button pressed!));
  ```
- Added new API to easily listen for button presses on any device.
  ```CSharp
  InputSystem.onAnyButtonPress
    .CallOnce(ctrl => Debug.Log($"Button '{ctrl}' pressed"));
  ```
  * This is a simple wrapper around the new API mentioned above.

### Changed

- Application focus handling behavior has been reworked.
  * When `runInBackground` is off, no action will be taken on focus loss. When focus comes back, all devices will receive a sync request. Those that don't support it will see a "soft" reset.
  * When `runInBackground` is on (which, when running in the editor, is considered to always be the case), a new setting `InputSettings.backgroundBehavior` dictates how input is to be handled while the application does not have focus. The default setting of `ResetAndDisableNonBackgroundDevices` will soft-reset and disable all devices for which `InputDevice.canRunInBackground` is false. While in the background, devices that are flagged as `canRunInBackground` will keep running as in the foreground.
  * In the editor, devices other than `Pointer` and `Keyboard` devices (i.e. anything not used to operate the editor UI) are now by default routing their input to the Game View regardless of focus. This also fixes the problem of gamepad sticks resetting to `(0,0)` on focus loss ([case 1222305](https://issuetracker.unity3d.com/issues/input-system-gamepad-stick-values-are-cached-when-changing-editor-window-focus)).
  * A new setting `InputSettings.gameViewFocus` has been introduced to determine how Game View focused is handled in the editor with respect to input.
- Editor: Removed 'Lock Input to Game View' setting in the Input Debugger.
  * The setting has been replaced by the new 'Game View Focus' project setting.
- `InputSystem.defaultButtonPressPoint` is now clamped to a minimum value of `0.0001` ([case 1349002](https://issuetracker.unity3d.com/issues/onclick-not-working-when-in-player)).
- `InputDevice.OnConfigurationChanged` can now be overridden in derived classes.
- `InputSystemUIInputModule` now defers removing pointers for touches by one frame.
  * This is to ensure that `IsPointerOverGameObject` can meaningfully be queried for touches that have happened within the frame &ndash; even if by the time the method is called, a touch has technically already ended ([case 1347048](https://issuetracker.unity3d.com/issues/input-system-ispointerovergameobject-returns-false-when-used-with-a-tap-interaction)).
  * More precisely, this means that whereas before a `PointerExit` and `PointerUp` was received in the same frame, a touch will now see a `PointerUp` in the frame of release but only see a `PointerExit` in the subsequent frame.
- Calling `EventSystem.IsPointerOverGameObject()` from within `InputAction` callbacks (such as `InputAction.performed`) will now result in a warning.
  * UI updates *after* input and consumes input through `InputAction`s as they are processed. Thus, querying UI state from within `InputAction` callbacks will query outdated UI state.
- Changed `TrackedPoseDriver` to use properties of type `InputActionProperty` rather than `InputAction` to allow more flexibility.
- Changed quickstart documentation sample to use the Update method instead of FixedUpdate to show a more correct usage of the `wasPressedThisFrame` API.

## [1.1.0-pre.5] - 2021-05-11

- Fixes a problem with the package's manifest missing a dependency on the UI Elements module.

## [1.1.0-pre.4] - 2021-05-04

### Changed

- The `VirtualMouseInput` component is now part of the Input System assembly. It was previously packaged with the `Gamepad Mouse Cursor` sample.
  * The component has a different GUID from before, so existing setups that use the component from the sample are not broken. To use the built-in component you must explicitly switch over.
- `InputTestFixture` no longer deletes the `GameObject`s in the current scene in its `TearDown` ([case 1286987](https://issuetracker.unity3d.com/issues/input-system-inputtestfixture-destroys-test-scene)).
  * This was added for the sake of the Input System's own tests but should not have been in the public fixture.
- Generic `Gamepad` now has platform independent long button names. Previously it used different names if editor targeted PS4/Switch consoles (case 1321676).
- When creating a new control scheme with a name `All Control Schemes`, `All Control Schemes1` will be created to avoid confusion with implicit `All Control Schemes` scheme ([case 1217379](https://issuetracker.unity3d.com/issues/control-scheme-cannot-be-selected-when-it-is-named-all-control-schemes)).
- Display names of keyboard buttons are now passed through `ToLower` and `ToTitleCase` to enforce consistent casing between different platforms and keyboard layouts ([case 1254705](https://issuetracker.unity3d.com/issues/the-display-names-for-keyboard-keys-in-the-input-debugger-do-not-match-those-defined-in-input-system-package)).
- Editor: All remaining `InputUser` instances are now removed automatically when exiting play mode. This means that all devices are automatically unpaired.
  * In essence, like `InputAction`, `InputUser` is now considered a player-only feature.
- Events queued __during__ event processing (i.e. `InputSystem.Update()`) are now processed in the same frame. This eliminates the 1-frame lag previously incurred by simulated input.
  * Note that this does not extend to input queued __outside__ of event processing but in the same frame. For example, input queued by the UI (such as by `OnScreenButton` and `OnScreenStick`) will still see a 1-frame lag as UI event processing happens later in the frame and outside of input event processing.

#### Actions

- When removing/unplugging a device, it will now also be removed from the device list of `InputActionMap.devices` and `InputActionAsset.devices`.
  ```CSharp
  var gamepad = InputSystem.AddDevice<Gamepad>();
  var actions = new MyGeneratedActions();
  actions.devices = new[] { gamepad };
  InputSystem.RemoveDevice(gamepad);
  // `actions.devices` is now an empty array.
  ```
- Adding an action to a `InputActionMap` that is part of an `InputActionAsset` now requires all actions in the asset to be disabled ([case 1288335](https://issuetracker.unity3d.com/issues/adding-actions-at-runtime-to-existing-map-from-asset-triggers-assertion-error)).
  * This used to trigger an `Assert` at runtime but now properly throws an `InvalidOperationException`.

### Fixed

- Fixed inputs in game view sometimes not working when running in the editor, as initial focus state could end up being incorrect.
- Fixed bad performance in Input Debugger with high-frequency devices (e.g. 1+ KHz gaming mice). Before, high event volumes led to excessive refreshes of debugger data.
- Fixed compile error on tvOS due to step counter support for iOS added in `1.1.0-preview.3`.
- Fixed PS4- and PS3-specific `rightTriggerButton` and `leftTriggerButton` controls not being marked as synthetic and thus conflicting with `rightTrigger` and `leftTrigger` input ([case 1293734](https://issuetracker.unity3d.com/issues/input-system-when-binding-gamepad-controls-triggerbutton-gets-bound-instead-of-triggeraxis)).
  * This manifested itself, for example, when using interactive rebinding and seeing `rightTriggerButton` getting picked instead of the expected `rightTrigger` control.
- Fixed changes to usages of devices in remote player not being reflected in Input Debugger.
- Fixed exceptions and incorrect values with HIDs using 32-bit fields ([case 1189859](https://issuetracker.unity3d.com/issues/inputsystem-error-when-vjoy-is-installed)).
  * This happened, for example, with vJoy installed.
- Fixed `InputUser` no longer sending `InputUserChange.ControlsChanged` when adding a new user after previously, all users were removed.
  * Fix contributed by [Sven Herrmann](https://github.com/SvenRH) in [1292](https://github.com/Unity-Technologies/InputSystem/pull/1292).
- Fixed `AxisDeadzoneProcessor` min/max values not being settable to 0 in editor UI ([case 1293744](https://issuetracker.unity3d.com/issues/input-system-input-system-axis-deadzone-minimum-value-fallsback-to-default-value-if-its-set-to-0)).
- Fixed blurry icons in input debugger, asset editor, input settings ([case 1299595](https://issuetracker.unity3d.com/issues/inputsystem-supported-device-list-dropdown-icons-present-under-project-settings-are-not-user-friendly)).
- Fixed `clickCount` not being incremented correctly by `InputSystemUIInputModule` for successive mouse clicks ([case 1317239](https://issuetracker.unity3d.com/issues/eventdata-dot-clickcount-doesnt-increase-when-clicking-repeatedly-in-the-new-input-system)).
- <a name="ui_multiple_scenes_fix"></a>Fixed UI not working after additively loading scenes with additional InputSystemUIInputModule modules ([case 1251720](https://issuetracker.unity3d.com/issues/input-system-buttons-cannot-be-pressed-after-additively-loading-scenes-with-additional-event-systems)).
- Fixed no `OnPointerExit` received when changing UI state without moving pointer ([case 1232705](https://issuetracker.unity3d.com/issues/input-system-onpointerexit-is-not-triggered-when-a-ui-element-interrupts-a-mouse-hover)).
- Fixed reference to `.inputactions` of `Player Prefab` referenced by `PlayerInputManager` being destroyed on going into play mode, if the player prefab was a nested prefab ([case 1319756](https://issuetracker.unity3d.com/issues/playerinput-component-loses-its-reference-to-an-inputactionasset)).
- Fixed "Scheme Name" label clipped in "Add Control Schema" popup window ([case 1199560]https://issuetracker.unity3d.com/issues/themes-input-system-scheme-name-is-clipped-in-add-control-schema-window-with-inter-default-font)).
- Fixed `InputSystem.QueueEvent` calls from within `InputAction` callbacks getting dropped entirely ([case 1297339](https://issuetracker.unity3d.com/issues/input-system-ui-button-wont-click-when-simulating-a-mouse-click-with-inputsystem-dot-queueevent)).
- Fixed `InputSystemUIInputModule` being in invalid state when added from `Awake` to a game object when entering playmode ([case 1323566](https://issuetracker.unity3d.com/issues/input-system-default-ui-actions-do-not-register-when-adding-inputsystemuiinputmodule-at-runtime-to-an-active-game-object)).
- Fixed `Keyboard.current` becoming `null` after `OnScreenButton` is disabled or destroyed ([case 1305016](https://issuetracker.unity3d.com/issues/inputsystem-keyboard-dot-current-becomes-null-after-onscreenbutton-is-destroyed)).

#### Actions

- Fixed rebinding not working for any discrete control that was held when the rebinding operation started ([case 1317225](https://issuetracker.unity3d.com/issues/inputsystem-a-key-will-not-be-registered-after-rebinding-if-it-was-pressed-when-the-rebinding-operation-started)).
- Fixed bindings being added to every InputAction in a collection when editing a collection of InputActions in the inspector. ([case 1258578](https://issuetracker.unity3d.com/issues/adding-a-binding-to-one-inputaction-element-in-a-list-adds-the-same-binding-to-all-the-other-elements-in-the-list))
- Fixed `Retrieving array element that was out of bounds` and `SerializedProperty ... has disappeared!` errors when deleting multiple action bindings in the input asset editor ([case 1300506](https://issuetracker.unity3d.com/issues/errors-are-thrown-in-the-console-when-deleting-multiple-bindings)).
- Fixed delete key not working in the input actions editor ([case 1282090](https://issuetracker.unity3d.com/issues/input-system-delete-key-doesnt-work-in-the-input-actions-window)).
- Fixed actions embedded into `MonoBehaviours` not showing bindings added directly from within constructors ([case 1291334](https://issuetracker.unity3d.com/issues/input-action-binding-doesnt-show-up-in-the-inspector-when-set-using-a-script)).
  ```CSharp
  public class MyMB : MonoBehaviour {
    // This would end up not showing the binding in the inspector.
    public InputAction action = new InputAction(binding: "<Gamepad>/leftStick");
  ```
- Fixed tooltips not appearing for elements of the Input Actions editor window ([case 1311595](https://issuetracker.unity3d.com/issues/no-tooltips-appear-when-hovering-over-parts-of-input-action-editor-window)).
- Fixed `NullReferenceException` when reading values through `InputAction.CallbackContext` on a `OneModifierComposite` or `TwoModifierComposite` binding.
- Fixed multi-taps not working when multiple controls were bound to an action ([case 1267805](https://issuetracker.unity3d.com/issues/input-system-multi-tap-interaction-doesnt-get-triggered-when-there-are-2-or-more-bindings-in-the-active-control-scheme)).
  * When there were multiple controls bound to an action, this bug would get triggered by any interaction that did not result in a phase change on the action.
- Fixed runtime rebinds added as new bindings from leaking into .inputactions assets when exiting play mode ([case 1190502](https://issuetracker.unity3d.com/issues/inputsystem-runtime-rebinds-are-leaking-into-inputactions-asset))
- Fixed `IndexOutOfRangeException` and `null` elements in `InputUser.lostDevices` when an `InputUser` loses a devices from a control scheme with only optional devices ([case 1275148](https://issuetracker.unity3d.com/issues/disconnecting-and-reconnecting-input-device-causes-exception-in-inputuser)).
- Fixed binding path selection windows not remembering navigation state when going up through hierarchy ([case 1254981](https://issuetracker.unity3d.com/issues/action-binding-path-selection-windows-doesnt-remember-navigation-state)).

### Added

- Support for Device Simulator touchscreen input.
- Enabled XR device support on Magic Leap (Lumin).
- Added ability to force XR Support in a project by defining `UNITY_INPUT_FORCE_XR_PLUGIN`.
- Added a warning message to PlayerInputManager editor when the attached input action asset won't work with Join Players When Button Is Pressed behaviour due to missing control scheme device requirements ([case 1265853](https://issuetracker.unity3d.com/issues/input-system-player-prefabs-are-not-instantiated-on-join-action-when-they-have-inputactionasset-assigned-to-them)).
- Added support for [UI Toolkit](https://docs.unity3d.com/Manual/UIElements.html) with Unity 2021.1+.
  * UITK is now supported as a UI solution in players. Input support for both [Unity UI](https://docs.unity3d.com/Manual/com.unity.ugui.html) and [UI Toolkit](https://docs.unity3d.com/Manual/UIElements.html) is based on the same `InputSystemUIInputModule` code path. More details in the manual.
- `InputSystemUIInputModule` now has an `xrTrackingOrigin` property. When assigned, this will transform all tracked device positions and rotations from it's local space into Unity's world space ([case 1308480](https://issuetracker.unity3d.com/issues/xr-sdk-tracked-device-raycaster-does-not-work-correctly-with-worldspace-canvas-when-xr-camera-is-offset-from-origin)).
- Added `InputSystemUIInputModule.GetLastRaycastResult`. This returns the most recent raycast result and can be used to draw ray visualizations or get information on the most recent UI object hit.
- Added `InputStateBlock` support for `kFormatSBit` when working with floats ([case 1258003](https://issuetracker.unity3d.com/issues/hid-exceptions-are-thrown-when-launching-a-project-while-analog-keyboard-is-connected-to-the-machine)).
- Added an API to parse control paths.
  ```CSharp
  var parsed = InputControlPath.Parse("<XRController>{LeftHand}/trigger").ToArray();

  Debug.Log(parsed.Length); // Prints 2.
  Debug.Log(parsed[0].layout); // Prints "XRController".
  Debug.Log(parsed[0].name); // Prints an empty string.
  Debug.Log(parsed[0].usages.First()); // Prints "LeftHand".
  Debug.Log(parsed[1].layout); // Prints null.
  Debug.Log(parsed[1].name); // Prints "trigger".
  ```
  * Can, for example, be used with `InputBinding.path`.
- Added a new API-only setting in the form of `InputSystem.settings.maxEventBytesPerUpdate`.
  * Puts an upper limit on the number of event bytes processed in a single update.
  * If exceeded, any additional event data will get thrown away and an error will be issued.
  * Set to 5MB by default.
- Added a new API-only setting called `InputSystem.settings.maxQueuedEventsPerUpdate`.
  * This limits the number of events that can be queued during event processing using the `InputSystem.QueueEvent` method. This guards against infinite loops in the case where an action callback queues an event that causes the same action callback to be called again.
- Added `InputSystemUIInputModule.AssignDefaultActions` to assign default actions when creating ui module in runtime.
- Added `UNITY_INCLUDE_TESTS` define constraints to our test assemblies, which is 2019.2+ equivalent to `"optionalUnityReferences": ["TestAssemblies"]`.

## [1.1.0-preview.3] - 2021-02-04

### Changed

- An upper limit of 1024 controls per device and 1kb of memory state per device has been introduced.
  * This allows for certain optimizations.
  * Should the limits prove too tight, they can be raised in the future.
  * The most complex device we have at the moment (`Touchscreen`) has 242 controls and 616 bytes of state.
- `TouchSimulation` now __disables__ the `Pointer` devices it reads input from.
  * This is to address the problem of mouse input leading to __both__ mouse and touch input happening concurrently. Instead, enabling touch simulation will now effectively __replace__ mouse and pen input with touch input.
  * Devices such `Mouse` and `Pen` will remain in place but will not get updated. Events received for them will be consumed by `TouchSimulation`.
- Enabled XR device support on Switch.

### Fixed

- Fixed Right stick to use AXIS.Z and AXIS.RZ for Android gamepads.
- Fixed triggers to always use Axis.Gas and Axis.Brake for Android gamepads.
- Fixed precompiled layouts such as `FastKeyboard` leading to build time regressions with il2cpp (case 1283676).
- Fixed `InputDevice.canRunInBackground` not being correctly set for VR devices (thus not allowing them to receive input while the application is not focused).
- Fixed `InputUser.OnEvent` and `RebindingOperation.OnEvent` exhibiting bad performance profiles and leading to multi-millisecond input update times (case 1253371).
  * In our own measurements, `InputUser.OnEvent` is >9 times faster than before and `RebindingOperation.OnEvent` is ~2.5 times faster.
- Fixed PS4 controller not recognized on Mac when connected over Bluetooth ([case 1286449](https://issuetracker.unity3d.com/issues/input-system-dualshock-4-zct1e-dualshock-2-v1-devices-are-not-fully-recognised-over-bluetooth)).
- Fixed `EnhancedTouch` leaking `NativeArray` memory on domain reloads ([case 1190150](https://issuetracker.unity3d.com/issues/new-input-system-simulated-touch-in-editor-doesnt-work)).
- Fixed `TouchSimulation` leading to `"Pointer should have exited all objects before being removed"` errors ([case 1190150](https://issuetracker.unity3d.com/issues/new-input-system-simulated-touch-in-editor-doesnt-work)).
- Fixed multi-touch not working with `InputSystemUIInputModule` ([case 1271942](https://issuetracker.unity3d.com/issues/android-onenddrag-not-being-called-when-there-are-at-least-2-touches-on-the-screen)).
  * This also manifested itself when using On-Screen Controls and not being able to use multiple controls at the same time (for example, in the [Warriors demo](https://github.com/UnityTechnologies/InputSystem_Warriors)).
- Fixed restart prompt after package installation not appearing on Unity 2020.2+ ([case 1292513](https://issuetracker.unity3d.com/issues/input-system-after-package-install-the-update-slash-switch-and-restart-prompt-does-not-appear)).
- Fixed action with multiple bindings getting stuck in `Performed` state when two or more controls are pressed at the same time ([case 1295535](https://issuetracker.unity3d.com/issues/input-system-not-registering-multiple-inputs)).
  * Regression introduced in 1.1-preview.2.
- Fixed `Touch.activeTouches` having incorrect touch phases after calling `EnhancedTouch.Disable()` and then `EnhancedTouch.Enable()` ([case 1286865](https://issuetracker.unity3d.com/issues/new-input-system-began-moved-and-ended-touch-phases-are-not-reported-when-a-second-scene-is-loaded)).
- Fixed compile errors related to XR/AR on console platforms.

#### Actions

- <a name="same_control_multiple_times_fix"></a>Fixed actions not triggering correctly when multiple bindings on the same action were referencing the same control ([case 1293808](https://issuetracker.unity3d.com/product/unity/issues/guid/1293808/)).
  * Bindings will now "claim" controls during resolution. If several bindings __on the same action__ resolve to the same control, only the first such binding will successfully resolve to the control. Subsequent bindings will only resolve to controls not already referenced by other bindings on the action.
  ```CSharp
  var action = new InputAction();
  action.AddBinding("<Gamepad>/buttonSouth");
  action.AddBinding("<Gamepad>/buttonSouth"); // Will be ignored.
  action.AddBinding("<Gamepad>/button*"); // Will only receive buttonWest, buttonEast, and buttonNorth.
  ```
  * This also means that `InputAction.controls` will now only contain any control at most once.
- Fixed JSON serialization of action maps not preserving empty binding paths ([case 1231968](https://issuetracker.unity3d.com/issues/cloning-actionmap-through-json-converts-empty-paths-to-null-which-is-not-allowed)).

### Added

- Added DualShock4GamepadAndroid and XboxOneGamepadAndroid layout for Android
- Added a new high-performance way to iterate over changed controls in an event.
  ```CSharp
  // Can optionally specify a magnitude threshold that controls must cross.
  // NOTE: This will note allocate GC memory.
  foreach (var control in eventPtr.EnumerateChangedControls(magnitudeThreshold: 0.1f))
      Debug.Log($"Control {control} changed state");
  ```
  * This can be used, for example, to implement much more performant "any button pressed?" queries.
  ```CSharp
  InputSystem.onEvent +=
      (eventPtr, device) =>
      {
          // Ignore anything that is not a state event.
          var eventType = eventPtr.type;
          if (eventType != StateEvent.Type && eventType != DeltaStateEvent.Type)
              return;

          // Find all changed controls actuated above the button press threshold.
          foreach (var control in eventPtr.EnumerateChangedControls
              (device: device, magnitudeThreshold: InputSystem.settings.defaultButtonPressThreshold))
              // Check if it's a button.
              if (control is ButtonControl button)
                  Debug.Log($"Button {button} was pressed");
      }
  ```
- Added support for Step Counter sensors for iOS.
  * You need to enable **Motion Usage** under Input System settings before using the sensor. You can also manually add **Privacy - Motion Usage Description** to your application's Info.plist file.

## [1.1.0-preview.2] - 2020-10-23

### Changed

- The `submit` and the `cancel` actions of the UI input module now trigger on __release__ instead of press. This makes the behavior consistent with clicks triggering UI response on release rather than press.
- Removed the old "Tanks" demo (previously available from the samples shipped with the package).
  * Added a new and improved demo project, which you can download from the [InputSystem_Warriors](https://github.com/UnityTechnologies/InputSystem_Warriors) GitHub repository.

#### Actions

- Actions of type `InputActionType.Button` now respect button press (and release) points.
  * Previously, button-type actions, when used without explicit "Press" interactions, would perform immediately when a bound control was actuated.
  * Now, a button-type action will behave the same as if a "Press" interaction is applied with "Trigger Behavior" set to "Press Only".
  * This means that a button-type action will now perform (and perform __once__ only) when a control crosses the button press threshold defined in the global settings or, if present, locally on a `ButtonControl`. It will then stay performed and finally cancel only when the control falls back to or below the release threshold.
- `InputAction.ReadValue<T>()` now always returns `default<T>` when the action is canceled.
  * This is to make it consistent with `InputAction.CallbackContext.ReadValue<T>()` which already returned `default<T>` when the action was canceled.
  * In general, all APIs that read values will return default values when an action is in a phase other than `Started` or `Performed`.
- If multiple actions in different action maps but in the same .inputactions asset have the same name, calling `InputActionAsset.FindAction()` with just an action name will now return the first __enabled__ action. If none of the actions are enabled, it will return the first action with a matching name as before ([case 1207550](https://issuetracker.unity3d.com/issues/input-system-action-can-only-be-triggered-by-one-of-the-action-maps-when-action-name-is-identical)).
  ```CSharp
  var map1 = new InputActionMap("map1");
  var map2 = new InputActionMap("map2");
  map1.AddAction("actionWithSameName");
  map2.AddAction("actionWithSameName");
  var asset = ScriptableObject.CreateInstance<InputActionAsset>();
  asset.AddActionMap(map1);
  asset.AddActionMap(map2);

  map2["actionWithSameName"].Enable();

  var action = asset["actionWithSameName"];
  // Before: "map1/actionWithSameName"
  // Now: "map2/actionWithSameName"
  ```

### Fixed

- Fixed player build causing `ProjectSettings.asset` to be checked out in Perforce ([case 1254502](https://issuetracker.unity3d.com/issues/projectsettings-dot-asset-is-checked-out-in-perforce-when-building-a-project-with-the-input-system-package-installed)).
- Fixed player build corrupting preloaded asset list in `PlayerSettings` if it was modified by another build processor.
- Fixed remoting in Input Debugger not working for devices in the player that are created from generated layouts (such as XR devices).
- Fixed potential `NullReferenceException` in `InputActionProperty` when the `InputActionReference` is `null`.
- Fixed "On-Screen Controls" sample still using `StandaloneInputModule` and thus throwing `InvalidOperationException` when used with "Active Input Handling" set to "Input System Package (New)" ([case 1201866](https://issuetracker.unity3d.com/issues/input-system-old-input-module-is-available-in-onscreencontrolssample-sample-scene-from-package)).
- Fixed `OnScreenButton` leaving button controls in pressed state when disabled in-between receiving `OnPointerDown` and `OnPointerUp`. Usually manifested itself by having to click the button twice next time it was enabled.
- Fixed exiting out of play mode in the Unity Editor while a test run is in progress leading to the Input System permanently losing all its state until the editor is restarted ([case 1251724](https://issuetracker.unity3d.com/issues/the-input-system-does-not-get-re-enabled-when-a-playmode-input-test-is-interrupted)).
- Fixed max values for `Axis` and `Double` controls stored as multi-bit fields being off by one ([case 1223436](https://issuetracker.unity3d.com/issues/value-equal-to-1-is-not-returned-by-the-input-system-when-reading-a-multi-bit-control)).
  * Fix contributed by [jamre](https://github.com/jamre) in [962](https://github.com/Unity-Technologies/InputSystem/pull/962). Thank you!
- Fixed debug assert in `InputDeviceTester` sample when simultaneously pressing two buttons on gamepad ([case 1244988](https://issuetracker.unity3d.com/issues/input-system-runtime-errors-when-pressing-more-than-one-button-at-the-same-time)).
- Fixed use of UI `Slider` causing drag thresholds to no longer work ([case 1275834](https://issuetracker.unity3d.com/issues/inputsystem-drag-threshold-value-is-ignored-for-scroll-view-after-interacting-with-a-slider-slash-scroll-bar)).
- Fixed layout lists in Input Debugger not updating when removing layouts.
- Fixed device connects leading to different but similar device being reported as reconnected.

#### Actions

- Fixed Action with multiple bindings becoming unresponsive after a Hold interaction was performed ([case 1239551](https://issuetracker.unity3d.com/issues/input-system-hold-interaction-makes-an-input-action-unresponsive-when-2-or-more-binding-are-attached-to-the-same-input-action)).
- Fixed `NullReferenceException` when `Player Input` component `Create Action` is pressed and saved ([case 1245921](https://issuetracker.unity3d.com/issues/input-system-nullreferenceexception-is-thrown-when-player-input-component-create-action-is-pressed-and-saved)).
- Fixed `InputActionTrace.ActionEventPtr.ReadValueAsObject` leading to `InvalidCastException` when trying to read values that came from composite bindings.
- Fixed not being able to stack a `MultiTap` on top of a `Tap` ([case 1261462](https://issuetracker.unity3d.com/issues/multi-tap-and-tap-interactions-in-the-same-action-doesnt-work-properly)).
- Fixed rebinds triggered by the Enter key causing stuck Enter key states ([case 1271591](https://issuetracker.unity3d.com/issues/input-system-rebind-action-requires-two-inputs-slash-presses-when-using-the-enter-key)).
- Fixed `Map index on trigger` and `IndexOutOfRangeException` errors when using multiple Interactions on the same Action. ([case 1253034](https://issuetracker.unity3d.com/issues/map-index-on-trigger-and-indexoutofrangeexception-errors-when-using-multiple-interactions-on-the-same-action)).
- Fixed context menu in action editor not filtering out composites the same way that the `+` icon menu does. This led to, for example, a "2D Vector" composite being shown as an option for a button type action.
- Fixed initial state checks for composite bindings failing if performed repeatedly. For example, doing a `ReadValue<Vector2>` for a WASD binding would return an incorrect value after disabling the map twice while no input from the keyboard was received ([case 1274977](https://issuetracker.unity3d.com/issues/input-system-cannot-read-vector2-values-after-inputactionset-has-been-disabled-and-enabled-twice)).
- Fixed "Add Interaction" menu in action editor not filtering out interactions with incompatible value types ([case 1272772](https://issuetracker.unity3d.com/issues/new-input-system-action-gets-called-only-once-when-using-mouse-press-interaction)).
- Fixed `PlayerInput` no longer auto-switching control schemes if `neverAutoSwitchControlSchemes` was toggled off and back on after the component was first enabled ([case 1232039](https://issuetracker.unity3d.com/issues/input-system-auto-switch-locks-on-one-device-when-its-disabled-and-re-enabled-via-script)).
- Fixed action map name being the same as .inputactions asset name leading to compile errors when `Generate C# Class` is used; now leads to import error ([case 1212052](https://issuetracker.unity3d.com/issues/input-system-user-can-name-inputaction-asset-and-action-map-the-same-creating-compilation-errors-on-generation)).
- Fixed bindings not getting updated when binding by display name and there is no control with the given display name initially.
  ```
  // If at the time this action is enabled, there's no ä key on the keyboard,
  // this did not update properly later when switched to a layout that does have the key.
  var action = new InputAction(binding: "<Keyboard>/#(ä)");
  ```

### Added

- Added tvOS documentation entries in 'Supported Input Devices' page.

#### Actions

- Added "release thresholds" for buttons.
  * Release points are now separated from press points by a percentage threshold.
  * The threshold is defined by `InputSettings.buttonReleaseThreshold`.
  * Thresholds are defined as percentages of press points. A release is thus defined as a button, after having reached a value of at least `InputSettings.defaultButtonPressPoint` (or whatever local press is used), falling back to a value equal to or less than `InputSettings.buttonReleaseThreshold` percent of the press point.
  * This is intended to solve the problem of buttons flickering around button press points.
  * The default threshold is set at 75%, that is, buttons release at 3/4 of the press point.
- Added new methods to the `InputAction` class:
  * `InputAction.IsPressed()`: Whether a bound control has crossed the press threshold and has not yet fallen back below the release threshold.
  * `InputAction.WasPressedThisFrame()`: Whether a bound control has crossed the press threshold this frame.
  * `InputAction.WasReleasedThisFrame()`: Whether a bound control has fallen back below the release threshold this frame.
  * `InputAction.WasPerformedThisFrame()`: Whether the action was performed at any point during the current frame. Equivalent to `InputAction.triggered`, which will be deprecated in the future.
  * `InputAction.Reset()`: Forcibly reset the action state. Cancels the action, if it is currently in progress.
- Added `InputAction.GetTimeoutCompletionPercentage` to query the amount left to complete a currently ongoing interaction.
  ```CSharp
  // Let's say there's a hold interaction on a "warp" action. The user presses a button bound
  // to the action and then holds it. While the user holds the button, we want to know how much
  // longer the user will have to hold it so that we can display feedback in the UI.
  var holdCompleted = playerInput.actions["warp"].GetTimeoutCompletionPercentage();
  ```
- Added three new binding composite types:
  * `OneModifierComposite`: This is a generalization of `ButtonWithOneModifier` (which is still available but now hidden from the UI) which also represents bindings such as "SHIFT+1" but now can be used to target bindings other than buttons (e.g. "SHIFT+delta").
  * `TwoModifiersComposite`: This is a generalization of `ButtonWithTwoModifiers` (which is still available but now hidden from the UI) which also represents bindings such as "SHIFT+CTRL+1" but now can be used to target bindings other than buttons (e.g. "SHIFT+CTRL+delta").
  * `Vector3Composite`: Works the same way `Vector2Composite` does. Adds a `forward` and `backward` binding in addition to `up`, `down`, `left`, and `right`.

## [1.1.0-preview.1] - 2020-08-20

>__The minimum version requirement for the Input System package has been moved up to 2019.4 LTS.__

### Changed

#### Actions

- Auto-generated C# files now have `<auto-generated>` headers so they get ignored by Rider code analysis.
- Auto-generated C# classes are now `partial` so that they can be manually extended.
- Deleting a composite binding with `action.ChangeBinding(0).Erase()` now also erases all the bindings that are part of the composite.
- Trigger binding resolution from within action callbacks (e.g. `InputAction.performed`) will now defer resolution until after the callback has completed.
  * This fixes crashes such as [case 1242406](https://issuetracker.unity3d.com/issues/mecanim-crash-when-entering-or-exiting-play-mode-destroying-gameobjects) where disabling `PlayerInput` from within an action callback led to an action's state being released while the action was still in a callback.

### Fixed

- Fixed input history on Android mono build by alligning memory of history records
- Fixed no input being processed when running a `[UnityTest]` over several frames. Before, this required calling `InputSystem.Update` manually.
- Fixed clicking on help page button in Unity inspector for Input System components not going to relevant manual pages.
- Fixed a bug that prevented DualShock controllers from working on tvOS. (case 1221223).
- `GravitySensor`, `LinearAccelerationSensor`, and `AttitudeSensor` not being initialized on iOS ([case 1251382](https://issuetracker.unity3d.com/product/unity/issues/guid/1251382/)).
- Fixed compilation issues with XR and VR references when building to platforms that do not have complete XR and VR implementations.
- Fixed possible `NullReferenceException`s on ARMs with controls that receive automatic memory offsets.
- Fixed `TouchControl.tapCount` resetting to 0 when "Script Debugging" is enabled (case 1194636).
- Fixed `Touch.activeTouches` not having a `TouchPhase.Began` entry for touches that moved in the same frame that they began in ([case 1230656](https://issuetracker.unity3d.com/issues/input-system-mobile-enhancedtouch-screen-taps-start-with-moved-or-stationary-phase-instead-of-began)).
- Fixed sequential taps causing touches to get stuck in `Touch.activeTouches`.
- Improved performance of `Touch.activeTouches` (most notably, a lot of time was spent in endlessly repetitive safety checks).
- Fixed `EnhancedTouch` APIs not indicating that they need to be enabled with `EnhancedTouchSupport.Enable()`.
  - The APIs now throw `InvalidOperationException` when used without being enabled.
- Fixed memory corruption in `InputEventTrace.AllocateEvent` ([case 1262496](https://issuetracker.unity3d.com/issues/input-system-crash-with-various-stack-traces-when-using-inputactiontrace-dot-subscribetoall))
  * Manifested itself, for example, as crashes when using `InputActionTrace.SubscribeToAll`.
- AxisControls and Vector2Controls' X and Y subcontrols on XR devices now have a minimum range of -1 and a maximum range of 1. This means they can now properly respond to modifiers and interactions in the binding system.

#### Actions

- Fixed drag&drop reordering actions while having one control scheme selected causing bindings from other control schemes to be lost ([case 122800](https://issuetracker.unity3d.com/issues/input-system-bindings-get-cleared-for-other-control-scheme-actions-when-reordering-an-action-in-a-specific-control-scheme)).
- Fixed stack overflow in `PlayerInput.SwitchCurrentActionMap` when called from action callback ([case 1232893](https://issuetracker.unity3d.com/issues/inputsystem-switchcurrentactionmap-causes-a-stackoverflow-when-called-by-each-pahse-of-an-action)).
- Fixed control picker ending up empty when listing devices in "Supported Devices" ([case 1254150](https://issuetracker.unity3d.com/product/unity/issues/guid/1254150/)).

### Added

- Device layouts can now be "precompiled" for speed. `Keyboard`, `Mouse`, and `Touchscreen` are now included as precompiled layouts greatly reducing instantiation time and GC heap cost for these devices. For `Touchscreen`, this results in a >20x speed-up for `InputSystem.AddDevice<Touchscreen>()`.
- Added Pose Control layout. The Pose Control is used on XR Devices and wraps tracking state, position, rotation, and velocity information.

#### Actions

- Can now save binding overrides as JSON strings and restore them from such using the newly added `SaveBindingOverridesAsJson` and `LoadBindingOverridesFromJson` extension methods.
  ```CSharp
  void SaveUserRebinds(PlayerInput player)
  {
      var rebinds = player.actions.SaveBindingOverridesAsJson();
      PlayerPrefs.SetString("rebinds", rebinds);
  }

  void LoadUserRebinds(PlayerInput player)
  {
      var rebinds = PlayerPrefs.GetString("rebinds");
      player.actions.LoadBindingOverridesFromJson(rebinds);
  }
  ```

## [1.0.0] - 2020-04-23

### Fixed

- Fixed compilation issues in `TrackedDeviceRaycaster` when disabling built-in XR module.

## [1.0.0-preview.7] - 2020-04-17

### Fixed

- `VirtualMouseInput` not moving the software cursor when set to `HardwareCursorIsAvailable` but not having a hardware cursor ()
- Can now override built-in Android gamepad layouts. Previously, the input system would always choose its default defaults even after registering more specific layouts using `InputSystem.RegisterLayout`.
- `InputControlPath.TryGetControlLayout` no longer throws `NotImplementedException` for `<Mouse>/scroll/x` and similar paths where the layout is modifying a control it inherited from its base layout ([thread](https://forum.unity.com/threads/notimplementedexception-when-using-inputcontrolpath-trygetcontrollayout-on-mouse-controls.847129/)).
- Fixed compilation errors when disabling built-in VR and XR modules. ([case 1214248](https://issuetracker.unity3d.com/issues/enable-input-system-symbol-is-not-being-updated-when-the-input-system-is-changed-in-player-settings/)).
- Fixed compilation errors when disabling built-in Physics and Physics2D modules. ([case 1191392](https://issuetracker.unity3d.com/issues/inputsystem-trackeddeviceraycaster-has-hard-references-on-both-physics-and-physics2d)).
- No longer throws `NotImplementedException` when matching against a field of `InputDeviceDescription.capabilities` when the value of the field used scientific notation.
- No longer incorrectly matches fields of `InputDeviceDescription.capabilities` by prefix only (i.e. previously it would find the field "foo" when actually looking for "foobar").
- Input device debugger window slowing editor to a crawl when opened on PS4 DualShock controller.
- `InputUser.UnpairDevices()` corrupting user device list.

#### Actions

- Controls are now re-resolved after adding or removing bindings from actions ([case 1218544](https://issuetracker.unity3d.com/issues/input-system-package-does-not-re-resolve-bindings-when-adding-a-new-binding-to-a-map-that-has-already-generated-its-state)).
- Can now have spaces and special characters in action names when using `PlayerInput` with the `SendMessages` or `BroadcastMessages` behavior. Previously, an incorrect method name was generated (fix contributed by [BHSPitMonkey](https://github.com/BHSPitMonkey) in [#1022](https://github.com/Unity-Technologies/InputSystem/pull/1022); [case 1214519](https://issuetracker.unity3d.com/issues/player-input-send-messages-wont-trigger-when-input-action-name-contains-spaces)).
- Adding a new action now sets `expectedControlType` to `Button` as expected ([case 1221015](https://issuetracker.unity3d.com/issues/input-system-default-value-of-expectedcontroltype-is-not-being-set-when-creating-a-new-action)).
- Player joins with `PlayerInputManager` from button presses no longer fail if there are multiple devices of the same type present and the join was not on the first gamepad ([case 226920](https://fogbugz.unity3d.com/f/cases/1226920/)).
- `PlayerInputEditor` no longer leads to the player's `InputActionAsset` mistakenly getting replaced with a clone when the inspector is open on a `PlayerInput` component ([case 1228636](https://issuetracker.unity3d.com/issues/action-map-gets-lost-on-play-when-prefab-is-highlighted-in-inspector)).
- The control picker in the .inputactions editor will no longer incorrectly filter out layouts such as `Xbox One Gamepad (on XB1)` when using them in control schemes. Also, it will no longer filter out controls from base layouts (such as `Gamepad`) ([case 1219415](https://issuetracker.unity3d.com/issues/impossible-to-choose-gamepad-as-binding-path-when-control-scheme-is-set-as-xboxone-scheme)).
- `RebindOperation`s will no longer pick controls right away that are already actuated above the magnitude threshold when the operation starts. Instead, these controls will have to change their actuation from their initial level such that they cross the magnitude threshold configured in the operation ([case 1215784](https://issuetracker.unity3d.com/issues/unnecessary-slash-unwanted-binding-candidates-are-found-when-detecting-and-changing-an-input-value-of-an-input-device)).
- Newly added actions and action maps are now scrolled to when there are more items than fit into view. Previously newly added item was appended but outside of the visible area.
- Actions and bindings in the `.inputactions` editor are no longer force-expanded on every domain reload and whenever a new action or binding is added.
- The importer for `.inputactions` assets will now check out from version control the generated .cs file when overwriting it &ndash; which only happens if the contents differ ([case 1222972](https://issuetracker.unity3d.com/issues/inputsystem-editor-generated-c-number-file-is-not-checked-out-when-overwriting)).
- The editor for `.inputactions` assets will now check out from version control the asset before saving it.
- Drag-reordering action maps no longer throws "Should have drop target" asserts in the console (case [1229146](https://issuetracker.unity3d.com/issues/inputsystem-reordering-of-actionmaps-in-input-action-window-fails-and-throws-should-have-drop-target-error)).
- Drag-reordering actions no longer changes action IDs of some of the existing actions ([case 1231233](https://issuetracker.unity3d.com/issues/input-systems-action-ids-dont-stick-with-action-names-when-input-actions-are-reorganized)).
- References to `InputActionReference` objects created by the importer for `.inputactions` files are no longer broken when the action referenced by the object is renamed ([case 1229145](https://issuetracker.unity3d.com/issues/inputsystem-inputactionreference-loses-guid-when-its-action-is-moved-or-renamed-in-the-inputaction-asset)).
  * __NOTE: This fix does not apply to existing `InputActionReference` instances.__ The problem was inherent in the internal file IDs generated for actions &ndash; which were affected by action and map names. Thus, changing the name of an action or map would change the resulting file ID of the `InputActionReference`.<br>However, changing file IDs will break any existing reference to the object. Thus we had to preserve the existing `InputActionReference` objects under their original file ID. We hide them in the Project Browser, however. The ones that are visible now have the new, fixed file IDs.<br>To switch existing `InputActionReference` properties to the new file IDs, simply replace them with the newly created `InputActionReference`.

### Changed

- `InputDevice.all` has been deprecated due to the confusion it creates with other getters like `Gamepad.all`. Use `InputSystem.devices` instead ([case 1231216](https://issuetracker.unity3d.com/issues/joystick-dot-all-lists-more-than-just-joysticks)).
  * In the same vein, we added a new `Joystick.all` getter that works the same as `Gamepad.all`.
- Changed UI Package to be optional dependency. Removing the package will now disable all UI relevant Input code.

## [1.0.0-preview.6] - 2020-03-06

### Changed

* `InputSystemUIInputModule.trackedDeviceSelect` has been removed. Use `InputSystemUIInputModule.leftClick` instead.
* `InputSystemUIInputModule.repeatDelay` has been renamed to `moveRepeatDelay` and `repeatRate` has been renamed to `moveRepeatRate`.

### Fixed

- Fixed CS0109 warning being generated during player build due to use of `new` with the `PlayerInput.camera property` (case 1174688).
- Fixed a number of issues in `InputSystemUIInputModule`.
  * Fixed GC heap garbage when click-dragging.
  * Fixed number of pointer states growing indefinitely if OS did not reuse touch IDs.
  * Fixed `lastPress` on `PointerEventData` getting lost.
  * Fixed button press-and-release happening in same frame resulting in no UI input.
  * Fixed clicks initiated from non-pointer devices resulting in pointer inputs with `(0,0)` positions.
  * Fixed huge screen deltas on pointer events from tracked devices.
  * Fixed touch input not sending pointer exit events ([case 1213550](https://issuetracker.unity3d.com/issues/input-system-onpointerexit-does-not-work)).
- Fixed `TrackedDeviceRaycaster` not setting `screenPosition` in `RaycastResult`.

#### Actions

- Mixing the enabling&disabling of single actions (as, for example, performed by `InputSystemUIInputModule`) with enabling&disabling of entire action maps (as, for example, performed by `PlayerInput`) no longer leaves to unresponsive input and `"should not reach here"` assertions ([forum thread](https://forum.unity.com/threads/error-while-switching-between-action-maps.825204/)).
- Leaving play mode no longer leaves state change monitors lingering around from enabled actions.
- Enabling action maps with bindings that do not refer to an existing action in the map no longer leads to asserts and exceptions when input on the bindings is received ([case 1213085](https://issuetracker.unity3d.com/issues/input-system-input-actions-cause-exceptions-and-should-not-get-here-errors-to-appear-after-deleting-an-action-map)).
- `PressInteraction` no longer misses the next button press if it gets reset from within the `performed` callback ([case 1205285](https://issuetracker.unity3d.com/issues/inputsystem-problem-with-button-state-after-deactivating-and-reactivating-an-action-map)).
- `InputBinding.DisplayStringOptions.DontIncludeInteractions` is now properly respected.
- Reading the value of a composite binding no longer causes processors from the last active part binding to be applied rather than the processors of the composite itself, if any ([case 1207082](https://issuetracker.unity3d.com/issues/input-system-invert-processors-have-no-effect-on-the-inputaction-dot-callbackcontext-value)).
- Fixed `InputSystem.onActionChange` getting invoked too many times on binding changes.

### Added

- `InputSystemUIInputModule` now sends pointer events using a new `ExtendedPointerEventData` instead of using the base `PointerEventData` class. This surfaces additional input data in pointer events.
- Added `InputSystemUIInputModule.pointerBehavior` to allow dictating how the UI will resolve concurrent input from multiple pointers.

#### Actions

- Added `InputAction.CallbackContext.ReadValueAsButton`.

## [1.0.0-preview.5] - 2020-02-14

### Changed

- We've changed the rules that govern how action phases have to progress:
  * __This is a breaking change!__
    - The primary effect is additional callbacks getting triggered.
  * __Before__:
    - There were no enforced rules about how an action would go through `InputAction.started`, `InputAction.performed`, and `InputAction.canceled`. Which of the callbacks were triggered and in what order depended on a number of factors, the biggest influencer of which were the different interactions that could be applied to actions (like `Press` or `Hold`).
    - This made for unpredictable and frequently surprising results. In addition, it led to bugs where, for [example](https://issuetracker.unity3d.com/issues/input-system-ui-becomes-unresponsive-after-the-first-ui-button-press), adding a `Press` interaction to the `Click` action of `InputSystemUIInputModule` would cause the click state to get stuck because the click action would never cancel.
  * __Now__:
    - The system will now *always* trigger `InputAction.started` first. If this is not done explicitly, it happens implicitly.
    - Likewise, the system will now *always* trigger `InputAction.canceled` before going back to waiting state. Like with `InputAction.started`, if this isn't done explicitly, it will happen implicitly. This implies that `InputAction.canceled` no longer signifies an action getting aborted because it stopped after it started but before it performed. It now simply means "the action has ended" whether it actually got performed or not.
    - In-between `InputAction.started` and `InputAction.canceled`, `InputAction.performed` may be triggered arbitrary many times (including not at all).
  * While late in the cycle for 1.0, we've opted to make this change now in order to fix a range of bugs and problems we've observed that people encountered because of the previous behavior of the system.
- Related to the change above, the behavior of `PressInteraction` has been tweaked and now is the following:
  * `Press Only`: Starts and immediately performs when pressed, then stays performed and cancels when button is released.
  * `Release Only`: Starts when button is pressed and then performs and immediately cancels when the button is released.
  * `Press And Release`: Starts and immediately performs when button is pressed, then stays performed and performs again and immediately cancels when button is released.
- `Vector2Composite` now has a `mode` parameter which can be used to choose between `DigitalNormalized` (the default), `Digital` (same as `DigitalNormalized` but does not normalize the resulting vector), and `Analog` (uses float input values as is).
  * `Vector2Composite.normalize` has been deprecated. Note that it will not work together with `Analog`. The parameter will be removed in the future.

### Fixed

- XR controllers and HMDs have proper display names in the UI again. This regressed in preview.4 such that all XR controllers were displayed as just "XR Controller" in the UI and all HMDs were displayed as "XR HMD".
- `InputSystemUIInputModule` no longer generates GC heap garbage every time mouse events are processed.
- Fixed a bug where an internal array helper method was corrupting array contents leading to bugs in both `InputUser` and `Touch`.
- Fixed exception when saving changes to an Input Action asset and the parent directory has been renamed. ([case 1207527](https://issuetracker.unity3d.com/issues/input-system-console-errors-appear-when-you-save-input-action-asset-after-changing-the-name-of-the-folder-containing-it))

#### Actions

- The regression in 1.0.0-preview.4 of `PlayerInputManager` not joining players correctly if a scheme has more than one device requirement has been fixed.
  * This most notably manifested itself with keyboard+mouse control schemes.
- `PlayerInputManager` will no longer join players when control schemes are used and none of the schemes produces a successful match based on the devices available for the join.
- When no action map is selected in action editor, plus icon to add an action is now disabled; formerly threw an exception when clicked (case 1199562).
- Removing a callback from actions from the callback itself no longer throws `ArgumentOutOfRangeException` ([case 1192972](https://issuetracker.unity3d.com/issues/input-system-package-argumentoutofrangeexception-error-is-thrown-when-the-callback-is-removed-while-its-being-triggered)).
- "Invalid user" `ArgumentException` when turning the same `PlayerInput` on and off ([case 1198889](https://issuetracker.unity3d.com/issues/input-system-package-argumentexception-invalid-user-error-is-thrown-when-the-callback-disables-game-object-with-playerinput)).
- The list of device requirements for a control scheme in the action editor no longer displays devices with their internal layout name rather than their external display name.
- `StackOverflowException` when `Invoke Unity Events` is selected in `PlayerInput` and it cannot find an action (#1033).
- `HoldInteraction` now stays performed after timer has expired and cancels only on release of the control ([case 1195498](https://issuetracker.unity3d.com/issues/inputsystem-inputaction-dot-readvalue-returns-0-when-a-hold-action-is-performed-for-hold-time-amount-of-time)).
- Foldouts in the various action UIs now properly toggle their expansion state when clicked in Unity 2019.3+ ([case 1213781](https://issuetracker.unity3d.com/issues/input-system-package-playerinput-component-events-menu-doesnt-expand-when-clicked-directly-on-the-arrow-icon)).

### Added

- We've added a new `Simple Multiplayer` sample which demonstrates a simple, bare-bones local multiplayer setup.
- We've also added a `Gamepad Mouse Cursor` sample that shows how to drive a UI mouse cursor using the gamepad.
  - The sample contains a reusable `VirtualMouseInput` component that does most of the work.
- Added a `Deselect On Background Click` option to `InputSystemUIInputModule`. This allows toggling the behavior off where clicking the mouse and not hitting a `GameObject` will automatically clear the current selection -- which will break keyboard and gamepad navigation.

## [1.0.0-preview.4] - 2020-01-24

This release includes a number of Quality-of-Life improvements for a range of common problems that users have reported.

### Added

- To aid in debugging issues, we've extended the system's event tracing and replay functionality to allow persisting and replaying arbitrary input event streams.
  * `InputEventTrace` now has APIs to persist the events to disk and to load them back in from previously persisted event streams. The same API can be used to persist in arbitrary C# `Stream` instances, not just in file streams.
     ```CSharp
    // Write.
    myTrace.WriteTo("file.inputtrace");

    // Read.
    InputEventTrace.LoadFrom("file.inputtrace");
     ```
  * `InputEventTrace` now has built-in replay functionality.
     ```CSharp
    myTrace.Replay().PlayAllFramesOneByOne();
     ```
  * The event trace in device windows of the Input Debugger has been extended with controls to save and load traces.
- We've added a new `InputRecording` sample which has a reusable `MonoBehaviour` component that can be used to capture and replay device activity.
- `Keyboard` now has a `FindKeyOnCurrentKeyboardLayout` method to look up key controls by their display names.
- Keyboards now have synthetic controls that combine left and right variants of modifier keys.
  * This means that you can bind to just "shift" now, for example, instead of having to bind to both "left shift" and "right shift".
    ```CSharp
    new InputAction(binding: "<Keyboard>/shift");
    ```
  * The controls are also available as properties on `Keyboard`.
    ```CSharp
    if (Keyboard.current.shiftKey.isPressed) /* ... */;

    // Is equivalent to:
    if (Keyboard.current.leftShiftKey.isPressed ||
        Keyboard.current.rightShiftKey.isPressed) /* ... */;
    ```

#### Actions

- `PlayerInput` now has a new `Controls Changed` event/message which is triggered when the control setup of the player changes (e.g. when switching control schemes).
    ```CSharp
        public void OnControlsChanged()
        {
            // Update UI display hints, for example...
        }
    ```
- We've added APIs to simplify turning bindings into strings suitable for display in UIs.
    ```CSharp
    // Takes things such as currently bound controls and active binding masks into account
    // and can handle composites.
    action.GetBindingDisplayString();
    ```
  * Related to this, custom binding composites can now be annotated with the new `DisplayStringFormat` attribute to control how composites as a whole are turned into display strings.
    ```CSharp
    [DisplayStringFormat("{button}+{stick}")]
    public class MyComposite : InputBindingComposite<Vector2>
    {
        [InputControl(layout = "Button")] public int button;
        [InputControl(layout = "Stick")] public int stick;
    }
    ```
- `InputActionRebindingExtension.RebindingOperation` has a new configuration method `WithMatchingEventsBeingSuppressed` which allows suitable input events to automatically be swallowed while a rebind is ongoing. This greatly helps with not having something else respond to input while a rebind is in progress.
- We've added two new samples:
  * __Rebinding UI__: Demonstrates how to create a rebinding screen using the Input System's APIs. The sample also includes a reusable prefab you can use directly in your projects to quickly put rebinding screens together.
  * __In-Game Hints__: Demonstrates how to show context-sensitive help that respects the current control scheme.

### Changed

- The logic for resetting devices on focus loss has changed somewhat:
  * When focus is lost, all devices are forcibly reset to their default state. As before, a `RequestResetCommand` for each device is also sent to the backend but regardless of whether the device responds or not, the input state for the device will be overwritten to default.
  * __Noisy controls are exempted from resets__. The assumption here is that noisy controls most often represent sensor readings of some kind (e.g. tracking data) and snapping the values back to their default will usually
  * If `Application.runInBackground` is `true`, all devices that return `true` from `InputDevice.canRunInBackground` are exempted from resets entirely. This, for example, allows XR devices to continue running regardless of focus change.
  * This fixes problems such as keyboard keys getting stuck when alt-tabbing between applications (case 1206199).
- `InputControlExtensions.GetStatePtrFromStateEvent` no longer throws `InvalidOperationException` when the state format for the event does not match that of the device. It simply returns `null` instead (same as when control is found in the event's state).
- `InputEventTrace` instances are no longer disposed automatically from their finalizer but __MUST__ be disposed of explicitly using `Dispose()`.
  * This is to allow event traces to survive domain reloads. If they are disposed of automatically during finalizers, even if they survive the reload, the next GC will cause traces to be deallocated.

#### Actions

* `InputActionRebindingExtensions.PerformInteractiveRebinding` has been greatly enhanced to apply a wide range of default configurations to the rebind. This greatly reduces the need to manually configure the resulting rebind.
    ```CSharp
    // Start a rebind with the default configuration.
    myAction.PerformInteractiveRebinding().Start();
    ```
  - Pointer position input will be ignored by default.
  - If not a suitable binding target itself, `<Keyboard>/escape` will automatically be made to quit the rebind.
  - Events with control input not explicitly matching exclusions will now get suppressed. This prevents input actions from getting triggered while a rebind is in progress.
  - The expected control type is automatically adjusted if a part binding of a composite is targeted by the rebind (e.g. if the action expects a `Vector2` but the part binding expects a `Button`, the rebind switches automatically to `Button`).
  - If the targeted binding is part of a control scheme, controls will automatically be restricted to match the device requirements of the control scheme. For example, if the binding belongs to a "Keyboard&Mouse" scheme that has `<Keyboard>` and a `<Mouse>` requirement, the rebind will ignore input on gamepads.
  - As before, you can always create a `RebindingOperation` from scratch yourself or wipe/alter the configuration returned by `PerformInteractiveRebinding` however you see fit.
- Control schemes can now handle ambiguity.
  * This means that, for example, you can now have one control scheme for generic gamepads and another control scheme specifically for PS4 controllers and the system will reliably pick the PS4 scheme when a PS4 controller is used and fall back to the generic gamepad scheme otherwise.
  * While this is exposed as a new `score` property on `InputControlScheme.MatchResult`, no code changes are necessary to take advantage of this feature.
- `PlayerInput.active` has been renamed to `PlayerInput.inputIsActive` to avoid ambiguities with `GameObject` activation.

### Fixed

- `InputUser` in combination with touchscreens no longer throws `InvalidOperationException` complaining about incorrect state format.
 * In a related change, `InputControlExtensions.GetStatePtrFromStateEvent` now works with touch events, too.
- Stack overflow in `InputTestFixture.currentTime` getter.
- Input that occurs in-between pressing the play button and the game starting no longer leaks into the game (case 1191342).
  * This usually manifested itself as large accumulated mouse deltas leading to such effects as the camera immediately jerking around on game start.
- Removing a device no longer has the potential of corrupting state change monitors (and thus actions getting triggered) from other devices.
  * This bug led to input being missed on a device once another device had been removed.
- `TrackedDevice` layout is no longer incorrectly registered as `Tracked Device`.
- Event traces in the input debugger are no longer lost on domain reloads.
- `IndexOutOfRangeException` being thrown when looking up controls on XR devices.

#### Actions

- Clicking the "Replace with InputSystemUIInputModule" button in the inspector when looking at `StandaloneInputModule`, the resulting operation is now undoable and will properly dirty the scene.

## [1.0.0-preview.3] - 2019-11-14

### Fixed

- Fixed wrong event handlers getting removed when having three or more handlers on an event (case 1196143).
  * This was an bug in an internal data structure that impacted a number of code paths that were using the data structure.
- Fixed `LayoutNotFoundException` being thrown when `InputControlPath.ToHumanReadableString` referenced a layout that could not be found.

## [1.0.0-preview.2] - 2019-11-04

### Changed

- Automatic conversion of window coordinates in `EditorWindow` code is now performed regardless of focus or the setting of `Lock Input to Game View` in the input debugger.

### Fixed

- Fixed touch taps triggering when they shouldn't on Android.
- Fixed custom devices registered from `[InitializeOnLoad]` code being lost on domain reload (case 1192379).
  * This happened when there were multiple pieces of `[InitializeOnLoad]` code that accessed the input system in the project and the `RegisterLayout` for the custom device happened to not be the first in sequence.
- OpenVR touchpad controls (`touchpadClicked` & `touchpadPressed`) now report accurate data.

#### Actions

- Fixed missing keyboard bindings in `DefaultInputActions.inputactions` for navigation in UI.
- Fixed using C# reserved names in .inputactions assets leading to compile errors in generated C# classes (case 1189861).
- Assigning a new `InputActionAsset` to a `InputSystemUIInputModule` will no longer look up action names globally but rather only look for actions that are located in action maps with the same name.
  * Previously, if you e.g. switched from one asset where the `point` action was bound to `UI/Point` to an asset that had no `UI` action map but did have an action called `Point` somewhere else, it would erroneously pick the most likely unrelated `Point` action for use by the UI.
- Fixed missing custom editors for `AxisDeadzoneProcessor` and `StickDeadzoneProcessor` that link `min` and `max` values to input settings.
- Fixed actions ending up being disabled if switching to a control scheme that has no binding for the action (case 1187377).
- Fixed part of composite not being bound leading to subsequent part bindings not being functional (case 1189867).
- Fixed `PlayerInput` not pairing devices added after it was enabled when not having control schemes.
  * This problem would also show in the `SimpleDemo` sample when having the `CustomDeviceUsages` sample installed as well. Gamepads would not get picked up in that case.
- Fixed `ArgumentNullException` when adding a device and a binding in an action map had an empty path (case 1187163).
- Fixed bindings that are not associated with any control scheme not getting enabled with other control schemes as they should.

### Added

- Added a new `EditorWindow Demo` sample that illustrates how to use the input system in editor UI code.

## [1.0.0-preview.1] - 2019-10-11

### Changed

- Generated action wrappers now won't `Destroy` the generated Asset in a finalizer, but instead implement `IDisposable`.
- Added back XR layouts (except for Magic Leap) that were removed for `1.0-preview`.
  * We removed these layouts under the assumption that they would almost concurrently become available in the respective device-specific XR packages. However, this did not work out as expected and the gap here turned out to be more than what we anticipated.
  * To deal with this gap, we have moved the bulk of the XR layouts back and will transition things gradually as support in device-specific packages becomes publicly available.

### Fixed

- Fixed a bug where the Input Settings Window might throw exceptions after assembly reload.
- Correctly implemented `IsPointerOverGameObject` method for `InputSystemUIInputModule`.
- Several bugs with layout overrides registered with (`InputSystem.RegisterLayoutOverrides`).
  * In `1.0-preview`, layout overrides could lead to corruption of the layout state and would also not be handled correctly by the various editor UIs.
- Selecting a layout in the input debugger no longer selects its first child item, too.
- Fixed XR devices reporting noise as valid user input (should fix problem of control schemes involving VR devices always activating when using `PlayerInput`).
- Fixed tap/swipe gesture detection in touch samples.

### Actions

- Fixed a bug where multiple composite bindings for the same controls but on different action maps would throw exceptions.
- Fixed `anyKey` not appearing in control picker for `Keyboard`.
- The text on the "Listen" button is no longer clipped off on 2019.3.
- Controls bound to actions through composites no longer show up as duplicates in the input debugger.
- Fixed "Create Actions..." on `PlayerInput` creating an asset with an incorrect binding for taps on Touchscreens. \
  __NOTE: If you have already created an .inputactions asset with this mechanism, update "tap [Touchscreen]" to "Primary Touch/Tap" to fix the problem manually.__
- Fixed `Invoke CSharp Events` when selected in `PlayerInput` not triggering `PlayerInput.onActionTriggered`.
- Fixed duplicating multiple items at the same time in the action editor duplicating them repeatedly.

### Added

- Will now recognize Xbox One and PS4 controllers connected to iOS devices correctly as Xbox One and PS4 controllers.
- Added a new sample called "Custom Device Usages" that shows how to use a layout override on `Gamepad` to allow distinguishing two gamepads in bindings based on which player the gamepad is assigned to.
- Added abstract `TrackedDevice` input device class as the basis for various kinds of tracked devices.

## [1.0.0-preview] - 2019-09-20

### Fixed

- Will now close Input Action Asset Editor windows from previous sessions when the corresponding action was deleted.
- Fixed an issue where Stick Controls could not be created in Players built with medium or high code stripping level enabled.
- Fixed incorrect default state for axes on some controllers.

#### Actions

- Fixed `CallbackContext.ReadValue` throwing when invoked during device removal

### Changed
### Added

## [0.9.6-preview] - 2019-09-06

### Fixed

- Exceptions in scenes of `Visualizers` sample if respective device was not present on system (e.g. in `PenVisualizer` if no pen was present in system).
- Fixed exception in Input Action Asset Editor window when typing whitespace into the search field.
- Fixed control scheme popup window in input action asset editor window showing in the correct screen position on windows.

#### Actions

- Setting timeouts from `IInputInteraction.Process` not working as expected when processing happened in response to previous timeout expiring (#714).
- Pending timeouts on a device not being removed when device was removed.

### Changed

- Replaced `HIDSupport.shouldCreateHID` event with a new `HIDSupport.supportedHIDUsages` property, which takes an array of supported usages.

### Added

#### Actions

- Added `PlayerInput.neverAutoSwitchControlSchemes` to disable logic that automatically enables control scheme switching when there is only a single `PlayerInput` in the game.
- Added `PlayerInput.SwitchControlScheme` to switch schemes manually.

## [0.9.5-preview] - 2019-08-29

### Fixed

- Don't pass events for null devices (for devices which have not been created) to `InputSystem.onEvent` callbacks.
- Will close debugger input state windows, when the state is no longer valid instead of throwing exceptions.
- Fixed pointer coordinates in editor windows for non-mouse pointing devices.
- Fixed using the input system in il2cpp when managed stripping level is set higher then "Low".
- Device debugger window will still show when reading from specific controls throws exceptions.
- Offsets and sizes for elements on Linux joysticks are now computed correctly.
- Joysticks now have a deadzone processor on the stick itself.
- Up/down/left/right on sticks are now deadzoned just like X and Y on sticks are.
- Removed toplevel `X` and `Y` controls on HIDs when there is a `Stick/X` and `Stick/Y` added for the device.
- HID fallback can now deal with sticks that have X and Y controls of different sizes and sitting in non-contiguous locations in the HID input report.
- Button 1 on HID joysticks will now correctly come out as the `trigger` control. Previously, the trigger control on the joystick was left pointing to random state.

#### Actions

- Binding paths now show the same way in the action editor UI as they do in the control picker.
  * For example, where before a binding to `<XInputController>/buttonSouth` was shown as `rightShoulder [XInputController]`, the same binding will now show as `A [Xbox Controller]`.
- When deleting a control scheme, bindings are now updated. A dialog is presented that allows choosing between deleting the bindings or just unassigning them from the control scheme.
- When renaming a control scheme, bindings are now updated. Previously the old name was in place on bindings.
- Control scheme names can no longer be set to empty strings.
- `PlayerInput.Instantiate` now correctly sets up a given control scheme, if specified.
  * When passing a `controlScheme:` argument, the result used to be a correctly assigned control scheme at the `InputUser` level but no restrictions being actually applied to the bindings, i.e. every single binding was active regardless of the specified control scheme.
- NullReferenceExceptions during event processing from `RebindingOperation`.

### Changed

- `InputUser.onUnpairedDeviceUsed` now receives a 2nd argument which is the event that triggered the callback.
  * Also, the callback is now triggered __BEFORE__ the given event is processed rather than after the event has already been written to the device. This allows updating the pairing state of the system before input is processed.
  * In practice, this means that, for example, if the user switches from keyboard&mouse to gamepad, the initial input that triggered the switch will get picked up right away.
- `InputControlPath.ToHumanReadableString` now takes display names from registered `InputControlLayout` instances into account.
  * This means that the method can now be used to generate strings to display in rebinding UIs.
- `AxisControl.clamp` is now an enum-valued property rather than a bool. Can now perform clamping *before* normalization.

#### Actions

- When switching devices/controls on actions, the system will no longer subsequently force an initial state check on __all__ actions. Instead, every time an action's bindings get re-resolved, the system will simply cancel all on-going actions and then re-enable them the same way it would happen by manually calling `InputAction.Enable`.
- Removed non-functional `InputControlScheme.baseScheme` API and `basedOn` serialized property. This was never fully implemented.

### Added

- Can right-click devices in Input Debugger (also those under "Unsupported") and select "Copy Device Description" to copy the internal `InputDeviceDescription` of the device in JSON format to the system clipboard.
  * This information is helpful for us to debug problems related to specific devices.
- If a device description has been copied to the clipboard, a new menu "Paste Device Description as Device" entry in the "Options" menu of the input debugger appears. This instantiates the device from the description as if it was reported locally by the Unity runtime.

## [0.9.3-preview] - 2019-08-15

### Fixed

- `XInputController` and `XboxOneGamepad` no longer have two extraneous, non-functional "menu" and "view" buttons.
- Fixed `InputUser.onUnpairedDeviceUser` ignoring input on controls that do not support `EvaluateMagnitude`.
  * This led to situations, for example, where `PlayerInput` would not initialize a control scheme switch from a `<Mouse>/delta` binding as the delta X and Y axes do not have min&max limits and thus return -1 from `EvaluateMagnitude`.
- Fixed available processor list not updated right away when changing the action type in the Input Action editor window.

#### Actions

- `NullReferenceException` when the input debugger is open with actions being enabled.
- When selecting a device to add to a control scheme, can now select devices with specific usages, too (e.g. "LeftHand" XRController).

### Changed

- Removed `timesliceEvents` setting - and made this tied to the update mode instead. We now always time slice when using fixed updates, and not when using dynamic updates.
- When adding a composite, only ones compatible with the value type of the current action are shown. This will, for example, no longer display a `2D Vector` composite as an option on a floating-point button action.
- The `InputState.onChange` callback now receives a second argument which is the event (if any) that triggered the state change on the device.

### Added

- `InputSystemUIInputModule` can now track multiple pointing devices separately, to allow multi-touch input - required to allow control of multiple On-Scree controls at the same time with different fingers.
- Two new composite bindings have been added.
  * `ButtonWithOneModifier` can be used to represent shortcut-like bindings such as "CTRL+1".
  * `ButtonWithTwoModifiers` can be used to represent shortcut-like bindings such as "CTRL+SHIFT+1".

## [0.9.2-preview] - 2019-08-09

### Fixed

- A `RebindingOperation` will now fall back to the default path generation behavior if the callback provided to `OnGeneratePath` returns null.
- Fixed the Input Action editor window throwing exceptions when trying to view action properties.

### Actions

- `PlayerInput` will now copy overrides when creating duplicate actions.
- It is now possible to use an empty binding path with a non empty override path.
- It is now possible to use set an empty override path to disable a binding.
- It is not possible to query the effectively used path of a binding using `effectivePath`.
- Actions embedded into MonoBehaviour components can now have their properties edited in the inspector. Previously there was no way to get to the properties in this workflow. There is a gear icon now on the action that will open the action properties.

### Changed

### Added

- Added a new sample to the package called `SimpleDemo`. You can install the sample from the package manager. See the [README.md](https://github.com/Unity-Technologies/InputSystem/Assets/Samples/SimpleDemo/README.md) file for details about the sample.

## [0.9.1-preview] - 2019-08-08

### Fixed

- Fixed GC heap garbage being caused by triggered by event processing.
  * This meant that every processing of input would trigger garbage being allocated on the managed heap. The culprit was a peculiarity in the C# compiler which caused a struct in `InputEventPtr.IsA` to be allocated on the heap.
- The bindings selection popup window will now show child controls matching the current action type even if the parent control does not match.
- Fixed `duration` values reported for Hold and Press interactions.
- DualShock 3 on macOS:
  * Fixed actions bound to the dpad control performing correctly.
  * Fixed non-present touchpad button control being triggered incorrectly.
- Fixed compile issues with switch classes on standalone Linux.
- Leak of unmanaged memory in `InputControlList`.

#### Actions

- Fixed actions not updating their set of controls when the usages of a device are changed.
- Composite bindings with the default interaction will now correctly cancel when the composite is released, even if there are multiple composite bindings on the action.

### Changed

- `MouseState`, `KeyboardState`, and `GamepadState` have been made public again.
- `PlayerInput` and `PlayerInputManager` have been moved from the `UnityEngine.InputSystem.PlayerInput` namespace to `UnityEngine.InputSystem`.
- The signature of `InputSystem.onEvent` has changed. The callback now takes a second argument which is the device the given event is sent to (null if there's no corresponding `InputDevice`).
  ```
  // Before:
  InputSystem.onEvent +=
      eventPtr =>
      {
          var device = InputSystem.GetDeviceById(eventPtr.deviceId);
          //...
      };

  // Now:
  InputSystem.onEvent +=
      (eventPtr, device) =>
      {
          //...
      };
  ```
- The signatures of `InputSystem.onBeforeUpdate` and `InputSystem.onAfterUpdate` have changed. The callbacks no longer receive an `InputUpdateType` argument.
  * Use `InputState.currentUpdateType` in case you need to know the type of update being run.
- `InputUpdateType` has been moved to the `UnityEngine.InputSystem.LowLevel` namespace.
- `InputSystem.Update(InputUpdateType)` has been removed from the public API.
- The way input devices are built internally has been streamlined.
  * `InputDeviceBuilder` is now internal. It is no longer necessary to access it to look up child controls. Simply use `InputControl.GetChildControl` instead.
  * To build a device without adding it to the system, call the newly added `InputDevice.Build` method.
    ```
    InputDevice.Build<Mouse>();
    ```
  * `InputSystem.SetLayoutVariant` has been removed. Layout variants can no longer be set retroactively but must be decided on as part of device creation.
- `InputSystem.RegisterControlProcessor` has been renamed to just `InputSystem.RegisterProcessor`.

#### Actions

* `InputAction.ReadValue<TValue>()` is longer correlated to `InputAction.triggered`. It simply returns the current value of a bound control or composite while the action is being interacted with.
* `InputInteractionContext.PerformedAndGoBackToWaiting` has been renamed to just `InputInteractionContext.Performed`.

#### Actions

- Individual composite part bindings can now no longer have interactions assigned to them as that never made any sense.

### Added

- Devices can now have more than one usage.
  * Call `InputSystem.AddDeviceUsage(device,usage)` to add additional usages to a device.
  * Call `InputSystem.RemoveDeviceUsage(device,usage)` to remove existing usages from a device.
  * `InputSystem.SetDeviceUsage(device,usage)` still exists. It will clear all existing usages from the given device.
- A new `VisualizerSamples` sample that can be installed through the package manager.
  * Contains two components `InputControlVisualizer` and `InputActionVisualizer` that help visualizing/debugging control/device and action activity through in-game overlays. A few sample scenes illustrate how to use them.

#### Actions

- Added `InputAction.ReadValueAsObject` API.
- Added `InputAction.activeControl` API.

## [0.9.0-preview] - 2019-07-18

### Fixed

- Validate all parameters on public APIs.
- Fixed an internal bug in `InlinedArray.RemoveAtByMovingTailWithCapacity`, which could cause data corruption.
- Fixed Xbox controller support on macOS il2cpp.
- Fixed issue of Xbox gamepads on Windows desktop not being able to navigate left and down in a UI.
- Allow using InputSystem package if the XR, VR or Physics modules are disabled for smaller builds.
- Fixed documentation landing page and table of contents.
- Fixed tracked devices assigning pointer ids for UI pointer events correctly.
- Adjusted some UI Elements to fit the Unity 19.3 font.
- Fixed NullReferenceException being thrown when project changes.
- Fixed duplicate devices showing in the "Supported Devices" popup when using a search filter.
- Fixed an error when adding new bindings in the Input Actions editor window when a filter was applied.
- Fixed scroll wheel handling in `InputSystemUIInputModule` not being smooth.
- Fixed compile errors from Switch Pro controller code on Linux.

#### Actions

- Fixed `CallbackContext.control` referencing the composite member control which was actually actuated for this trigger for composite bindings.
- Generated C# wrappers for .inputactions assets are no longer placed in Assets/Assets/ folder on Windows.

### Added

- Touch support has been reworked and extended.
  * `Touchscreen.touch[0..9]` are now bindable from the control picker.
  * `Touchscreen.primaryTouch` is now a separate control which tracks the primary touch on the screen.
  * The controls `Touchscreen` inherits from `Pointer` (such as `position`, `phase`, and `delta`) are now tied to `Touchscreen.primaryTouch` and allow for `Touchscreen` to function as a generic `Pointer` (like `Mouse` and `Pen`).
  * `Touchscreen.press` (renamed from `Touchscreen.button`) is now a working, synthetic button that is down whenever at least one finger is on the screen.
  * Recording of start time and start position has been added to touches.
    - `TouchControl.startPosition` gives the starting position of the touch.
    - `TouchControl.startTime` gives the starting time of the touch.
  * Tap detection has been added to `Touchscreen`.
    - Tap time (i.e. time within which a press-and-release must be completed for a tap to register) corresponds to `InputSettings.defaultTapTime`.
    - Tap release must happen within a certain radius of first contact. This is determined by a new setting `InputSettings.tapRadius`.
    - `TouchControl.tap` is a new button control that triggers then the touch is tapped. Note that this happens instantly when a touch ends. The button will go to 1 and __immediately__ go back to 0. This means that polling the button in `Update`, for example, will never trigger a tap. Either use actions to observe the button or use the `Touch` API from `EnhancedTouch` to poll taps.
  * `Touchscreen.activeTouches` has been removed. Use `Touch.activeTouches` from the new enhanced touch API instead for more reliable touch tracking.
  * `Touchscreen.allTouchControls` has been renamed to `Touchscreen.touches`.
  * A new `EnhancedTouch` plugin has been added which offers an enhanced `Touch` and `Finger` API to reliably track touches and fingers across updates. This obsoletes the need to manually track touch IDs and phases and gives access to individual touch history.
  * Touch can be simulated from mouse or pen input now. To enable simulation, call `TouchSimulation.Enable()` or put the `TouchSimulation` MonoBehaviour in your scene. Also, in the input debugger, you can now enable touch simulation from the "Options" dropdown.
- Changing state has been decoupled from events. While input events are the primary means by which to trigger state changes, anyone can perform state changes manually now from anywhere.
    ```
    InputState.Change(gamepad.leftStick, new Vector2(123, 234));
    ```
  * This change makes it possible to update state __from__ state and thus synthesize input data from other input coming in.
- A new API for recording state changes over time has been added.
    ```
    var history = new InputStateHistory("<Gamepad>/leftStick");
    history.StartRecording();

    //...

    foreach (var record in history)
        Debug.Log(record);
    ```
- Added support for generic joysticks on WebGL (which don't use the standard gamepad mapping).
- Added support for DualShock 3 gamepads on desktops.
- Added support for Nintendo Switch Pro Controllers on desktops.

#### Actions

- Actions now also have a __polling API__!
  * `InputAction.triggered` is true if the action was performed in the current frame.
  * `InputAction.ReadValue<TValue>()` yields the last value that `started`, `performed`, or `cancelled` (whichever came last) was called with. If the action is disabled, returns `default(TValue)`. For `InputActionType.Button` type actions, returns `1.0f` if `triggered==true` and `0.0f` otherwise.
- Generated C# wrappers for .inputactions can now placed relative to the .inputactions file by specifying a path starting with './' (e.g. `./foo/bar.cs`).

### Changed

- **The system no longer supports processing input in __BOTH__ fixed and dynamic updates**. Instead, a choice has to be made whether to process input before each `FixedUpdate()` or before each `Update()`.
  * Rationale: the existing code that supported having both updates receive input independently still had several holes and became increasingly complex and brittle. Our solution was based on not actually processing input twice but on channeling input concurrently into both the state of both updates. Together with the fact that specific inputs have to reset (and possibly accumulate) correctly with respect to their update time slices, this became increasingly hard to do right. This, together with the fact that we've come to increasingly question the value of this feature, led us to removing the capability while preserving the ability to determine where input is processed.
  * NOTE: Timeslicing is NOT affected by this. You can still switch to `ProcessEventInFixedUpdates` and get events timesliced to individual `FixedUpdate` periods according to their timestamps.
  * `InputSettings.UpdateMode.ProcessEventsInBothFixedAndDynamicUpdate` has been removed.
  * `InputSettings.UpdateMode.ProcessEventsInDynamicUpdateOnly` has been renamed to `InputSettings.UpdateMode.ProcessEventsInDynamicUpdate` and is now the default.
  * `InputSettings.UpdateMode.ProcessEventsInFixedUpdateOnly` has been renamed to `InputSettings.UpdateMode.ProcessEventsInFixedUpdate`.
- Added icons for PlayerInput, PlayerInputManager, InputSystemUIInputModule and MultiplayerEventSystem components.
- Changed `Keyboard` IME properties (`imeEnabled`, `imeCursorPosition`) to methods (`SetIMEEnabled`, `SetIMECursorPosition`).
- Added getters to all `IInputRuntime` properties.
- Replace some `GetXxx` methods in our API with `xxx`  properties.
- `Pointer.phase` has been removed and `PointerPhase` has been renamed to `TouchPhase`. Phases are now specific to touch. `PointerPhaseControl` has been renamed to `TouchPhaseControl`.
- `Pointer.button` has been renamed to `Pointer.press` and now is a control that indicates whether the pointer is in "press down" state.
  * For mouse, corresponds to left button press.
  * For pen, corresponds to tip contact.
  * For touch, corresponds to primary touch contact (i.e. whether __any__ finger is down).
- The state change monitor APIs (`IInputStateChangeMonitor` and friends) have been moved out of `InputSystem` into a new static class `InputState` in `UnityEngine.Experimental.Input.LowLevel`.
  * Rationale: These APIs are fairly low-level and not of general interest so having them out of `InputSystem` reduces the API surface visible to most users.
- `InputDeviceChange.StateChanged` has been removed and is now a separate callback `InputState.onChange`.
  * Rationale: The other `InputDeviceChange` notifications are low-frequency whereas `StateChanged` is high-frequency. Putting them all on the same callback made adding a callback to `InputSystem.onDeviceChange` unnecessarily expensive.
- `IInputStateCallbackReceiver` has been rewritten from scratch. Now has two simple methods `OnNextUpdate` and `OnEvent`. If implemented by a device, the device now has completely control over changing its own state. Use the `InputState.Change` methods to affect state changes while trigger state change monitors (e.g. for actions) correctly.
- Simplified handling of XR input in `InputSystemUIInputModule` by having only one set of actions for all XR devices.
- We now use the same hierarchical device picker in the "Add Control Scheme" popup, which is already used in the "Input Settings" window.
- Made all `IInputStateTypeInfo` implementations internal, as these did not offer value to the user.
- Made all `IInputDeviceCommandInfo` implementations internal, as these did not offer value to the user.
- Removed `ReadWriteArray`, which was only used for making `RebindingOperation.scores` editable, which did not add any value.
- Removed `PrimitiveValueOrArray`, as non of it's functionality over `PrimitiveValue` was implemented.
- Made all `InputProcessor` implementation internal, as access to these types is exposed only through text mode representations.
- Removed `CurveProcessor` as it was not implemented.
- Renamed XInputControllerOSX to a more descriptive XboxGamepadMacOS.

#### Actions

- `InputAction.continuous` has been removed. Running logic every frame regardless of input can easily be achieved in game code.
- The way action behavior is configured has been simplified.
  * The previous roster of toggles has been replaced with two settings:
    1. `Action Type`: Determines the behavior of the action. Choices are `Value`, `Button`, and `PassThrough`.
    2. `Control Type`: Determines the type of control (and implicitly the type of value) the action is looking for if the action is a `Value` or `PassThrough` action.
  * The previous `Initial State Check` toggle is now implicit in the action type now. `Value` actions perform an initial state check (i.e. trigger if their control is already actuated when the action is enabled). Other types of actions don't.
  * The previous `Pass Through` toggle is now rolled into the action type.

## [0.2.10-preview] - 2019-05-17

### Added

- Added a `MultiplayerEventSystem` class, which allows you use multiple UI event systems to control different parts of the UI by different players.
- `InputSystemUIInputModule` now lets you specify an `InputActionAsset` in the `actionsAsset` property. If this is set, the inspector will populate all actions from this asset. If you have a `PlayerInput` component on the same game object, referencing the same  `InputActionAsset`, the `PlayerInput` component will keep the actions on the `InputSystemUIInputModule` in synch, allowing easy setup of multiplayer UI systems.

### Changed

- `StickControl.x` and `StickControl.y` are now deadzoned, i.e. have `AxisDeadzone` processors on them. This affects all gamepads and joysticks.
  * __NOTE:__ The deadzoning is __independent__ of the stick. Whereas the stack has a radial deadzones, `x` and `y` have linear deadzones. This means that `leftStick.ReadValue().x` is __not__ necessary equal to `leftStick.x.ReadValue()`.
  * This change also fixes the problem of noise from sticks not getting filtered out and causing devices such as the PS4 controller to constantly make itself `Gamepad.current`.

- Redesigned `UIActionInputModule`
 * Added a button in the inspector to automatically assign actions from an input action asset based on commonly used action names.
 * Will now populate actions with useful defaults.
 * Removed `clickSpeed` property - will use native click counts from the OS where available instead.
 * Removed `sendEventsWhenInBackground` property.
 * Hiding `Touches` and `TrackedDevices` until we decide how to handle them.
 * Remove `moveDeadzone` property as it is made redundant by the action's dead zone.
 * Removed `UIActionInputModuleEnabler` component, `UIActionInputModule` will now enable itself.
- Changed default button press point to 0.5.
- Changed all constants in public API to match Unity naming conventions ("Constant" instead of "kConstant").
- Changed namespace from `UnityEngine.Experimental.Input` to `UnityEngine.InputSystem`.
- Generated wrapper code now has nicer formatting.
- Renamed `UIActionInputModule` to `InputSystemUIInputModule`.
- Nicer icons for `InputActionAssets` and `InputActions` and for `Button` and generic controls.
- Change all public API using `IntPtr` to use unsafe pointer types instead.
- `PlayerInput` will no longer disable any actions not in the currently active action map when disabling input or switching action maps.
- Change some public fields into properties.
- Input System project settings are now called "Input System Package" in the project window instead of "Input (NEW)".
- Removed `Plugins` from all namespaces.
- Rename "Cancelled" -> "Canceled" (US spelling) in all APIs.

### Fixed

- Adding devices to "Supported Devices" in input preferences not allowing to select certain device types (like "Gamepad").
- Fixed scrolling in `UIActionInputModule`.
- Fixed compiling the input system package in Unity 19.2 with ugui being moved to a package now.
- In the Input System project settings window, you can no longer add a supported device twice.

#### Actions

- Custom inspector for `PlayerInput` no longer adds duplicates of action events if `Invoke Unity Events` notification behavior is selected.
- Fixed `Hold` interactions firing immediately before the duration has passed.
- Fixed editing bindings or processors for `InputAction` fields in the inspector (Changes wouldn't persist before).
- Fixed exception message when calling `CallbackContext.ReadValue<TValue>()` for an action with a composite binding with `TValue` not matching the composite's value type.

### Added

#### Actions

- `PlayerInput` can now handle `.inputactions` assets that have no control schemes.
  * Will pair __all__ devices mentioned by any of the bindings except if already paired to another player.

## [0.2.8-preview] - 2019-04-23

### Added

- Added a `clickCount` control to the `Mouse` class, which specifies the click count for the last mouse click (to allow distinguishing between single-, double- and multi-clicks).
- Support for Bluetooth Xbox One controllers on macOS.

#### Actions

- New API for changing bindings on actions
```
    // Several variations exist that allow to look up bindings in various ways.
    myAction.ChangeBindingWithPath("<Gamepad>/buttonSouth")
        .WithPath("<Keyboard>/space");

    // Can also replace the binding wholesale.
    myAction.ChangeBindingWithPath("<Keyboard>/space")
        .To(new InputBinding { ... });

    // Can also remove bindings programmatically now.
    myAction.ChangeBindingWithPath("<Keyboard>/space").Erase();
```

### Changed

- `Joystick.axes` and `Joystick.buttons` have been removed.
- Generated wrapper code for Input Action Assets are now self-contained, generating all the data from code and not needing a reference to the asset; `InputActionAssetReference` has been removed.
- The option to generate interfaces on wrappers has been removed, instead we always do this now.
- The option to generate events on wrappers has been removed, we felt that this no longer made sense.
- Will now show default values in Input Action inspector if no custom values for file path, class name or namespace have been provided.
- `InputSettings.runInBackground` has been removed. This should now be supported or not on a per-device level. Most devices never supported it in the first place, so a global setting did not seem to be useful.
- Several new `Sensor`-based classes have been added. Various existing Android sensor implementations are now based on them.
- `InputControlLayoutAttribute` is no longer inherited.
  * Rationale: A class marked as a layout will usually be registered using `RegisterLayout`. A class derived from it will usually be registered the same way. Because of layout inheritance, properties applied to the base class through `InputControlLayoutAttribute` will affect the subclass as intended. Not inheriting the attribute itself, however, now allows having properties such as `isGenericTypeOfDevice` which should not be inherited.
- Removed `acceleration`, `orientation`, and `angularVelocity` controls from `DualShockGamepad` base class.
  * They are still on `DualShockGamepadPS4`.
  * The reason is that ATM we do not yet support these controls other than on the PS4. The previous setup pretended that these controls work when in fact they don't.
- Marking a control as noisy now also marks all child controls as noisy.
- The input system now defaults to ignoring any HID devices with usage types not known to map to game controllers. You can use `HIDSupport.supportedUsages` to enable specific usage types.
- In the Input Settings window, asset selection has now been moved to the "gear" popup menu. If no asset is created, we now automatically create one.
- In the inspector for Input Settings assets, we now show a button to go to the Input Settings window, and a button to make the asset active if it isn't.
- Tests are now no longer part of the com.unity.inputsystem package. The `InputTestFixture` class still is for when you want to write input-related tests for your project. You can reference the `Unity.InputSystem.TestFixture` assembly when you need to do that.
- Implemented adding usages to and removing them from devices.

#### Actions

- A number of changes have been made to the control picker UI in the editor. \
  ![Input Control Picker](Documentation~/Images/InputControlPicker.png)
  * The button to pick controls interactively (e.g. by pressing a button on a gamepad) has been moved inside the picker and renamed to "Listen". It now works as a toggle that puts the picker into a special kind of 'search' mode. While listening, suitable controls that are actuated will be listed in the picker and can then be picked from.
  * Controls are now displayed with their nice names (e.g. "Cross" instead of "buttonSouth" in the case of the PS4 controller).
  * Child controls are indented instead of listed in "parent/child" format.
  * The hierarchy of devices has been rearranged for clarity. The toplevel groups of "Specific Devices" and "Abstract Devices" are now merged into one hierarchy that progressively groups devices into more specific groups.
  * Controls now have icons displayed for them.
- There is new support for binding to keys on the keyboard by their generated character rather than by their location. \
  ![Keyboard Binding](Documentation~/Images/KeyboardBindByLocationVsCharacter.png)
  * At the toplevel of the Keyboard device, you now have the choice of either binding by keyboard location or binding by generated/mapped character.
  * Binding by location shows differences between the local keyboard layout and the US reference layout.
  * The control path language has been extended to allow referencing controls by display name. `<Keyboard>/#(a)` binds to the control on a `Keyboard` with the display name `a`.
- `continuous` flag is now ignored for `Press and Release` interactions, as it did not  make sense.
- Reacting to controls that are already actuated when an action is enabled is now an __optional__ behavior rather than the default behavior. This is a __breaking__ change.
  * Essentially, this change reverts back to the behavior before 0.2-preview.
  * To reenable the behavior, toggle "Initial State Check" on in the UI or set the `initialStateCheck` property in code.
  ![Inital State Check](Documentation~/Images/InitialStateCheck.png)
  * The reason for the change is that having the behavior on by default made certain setups hard to achieve. For example, if `<Keyboard>/escape` is used in one action map to toggle *into* the main menu and in another action map to toggle *out* of it, then the previous behavior would immediately exit out of the menu if `escape` was still pressed from going into the menu. \
  We have come to believe that wanting to react to the current state of a control right away is the less often desirable behavior and so have made it optional with a separate toggle.
- Processors and Interactions are now shown in a component-inspector-like fashion in the Input Action editor window, allowing you to see the properties of all items at once.
- The various `InputAction.lastTriggerXXX` APIs have been removed.
  * Rationale: They have very limited usefulness and if you need the information, it's easy to set things up in order to keep track of it yourself. Also, we plan on having a polling API for actions in the future which is really what the `lastActionXXX` APIs were trying to (imperfectly) solve.
- `Tap`, `SlowTap`, and `MultiTap` interactions now respect button press points.
- `Tap`, `SlowTap`, and `MultiTap` interactions now have improved parameter editing UIs.

### Fixed

- Input Settings configured in the editor are now transferred to the built player correctly.
- Time slicing for fixed updates now works correctly, even when pausing or dropping frames.
- Make sure we Disable any InputActionAsset when it is being destroyed. Otherwise, callbacks which were not cleaned up would could cause exceptions.
- DualShock sensors on PS4 are now marked as noisy (#494).
- IL2CPP causing issues with XInput on windows and osx desktops.
- Devices not being available yet in `MonoBehavior.Awake`, `MonoBehaviour.Start`, and `MonoBehaviour.OnEnable` in player or when entering play mode in editor.
- Fixed a bug where the event buffer used by `InputEventTrace` could get corrupted.

#### Actions

- Actions and bindings disappearing when control schemes have spaces in their names.
- `InputActionRebindingExceptions.RebindOperation` can now be reused as intended; used to stop working properly the first time a rebind completed or was cancelled.
- Actions bound to multiple controls now trigger correctly when using `PressInteraction` set to `ReleaseOnly` (#492).
- `PlayerInput` no longer fails to find actions when using UnityEvents (#500).
- The `"{...}"` format for referencing action maps and actions using GUIDs as strings has been obsoleted. It will still work but adding the extra braces is no longer necessary.
- Drag&dropping bindings between other bindings that came before them in the list no longer drops the items at a location one higher up in the list than intended.
- Editing name of control scheme in editor not taking effect *except* if hitting enter key.
- Saving no longer causes the selection of the current processor or interaction to be lost.
  * This was especially annoying when having "Auto-Save" on as it made editing parameters on interactions and processors very tedious.
- In locales that use decimal separators other than '.', floating-point parameters on composites, interactions, and processors no longer lead to invalid serialized data being generated.
- Fix choosing "Add Action" in action map context menu throwing an exception.
- The input action asset editor window will no longer fail saving if the asset has been moved.
- The input action asset editor window will now show the name of the asset being edited when asking for saving changes.
- Clicking "Cancel" in the save changes dialog for the input action asset editor window will now cancel quitting the editor.
- Fixed pasting or dragging a composite binding from one action into another.
- In the action map editor window, switching from renaming an action to renaming an action map will no longer break the UI.
- Fixed calling Enable/Disable from within action callbacks sometimes leading to corruption of state which would then lead to actions not getting triggered (#472).
- Fixed setting of "Auto-Save" toggle in action editor getting lost on domain reload.
- Fixed blurry icons in editor for imported .inputactions assets and actions in them.
- `Press` and `Release` interactions will now work correctly if they have multiple bound controls.
- `Release` interactions will now invoke a `Started` callback when the control is pressed.
- Made Vector2 composite actions respect the press points of button controls used to compose the value.

## [0.2.6-preview] - 2019-03-20

>NOTE: The UI code for editing actions has largely been rewritten. There may be regressions.
>NOTE: The minimum version requirement for the new input system has been bumped
       to 2019.1

### Added

- Support gamepad vibration on Switch.
- Added support for Joysticks on Linux.

#### Actions

- Added ability to change which part of a composite a binding that is part of the composite is assigned to.
  * Part bindings can now be freely duplicated or copy-pasted. This allows having multiple bindings for "up", for example. Changing part assignments retroactively allows to freely edit the composite makeup.
- Can now drag&drop multiple items as well as drop items onto others (equivalent to cut&paste). Holding ALT copies data instead of moving it.
- Edits to control schemes are now undoable.
- Control schemes are now sorted alphabetically.
- Can now search by binding group (control scheme) or devices directly from search box.
  * `g:Gamepad` filters bindings to those in the "Gamepad" group.
  * `d:Gamepad` filters bindings to those from Gamepad-compatible devices.

### Changed

- The input debugger will no longer automatically show remote devices when the profiler is connected. Instead, use the new menu in debugger toolbar to connect to players or to enable/disable remote input debugging.
- "Press and Release" interactions will now invoke the `performed` callback on both press and release (instead of invoking `performed` and `cancel`, which was inconsistent with other behaviors).

#### Actions

- Bindings have GUIDs now like actions and maps already did. This allows to persistently and uniquely identify individual bindings.
- Replaced UI overlay while rebinding interactively with cancellable progress bar. Interactive rebinding now cancels automatically after 4 seconds without suitable input.
- Bindings that are not assigned to any control scheme are now visible when a particular control scheme is selected.
  * Bindings not assigned to any control scheme are active in *ALL* control schemes.
  * The change makes this visible in the UI now.
  * When a specific control scheme is selected, these bindings are affixed with `{GLOBAL}` for added visibility.
- When filtering by devices from a control scheme, the filtering now takes layout inheritance into account. So, a binding to a control on `Pointer` will now be shown when the filter is `Mouse`.
- The public control picker API has been revised.
  * The simplest way to add control picker UI to a control path is to add an `InputControlAttribute` to the field.
    ```
    // In the inspector, shows full UI to select a control interactively
    // (including interactive picking through device input).
    [InputControl(layout = "Button")]
    private string buttonControlPath;
    ```
- Processors of incompatible types will now be ignored instead of throwing an exception.

### Fixed

- Remote connections in input debugger now remain connected across domain reloads.
- Don't incorrectly create non-functioning devices if a physical device implements multiple incompatible logical HID devices (such as the MacBook keyboard/touch pad and touch bar).
- Removed non-functioning sort triangles in event list in Input Debugger device windows.
- Sort events in input debugger window by id rather then by timestamp.
- Make parsing of float parameters support floats represented in "e"-notation and "Infinity".
- Input device icons in input debugger window now render in appropriate resolution on retina displays.
- Fixed Xbox Controller on macOS reporting negative values for the sticks when represented as dpad buttons.
- `InputSettings.UpdateMode.ProcessEventsManually` now correctly triggers updates when calling `InputSystem.Update(InputUpdateType.Manual)`.

#### Actions

- Pasting or duplicating an action in an action map asset will now assign a new and unique ID to the action.
- "Add Action" button being active and triggering exceptions when no action map had been added yet.
- Fixed assert when generating C# class and make sure it gets imported correctly.
- Generate directories as needed when generating C# class, and allow path names without "Assets/" path prefix.
- Allow binding dpad controls to actions of type "Vector2".
- Fixed old name of action appearing underneath rename overlay.
- Fixed inspector UIs for on-screen controls throwing exceptions and being non-functional.
- Fixed deleting multiple items at same time in action editor leading to wrong items being deleted.
- Fixed copy-pasting actions not preserving action properties other than name.
- Fixed memory corruptions coming from binding resolution of actions.
- InputActionAssetReferences in ScriptableObjects will continue to work after domain reloads in the editor.
- Fixed `startTime` and `duration` properties of action callbacks.

## [0.2.1-preview] - 2019-03-11

### Changed

 - NativeUpdateCallback API update to match Unity 2018.3.8f1

## [0.2.0-preview] - 2019-02-12

This release contains a number of fairly significant changes. The focus has been on further improving the action system to make it easier to use as well as to make it work more reliably and predictably.

>NOTE: There are some breaking changes. Please see the "Changed" section below.

### Changed

- Removed Unity 2018.2 support code.
- Removed .NET 3.5 support code.
- Started using C# 7.
- `IInputControlProcessor<TValue>` has been replaced with `InputProcessor` and `InputProcessor<TValue>` base classes.
- `IInputBindingComposite` has been replaced with an `InputBindingComposite` base class and the `IInputBindingComposite<TValue>` interface has been merged with the `InputBindingComposite<TValue>` class which had already existed.
- `InputUser.onUnpairedDeviceUser` will now notify for each actuated control until the device is paired or there are no more actuated controls.
- `SensitivityProcessor` has been removed.
    * The approach needs rethinking. What `SensitivityProcessor` did caused more problems than it solved.
- State monitors no longer have their timeouts removed automatically when they fire. This makes it possible to have a timeout that is removed only in response to a specific state change.
- Events for devices that implement `IInputStateCallbacks` (such as `Touchscreen`) are allowed to go back in time. Avoids the problem of having to order events between multiple fingers correctly or seeing events getting rejected.
- `PenState.Button` is now `PenButton`.
- Removed TouchPositionTransformProcessor, was used only by Android, the position transformation will occur in native backend in 2019.x

#### Actions:
- Bindings that have no interactions on them will trigger differently now. __This is a breaking change__.
  * Previously, these bindings would trigger `performed` on every value change including when going back to their default value. This is why you would see two calls of `performed` with a button; one when the button was pressed, another when it was depressed.
  * Now, a binding without an interaction will trigger `started` and then `performed` when a bound control is actuated. Thereafter, the action will remain in `Started` phase. For as long as the control is actuated, every value change will trigger `performed` again. When the control stops being actuated, it will trigger `cancelled` and the action will remain in `Waiting` state.
  * Control actuation is defined as a control having a magnitude (see `InputControl.EvaluateMagnitude`) greater than zero. If a control does not support magnitudes (returns -1 from `EvaluateMagnitude`), then the control is considered actuated when it changes state away from its default state.
  * To restore the previous behavior, simply change code like
      ```
        myAction.performed += MyCallback;
      ```
    to
      ```
        myAction.performed += MyCallback;
        myAction.cancelled += MyCallback;
      ```
  * Alternatively, enable `passThrough` mode on an action. This effectively restores the previous default behavior of actions.
    ```
        new InputAction(binding: "<Gamepad>/leftTrigger") { passThrough = true };
    ```
- As part of the aforementioned change, the following interactions have been removed as they are no longer relevant:
  - `StickInteraction`: Can simply be removed from bindings. The new default behavior obsoletes the need for what `StickInteraction` did. Use `started` to know then the stick starts being actuated, `performed` to be updated on movements, and `cancelled` to know when the stick goes back into rest position.
  - `PressAndReleaseInteraction`: Can simply be removed from bindings. The default behavior with no interaction encompasses press and release detection. Use `started` to know then a button is pressed and `cancelled` to know when it is released. To set a custom button press point, simply put an `AxisDeadzoneProcessor` on the binding.
- `PressInteraction` has been completely rewritten.
  - Trigger behavior can be set through `behavior` parameter and now provides options for observing just presses (`PressOnly`), just releases (`ReleaseOnly`), or both presses and releases (`PressAndRelease`).
  - Also, the interaction now operates on control actuation rather than reading out float values directly. This means that any control that supports magnitudes can be used.
  - Also supports continuous mode now.
- If bound controls are already actuated when an action is enabled, the action will now trigger in the next input update as if the control had just been moved from non-actuated to actuated state.
  - In other words, if e.g. you have a binding to the A button of the gamepad and the A button is already pressed when the action is first enabled, then the action associated with the A button will trigger as if the button had just been pressed. Previously, it required releasing and re-pressing the button first -- which, together with certain interactions, could lead to actions ending up in a confused state.
- When an action is disabled, it will now cancel all ongoing interactions, if any (i.e. you will see `InputAction.cancelled` being called).
  - Note that unlike the above-mentioned callbacks that happen when an action starts out with a control already actuated, the cancellation callbacks happen __immediately__ rather than in the next input update.
- Actions that at runtime are bound to multiple controls will now perform *conflict resolution*, if necessary.
  - This applies only if an action actually receives multiple concurrent actuations from controls.
  - When ambiguity is detected, the greatest amount of actuation on any of the controls gets to drive the action.
  - In practice, this means that as long as any of the controls bound to an action is actuated, the action will keep going. This resolves ambiguities when an action has primary and secondary bindings, for examples, or when an action is bound to multiple different devices at the same time.
  - Composite bindings count as single actuations regardless of how many controls participate in the composite.
  - This behavior __can be bypassed__ by setting the action to be pass-through.
- Action editor now closes when asset is deleted.
  - If there are unsaved changes, asks for confirmation first.
- Interactions and processors in the UI are now filtered based on the type of the action (if set) and sorted by name.
- Renamed "Axis" and "Dpad" composites to "1D Axis" and "2D Vector" composite.
  - The old names can still be used and existing data will load as expected.
  - `DpadComposite` got renamed to `Vector2Composite`; `AxisComposite` is unchanged.
- `InputInteractionContext.controlHasDefaultValue` has been replaced with `InputInteractionContext.ControlIsActuated()`.
- `InputActionChange.BindingsHaveChangedWhileEnabled` has been reworked and split in two:
    1. `InputActionChange.BoundControlsAboutToChange`: Bindings have been previously resolved but are about to be re-resolved.
    2. `InputActionChange.BoundControlsChanged`: Bindings have been resolved on one or more actions.
- Actions internally now allocate unmanaged memory.
  - Disposing should be taken care of automatically (though you can manually `Dispose` as well). If you see errors in the console log about unmanaged memory being leaked, please report the bug.
  - All execution state except for C# heap objects for processors, interactions, and composites has been collapsed into a single block of unmanaged memory. Actions should now be able to re-resolve efficiently without allocating additional GC memory.

### Added

- `PlayerInput` component which simplifies setting up individual player input actions and device pairings. \
  ![PlayerInput](Documentation~/Images/PlayerInput.png)
- `PlayerInputManager` component which simplifies player joining and split-screen setups. \
  ![PlayerInput](Documentation~/Images/PlayerInputManager.png)
- `InputDevice.all` (equivalent to `InputSystem.devices`)
- `InputControl.IsActuated()` can be used to determine whether control is currently actuated (defined as extension method in `InputControlExtensions`).
- Can now read control values from buffers as objects using `InputControl.ReadValueFromBufferAsObject`. This allows reading a value stored in memory without having to know the value type.
- New processors:
    * `ScaleProcessor`
    * `ScaleVector2Processor`
    * `ScaleVector3Processor`
    * `InvertVector2Processor`
    * `InvertVector3Processor`
    * `NormalizeVector2Processor`
    * `NormalizeVector3Processor`
- Added `MultiTapInteraction`. Can be used to listen for double-taps and the like.
- Can get total and average event lag times through `InputMetrics.totalEventLagTime` and `InputMetrics.averageEventLagTime`.
- `Mouse.forwardButton` and `Mouse.backButton`.
- The input debugger now shows users along with their paired devices and actions. See the [documentation](Documentation~/UserManagement.md#debugging)
- Added third and fourth barrel buttons on `Pen`.

#### Actions:
- Actions have a new continuous mode that will cause the action to trigger continuously even if there is no input. See the [documentation](Documentation~/Actions.md#continuous-actions) for details. \
  ![Continuous Action](Documentation~/Images/ContinuousAction.png)
- Actions have a new pass-through mode. In this mode an action will bypass any checks on control actuation and let any input activity on the action directly flow through. See the [documentation](Documentation~/Actions.md#pass-through-actions) for details. \
  ![Pass-Through Action](Documentation~/Images/PassThroughAction.png)
- Can now add interactions and processors directly to actions.
  ![Action Properties](Documentation~/Images/ActionProperties.png)
    * This is functionally equivalent to adding the respective processors and/or interactions to every binding on the action.
- Can now change the type of a composite retroactively.
  ![Composite Properties](Documentation~/Images/CompositeProperties.png)
- Values can now be read out as objects using `InputAction.CallbackContext.ReadValueAsObject()`.
    * Allocates GC memory. Should not be used during normal gameplay but is very useful for testing and debugging.
- Added auto-save mode for .inputactions editor.
  ![Auto Save](Documentation~/Images/AutoSave.png)
- Processors, interactions, and composites can now define their own parameter editor UIs by deriving from `InputParameterEditor`. This solves the problem of these elements not making it clear that the parameters usually have global defaults and do not need to be edited except if local overrides are necessary.
- Can now set custom min and max values for axis composites.
    ```
    var action = new InputAction();
    action.AddCompositeBinding("Axis(minValue=0,maxValue=2)")
        .With("Positive", "<Keyboard>/a")
        .With("Negative", "<Keyboard>/d");
    ```
- "C# Class File" property on .inputactions importer settings now has a file picker next to it.
- `InputActionTrace` has seen various improvements.
    * Recorded data will now stay valid even if actions are rebound to different controls.
    * Can listen to all actions using `InputActionTrace.SubscribeToAll`.
    * `InputActionTrace` now maintains a list of subscriptions. Add subscriptions with `SubscribeTo` and remove a subscription with `UnsubscribeFrom`. See the [documentation](Documentation~/Actions.md#tracing-actions) for details.

### Fixes

- Fixed support for Unity 2019.1 where we landed a native API change.
- `InputUser.UnpairDevicesAndRemoveUser()` corrupting device pairings of other InputUsers
- Control picker in UI having no devices if list of supported devices is empty but not null
- `IndexOutOfRangeException` when having multiple action maps in an asset (#359 and #358).
- Interactions timing out even if there was a pending event that would complete the interaction in time.
- Action editor updates when asset is renamed or moved.
- Exceptions when removing action in last position of action map.
- Devices marked as unsupported in input settings getting added back on domain reload.
- Fixed `Pen` causing exceptions and asserts.
- Composites that assign multiple bindings to parts failing to set up properly when parts are assigned out of order (#410).

### Known Issues

- Input processing in edit mode on 2019.1 is sporadic rather than happening on every editor update.

## [0.1.2-preview] - 2018-12-19

    NOTE: The minimum version requirement for the new input system has been bumped
          to 2018.3. The previous minum requirement of 2018.2 is no longer supported.
          Also, we have dropped support for the .NET 3.5 runtime. The new .NET 4
          runtime is now required to use the new input system.

We've started working on documentation. The current work-in-progress can be found on [GitHub](https://github.com/Unity-Technologies/InputSystem/blob/develop/Packages/com.unity.inputsystem/Documentation~/InputSystem.md).

### Changed

- `InputConfiguration` has been replaced with a new `InputSettings` class.
- `InputConfiguration.lockInputToGame` has been moved to `InputEditorUserSettings.lockInputToGameView`. This setting is now persisted as a local user setting.
- `InputSystem.updateMask` has been replaced with `InputSettings.updateMode`.
- `InputSystem.runInBackground` has been moved to `InputSettings.runInBackground`.
- Icons have been updated for improved styling and now have separate dark and light skin versions.
- `Lock Input To Game` and `Diagnostics Mode` are now persisted as user settings
- Brought back `.current` getters and added `InputSettings.filterNoiseOnCurrent` to control whether noise filtering on the getters is performed or not.
- Removed old and outdated Doxygen-generated API docs.

### Added

- `InputSystem.settings` contains the current input system settings.
- A new UI has been added to "Edit >> Project Settings..." to edit input system settings. Settings are stored in a user-controlled asset in any location inside `Assets/`. Multiple assets can be used and switched between.
- Joystick HIDs are now supported on Windows, Mac, and UWP.
- Can now put system into manual update mode (`InputSettings.updateMode`). In this mode, events will not get automatically processed. To process events, call `InputSystem.Update()`.
- Added shortcuts to action editor window (requires 2019.1).
- Added icons for .inputactions assets.

### Fixed

- `InputSystem.devices` not yet being initialized in `MonoBehaviour.Start` when in editor.

### Known Issues

- Input settings are not yet included in player builds. This means that at the moment, player builds will always start out with default input settings.
- There have been reports of some stickiness to buttons on 2019.1 alpha builds.  We are looking at this now.

## [0.0.14-preview] - 2018-12-11

### Changed

- `Pointer.delta` no longer has `SensitivityProcessor` on it. The processor was causing many issues with mouse deltas. It is still available for adding it manually to action bindings but the processor likely needs additional work.

### Fixed

Core:
- Invalid memory accesses when using .NET 4 runtime
- Mouse.button not being identical to Mouse.leftButton
- DualShock not being recognized when connected via Bluetooth

Actions:
- Parameters disappearing on processors and interactions in UI when edited
- Parameters on processors and interactions having wrong value type in UI (e.g. int instead of float)
- RebindingOperation calling OnComplete() after being cancelled

Misc:
- Documentation no longer picked up as assets in user project

## [0.0.13-preview] - 2018-12-05

First release from stable branch.<|MERGE_RESOLUTION|>--- conflicted
+++ resolved
@@ -29,14 +29,10 @@
 - Fixed a performance issue with many objects using multiple action maps [ISXB-573](https://issuetracker.unity3d.com/product/unity/issues/guid/ISXB-573).
 - Fixed an variable scope shadowing issue causing compilation to fail on Unity 2019 LTS.
 - Fixed an issue where changing `InputSettings` instance would not affect associated feature flags.
-<<<<<<< HEAD
-- Fixed an issue related to Visualizers sample where exceptions would be thrown by InputActionVisualizer and InputControlVisualizer when entering play-mode if added as components to a new `GameObject`.
-=======
 - Submit and Cancel UI actions will now respect configured interactions. [ISXB-841](https://issuetracker.unity3d.com/product/unity/issues/guid/ISXB-841).
 - Fixed the UI generation of enum fields when editing interactions of action properties. The new selected value was lost when saving.
 - Fixed the UI generation of custom interactions of action properties when it rely on OnGUI callback. [ISXB-886](https://issuetracker.unity3d.com/product/unity/issues/guid/ISXB-886).
-
->>>>>>> 01326cb1
+- Fixed an issue related to Visualizers sample where exceptions would be thrown by InputActionVisualizer and InputControlVisualizer when entering play-mode if added as components to a new `GameObject`.
 
 ### Added
 - Added additional device information when logging the error due to exceeding the maximum number of events processed
