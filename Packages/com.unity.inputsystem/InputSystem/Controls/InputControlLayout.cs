using System;
using System.Collections.Generic;
using System.Globalization;
using System.Linq;
using System.Reflection;
using System.Runtime.CompilerServices;
using System.Runtime.InteropServices;
using UnityEngine.Experimental.Input.LowLevel;
using UnityEngine.Experimental.Input.Utilities;

#if !(NET_4_0 || NET_4_6 || NET_STANDARD_2_0 || UNITY_WSA)
using UnityEngine.Experimental.Input.Net35Compatibility;
#endif

////TODO: we really need proper verification to be in place to ensure that the resulting layout isn't coming out with a bad memory layout

////TODO: add code-generation that takes a layout and spits out C# code that translates it to a common value format
////      (this can be used, for example, to translate all the various gamepad formats into one single common gamepad format)

////TODO: allow layouts to set default device names

////TODO: allow creating generic controls as parents just to group child controls

////TODO: allow things like "-something" and "+something" for usages, processors, etc

////TODO: change interactions and processors to use kSeparator

////TODO: allow setting whether the device should automatically become current and whether it wants noise filtering

////TODO: turn 'overrides' into feature where layouts can be registered as overrides and they get merged *into* the layout
////      they are overriding

////TODO: ensure that if a layout sets a device description, it is indeed a device layout

////TODO: make offset on InputControlAttribute relative to field instead of relative to entire state struct

////REVIEW: common usages are on all layouts but only make sense for devices

////REVIEW: kill layout namespacing for remotes and have remote players instantiate layouts from editor instead?
////        loses the ability for layouts to be different in the player than in the editor but if we take it as granted that
////           a) a given layout X always is the same regardless to which player it is deployed, and that
////           b) the editor always has all layouts
////        then we can just kill off the entire namespacing. This also makes it much easier to tweak layouts in the
////        editor.

namespace UnityEngine.Experimental.Input.Layouts
{
    /// <summary>
    /// A control layout specifies the composition of an input control.
    /// </summary>
    /// <remarks>
    /// Control layouts can be created in three ways:
    ///
    /// <list type="number">
    /// <item><description>Loaded from JSON.</description></item>
    /// <item><description>Constructed through reflection from <see cref="InputControl">InputControls</see> classes.</description></item>
    /// <item><description>Through layout factories using <see cref="InputControlLayout.Builder"/>.</description></item>
    /// </list>
    ///
    /// Once constructed, control layouts are immutable (but you can always
    /// replace a registered layout in the system and it will affect
    /// everything constructed from the layout).
    ///
    /// Control layouts can be for arbitrary control rigs or for entire
    /// devices. Device layouts can be matched to <see cref="InputDeviceDescription">
    /// device description</see> using associated <see cref="InputDeviceMatcher">
    /// device matchers</see>.
    ///
    /// InputControlLayout objects are considered temporaries. Except in the
    /// editor, they are not kept around beyond device creation.
    /// </remarks>
    public class InputControlLayout
    {
        // String that is used to separate names from namespaces in layout names.
        public const string kNamespaceQualifier = "::";

        /// <summary>
        /// The "None" layout is a reserved layout name which signals to the system
        /// that no layout should be used (and thus no device should be created).
        /// </summary>
        public const string kNone = "None";

        public const char kSeparator = ',';
        public const string kSeparatorString = ",";

        private static InternedString s_DefaultVariant = new InternedString("Default");
        public static InternedString DefaultVariant
        {
            get { return s_DefaultVariant; }
        }

        ////TODO: replace ParameterValue with PrimitiveValueOrArray

        public enum ParameterType
        {
            Boolean,
            Integer,
            Float,
        }

        // Both controls and processors can have public fields that can be set
        // directly from layouts. The values are usually specified in strings
        // (like "clampMin=-1") but we parse them ahead of time into instances
        // of this structure that tell us where to store the value in the control.
        public unsafe struct ParameterValue : IEquatable<ParameterValue>
        {
            public const int kMaxValueSize = 4;

            public string name;
            public ParameterType type;
            public fixed byte value[kMaxValueSize];

            public int sizeInBytes
            {
                get
                {
                    switch (type)
                    {
                        case ParameterType.Boolean: return sizeof(bool);
                        case ParameterType.Float: return sizeof(float);
                        case ParameterType.Integer: return sizeof(int);
                    }
                    return 0;
                }
            }

            public ParameterValue(string name, bool value)
                : this()
            {
                this.name = name;
                SetValue(value);
            }

            public ParameterValue(string name, int value)
                : this()
            {
                this.name = name;
                SetValue(value);
            }

            public ParameterValue(string name, float value)
                : this()
            {
                this.name = name;
                SetValue(value);
            }

            public bool GetBoolValue()
            {
                if (type != ParameterType.Boolean)
                    throw new InvalidOperationException("Not a bool value");
                fixed(byte* ptr = value)
                return *(bool*)ptr;
            }

            public int GetIntValue()
            {
                if (type != ParameterType.Integer)
                    throw new InvalidOperationException("Not an integer value");
                fixed(byte* ptr = value)
                return *(int*)ptr;
            }

            public float GetFloatValue()
            {
                if (type != ParameterType.Float)
                    throw new InvalidOperationException("Not a float value");
                fixed(byte* ptr = value)
                return *(float*)ptr;
            }

            public void SetValue(bool value)
            {
                type = ParameterType.Boolean;
                fixed(byte* ptr = this.value)
                * (bool*)ptr = value;
            }

            public void SetValue(int value)
            {
                type = ParameterType.Integer;
                fixed(byte* ptr = this.value)
                * (int*)ptr = value;
            }

            public void SetValue(float value)
            {
                type = ParameterType.Float;
                fixed(byte* ptr = this.value)
                * (float*)ptr = value;
            }

            public void SetValue(string value)
            {
                fixed(byte* ptr = this.value)
                {
                    switch (type)
                    {
                        case ParameterType.Boolean:
                            bool result;
                            if (bool.TryParse(value, out result))
                            {
                                *(bool*)ptr = result;
                            }
                            break;
                        case ParameterType.Integer:
                            int intResult;
                            if (int.TryParse(value, out intResult))
                            {
                                *(int*)ptr = intResult;
                            }
                            break;
                        case ParameterType.Float:
                            float floatResult;
                            if (float.TryParse(value, out floatResult))
                            {
                                *(float*)ptr = floatResult;
                            }
                            break;
                    }
                }
            }

            public ParameterValue ConvertTo(ParameterType type)
            {
                switch (type)
                {
                    case ParameterType.Boolean:
                        if (this.type == ParameterType.Float)
                            return new ParameterValue(name, GetFloatValue() > 0 || GetFloatValue() < 0);
                        if (this.type == ParameterType.Integer)
                            return new ParameterValue(name, GetIntValue() != 0);
                        return this;

                    case ParameterType.Integer:
                        if (this.type == ParameterType.Boolean)
                            return new ParameterValue(name, GetBoolValue() ? 1 : 0);
                        if (this.type == ParameterType.Float)
                            return new ParameterValue(name, (int)GetFloatValue());
                        return this;

                    case ParameterType.Float:
                        if (this.type == ParameterType.Boolean)
                            return new ParameterValue(name, GetBoolValue() ? 1f : 0f);
                        if (this.type == ParameterType.Integer)
                            return new ParameterValue(name, (float)GetIntValue());
                        return this;
                }

                throw new InvalidOperationException("Should not reach here");
            }

            public string GetValueAsString()
            {
                fixed(byte* ptr = value)
                {
                    switch (type)
                    {
                        case ParameterType.Boolean:
                            if (*(bool*)ptr)
                                return "true";
                            return "false";
                        case ParameterType.Integer:
                            var intValue = *(int*)ptr;
                            return intValue.ToString();
                        case ParameterType.Float:
                            var floatValue = *(float*)ptr;
                            return floatValue.ToString();
                    }
                }

                return string.Empty;
            }

            public override string ToString()
            {
                fixed(byte* ptr = value)
                {
                    switch (type)
                    {
                        case ParameterType.Boolean:
                            if (*(bool*)ptr)
                                return name;
                            return string.Format("{0}=false", name);
                        case ParameterType.Integer:
                            var intValue = *(int*)ptr;
                            return string.Format("{0}={1}", name, intValue);
                        case ParameterType.Float:
                            ////FIXME: this needs to be invariant culture
                            var floatValue = *(float*)ptr;
                            return string.Format("{0}={1}", name, floatValue);
                    }
                }

                return string.Empty;
            }

            public bool Equals(ParameterValue other)
            {
                fixed(byte* valuePtr = value)
                {
                    return string.Equals(name, other.name, StringComparison.InvariantCultureIgnoreCase)
                        && type == other.type
                        && *(int*)valuePtr == *(int*)other.value;
                }
            }

            public override bool Equals(object obj)
            {
                if (ReferenceEquals(null, obj))
                    return false;
                return obj is ParameterValue && Equals((ParameterValue)obj);
            }

            public override int GetHashCode()
            {
                unchecked
                {
                    fixed(byte* valuePtr = value)
                    {
                        var hashCode = (name != null ? name.GetHashCode() : 0);
                        hashCode = (hashCode * 397) ^ (int)type;
                        hashCode = (hashCode * 397) ^ *(int*)valuePtr;
                        return hashCode;
                    }
                }
            }

            public static bool operator==(ParameterValue left, ParameterValue right)
            {
                return left.Equals(right);
            }

            public static bool operator!=(ParameterValue left, ParameterValue right)
            {
                return !left.Equals(right);
            }
        }

        public struct NameAndParameters
        {
            public string name;
            public ReadOnlyArray<ParameterValue> parameters;

            public override string ToString()
            {
                if (parameters.Count == 0)
                    return name;
                var parameterString = string.Join(kSeparatorString, parameters.Select(x => x.ToString()).ToArray());
                return string.Format("{0}({1})", name, parameterString);
            }
        }

        /// <summary>
        /// Specification for the composition of a direct or indirect child control.
        /// </summary>
        public struct ControlItem
        {
            [Flags]
            public enum Flags
            {
                IsModifyingChildControlByPath = 1 << 0,
                IsNoisy = 1 << 1,
                IsSynthetic = 1 << 2,
                IsFirstDefinedInThisLayout = 1 << 3,
            }

            /// <summary>
            /// Name of the control.
            /// </summary>
            /// <remarks>
            /// This may also be a path. This can be used to reach
            /// inside another layout and modify properties of a control inside
            /// of it. An example for this is adding a "leftStick" control using the
            /// Stick layout and then adding two control layouts that refer to
            /// "leftStick/x" and "leftStick/y" respectively to modify the state
            /// format used by the stick.
            ///
            /// This field is required.
            /// </remarks>
            /// <seealso cref="isModifyingChildControlByPath"/>
            public InternedString name;

            public InternedString layout;
            public InternedString variants;
            public string useStateFrom;

            /// <summary>
            /// Optional display name of the control.
            /// </summary>
            /// <seealso cref="InputControl.displayName"/>
            public string displayName;

            /// <summary>
            /// Optional abbreviated display name of the control.
            /// </summary>
            /// <seealso cref="InputControl.shortDisplayName"/>
            public string shortDisplayName;

            public ReadOnlyArray<InternedString> usages;
            public ReadOnlyArray<InternedString> aliases;
            public ReadOnlyArray<ParameterValue> parameters;
            public ReadOnlyArray<NameAndParameters> processors;
            public uint offset;
            public uint bit;
            public uint sizeInBits;
            public FourCC format;
            public Flags flags;
            public int arraySize;

            /// <summary>
            /// Optional default value for the state memory associated with the control.
            /// </summary>
            public PrimitiveValueOrArray defaultState;

            public PrimitiveValue minValue;
            public PrimitiveValue maxValue;

            // If true, the layout will not add a control but rather a modify a control
            // inside the hierarchy added by 'layout'. This allows, for example, to modify
            // just the X axis control of the left stick directly from within a gamepad
            // layout instead of having to have a custom stick layout for the left stick
            // than in turn would have to make use of a custom axis layout for the X axis.
            // Insted, you can just have a control layout with the name "leftStick/x".
            public bool isModifyingChildControlByPath
            {
                get { return (flags & Flags.IsModifyingChildControlByPath) == Flags.IsModifyingChildControlByPath; }
                set
                {
                    if (value)
                        flags |= Flags.IsModifyingChildControlByPath;
                    else
                        flags &= ~Flags.IsModifyingChildControlByPath;
                }
            }

            public bool isNoisy
            {
                get { return (flags & Flags.IsNoisy) == Flags.IsNoisy; }
                set
                {
                    if (value)
                        flags |= Flags.IsNoisy;
                    else
                        flags &= ~Flags.IsNoisy;
                }
            }

            /// <summary>
            /// If true, the control is considered a "synthetic" control.
            /// </summary>
            /// <remarks>
            /// Synthetic controls are artificial controls that provide input but do not correspond to actual controls
            /// on the hardware. An example is <see cref="Keyboard.anyKey"/> which is an artificial button that triggers
            /// if any key on the keyboard is pressed.
            /// </remarks>
            public bool isSynthetic
            {
                get { return (flags & Flags.IsSynthetic) == Flags.IsSynthetic; }
                set
                {
                    if (value)
                        flags |= Flags.IsSynthetic;
                    else
                        flags &= ~Flags.IsSynthetic;
                }
            }

            public bool isFirstDefinedInThisLayout
            {
                get { return (flags & Flags.IsFirstDefinedInThisLayout) != 0; }
                set
                {
                    if (value)
                        flags |= Flags.IsFirstDefinedInThisLayout;
                    else
                        flags &= ~Flags.IsFirstDefinedInThisLayout;
                }
            }

            public bool isArray
            {
                get { return (arraySize != 0); }
            }

            /// <summary>
            /// For any property not set on this control layout, take the setting from <paramref name="other"/>.
            /// </summary>
            /// <param name="other">Control layout providing settings.</param>
            /// <remarks>
            /// <see cref="name"/> will not be touched.
            /// </remarks>
            public ControlItem Merge(ControlItem other)
            {
                var result = new ControlItem();

                result.name = name;
                Debug.Assert(!name.IsEmpty());
                result.isModifyingChildControlByPath = isModifyingChildControlByPath;

                result.displayName = string.IsNullOrEmpty(displayName) ? other.displayName : displayName;
                result.shortDisplayName = string.IsNullOrEmpty(shortDisplayName) ? other.shortDisplayName : shortDisplayName;
                result.layout = layout.IsEmpty() ? other.layout : layout;
                result.variants = variants.IsEmpty() ? other.variants : variants;
                result.useStateFrom = useStateFrom ?? other.useStateFrom;
                result.arraySize = !isArray ? other.arraySize : arraySize;
<<<<<<< HEAD
=======
                ////FIXME: allow overrides to unset this
>>>>>>> 5a619b22
                result.isNoisy = isNoisy || other.isNoisy;
                result.isSynthetic = isSynthetic || other.isSynthetic;
                result.isFirstDefinedInThisLayout = false;

                if (offset != InputStateBlock.kInvalidOffset)
                    result.offset = offset;
                else
                    result.offset = other.offset;

                if (bit != InputStateBlock.kInvalidOffset)
                    result.bit = bit;
                else
                    result.bit = other.bit;

                if (format != 0)
                    result.format = format;
                else
                    result.format = other.format;

                if (sizeInBits != 0)
                    result.sizeInBits = sizeInBits;
                else
                    result.sizeInBits = other.sizeInBits;

                if (aliases.Count > 0)
                    result.aliases = aliases;
                else
                    result.aliases = other.aliases;

                if (usages.Count > 0)
                    result.usages = usages;
                else
                    result.usages = other.usages;

                if (parameters.Count == 0)
                    result.parameters = other.parameters;
                else
                    result.parameters = parameters;

                if (processors.Count == 0)
                    result.processors = other.processors;
                else
                    result.processors = processors;

                if (!string.IsNullOrEmpty(displayName))
                    result.displayName = displayName;
                else
                    result.displayName = other.displayName;

                if (!defaultState.isEmpty)
                    result.defaultState = defaultState;
                else
                    result.defaultState = other.defaultState;

                if (!minValue.isEmpty)
                    result.minValue = minValue;
                else
                    result.minValue = other.minValue;

                if (!maxValue.isEmpty)
                    result.maxValue = maxValue;
                else
                    result.maxValue = other.maxValue;

                return result;
            }
        }

        // Unique name of the layout.
        // NOTE: Case-insensitive.
        public InternedString name
        {
            get { return m_Name; }
        }

        public Type type
        {
            get { return m_Type; }
        }

        public InternedString variants
        {
            get { return m_Variants; }
        }

        public FourCC stateFormat
        {
            get { return m_StateFormat; }
        }

        public IEnumerable<InternedString> baseLayouts
        {
            get { return m_BaseLayouts; }
        }

        public IEnumerable<InternedString> appliedOverrides
        {
            get { return m_AppliedOverrides; }
        }

        public ReadOnlyArray<InternedString> commonUsages
        {
            get { return new ReadOnlyArray<InternedString>(m_CommonUsages); }
        }

        public ReadOnlyArray<ControlItem> controls
        {
            get { return new ReadOnlyArray<ControlItem>(m_Controls); }
        }

        public bool updateBeforeRender
        {
            get { return m_UpdateBeforeRender.HasValue ? m_UpdateBeforeRender.Value : false; }
        }

        public bool isDeviceLayout
        {
            get { return typeof(InputDevice).IsAssignableFrom(m_Type); }
        }

        public bool isControlLayout
        {
            get { return !isDeviceLayout; }
        }

        public ControlItem this[string path]
        {
            get
            {
                if (string.IsNullOrEmpty(path))
                    throw new ArgumentNullException("path");

                if (m_Controls != null)
                {
                    for (var i = 0; i < m_Controls.Length; ++i)
                    {
                        if (m_Controls[i].name == path)
                            return m_Controls[i];
                    }
                }

                throw new KeyNotFoundException(string.Format("Cannot find control '{0}' in layout '{1}'", path, name));
            }
        }

        public ControlItem? FindControl(InternedString path)
        {
            if (m_Controls == null)
                return null;

            for (var i = 0; i < m_Controls.Length; ++i)
            {
                if (m_Controls[i].name == path)
                    return m_Controls[i];
            }

            return null;
        }

        /// <summary>
        /// Build a layout programmatically. Primarily for use by layout builders
        /// registered with the system.
        /// </summary>
        /// <seealso cref="InputSystem.RegisterLayoutBuilder"/>
        public struct Builder
        {
            public string name;
            public Type type;
            public FourCC stateFormat;
            public string extendsLayout;
            public bool? updateBeforeRender;

            private int m_ControlCount;
            private ControlItem[] m_Controls;

            public ReadOnlyArray<ControlItem> controls
            {
                get { return new ReadOnlyArray<ControlItem>(m_Controls, 0, m_ControlCount);}
            }

            public struct ControlBuilder
            {
                internal Builder builder;
                internal ControlItem[] controls;
                internal int index;

                public ControlBuilder WithLayout(string layout)
                {
                    if (string.IsNullOrEmpty(layout))
                        throw new ArgumentException("Layout name cannot be null or empty", "layout");

                    controls[index].layout = new InternedString(layout);
                    return this;
                }

                public ControlBuilder WithFormat(FourCC format)
                {
                    controls[index].format = format;
                    return this;
                }

                public ControlBuilder WithFormat(string format)
                {
                    return WithFormat(new FourCC(format));
                }

                public ControlBuilder WithByteOffset(uint offset)
                {
                    controls[index].offset = offset;
                    return this;
                }

                public ControlBuilder WithBitOffset(uint bit)
                {
                    controls[index].bit = bit;
                    return this;
                }

                public ControlBuilder WithSizeInBits(uint sizeInBits)
                {
                    controls[index].sizeInBits = sizeInBits;
                    return this;
                }

                public ControlBuilder WithUsages(params InternedString[] usages)
                {
                    if (usages == null || usages.Length == 0)
                        return this;

                    for (var i = 0; i < usages.Length; ++i)
                        if (usages[i].IsEmpty())
                            throw new ArgumentException(
                                string.Format("Empty usage entry at index {0} for control '{1}' in layout '{2}'", i,
                                    controls[index].name, builder.name), "usages");

                    controls[index].usages = new ReadOnlyArray<InternedString>(usages);
                    return this;
                }

                public ControlBuilder WithUsages(IEnumerable<string> usages)
                {
                    var usagesArray = usages.Select(x => new InternedString(x)).ToArray();
                    return WithUsages(usagesArray);
                }

                public ControlBuilder WithUsages(params string[] usages)
                {
                    return WithUsages((IEnumerable<string>)usages);
                }

                public ControlBuilder WithParameters(string parameters)
                {
                    var parsed = ParseParameters(parameters);
                    controls[index].parameters = new ReadOnlyArray<ParameterValue>(parsed);
                    return this;
                }

                public ControlBuilder WithDefaultState(PrimitiveValue value)
                {
                    controls[index].defaultState = new PrimitiveValueOrArray(value);
                    return this;
                }

                public ControlBuilder WithDefaultState(PrimitiveValueOrArray value)
                {
                    controls[index].defaultState = value;
                    return this;
                }

                public ControlBuilder AsArrayOfControlsWithSize(int arraySize)
                {
                    controls[index].arraySize = arraySize;
                    return this;
                }
            }

            // This invalidates the ControlBuilders from previous calls! (our array may move)
            /// <summary>
            /// Add a new control to the layout.
            /// </summary>
            /// <param name="name">Name or path of the control. If it is a path (e.g. <c>"leftStick/x"</c>,
            /// then the control either modifies the setup of a child control of another control in the layout
            /// or adds a new child control to another control in the layout. Modifying child control is useful,
            /// for example, to alter the state format of controls coming from the base layout. Likewise,
            /// adding child controls to another control is useful to modify the setup of of the control layout
            /// being used without having to create and register a custom control layout.</param>
            /// <returns>A control builder that permits setting various parameters on the control.</returns>
            /// <exception cref="ArgumentException"><paramref name="name"/> is null or empty.</exception>
            public ControlBuilder AddControl(string name)
            {
                if (string.IsNullOrEmpty(name))
                    throw new ArgumentException(name);

                var index = ArrayHelpers.AppendWithCapacity(ref m_Controls, ref m_ControlCount,
                    new ControlItem
                    {
                        name = new InternedString(name),
                        isModifyingChildControlByPath = name.IndexOf('/') != -1,
                    });

                return new ControlBuilder
                {
                    builder = this,
                    controls = m_Controls,
                    index = index
                };
            }

            public Builder WithName(string name)
            {
                this.name = name;
                return this;
            }

            public Builder WithType<T>()
                where T : InputControl
            {
                type = typeof(T);
                return this;
            }

            public Builder WithFormat(FourCC format)
            {
                stateFormat = format;
                return this;
            }

            public Builder WithFormat(string format)
            {
                return WithFormat(new FourCC(format));
            }

            public Builder Extend(string baseLayoutName)
            {
                extendsLayout = baseLayoutName;
                return this;
            }

            public InputControlLayout Build()
            {
                ControlItem[] controls = null;
                if (m_ControlCount > 0)
                {
                    controls = new ControlItem[m_ControlCount];
                    Array.Copy(m_Controls, controls, m_ControlCount);
                }

                // Allow layout to be unnamed. The system will automatically set the
                // name that the layout has been registered under.
                var layout =
                    new InputControlLayout(new InternedString(name),
                        type == null && string.IsNullOrEmpty(extendsLayout) ? typeof(InputDevice) : type)
                {
                    m_StateFormat = stateFormat,
                    m_BaseLayouts = new InlinedArray<InternedString>(new InternedString(extendsLayout)),
                    m_Controls = controls,
                    m_UpdateBeforeRender = updateBeforeRender
                };

                return layout;
            }
        }

        // Uses reflection to construct a layout from the given type.
        // Can be used with both control classes and state structs.
        public static InputControlLayout FromType(string name, Type type)
        {
            var controlLayouts = new List<ControlItem>();
            var layoutAttribute = type.GetCustomAttribute<InputControlLayoutAttribute>(true);

            // If there's an InputControlLayoutAttribute on the type that has 'stateType' set,
            // add control layouts from its state (if present) instead of from the type.
            var stateFormat = new FourCC();
            if (layoutAttribute != null && layoutAttribute.stateType != null)
            {
                AddControlItems(layoutAttribute.stateType, controlLayouts, name);

                // Get state type code from state struct.
                if (typeof(IInputStateTypeInfo).IsAssignableFrom(layoutAttribute.stateType))
                {
                    stateFormat = ((IInputStateTypeInfo)Activator.CreateInstance(layoutAttribute.stateType))
                        .GetFormat();
                }
            }
            else
            {
                // Add control layouts from type contents.
                AddControlItems(type, controlLayouts, name);
            }

            if (layoutAttribute != null && !string.IsNullOrEmpty(layoutAttribute.stateFormat))
                stateFormat = new FourCC(layoutAttribute.stateFormat);

            // Determine variants (if any).
            var variants = new InternedString();
            if (layoutAttribute != null)
                variants = new InternedString(layoutAttribute.variants);

            ////TODO: make sure all usages are unique (probably want to have a check method that we can run on json layouts as well)
            ////TODO: make sure all paths are unique (only relevant for JSON layouts?)

            // Create layout object.
            var layout = new InputControlLayout(name, type);
            layout.m_Controls = controlLayouts.ToArray();
            layout.m_StateFormat = stateFormat;
            layout.m_Variants = variants;

            if (layoutAttribute != null && layoutAttribute.commonUsages != null)
                layout.m_CommonUsages =
                    ArrayHelpers.Select(layoutAttribute.commonUsages, x => new InternedString(x));

            return layout;
        }

        public string ToJson()
        {
            var layout = LayoutJson.FromLayout(this);
            return JsonUtility.ToJson(layout, true);
        }

        // Constructs a layout from the given JSON source.
        public static InputControlLayout FromJson(string json)
        {
            var layoutJson = JsonUtility.FromJson<LayoutJson>(json);
            return layoutJson.ToLayout();
        }

        ////REVIEW: shouldn't state be split between input and output? how does output fit into the layout picture in general?
        ////        should the control layout alone determine the direction things are going in?

        private InternedString m_Name;
        internal Type m_Type; // For extension chains, we can only discover types after loading multiple layouts, so we make this accessible to InputDeviceBuilder.
        internal InternedString m_Variants;
        internal FourCC m_StateFormat;
        internal int m_StateSizeInBytes; // Note that this is the combined state size for input and output.
        internal bool? m_UpdateBeforeRender;
        internal InlinedArray<InternedString> m_BaseLayouts;
        private InlinedArray<InternedString> m_AppliedOverrides;
        private InternedString[] m_CommonUsages;
        internal ControlItem[] m_Controls;
        internal string m_DisplayName;

        private InputControlLayout(string name, Type type)
        {
            m_Name = new InternedString(name);
            m_Type = type;
        }

        private static void AddControlItems(Type type, List<ControlItem> controlLayouts, string layoutName)
        {
            AddControlItemsFromFields(type, controlLayouts, layoutName);
            AddControlItemsFromProperties(type, controlLayouts, layoutName);
        }

        // Add ControlLayouts for every public property in the given type thas has
        // InputControlAttribute applied to it or has an InputControl-derived value type.
        private static void AddControlItemsFromFields(Type type, List<ControlItem> controlLayouts, string layoutName)
        {
            var fields = type.GetFields(BindingFlags.Public | BindingFlags.Instance | BindingFlags.DeclaredOnly);
            AddControlItemsFromMembers(fields, controlLayouts, layoutName);
        }

        // Add ControlLayouts for every public property in the given type thas has
        // InputControlAttribute applied to it or has an InputControl-derived value type.
        private static void AddControlItemsFromProperties(Type type, List<ControlItem> controlLayouts, string layoutName)
        {
            var properties = type.GetProperties(BindingFlags.Public | BindingFlags.Instance | BindingFlags.DeclaredOnly);
            AddControlItemsFromMembers(properties, controlLayouts, layoutName);
        }

        // Add ControlLayouts for every member in the list thas has InputControlAttribute applied to it
        // or has an InputControl-derived value type.
        private static void AddControlItemsFromMembers(MemberInfo[] members, List<ControlItem> controlItems, string layoutName)
        {
            foreach (var member in members)
            {
                // Skip anything declared inside InputControl itself.
                // Filters out m_Device etc.
                if (member.DeclaringType == typeof(InputControl))
                    continue;

                var valueType = TypeHelpers.GetValueType(member);

                // If the value type of the member is a struct type and implements the IInputStateTypeInfo
                // interface, dive inside and look. This is useful for composing states of one another.
                if (valueType != null && valueType.IsValueType && typeof(IInputStateTypeInfo).IsAssignableFrom(valueType))
                {
                    var controlCountBefore = controlItems.Count;

                    AddControlItems(valueType, controlItems, layoutName);

                    // If the current member is a field that is embedding the state structure, add
                    // the field offset to all control layouts that were added from the struct.
                    var memberAsField = member as FieldInfo;
                    if (memberAsField != null)
                    {
                        var fieldOffset = Marshal.OffsetOf(member.DeclaringType, member.Name).ToInt32();
                        var countrolCountAfter = controlItems.Count;
                        for (var i = controlCountBefore; i < countrolCountAfter; ++i)
                        {
                            var controlLayout = controlItems[i];
                            if (controlItems[i].offset != InputStateBlock.kInvalidOffset)
                            {
                                controlLayout.offset += (uint)fieldOffset;
                                controlItems[i] = controlLayout;
                            }
                        }
                    }

                    ////TODO: allow attributes on the member to modify control layouts inside the struct
                }

                // Look for InputControlAttributes. If they aren't there, the member has to be
                // of an InputControl-derived value type.
                var attributes = member.GetCustomAttributes<InputControlAttribute>(false).ToArray();
                if (attributes.Length == 0)
                {
                    if (valueType == null || !typeof(InputControl).IsAssignableFrom(valueType))
                        continue;
                }

                AddControlItemsFromMember(member, attributes, controlItems, layoutName);
            }
        }

        private static void AddControlItemsFromMember(MemberInfo member,
            InputControlAttribute[] attributes, List<ControlItem> controlItems, string layoutName)
        {
            // InputControlAttribute can be applied multiple times to the same member,
            // generating a separate control for each occurrence. However, it can also
            // generating a separate control for each occurrence. However, it can also
            // not be applied at all in which case we still add a control layout (the
            // logic that called us already made sure the member is eligible for this kind
            // of operation).

            if (attributes.Length == 0)
            {
                var controlLayout = CreateControlItemFromMember(member, null, layoutName);
                ThrowIfControlItemIsDuplicate(ref controlLayout, controlItems, layoutName);
                controlItems.Add(controlLayout);
            }
            else
            {
                foreach (var attribute in attributes)
                {
                    var controlLayout = CreateControlItemFromMember(member, attribute, layoutName);
                    ThrowIfControlItemIsDuplicate(ref controlLayout, controlItems, layoutName);
                    controlItems.Add(controlLayout);
                }
            }
        }

        private static ControlItem CreateControlItemFromMember(MemberInfo member, InputControlAttribute attribute, string layoutName)
        {
            ////REVIEW: make sure that the value type of the field and the value type of the control match?

            // Determine name.
            var name = attribute != null ? attribute.name : null;
            if (string.IsNullOrEmpty(name))
                name = member.Name;

            var isModifyingChildControlByPath = name.IndexOf('/') != -1;

            // Determine display name.
            var displayName = attribute != null ? attribute.displayName : null;
            var shortDisplayName = attribute != null ? attribute.shortDisplayName : null;

            // Determine layout.
            var layout = attribute != null ? attribute.layout : null;
            if (string.IsNullOrEmpty(layout) && !isModifyingChildControlByPath &&
                (!(member is FieldInfo) || member.GetCustomAttribute<FixedBufferAttribute>(false) == null)) // Ignore fixed buffer fields.
            {
                var valueType = TypeHelpers.GetValueType(member);
                layout = InferLayoutFromValueType(valueType);
            }

            // Determine variants.
            string variants = null;
            if (attribute != null && !string.IsNullOrEmpty(attribute.variants))
                variants = attribute.variants;

            // Determine offset.
            var offset = InputStateBlock.kInvalidOffset;
            if (attribute != null && attribute.offset != InputStateBlock.kInvalidOffset)
                offset = attribute.offset;
            else if (member is FieldInfo && !isModifyingChildControlByPath)
                offset = (uint)Marshal.OffsetOf(member.DeclaringType, member.Name).ToInt32();

            // Determine bit offset.
            var bit = InputStateBlock.kInvalidOffset;
            if (attribute != null)
                bit = attribute.bit;

            ////TODO: if size is not set, determine from type of field
            // Determine size.
            var sizeInBits = 0u;
            if (attribute != null)
                sizeInBits = attribute.sizeInBits;

            // Determine format.
            var format = new FourCC();
            if (attribute != null && !string.IsNullOrEmpty(attribute.format))
                format = new FourCC(attribute.format);
            else if (!isModifyingChildControlByPath && bit == InputStateBlock.kInvalidOffset)
            {
                ////REVIEW: this logic makes it hard to inherit settings from the base layout; if we do this stuff,
                ////        we should probably do it in InputDeviceBuilder and not directly on the layout
                var valueType = TypeHelpers.GetValueType(member);
                format = InputStateBlock.GetPrimitiveFormatFromType(valueType);
            }

            // Determine aliases.
            InternedString[] aliases = null;
            if (attribute != null)
            {
                var joined = ArrayHelpers.Join(attribute.alias, attribute.aliases);
                if (joined != null)
                    aliases = joined.Select(x => new InternedString(x)).ToArray();
            }

            // Determine usages.
            InternedString[] usages = null;
            if (attribute != null)
            {
                var joined = ArrayHelpers.Join(attribute.usage, attribute.usages);
                if (joined != null)
                    usages = joined.Select(x => new InternedString(x)).ToArray();
            }

            // Determine parameters.
            ParameterValue[] parameters = null;
            if (attribute != null && !string.IsNullOrEmpty(attribute.parameters))
                parameters = ParseParameters(attribute.parameters);

            // Determine processors.
            NameAndParameters[] processors = null;
            if (attribute != null && !string.IsNullOrEmpty(attribute.processors))
                processors = ParseNameAndParameterList(attribute.processors);

            // Determine whether to use state from another control.
            string useStateFrom = null;
            if (attribute != null && !string.IsNullOrEmpty(attribute.useStateFrom))
                useStateFrom = attribute.useStateFrom;

            // Determine if it's a noisy control.
            var isNoisy = false;
            if (attribute != null)
                isNoisy = attribute.noisy;

            // Determine if it's a synthetic control.
            var isSynthetic = false;
            if (attribute != null)
                isSynthetic = attribute.synthetic;

            // Determine array size.
            var arraySize = 0;
            if (attribute != null)
                arraySize = attribute.arraySize;

            // Determine default state.
            var defaultState = new PrimitiveValueOrArray();
            if (attribute != null)
                defaultState = PrimitiveValueOrArray.FromObject(attribute.defaultState);

            // Determine min and max value.
            var minValue = new PrimitiveValue();
            var maxValue = new PrimitiveValue();
            if (attribute != null)
            {
                minValue = PrimitiveValue.FromObject(attribute.minValue);
                maxValue = PrimitiveValue.FromObject(attribute.maxValue);
            }

            return new ControlItem
            {
                name = new InternedString(name),
                displayName = displayName,
                shortDisplayName = shortDisplayName,
                layout = new InternedString(layout),
                variants = new InternedString(variants),
                useStateFrom = useStateFrom,
                format = format,
                offset = offset,
                bit = bit,
                sizeInBits = sizeInBits,
                parameters = new ReadOnlyArray<ParameterValue>(parameters),
                processors = new ReadOnlyArray<NameAndParameters>(processors),
                usages = new ReadOnlyArray<InternedString>(usages),
                aliases = new ReadOnlyArray<InternedString>(aliases),
                isModifyingChildControlByPath = isModifyingChildControlByPath,
                isFirstDefinedInThisLayout = true,
                isNoisy = isNoisy,
                isSynthetic = isSynthetic,
                arraySize = arraySize,
                defaultState = defaultState,
                minValue = minValue,
                maxValue = maxValue,
            };
        }

        internal static NameAndParameters[] ParseNameAndParameterList(string text)
        {
            List<NameAndParameters> list = null;
            if (!ParseNameAndParameterList(text, ref list))
                return null;
            return list.ToArray();
        }

        internal static bool ParseNameAndParameterList(string text, ref List<NameAndParameters> list)
        {
            text = text.Trim();
            if (string.IsNullOrEmpty(text))
                return false;

            if (list == null)
                list = new List<NameAndParameters>();
            else
                list.Clear();

            var index = 0;
            var textLength = text.Length;

            while (index < textLength)
                list.Add(ParseNameAndParameters(text, ref index));

            return true;
        }

        ////TODO: switch these methods all to Substring

        internal static NameAndParameters ParseNameAndParameters(string text)
        {
            var index = 0;
            return ParseNameAndParameters(text, ref index);
        }

        private static NameAndParameters ParseNameAndParameters(string text, ref int index)
        {
            var textLength = text.Length;

            // Skip whitespace.
            while (index < textLength && char.IsWhiteSpace(text[index]))
                ++index;

            // Parse name.
            var nameStart = index;
            while (index < textLength)
            {
                var nextChar = text[index];
                if (nextChar == '(' || nextChar == kSeparator || char.IsWhiteSpace(nextChar))
                    break;
                ++index;
            }
            if (index - nameStart == 0)
                throw new Exception(string.Format("Expecting name at position {0} in '{1}'", nameStart, text));
            var name = text.Substring(nameStart, index - nameStart);

            // Skip whitespace.
            while (index < textLength && char.IsWhiteSpace(text[index]))
                ++index;

            // Parse parameters.
            ParameterValue[] parameters = null;
            if (index < textLength && text[index] == '(')
            {
                ++index;
                var closeParenIndex = text.IndexOf(')', index);
                if (closeParenIndex == -1)
                    throw new Exception(string.Format("Expecting ')' after '(' at position {0} in '{1}'", index,
                        text));

                var parameterString = text.Substring(index, closeParenIndex - index);
                parameters = ParseParameters(parameterString);
                index = closeParenIndex + 1;
            }

            if (index < textLength && (text[index] == ',' || text[index] == InputBinding.kSeparator))
                ++index;

            return new NameAndParameters {name = name, parameters = new ReadOnlyArray<ParameterValue>(parameters)};
        }

        private static ParameterValue[] ParseParameters(string parameterString)
        {
            parameterString = parameterString.Trim();
            if (string.IsNullOrEmpty(parameterString))
                return null;

            var parameterCount = parameterString.CountOccurrences(kSeparator) + 1;
            var parameters = new ParameterValue[parameterCount];

            var index = 0;
            for (var i = 0; i < parameterCount; ++i)
            {
                var parameter = ParseParameter(parameterString, ref index);
                parameters[i] = parameter;
            }

            return parameters;
        }

        private static unsafe ParameterValue ParseParameter(string parameterString, ref int index)
        {
            var parameter = new ParameterValue();
            var parameterStringLength = parameterString.Length;

            // Skip whitespace.
            while (index < parameterStringLength && char.IsWhiteSpace(parameterString[index]))
                ++index;

            // Parse name.
            var nameStart = index;
            while (index < parameterStringLength)
            {
                var nextChar = parameterString[index];
                if (nextChar == '=' || nextChar == kSeparator || char.IsWhiteSpace(nextChar))
                    break;
                ++index;
            }
            parameter.name = parameterString.Substring(nameStart, index - nameStart);

            // Skip whitespace.
            while (index < parameterStringLength && char.IsWhiteSpace(parameterString[index]))
                ++index;

            if (index == parameterStringLength || parameterString[index] != '=')
            {
                // No value given so take "=true" as implied.
                parameter.type = ParameterType.Boolean;
                *(bool*)parameter.value = true;
            }
            else
            {
                ++index; // Skip over '='.

                // Skip whitespace.
                while (index < parameterStringLength && char.IsWhiteSpace(parameterString[index]))
                    ++index;

                // Parse value.
                var valueStart = index;
                while (index < parameterStringLength &&
                       !(parameterString[index] == kSeparator || char.IsWhiteSpace(parameterString[index])))
                    ++index;

                ////TODO: use Substring struct here so that we don't allocate lots of useless strings

                var value = parameterString.Substring(valueStart, index - valueStart);
                if (string.Compare(value, "true", StringComparison.InvariantCultureIgnoreCase) == 0)
                {
                    parameter.type = ParameterType.Boolean;
                    *(bool*)parameter.value = true;
                }
                else if (string.Compare(value, "false", StringComparison.InvariantCultureIgnoreCase) == 0)
                {
                    parameter.type = ParameterType.Boolean;
                    *(bool*)parameter.value = false;
                }
                else if (value.IndexOf('.') != -1)
                {
                    parameter.type = ParameterType.Float;
                    *(float*)parameter.value = float.Parse(value, CultureInfo.InvariantCulture.NumberFormat);
                }
                else
                {
                    parameter.type = ParameterType.Integer;
                    *(int*)parameter.value = int.Parse(value, CultureInfo.InvariantCulture.NumberFormat);
                }
            }

            if (index < parameterStringLength && parameterString[index] == kSeparator)
                ++index;

            return parameter;
        }

        ////REVIEW: this tends to cause surprises; is it worth its cost?
        private static string InferLayoutFromValueType(Type type)
        {
            var typeName = type.Name;
            if (typeName.EndsWith("Control"))
                return typeName.Substring(0, typeName.Length - "Control".Length);
            if (!type.IsPrimitive)
                return typeName;
            return null;
        }

        /// <summary>
        /// Merge the settings from <paramref name="other"/> into the layout such that they become
        /// the base settings.
        /// </summary>
        /// <param name="other"></param>
        /// <remarks>
        /// This is the central method for allowing layouts to 'inherit' settings from their
        /// base layout. It will merge the information in <paramref name="other"/> into the current
        /// layout such that the existing settings in the current layout acts as if applied on top
        /// of the settings in the base layout.
        /// </remarks>
        public void MergeLayout(InputControlLayout other)
        {
            m_UpdateBeforeRender = m_UpdateBeforeRender ?? other.m_UpdateBeforeRender;

            if (m_Variants.IsEmpty())
                m_Variants = other.m_Variants;

            // Determine type. Basically, if the other layout's type is more specific
            // than our own, we switch to that one. Otherwise we stay on our own type.
            if (m_Type == null)
                m_Type = other.m_Type;
            else if (m_Type.IsAssignableFrom(other.m_Type))
                m_Type = other.m_Type;

            // If the layout has variants set on it, we want to merge away information coming
            // from 'other' than isn't relevant to those variants.
            var layoutIsTargetingSpecificVariants = !m_Variants.IsEmpty();

            if (m_StateFormat == new FourCC())
                m_StateFormat = other.m_StateFormat;

            if (string.IsNullOrEmpty(m_DisplayName))
                m_DisplayName = other.m_DisplayName;

            // Combine common usages.
            m_CommonUsages = ArrayHelpers.Merge(other.m_CommonUsages, m_CommonUsages);

            // Retain list of overrides.
            m_AppliedOverrides.Merge(other.m_AppliedOverrides);

            // Merge controls.
            if (m_Controls == null)
            {
                m_Controls = other.m_Controls;
            }
            else if (other.m_Controls != null)
            {
                var baseControls = other.m_Controls;

                // Even if the counts match we don't know how many controls are in the
                // set until we actually gone through both control lists and looked at
                // the names.

                var controls = new List<ControlItem>();
                var baseControlVariants = new List<string>();

                ////REVIEW: should setting variants directly on a layout force that variant to automatically
                ////        be set on every control item directly defined in that layout?

                var baseControlTable = CreateLookupTableForControls(baseControls, baseControlVariants);
                var thisControlTable = CreateLookupTableForControls(m_Controls);

                // First go through every control we have in this layout. Add every control from
                // `thisControlTable` while removing corresponding control items from `baseControlTable`.
                foreach (var pair in thisControlTable)
                {
                    ControlItem baseControlItem;
                    if (baseControlTable.TryGetValue(pair.Key, out baseControlItem))
                    {
                        var mergedLayout = pair.Value.Merge(baseControlItem);
                        controls.Add(mergedLayout);

                        // Remove the entry so we don't hit it again in the pass through
                        // baseControlTable below.
                        baseControlTable.Remove(pair.Key);
                    }
                    ////REVIEW: is this really the most useful behavior?
                    // We may be looking at a control that is using variants on the base layout but
                    // isn't targeting specific variants on the derived layout. In that case, we
                    // want to take each of the variants from the base layout and merge them with
                    // the control layout in the derived layout.
                    else if (pair.Value.variants.IsEmpty() || pair.Value.variants == DefaultVariant)
                    {
                        var isTargetingVariants = false;
                        if (layoutIsTargetingSpecificVariants)
                        {
                            // We're only looking for specific variants so try only that those.
                            for (var i = 0; i < baseControlVariants.Count; ++i)
                            {
                                if (VariantsMatch(m_Variants.ToLower(), baseControlVariants[i]))
                                {
                                    var key = string.Format("{0}@{1}", pair.Key, baseControlVariants[i]);
                                    if (baseControlTable.TryGetValue(key, out baseControlItem))
                                    {
                                        var mergedLayout = pair.Value.Merge(baseControlItem);
                                        controls.Add(mergedLayout);
                                        baseControlTable.Remove(key);
                                        isTargetingVariants = true;
                                    }
                                }
                            }
                        }
                        else
                        {
                            // Try each variants present in the base layout.
                            foreach (var variant in baseControlVariants)
                            {
                                var key = string.Format("{0}@{1}", pair.Key, variant);
                                if (baseControlTable.TryGetValue(key, out baseControlItem))
                                {
                                    var mergedLayout = pair.Value.Merge(baseControlItem);
                                    controls.Add(mergedLayout);
                                    baseControlTable.Remove(key);
                                    isTargetingVariants = true;
                                }
                            }
                        }

                        // Okay, this control item isn't corresponding to anything in the base layout
                        // so just add it as is.
                        if (!isTargetingVariants)
                            controls.Add(pair.Value);
                    }
                    // We may be looking at a control that is targeting a specific variant
                    // in this layout but not targeting a variant in the base layout. We still want to
                    // merge information from that non-targeted base control.
                    else if (baseControlTable.TryGetValue(pair.Value.name.ToLower(), out baseControlItem))
                    {
                        var mergedLayout = pair.Value.Merge(baseControlItem);
                        controls.Add(mergedLayout);
                        baseControlTable.Remove(pair.Value.name.ToLower());
                    }
                    // Seems like we can't match it to a control in the base layout. We already know it
                    // must have a variants setting (because we checked above) so if the variants setting
                    // doesn't prevent us, just include the control. It's most likely a path-modifying
                    // control (e.g. "rightStick/x").
                    else if (VariantsMatch(m_Variants, pair.Value.variants))
                    {
                        controls.Add(pair.Value);
                    }
                }

                // And then go through all the controls in the base and take the
                // ones we're missing. We've already removed all the ones that intersect
                // and had to be merged so the rest we can just slurp into the list as is.
                if (!layoutIsTargetingSpecificVariants)
                {
                    var indexStart = controls.Count;
                    controls.AddRange(baseControlTable.Values);

                    // Mark the controls as being inherited.
                    for (var i = indexStart; i < controls.Count; ++i)
                    {
                        var control = controls[i];
                        control.isFirstDefinedInThisLayout = false;
                        controls[i] = control;
                    }
                }
                else
                {
                    // Filter out controls coming from the base layout which are targeting variants
                    // that we're not interested in.
                    var indexStart = controls.Count;
                    controls.AddRange(
                        baseControlTable.Values.Where(x => VariantsMatch(m_Variants, x.variants)));

                    // Mark the controls as being inherited.
                    for (var i = indexStart; i < controls.Count; ++i)
                    {
                        var control = controls[i];
                        control.isFirstDefinedInThisLayout = false;
                        controls[i] = control;
                    }
                }

                m_Controls = controls.ToArray();
            }
        }

        private static Dictionary<string, ControlItem> CreateLookupTableForControls(
            ControlItem[] controlItems, List<string> variants = null)
        {
            var table = new Dictionary<string, ControlItem>();
            for (var i = 0; i < controlItems.Length; ++i)
            {
                var key = controlItems[i].name.ToLower();
                // Need to take variants into account as well. Otherwise two variants for
                // "leftStick", for example, will overwrite each other.
                var itemVariants = controlItems[i].variants;
                if (!itemVariants.IsEmpty() && itemVariants != DefaultVariant)
                {
                    // If there's multiple variants on the control, we add it to the table multiple times.
                    if (itemVariants.ToString().IndexOf(kSeparator) != -1)
                    {
                        var itemVariantArray = itemVariants.ToLower().Split(kSeparator);
                        foreach (var name in itemVariantArray)
                        {
                            if (variants != null)
                                variants.Add(name);
                            key = string.Format("{0}@{1}", key, name);
                            table[key] = controlItems[i];
                        }

                        continue;
                    }

                    key = string.Format("{0}@{1}", key, itemVariants.ToLower());
                    if (variants != null)
                        variants.Add(itemVariants.ToLower());
                }
                table[key] = controlItems[i];
            }
            return table;
        }

        internal static bool VariantsMatch(InternedString expected, InternedString actual)
        {
            return VariantsMatch(expected.ToLower(), actual.ToLower());
        }

        internal static bool VariantsMatch(string expected, string actual)
        {
            ////REVIEW: does this make sense?
            // Default variant works with any other expected variant.
            if (actual != null &&
                StringHelpers.CharacterSeparatedListsHaveAtLeastOneCommonElement(DefaultVariant, actual, kSeparator))
                return true;

            // If we don't expect a specific variant, we accept any variant.
            if (expected == null)
                return true;

            // If we there's no variant set on what we actual got, then it matches even if we
            // expect specific variants.
            if (actual == null)
                return true;

            // Match if the two variant sets intersect on at least one element.
            return StringHelpers.CharacterSeparatedListsHaveAtLeastOneCommonElement(expected, actual, kSeparator);
        }

        private static void ThrowIfControlItemIsDuplicate(ref ControlItem controlItem,
            IEnumerable<ControlItem> controlLayouts, string layoutName)
        {
            var name = controlItem.name;
            foreach (var existing in controlLayouts)
                if (string.Compare(name, existing.name, StringComparison.OrdinalIgnoreCase) == 0 &&
                    existing.variants == controlItem.variants)
                    throw new Exception(string.Format("Duplicate control '{0}' in layout '{1}'", name, layoutName));
        }

        internal static void ParseHeaderFieldsFromJson(string json, out InternedString name,
            out InlinedArray<InternedString> baseLayouts, out InputDeviceMatcher deviceMatcher)
        {
            var header = JsonUtility.FromJson<LayoutJsonNameAndDescriptorOnly>(json);
            name = new InternedString(header.name);

            baseLayouts = new InlinedArray<InternedString>();
            if (!string.IsNullOrEmpty(header.extend))
                baseLayouts.Append(new InternedString(header.extend));
            if (header.extendMultiple != null)
                foreach (var item in header.extendMultiple)
                    baseLayouts.Append(new InternedString(item));

            deviceMatcher = header.device.ToMatcher();
        }

        [Serializable]
        internal struct LayoutJsonNameAndDescriptorOnly
        {
            public string name;
            public string extend;
            public string[] extendMultiple;
            public InputDeviceMatcher.MatcherJson device;
        }

        [Serializable]
        private struct LayoutJson
        {
            // Disable warnings that these fields are never assigned to. They are set
            // by JsonUtility.
            #pragma warning disable 0649
            // ReSharper disable MemberCanBePrivate.Local

            public string name;
            public string extend;
            public string[] extendMultiple;
            public string format;
            public string beforeRender; // Can't be simple bool as otherwise we can't tell whether it was set or not.
            public string[] commonUsages;
            public string displayName;
            public string type; // This is mostly for when we turn arbitrary InputControlLayouts into JSON; less for layouts *coming* from JSON.
            public string variant;
            public InputDeviceMatcher.MatcherJson device;
            public ControlItemJson[] controls;

            // ReSharper restore MemberCanBePrivate.Local
            #pragma warning restore 0649

            public InputControlLayout ToLayout()
            {
                // By default, the type of the layout is determined from the first layout
                // in its 'extend' property chain that has a type set. However, if the layout
                // extends nothing, we can't know what type to use for it so we default to
                // InputDevice.
                Type type = null;
                if (!string.IsNullOrEmpty(this.type))
                {
                    type = Type.GetType(this.type, false);
                    if (type == null)
                    {
                        Debug.Log(string.Format(
                            "Cannot find type '{0}' used by layout '{1}'; falling back to using InputDevice",
                            this.type, name));
                        type = typeof(InputDevice);
                    }
                    else if (!typeof(InputControl).IsAssignableFrom(type))
                    {
                        throw new Exception(string.Format("'{0}' used by layout '{1}' is not an InputControl",
                            this.type, name));
                    }
                }
                else if (string.IsNullOrEmpty(extend))
                    type = typeof(InputDevice);

                // Create layout.
                var layout = new InputControlLayout(name, type);
                layout.m_DisplayName = displayName;
                layout.m_Variants = new InternedString(variant);
                if (!string.IsNullOrEmpty(format))
                    layout.m_StateFormat = new FourCC(format);

                // Base layout.
                if (!string.IsNullOrEmpty(extend))
                    layout.m_BaseLayouts.Append(new InternedString(extend));
                if (extendMultiple != null)
                    foreach (var element in extendMultiple)
                        layout.m_BaseLayouts.Append(new InternedString(element));

                // Before render behavior.
                if (!string.IsNullOrEmpty(beforeRender))
                {
                    var beforeRenderLowerCase = beforeRender.ToLower();
                    if (beforeRenderLowerCase == "ignore")
                        layout.m_UpdateBeforeRender = false;
                    else if (beforeRenderLowerCase == "update")
                        layout.m_UpdateBeforeRender = true;
                    else
                        throw new Exception(string.Format("Invalid beforeRender setting '{0}'", beforeRender));
                }

                // Add common usages.
                if (commonUsages != null)
                    layout.m_CommonUsages = ArrayHelpers.Select(commonUsages, x => new InternedString(x));

                // Add controls.
                if (controls != null)
                {
                    var controlLayouts = new List<ControlItem>();
                    foreach (var control in controls)
                    {
                        if (string.IsNullOrEmpty(control.name))
                            throw new Exception(string.Format("Control with no name in layout '{0}", name));
                        var controlLayout = control.ToLayout();
                        ThrowIfControlItemIsDuplicate(ref controlLayout, controlLayouts, layout.name);
                        controlLayouts.Add(controlLayout);
                    }
                    layout.m_Controls = controlLayouts.ToArray();
                }

                return layout;
            }

            public static LayoutJson FromLayout(InputControlLayout layout)
            {
                return new LayoutJson
                {
                    name = layout.m_Name,
                    type = layout.type.AssemblyQualifiedName,
                    variant = layout.m_Variants,
                    displayName = layout.m_DisplayName,
                    extend = layout.m_BaseLayouts.length == 1 ? layout.m_BaseLayouts[0].ToString() : null,
                    extendMultiple = layout.m_BaseLayouts.length > 1 ? layout.m_BaseLayouts.ToArray(x => x.ToString()) : null,
                    format = layout.stateFormat.ToString(),
                    controls = ControlItemJson.FromControlItems(layout.m_Controls),
                };
            }
        }

        // This is a class instead of a struct so that we can assign 'offset' a custom
        // default value. Otherwise we can't tell whether the user has actually set it
        // or not (0 is a valid offset). Sucks, though, as we now get lots of allocations
        // from the control array.
        [Serializable]
        private class ControlItemJson
        {
            // Disable warnings that these fields are never assigned to. They are set
            // by JsonUtility.
            #pragma warning disable 0649
            // ReSharper disable MemberCanBePrivate.Local

            public string name;
            public string layout;
            public string variants;
            public string usage; // Convenince to not have to create array for single usage.
            public string alias; // Same.
            public string useStateFrom;
            public uint offset;
            public uint bit;
            public uint sizeInBits;
            public string format;
            public int arraySize;
            public string[] usages;
            public string[] aliases;
            public string parameters;
            public string processors;
            public string displayName;
            public string shortDisplayName;
            public bool noisy;
            public bool synthetic;

            // This should be an object type field and allow any JSON primitive value type as well
            // as arrays of those. Unfortunately, the Unity JSON serializer, given it uses Unity serialization
            // and thus doesn't support polymorphism, can do no such thing. Hopefully we do get support
            // for this later but for now, we use a string-based value fallback instead.
            public string defaultState;
            public string minValue;
            public string maxValue;

            // ReSharper restore MemberCanBePrivate.Local
            #pragma warning restore 0649

            public ControlItemJson()
            {
                offset = InputStateBlock.kInvalidOffset;
                bit = InputStateBlock.kInvalidOffset;
            }

            public ControlItem ToLayout()
            {
                var layout = new ControlItem
                {
                    name = new InternedString(name),
                    layout = new InternedString(this.layout),
                    variants = new InternedString(variants),
                    displayName = displayName,
                    shortDisplayName = shortDisplayName,
                    offset = offset,
                    useStateFrom = useStateFrom,
                    bit = bit,
                    sizeInBits = sizeInBits,
                    isModifyingChildControlByPath = name.IndexOf('/') != -1,
                    isNoisy = noisy,
                    isSynthetic = synthetic,
                    isFirstDefinedInThisLayout = true,
                    arraySize = arraySize,
                };

                if (!string.IsNullOrEmpty(format))
                    layout.format = new FourCC(format);

                if (!string.IsNullOrEmpty(usage) || usages != null)
                {
                    var usagesList = new List<string>();
                    if (!string.IsNullOrEmpty(usage))
                        usagesList.Add(usage);
                    if (usages != null)
                        usagesList.AddRange(usages);
                    layout.usages = new ReadOnlyArray<InternedString>(usagesList.Select(x => new InternedString(x)).ToArray());
                }

                if (!string.IsNullOrEmpty(alias) || aliases != null)
                {
                    var aliasesList = new List<string>();
                    if (!string.IsNullOrEmpty(alias))
                        aliasesList.Add(alias);
                    if (aliases != null)
                        aliasesList.AddRange(aliases);
                    layout.aliases = new ReadOnlyArray<InternedString>(aliasesList.Select(x => new InternedString(x)).ToArray());
                }

                if (!string.IsNullOrEmpty(parameters))
                    layout.parameters = new ReadOnlyArray<ParameterValue>(ParseParameters(parameters));

                if (!string.IsNullOrEmpty(processors))
                    layout.processors = new ReadOnlyArray<NameAndParameters>(ParseNameAndParameterList(processors));

                if (defaultState != null)
                    layout.defaultState = PrimitiveValueOrArray.FromObject(defaultState);
                if (minValue != null)
                    layout.minValue = PrimitiveValue.FromObject(minValue);
                if (maxValue != null)
                    layout.maxValue = PrimitiveValue.FromObject(maxValue);

                return layout;
            }

            public static ControlItemJson[] FromControlItems(ControlItem[] items)
            {
                if (items == null)
                    return null;

                var count = items.Length;
                var result = new ControlItemJson[count];

                for (var i = 0; i < count; ++i)
                {
                    var item = items[i];
                    result[i] = new ControlItemJson
                    {
                        name = item.name,
                        layout = item.layout,
                        variants = item.variants,
                        displayName = item.displayName,
                        shortDisplayName = item.shortDisplayName,
                        bit = item.bit,
                        offset = item.offset,
                        sizeInBits = item.sizeInBits,
                        format = item.format.ToString(),
                        parameters = string.Join(",", item.parameters.Select(x => x.ToString()).ToArray()),
                        processors = string.Join(",", item.processors.Select(x => x.ToString()).ToArray()),
                        usages = item.usages.Select(x => x.ToString()).ToArray(),
                        aliases = item.aliases.Select(x => x.ToString()).ToArray(),
                        noisy = item.isNoisy,
                        synthetic = item.isSynthetic,
                        arraySize = item.arraySize,
                        defaultState = item.defaultState.ToString(),
                        minValue = item.minValue.ToString(),
                        maxValue = item.maxValue.ToString(),
                    };
                }

                return result;
            }
        }


        internal struct Collection
        {
            public const float kBaseScoreForNonGeneratedLayouts = 1.0f;

            public struct LayoutMatcher
            {
                public InternedString layoutName;
                public InputDeviceMatcher deviceMatcher;
            }

            public Dictionary<InternedString, Type> layoutTypes;
            public Dictionary<InternedString, string> layoutStrings;
            public Dictionary<InternedString, BuilderInfo> layoutBuilders;
            public Dictionary<InternedString, InternedString> baseLayoutTable;
            public Dictionary<InternedString, InternedString[]> layoutOverrides;
            ////TODO: find a smarter approach that doesn't require linearly scanning through all matchers
            ////  (also ideally shouldn't be a List but with Collection being a struct and given how it's
            ////  stored by InputManager.m_Layouts and in s_Layouts; we can't make it a plain array)
            public List<LayoutMatcher> layoutMatchers;

            public void Allocate()
            {
                layoutTypes = new Dictionary<InternedString, Type>();
                layoutStrings = new Dictionary<InternedString, string>();
                layoutBuilders = new Dictionary<InternedString, BuilderInfo>();
                baseLayoutTable = new Dictionary<InternedString, InternedString>();
                layoutOverrides = new Dictionary<InternedString, InternedString[]>();
                layoutMatchers = new List<LayoutMatcher>();
            }

            public InternedString TryFindLayoutForType(Type layoutType)
            {
                foreach (var entry in layoutTypes)
                    if (entry.Value == layoutType)
                        return entry.Key;
                return new InternedString();
            }

            public InternedString TryFindMatchingLayout(InputDeviceDescription deviceDescription)
            {
                var highestScore = 0f;
                var highestScoringLayout = new InternedString();

                var layoutMatcherCount = layoutMatchers.Count;
                for (var i = 0; i < layoutMatcherCount; ++i)
                {
                    var matcher = layoutMatchers[i].deviceMatcher;
                    var score = matcher.MatchPercentage(deviceDescription);

                    // We want auto-generated layouts to take a backseat compared to manually created
                    // layouts. We do this by boosting the score of every layout that isn't coming from
                    // a layout builder.
                    if (score > 0 && !layoutBuilders.ContainsKey(layoutMatchers[i].layoutName))
                        score += kBaseScoreForNonGeneratedLayouts;

                    if (score > highestScore)
                    {
                        highestScore = score;
                        highestScoringLayout = layoutMatchers[i].layoutName;
                    }
                }

                return highestScoringLayout;
            }

            public bool HasLayout(InternedString name)
            {
                return layoutTypes.ContainsKey(name) || layoutStrings.ContainsKey(name) ||
                    layoutBuilders.ContainsKey(name);
            }

            private InputControlLayout TryLoadLayoutInternal(InternedString name)
            {
                // See if we have a string layout for it. These
                // always take precedence over ones from type so that we can
                // override what's in the code using data.
                string json;
                if (layoutStrings.TryGetValue(name, out json))
                    return FromJson(json);

                // No, but maybe we have a type layout for it.
                Type type;
                if (layoutTypes.TryGetValue(name, out type))
                    return FromType(name, type);

                // Finally, check builders. Always the last ones to get a shot at
                // providing layouts.
                BuilderInfo builder;
                if (layoutBuilders.TryGetValue(name, out builder))
                {
                    var layoutObject = builder.method.Invoke(builder.instance, null);
                    if (layoutObject == null)
                        throw new Exception(string.Format("Layout builder '{0}' returned null when invoked", name));
                    var layout = layoutObject as InputControlLayout;
                    if (layout == null)
                        throw new Exception(string.Format(
                            "Layout builder '{0}' returned '{1}' which is not an InputControlLayout", name,
                            layoutObject));
                    return layout;
                }

                return null;
            }

            public InputControlLayout TryLoadLayout(InternedString name, Dictionary<InternedString, InputControlLayout> table = null)
            {
                var layout = TryLoadLayoutInternal(name);
                if (layout != null)
                {
                    layout.m_Name = name;
                    if (table != null)
                        table[name] = layout;

                    // If the layout extends another layout, we need to merge the
                    // base layout into the final layout.
                    // NOTE: We go through the baseLayoutTable here instead of looking at
                    //       the baseLayouts property so as to make this work for all types
                    //       of layouts (FromType() does not set the property, for example).
                    var baseLayoutName = new InternedString();
                    if (baseLayoutTable.TryGetValue(name, out baseLayoutName))
                    {
                        Debug.Assert(!baseLayoutName.IsEmpty());

                        ////TODO: catch cycles
                        var baseLayout = TryLoadLayout(baseLayoutName, table);
                        if (baseLayout == null)
                            throw new LayoutNotFoundException(string.Format(
                                "Cannot find base layout '{0}' of layout '{1}'", baseLayoutName, name));
                        layout.MergeLayout(baseLayout);

                        if (layout.m_BaseLayouts.length == 0)
                            layout.m_BaseLayouts.Append(baseLayoutName);
                    }

                    // If there's overrides for the layout, apply them now.
                    InternedString[] overrides;
                    if (layoutOverrides.TryGetValue(name, out overrides))
                    {
                        for (var i = 0; i < overrides.Length; ++i)
                        {
                            var overrideName = overrides[i];
                            var overrideLayout = TryLoadLayout(overrideName, table);
                            overrideLayout.MergeLayout(layout);
                            layout = overrideLayout;
                            layout.m_AppliedOverrides.Append(overrideName);
                        }
                    }
                }

                return layout;
            }

            // Return name of layout at root of "extend" chain of given layout.
            public InternedString GetRootLayoutName(InternedString layoutName)
            {
                InternedString baseLayout;
                while (baseLayoutTable.TryGetValue(layoutName, out baseLayout))
                    layoutName = baseLayout;
                return layoutName;
            }

            // Get the type which will be instantiated for the given layout.
            // Returns null if no layout with the given name exists.
            public Type GetControlTypeForLayout(InternedString layoutName)
            {
                // Try layout strings.
                while (layoutStrings.ContainsKey(layoutName))
                {
                    InternedString baseLayout;
                    if (baseLayoutTable.TryGetValue(layoutName, out baseLayout))
                    {
                        // Work our way up the inheritance chain.
                        layoutName = baseLayout;
                    }
                    else
                    {
                        // Layout doesn't extend anything and ATM we don't support setting
                        // types explicitly from JSON layouts. So has to be InputDevice.
                        return typeof(InputDevice);
                    }
                }

                // Try layout types.
                Type result;
                layoutTypes.TryGetValue(layoutName, out result);
                return result;
            }

            public bool IsBasedOn(InternedString parentLayout, InternedString childLayout)
            {
                var layout = childLayout;
                while (baseLayoutTable.TryGetValue(layout, out layout))
                {
                    if (layout == parentLayout)
                        return true;
                }
                return false;
            }

            public void AddMatcher(InternedString layout, InputDeviceMatcher matcher)
            {
                // Ignore if already added.
                var layoutMatcherCount = layoutMatchers.Count;
                for (var i = 0; i < layoutMatcherCount; ++i)
                    if (layoutMatchers[i].deviceMatcher == matcher)
                        return;

                // Append.
                layoutMatchers.Add(new LayoutMatcher {layoutName = layout, deviceMatcher = matcher});
            }
        }

        // This collection is owned and managed by InputManager.
        internal static Collection s_Layouts;

        internal struct BuilderInfo
        {
            public MethodInfo method;
            public object instance;
        }

        internal class LayoutNotFoundException : Exception
        {
            public string layout { get; private set; }
            public LayoutNotFoundException(string name, string message = null)
                : base(message ?? string.Format("Cannot find control layout '{0}'", name))
            {
                layout = name;
            }
        }

        // Constructs InputControlLayout instances and caches them.
        internal struct Cache
        {
            public Dictionary<InternedString, InputControlLayout> table;

            public void Clear()
            {
                table = null;
            }

            public InputControlLayout FindOrLoadLayout(string name)
            {
                var internedName = new InternedString(name);

                // See if we have it cached.
                InputControlLayout layout;
                if (table != null && table.TryGetValue(internedName, out layout))
                    return layout;

                if (table == null)
                    table = new Dictionary<InternedString, InputControlLayout>();

                layout = s_Layouts.TryLoadLayout(internedName, table);
                if (layout != null)
                    return layout;

                // Nothing.
                throw new LayoutNotFoundException(name);
            }
        }
    }
}<|MERGE_RESOLUTION|>--- conflicted
+++ resolved
@@ -504,10 +504,7 @@
                 result.variants = variants.IsEmpty() ? other.variants : variants;
                 result.useStateFrom = useStateFrom ?? other.useStateFrom;
                 result.arraySize = !isArray ? other.arraySize : arraySize;
-<<<<<<< HEAD
-=======
                 ////FIXME: allow overrides to unset this
->>>>>>> 5a619b22
                 result.isNoisy = isNoisy || other.isNoisy;
                 result.isSynthetic = isSynthetic || other.isSynthetic;
                 result.isFirstDefinedInThisLayout = false;
