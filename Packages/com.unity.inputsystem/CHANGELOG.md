# Changelog
All notable changes to the input system package will be documented in this file.

The format is based on [Keep a Changelog](http://keepachangelog.com/en/1.0.0/)
and this project adheres to [Semantic Versioning](http://semver.org/spec/v2.0.0.html).

## [0.3-preview] - TBD

### Added

- Added a `clickCount` control to the `Mouse` class, which specifies the click count for the last mouse click (to allow distinguishing between single-, double- and multi-clicks).
- Support for Bluetooth Xbox One controllers on macOS.

#### Actions

- New API for changing bindings on actions
```
    // Several variations exist that allow to look up bindings in various ways.
    myAction.ChangeBindingWithPath("<Gamepad>/buttonSouth")
        .WithPath("<Keyboard>/space");

    // Can also replace the binding wholesale.
    myAction.ChangeBindingWithPath("<Keyboard>/space")
        .To(new InputBinding { ... });

    // Can also remove bindings programmatically now.
    myAction.ChangeBindingWithPath("<Keyboard>/space").Erase();
```

### Changed

- `Joystick.axes` and `Joystick.buttons` have been removed.
- Generated wrapper code for Input Action Assets are now self-contained, generating all the data from code and not needing a reference to the asset; `InputActionAssetReference` has been removed.
- The option to generate interfaces on wrappers has been removed, instead we always do this now.
- The option to generate events on wrappers has been removed, we felt that this no longer made sense.
- Will now show default values in Input Action inspector if no custom values for file path, class name or namespace have been provided.
- `InputSettings.runInBackground` has been removed. This should now be supported or not on a per-device level. Most devices never supported it in the first place, so a global setting did not seem to be useful.
- Several new `Sensor`-based classes have been added. Various existing Android sensor implementations are now based on them.
- `InputControlLayoutAttribute` is no longer inherited.
  * Rationale: A class marked as a layout will usually be registered using `RegisterLayout`. A class derived from it will usually be registered the same way. Because of layout inheritance, properties applied to the base class through `InputControlLayoutAttribute` will affect the subclass as intended. Not inheriting the attribute itself, however, now allows having properties such as `isGenericTypeOfDevice` which should not be inherited.
- Removed `acceleration`, `orientation`, and `angularVelocity` controls from `DualShockGamepad` base class.
  * They are still on `DualShockGamepadPS4`.
  * The reason is that ATM we do not yet support these controls other than on the PS4. The previous setup pretended that these controls work when in fact they don't.
- Marking a control as noisy now also marks all child controls as noisy.

#### Actions

- A number of changes have been made to the control picker UI in the editor. \
  ![Input Control Picker](Documentation~/Images/InputControlPicker.png)
  * The button to pick controls interactively (e.g. by pressing a button on a gamepad) has been moved inside the picker and renamed to "Listen". It now works as a toggle that puts the picker into a special kind of 'search' mode. While listening, suitable controls that are actuated will be listed in the picker and can then be picked from.
  * Controls are now displayed with their nice names (e.g. "Cross" instead of "buttonSouth" in the case of the PS4 controller).
  * Child controls are indented instead of listed in "parent/child" format.
  * The hierarchy of devices has been rearranged for clarity. The toplevel groups of "Specific Devices" and "Abstract Devices" are now merged into one hierarchy that progressively groups devices into more specific groups.
  * Controls now have icons displayed for them.
- There is new support for binding to keys on the keyboard by their generated character rather than by their location. \
  ![Keyboard Binding](Documentation~/Images/KeyboardBindByLocationVsCharacter.png)
  * At the toplevel of the the Keyboard device, you now have the choice of either binding by keyboard location or binding by generated/mapped character.
  * Binding by location shows differences between the local keyboard layout and the US reference layout.
  * The control path language has been extended to allow referencing controls by display name. `<Keyboard>/#(a)` binds to the control on a `Keyboard` with the display name `a`.
- `continuous` flag is now ignored for `Press and Release` interactions, as it did not  make sense.
- Reacting to controls that are already actuated when an action is enabled is now an __optional__ behavior rather than the default behavior. This is a __breaking__ change.
  * Essentially, this change reverts back to the behavior before 0.2-preview.
  * To reenable the behavior, toggle "Initial State Check" on in the UI or set the `initialStateCheck` property in code.
  ![Inital State Check](Documentation~/Images/InitialStateCheck.png)
  * The reason for the change is that having the behavior on by default made certain setups hard to achieve. For example, if `<Keyboard>/escape` is used in one action map to toggle *into* the main menu and in another action map to toggle *out* of it, then the previous behavior would immediately exit out of the menu if `escape` was still pressed from going into the menu. \
  We have come to believe that wanting to react to the current state of a control right away is the less often desirable behavior and so have made it optional with a separate toggle.

### Fixed

- Input Settings configured in the editor are now transferred to the built player correctly.
- Time slicing for fixed updates now works correctly, even when pausing or dropping frames.
- Make sure we Disable any InputActionAsset when it is being destroyed. Otherwise, callbacks which were not cleaned up would could cause exceptions.
- DualShock sensors on PS4 are now marked as noisy (#494).

#### Actions

- Actions and bindings disappearing when control schemes have spaces in their names.
- `InputActionRebindingExceptions.RebindOperation` can now be reused as intended; used to stop working properly the first time a rebind completed or was cancelled.
- `PlayerInput` no longer fails to find actions when using UnityEvents (#500).
- The `"{...}"` format for referencing action maps and actions using GUIDs as strings has been obsoleted. It will still work but adding the extra braces is no longer necessary.
- Drag&dropping bindings between other bindings that came before them in the list no longer drops the items at a location one higher up in the list than intended.
- Editing name of control scheme in editor not taking effect *except* if hitting enter key.
- Saving no longer causes the selection of the current processor or interaction to be lost.
  * This was especially annoying when having "Auto-Save" on as it made editing parameters on interactions and processors very tedious.
- In locales that use decimal separators other than '.', floating-point parameters on composites, interactions, and processors no longer lead to invalid serialized data being generated.
<<<<<<< HEAD
- The input action asset editor window will no longer fail saving if the asset has been moved.
- The input action asset editor window will now show the name of the asset being edited when asking for saving changes. 
- Clicking "Cancel" in the save changes dialog for the input action asset editor window will now cancel quitting the editor.
=======
- In the action map editor window, switching from renaming an action to renaming an action map will no longer break the UI.
>>>>>>> 818ee7e2
- Fixed calling Enable/Disable from within action callbacks sometimes leading to corruption of state which would then lead to actions not getting triggered (#472).
- Fixed setting of "Auto-Save" toggle in action editor getting lost on domain reload.
- Fixed blurry icons in editor for imported .inputactions assets and actions in them.

## [0.2.6-preview] - 2019-03-20

>NOTE: The UI code for editing actions has largely been rewritten. There may be regressions.
>NOTE: The minimum version requirement for the new input system has been bumped
       to 2019.1

### Added

- Support gamepad vibration on Switch.
- Added support for Joysticks on Linux.

#### Actions

- Added ability to change which part of a composite a binding that is part of the composite is assigned to.
  * Part bindings can now be freely duplicated or copy-pasted. This allows having multiple bindings for "up", for example. Changing part assignments retroactively allows to freely edit the composite makeup.
- Can now drag&drop multiple items as well as drop items onto others (equivalent to cut&paste). Holding ALT copies data instead of moving it.
- Edits to control schemes are now undoable.
- Control schemes are now sorted alphabetically.
- Can now search by binding group (control scheme) or devices directly from search box.
  * `g:Gamepad` filters bindings to those in the "Gamepad" group.
  * `d:Gamepad` filters bindings to those from Gamepad-compatible devices.

### Changed

- The input debugger will no longer automatically show remote devices when the profiler is connected. Instead, use the new menu in debugger toolbar to connect to players or to enable/disable remote input debugging.
- "Press and Release" interactions will now invoke the `performed` callback on both press and release (instead of invoking `performed` and `cancel`, which was inconsistent with other behaviors).

#### Actions

- Bindings have GUIDs now like actions and maps already did. This allows to persistently and uniquely identify individual bindings.
- Replaced UI overlay while rebinding interactively with cancellable progress bar. Interactive rebinding now cancels automatically after 4 seconds without suitable input.
- Bindings that are not assigned to any control scheme are now visible when a particular control scheme is selected.
  * Bindings not assigned to any control scheme are active in *ALL* control schemes.
  * The change makes this visible in the UI now.
  * When a specific control scheme is selected, these bindings are affixed with `{GLOBAL}` for added visibility.
- When filtering by devices from a control scheme, the filtering now takes layout inheritance into account. So, a binding to a control on `Pointer` will now be shown when the filter is `Mouse`.
- The public control picker API has been revised.
  * The simplest way to add control picker UI to a control path is to add an `InputControlAttribute` to the field.
    ```
    // In the inspector, shows full UI to select a control interactively
    // (including interactive picking through device input).
    [InputControl(layout = "Button")]
    private string buttonControlPath;
    ```
- Processors of incompatible types will now be ignored instead of throwing an exception.

### Fixed

- Remote connections in input debugger now remain connected across domain reloads.
- Don't incorrectly create non-functioning devices if a physical device implements multiple incompatible logical HID devices (such as the MacBook keyboard/touch pad and touch bar).
- Removed non-functioning sort triangles in event list in Input Debugger device windows.
- Sort events in input debugger window by id rather then by timestamp.
- Make parsing of float parameters support floats represented in "e"-notation and "Infinity".
- Input device icons in input debugger window now render in appropriate resolution on retina displays.
- Fixed Xbox Controller on macOS reporting negative values for the sticks when represented as dpad buttons.
- `InputSettings.UpdateMode.ProcessEventsManually` now correctly triggers updates when calling `InputSystem.Update(InputUpdateType.Manual)`.

#### Actions

- Pasting or duplicating an action in an action map asset will now assign a new and unique ID to the action.
- "Add Action" button being active and triggering exceptions when no action map had been added yet.
- Fixed assert when generating C# class and make sure it gets imported correctly.
- Generate directories as needed when generating C# class, and allow path names without "Assets/" path prefix.
- Allow binding dpad controls to actions of type "Vector2".
- Fixed old name of action appearing underneath rename overlay.
- Fixed inspector UIs for on-screen controls throwing exceptions and being non-functional.
- Fixed deleting multiple items at same time in action editor leading to wrong items being deleted.
- Fixed copy-pasting actions not preserving action properties other than name.
- Fixed memory corruptions coming from binding resolution of actions.
- InputActionAssetReferences in ScriptableObjects will continue to work after domain reloads in the editor.
- Fixed `startTime` and `duration` properties of action callbacks.

## [0.2.1-preview] - 2019-03-11

### Changed

 - NativeUpdateCallback API update to match Unity 2018.3.8f1

## [0.2.0-preview] - 2019-02-12

This release contains a number of fairly significant changes. The focus has been on further improving the action system to make it easier to use as well as to make it work more reliably and predictably.

>NOTE: There are some breaking changes. Please see the "Changed" section below.

### Changed

- Removed Unity 2018.2 support code.
- Removed .NET 3.5 support code.
- Started using C# 7.
- `IInputControlProcessor<TValue>` has been replaced with `InputProcessor` and `InputProcessor<TValue>` base classes.
- `IInputBindingComposite` has been replaced with an `InputBindingComposite` base class and the `IInputBindingComposite<TValue>` interface has been merged with the `InputBindingComposite<TValue>` class which had already existed.
- `InputUser.onUnpairedDeviceUser` will now notify for each actuated control until the device is paired or there are no more actuated controls.
- `SensitivityProcessor` has been removed.
    * The approach needs rethinking. What `SensitivityProcessor` did caused more problems than it solved.
- State monitors no longer have their timeouts removed automatically when they fire. This makes it possible to have a timeout that is removed only in response to a specific state change.
- Events for devices that implement `IInputStateCallbacks` (such as `Touchscreen`) are allowed to go back in time. Avoids the problem of having to order events between multiple fingers correctly or seeing events getting rejected.
- `PenState.Button` is now `PenButton`.
- Removed TouchPositionTransformProcessor, was used only by Android, the position transformation will occur in native backend in 2019.x

#### Actions:
- Bindings that have no interactions on them will trigger differently now. __This is a breaking change__.
  * Previously, these bindings would trigger `performed` on every value change including when going back to their default value. This is why you would see two calls of `performed` with a button; one when the button was pressed, another when it was depressed.
  * Now, a binding without an interaction will trigger `started` and then `performed` when a bound control is actuated. Thereafter, the action will remain in `Started` phase. For as long as the control is actuated, every value change will trigger `performed` again. When the control stops being actuated, it will trigger `cancelled` and the action will remain in `Waiting` state.
  * Control actuation is defined as a control having a magnitude (see `InputControl.EvaluateMagnitude`) greater than zero. If a control does not support magnitudes (returns -1 from `EvaluateMagnitude`), then the control is considered actuated when it changes state away from its default state.
  * To restore the previous behavior, simply change code like
      ```
        myAction.performed += MyCallback;
      ```
    to
      ```
        myAction.performed += MyCallback;
        myAction.cancelled += MyCallback;
      ```
  * Alternatively, enable `passThrough` mode on an action. This effectively restores the previous default behavior of actions.
    ```
        new InputAction(binding: "<Gamepad>/leftTrigger") { passThrough = true };
    ```
- As part of the aforementioned change, the following interactions have been removed as they are no longer relevant:
  - `StickInteraction`: Can simply be removed from bindings. The new default behavior obsoletes the need for what `StickInteraction` did. Use `started` to know then the stick starts being actuated, `performed` to be updated on movements, and `cancelled` to know when the stick goes back into rest position.
  - `PressAndReleaseInteraction`: Can simply be removed from bindings. The default behavior with no interaction encompasses press and release detection. Use `started` to know then a button is pressed and `cancelled` to know when it is released. To set a custom button press point, simply put an `AxisDeadzoneProcessor` on the binding.
- `PressInteraction` has been completely rewritten.
  - Trigger behavior can be set through `behavior` parameter and now provides options for observing just presses (`PressOnly`), just releases (`ReleaseOnly`), or both presses and releases (`PressAndRelease`).
  - Also, the interaction now operates on control actuation rather than reading out float values directly. This means that any control that supports magnitudes can be used.
  - Also supports continuous mode now.
- If bound controls are already actuated when an action is enabled, the action will now trigger in the next input update as if the control had just been moved from non-actuated to actuated state.
  - In other words, if e.g. you have a binding to the A button of the gamepad and the A button is already pressed when the action is first enabled, then the action associated with the A button will trigger as if the button had just been pressed. Previously, it required releasing and re-pressing the button first -- which, together with certain interactions, could lead to actions ending up in a confused state.
- When an action is disabled, it will now cancel all ongoing interactions, if any (i.e. you will see `InputAction.cancelled` being called).
  - Note that unlike the above-mentioned callbacks that happen when an action starts out with a control already actuated, the cancellation callbacks happen __immediately__ rather than in the next input update.
- Actions that at runtime are bound to multiple controls will now perform *conflict resolution*, if necessary.
  - This applies only if an action actually receives multiple concurrent actuations from controls.
  - When ambiguity is detected, the greatest amount of actuation on any of the controls gets to drive the action.
  - In practice, this means that as long as any of the controls bound to an action is actuated, the action will keep going. This resolves ambiguities when an action has primary and secondary bindings, for examples, or when an action is bound to multiple different devices at the same time.
  - Composite bindings count as single actuations regardless of how many controls participate in the composite.
  - This behavior __can be bypassed__ by setting the action to be pass-through.
- Action editor now closes when asset is deleted.
  - If there are unsaved changes, asks for confirmation first.
- Interactions and processors in the UI are now filtered based on the type of the action (if set) and sorted by name.
- Renamed "Axis" and "Dpad" composites to "1D Axis" and "2D Vector" composite.
  - The old names can still be used and existing data will load as expected.
  - `DpadComposite` got renamed to `Vector2Composite`; `AxisComposite` is unchanged.
- `InputInteractionContext.controlHasDefaultValue` has been replaced with `InputInteractionContext.ControlIsActuated()`.
- `InputActionChange.BindingsHaveChangedWhileEnabled` has been reworked and split in two:
    1. `InputActionChange.BoundControlsAboutToChange`: Bindings have been previously resolved but are about to be re-resolved.
    2. `InputActionChange.BoundControlsChanged`: Bindings have been resolved on one or more actions.
- Actions internally now allocate unmanaged memory.
  - Disposing should be taken care of automatically (though you can manually `Dispose` as well). If you see errors in the console log about unmanaged memory being leaked, please report the bug.
  - All execution state except for C# heap objects for processors, interactions, and composites has been collapsed into a single block of unmanaged memory. Actions should now be able to re-resolve efficiently without allocating additional GC memory.

### Added

- `PlayerInput` component which simplifies setting up individual player input actions and device pairings. \
  ![PlayerInput](Documentation~/Images/PlayerInput.png)
- `PlayerInputManager` component which simplifies player joining and split-screen setups. \
  ![PlayerInput](Documentation~/Images/PlayerInputManager.png)
- `InputDevice.all` (equivalent to `InputSystem.devices`)
- `InputControl.IsActuated()` can be used to determine whether control is currently actuated (defined as extension method in `InputControlExtensions`).
- Can now read control values from buffers as objects using `InputControl.ReadValueFromBufferAsObject`. This allows reading a value stored in memory without having to know the value type.
- New processors:
    * `ScaleProcessor`
    * `ScaleVector2Processor`
    * `ScaleVector3Processor`
    * `InvertVector2Processor`
    * `InvertVector3Processor`
    * `NormalizeVector2Processor`
    * `NormalizeVector3Processor`
- Added `MultiTapInteraction`. Can be used to listen for double-taps and the like.
- Can get total and average event lag times through `InputMetrics.totalEventLagTime` and `InputMetrics.averageEventLagTime`.
- `Mouse.forwardButton` and `Mouse.backButton`.
- The input debugger now shows users along with their paired devices and actions. See the [documentation](Documentation~/UserManagement.md#debugging)
- Added third and fourth barrel buttons on `Pen`.

#### Actions:
- Actions have a new continuous mode that will cause the action to trigger continuously even if there is no input. See the [documentation](Documentation~/Actions.md#continuous-actions) for details. \
  ![Continuous Action](Documentation~/Images/ContinuousAction.png)
- Actions have a new pass-through mode. In this mode an action will bypass any checks on control actuation and let any input activity on the action directly flow through. See the [documentation](Documentation~/Actions.md#pass-through-actions) for details. \
  ![Pass-Through Action](Documentation~/Images/PassThroughAction.png)
- Can now add interactions and processors directly to actions.
  ![Action Properties](Documentation~/Images/ActionProperties.png)
    * This is functionally equivalent to adding the respective processors and/or interactions to every binding on the action.
- Can now change the type of a composite retroactively.
  ![Composite Properties](Documentation~/Images/CompositeProperties.png)
- Values can now be read out as objects using `InputAction.CallbackContext.ReadValueAsObject()`.
    * Allocates GC memory. Should not be used during normal gameplay but is very useful for testing and debugging.
- Added auto-save mode for .inputactions editor.
  ![Auto Save](Documentation~/Images/AutoSave.png)
- Processors, interactions, and composites can now define their own parameter editor UIs by deriving from `InputParameterEditor`. This solves the problem of these elements not making it clear that the parameters usually have global defaults and do not need to be edited except if local overrides are necessary.
- Can now set custom min and max values for axis composites.
    ```
    var action = new InputAction();
    action.AddCompositeBinding("Axis(minValue=0,maxValue=2)")
        .With("Positive", "<Keyboard>/a")
        .With("Negative", "<Keyboard>/d");
    ```
- "C# Class File" property on .inputactions importer settings now has a file picker next to it.
- `InputActionTrace` has seen various improvements.
    * Recorded data will now stay valid even if actions are rebound to different controls.
    * Can listen to all actions using `InputActionTrace.SubscribeToAll`.
    * `InputActionTrace` now maintains a list of subscriptions. Add subscriptions with `SubscribeTo` and remove a subscription with `UnsubscribeFrom`. See the [documentation](Documentation~/Actions.md#tracing-actions) for details.

### Fixes

- Fixed support for Unity 2019.1 where we landed a native API change.
- `InputUser.UnpairDevicesAndRemoveUser()` corrupting device pairings of other InputUsers
- Control picker in UI having no devices if list of supported devices is empty but not null
- `IndexOutOfRangeException` when having multiple action maps in an asset (#359 and #358).
- Interactions timing out even if there was a pending event that would complete the interaction in time.
- Action editor updates when asset is renamed or moved.
- Exceptions when removing action in last position of action map.
- Devices marked as unsupported in input settings getting added back on domain reload.
- Fixed `Pen` causing exceptions and asserts.
- Composites that assign multiple bindings to parts failing to set up properly when parts are assigned out of order (#410).

### Known Issues

- Input processing in edit mode on 2019.1 is sporadic rather than happening on every editor update.

## [0.1.2-preview] - 2018-12-19

    NOTE: The minimum version requirement for the new input system has been bumped
          to 2018.3. The previous minum requirement of 2018.2 is no longer supported.
          Also, we have dropped support for the .NET 3.5 runtime. The new .NET 4
          runtime is now required to use the new input system.

We've started working on documentation. The current work-in-progress can be found on [GitHub](https://github.com/Unity-Technologies/InputSystem/blob/develop/Packages/com.unity.inputsystem/Documentation~/InputSystem.md).

### Changed

- `InputConfiguration` has been replaced with a new `InputSettings` class.
- `InputConfiguration.lockInputToGame` has been moved to `InputEditorUserSettings.lockInputToGameView`. This setting is now persisted as a local user setting.
- `InputSystem.updateMask` has been replaced with `InputSettings.updateMode`.
- `InputSystem.runInBackground` has been moved to `InputSettings.runInBackground`.
- Icons have been updated for improved styling and now have separate dark and light skin versions.
- `Lock Input To Game` and `Diagnostics Mode` are now persisted as user settings
- Brought back `.current` getters and added `InputSettings.filterNoiseOnCurrent` to control whether noise filtering on the getters is performed or not.
- Removed old and outdated Doxygen-generated API docs.

### Added

- `InputSystem.settings` contains the current input system settings.
- A new UI has been added to "Edit >> Project Settings..." to edit input system settings. Settings are stored in a user-controlled asset in any location inside `Assets/`. Multiple assets can be used and switched between.
- Joystick HIDs are now supported on Windows, Mac, and UWP.
- Can now put system into manual update mode (`InputSettings.updateMode`). In this mode, events will not get automatically processed. To process events, call `InputSystem.Update()`.
- Added shortcuts to action editor window (requires 2019.1).
- Added icons for .inputactions assets.

### Fixed

- `InputSystem.devices` not yet being initialized in `MonoBehaviour.Start` when in editor.

### Known Issues

- Input settings are not yet included in player builds. This means that at the moment, player builds will always start out with default input settings.
- There have been reports of some stickiness to buttons on 2019.1 alpha builds.  We are looking at this now.

## [0.0.14-preview] - 2018-12-11

### Changed

- `Pointer.delta` no longer has `SensitivityProcessor` on it. The processor was causing many issues with mouse deltas. It is still available for adding it manually to action bindings but the processor likely needs additional work.

### Fixed

Core:
- Invalid memory accesses when using .NET 4 runtime
- Mouse.button not being identical to Mouse.leftButton
- DualShock not being recognized when connected via Bluetooth

Actions:
- Parameters disappearing on processors and interactions in UI when edited
- Parameters on processors and interactions having wrong value type in UI (e.g. int instead of float)
- RebindingOperation calling OnComplete() after being cancelled

Misc:
- Documentation no longer picked up as assets in user project

## [0.0.13-preview] - 2018-12-5

First release from stable branch.<|MERGE_RESOLUTION|>--- conflicted
+++ resolved
@@ -83,13 +83,10 @@
 - Saving no longer causes the selection of the current processor or interaction to be lost.
   * This was especially annoying when having "Auto-Save" on as it made editing parameters on interactions and processors very tedious.
 - In locales that use decimal separators other than '.', floating-point parameters on composites, interactions, and processors no longer lead to invalid serialized data being generated.
-<<<<<<< HEAD
 - The input action asset editor window will no longer fail saving if the asset has been moved.
 - The input action asset editor window will now show the name of the asset being edited when asking for saving changes. 
 - Clicking "Cancel" in the save changes dialog for the input action asset editor window will now cancel quitting the editor.
-=======
 - In the action map editor window, switching from renaming an action to renaming an action map will no longer break the UI.
->>>>>>> 818ee7e2
 - Fixed calling Enable/Disable from within action callbacks sometimes leading to corruption of state which would then lead to actions not getting triggered (#472).
 - Fixed setting of "Auto-Save" toggle in action editor getting lost on domain reload.
 - Fixed blurry icons in editor for imported .inputactions assets and actions in them.
