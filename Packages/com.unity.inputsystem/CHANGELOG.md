# Changelog

All notable changes to the input system package will be documented in this file.

The format is based on [Keep a Changelog](http://keepachangelog.com/en/1.0.0/)
and this project adheres to [Semantic Versioning](http://semver.org/spec/v2.0.0.html).

Due to package verification, the latest version below is the unpublished version and the date is meaningless.
however, it has to be formatted properly to pass verification tests.

## [Unreleased]

<<<<<<< HEAD
### Added

- Added support for the Unity Remote app.
  * __NOTE__: This unfortunately requires a change in the Unity native runtime. We are in the process of rolling out the change to Unity versions. A public build that receives the change will automatically enable the functionality in the Input System package.
=======
### Changed

- Exception message is now printed first, following input system explanation as second. Previously a message similar to "Exception ... while executing '...' callbacks" was printed first and then followed by exception log, this was hiding the actual exception and created confusion.

### Fixed

- Fixed a performance issue on entering/exiting playmode where HID device capabilities JSON could be parsed multiple times for a single device([case 1362733](https://issuetracker.unity3d.com/issues/input-package-deserializing-json-multiple-times-when-entering-slash-exiting-playmode)).
- Fixed a problem where explicitly switching to the already active control scheme and device set for PlayerInput would cancel event callbacks for no reason when the control scheme switch would have no practical effect. This fix detects and skips device unpairing and re-pairing if the switch is detected to not be a change to scheme or devices. (case 1342297)
- Any unhandled exception in `InputManager.OnUpdate` failing latter updates with `InvalidOperationException: Already have an event buffer set! Was OnUpdate() called recursively?`. Instead the system will try to handle the exception and recover into a working state.
- Fixed an issue that broke the VirtualMouseInput component in the editor ([case 1367553](https://issuetracker.unity3d.com/issues/vitrualmouseinput-stickaction-doesnt-work)).
- Fixed a problem where only using runtimes that are not XR supported causes a compile error.This fix adds back in ENABLE_VR checks to prevent this case (case 1368300)
- Fixed input action for Android gamepad's right stick will be correctly invoked when only y axis is changing ([case 1308637](https://issuetracker.unity3d.com/issues/android-input-system-right-analog-stick-tracking-is-erratic-when-using-a-gamepad-connected-to-an-android-device)).
- Generic gamepad short display button names where incorrectly mapped on Switch (`A` instead of `B`, etc).

### Added

- Added support for PS5 DualSense controllers on Mac and Windows.
- Improved the user experience when creating single vs multi-touch touchscreen bindings in the Input Action Asset editor by making both options visible in the input action dropdown menu. Now it's not neccessary to be aware of the touch\*/press path binding syntax ([case 1357664](https://issuetracker.unity3d.com/issues/inputsystem-touchscreens-multi-touch-doesnt-work-when-using-a-custom-inputactionasset)).
>>>>>>> b6e0a3a5

## [1.1.1] - 2021-09-03

### Fixed

- Fixed `InvalidCastException: Specified cast is not valid.` and `InvalidOperationException: Already have an event buffer set! Was OnUpdate() called recursively?` when upgrading from 1.1.0-pre.5 or earlier. If you experience this issue you can also restart the editor to resolve it.
- Fixed `InputDeviceChange.Destroyed` not being available, now it's correctly marked as obsolete instead.
- Removed documentation around platform user account management of `InputUser` which was ahead of actual backend support for the feature.

## [1.1.0] - 2021-08-27

### Changed

- Modified the fix that landed in `1.1-preview.3` for [any given control being added to an action only once](#same_control_multiple_times_fix).
  * This caused a regression with some setups that, for example, bound the same control multiple times in a composite using processors to alter the value of the control.
  * Internally, a control is now again allowed to feed into the same action through more than one binding.
  * However, externally the control will be mentioned on the action's `InputAction.controls` list only once.
- Adding `InputSystemUIInputModule` from code now installs `DefaultInputActions`. This is equivalent to the default setup when adding the component in the editor ([case 1259306](https://issuetracker.unity3d.com/issues/input-system-ugui-button-does-not-react-when-clicked)).
  ```CSharp
  var go = new GameObject();
  go.AddComponent<EventSystem>();
  var uiModule = go.AddComponent<InputSystemUIInputModule>();
  // uiModule.actionsAsset now has a DefaultInputActions() asset assigned to it and the various
  // action references point to its actions.
  ```
  * `InputSystemUIInputModule.UnassignActions` has been added to remove all actions from the module en bloc.
  ```CSharp
  uiModule.UnassignActions();
  ```

### Fixed

- Fixed an issue where mixing test cases based on `InputTestFixture` (using mocked `InputSystem`) and regular test cases (using real `InputSystem`) would lead to static state leaking between test cases causing random failures and unexpected/undefined behavior ([case 1329015](https://issuetracker.unity3d.com/product/unity/issues/guid/1329015)).
- Fixed `InputSystemUIInputModule.AssignDefaultActions` not assigning `trackedDeviceOrientation` and `trackedDevicePosition`.
- Fixed regression introduced by [previous change](#ui_multiple_scenes_fix) where `InputSystemUIInputModule` would not disable actions correctly.
- Fixed `InputAction.canceled` not getting triggered reliably for `InputActionType.PassThrough` actions when `InputSystem.ResetDevice` was called.
- Fixed device resets (e.g. happening as part of focus changes) leading to only some actions bound to these devices getting cancelled instead of all of them.

## [1.1.0-pre.6] - 2021-08-23

### Fixed

- Fixed pairing devices to existing `InputUser`s potentially corrupting list of paired devices from other `InputUser`s ([case 1327628](https://issuetracker.unity3d.com/issues/input-system-devices-are-reassigned-to-the-wrong-users-after-adding-a-new-device)).
- Fixed duplication of control paths when viewing collections of `InputControl`s in the inspector.
  * Fix contributed by [NibbleByte](https://github.com/NibbleByte) in [1354](https://github.com/Unity-Technologies/InputSystem/pull/1354).
- Fixed `StackOverflowException` caused by calling `InputSystem.Update` from inside an input action callback such as `InputAction.performed` ([case 1316000](https://issuetracker.unity3d.com/issues/crash-when-adding-inputsystem-dot-update-to-inputsystem-command-handler-to-force-processing-an-event-and-sending-input)).
- Fixed `InputTestFixture` leaving all `.current` getters uninitialized after a test run ([case 1329015](https://issuetracker.unity3d.com/issues/inputsystem-mouseeventhandler-breaks-when-running-multiple-playmode-tests)).
- Fixed broken script references in Touch Samples project ([case 1190598](https://issuetracker.unity3d.com/issues/input-system-sample-projects-have-missing-script-references)).
- Fixed `PointerInput` composite in `TouchSamples` project being registered only after scenes already loaded ([case 1215048](https://issuetracker.unity3d.com/issues/mobile-input-system-custom-binding-broken-slash-not-registered-when-using-runtimeinitializeonloadmethod-and-loading-scene-directly)).
- Fixed `InputControlExtensions.EnumerateChangedControls` skipping over `left`, `right`, and `down` controls on PS4 controller's dpad ([case 1315107](https://issuetracker.unity3d.com/issues/input-system-left-right-and-down-directional-pad-buttons-do-not-switch-controls-over-to-controller)).
- Fixed undo not working in `Input System Package` project settings pane ([case 1291709](https://issuetracker.unity3d.com/issues/inputsystem-exception-thrown-continuously-when-undo-operation-is-performed-with-supported-devices-list-in-the-project-settings)).
- Fixed incorrect indexing in `InputUser.OnDeviceChanged` that could result in incorrect pairing of devices or `IndexOutOfRangeException` being thrown when removing, adding or reconfiguring a device. Fix contribution by [Mikael Klages](https://github.com/ITR13) in [#1359](https://github.com/Unity-Technologies/InputSystem/pull/1359).
- Fixed incorrect indexing when sorting magnitude based on score in `InputActionRebindingExtensions.RebindingOperation` which could result in incorrect magnitudes for candidates. Contribution by [Fredrik Ludvigsen](https://github.com/steinbitglis) in [#1348](https://github.com/Unity-Technologies/InputSystem/pull/1348).
- Fixed inconsistent ordering and execution when adding to or removing from the various callbacks in the API (such as `InputSystem.onDeviceChange` but also `InputAction.started` etc.) during the execution of a callback ([case 1322530](https://issuetracker.unity3d.com/issues/inputsystems-events-are-not-called-the-order-they-were-added-when-they-are-modified-in-the-middle-of-the-call-by-other-listener).
- Fixed inconsistent behavior of WebGL gamepad left/right stick. Up/Down controls were reverse of X/Y controls. ([case 1348959](https://fogbugz.unity3d.com/f/cases/1348959))
- Fixed `PlayerInputManager`s join action not triggering when using a referenced `InputAction` ([case 1260625](https://issuetracker.unity3d.com/issues/input-system-player-input-managers-join-action-is-not-triggered-when-using-a-referenced-input-action)).
- Fixed UI issue where pressing the wrong button was possible while quickly moving through a UI because the submit action fired on action press instead of action release ([1333563](https://issuetracker.unity3d.com/issues/input-submit-action-is-called-on-release-rather-than-on-press-when-using-enter-key)).
- Fixed InvalidOperationException when opening a preset created from a .inputactions asset ([case 1199544](https://issuetracker.unity3d.com/issues/input-system-properties-are-not-visible-and-invalidoperationexception-is-thrown-on-selecting-inputactionimporter-preset-asset)).
- Fixed a problem arising when combining InputSystemUIInputModule and PlayInput with SendMessage or BroadcastMessage callback behavior on the same game object or hierarchy which is an ambiguous input setup. This fix eliminates callbacks into InputSystemUIInputModule. Related to ([1343712](https://issuetracker.unity3d.com/issues/input-system-ui-components-lags-when-using-input-system-ui-input-module-together-with-player-input-component)).
- Fixed inconsistent usage of `ENABLE_PROFILER` define together with `Profiler.BeginSample`/`Profiler.EndSample` by removing `ENABLE_PROFILER` macro check because `BeginSample`/`EndSample` are already conditional with `[Conditional("ENABLE_PROFILER")]` ([case 1350139](https://issuetracker.unity3d.com/issues/inconsistent-enable-profiler-scripting-defines-in-inputmanager-dot-cs-when-using-profiler-dot-beginssample-and-profiler-dot-endsample)).
- Remediated majority of performance issues with high frequency mice (>=1kHz poll rates) in release mode by merging consecutive mouse move events together ([case 1281266](https://issuetracker.unity3d.com/issues/many-input-events-when-using-1000hz-mouse)), see the events documentation for more information.
- Fixed `InputEventTrace` replays skipping over empty frames and thus causing playback to happen too fast.
- Fixed `"Pointer should have exited all objects before being removed"` error when changing screen orientation on mobile.
- Controls such as mouse positions are no longer reset when focus is lost.
- Pressing a uGUI `Button` and then alt-tabbing away, letting go of the button, and then going back to the application will no longer trigger a button click.
- Fixed `Input.onUnpairedDeviceActivity` triggering from editor input.
- Fixed 'up' and 'down' controls on `WebGLGamepad` left and right sticks not being clamped correctly.

#### Actions

- Fixed right-clicking in empty action map or action list not popping up context menu ([case 1336426](https://issuetracker.unity3d.com/issues/cant-open-drop-down-menu-when-hovering-over-free-space-in-input-action)).
- Fixed binding paths being misaligned in UI when switching to text mode editing ([case 1200107](https://issuetracker.unity3d.com/issues/input-system-path-input-field-text-is-clipping-under-binding-in-the-properties-section)).
- Fixed `"Exception: Style.Draw may not be called with GUIContent that is null."` error from `PlayerInput` inspector when having an action map with no actions ([case 1317735](https://issuetracker.unity3d.com/issues/multiple-error-messages-are-thrown-when-trying-to-expand-the-event-list-of-an-input-actions-asset-that-has-an-empty-action-map)).
- Fixed calling `GetBindingDisplayString()` on an `InputAction` with a composite binding leading to doubled up output ([case 1321175](https://issuetracker.unity3d.com/issues/macos-input-system-getbindingdisplaystring-returns-empty-strings-for-some-mappings)).
- Fixed `MultiTapInteraction` not respecting `InputSettings.multiTapDelayTime` ([case 1292754](https://issuetracker.unity3d.com/issues/multitapdelaytime-does-not-influence-maxtapspacing-in-input-action-assets)).
- Fixed changing values in `Input System Package` project settings not affecting default values displayed in `.inputactions` editor window ([case 1292754](https://issuetracker.unity3d.com/issues/multitapdelaytime-does-not-influence-maxtapspacing-in-input-action-assets)).
- Fixed rebinding a part of a composite with `RebindingOperation.WithTargetBinding` not also changing the type of control being looked for ([case 1272563](https://issuetracker.unity3d.com/issues/input-system-performinteractiverebinding-method-doesnt-detect-button-input-when-rebinding-part-of-a-2d-vector-composite)).
- Fixed `AxisComposite` not respecting `minValue` and `maxValue` properties ([case 1335838](https://issuetracker.unity3d.com/issues/inputsystem-1d-axis-composite-binding-will-return-a-incorrect-value-if-minvalue-and-maxvalue-is-not-1-and-1)).
- Fixed `ArgumentOutOfRangeException` caused by `IsPointerOverGameObject` ([case 1337354](https://issuetracker.unity3d.com/issues/mobile-argumentoutofrangeexception-is-thrown-when-calling-ispointerovergameobject)).
- `PlayerInput` no longer logs an error message when it is set to `Invoke UnityEvents` and can't find  an action in the given `.inputactions` asset ([case 1259577](https://issuetracker.unity3d.com/issues/an-error-is-thrown-when-deleting-an-input-action-and-entering-play-mode)).
- Fixed `HoldInteraction` getting stuck when hold and release happens in same event ([case 1346786](https://issuetracker.unity3d.com/issues/input-system-the-canceled-event-is-not-fired-when-clicking-a-button-for-a-precise-amount-of-time)).
- Fixed adding an action in the `.inputactions` editor automatically duplicating interactions and processors from the first action in the map.
- Fixed `InputActionSetupExtensions.ChangeBinding` when modifying binding from a different action than specified. Contribution by [Fredrik Ludvigsen](https://github.com/steinbitglis) in [#1348](https://github.com/Unity-Technologies/InputSystem/pull/1352).

### Added

- Added `InputSystem.runUpdatesInEditMode` to enable processing of non-editor updates without entering playmode (only available for XR).
- Added a new "UI vs Game Input" sample to the package. The sample can be installed from the Unity Package Manager UI in the editor.
  * The sample demonstrates how to deal with inputs that may both lead to UI actions as well as in-game actions.
- Added method `SetMotorSpeedsAndLightBarColor` as a workaround for setting both the light bar and motor speeds simultaneously on a DualShock 4 controller ([case 1271119](https://issuetracker.unity3d.com/issues/dualshock4-setlightbarcolor-and-setmotorspeeds-cannot-be-called-on-the-same-frame-using-input-system)).
- Added the concept of "soft" and "hard" device resets.
  * In general, resetting a device will reset its state to default values.
  * Individual controls can be marked as `dontReset` to exclude them from resets. This makes the reset "soft" (default).
    ```CSharp
    //  Perform a "soft" reset of the mouse. The mouse position will not be affected
    // but controls such as buttons will be reset.
    InputSystem.ResetDevice(Mouse.current);
    ```
  * A "hard" reset can be forced through the API. This also resets `dontReset` controls.
    ```CSharp
    // Perform a "hard" reset of the mouse. The mouse position will also be reset to (0,0).
    InputSystem.ResetDevice(Mouse.current, alsoResetDontResetControls: true);
    ```
  * Resets will lead to `InputAction`s that are enabled and in-progress from controls that being reset, to be canceled. This will not perform actions even if they trigger on, for example, button release.
- `InputDevice.canRunInBackground` can now be force-set through layouts.
   ```CSharp
   // Force XInputWindows gamepads to not run in the background.
   InputSystem.RegisterLayoutOverride(@"
       {
           ""name"": ""XInputWindowsNoCanRunInBackground"",
           ""extend"": ""XInputWindows"",
           ""runInBackground"": ""off""
       }
   ");
   ```
- Improved performance of `Touchscreen` by merging consecutive touch move events together. See the events documentation for more information.

#### Actions

- Added a new `InputAction.wantsInitialStateCheck` property that allows toggling on initial state checks for `Button` and `Pass-Through` actions (implicitly enabled for `Value` actions).
  * This allows responding immediately to controls that are already actuated when the action is enabled.
- Added new API for more easily listening for event changes.
  ```CSharp
  InputSystem.onEvent
    .ForDevice<Gamepad>()
    .Where(e => e.HasButtonPress())
    .CallOnce(e => Debug.Log("Button pressed!));
  ```
- Added new API to easily listen for button presses on any device.
  ```CSharp
  InputSystem.onAnyButtonPress
    .CallOnce(ctrl => Debug.Log($"Button '{ctrl}' pressed"));
  ```
  * This is a simple wrapper around the new API mentioned above.

### Changed

- Application focus handling behavior has been reworked.
  * When `runInBackground` is off, no action will be taken on focus loss. When focus comes back, all devices will receive a sync request. Those that don't support it will see a "soft" reset.
  * When `runInBackground` is on (which, when running in the editor, is considered to always be the case), a new setting `InputSettings.backgroundBehavior` dictates how input is to be handled while the application does not have focus. The default setting of `ResetAndDisableNonBackgroundDevices` will soft-reset and disable all devices for which `InputDevice.canRunInBackground` is false. While in the background, devices that are flagged as `canRunInBackground` will keep running as in the foreground.
  * In the editor, devices other than `Pointer` and `Keyboard` devices (i.e. anything not used to operate the editor UI) are now by default routing their input to the Game View regardless of focus. This also fixes the problem of gamepad sticks resetting to `(0,0)` on focus loss ([case 1222305](https://issuetracker.unity3d.com/issues/input-system-gamepad-stick-values-are-cached-when-changing-editor-window-focus)).
  * A new setting `InputSettings.gameViewFocus` has been introduced to determine how Game View focused is handled in the editor with respect to input.
- Editor: Removed 'Lock Input to Game View' setting in the Input Debugger.
  * The setting has been replaced by the new 'Game View Focus' project setting.
- `InputSystem.defaultButtonPressPoint` is now clamped to a minimum value of `0.0001` ([case 1349002](https://issuetracker.unity3d.com/issues/onclick-not-working-when-in-player)).
- `InputDevice.OnConfigurationChanged` can now be overridden in derived classes.
- `InputSystemUIInputModule` now defers removing pointers for touches by one frame.
  * This is to ensure that `IsPointerOverGameObject` can meaningfully be queried for touches that have happened within the frame &ndash; even if by the time the method is called, a touch has technically already ended ([case 1347048](https://issuetracker.unity3d.com/issues/input-system-ispointerovergameobject-returns-false-when-used-with-a-tap-interaction)).
  * More precisely, this means that whereas before a `PointerExit` and `PointerUp` was received in the same frame, a touch will now see a `PointerUp` in the frame of release but only see a `PointerExit` in the subsequent frame.
- Calling `EventSystem.IsPointerOverGameObject()` from within `InputAction` callbacks (such as `InputAction.performed`) will now result in a warning.
  * UI updates *after* input and consumes input through `InputAction`s as they are processed. Thus, querying UI state from within `InputAction` callbacks will query outdated UI state.
- Changed `TrackedPoseDriver` to use properties of type `InputActionProperty` rather than `InputAction` to allow more flexibility.
- Changed quickstart documentation sample to use the Update method instead of FixedUpdate to show a more correct usage of the `wasPressedThisFrame` API.

## [1.1.0-pre.5] - 2021-05-11

- Fixes a problem with the package's manifest missing a dependency on the UI Elements module.

## [1.1.0-pre.4] - 2021-05-04

### Changed

- The `VirtualMouseInput` component is now part of the Input System assembly. It was previously packaged with the `Gamepad Mouse Cursor` sample.
  * The component has a different GUID from before, so existing setups that use the component from the sample are not broken. To use the built-in component you must explicitly switch over.
- `InputTestFixture` no longer deletes the `GameObject`s in the current scene in its `TearDown` ([case 1286987](https://issuetracker.unity3d.com/issues/input-system-inputtestfixture-destroys-test-scene)).
  * This was added for the sake of the Input System's own tests but should not have been in the public fixture.
- Generic `Gamepad` now has platform independent long button names. Previously it used different names if editor targeted PS4/Switch consoles (case 1321676).
- When creating a new control scheme with a name `All Control Schemes`, `All Control Schemes1` will be created to avoid confusion with implicit `All Control Schemes` scheme ([case 1217379](https://issuetracker.unity3d.com/issues/control-scheme-cannot-be-selected-when-it-is-named-all-control-schemes)).
- Display names of keyboard buttons are now passed through `ToLower` and `ToTitleCase` to enforce consistent casing between different platforms and keyboard layouts ([case 1254705](https://issuetracker.unity3d.com/issues/the-display-names-for-keyboard-keys-in-the-input-debugger-do-not-match-those-defined-in-input-system-package)).
- Editor: All remaining `InputUser` instances are now removed automatically when exiting play mode. This means that all devices are automatically unpaired.
  * In essence, like `InputAction`, `InputUser` is now considered a player-only feature.
- Events queued __during__ event processing (i.e. `InputSystem.Update()`) are now processed in the same frame. This eliminates the 1-frame lag previously incurred by simulated input.
  * Note that this does not extend to input queued __outside__ of event processing but in the same frame. For example, input queued by the UI (such as by `OnScreenButton` and `OnScreenStick`) will still see a 1-frame lag as UI event processing happens later in the frame and outside of input event processing.

#### Actions

- When removing/unplugging a device, it will now also be removed from the device list of `InputActionMap.devices` and `InputActionAsset.devices`.
  ```CSharp
  var gamepad = InputSystem.AddDevice<Gamepad>();
  var actions = new MyGeneratedActions();
  actions.devices = new[] { gamepad };
  InputSystem.RemoveDevice(gamepad);
  // `actions.devices` is now an empty array.
  ```
- Adding an action to a `InputActionMap` that is part of an `InputActionAsset` now requires all actions in the asset to be disabled ([case 1288335](https://issuetracker.unity3d.com/issues/adding-actions-at-runtime-to-existing-map-from-asset-triggers-assertion-error)).
  * This used to trigger an `Assert` at runtime but now properly throws an `InvalidOperationException`.

### Fixed

- Fixed inputs in game view sometimes not working when running in the editor, as initial focus state could end up being incorrect.
- Fixed bad performance in Input Debugger with high-frequency devices (e.g. 1+ KHz gaming mice). Before, high event volumes led to excessive refreshes of debugger data.
- Fixed compile error on tvOS due to step counter support for iOS added in `1.1.0-preview.3`.
- Fixed PS4- and PS3-specific `rightTriggerButton` and `leftTriggerButton` controls not being marked as synthetic and thus conflicting with `rightTrigger` and `leftTrigger` input ([case 1293734](https://issuetracker.unity3d.com/issues/input-system-when-binding-gamepad-controls-triggerbutton-gets-bound-instead-of-triggeraxis)).
  * This manifested itself, for example, when using interactive rebinding and seeing `rightTriggerButton` getting picked instead of the expected `rightTrigger` control.
- Fixed changes to usages of devices in remote player not being reflected in Input Debugger.
- Fixed exceptions and incorrect values with HIDs using 32-bit fields ([case 1189859](https://issuetracker.unity3d.com/issues/inputsystem-error-when-vjoy-is-installed)).
  * This happened, for example, with vJoy installed.
- Fixed `InputUser` no longer sending `InputUserChange.ControlsChanged` when adding a new user after previously, all users were removed.
  * Fix contributed by [Sven Herrmann](https://github.com/SvenRH) in [1292](https://github.com/Unity-Technologies/InputSystem/pull/1292).
- Fixed `AxisDeadzoneProcessor` min/max values not being settable to 0 in editor UI ([case 1293744](https://issuetracker.unity3d.com/issues/input-system-input-system-axis-deadzone-minimum-value-fallsback-to-default-value-if-its-set-to-0)).
- Fixed blurry icons in input debugger, asset editor, input settings ([case 1299595](https://issuetracker.unity3d.com/issues/inputsystem-supported-device-list-dropdown-icons-present-under-project-settings-are-not-user-friendly)).
- Fixed `clickCount` not being incremented correctly by `InputSystemUIInputModule` for successive mouse clicks ([case 1317239](https://issuetracker.unity3d.com/issues/eventdata-dot-clickcount-doesnt-increase-when-clicking-repeatedly-in-the-new-input-system)).
- <a name="ui_multiple_scenes_fix"></a>Fixed UI not working after additively loading scenes with additional InputSystemUIInputModule modules ([case 1251720](https://issuetracker.unity3d.com/issues/input-system-buttons-cannot-be-pressed-after-additively-loading-scenes-with-additional-event-systems)).
- Fixed no `OnPointerExit` received when changing UI state without moving pointer ([case 1232705](https://issuetracker.unity3d.com/issues/input-system-onpointerexit-is-not-triggered-when-a-ui-element-interrupts-a-mouse-hover)).
- Fixed reference to `.inputactions` of `Player Prefab` referenced by `PlayerInputManager` being destroyed on going into play mode, if the player prefab was a nested prefab ([case 1319756](https://issuetracker.unity3d.com/issues/playerinput-component-loses-its-reference-to-an-inputactionasset)).
- Fixed "Scheme Name" label clipped in "Add Control Schema" popup window ([case 1199560]https://issuetracker.unity3d.com/issues/themes-input-system-scheme-name-is-clipped-in-add-control-schema-window-with-inter-default-font)).
- Fixed `InputSystem.QueueEvent` calls from within `InputAction` callbacks getting dropped entirely ([case 1297339](https://issuetracker.unity3d.com/issues/input-system-ui-button-wont-click-when-simulating-a-mouse-click-with-inputsystem-dot-queueevent)).
- Fixed `InputSystemUIInputModule` being in invalid state when added from `Awake` to a game object when entering playmode ([case 1323566](https://issuetracker.unity3d.com/issues/input-system-default-ui-actions-do-not-register-when-adding-inputsystemuiinputmodule-at-runtime-to-an-active-game-object)).
- Fixed `Keyboard.current` becoming `null` after `OnScreenButton` is disabled or destroyed ([case 1305016](https://issuetracker.unity3d.com/issues/inputsystem-keyboard-dot-current-becomes-null-after-onscreenbutton-is-destroyed)).

#### Actions

- Fixed rebinding not working for any discrete control that was held when the rebinding operation started ([case 1317225](https://issuetracker.unity3d.com/issues/inputsystem-a-key-will-not-be-registered-after-rebinding-if-it-was-pressed-when-the-rebinding-operation-started)).
- Fixed bindings being added to every InputAction in a collection when editing a collection of InputActions in the inspector. ([case 1258578](https://issuetracker.unity3d.com/issues/adding-a-binding-to-one-inputaction-element-in-a-list-adds-the-same-binding-to-all-the-other-elements-in-the-list))
- Fixed `Retrieving array element that was out of bounds` and `SerializedProperty ... has disappeared!` errors when deleting multiple action bindings in the input asset editor ([case 1300506](https://issuetracker.unity3d.com/issues/errors-are-thrown-in-the-console-when-deleting-multiple-bindings)).
- Fixed delete key not working in the input actions editor ([case 1282090](https://issuetracker.unity3d.com/issues/input-system-delete-key-doesnt-work-in-the-input-actions-window)).
- Fixed actions embedded into `MonoBehaviours` not showing bindings added directly from within constructors ([case 1291334](https://issuetracker.unity3d.com/issues/input-action-binding-doesnt-show-up-in-the-inspector-when-set-using-a-script)).
  ```CSharp
  public class MyMB : MonoBehaviour {
    // This would end up not showing the binding in the inspector.
    public InputAction action = new InputAction(binding: "<Gamepad>/leftStick");
  ```
- Fixed tooltips not appearing for elements of the Input Actions editor window ([case 1311595](https://issuetracker.unity3d.com/issues/no-tooltips-appear-when-hovering-over-parts-of-input-action-editor-window)).
- Fixed `NullReferenceException` when reading values through `InputAction.CallbackContext` on a `OneModifierComposite` or `TwoModifierComposite` binding.
- Fixed multi-taps not working when multiple controls were bound to an action ([case 1267805](https://issuetracker.unity3d.com/issues/input-system-multi-tap-interaction-doesnt-get-triggered-when-there-are-2-or-more-bindings-in-the-active-control-scheme)).
  * When there were multiple controls bound to an action, this bug would get triggered by any interaction that did not result in a phase change on the action.
- Fixed runtime rebinds added as new bindings from leaking into .inputactions assets when exiting play mode ([case 1190502](https://issuetracker.unity3d.com/issues/inputsystem-runtime-rebinds-are-leaking-into-inputactions-asset))
- Fixed `IndexOutOfRangeException` and `null` elements in `InputUser.lostDevices` when an `InputUser` loses a devices from a control scheme with only optional devices ([case 1275148](https://issuetracker.unity3d.com/issues/disconnecting-and-reconnecting-input-device-causes-exception-in-inputuser)).
- Fixed binding path selection windows not remembering navigation state when going up through hierarchy ([case 1254981](https://issuetracker.unity3d.com/issues/action-binding-path-selection-windows-doesnt-remember-navigation-state)).

### Added

- Support for Device Simulator touchscreen input.
- Enabled XR device support on Magic Leap (Lumin).
- Added ability to force XR Support in a project by defining `UNITY_INPUT_FORCE_XR_PLUGIN`.
- Added a warning message to PlayerInputManager editor when the attached input action asset won't work with Join Players When Button Is Pressed behaviour due to missing control scheme device requirements ([case 1265853](https://issuetracker.unity3d.com/issues/input-system-player-prefabs-are-not-instantiated-on-join-action-when-they-have-inputactionasset-assigned-to-them)).
- Added support for [UI Toolkit](https://docs.unity3d.com/Manual/UIElements.html) with Unity 2021.1+.
  * UITK is now supported as a UI solution in players. Input support for both [Unity UI](https://docs.unity3d.com/Manual/com.unity.ugui.html) and [UI Toolkit](https://docs.unity3d.com/Manual/UIElements.html) is based on the same `InputSystemUIInputModule` code path. More details in the manual.
- `InputSystemUIInputModule` now has an `xrTrackingOrigin` property. When assigned, this will transform all tracked device positions and rotations from it's local space into Unity's world space ([case 1308480](https://issuetracker.unity3d.com/issues/xr-sdk-tracked-device-raycaster-does-not-work-correctly-with-worldspace-canvas-when-xr-camera-is-offset-from-origin)).
- Added `InputSystemUIInputModule.GetLastRaycastResult`. This returns the most recent raycast result and can be used to draw ray visualizations or get information on the most recent UI object hit.
- Added `InputStateBlock` support for `kFormatSBit` when working with floats ([case 1258003](https://issuetracker.unity3d.com/issues/hid-exceptions-are-thrown-when-launching-a-project-while-analog-keyboard-is-connected-to-the-machine)).
- Added an API to parse control paths.
  ```CSharp
  var parsed = InputControlPath.Parse("<XRController>{LeftHand}/trigger").ToArray();

  Debug.Log(parsed.Length); // Prints 2.
  Debug.Log(parsed[0].layout); // Prints "XRController".
  Debug.Log(parsed[0].name); // Prints an empty string.
  Debug.Log(parsed[0].usages.First()); // Prints "LeftHand".
  Debug.Log(parsed[1].layout); // Prints null.
  Debug.Log(parsed[1].name); // Prints "trigger".
  ```
  * Can, for example, be used with `InputBinding.path`.
- Added a new API-only setting in the form of `InputSystem.settings.maxEventBytesPerUpdate`.
  * Puts an upper limit on the number of event bytes processed in a single update.
  * If exceeded, any additional event data will get thrown away and an error will be issued.
  * Set to 5MB by default.
- Added a new API-only setting called `InputSystem.settings.maxQueuedEventsPerUpdate`.
  * This limits the number of events that can be queued during event processing using the `InputSystem.QueueEvent` method. This guards against infinite loops in the case where an action callback queues an event that causes the same action callback to be called again.
- Added `InputSystemUIInputModule.AssignDefaultActions` to assign default actions when creating ui module in runtime.
- Added `UNITY_INCLUDE_TESTS` define constraints to our test assemblies, which is 2019.2+ equivalent to `"optionalUnityReferences": ["TestAssemblies"]`.

## [1.1.0-preview.3] - 2021-02-04

### Changed

- An upper limit of 1024 controls per device and 1kb of memory state per device has been introduced.
  * This allows for certain optimizations.
  * Should the limits prove too tight, they can be raised in the future.
  * The most complex device we have at the moment (`Touchscreen`) has 242 controls and 616 bytes of state.
- `TouchSimulation` now __disables__ the `Pointer` devices it reads input from.
  * This is to address the problem of mouse input leading to __both__ mouse and touch input happening concurrently. Instead, enabling touch simulation will now effectively __replace__ mouse and pen input with touch input.
  * Devices such `Mouse` and `Pen` will remain in place but will not get updated. Events received for them will be consumed by `TouchSimulation`.
- Enabled XR device support on Switch.

### Fixed

- Fixed Right stick to use AXIS.Z and AXIS.RZ for Android gamepads.
- Fixed triggers to always use Axis.Gas and Axis.Brake for Android gamepads.
- Fixed precompiled layouts such as `FastKeyboard` leading to build time regressions with il2cpp (case 1283676).
- Fixed `InputDevice.canRunInBackground` not being correctly set for VR devices (thus not allowing them to receive input while the application is not focused).
- Fixed `InputUser.OnEvent` and `RebindingOperation.OnEvent` exhibiting bad performance profiles and leading to multi-millisecond input update times (case 1253371).
  * In our own measurements, `InputUser.OnEvent` is >9 times faster than before and `RebindingOperation.OnEvent` is ~2.5 times faster.
- Fixed PS4 controller not recognized on Mac when connected over Bluetooth ([case 1286449](https://issuetracker.unity3d.com/issues/input-system-dualshock-4-zct1e-dualshock-2-v1-devices-are-not-fully-recognised-over-bluetooth)).
- Fixed `EnhancedTouch` leaking `NativeArray` memory on domain reloads ([case 1190150](https://issuetracker.unity3d.com/issues/new-input-system-simulated-touch-in-editor-doesnt-work)).
- Fixed `TouchSimulation` leading to `"Pointer should have exited all objects before being removed"` errors ([case 1190150](https://issuetracker.unity3d.com/issues/new-input-system-simulated-touch-in-editor-doesnt-work)).
- Fixed multi-touch not working with `InputSystemUIInputModule` ([case 1271942](https://issuetracker.unity3d.com/issues/android-onenddrag-not-being-called-when-there-are-at-least-2-touches-on-the-screen)).
  * This also manifested itself when using On-Screen Controls and not being able to use multiple controls at the same time (for example, in the [Warriors demo](https://github.com/UnityTechnologies/InputSystem_Warriors)).
- Fixed restart prompt after package installation not appearing on Unity 2020.2+ ([case 1292513](https://issuetracker.unity3d.com/issues/input-system-after-package-install-the-update-slash-switch-and-restart-prompt-does-not-appear)).
- Fixed action with multiple bindings getting stuck in `Performed` state when two or more controls are pressed at the same time ([case 1295535](https://issuetracker.unity3d.com/issues/input-system-not-registering-multiple-inputs)).
  * Regression introduced in 1.1-preview.2.
- Fixed `Touch.activeTouches` having incorrect touch phases after calling `EnhancedTouch.Disable()` and then `EnhancedTouch.Enable()` ([case 1286865](https://issuetracker.unity3d.com/issues/new-input-system-began-moved-and-ended-touch-phases-are-not-reported-when-a-second-scene-is-loaded)).
- Fixed compile errors related to XR/AR on console platforms.

#### Actions

- <a name="same_control_multiple_times_fix"></a>Fixed actions not triggering correctly when multiple bindings on the same action were referencing the same control ([case 1293808](https://issuetracker.unity3d.com/product/unity/issues/guid/1293808/)).
  * Bindings will now "claim" controls during resolution. If several bindings __on the same action__ resolve to the same control, only the first such binding will successfully resolve to the control. Subsequent bindings will only resolve to controls not already referenced by other bindings on the action.
  ```CSharp
  var action = new InputAction();
  action.AddBinding("<Gamepad>/buttonSouth");
  action.AddBinding("<Gamepad>/buttonSouth"); // Will be ignored.
  action.AddBinding("<Gamepad>/button*"); // Will only receive buttonWest, buttonEast, and buttonNorth.
  ```
  * This also means that `InputAction.controls` will now only contain any control at most once.
- Fixed JSON serialization of action maps not preserving empty binding paths ([case 1231968](https://issuetracker.unity3d.com/issues/cloning-actionmap-through-json-converts-empty-paths-to-null-which-is-not-allowed)).

### Added

- Added DualShock4GamepadAndroid and XboxOneGamepadAndroid layout for Android
- Added a new high-performance way to iterate over changed controls in an event.
  ```CSharp
  // Can optionally specify a magnitude threshold that controls must cross.
  // NOTE: This will note allocate GC memory.
  foreach (var control in eventPtr.EnumerateChangedControls(magnitudeThreshold: 0.1f))
      Debug.Log($"Control {control} changed state");
  ```
  * This can be used, for example, to implement much more performant "any button pressed?" queries.
  ```CSharp
  InputSystem.onEvent +=
      (eventPtr, device) =>
      {
          // Ignore anything that is not a state event.
          var eventType = eventPtr.type;
          if (eventType != StateEvent.Type && eventType != DeltaStateEvent.Type)
              return;

          // Find all changed controls actuated above the button press threshold.
          foreach (var control in eventPtr.EnumerateChangedControls
              (device: device, magnitudeThreshold: InputSystem.settings.defaultButtonPressThreshold))
              // Check if it's a button.
              if (control is ButtonControl button)
                  Debug.Log($"Button {button} was pressed");
      }
  ```
- Added support for Step Counter sensors for iOS.
  * You need to enable **Motion Usage** under Input System settings before using the sensor. You can also manually add **Privacy - Motion Usage Description** to your application's Info.plist file.

## [1.1.0-preview.2] - 2020-10-23

### Changed

- The `submit` and the `cancel` actions of the UI input module now trigger on __release__ instead of press. This makes the behavior consistent with clicks triggering UI response on release rather than press.
- Removed the old "Tanks" demo (previously available from the samples shipped with the package).
  * Added a new and improved demo project, which you can download from the [InputSystem_Warriors](https://github.com/UnityTechnologies/InputSystem_Warriors) GitHub repository.

#### Actions

- Actions of type `InputActionType.Button` now respect button press (and release) points.
  * Previously, button-type actions, when used without explicit "Press" interactions, would perform immediately when a bound control was actuated.
  * Now, a button-type action will behave the same as if a "Press" interaction is applied with "Trigger Behavior" set to "Press Only".
  * This means that a button-type action will now perform (and perform __once__ only) when a control crosses the button press threshold defined in the global settings or, if present, locally on a `ButtonControl`. It will then stay performed and finally cancel only when the control falls back to or below the release threshold.
- `InputAction.ReadValue<T>()` now always returns `default<T>` when the action is canceled.
  * This is to make it consistent with `InputAction.CallbackContext.ReadValue<T>()` which already returned `default<T>` when the action was canceled.
  * In general, all APIs that read values will return default values when an action is in a phase other than `Started` or `Performed`.
- If multiple actions in different action maps but in the same .inputactions asset have the same name, calling `InputActionAsset.FindAction()` with just an action name will now return the first __enabled__ action. If none of the actions are enabled, it will return the first action with a matching name as before ([case 1207550](https://issuetracker.unity3d.com/issues/input-system-action-can-only-be-triggered-by-one-of-the-action-maps-when-action-name-is-identical)).
  ```CSharp
  var map1 = new InputActionMap("map1");
  var map2 = new InputActionMap("map2");
  map1.AddAction("actionWithSameName");
  map2.AddAction("actionWithSameName");
  var asset = ScriptableObject.CreateInstance<InputActionAsset>();
  asset.AddActionMap(map1);
  asset.AddActionMap(map2);

  map2["actionWithSameName"].Enable();

  var action = asset["actionWithSameName"];
  // Before: "map1/actionWithSameName"
  // Now: "map2/actionWithSameName"
  ```

### Fixed

- Fixed player build causing `ProjectSettings.asset` to be checked out in Perforce ([case 1254502](https://issuetracker.unity3d.com/issues/projectsettings-dot-asset-is-checked-out-in-perforce-when-building-a-project-with-the-input-system-package-installed)).
- Fixed player build corrupting preloaded asset list in `PlayerSettings` if it was modified by another build processor.
- Fixed remoting in Input Debugger not working for devices in the player that are created from generated layouts (such as XR devices).
- Fixed potential `NullReferenceException` in `InputActionProperty` when the `InputActionReference` is `null`.
- Fixed "On-Screen Controls" sample still using `StandaloneInputModule` and thus throwing `InvalidOperationException` when used with "Active Input Handling" set to "Input System Package (New)" ([case 1201866](https://issuetracker.unity3d.com/issues/input-system-old-input-module-is-available-in-onscreencontrolssample-sample-scene-from-package)).
- Fixed `OnScreenButton` leaving button controls in pressed state when disabled in-between receiving `OnPointerDown` and `OnPointerUp`. Usually manifested itself by having to click the button twice next time it was enabled.
- Fixed exiting out of play mode in the Unity Editor while a test run is in progress leading to the Input System permanently losing all its state until the editor is restarted ([case 1251724](https://issuetracker.unity3d.com/issues/the-input-system-does-not-get-re-enabled-when-a-playmode-input-test-is-interrupted)).
- Fixed max values for `Axis` and `Double` controls stored as multi-bit fields being off by one ([case 1223436](https://issuetracker.unity3d.com/issues/value-equal-to-1-is-not-returned-by-the-input-system-when-reading-a-multi-bit-control)).
  * Fix contributed by [jamre](https://github.com/jamre) in [962](https://github.com/Unity-Technologies/InputSystem/pull/962). Thank you!
- Fixed debug assert in `InputDeviceTester` sample when simultaneously pressing two buttons on gamepad ([case 1244988](https://issuetracker.unity3d.com/issues/input-system-runtime-errors-when-pressing-more-than-one-button-at-the-same-time)).
- Fixed use of UI `Slider` causing drag thresholds to no longer work ([case 1275834](https://issuetracker.unity3d.com/issues/inputsystem-drag-threshold-value-is-ignored-for-scroll-view-after-interacting-with-a-slider-slash-scroll-bar)).
- Fixed layout lists in Input Debugger not updating when removing layouts.
- Fixed device connects leading to different but similar device being reported as reconnected.

#### Actions

- Fixed Action with multiple bindings becoming unresponsive after a Hold interaction was performed ([case 1239551](https://issuetracker.unity3d.com/issues/input-system-hold-interaction-makes-an-input-action-unresponsive-when-2-or-more-binding-are-attached-to-the-same-input-action)).
- Fixed `NullReferenceException` when `Player Input` component `Create Action` is pressed and saved ([case 1245921](https://issuetracker.unity3d.com/issues/input-system-nullreferenceexception-is-thrown-when-player-input-component-create-action-is-pressed-and-saved)).
- Fixed `InputActionTrace.ActionEventPtr.ReadValueAsObject` leading to `InvalidCastException` when trying to read values that came from composite bindings.
- Fixed not being able to stack a `MultiTap` on top of a `Tap` ([case 1261462](https://issuetracker.unity3d.com/issues/multi-tap-and-tap-interactions-in-the-same-action-doesnt-work-properly)).
- Fixed rebinds triggered by the Enter key causing stuck Enter key states ([case 1271591](https://issuetracker.unity3d.com/issues/input-system-rebind-action-requires-two-inputs-slash-presses-when-using-the-enter-key)).
- Fixed `Map index on trigger` and `IndexOutOfRangeException` errors when using multiple Interactions on the same Action. ([case 1253034](https://issuetracker.unity3d.com/issues/map-index-on-trigger-and-indexoutofrangeexception-errors-when-using-multiple-interactions-on-the-same-action)).
- Fixed context menu in action editor not filtering out composites the same way that the `+` icon menu does. This led to, for example, a "2D Vector" composite being shown as an option for a button type action.
- Fixed initial state checks for composite bindings failing if performed repeatedly. For example, doing a `ReadValue<Vector2>` for a WASD binding would return an incorrect value after disabling the map twice while no input from the keyboard was received ([case 1274977](https://issuetracker.unity3d.com/issues/input-system-cannot-read-vector2-values-after-inputactionset-has-been-disabled-and-enabled-twice)).
- Fixed "Add Interaction" menu in action editor not filtering out interactions with incompatible value types ([case 1272772](https://issuetracker.unity3d.com/issues/new-input-system-action-gets-called-only-once-when-using-mouse-press-interaction)).
- Fixed `PlayerInput` no longer auto-switching control schemes if `neverAutoSwitchControlSchemes` was toggled off and back on after the component was first enabled ([case 1232039](https://issuetracker.unity3d.com/issues/input-system-auto-switch-locks-on-one-device-when-its-disabled-and-re-enabled-via-script)).
- Fixed action map name being the same as .inputactions asset name leading to compile errors when `Generate C# Class` is used; now leads to import error ([case 1212052](https://issuetracker.unity3d.com/issues/input-system-user-can-name-inputaction-asset-and-action-map-the-same-creating-compilation-errors-on-generation)).
- Fixed bindings not getting updated when binding by display name and there is no control with the given display name initially.
  ```
  // If at the time this action is enabled, there's no ä key on the keyboard,
  // this did not update properly later when switched to a layout that does have the key.
  var action = new InputAction(binding: "<Keyboard>/#(ä)");
  ```

### Added

- Added tvOS documentation entries in 'Supported Input Devices' page.

#### Actions

- Added "release thresholds" for buttons.
  * Release points are now separated from press points by a percentage threshold.
  * The threshold is defined by `InputSettings.buttonReleaseThreshold`.
  * Thresholds are defined as percentages of press points. A release is thus defined as a button, after having reached a value of at least `InputSettings.defaultButtonPressPoint` (or whatever local press is used), falling back to a value equal to or less than `InputSettings.buttonReleaseThreshold` percent of the press point.
  * This is intended to solve the problem of buttons flickering around button press points.
  * The default threshold is set at 75%, that is, buttons release at 3/4 of the press point.
- Added new methods to the `InputAction` class:
  * `InputAction.IsPressed()`: Whether a bound control has crossed the press threshold and has not yet fallen back below the release threshold.
  * `InputAction.WasPressedThisFrame()`: Whether a bound control has crossed the press threshold this frame.
  * `InputAction.WasReleasedThisFrame()`: Whether a bound control has fallen back below the release threshold this frame.
  * `InputAction.WasPerformedThisFrame()`: Whether the action was performed at any point during the current frame. Equivalent to `InputAction.triggered`, which will be deprecated in the future.
  * `InputAction.Reset()`: Forcibly reset the action state. Cancels the action, if it is currently in progress.
- Added `InputAction.GetTimeoutCompletionPercentage` to query the amount left to complete a currently ongoing interaction.
  ```CSharp
  // Let's say there's a hold interaction on a "warp" action. The user presses a button bound
  // to the action and then holds it. While the user holds the button, we want to know how much
  // longer the user will have to hold it so that we can display feedback in the UI.
  var holdCompleted = playerInput.actions["warp"].GetTimeoutCompletionPercentage();
  ```
- Added three new binding composite types:
  * `OneModifierComposite`: This is a generalization of `ButtonWithOneModifier` (which is still available but now hidden from the UI) which also represents bindings such as "SHIFT+1" but now can be used to target bindings other than buttons (e.g. "SHIFT+delta").
  * `TwoModifiersComposite`: This is a generalization of `ButtonWithTwoModifiers` (which is still available but now hidden from the UI) which also represents bindings such as "SHIFT+CTRL+1" but now can be used to target bindings other than buttons (e.g. "SHIFT+CTRL+delta").
  * `Vector3Composite`: Works the same way `Vector2Composite` does. Adds a `forward` and `backward` binding in addition to `up`, `down`, `left`, and `right`.

## [1.1.0-preview.1] - 2020-08-20

>__The minimum version requirement for the Input System package has been moved up to 2019.4 LTS.__

### Changed

#### Actions

- Auto-generated C# files now have `<auto-generated>` headers so they get ignored by Rider code analysis.
- Auto-generated C# classes are now `partial` so that they can be manually extended.
- Deleting a composite binding with `action.ChangeBinding(0).Erase()` now also erases all the bindings that are part of the composite.
- Trigger binding resolution from within action callbacks (e.g. `InputAction.performed`) will now defer resolution until after the callback has completed.
  * This fixes crashes such as [case 1242406](https://issuetracker.unity3d.com/issues/mecanim-crash-when-entering-or-exiting-play-mode-destroying-gameobjects) where disabling `PlayerInput` from within an action callback led to an action's state being released while the action was still in a callback.

### Fixed

- Fixed input history on Android mono build by alligning memory of history records
- Fixed no input being processed when running a `[UnityTest]` over several frames. Before, this required calling `InputSystem.Update` manually.
- Fixed clicking on help page button in Unity inspector for Input System components not going to relevant manual pages.
- Fixed a bug that prevented DualShock controllers from working on tvOS. (case 1221223).
- `GravitySensor`, `LinearAccelerationSensor`, and `AttitudeSensor` not being initialized on iOS ([case 1251382](https://issuetracker.unity3d.com/product/unity/issues/guid/1251382/)).
- Fixed compilation issues with XR and VR references when building to platforms that do not have complete XR and VR implementations.
- Fixed possible `NullReferenceException`s on ARMs with controls that receive automatic memory offsets.
- Fixed `TouchControl.tapCount` resetting to 0 when "Script Debugging" is enabled (case 1194636).
- Fixed `Touch.activeTouches` not having a `TouchPhase.Began` entry for touches that moved in the same frame that they began in ([case 1230656](https://issuetracker.unity3d.com/issues/input-system-mobile-enhancedtouch-screen-taps-start-with-moved-or-stationary-phase-instead-of-began)).
- Fixed sequential taps causing touches to get stuck in `Touch.activeTouches`.
- Improved performance of `Touch.activeTouches` (most notably, a lot of time was spent in endlessly repetitive safety checks).
- Fixed `EnhancedTouch` APIs not indicating that they need to be enabled with `EnhancedTouchSupport.Enable()`.
  - The APIs now throw `InvalidOperationException` when used without being enabled.
- Fixed memory corruption in `InputEventTrace.AllocateEvent` ([case 1262496](https://issuetracker.unity3d.com/issues/input-system-crash-with-various-stack-traces-when-using-inputactiontrace-dot-subscribetoall))
  * Manifested itself, for example, as crashes when using `InputActionTrace.SubscribeToAll`.
- AxisControls and Vector2Controls' X and Y subcontrols on XR devices now have a minimum range of -1 and a maximum range of 1. This means they can now properly respond to modifiers and interactions in the binding system.

#### Actions

- Fixed drag&drop reordering actions while having one control scheme selected causing bindings from other control schemes to be lost ([case 122800](https://issuetracker.unity3d.com/issues/input-system-bindings-get-cleared-for-other-control-scheme-actions-when-reordering-an-action-in-a-specific-control-scheme)).
- Fixed stack overflow in `PlayerInput.SwitchCurrentActionMap` when called from action callback ([case 1232893](https://issuetracker.unity3d.com/issues/inputsystem-switchcurrentactionmap-causes-a-stackoverflow-when-called-by-each-pahse-of-an-action)).
- Fixed control picker ending up empty when listing devices in "Supported Devices" ([case 1254150](https://issuetracker.unity3d.com/product/unity/issues/guid/1254150/)).

### Added

- Device layouts can now be "precompiled" for speed. `Keyboard`, `Mouse`, and `Touchscreen` are now included as precompiled layouts greatly reducing instantiation time and GC heap cost for these devices. For `Touchscreen`, this results in a >20x speed-up for `InputSystem.AddDevice<Touchscreen>()`.
- Added Pose Control layout. The Pose Control is used on XR Devices and wraps tracking state, position, rotation, and velocity information.

#### Actions

- Can now save binding overrides as JSON strings and restore them from such using the newly added `SaveBindingOverridesAsJson` and `LoadBindingOverridesFromJson` extension methods.
  ```CSharp
  void SaveUserRebinds(PlayerInput player)
  {
      var rebinds = player.actions.SaveBindingOverridesAsJson();
      PlayerPrefs.SetString("rebinds", rebinds);
  }

  void LoadUserRebinds(PlayerInput player)
  {
      var rebinds = PlayerPrefs.GetString("rebinds");
      player.actions.LoadBindingOverridesFromJson(rebinds);
  }
  ```

## [1.0.0] - 2020-04-23

### Fixed

- Fixed compilation issues in `TrackedDeviceRaycaster` when disabling built-in XR module.

## [1.0.0-preview.7] - 2020-04-17

### Fixed

- `VirtualMouseInput` not moving the software cursor when set to `HardwareCursorIsAvailable` but not having a hardware cursor ()
- Can now override built-in Android gamepad layouts. Previously, the input system would always choose its default defaults even after registering more specific layouts using `InputSystem.RegisterLayout`.
- `InputControlPath.TryGetControlLayout` no longer throws `NotImplementedException` for `<Mouse>/scroll/x` and similar paths where the layout is modifying a control it inherited from its base layout ([thread](https://forum.unity.com/threads/notimplementedexception-when-using-inputcontrolpath-trygetcontrollayout-on-mouse-controls.847129/)).
- Fixed compilation errors when disabling built-in VR and XR modules. ([case 1214248](https://issuetracker.unity3d.com/issues/enable-input-system-symbol-is-not-being-updated-when-the-input-system-is-changed-in-player-settings/)).
- Fixed compilation errors when disabling built-in Physics and Physics2D modules. ([case 1191392](https://issuetracker.unity3d.com/issues/inputsystem-trackeddeviceraycaster-has-hard-references-on-both-physics-and-physics2d)).
- No longer throws `NotImplementedException` when matching against a field of `InputDeviceDescription.capabilities` when the value of the field used scientific notation.
- No longer incorrectly matches fields of `InputDeviceDescription.capabilities` by prefix only (i.e. previously it would find the field "foo" when actually looking for "foobar").
- Input device debugger window slowing editor to a crawl when opened on PS4 DualShock controller.
- `InputUser.UnpairDevices()` corrupting user device list.

#### Actions

- Controls are now re-resolved after adding or removing bindings from actions ([case 1218544](https://issuetracker.unity3d.com/issues/input-system-package-does-not-re-resolve-bindings-when-adding-a-new-binding-to-a-map-that-has-already-generated-its-state)).
- Can now have spaces and special characters in action names when using `PlayerInput` with the `SendMessages` or `BroadcastMessages` behavior. Previously, an incorrect method name was generated (fix contributed by [BHSPitMonkey](https://github.com/BHSPitMonkey) in [#1022](https://github.com/Unity-Technologies/InputSystem/pull/1022); [case 1214519](https://issuetracker.unity3d.com/issues/player-input-send-messages-wont-trigger-when-input-action-name-contains-spaces)).
- Adding a new action now sets `expectedControlType` to `Button` as expected ([case 1221015](https://issuetracker.unity3d.com/issues/input-system-default-value-of-expectedcontroltype-is-not-being-set-when-creating-a-new-action)).
- Player joins with `PlayerInputManager` from button presses no longer fail if there are multiple devices of the same type present and the join was not on the first gamepad ([case 226920](https://fogbugz.unity3d.com/f/cases/1226920/)).
- `PlayerInputEditor` no longer leads to the player's `InputActionAsset` mistakenly getting replaced with a clone when the inspector is open on a `PlayerInput` component ([case 1228636](https://issuetracker.unity3d.com/issues/action-map-gets-lost-on-play-when-prefab-is-highlighted-in-inspector)).
- The control picker in the .inputactions editor will no longer incorrectly filter out layouts such as `Xbox One Gamepad (on XB1)` when using them in control schemes. Also, it will no longer filter out controls from base layouts (such as `Gamepad`) ([case 1219415](https://issuetracker.unity3d.com/issues/impossible-to-choose-gamepad-as-binding-path-when-control-scheme-is-set-as-xboxone-scheme)).
- `RebindOperation`s will no longer pick controls right away that are already actuated above the magnitude threshold when the operation starts. Instead, these controls will have to change their actuation from their initial level such that they cross the magnitude threshold configured in the operation ([case 1215784](https://issuetracker.unity3d.com/issues/unnecessary-slash-unwanted-binding-candidates-are-found-when-detecting-and-changing-an-input-value-of-an-input-device)).
- Newly added actions and action maps are now scrolled to when there are more items than fit into view. Previously newly added item was appended but outside of the visible area.
- Actions and bindings in the `.inputactions` editor are no longer force-expanded on every domain reload and whenever a new action or binding is added.
- The importer for `.inputactions` assets will now check out from version control the generated .cs file when overwriting it &ndash; which only happens if the contents differ ([case 1222972](https://issuetracker.unity3d.com/issues/inputsystem-editor-generated-c-number-file-is-not-checked-out-when-overwriting)).
- The editor for `.inputactions` assets will now check out from version control the asset before saving it.
- Drag-reordering action maps no longer throws "Should have drop target" asserts in the console (case [1229146](https://issuetracker.unity3d.com/issues/inputsystem-reordering-of-actionmaps-in-input-action-window-fails-and-throws-should-have-drop-target-error)).
- Drag-reordering actions no longer changes action IDs of some of the existing actions ([case 1231233](https://issuetracker.unity3d.com/issues/input-systems-action-ids-dont-stick-with-action-names-when-input-actions-are-reorganized)).
- References to `InputActionReference` objects created by the importer for `.inputactions` files are no longer broken when the action referenced by the object is renamed ([case 1229145](https://issuetracker.unity3d.com/issues/inputsystem-inputactionreference-loses-guid-when-its-action-is-moved-or-renamed-in-the-inputaction-asset)).
  * __NOTE: This fix does not apply to existing `InputActionReference` instances.__ The problem was inherent in the internal file IDs generated for actions &ndash; which were affected by action and map names. Thus, changing the name of an action or map would change the resulting file ID of the `InputActionReference`.<br>However, changing file IDs will break any existing reference to the object. Thus we had to preserve the existing `InputActionReference` objects under their original file ID. We hide them in the Project Browser, however. The ones that are visible now have the new, fixed file IDs.<br>To switch existing `InputActionReference` properties to the new file IDs, simply replace them with the newly created `InputActionReference`.

### Changed

- `InputDevice.all` has been deprecated due to the confusion it creates with other getters like `Gamepad.all`. Use `InputSystem.devices` instead ([case 1231216](https://issuetracker.unity3d.com/issues/joystick-dot-all-lists-more-than-just-joysticks)).
  * In the same vein, we added a new `Joystick.all` getter that works the same as `Gamepad.all`.
- Changed UI Package to be optional dependency. Removing the package will now disable all UI relevant Input code.

## [1.0.0-preview.6] - 2020-03-06

### Changed

* `InputSystemUIInputModule.trackedDeviceSelect` has been removed. Use `InputSystemUIInputModule.leftClick` instead.
* `InputSystemUIInputModule.repeatDelay` has been renamed to `moveRepeatDelay` and `repeatRate` has been renamed to `moveRepeatRate`.

### Fixed

- Fixed CS0109 warning being generated during player build due to use of `new` with the `PlayerInput.camera property` (case 1174688).
- Fixed a number of issues in `InputSystemUIInputModule`.
  * Fixed GC heap garbage when click-dragging.
  * Fixed number of pointer states growing indefinitely if OS did not reuse touch IDs.
  * Fixed `lastPress` on `PointerEventData` getting lost.
  * Fixed button press-and-release happening in same frame resulting in no UI input.
  * Fixed clicks initiated from non-pointer devices resulting in pointer inputs with `(0,0)` positions.
  * Fixed huge screen deltas on pointer events from tracked devices.
  * Fixed touch input not sending pointer exit events ([case 1213550](https://issuetracker.unity3d.com/issues/input-system-onpointerexit-does-not-work)).
- Fixed `TrackedDeviceRaycaster` not setting `screenPosition` in `RaycastResult`.

#### Actions

- Mixing the enabling&disabling of single actions (as, for example, performed by `InputSystemUIInputModule`) with enabling&disabling of entire action maps (as, for example, performed by `PlayerInput`) no longer leaves to unresponsive input and `"should not reach here"` assertions ([forum thread](https://forum.unity.com/threads/error-while-switching-between-action-maps.825204/)).
- Leaving play mode no longer leaves state change monitors lingering around from enabled actions.
- Enabling action maps with bindings that do not refer to an existing action in the map no longer leads to asserts and exceptions when input on the bindings is received ([case 1213085](https://issuetracker.unity3d.com/issues/input-system-input-actions-cause-exceptions-and-should-not-get-here-errors-to-appear-after-deleting-an-action-map)).
- `PressInteraction` no longer misses the next button press if it gets reset from within the `performed` callback ([case 1205285](https://issuetracker.unity3d.com/issues/inputsystem-problem-with-button-state-after-deactivating-and-reactivating-an-action-map)).
- `InputBinding.DisplayStringOptions.DontIncludeInteractions` is now properly respected.
- Reading the value of a composite binding no longer causes processors from the last active part binding to be applied rather than the processors of the composite itself, if any ([case 1207082](https://issuetracker.unity3d.com/issues/input-system-invert-processors-have-no-effect-on-the-inputaction-dot-callbackcontext-value)).
- Fixed `InputSystem.onActionChange` getting invoked too many times on binding changes.

### Added

- `InputSystemUIInputModule` now sends pointer events using a new `ExtendedPointerEventData` instead of using the base `PointerEventData` class. This surfaces additional input data in pointer events.
- Added `InputSystemUIInputModule.pointerBehavior` to allow dictating how the UI will resolve concurrent input from multiple pointers.

#### Actions

- Added `InputAction.CallbackContext.ReadValueAsButton`.

## [1.0.0-preview.5] - 2020-02-14

### Changed

- We've changed the rules that govern how action phases have to progress:
  * __This is a breaking change!__
    - The primary effect is additional callbacks getting triggered.
  * __Before__:
    - There were no enforced rules about how an action would go through `InputAction.started`, `InputAction.performed`, and `InputAction.canceled`. Which of the callbacks were triggered and in what order depended on a number of factors, the biggest influencer of which were the different interactions that could be applied to actions (like `Press` or `Hold`).
    - This made for unpredictable and frequently surprising results. In addition, it led to bugs where, for [example](https://issuetracker.unity3d.com/issues/input-system-ui-becomes-unresponsive-after-the-first-ui-button-press), adding a `Press` interaction to the `Click` action of `InputSystemUIInputModule` would cause the click state to get stuck because the click action would never cancel.
  * __Now__:
    - The system will now *always* trigger `InputAction.started` first. If this is not done explicitly, it happens implicitly.
    - Likewise, the system will now *always* trigger `InputAction.canceled` before going back to waiting state. Like with `InputAction.started`, if this isn't done explicitly, it will happen implicitly. This implies that `InputAction.canceled` no longer signifies an action getting aborted because it stopped after it started but before it performed. It now simply means "the action has ended" whether it actually got performed or not.
    - In-between `InputAction.started` and `InputAction.canceled`, `InputAction.performed` may be triggered arbitrary many times (including not at all).
  * While late in the cycle for 1.0, we've opted to make this change now in order to fix a range of bugs and problems we've observed that people encountered because of the previous behavior of the system.
- Related to the change above, the behavior of `PressInteraction` has been tweaked and now is the following:
  * `Press Only`: Starts and immediately performs when pressed, then stays performed and cancels when button is released.
  * `Release Only`: Starts when button is pressed and then performs and immediately cancels when the button is released.
  * `Press And Release`: Starts and immediately performs when button is pressed, then stays performed and performs again and immediately cancels when button is released.
- `Vector2Composite` now has a `mode` parameter which can be used to choose between `DigitalNormalized` (the default), `Digital` (same as `DigitalNormalized` but does not normalize the resulting vector), and `Analog` (uses float input values as is).
  * `Vector2Composite.normalize` has been deprecated. Note that it will not work together with `Analog`. The parameter will be removed in the future.

### Fixed

- XR controllers and HMDs have proper display names in the UI again. This regressed in preview.4 such that all XR controllers were displayed as just "XR Controller" in the UI and all HMDs were displayed as "XR HMD".
- `InputSystemUIInputModule` no longer generates GC heap garbage every time mouse events are processed.
- Fixed a bug where an internal array helper method was corrupting array contents leading to bugs in both `InputUser` and `Touch`.
- Fixed exception when saving changes to an Input Action asset and the parent directory has been renamed. ([case 1207527](https://issuetracker.unity3d.com/issues/input-system-console-errors-appear-when-you-save-input-action-asset-after-changing-the-name-of-the-folder-containing-it))

#### Actions

- The regression in 1.0.0-preview.4 of `PlayerInputManager` not joining players correctly if a scheme has more than one device requirement has been fixed.
  * This most notably manifested itself with keyboard+mouse control schemes.
- `PlayerInputManager` will no longer join players when control schemes are used and none of the schemes produces a successful match based on the devices available for the join.
- When no action map is selected in action editor, plus icon to add an action is now disabled; formerly threw an exception when clicked (case 1199562).
- Removing a callback from actions from the callback itself no longer throws `ArgumentOutOfRangeException` ([case 1192972](https://issuetracker.unity3d.com/issues/input-system-package-argumentoutofrangeexception-error-is-thrown-when-the-callback-is-removed-while-its-being-triggered)).
- "Invalid user" `ArgumentException` when turning the same `PlayerInput` on and off ([case 1198889](https://issuetracker.unity3d.com/issues/input-system-package-argumentexception-invalid-user-error-is-thrown-when-the-callback-disables-game-object-with-playerinput)).
- The list of device requirements for a control scheme in the action editor no longer displays devices with their internal layout name rather than their external display name.
- `StackOverflowException` when `Invoke Unity Events` is selected in `PlayerInput` and it cannot find an action (#1033).
- `HoldInteraction` now stays performed after timer has expired and cancels only on release of the control ([case 1195498](https://issuetracker.unity3d.com/issues/inputsystem-inputaction-dot-readvalue-returns-0-when-a-hold-action-is-performed-for-hold-time-amount-of-time)).
- Foldouts in the various action UIs now properly toggle their expansion state when clicked in Unity 2019.3+ ([case 1213781](https://issuetracker.unity3d.com/issues/input-system-package-playerinput-component-events-menu-doesnt-expand-when-clicked-directly-on-the-arrow-icon)).

### Added

- We've added a new `Simple Multiplayer` sample which demonstrates a simple, bare-bones local multiplayer setup.
- We've also added a `Gamepad Mouse Cursor` sample that shows how to drive a UI mouse cursor using the gamepad.
  - The sample contains a reusable `VirtualMouseInput` component that does most of the work.
- Added a `Deselect On Background Click` option to `InputSystemUIInputModule`. This allows toggling the behavior off where clicking the mouse and not hitting a `GameObject` will automatically clear the current selection -- which will break keyboard and gamepad navigation.

## [1.0.0-preview.4] - 2020-01-24

This release includes a number of Quality-of-Life improvements for a range of common problems that users have reported.

### Added

- To aid in debugging issues, we've extended the system's event tracing and replay functionality to allow persisting and replaying arbitrary input event streams.
  * `InputEventTrace` now has APIs to persist the events to disk and to load them back in from previously persisted event streams. The same API can be used to persist in arbitrary C# `Stream` instances, not just in file streams.
     ```CSharp
    // Write.
    myTrace.WriteTo("file.inputtrace");

    // Read.
    InputEventTrace.LoadFrom("file.inputtrace");
     ```
  * `InputEventTrace` now has built-in replay functionality.
     ```CSharp
    myTrace.Replay().PlayAllFramesOneByOne();
     ```
  * The event trace in device windows of the Input Debugger has been extended with controls to save and load traces.
- We've added a new `InputRecording` sample which has a reusable `MonoBehaviour` component that can be used to capture and replay device activity.
- `Keyboard` now has a `FindKeyOnCurrentKeyboardLayout` method to look up key controls by their display names.
- Keyboards now have synthetic controls that combine left and right variants of modifier keys.
  * This means that you can bind to just "shift" now, for example, instead of having to bind to both "left shift" and "right shift".
    ```CSharp
    new InputAction(binding: "<Keyboard>/shift");
    ```
  * The controls are also available as properties on `Keyboard`.
    ```CSharp
    if (Keyboard.current.shiftKey.isPressed) /* ... */;

    // Is equivalent to:
    if (Keyboard.current.leftShiftKey.isPressed ||
        Keyboard.current.rightShiftKey.isPressed) /* ... */;
    ```

#### Actions

- `PlayerInput` now has a new `Controls Changed` event/message which is triggered when the control setup of the player changes (e.g. when switching control schemes).
    ```CSharp
        public void OnControlsChanged()
        {
            // Update UI display hints, for example...
        }
    ```
- We've added APIs to simplify turning bindings into strings suitable for display in UIs.
    ```CSharp
    // Takes things such as currently bound controls and active binding masks into account
    // and can handle composites.
    action.GetBindingDisplayString();
    ```
  * Related to this, custom binding composites can now be annotated with the new `DisplayStringFormat` attribute to control how composites as a whole are turned into display strings.
    ```CSharp
    [DisplayStringFormat("{button}+{stick}")]
    public class MyComposite : InputBindingComposite<Vector2>
    {
        [InputControl(layout = "Button")] public int button;
        [InputControl(layout = "Stick")] public int stick;
    }
    ```
- `InputActionRebindingExtension.RebindingOperation` has a new configuration method `WithMatchingEventsBeingSuppressed` which allows suitable input events to automatically be swallowed while a rebind is ongoing. This greatly helps with not having something else respond to input while a rebind is in progress.
- We've added two new samples:
  * __Rebinding UI__: Demonstrates how to create a rebinding screen using the Input System's APIs. The sample also includes a reusable prefab you can use directly in your projects to quickly put rebinding screens together.
  * __In-Game Hints__: Demonstrates how to show context-sensitive help that respects the current control scheme.

### Changed

- The logic for resetting devices on focus loss has changed somewhat:
  * When focus is lost, all devices are forcibly reset to their default state. As before, a `RequestResetCommand` for each device is also sent to the backend but regardless of whether the device responds or not, the input state for the device will be overwritten to default.
  * __Noisy controls are exempted from resets__. The assumption here is that noisy controls most often represent sensor readings of some kind (e.g. tracking data) and snapping the values back to their default will usually
  * If `Application.runInBackground` is `true`, all devices that return `true` from `InputDevice.canRunInBackground` are exempted from resets entirely. This, for example, allows XR devices to continue running regardless of focus change.
  * This fixes problems such as keyboard keys getting stuck when alt-tabbing between applications (case 1206199).
- `InputControlExtensions.GetStatePtrFromStateEvent` no longer throws `InvalidOperationException` when the state format for the event does not match that of the device. It simply returns `null` instead (same as when control is found in the event's state).
- `InputEventTrace` instances are no longer disposed automatically from their finalizer but __MUST__ be disposed of explicitly using `Dispose()`.
  * This is to allow event traces to survive domain reloads. If they are disposed of automatically during finalizers, even if they survive the reload, the next GC will cause traces to be deallocated.

#### Actions

* `InputActionRebindingExtensions.PerformInteractiveRebinding` has been greatly enhanced to apply a wide range of default configurations to the rebind. This greatly reduces the need to manually configure the resulting rebind.
    ```CSharp
    // Start a rebind with the default configuration.
    myAction.PerformInteractiveRebinding().Start();
    ```
  - Pointer position input will be ignored by default.
  - If not a suitable binding target itself, `<Keyboard>/escape` will automatically be made to quit the rebind.
  - Events with control input not explicitly matching exclusions will now get suppressed. This prevents input actions from getting triggered while a rebind is in progress.
  - The expected control type is automatically adjusted if a part binding of a composite is targeted by the rebind (e.g. if the action expects a `Vector2` but the part binding expects a `Button`, the rebind switches automatically to `Button`).
  - If the targeted binding is part of a control scheme, controls will automatically be restricted to match the device requirements of the control scheme. For example, if the binding belongs to a "Keyboard&Mouse" scheme that has `<Keyboard>` and a `<Mouse>` requirement, the rebind will ignore input on gamepads.
  - As before, you can always create a `RebindingOperation` from scratch yourself or wipe/alter the configuration returned by `PerformInteractiveRebinding` however you see fit.
- Control schemes can now handle ambiguity.
  * This means that, for example, you can now have one control scheme for generic gamepads and another control scheme specifically for PS4 controllers and the system will reliably pick the PS4 scheme when a PS4 controller is used and fall back to the generic gamepad scheme otherwise.
  * While this is exposed as a new `score` property on `InputControlScheme.MatchResult`, no code changes are necessary to take advantage of this feature.
- `PlayerInput.active` has been renamed to `PlayerInput.inputIsActive` to avoid ambiguities with `GameObject` activation.

### Fixed

- `InputUser` in combination with touchscreens no longer throws `InvalidOperationException` complaining about incorrect state format.
 * In a related change, `InputControlExtensions.GetStatePtrFromStateEvent` now works with touch events, too.
- Stack overflow in `InputTestFixture.currentTime` getter.
- Input that occurs in-between pressing the play button and the game starting no longer leaks into the game (case 1191342).
  * This usually manifested itself as large accumulated mouse deltas leading to such effects as the camera immediately jerking around on game start.
- Removing a device no longer has the potential of corrupting state change monitors (and thus actions getting triggered) from other devices.
  * This bug led to input being missed on a device once another device had been removed.
- `TrackedDevice` layout is no longer incorrectly registered as `Tracked Device`.
- Event traces in the input debugger are no longer lost on domain reloads.
- `IndexOutOfRangeException` being thrown when looking up controls on XR devices.

#### Actions

- Clicking the "Replace with InputSystemUIInputModule" button in the inspector when looking at `StandaloneInputModule`, the resulting operation is now undoable and will properly dirty the scene.

## [1.0.0-preview.3] - 2019-11-14

### Fixed

- Fixed wrong event handlers getting removed when having three or more handlers on an event (case 1196143).
  * This was an bug in an internal data structure that impacted a number of code paths that were using the data structure.
- Fixed `LayoutNotFoundException` being thrown when `InputControlPath.ToHumanReadableString` referenced a layout that could not be found.

## [1.0.0-preview.2] - 2019-11-04

### Changed

- Automatic conversion of window coordinates in `EditorWindow` code is now performed regardless of focus or the setting of `Lock Input to Game View` in the input debugger.

### Fixed

- Fixed touch taps triggering when they shouldn't on Android.
- Fixed custom devices registered from `[InitializeOnLoad]` code being lost on domain reload (case 1192379).
  * This happened when there were multiple pieces of `[InitializeOnLoad]` code that accessed the input system in the project and the `RegisterLayout` for the custom device happened to not be the first in sequence.
- OpenVR touchpad controls (`touchpadClicked` & `touchpadPressed`) now report accurate data.

#### Actions

- Fixed missing keyboard bindings in `DefaultInputActions.inputactions` for navigation in UI.
- Fixed using C# reserved names in .inputactions assets leading to compile errors in generated C# classes (case 1189861).
- Assigning a new `InputActionAsset` to a `InputSystemUIInputModule` will no longer look up action names globally but rather only look for actions that are located in action maps with the same name.
  * Previously, if you e.g. switched from one asset where the `point` action was bound to `UI/Point` to an asset that had no `UI` action map but did have an action called `Point` somewhere else, it would erroneously pick the most likely unrelated `Point` action for use by the UI.
- Fixed missing custom editors for `AxisDeadzoneProcessor` and `StickDeadzoneProcessor` that link `min` and `max` values to input settings.
- Fixed actions ending up being disabled if switching to a control scheme that has no binding for the action (case 1187377).
- Fixed part of composite not being bound leading to subsequent part bindings not being functional (case 1189867).
- Fixed `PlayerInput` not pairing devices added after it was enabled when not having control schemes.
  * This problem would also show in the `SimpleDemo` sample when having the `CustomDeviceUsages` sample installed as well. Gamepads would not get picked up in that case.
- Fixed `ArgumentNullException` when adding a device and a binding in an action map had an empty path (case 1187163).
- Fixed bindings that are not associated with any control scheme not getting enabled with other control schemes as they should.

### Added

- Added a new `EditorWindow Demo` sample that illustrates how to use the input system in editor UI code.

## [1.0.0-preview.1] - 2019-10-11

### Changed

- Generated action wrappers now won't `Destroy` the generated Asset in a finalizer, but instead implement `IDisposable`.
- Added back XR layouts (except for Magic Leap) that were removed for `1.0-preview`.
  * We removed these layouts under the assumption that they would almost concurrently become available in the respective device-specific XR packages. However, this did not work out as expected and the gap here turned out to be more than what we anticipated.
  * To deal with this gap, we have moved the bulk of the XR layouts back and will transition things gradually as support in device-specific packages becomes publicly available.

### Fixed

- Fixed a bug where the Input Settings Window might throw exceptions after assembly reload.
- Correctly implemented `IsPointerOverGameObject` method for `InputSystemUIInputModule`.
- Several bugs with layout overrides registered with (`InputSystem.RegisterLayoutOverrides`).
  * In `1.0-preview`, layout overrides could lead to corruption of the layout state and would also not be handled correctly by the various editor UIs.
- Selecting a layout in the input debugger no longer selects its first child item, too.
- Fixed XR devices reporting noise as valid user input (should fix problem of control schemes involving VR devices always activating when using `PlayerInput`).
- Fixed tap/swipe gesture detection in touch samples.

### Actions

- Fixed a bug where multiple composite bindings for the same controls but on different action maps would throw exceptions.
- Fixed `anyKey` not appearing in control picker for `Keyboard`.
- The text on the "Listen" button is no longer clipped off on 2019.3.
- Controls bound to actions through composites no longer show up as duplicates in the input debugger.
- Fixed "Create Actions..." on `PlayerInput` creating an asset with an incorrect binding for taps on Touchscreens. \
  __NOTE: If you have already created an .inputactions asset with this mechanism, update "tap [Touchscreen]" to "Primary Touch/Tap" to fix the problem manually.__
- Fixed `Invoke CSharp Events` when selected in `PlayerInput` not triggering `PlayerInput.onActionTriggered`.
- Fixed duplicating multiple items at the same time in the action editor duplicating them repeatedly.

### Added

- Will now recognize Xbox One and PS4 controllers connected to iOS devices correctly as Xbox One and PS4 controllers.
- Added a new sample called "Custom Device Usages" that shows how to use a layout override on `Gamepad` to allow distinguishing two gamepads in bindings based on which player the gamepad is assigned to.
- Added abstract `TrackedDevice` input device class as the basis for various kinds of tracked devices.

## [1.0.0-preview] - 2019-09-20

### Fixed

- Will now close Input Action Asset Editor windows from previous sessions when the corresponding action was deleted.
- Fixed an issue where Stick Controls could not be created in Players built with medium or high code stripping level enabled.
- Fixed incorrect default state for axes on some controllers.

#### Actions

- Fixed `CallbackContext.ReadValue` throwing when invoked during device removal

### Changed
### Added

## [0.9.6-preview] - 2019-09-06

### Fixed

- Exceptions in scenes of `Visualizers` sample if respective device was not present on system (e.g. in `PenVisualizer` if no pen was present in system).
- Fixed exception in Input Action Asset Editor window when typing whitespace into the search field.
- Fixed control scheme popup window in input action asset editor window showing in the correct screen position on windows.

#### Actions

- Setting timeouts from `IInputInteraction.Process` not working as expected when processing happened in response to previous timeout expiring (#714).
- Pending timeouts on a device not being removed when device was removed.

### Changed

- Replaced `HIDSupport.shouldCreateHID` event with a new `HIDSupport.supportedHIDUsages` property, which takes an array of supported usages.

### Added

#### Actions

- Added `PlayerInput.neverAutoSwitchControlSchemes` to disable logic that automatically enables control scheme switching when there is only a single `PlayerInput` in the game.
- Added `PlayerInput.SwitchControlScheme` to switch schemes manually.

## [0.9.5-preview] - 2019-08-29

### Fixed

- Don't pass events for null devices (for devices which have not been created) to `InputSystem.onEvent` callbacks.
- Will close debugger input state windows, when the state is no longer valid instead of throwing exceptions.
- Fixed pointer coordinates in editor windows for non-mouse pointing devices.
- Fixed using the input system in il2cpp when managed stripping level is set higher then "Low".
- Device debugger window will still show when reading from specific controls throws exceptions.
- Offsets and sizes for elements on Linux joysticks are now computed correctly.
- Joysticks now have a deadzone processor on the stick itself.
- Up/down/left/right on sticks are now deadzoned just like X and Y on sticks are.
- Removed toplevel `X` and `Y` controls on HIDs when there is a `Stick/X` and `Stick/Y` added for the device.
- HID fallback can now deal with sticks that have X and Y controls of different sizes and sitting in non-contiguous locations in the HID input report.
- Button 1 on HID joysticks will now correctly come out as the `trigger` control. Previously, the trigger control on the joystick was left pointing to random state.

#### Actions

- Binding paths now show the same way in the action editor UI as they do in the control picker.
  * For example, where before a binding to `<XInputController>/buttonSouth` was shown as `rightShoulder [XInputController]`, the same binding will now show as `A [Xbox Controller]`.
- When deleting a control scheme, bindings are now updated. A dialog is presented that allows choosing between deleting the bindings or just unassigning them from the control scheme.
- When renaming a control scheme, bindings are now updated. Previously the old name was in place on bindings.
- Control scheme names can no longer be set to empty strings.
- `PlayerInput.Instantiate` now correctly sets up a given control scheme, if specified.
  * When passing a `controlScheme:` argument, the result used to be a correctly assigned control scheme at the `InputUser` level but no restrictions being actually applied to the bindings, i.e. every single binding was active regardless of the specified control scheme.
- NullReferenceExceptions during event processing from `RebindingOperation`.

### Changed

- `InputUser.onUnpairedDeviceUsed` now receives a 2nd argument which is the event that triggered the callback.
  * Also, the callback is now triggered __BEFORE__ the given event is processed rather than after the event has already been written to the device. This allows updating the pairing state of the system before input is processed.
  * In practice, this means that, for example, if the user switches from keyboard&mouse to gamepad, the initial input that triggered the switch will get picked up right away.
- `InputControlPath.ToHumanReadableString` now takes display names from registered `InputControlLayout` instances into account.
  * This means that the method can now be used to generate strings to display in rebinding UIs.
- `AxisControl.clamp` is now an enum-valued property rather than a bool. Can now perform clamping *before* normalization.

#### Actions

- When switching devices/controls on actions, the system will no longer subsequently force an initial state check on __all__ actions. Instead, every time an action's bindings get re-resolved, the system will simply cancel all on-going actions and then re-enable them the same way it would happen by manually calling `InputAction.Enable`.
- Removed non-functional `InputControlScheme.baseScheme` API and `basedOn` serialized property. This was never fully implemented.

### Added

- Can right-click devices in Input Debugger (also those under "Unsupported") and select "Copy Device Description" to copy the internal `InputDeviceDescription` of the device in JSON format to the system clipboard.
  * This information is helpful for us to debug problems related to specific devices.
- If a device description has been copied to the clipboard, a new menu "Paste Device Description as Device" entry in the "Options" menu of the input debugger appears. This instantiates the device from the description as if it was reported locally by the Unity runtime.

## [0.9.3-preview] - 2019-08-15

### Fixed

- `XInputController` and `XboxOneGamepad` no longer have two extraneous, non-functional "menu" and "view" buttons.
- Fixed `InputUser.onUnpairedDeviceUser` ignoring input on controls that do not support `EvaluateMagnitude`.
  * This led to situations, for example, where `PlayerInput` would not initialize a control scheme switch from a `<Mouse>/delta` binding as the delta X and Y axes do not have min&max limits and thus return -1 from `EvaluateMagnitude`.
- Fixed available processor list not updated right away when changing the action type in the Input Action editor window.

#### Actions

- `NullReferenceException` when the input debugger is open with actions being enabled.
- When selecting a device to add to a control scheme, can now select devices with specific usages, too (e.g. "LeftHand" XRController).

### Changed

- Removed `timesliceEvents` setting - and made this tied to the update mode instead. We now always time slice when using fixed updates, and not when using dynamic updates.
- When adding a composite, only ones compatible with the value type of the current action are shown. This will, for example, no longer display a `2D Vector` composite as an option on a floating-point button action.
- The `InputState.onChange` callback now receives a second argument which is the event (if any) that triggered the state change on the device.

### Added

- `InputSystemUIInputModule` can now track multiple pointing devices separately, to allow multi-touch input - required to allow control of multiple On-Scree controls at the same time with different fingers.
- Two new composite bindings have been added.
  * `ButtonWithOneModifier` can be used to represent shortcut-like bindings such as "CTRL+1".
  * `ButtonWithTwoModifiers` can be used to represent shortcut-like bindings such as "CTRL+SHIFT+1".

## [0.9.2-preview] - 2019-08-09

### Fixed

- A `RebindingOperation` will now fall back to the default path generation behavior if the callback provided to `OnGeneratePath` returns null.
- Fixed the Input Action editor window throwing exceptions when trying to view action properties.

### Actions

- `PlayerInput` will now copy overrides when creating duplicate actions.
- It is now possible to use an empty binding path with a non empty override path.
- It is now possible to use set an empty override path to disable a binding.
- It is not possible to query the effectively used path of a binding using `effectivePath`.
- Actions embedded into MonoBehaviour components can now have their properties edited in the inspector. Previously there was no way to get to the properties in this workflow. There is a gear icon now on the action that will open the action properties.

### Changed

### Added

- Added a new sample to the package called `SimpleDemo`. You can install the sample from the package manager. See the [README.md](https://github.com/Unity-Technologies/InputSystem/Assets/Samples/SimpleDemo/README.md) file for details about the sample.

## [0.9.1-preview] - 2019-08-08

### Fixed

- Fixed GC heap garbage being caused by triggered by event processing.
  * This meant that every processing of input would trigger garbage being allocated on the managed heap. The culprit was a peculiarity in the C# compiler which caused a struct in `InputEventPtr.IsA` to be allocated on the heap.
- The bindings selection popup window will now show child controls matching the current action type even if the parent control does not match.
- Fixed `duration` values reported for Hold and Press interactions.
- DualShock 3 on macOS:
  * Fixed actions bound to the dpad control performing correctly.
  * Fixed non-present touchpad button control being triggered incorrectly.
- Fixed compile issues with switch classes on standalone Linux.
- Leak of unmanaged memory in `InputControlList`.

#### Actions

- Fixed actions not updating their set of controls when the usages of a device are changed.
- Composite bindings with the default interaction will now correctly cancel when the composite is released, even if there are multiple composite bindings on the action.

### Changed

- `MouseState`, `KeyboardState`, and `GamepadState` have been made public again.
- `PlayerInput` and `PlayerInputManager` have been moved from the `UnityEngine.InputSystem.PlayerInput` namespace to `UnityEngine.InputSystem`.
- The signature of `InputSystem.onEvent` has changed. The callback now takes a second argument which is the device the given event is sent to (null if there's no corresponding `InputDevice`).
  ```
  // Before:
  InputSystem.onEvent +=
      eventPtr =>
      {
          var device = InputSystem.GetDeviceById(eventPtr.deviceId);
          //...
      };

  // Now:
  InputSystem.onEvent +=
      (eventPtr, device) =>
      {
          //...
      };
  ```
- The signatures of `InputSystem.onBeforeUpdate` and `InputSystem.onAfterUpdate` have changed. The callbacks no longer receive an `InputUpdateType` argument.
  * Use `InputState.currentUpdateType` in case you need to know the type of update being run.
- `InputUpdateType` has been moved to the `UnityEngine.InputSystem.LowLevel` namespace.
- `InputSystem.Update(InputUpdateType)` has been removed from the public API.
- The way input devices are built internally has been streamlined.
  * `InputDeviceBuilder` is now internal. It is no longer necessary to access it to look up child controls. Simply use `InputControl.GetChildControl` instead.
  * To build a device without adding it to the system, call the newly added `InputDevice.Build` method.
    ```
    InputDevice.Build<Mouse>();
    ```
  * `InputSystem.SetLayoutVariant` has been removed. Layout variants can no longer be set retroactively but must be decided on as part of device creation.
- `InputSystem.RegisterControlProcessor` has been renamed to just `InputSystem.RegisterProcessor`.

#### Actions

* `InputAction.ReadValue<TValue>()` is longer correlated to `InputAction.triggered`. It simply returns the current value of a bound control or composite while the action is being interacted with.
* `InputInteractionContext.PerformedAndGoBackToWaiting` has been renamed to just `InputInteractionContext.Performed`.

#### Actions

- Individual composite part bindings can now no longer have interactions assigned to them as that never made any sense.

### Added

- Devices can now have more than one usage.
  * Call `InputSystem.AddDeviceUsage(device,usage)` to add additional usages to a device.
  * Call `InputSystem.RemoveDeviceUsage(device,usage)` to remove existing usages from a device.
  * `InputSystem.SetDeviceUsage(device,usage)` still exists. It will clear all existing usages from the given device.
- A new `VisualizerSamples` sample that can be installed through the package manager.
  * Contains two components `InputControlVisualizer` and `InputActionVisualizer` that help visualizing/debugging control/device and action activity through in-game overlays. A few sample scenes illustrate how to use them.

#### Actions

- Added `InputAction.ReadValueAsObject` API.
- Added `InputAction.activeControl` API.

## [0.9.0-preview] - 2019-07-18

### Fixed

- Validate all parameters on public APIs.
- Fixed an internal bug in `InlinedArray.RemoveAtByMovingTailWithCapacity`, which could cause data corruption.
- Fixed Xbox controller support on macOS il2cpp.
- Fixed issue of Xbox gamepads on Windows desktop not being able to navigate left and down in a UI.
- Allow using InputSystem package if the XR, VR or Physics modules are disabled for smaller builds.
- Fixed documentation landing page and table of contents.
- Fixed tracked devices assigning pointer ids for UI pointer events correctly.
- Adjusted some UI Elements to fit the Unity 19.3 font.
- Fixed NullReferenceException being thrown when project changes.
- Fixed duplicate devices showing in the "Supported Devices" popup when using a search filter.
- Fixed an error when adding new bindings in the Input Actions editor window when a filter was applied.
- Fixed scroll wheel handling in `InputSystemUIInputModule` not being smooth.
- Fixed compile errors from Switch Pro controller code on Linux.

#### Actions

- Fixed `CallbackContext.control` referencing the composite member control which was actually actuated for this trigger for composite bindings.
- Generated C# wrappers for .inputactions assets are no longer placed in Assets/Assets/ folder on Windows.

### Added

- Touch support has been reworked and extended.
  * `Touchscreen.touch[0..9]` are now bindable from the control picker.
  * `Touchscreen.primaryTouch` is now a separate control which tracks the primary touch on the screen.
  * The controls `Touchscreen` inherits from `Pointer` (such as `position`, `phase`, and `delta`) are now tied to `Touchscreen.primaryTouch` and allow for `Touchscreen` to function as a generic `Pointer` (like `Mouse` and `Pen`).
  * `Touchscreen.press` (renamed from `Touchscreen.button`) is now a working, synthetic button that is down whenever at least one finger is on the screen.
  * Recording of start time and start position has been added to touches.
    - `TouchControl.startPosition` gives the starting position of the touch.
    - `TouchControl.startTime` gives the starting time of the touch.
  * Tap detection has been added to `Touchscreen`.
    - Tap time (i.e. time within which a press-and-release must be completed for a tap to register) corresponds to `InputSettings.defaultTapTime`.
    - Tap release must happen within a certain radius of first contact. This is determined by a new setting `InputSettings.tapRadius`.
    - `TouchControl.tap` is a new button control that triggers then the touch is tapped. Note that this happens instantly when a touch ends. The button will go to 1 and __immediately__ go back to 0. This means that polling the button in `Update`, for example, will never trigger a tap. Either use actions to observe the button or use the `Touch` API from `EnhancedTouch` to poll taps.
  * `Touchscreen.activeTouches` has been removed. Use `Touch.activeTouches` from the new enhanced touch API instead for more reliable touch tracking.
  * `Touchscreen.allTouchControls` has been renamed to `Touchscreen.touches`.
  * A new `EnhancedTouch` plugin has been added which offers an enhanced `Touch` and `Finger` API to reliably track touches and fingers across updates. This obsoletes the need to manually track touch IDs and phases and gives access to individual touch history.
  * Touch can be simulated from mouse or pen input now. To enable simulation, call `TouchSimulation.Enable()` or put the `TouchSimulation` MonoBehaviour in your scene. Also, in the input debugger, you can now enable touch simulation from the "Options" dropdown.
- Changing state has been decoupled from events. While input events are the primary means by which to trigger state changes, anyone can perform state changes manually now from anywhere.
    ```
    InputState.Change(gamepad.leftStick, new Vector2(123, 234));
    ```
  * This change makes it possible to update state __from__ state and thus synthesize input data from other input coming in.
- A new API for recording state changes over time has been added.
    ```
    var history = new InputStateHistory("<Gamepad>/leftStick");
    history.StartRecording();

    //...

    foreach (var record in history)
        Debug.Log(record);
    ```
- Added support for generic joysticks on WebGL (which don't use the standard gamepad mapping).
- Added support for DualShock 3 gamepads on desktops.
- Added support for Nintendo Switch Pro Controllers on desktops.

#### Actions

- Actions now also have a __polling API__!
  * `InputAction.triggered` is true if the action was performed in the current frame.
  * `InputAction.ReadValue<TValue>()` yields the last value that `started`, `performed`, or `cancelled` (whichever came last) was called with. If the action is disabled, returns `default(TValue)`. For `InputActionType.Button` type actions, returns `1.0f` if `triggered==true` and `0.0f` otherwise.
- Generated C# wrappers for .inputactions can now placed relative to the .inputactions file by specifying a path starting with './' (e.g. `./foo/bar.cs`).

### Changed

- **The system no longer supports processing input in __BOTH__ fixed and dynamic updates**. Instead, a choice has to be made whether to process input before each `FixedUpdate()` or before each `Update()`.
  * Rationale: the existing code that supported having both updates receive input independently still had several holes and became increasingly complex and brittle. Our solution was based on not actually processing input twice but on channeling input concurrently into both the state of both updates. Together with the fact that specific inputs have to reset (and possibly accumulate) correctly with respect to their update time slices, this became increasingly hard to do right. This, together with the fact that we've come to increasingly question the value of this feature, led us to removing the capability while preserving the ability to determine where input is processed.
  * NOTE: Timeslicing is NOT affected by this. You can still switch to `ProcessEventInFixedUpdates` and get events timesliced to individual `FixedUpdate` periods according to their timestamps.
  * `InputSettings.UpdateMode.ProcessEventsInBothFixedAndDynamicUpdate` has been removed.
  * `InputSettings.UpdateMode.ProcessEventsInDynamicUpdateOnly` has been renamed to `InputSettings.UpdateMode.ProcessEventsInDynamicUpdate` and is now the default.
  * `InputSettings.UpdateMode.ProcessEventsInFixedUpdateOnly` has been renamed to `InputSettings.UpdateMode.ProcessEventsInFixedUpdate`.
- Added icons for PlayerInput, PlayerInputManager, InputSystemUIInputModule and MultiplayerEventSystem components.
- Changed `Keyboard` IME properties (`imeEnabled`, `imeCursorPosition`) to methods (`SetIMEEnabled`, `SetIMECursorPosition`).
- Added getters to all `IInputRuntime` properties.
- Replace some `GetXxx` methods in our API with `xxx`  properties.
- `Pointer.phase` has been removed and `PointerPhase` has been renamed to `TouchPhase`. Phases are now specific to touch. `PointerPhaseControl` has been renamed to `TouchPhaseControl`.
- `Pointer.button` has been renamed to `Pointer.press` and now is a control that indicates whether the pointer is in "press down" state.
  * For mouse, corresponds to left button press.
  * For pen, corresponds to tip contact.
  * For touch, corresponds to primary touch contact (i.e. whether __any__ finger is down).
- The state change monitor APIs (`IInputStateChangeMonitor` and friends) have been moved out of `InputSystem` into a new static class `InputState` in `UnityEngine.Experimental.Input.LowLevel`.
  * Rationale: These APIs are fairly low-level and not of general interest so having them out of `InputSystem` reduces the API surface visible to most users.
- `InputDeviceChange.StateChanged` has been removed and is now a separate callback `InputState.onChange`.
  * Rationale: The other `InputDeviceChange` notifications are low-frequency whereas `StateChanged` is high-frequency. Putting them all on the same callback made adding a callback to `InputSystem.onDeviceChange` unnecessarily expensive.
- `IInputStateCallbackReceiver` has been rewritten from scratch. Now has two simple methods `OnNextUpdate` and `OnEvent`. If implemented by a device, the device now has completely control over changing its own state. Use the `InputState.Change` methods to affect state changes while trigger state change monitors (e.g. for actions) correctly.
- Simplified handling of XR input in `InputSystemUIInputModule` by having only one set of actions for all XR devices.
- We now use the same hierarchical device picker in the "Add Control Scheme" popup, which is already used in the "Input Settings" window.
- Made all `IInputStateTypeInfo` implementations internal, as these did not offer value to the user.
- Made all `IInputDeviceCommandInfo` implementations internal, as these did not offer value to the user.
- Removed `ReadWriteArray`, which was only used for making `RebindingOperation.scores` editable, which did not add any value.
- Removed `PrimitiveValueOrArray`, as non of it's functionality over `PrimitiveValue` was implemented.
- Made all `InputProcessor` implementation internal, as access to these types is exposed only through text mode representations.
- Removed `CurveProcessor` as it was not implemented.
- Renamed XInputControllerOSX to a more descriptive XboxGamepadMacOS.

#### Actions

- `InputAction.continuous` has been removed. Running logic every frame regardless of input can easily be achieved in game code.
- The way action behavior is configured has been simplified.
  * The previous roster of toggles has been replaced with two settings:
    1. `Action Type`: Determines the behavior of the action. Choices are `Value`, `Button`, and `PassThrough`.
    2. `Control Type`: Determines the type of control (and implicitly the type of value) the action is looking for if the action is a `Value` or `PassThrough` action.
  * The previous `Initial State Check` toggle is now implicit in the action type now. `Value` actions perform an initial state check (i.e. trigger if their control is already actuated when the action is enabled). Other types of actions don't.
  * The previous `Pass Through` toggle is now rolled into the action type.

## [0.2.10-preview] - 2019-05-17

### Added

- Added a `MultiplayerEventSystem` class, which allows you use multiple UI event systems to control different parts of the UI by different players.
- `InputSystemUIInputModule` now lets you specify an `InputActionAsset` in the `actionsAsset` property. If this is set, the inspector will populate all actions from this asset. If you have a `PlayerInput` component on the same game object, referencing the same  `InputActionAsset`, the `PlayerInput` component will keep the actions on the `InputSystemUIInputModule` in synch, allowing easy setup of multiplayer UI systems.

### Changed

- `StickControl.x` and `StickControl.y` are now deadzoned, i.e. have `AxisDeadzone` processors on them. This affects all gamepads and joysticks.
  * __NOTE:__ The deadzoning is __independent__ of the stick. Whereas the stack has a radial deadzones, `x` and `y` have linear deadzones. This means that `leftStick.ReadValue().x` is __not__ necessary equal to `leftStick.x.ReadValue()`.
  * This change also fixes the problem of noise from sticks not getting filtered out and causing devices such as the PS4 controller to constantly make itself `Gamepad.current`.

- Redesigned `UIActionInputModule`
 * Added a button in the inspector to automatically assign actions from an input action asset based on commonly used action names.
 * Will now populate actions with useful defaults.
 * Removed `clickSpeed` property - will use native click counts from the OS where available instead.
 * Removed `sendEventsWhenInBackground` property.
 * Hiding `Touches` and `TrackedDevices` until we decide how to handle them.
 * Remove `moveDeadzone` property as it is made redundant by the action's dead zone.
 * Removed `UIActionInputModuleEnabler` component, `UIActionInputModule` will now enable itself.
- Changed default button press point to 0.5.
- Changed all constants in public API to match Unity naming conventions ("Constant" instead of "kConstant").
- Changed namespace from `UnityEngine.Experimental.Input` to `UnityEngine.InputSystem`.
- Generated wrapper code now has nicer formatting.
- Renamed `UIActionInputModule` to `InputSystemUIInputModule`.
- Nicer icons for `InputActionAssets` and `InputActions` and for `Button` and generic controls.
- Change all public API using `IntPtr` to use unsafe pointer types instead.
- `PlayerInput` will no longer disable any actions not in the currently active action map when disabling input or switching action maps.
- Change some public fields into properties.
- Input System project settings are now called "Input System Package" in the project window instead of "Input (NEW)".
- Removed `Plugins` from all namespaces.
- Rename "Cancelled" -> "Canceled" (US spelling) in all APIs.

### Fixed

- Adding devices to "Supported Devices" in input preferences not allowing to select certain device types (like "Gamepad").
- Fixed scrolling in `UIActionInputModule`.
- Fixed compiling the input system package in Unity 19.2 with ugui being moved to a package now.
- In the Input System project settings window, you can no longer add a supported device twice.

#### Actions

- Custom inspector for `PlayerInput` no longer adds duplicates of action events if `Invoke Unity Events` notification behavior is selected.
- Fixed `Hold` interactions firing immediately before the duration has passed.
- Fixed editing bindings or processors for `InputAction` fields in the inspector (Changes wouldn't persist before).
- Fixed exception message when calling `CallbackContext.ReadValue<TValue>()` for an action with a composite binding with `TValue` not matching the composite's value type.

### Added

#### Actions

- `PlayerInput` can now handle `.inputactions` assets that have no control schemes.
  * Will pair __all__ devices mentioned by any of the bindings except if already paired to another player.

## [0.2.8-preview] - 2019-04-23

### Added

- Added a `clickCount` control to the `Mouse` class, which specifies the click count for the last mouse click (to allow distinguishing between single-, double- and multi-clicks).
- Support for Bluetooth Xbox One controllers on macOS.

#### Actions

- New API for changing bindings on actions
```
    // Several variations exist that allow to look up bindings in various ways.
    myAction.ChangeBindingWithPath("<Gamepad>/buttonSouth")
        .WithPath("<Keyboard>/space");

    // Can also replace the binding wholesale.
    myAction.ChangeBindingWithPath("<Keyboard>/space")
        .To(new InputBinding { ... });

    // Can also remove bindings programmatically now.
    myAction.ChangeBindingWithPath("<Keyboard>/space").Erase();
```

### Changed

- `Joystick.axes` and `Joystick.buttons` have been removed.
- Generated wrapper code for Input Action Assets are now self-contained, generating all the data from code and not needing a reference to the asset; `InputActionAssetReference` has been removed.
- The option to generate interfaces on wrappers has been removed, instead we always do this now.
- The option to generate events on wrappers has been removed, we felt that this no longer made sense.
- Will now show default values in Input Action inspector if no custom values for file path, class name or namespace have been provided.
- `InputSettings.runInBackground` has been removed. This should now be supported or not on a per-device level. Most devices never supported it in the first place, so a global setting did not seem to be useful.
- Several new `Sensor`-based classes have been added. Various existing Android sensor implementations are now based on them.
- `InputControlLayoutAttribute` is no longer inherited.
  * Rationale: A class marked as a layout will usually be registered using `RegisterLayout`. A class derived from it will usually be registered the same way. Because of layout inheritance, properties applied to the base class through `InputControlLayoutAttribute` will affect the subclass as intended. Not inheriting the attribute itself, however, now allows having properties such as `isGenericTypeOfDevice` which should not be inherited.
- Removed `acceleration`, `orientation`, and `angularVelocity` controls from `DualShockGamepad` base class.
  * They are still on `DualShockGamepadPS4`.
  * The reason is that ATM we do not yet support these controls other than on the PS4. The previous setup pretended that these controls work when in fact they don't.
- Marking a control as noisy now also marks all child controls as noisy.
- The input system now defaults to ignoring any HID devices with usage types not known to map to game controllers. You can use `HIDSupport.supportedUsages` to enable specific usage types.
- In the Input Settings window, asset selection has now been moved to the "gear" popup menu. If no asset is created, we now automatically create one.
- In the inspector for Input Settings assets, we now show a button to go to the Input Settings window, and a button to make the asset active if it isn't.
- Tests are now no longer part of the com.unity.inputsystem package. The `InputTestFixture` class still is for when you want to write input-related tests for your project. You can reference the `Unity.InputSystem.TestFixture` assembly when you need to do that.
- Implemented adding usages to and removing them from devices.

#### Actions

- A number of changes have been made to the control picker UI in the editor. \
  ![Input Control Picker](Documentation~/Images/InputControlPicker.png)
  * The button to pick controls interactively (e.g. by pressing a button on a gamepad) has been moved inside the picker and renamed to "Listen". It now works as a toggle that puts the picker into a special kind of 'search' mode. While listening, suitable controls that are actuated will be listed in the picker and can then be picked from.
  * Controls are now displayed with their nice names (e.g. "Cross" instead of "buttonSouth" in the case of the PS4 controller).
  * Child controls are indented instead of listed in "parent/child" format.
  * The hierarchy of devices has been rearranged for clarity. The toplevel groups of "Specific Devices" and "Abstract Devices" are now merged into one hierarchy that progressively groups devices into more specific groups.
  * Controls now have icons displayed for them.
- There is new support for binding to keys on the keyboard by their generated character rather than by their location. \
  ![Keyboard Binding](Documentation~/Images/KeyboardBindByLocationVsCharacter.png)
  * At the toplevel of the Keyboard device, you now have the choice of either binding by keyboard location or binding by generated/mapped character.
  * Binding by location shows differences between the local keyboard layout and the US reference layout.
  * The control path language has been extended to allow referencing controls by display name. `<Keyboard>/#(a)` binds to the control on a `Keyboard` with the display name `a`.
- `continuous` flag is now ignored for `Press and Release` interactions, as it did not  make sense.
- Reacting to controls that are already actuated when an action is enabled is now an __optional__ behavior rather than the default behavior. This is a __breaking__ change.
  * Essentially, this change reverts back to the behavior before 0.2-preview.
  * To reenable the behavior, toggle "Initial State Check" on in the UI or set the `initialStateCheck` property in code.
  ![Inital State Check](Documentation~/Images/InitialStateCheck.png)
  * The reason for the change is that having the behavior on by default made certain setups hard to achieve. For example, if `<Keyboard>/escape` is used in one action map to toggle *into* the main menu and in another action map to toggle *out* of it, then the previous behavior would immediately exit out of the menu if `escape` was still pressed from going into the menu. \
  We have come to believe that wanting to react to the current state of a control right away is the less often desirable behavior and so have made it optional with a separate toggle.
- Processors and Interactions are now shown in a component-inspector-like fashion in the Input Action editor window, allowing you to see the properties of all items at once.
- The various `InputAction.lastTriggerXXX` APIs have been removed.
  * Rationale: They have very limited usefulness and if you need the information, it's easy to set things up in order to keep track of it yourself. Also, we plan on having a polling API for actions in the future which is really what the `lastActionXXX` APIs were trying to (imperfectly) solve.
- `Tap`, `SlowTap`, and `MultiTap` interactions now respect button press points.
- `Tap`, `SlowTap`, and `MultiTap` interactions now have improved parameter editing UIs.

### Fixed

- Input Settings configured in the editor are now transferred to the built player correctly.
- Time slicing for fixed updates now works correctly, even when pausing or dropping frames.
- Make sure we Disable any InputActionAsset when it is being destroyed. Otherwise, callbacks which were not cleaned up would could cause exceptions.
- DualShock sensors on PS4 are now marked as noisy (#494).
- IL2CPP causing issues with XInput on windows and osx desktops.
- Devices not being available yet in `MonoBehavior.Awake`, `MonoBehaviour.Start`, and `MonoBehaviour.OnEnable` in player or when entering play mode in editor.
- Fixed a bug where the event buffer used by `InputEventTrace` could get corrupted.

#### Actions

- Actions and bindings disappearing when control schemes have spaces in their names.
- `InputActionRebindingExceptions.RebindOperation` can now be reused as intended; used to stop working properly the first time a rebind completed or was cancelled.
- Actions bound to multiple controls now trigger correctly when using `PressInteraction` set to `ReleaseOnly` (#492).
- `PlayerInput` no longer fails to find actions when using UnityEvents (#500).
- The `"{...}"` format for referencing action maps and actions using GUIDs as strings has been obsoleted. It will still work but adding the extra braces is no longer necessary.
- Drag&dropping bindings between other bindings that came before them in the list no longer drops the items at a location one higher up in the list than intended.
- Editing name of control scheme in editor not taking effect *except* if hitting enter key.
- Saving no longer causes the selection of the current processor or interaction to be lost.
  * This was especially annoying when having "Auto-Save" on as it made editing parameters on interactions and processors very tedious.
- In locales that use decimal separators other than '.', floating-point parameters on composites, interactions, and processors no longer lead to invalid serialized data being generated.
- Fix choosing "Add Action" in action map context menu throwing an exception.
- The input action asset editor window will no longer fail saving if the asset has been moved.
- The input action asset editor window will now show the name of the asset being edited when asking for saving changes.
- Clicking "Cancel" in the save changes dialog for the input action asset editor window will now cancel quitting the editor.
- Fixed pasting or dragging a composite binding from one action into another.
- In the action map editor window, switching from renaming an action to renaming an action map will no longer break the UI.
- Fixed calling Enable/Disable from within action callbacks sometimes leading to corruption of state which would then lead to actions not getting triggered (#472).
- Fixed setting of "Auto-Save" toggle in action editor getting lost on domain reload.
- Fixed blurry icons in editor for imported .inputactions assets and actions in them.
- `Press` and `Release` interactions will now work correctly if they have multiple bound controls.
- `Release` interactions will now invoke a `Started` callback when the control is pressed.
- Made Vector2 composite actions respect the press points of button controls used to compose the value.

## [0.2.6-preview] - 2019-03-20

>NOTE: The UI code for editing actions has largely been rewritten. There may be regressions.
>NOTE: The minimum version requirement for the new input system has been bumped
       to 2019.1

### Added

- Support gamepad vibration on Switch.
- Added support for Joysticks on Linux.

#### Actions

- Added ability to change which part of a composite a binding that is part of the composite is assigned to.
  * Part bindings can now be freely duplicated or copy-pasted. This allows having multiple bindings for "up", for example. Changing part assignments retroactively allows to freely edit the composite makeup.
- Can now drag&drop multiple items as well as drop items onto others (equivalent to cut&paste). Holding ALT copies data instead of moving it.
- Edits to control schemes are now undoable.
- Control schemes are now sorted alphabetically.
- Can now search by binding group (control scheme) or devices directly from search box.
  * `g:Gamepad` filters bindings to those in the "Gamepad" group.
  * `d:Gamepad` filters bindings to those from Gamepad-compatible devices.

### Changed

- The input debugger will no longer automatically show remote devices when the profiler is connected. Instead, use the new menu in debugger toolbar to connect to players or to enable/disable remote input debugging.
- "Press and Release" interactions will now invoke the `performed` callback on both press and release (instead of invoking `performed` and `cancel`, which was inconsistent with other behaviors).

#### Actions

- Bindings have GUIDs now like actions and maps already did. This allows to persistently and uniquely identify individual bindings.
- Replaced UI overlay while rebinding interactively with cancellable progress bar. Interactive rebinding now cancels automatically after 4 seconds without suitable input.
- Bindings that are not assigned to any control scheme are now visible when a particular control scheme is selected.
  * Bindings not assigned to any control scheme are active in *ALL* control schemes.
  * The change makes this visible in the UI now.
  * When a specific control scheme is selected, these bindings are affixed with `{GLOBAL}` for added visibility.
- When filtering by devices from a control scheme, the filtering now takes layout inheritance into account. So, a binding to a control on `Pointer` will now be shown when the filter is `Mouse`.
- The public control picker API has been revised.
  * The simplest way to add control picker UI to a control path is to add an `InputControlAttribute` to the field.
    ```
    // In the inspector, shows full UI to select a control interactively
    // (including interactive picking through device input).
    [InputControl(layout = "Button")]
    private string buttonControlPath;
    ```
- Processors of incompatible types will now be ignored instead of throwing an exception.

### Fixed

- Remote connections in input debugger now remain connected across domain reloads.
- Don't incorrectly create non-functioning devices if a physical device implements multiple incompatible logical HID devices (such as the MacBook keyboard/touch pad and touch bar).
- Removed non-functioning sort triangles in event list in Input Debugger device windows.
- Sort events in input debugger window by id rather then by timestamp.
- Make parsing of float parameters support floats represented in "e"-notation and "Infinity".
- Input device icons in input debugger window now render in appropriate resolution on retina displays.
- Fixed Xbox Controller on macOS reporting negative values for the sticks when represented as dpad buttons.
- `InputSettings.UpdateMode.ProcessEventsManually` now correctly triggers updates when calling `InputSystem.Update(InputUpdateType.Manual)`.

#### Actions

- Pasting or duplicating an action in an action map asset will now assign a new and unique ID to the action.
- "Add Action" button being active and triggering exceptions when no action map had been added yet.
- Fixed assert when generating C# class and make sure it gets imported correctly.
- Generate directories as needed when generating C# class, and allow path names without "Assets/" path prefix.
- Allow binding dpad controls to actions of type "Vector2".
- Fixed old name of action appearing underneath rename overlay.
- Fixed inspector UIs for on-screen controls throwing exceptions and being non-functional.
- Fixed deleting multiple items at same time in action editor leading to wrong items being deleted.
- Fixed copy-pasting actions not preserving action properties other than name.
- Fixed memory corruptions coming from binding resolution of actions.
- InputActionAssetReferences in ScriptableObjects will continue to work after domain reloads in the editor.
- Fixed `startTime` and `duration` properties of action callbacks.

## [0.2.1-preview] - 2019-03-11

### Changed

 - NativeUpdateCallback API update to match Unity 2018.3.8f1

## [0.2.0-preview] - 2019-02-12

This release contains a number of fairly significant changes. The focus has been on further improving the action system to make it easier to use as well as to make it work more reliably and predictably.

>NOTE: There are some breaking changes. Please see the "Changed" section below.

### Changed

- Removed Unity 2018.2 support code.
- Removed .NET 3.5 support code.
- Started using C# 7.
- `IInputControlProcessor<TValue>` has been replaced with `InputProcessor` and `InputProcessor<TValue>` base classes.
- `IInputBindingComposite` has been replaced with an `InputBindingComposite` base class and the `IInputBindingComposite<TValue>` interface has been merged with the `InputBindingComposite<TValue>` class which had already existed.
- `InputUser.onUnpairedDeviceUser` will now notify for each actuated control until the device is paired or there are no more actuated controls.
- `SensitivityProcessor` has been removed.
    * The approach needs rethinking. What `SensitivityProcessor` did caused more problems than it solved.
- State monitors no longer have their timeouts removed automatically when they fire. This makes it possible to have a timeout that is removed only in response to a specific state change.
- Events for devices that implement `IInputStateCallbacks` (such as `Touchscreen`) are allowed to go back in time. Avoids the problem of having to order events between multiple fingers correctly or seeing events getting rejected.
- `PenState.Button` is now `PenButton`.
- Removed TouchPositionTransformProcessor, was used only by Android, the position transformation will occur in native backend in 2019.x

#### Actions:
- Bindings that have no interactions on them will trigger differently now. __This is a breaking change__.
  * Previously, these bindings would trigger `performed` on every value change including when going back to their default value. This is why you would see two calls of `performed` with a button; one when the button was pressed, another when it was depressed.
  * Now, a binding without an interaction will trigger `started` and then `performed` when a bound control is actuated. Thereafter, the action will remain in `Started` phase. For as long as the control is actuated, every value change will trigger `performed` again. When the control stops being actuated, it will trigger `cancelled` and the action will remain in `Waiting` state.
  * Control actuation is defined as a control having a magnitude (see `InputControl.EvaluateMagnitude`) greater than zero. If a control does not support magnitudes (returns -1 from `EvaluateMagnitude`), then the control is considered actuated when it changes state away from its default state.
  * To restore the previous behavior, simply change code like
      ```
        myAction.performed += MyCallback;
      ```
    to
      ```
        myAction.performed += MyCallback;
        myAction.cancelled += MyCallback;
      ```
  * Alternatively, enable `passThrough` mode on an action. This effectively restores the previous default behavior of actions.
    ```
        new InputAction(binding: "<Gamepad>/leftTrigger") { passThrough = true };
    ```
- As part of the aforementioned change, the following interactions have been removed as they are no longer relevant:
  - `StickInteraction`: Can simply be removed from bindings. The new default behavior obsoletes the need for what `StickInteraction` did. Use `started` to know then the stick starts being actuated, `performed` to be updated on movements, and `cancelled` to know when the stick goes back into rest position.
  - `PressAndReleaseInteraction`: Can simply be removed from bindings. The default behavior with no interaction encompasses press and release detection. Use `started` to know then a button is pressed and `cancelled` to know when it is released. To set a custom button press point, simply put an `AxisDeadzoneProcessor` on the binding.
- `PressInteraction` has been completely rewritten.
  - Trigger behavior can be set through `behavior` parameter and now provides options for observing just presses (`PressOnly`), just releases (`ReleaseOnly`), or both presses and releases (`PressAndRelease`).
  - Also, the interaction now operates on control actuation rather than reading out float values directly. This means that any control that supports magnitudes can be used.
  - Also supports continuous mode now.
- If bound controls are already actuated when an action is enabled, the action will now trigger in the next input update as if the control had just been moved from non-actuated to actuated state.
  - In other words, if e.g. you have a binding to the A button of the gamepad and the A button is already pressed when the action is first enabled, then the action associated with the A button will trigger as if the button had just been pressed. Previously, it required releasing and re-pressing the button first -- which, together with certain interactions, could lead to actions ending up in a confused state.
- When an action is disabled, it will now cancel all ongoing interactions, if any (i.e. you will see `InputAction.cancelled` being called).
  - Note that unlike the above-mentioned callbacks that happen when an action starts out with a control already actuated, the cancellation callbacks happen __immediately__ rather than in the next input update.
- Actions that at runtime are bound to multiple controls will now perform *conflict resolution*, if necessary.
  - This applies only if an action actually receives multiple concurrent actuations from controls.
  - When ambiguity is detected, the greatest amount of actuation on any of the controls gets to drive the action.
  - In practice, this means that as long as any of the controls bound to an action is actuated, the action will keep going. This resolves ambiguities when an action has primary and secondary bindings, for examples, or when an action is bound to multiple different devices at the same time.
  - Composite bindings count as single actuations regardless of how many controls participate in the composite.
  - This behavior __can be bypassed__ by setting the action to be pass-through.
- Action editor now closes when asset is deleted.
  - If there are unsaved changes, asks for confirmation first.
- Interactions and processors in the UI are now filtered based on the type of the action (if set) and sorted by name.
- Renamed "Axis" and "Dpad" composites to "1D Axis" and "2D Vector" composite.
  - The old names can still be used and existing data will load as expected.
  - `DpadComposite` got renamed to `Vector2Composite`; `AxisComposite` is unchanged.
- `InputInteractionContext.controlHasDefaultValue` has been replaced with `InputInteractionContext.ControlIsActuated()`.
- `InputActionChange.BindingsHaveChangedWhileEnabled` has been reworked and split in two:
    1. `InputActionChange.BoundControlsAboutToChange`: Bindings have been previously resolved but are about to be re-resolved.
    2. `InputActionChange.BoundControlsChanged`: Bindings have been resolved on one or more actions.
- Actions internally now allocate unmanaged memory.
  - Disposing should be taken care of automatically (though you can manually `Dispose` as well). If you see errors in the console log about unmanaged memory being leaked, please report the bug.
  - All execution state except for C# heap objects for processors, interactions, and composites has been collapsed into a single block of unmanaged memory. Actions should now be able to re-resolve efficiently without allocating additional GC memory.

### Added

- `PlayerInput` component which simplifies setting up individual player input actions and device pairings. \
  ![PlayerInput](Documentation~/Images/PlayerInput.png)
- `PlayerInputManager` component which simplifies player joining and split-screen setups. \
  ![PlayerInput](Documentation~/Images/PlayerInputManager.png)
- `InputDevice.all` (equivalent to `InputSystem.devices`)
- `InputControl.IsActuated()` can be used to determine whether control is currently actuated (defined as extension method in `InputControlExtensions`).
- Can now read control values from buffers as objects using `InputControl.ReadValueFromBufferAsObject`. This allows reading a value stored in memory without having to know the value type.
- New processors:
    * `ScaleProcessor`
    * `ScaleVector2Processor`
    * `ScaleVector3Processor`
    * `InvertVector2Processor`
    * `InvertVector3Processor`
    * `NormalizeVector2Processor`
    * `NormalizeVector3Processor`
- Added `MultiTapInteraction`. Can be used to listen for double-taps and the like.
- Can get total and average event lag times through `InputMetrics.totalEventLagTime` and `InputMetrics.averageEventLagTime`.
- `Mouse.forwardButton` and `Mouse.backButton`.
- The input debugger now shows users along with their paired devices and actions. See the [documentation](Documentation~/UserManagement.md#debugging)
- Added third and fourth barrel buttons on `Pen`.

#### Actions:
- Actions have a new continuous mode that will cause the action to trigger continuously even if there is no input. See the [documentation](Documentation~/Actions.md#continuous-actions) for details. \
  ![Continuous Action](Documentation~/Images/ContinuousAction.png)
- Actions have a new pass-through mode. In this mode an action will bypass any checks on control actuation and let any input activity on the action directly flow through. See the [documentation](Documentation~/Actions.md#pass-through-actions) for details. \
  ![Pass-Through Action](Documentation~/Images/PassThroughAction.png)
- Can now add interactions and processors directly to actions.
  ![Action Properties](Documentation~/Images/ActionProperties.png)
    * This is functionally equivalent to adding the respective processors and/or interactions to every binding on the action.
- Can now change the type of a composite retroactively.
  ![Composite Properties](Documentation~/Images/CompositeProperties.png)
- Values can now be read out as objects using `InputAction.CallbackContext.ReadValueAsObject()`.
    * Allocates GC memory. Should not be used during normal gameplay but is very useful for testing and debugging.
- Added auto-save mode for .inputactions editor.
  ![Auto Save](Documentation~/Images/AutoSave.png)
- Processors, interactions, and composites can now define their own parameter editor UIs by deriving from `InputParameterEditor`. This solves the problem of these elements not making it clear that the parameters usually have global defaults and do not need to be edited except if local overrides are necessary.
- Can now set custom min and max values for axis composites.
    ```
    var action = new InputAction();
    action.AddCompositeBinding("Axis(minValue=0,maxValue=2)")
        .With("Positive", "<Keyboard>/a")
        .With("Negative", "<Keyboard>/d");
    ```
- "C# Class File" property on .inputactions importer settings now has a file picker next to it.
- `InputActionTrace` has seen various improvements.
    * Recorded data will now stay valid even if actions are rebound to different controls.
    * Can listen to all actions using `InputActionTrace.SubscribeToAll`.
    * `InputActionTrace` now maintains a list of subscriptions. Add subscriptions with `SubscribeTo` and remove a subscription with `UnsubscribeFrom`. See the [documentation](Documentation~/Actions.md#tracing-actions) for details.

### Fixes

- Fixed support for Unity 2019.1 where we landed a native API change.
- `InputUser.UnpairDevicesAndRemoveUser()` corrupting device pairings of other InputUsers
- Control picker in UI having no devices if list of supported devices is empty but not null
- `IndexOutOfRangeException` when having multiple action maps in an asset (#359 and #358).
- Interactions timing out even if there was a pending event that would complete the interaction in time.
- Action editor updates when asset is renamed or moved.
- Exceptions when removing action in last position of action map.
- Devices marked as unsupported in input settings getting added back on domain reload.
- Fixed `Pen` causing exceptions and asserts.
- Composites that assign multiple bindings to parts failing to set up properly when parts are assigned out of order (#410).

### Known Issues

- Input processing in edit mode on 2019.1 is sporadic rather than happening on every editor update.

## [0.1.2-preview] - 2018-12-19

    NOTE: The minimum version requirement for the new input system has been bumped
          to 2018.3. The previous minum requirement of 2018.2 is no longer supported.
          Also, we have dropped support for the .NET 3.5 runtime. The new .NET 4
          runtime is now required to use the new input system.

We've started working on documentation. The current work-in-progress can be found on [GitHub](https://github.com/Unity-Technologies/InputSystem/blob/develop/Packages/com.unity.inputsystem/Documentation~/InputSystem.md).

### Changed

- `InputConfiguration` has been replaced with a new `InputSettings` class.
- `InputConfiguration.lockInputToGame` has been moved to `InputEditorUserSettings.lockInputToGameView`. This setting is now persisted as a local user setting.
- `InputSystem.updateMask` has been replaced with `InputSettings.updateMode`.
- `InputSystem.runInBackground` has been moved to `InputSettings.runInBackground`.
- Icons have been updated for improved styling and now have separate dark and light skin versions.
- `Lock Input To Game` and `Diagnostics Mode` are now persisted as user settings
- Brought back `.current` getters and added `InputSettings.filterNoiseOnCurrent` to control whether noise filtering on the getters is performed or not.
- Removed old and outdated Doxygen-generated API docs.

### Added

- `InputSystem.settings` contains the current input system settings.
- A new UI has been added to "Edit >> Project Settings..." to edit input system settings. Settings are stored in a user-controlled asset in any location inside `Assets/`. Multiple assets can be used and switched between.
- Joystick HIDs are now supported on Windows, Mac, and UWP.
- Can now put system into manual update mode (`InputSettings.updateMode`). In this mode, events will not get automatically processed. To process events, call `InputSystem.Update()`.
- Added shortcuts to action editor window (requires 2019.1).
- Added icons for .inputactions assets.

### Fixed

- `InputSystem.devices` not yet being initialized in `MonoBehaviour.Start` when in editor.

### Known Issues

- Input settings are not yet included in player builds. This means that at the moment, player builds will always start out with default input settings.
- There have been reports of some stickiness to buttons on 2019.1 alpha builds.  We are looking at this now.

## [0.0.14-preview] - 2018-12-11

### Changed

- `Pointer.delta` no longer has `SensitivityProcessor` on it. The processor was causing many issues with mouse deltas. It is still available for adding it manually to action bindings but the processor likely needs additional work.

### Fixed

Core:
- Invalid memory accesses when using .NET 4 runtime
- Mouse.button not being identical to Mouse.leftButton
- DualShock not being recognized when connected via Bluetooth

Actions:
- Parameters disappearing on processors and interactions in UI when edited
- Parameters on processors and interactions having wrong value type in UI (e.g. int instead of float)
- RebindingOperation calling OnComplete() after being cancelled

Misc:
- Documentation no longer picked up as assets in user project

## [0.0.13-preview] - 2018-12-05

First release from stable branch.<|MERGE_RESOLUTION|>--- conflicted
+++ resolved
@@ -10,22 +10,17 @@
 
 ## [Unreleased]
 
-<<<<<<< HEAD
-### Added
-
-- Added support for the Unity Remote app.
-  * __NOTE__: This unfortunately requires a change in the Unity native runtime. We are in the process of rolling out the change to Unity versions. A public build that receives the change will automatically enable the functionality in the Input System package.
-=======
-### Changed
-
-- Exception message is now printed first, following input system explanation as second. Previously a message similar to "Exception ... while executing '...' callbacks" was printed first and then followed by exception log, this was hiding the actual exception and created confusion.
+### Changed
+
+- When exceptions occur in user code inside of Input System callbacks, the exception message is now printed __first__ and details about the callback second.
+  * Previously a message similar to "Exception ... while executing '...' callbacks" was printed first and then followed by exception log. This was hiding the actual exception and created confusion.
 
 ### Fixed
 
 - Fixed a performance issue on entering/exiting playmode where HID device capabilities JSON could be parsed multiple times for a single device([case 1362733](https://issuetracker.unity3d.com/issues/input-package-deserializing-json-multiple-times-when-entering-slash-exiting-playmode)).
 - Fixed a problem where explicitly switching to the already active control scheme and device set for PlayerInput would cancel event callbacks for no reason when the control scheme switch would have no practical effect. This fix detects and skips device unpairing and re-pairing if the switch is detected to not be a change to scheme or devices. (case 1342297)
 - Any unhandled exception in `InputManager.OnUpdate` failing latter updates with `InvalidOperationException: Already have an event buffer set! Was OnUpdate() called recursively?`. Instead the system will try to handle the exception and recover into a working state.
-- Fixed an issue that broke the VirtualMouseInput component in the editor ([case 1367553](https://issuetracker.unity3d.com/issues/vitrualmouseinput-stickaction-doesnt-work)).
+- Fixed an issue that broke the `VirtualMouseInput` component in the editor ([case 1367553](https://issuetracker.unity3d.com/issues/vitrualmouseinput-stickaction-doesnt-work)).
 - Fixed a problem where only using runtimes that are not XR supported causes a compile error.This fix adds back in ENABLE_VR checks to prevent this case (case 1368300)
 - Fixed input action for Android gamepad's right stick will be correctly invoked when only y axis is changing ([case 1308637](https://issuetracker.unity3d.com/issues/android-input-system-right-analog-stick-tracking-is-erratic-when-using-a-gamepad-connected-to-an-android-device)).
 - Generic gamepad short display button names where incorrectly mapped on Switch (`A` instead of `B`, etc).
@@ -34,7 +29,8 @@
 
 - Added support for PS5 DualSense controllers on Mac and Windows.
 - Improved the user experience when creating single vs multi-touch touchscreen bindings in the Input Action Asset editor by making both options visible in the input action dropdown menu. Now it's not neccessary to be aware of the touch\*/press path binding syntax ([case 1357664](https://issuetracker.unity3d.com/issues/inputsystem-touchscreens-multi-touch-doesnt-work-when-using-a-custom-inputactionasset)).
->>>>>>> b6e0a3a5
+- Added support for the Unity Remote app.
+  * __NOTE__: This unfortunately requires a change in the Unity native runtime. We are in the process of rolling out the change to Unity versions. A public build that receives the change will automatically enable the functionality in the Input System package.
 
 ## [1.1.1] - 2021-09-03
 
