#if UNITY_EDITOR || UNITY_STANDALONE || UNITY_ANDROID || UNITY_IOS || UNITY_WSA
using System;
using NUnit.Framework;
using System.Collections.Generic;
using System.Runtime.InteropServices;
using UnityEngine;
using UnityEngine.InputSystem;
using UnityEngine.InputSystem.Utilities;
using UnityEngine.InputSystem.XR;
using UnityEngine.InputSystem.Controls;
using UnityEngine.InputSystem.Layouts;
using UnityEngine.InputSystem.LowLevel;
using UnityEngine.XR;

using Usages = UnityEngine.InputSystem.CommonUsages;

using InputDeviceRole = UnityEngine.XR.InputDeviceRole;

internal class XRTests : InputTestFixture
{
    [Test]
    [Category("Devices")]
    [TestCase(InputDeviceRole.Generic, "XRHMD", typeof(XRHMD))]
    [TestCase(InputDeviceRole.LeftHanded, "XRController", typeof(XRController))]
    [TestCase(InputDeviceRole.RightHanded, "XRController", typeof(XRController))]
<<<<<<< HEAD
    [TestCase(InputDeviceRole.HardwareTracker, null, typeof(InputDevice))]
    [TestCase(InputDeviceRole.TrackingReference, null, typeof(InputDevice))]
    [TestCase(InputDeviceRole.GameController, null, typeof(InputDevice))]
    [TestCase(InputDeviceRole.Unknown, null, typeof(InputDevice))]
=======
    [TestCase(InputDeviceRole.HardwareTracker, null, typeof(UnityEngine.InputSystem.InputDevice))]
    [TestCase(InputDeviceRole.TrackingReference, null, typeof(UnityEngine.InputSystem.InputDevice))]
    [TestCase(InputDeviceRole.GameController, null, typeof(UnityEngine.InputSystem.InputDevice))]
    [TestCase(InputDeviceRole.Unknown, null, typeof(UnityEngine.InputSystem.InputDevice))]
>>>>>>> c5e910f3
    public void Devices_XRDeviceRoleDeterminesTypeOfDevice(InputDeviceRole role, string baseLayoutName, Type expectedType)
    {
        var deviceDescription = CreateSimpleDeviceDescriptionByRole(role);
        runtime.ReportNewInputDevice(deviceDescription.ToJson());

        InputSystem.Update();

        Assert.That(InputSystem.devices, Has.Count.EqualTo(1));
        var createdDevice = InputSystem.devices[0];

        Assert.That(createdDevice, Is.TypeOf(expectedType));

        var generatedLayout = InputSystem.LoadLayout(
            $"{XRUtilities.kXRInterfaceCurrent}::{deviceDescription.manufacturer}::{deviceDescription.product}");
        Assert.That(generatedLayout, Is.Not.Null);
        Assert.That(generatedLayout.baseLayouts, Is.EquivalentTo(new[] { new InternedString(baseLayoutName) }));
    }

    [Test]
    [Category("Devices")]
    public void Devices_CanChangeHandednessOfXRController()
    {
        var deviceDescription = CreateSimpleDeviceDescriptionByRole(InputDeviceRole.LeftHanded);
        runtime.ReportNewInputDevice(deviceDescription.ToJson());

        InputSystem.Update();

        var controller = InputSystem.devices[0];

        Assert.That(controller.usages, Has.Exactly(1).EqualTo(Usages.LeftHand));
        Assert.That(controller.usages, Has.Exactly(0).EqualTo(Usages.RightHand));
        Assert.That(XRController.rightHand, Is.Null);
        Assert.That(XRController.leftHand, Is.EqualTo(controller));

        InputSystem.SetDeviceUsage(controller, Usages.RightHand);

        Assert.That(controller.usages, Has.Exactly(0).EqualTo(Usages.LeftHand));
        Assert.That(controller.usages, Has.Exactly(1).EqualTo(Usages.RightHand));
        Assert.That(XRController.rightHand, Is.EqualTo(controller));
        Assert.That(XRController.leftHand, Is.Null);
    }

    [Test]
    [Category("Layouts")]
    public void Layouts_XRLayoutIsNamespacedAsInterfaceManufacturerDevice()
    {
        var deviceDescription = CreateSimpleDeviceDescriptionByRole(InputDeviceRole.Generic);
        runtime.ReportNewInputDevice(deviceDescription.ToJson());

        InputSystem.Update();

        Assert.That(InputSystem.devices, Has.Count.EqualTo(1));
        var createdDevice = InputSystem.devices[0];

        var expectedLayoutName =
            $"{XRUtilities.kXRInterfaceCurrent}::{deviceDescription.manufacturer}::{deviceDescription.product}";
        Assert.AreEqual(createdDevice.layout, expectedLayoutName);
    }

    [Test]
    [Category("Layouts")]
    public void Layouts_XRLayoutWithoutManufacturer_IsNamespacedAsInterfaceDevice()
    {
        var deviceDescription = CreateSimpleDeviceDescriptionByRole(InputDeviceRole.Generic);
        deviceDescription.manufacturer = null;
        runtime.ReportNewInputDevice(deviceDescription.ToJson());

        InputSystem.Update();

        Assert.That(InputSystem.devices, Has.Count.EqualTo(1));
        var createdDevice = InputSystem.devices[0];

        var expectedLayoutName = $"{XRUtilities.kXRInterfaceCurrent}::{deviceDescription.product}";
        Assert.AreEqual(expectedLayoutName, createdDevice.layout);
    }

    [Test]
    [Category("Layouts")]
    public void Layouts_XRGeneratedLayoutNames_OnlyContainAllowedCharacters()
    {
        runtime.ReportNewInputDevice(CreateMangledNameDeviceDescription().ToJson());

        InputSystem.Update();

        Assert.That(InputSystem.devices, Has.Count.EqualTo(1));
        var createdDevice = InputSystem.devices[0];

        Assert.AreEqual(createdDevice.layout, "XRInputV1::Manufacturer::XRThisLayoutShouldhave1ValidName");
    }

    [Test]
    [Category("Layouts")]
    public void Layouts_XRLayoutFeatures_OnlyContainAllowedCharacters()
    {
        runtime.ReportNewInputDevice(CreateMangledNameDeviceDescription().ToJson());

        InputSystem.Update();

        Assert.That(InputSystem.devices, Has.Count.EqualTo(1));
        var createdDevice = InputSystem.devices[0];

        var generatedLayout = InputSystem.LoadLayout(createdDevice.layout);
        Assert.That(generatedLayout, Is.Not.Null);
        Assert.That(generatedLayout.controls.Count, Is.EqualTo(1));

        var childControl = generatedLayout.controls[0];
        Assert.That(childControl.name, Is.EqualTo(new InternedString("SimpleFeature1")));
    }

    [Test]
    [Category("Layouts")]
    public void Layouts_XRDevicesWithNoOrInvalidCapabilities_DoNotCreateLayouts()
    {
        var deviceDescription = CreateSimpleDeviceDescriptionByRole(InputDeviceRole.Generic);
        deviceDescription.capabilities = null;
        runtime.ReportNewInputDevice(deviceDescription.ToJson());

        InputSystem.Update();

        var generatedLayout = InputSystem.LoadLayout("XRInput::Manufacturer::Device");
        Assert.That(generatedLayout, Is.Null);
        Assert.That(InputSystem.devices, Is.Empty);

        deviceDescription.capabilities = "Not a JSON String";
        runtime.ReportNewInputDevice(deviceDescription.ToJson());

        InputSystem.Update();

        generatedLayout = InputSystem.LoadLayout("XRInput::XRManufacturer::Device");
        Assert.That(generatedLayout, Is.Null);
        Assert.That(InputSystem.devices, Is.Empty);
    }

    [Test]
    [Category("Devices")]
    [TestCase("Windows Mixed Reality HMD", "Microsoft", typeof(WMRHMD))]
    [TestCase("Acer AH100", "WindowsMR", typeof(WMRHMD))]
    [TestCase("Acer AH100", "", typeof(WMRHMD))]
    [TestCase("Samsung Windows Mixed Reality 800ZAA", "", typeof(WMRHMD))]
    [TestCase("Spatial Controller", "Microsoft", typeof(WMRSpatialController))]
    [TestCase("Spatial Controller - Left", "Vendor: 1118 Product: 1627 Version 0", typeof(WMRSpatialController))]
    [TestCase("Spatial Controller - Right", "Vendor: 1118 Product: 1627 Version 0", typeof(WMRSpatialController))]
    [TestCase("OpenVR Controller(WindowsMR)", "WindowsMR", typeof(WMRSpatialController))]
    [TestCase("Oculus Rift", "Oculus", typeof(OculusHMD))]
    [TestCase("Oculus Touch Controller", "Oculus", typeof(OculusTouchController))]
    [TestCase("Tracking Reference", "Oculus", typeof(OculusTrackingReference))]
    [TestCase("Oculus Remote", "Oculus", typeof(OculusRemote))]
    [TestCase("Oculus Go", "Samsung", typeof(OculusStandaloneHMDBase))]
    [TestCase("Oculus HMD", "Samsung", typeof(OculusStandaloneHMDExtended))]
    [TestCase("Oculus Tracked Remote", "Samsung", typeof(GearVRTrackedController))]
    [TestCase("Daydream HMD", null, typeof(DaydreamHMD))]
    [TestCase("Daydream Controller Left", null, typeof(DaydreamController))]
    [TestCase("Vive MV.", "HTC", typeof(ViveHMD))]
    [TestCase("Vive. MV", "HTC", typeof(ViveHMD))]
    [TestCase("Vive DVT", "HTC", typeof(ViveHMD))]
    [TestCase("Vive Pro", "HTC", typeof(ViveHMD))]
    [TestCase("OpenVR Controller(Vive Controller)", "HTC", typeof(ViveWand))]
    [TestCase("OpenVR Controller(Vive. Controller MV) - Left", "HTC", typeof(ViveWand))]
    [TestCase("VIVE Tracker Pro PVT S/N LHR-OBDAA26C", "HTC", typeof(ViveTracker))]
    [TestCase("OpenVR Controller(VIVE Tracker Pro PVT)", "HTC", typeof(HandedViveTracker))]
    [TestCase("HTC V2-XD/XE", "HTC", typeof(ViveLighthouse))]
    [TestCase("OpenVR Controller(Knuckles EV3.0 Left) - Left", "Valve", typeof(KnucklesController))]
    public void Devices_KnownDevice_UsesSpecializedDeviceType(string name, string manufacturer, Type expectedDeviceType)
    {
        var deviceDescription = CreateSimpleDeviceDescriptionByRole(InputDeviceRole.Generic);
        deviceDescription.product = name;
        deviceDescription.manufacturer = manufacturer;
        runtime.ReportNewInputDevice(deviceDescription.ToJson());

        InputSystem.Update();

        Assert.That(InputSystem.devices, Has.Count.EqualTo(1));
        var createdDevice = InputSystem.devices[0];
        Assert.That(createdDevice, Is.TypeOf(expectedDeviceType));
    }

    [Test]
    [Category("State")]
    public void State_AllFeatureTypes_ReadTheSameAsTheirStateValue()
    {
        runtime.ReportNewInputDevice(TestXRDeviceState.CreateDeviceDescription().ToJson());

        InputSystem.Update();

        var device = InputSystem.devices[0];

        InputSystem.QueueStateEvent(device, new TestXRDeviceState
        {
            button = 0,
            discreteState = 0,
            axis = 0f,
            axis2D = Vector2.zero,
            axis3D = Vector3.zero,
            rotation = Quaternion.identity,
            lastElement = 0,
        });
        InputSystem.Update();

        Assert.That(((ButtonControl)device["Button"]).isPressed, Is.False);
        Assert.That(device["DiscreteState"].ReadValueAsObject(), Is.EqualTo(0));
        Assert.That(device["Axis"].ReadValueAsObject(), Is.EqualTo(0f).Within(0.0001f));
        Assert.That(device["Vector2"].ReadValueAsObject(), Is.EqualTo(Vector2.zero));
        Assert.That(device["Vector3"].ReadValueAsObject(), Is.EqualTo(Vector3.zero));
        Assert.That(device["Rotation"].ReadValueAsObject(), Is.EqualTo(Quaternion.identity));
        Assert.That(device.TryGetChildControl("Custom"), Is.Null);
        Assert.That(((ButtonControl)device["Last"]).isPressed, Is.False);

        InputSystem.QueueStateEvent(device, new TestXRDeviceState
        {
            button = 1,
            discreteState = 17,
            axis = 1.24f,
            axis2D = new Vector2(0.1f, 0.2f),
            axis3D = new Vector3(0.3f, 0.4f, 0.5f),
            rotation = new Quaternion(0.6f, 0.7f, 0.8f, 0.9f),
            lastElement = byte.MaxValue,
        });
        InputSystem.Update();

        Assert.That(((ButtonControl)device["Button"]).isPressed, Is.True);
        Assert.That(device["DiscreteState"].ReadValueAsObject(), Is.EqualTo(17));
        Assert.That(device["Axis"].ReadValueAsObject(), Is.EqualTo(1.24f).Within(0.0001f));
        Assert.That(device["Vector2"].ReadValueAsObject(), Is.EqualTo(new Vector2(0.1f, 0.2f)));
        Assert.That(device["Vector3"].ReadValueAsObject(), Is.EqualTo(new Vector3(0.3f, 0.4f, 0.5f)));
        Assert.That(device["Rotation"].ReadValueAsObject(), Is.EqualTo(new Quaternion(0.6f, 0.7f, 0.8f, 0.9f)));
        Assert.That(device.TryGetChildControl("Custom"), Is.Null);
        Assert.That(((ButtonControl)device["Last"]).isPressed, Is.True);
    }

    [Test]
    [Category("Layouts")]
    public void Layouts_AllFeatureTypes_AreRepresentedInTheGeneratedLayout()
    {
        runtime.ReportNewInputDevice(TestXRDeviceState.CreateDeviceDescription().ToJson());

        InputSystem.Update();

        var generatedLayout = InputSystem.LoadLayout("XRInputV1::XRManufacturer::XRDevice");
        Assert.That(generatedLayout, Is.Not.Null);
        Assert.That(generatedLayout.controls.Count, Is.EqualTo(7));

        var binaryControl = generatedLayout.controls[0];
        Assert.That(binaryControl.name, Is.EqualTo(new InternedString("Button")));
        Assert.That(binaryControl.offset, Is.EqualTo(0));
        Assert.That(binaryControl.layout, Is.EqualTo(new InternedString("Button")));
        Assert.That(binaryControl.usages.Count, Is.EqualTo(1));
        Assert.That(binaryControl.usages[0], Is.EqualTo(new InternedString("ButtonUsage")));

        var discreteControl = generatedLayout.controls[1];
        Assert.That(discreteControl.name, Is.EqualTo(new InternedString("DiscreteState")));
        Assert.That(discreteControl.offset, Is.EqualTo(4));
        Assert.That(discreteControl.layout, Is.EqualTo(new InternedString("Integer")));
        Assert.That(discreteControl.usages.Count, Is.EqualTo(1));
        Assert.That(discreteControl.usages[0], Is.EqualTo(new InternedString("DiscreteStateUsage")));

        var axisControl = generatedLayout.controls[2];
        Assert.That(axisControl.name, Is.EqualTo(new InternedString("Axis")));
        Assert.That(axisControl.offset, Is.EqualTo(8));
        Assert.That(axisControl.layout, Is.EqualTo(new InternedString("Analog")));
        Assert.That(axisControl.usages.Count, Is.EqualTo(1));
        Assert.That(axisControl.usages[0], Is.EqualTo(new InternedString("Axis1DUsage")));

        var vec2Control = generatedLayout.controls[3];
        Assert.That(vec2Control.name, Is.EqualTo(new InternedString("Vector2")));
        Assert.That(vec2Control.offset, Is.EqualTo(12));
        Assert.That(vec2Control.layout, Is.EqualTo(new InternedString("Vector2")));
        Assert.That(vec2Control.usages.Count, Is.EqualTo(1));
        Assert.That(vec2Control.usages[0], Is.EqualTo(new InternedString("Axis2DUsage")));

        var vec3Control = generatedLayout.controls[4];
        Assert.That(vec3Control.name, Is.EqualTo(new InternedString("Vector3")));
        Assert.That(vec3Control.offset, Is.EqualTo(20));
        Assert.That(vec3Control.layout, Is.EqualTo(new InternedString("Vector3")));
        Assert.That(vec3Control.usages.Count, Is.EqualTo(1));
        Assert.That(vec3Control.usages[0], Is.EqualTo(new InternedString("Axis3DUsage")));

        var rotationControl = generatedLayout.controls[5];
        Assert.That(rotationControl.name, Is.EqualTo(new InternedString("Rotation")));
        Assert.That(rotationControl.offset, Is.EqualTo(32));
        Assert.That(rotationControl.layout, Is.EqualTo(new InternedString("Quaternion")));
        Assert.That(rotationControl.usages.Count, Is.EqualTo(1));
        Assert.That(rotationControl.usages[0], Is.EqualTo(new InternedString("RotationUsage")));

        // Custom element is skipped, but occupies 256 bytes

        var lastControl = generatedLayout.controls[6];
        Assert.That(lastControl.name, Is.EqualTo(new InternedString("Last")));
        Assert.That(lastControl.offset, Is.EqualTo(304));
        Assert.That(lastControl.layout, Is.EqualTo(new InternedString("Button")));
        Assert.That(lastControl.usages.Count, Is.EqualTo(2));
        Assert.That(lastControl.usages[0], Is.EqualTo(new InternedString("LastElementUsage")));
        Assert.That(lastControl.usages[1], Is.EqualTo(new InternedString("SecondUsage")));
    }

    [Test]
    [Category("Layouts")]
    public void Layouts_ButtonsArePackedByTheByte_WhileLargerStructuresAreFourByteAligned()
    {
        runtime.ReportNewInputDevice(ButtonPackedXRDeviceState.CreateDeviceDescription().ToJson());

        InputSystem.Update();

        var generatedLayout = InputSystem.LoadLayout("XRInputV1::XRManufacturer::XRDevice");
        Assert.That(generatedLayout, Is.Not.Null);
        Assert.That(generatedLayout.controls.Count, Is.EqualTo(8));

        var currentControl = generatedLayout.controls[0];
        Assert.That(currentControl.offset, Is.EqualTo(0));
        Assert.That(currentControl.layout, Is.EqualTo(new InternedString("Button")));

        currentControl = generatedLayout.controls[1];
        Assert.That(currentControl.offset, Is.EqualTo(1));
        Assert.That(currentControl.layout, Is.EqualTo(new InternedString("Button")));

        currentControl = generatedLayout.controls[2];
        Assert.That(currentControl.offset, Is.EqualTo(2));
        Assert.That(currentControl.layout, Is.EqualTo(new InternedString("Button")));

        currentControl = generatedLayout.controls[3];
        Assert.That(currentControl.offset, Is.EqualTo(3));
        Assert.That(currentControl.layout, Is.EqualTo(new InternedString("Button")));

        currentControl = generatedLayout.controls[4];
        Assert.That(currentControl.offset, Is.EqualTo(4));
        Assert.That(currentControl.layout, Is.EqualTo(new InternedString("Button")));

        currentControl = generatedLayout.controls[5];
        Assert.That(currentControl.offset, Is.EqualTo(5));
        Assert.That(currentControl.layout, Is.EqualTo(new InternedString("Button")));

        currentControl = generatedLayout.controls[6];
        Assert.That(currentControl.offset, Is.EqualTo(8));
        Assert.That(currentControl.layout, Is.EqualTo(new InternedString("Analog")));

        currentControl = generatedLayout.controls[7];
        Assert.That(currentControl.offset, Is.EqualTo(12));
        Assert.That(currentControl.layout, Is.EqualTo(new InternedString("Button")));
    }

    [InputControlLayout(updateBeforeRender = true)]
    private class TestHMD : UnityEngine.InputSystem.InputDevice
    {
        [InputControl]
        public QuaternionControl quaternion { get; private set; }
        [InputControl]
        public Vector3Control vector3 { get; private set; }
        protected override void FinishSetup()
        {
            base.FinishSetup();
            quaternion = GetChildControl<QuaternionControl>("quaternion");
            vector3 = GetChildControl<Vector3Control>("vector3");
        }
    }

    [Test]
    [Category("Components")]
    public void Components_CanUpdateGameObjectTransformThroughTrackedPoseDriver()
    {
        var position = new Vector3(1.0f, 2.0f, 3.0f);
        var rotation = new Quaternion(0.09853293f, 0.09853293f, 0.09853293f, 0.9853293f);

        var go = new GameObject();
        var tpd = go.AddComponent<TrackedPoseDriver>();
        var device = InputSystem.AddDevice<TestHMD>();

        using (StateEvent.From(device, out var stateEvent))
        {
            var positionAction = new InputAction();
            positionAction.AddBinding("<TestHMD>/vector3");

            var rotationAction = new InputAction();
            rotationAction.AddBinding("<TestHMD>/quaternion");

            tpd.positionAction = positionAction;
            tpd.rotationAction = rotationAction;

            // before render only
            var go1 = tpd.gameObject;
            go1.transform.position = Vector3.zero;
            go1.transform.rotation = new Quaternion(0, 0, 0, 0);
            tpd.updateType = TrackedPoseDriver.UpdateType.BeforeRender;
            tpd.trackingType = TrackedPoseDriver.TrackingType.RotationAndPosition;

            device.quaternion.WriteValueIntoEvent(rotation, stateEvent);
            device.vector3.WriteValueIntoEvent(position, stateEvent);

            InputSystem.QueueEvent(stateEvent);
            InputSystem.Update(InputUpdateType.Dynamic);
            Assert.That(tpd.gameObject.transform.position, Is.Not.EqualTo(position));
            Assert.That(!tpd.gameObject.transform.rotation.Equals(rotation));

            var go2 = tpd.gameObject;
            go2.transform.position = Vector3.zero;
            go2.transform.rotation = new Quaternion(0, 0, 0, 0);
            InputSystem.QueueEvent(stateEvent);
            InputSystem.Update(InputUpdateType.BeforeRender);
            Assert.That(tpd.gameObject.transform.position, Is.EqualTo(position));
            Assert.That(tpd.gameObject.transform.rotation.Equals(rotation));

            // update only
            var go3 = tpd.gameObject;
            go3.transform.position = Vector3.zero;
            go3.transform.rotation = new Quaternion(0, 0, 0, 0);
            tpd.updateType = TrackedPoseDriver.UpdateType.Update;
            tpd.trackingType = TrackedPoseDriver.TrackingType.RotationAndPosition;

            InputSystem.QueueEvent(stateEvent);
            InputSystem.Update(InputUpdateType.Dynamic);
            Assert.That(tpd.gameObject.transform.position, Is.EqualTo(position));
            Assert.That(tpd.gameObject.transform.rotation.Equals(rotation));

            var go4 = tpd.gameObject;
            go4.transform.position = Vector3.zero;
            go4.transform.rotation = new Quaternion(0, 0, 0, 0);
            InputSystem.QueueEvent(stateEvent);
            InputSystem.Update(InputUpdateType.BeforeRender);
            Assert.That(tpd.gameObject.transform.position, Is.Not.EqualTo(position));
            Assert.That(!tpd.gameObject.transform.rotation.Equals(rotation));

            // check the rot/pos case also Update AND Render.
            tpd.updateType = TrackedPoseDriver.UpdateType.UpdateAndBeforeRender;
            tpd.trackingType = TrackedPoseDriver.TrackingType.PositionOnly;
            var go5 = tpd.gameObject;
            go5.transform.position = Vector3.zero;
            go5.transform.rotation = new Quaternion(0, 0, 0, 0);

            InputSystem.QueueEvent(stateEvent);
            InputSystem.Update(InputUpdateType.Dynamic);
            Assert.That(tpd.gameObject.transform.position, Is.EqualTo(position));
            Assert.That(!tpd.gameObject.transform.rotation.Equals(rotation));

            tpd.trackingType = TrackedPoseDriver.TrackingType.RotationOnly;
            var go6 = tpd.gameObject;
            go6.transform.position = Vector3.zero;
            go6.transform.rotation = new Quaternion(0, 0, 0, 0);
            InputSystem.QueueEvent(stateEvent);
            InputSystem.Update(InputUpdateType.BeforeRender);
            Assert.That(tpd.gameObject.transform.position, Is.Not.EqualTo(position));
            Assert.That(tpd.gameObject.transform.rotation.Equals(rotation));
        }
    }

    private static InputDeviceDescription CreateSimpleDeviceDescriptionByRole(InputDeviceRole role)
    {
        return new InputDeviceDescription
        {
            interfaceName = XRUtilities.kXRInterfaceCurrent,
            product = "Device",
            manufacturer = "Manufacturer",
            capabilities = new XRDeviceDescriptor
            {
#if !UNITY_2019_3_OR_NEWER
<<<<<<< HEAD
                InputDeviceRole = role,
=======
                deviceRole = role,
>>>>>>> c5e910f3
#endif
                inputFeatures = new List<XRFeatureDescriptor>()
                {
                    new XRFeatureDescriptor()
                    {
                        name = "Filler",
                        featureType = FeatureType.Binary
                    }
                }
            }.ToJson()
        };
    }

    private static InputDeviceDescription CreateMangledNameDeviceDescription()
    {
        return new InputDeviceDescription
        {
            interfaceName = XRUtilities.kXRInterfaceCurrent,
            product = "XR_This.Layout/Should have 1 Valid::Name",
            manufacturer = "__Manufacturer::",
            capabilities = new XRDeviceDescriptor
            {
#if !UNITY_2019_3_OR_NEWER
<<<<<<< HEAD
                deviceRole = DeviceRole.Generic,
=======
                deviceRole = InputDeviceRole.Generic,
>>>>>>> c5e910f3
#endif

                inputFeatures = new List<XRFeatureDescriptor>()
                {
                    new XRFeatureDescriptor()
                    {
                        name = "SimpleFeature[|.:+-?<1",
                        featureType = FeatureType.Binary
                    }
                }
            }.ToJson()
        };
    }

    [StructLayout(LayoutKind.Explicit)]
    private struct ButtonPackedXRDeviceState : IInputStateTypeInfo
    {
        [FieldOffset(0)] public byte button1;
        [FieldOffset(1)] public byte button2;
        [FieldOffset(2)] public byte button3;
        [FieldOffset(3)] public byte button4;
        [FieldOffset(4)] public byte button5;
        [FieldOffset(5)] public byte button6;
        [FieldOffset(8)] public float axis1;
        [FieldOffset(12)] public byte button7;

        public static InputDeviceDescription CreateDeviceDescription()
        {
            return new InputDeviceDescription
            {
                interfaceName = XRUtilities.kXRInterfaceCurrent,
                product = "XRDevice",
                manufacturer = "XRManufacturer",
                capabilities = new XRDeviceDescriptor
                {
#if !UNITY_2019_3_OR_NEWER
<<<<<<< HEAD
                    deviceRole = DeviceRole.Generic,
=======
                    deviceRole = InputDeviceRole.Generic,
>>>>>>> c5e910f3
#endif
                    inputFeatures = new List<XRFeatureDescriptor>()
                    {
                        new XRFeatureDescriptor()
                        {
                            name = "Button1",
                            featureType = FeatureType.Binary
                        },
                        new XRFeatureDescriptor()
                        {
                            name = "Button2",
                            featureType = FeatureType.Binary
                        },
                        new XRFeatureDescriptor()
                        {
                            name = "Button3",
                            featureType = FeatureType.Binary
                        },
                        new XRFeatureDescriptor()
                        {
                            name = "Button4",
                            featureType = FeatureType.Binary
                        },
                        new XRFeatureDescriptor()
                        {
                            name = "Button5",
                            featureType = FeatureType.Binary
                        },
                        new XRFeatureDescriptor()
                        {
                            name = "Button6",
                            featureType = FeatureType.Binary
                        },
                        new XRFeatureDescriptor()
                        {
                            name = "Axis1",
                            featureType = FeatureType.Axis1D
                        },
                        new XRFeatureDescriptor()
                        {
                            name = "Button7",
                            featureType = FeatureType.Binary
                        },
                    }
                }.ToJson()
            };
        }

        public FourCC format
        {
            get { return new FourCC('X', 'R', 'S', '0'); }
        }
    }

    [StructLayout(LayoutKind.Explicit)]
    unsafe struct TestXRDeviceState : IInputStateTypeInfo
    {
        [FieldOffset(0)] public byte button;
        [FieldOffset(4)] public uint discreteState;
        [FieldOffset(8)] public float axis;
        [FieldOffset(12)] public Vector2 axis2D;
        [FieldOffset(20)] public Vector3 axis3D;
        [FieldOffset(32)] public Quaternion rotation;
        [FieldOffset(48)] public fixed byte buffer[256];
        [FieldOffset(304)] public byte lastElement;

        public static InputDeviceDescription CreateDeviceDescription()
        {
            return new InputDeviceDescription()
            {
                interfaceName = XRUtilities.kXRInterfaceCurrent,
                product = "XRDevice",
                manufacturer = "XRManufacturer",
                capabilities = new XRDeviceDescriptor
                {
#if !UNITY_2019_3_OR_NEWER
<<<<<<< HEAD
                    deviceRole = DeviceRole.Generic,
=======
                    deviceRole = InputDeviceRole.Generic,
>>>>>>> c5e910f3
#endif
                    inputFeatures = new List<XRFeatureDescriptor>()
                    {
                        new XRFeatureDescriptor()
                        {
                            name = "Button",
                            featureType = FeatureType.Binary,
                            usageHints = new List<UsageHint>()
                            {
                                new UsageHint()
                                {
                                    content = "ButtonUsage"
                                }
                            }
                        },
                        new XRFeatureDescriptor()
                        {
                            name = "DiscreteState",
                            featureType = FeatureType.DiscreteStates,
                            usageHints = new List<UsageHint>()
                            {
                                new UsageHint()
                                {
                                    content = "DiscreteStateUsage"
                                }
                            }
                        },
                        new XRFeatureDescriptor()
                        {
                            name = "Axis",
                            featureType = FeatureType.Axis1D,
                            usageHints = new List<UsageHint>()
                            {
                                new UsageHint()
                                {
                                    content = "Axis1DUsage"
                                }
                            }
                        },
                        new XRFeatureDescriptor()
                        {
                            name = "Vector2",
                            featureType = FeatureType.Axis2D,
                            usageHints = new List<UsageHint>()
                            {
                                new UsageHint()
                                {
                                    content = "Axis2DUsage"
                                }
                            }
                        },
                        new XRFeatureDescriptor()
                        {
                            name = "Vector3",
                            featureType = FeatureType.Axis3D,
                            usageHints = new List<UsageHint>()
                            {
                                new UsageHint()
                                {
                                    content = "Axis3DUsage"
                                }
                            }
                        },
                        new XRFeatureDescriptor()
                        {
                            name = "Rotation",
                            featureType = FeatureType.Rotation,
                            usageHints = new List<UsageHint>()
                            {
                                new UsageHint()
                                {
                                    content = "RotationUsage"
                                }
                            }
                        },
                        new XRFeatureDescriptor()
                        {
                            name = "Custom",
                            featureType = FeatureType.Custom,
                            customSize = 256,
                            usageHints = new List<UsageHint>()
                            {
                                new UsageHint()
                                {
                                    content = "CustomTypeUsage"
                                }
                            }
                        },
                        new XRFeatureDescriptor()
                        {
                            name = "Last",
                            featureType = FeatureType.Binary,
                            usageHints = new List<UsageHint>()
                            {
                                new UsageHint()
                                {
                                    content = "LastElementUsage"
                                },
                                new UsageHint()
                                {
                                    content = "SecondUsage"
                                }
                            }
                        }
                    }
                }.ToJson()
            };
        }

        public FourCC format
        {
            get { return new FourCC('X', 'R', 'S', '0'); }
        }
    }
}
#endif // UNITY_EDITOR || UNITY_STANDALONE || UNITY_ANDROID || UNITY_IOS || UNITY_WSA<|MERGE_RESOLUTION|>--- conflicted
+++ resolved
@@ -23,17 +23,10 @@
     [TestCase(InputDeviceRole.Generic, "XRHMD", typeof(XRHMD))]
     [TestCase(InputDeviceRole.LeftHanded, "XRController", typeof(XRController))]
     [TestCase(InputDeviceRole.RightHanded, "XRController", typeof(XRController))]
-<<<<<<< HEAD
-    [TestCase(InputDeviceRole.HardwareTracker, null, typeof(InputDevice))]
-    [TestCase(InputDeviceRole.TrackingReference, null, typeof(InputDevice))]
-    [TestCase(InputDeviceRole.GameController, null, typeof(InputDevice))]
-    [TestCase(InputDeviceRole.Unknown, null, typeof(InputDevice))]
-=======
     [TestCase(InputDeviceRole.HardwareTracker, null, typeof(UnityEngine.InputSystem.InputDevice))]
     [TestCase(InputDeviceRole.TrackingReference, null, typeof(UnityEngine.InputSystem.InputDevice))]
     [TestCase(InputDeviceRole.GameController, null, typeof(UnityEngine.InputSystem.InputDevice))]
     [TestCase(InputDeviceRole.Unknown, null, typeof(UnityEngine.InputSystem.InputDevice))]
->>>>>>> c5e910f3
     public void Devices_XRDeviceRoleDeterminesTypeOfDevice(InputDeviceRole role, string baseLayoutName, Type expectedType)
     {
         var deviceDescription = CreateSimpleDeviceDescriptionByRole(role);
@@ -486,11 +479,7 @@
             capabilities = new XRDeviceDescriptor
             {
 #if !UNITY_2019_3_OR_NEWER
-<<<<<<< HEAD
-                InputDeviceRole = role,
-=======
                 deviceRole = role,
->>>>>>> c5e910f3
 #endif
                 inputFeatures = new List<XRFeatureDescriptor>()
                 {
@@ -514,11 +503,7 @@
             capabilities = new XRDeviceDescriptor
             {
 #if !UNITY_2019_3_OR_NEWER
-<<<<<<< HEAD
-                deviceRole = DeviceRole.Generic,
-=======
                 deviceRole = InputDeviceRole.Generic,
->>>>>>> c5e910f3
 #endif
 
                 inputFeatures = new List<XRFeatureDescriptor>()
@@ -555,11 +540,7 @@
                 capabilities = new XRDeviceDescriptor
                 {
 #if !UNITY_2019_3_OR_NEWER
-<<<<<<< HEAD
-                    deviceRole = DeviceRole.Generic,
-=======
                     deviceRole = InputDeviceRole.Generic,
->>>>>>> c5e910f3
 #endif
                     inputFeatures = new List<XRFeatureDescriptor>()
                     {
@@ -636,11 +617,7 @@
                 capabilities = new XRDeviceDescriptor
                 {
 #if !UNITY_2019_3_OR_NEWER
-<<<<<<< HEAD
-                    deviceRole = DeviceRole.Generic,
-=======
                     deviceRole = InputDeviceRole.Generic,
->>>>>>> c5e910f3
 #endif
                     inputFeatures = new List<XRFeatureDescriptor>()
                     {
