--- conflicted
+++ resolved
@@ -37,14 +37,11 @@
 
 ### Added
 
-<<<<<<< HEAD
 - Added 'IPlayerInputEventSystem' to remove the 'MultiplayerEventSystem' dependency in 'InputSystemUIInputModule'.
    * This allows controlling what a 'PointerModel' can target.
    * This can be used, for example, to create an event system that allows every player to use multiple 'playerRoot's across different scenes.
-=======
 - Enabled XR device support on Magic Leap (Lumin).
 - Added ability to force XR Support in a project by defining `UNITY_INPUT_FORCE_XR_PLUGIN`.
->>>>>>> 7df7054b
 
 ## [1.1.0-preview.3] - 2021-02-04
 
