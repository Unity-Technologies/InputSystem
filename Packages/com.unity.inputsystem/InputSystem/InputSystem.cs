using System;
using System.Collections.Generic;
using System.Diagnostics.CodeAnalysis;
using System.Runtime.CompilerServices;
using UnityEngine.InputSystem.Haptics;
using Unity.Collections.LowLevel.Unsafe;
using UnityEngine.InputSystem.Controls;
using UnityEngine.InputSystem.Layouts;
using UnityEngine.InputSystem.LowLevel;
using UnityEngine.InputSystem.DualShock;
using UnityEngine.InputSystem.EnhancedTouch;
using UnityEngine.InputSystem.HID;
using UnityEngine.InputSystem.Users;
using UnityEngine.InputSystem.XInput;
using UnityEngine.InputSystem.Utilities;
using Unity.Profiling;

#if UNITY_EDITOR
using UnityEditor;
using UnityEngine.InputSystem.Editor;
using UnityEditor.Networking.PlayerConnection;
#else
using System.Linq;
using UnityEngine.Networking.PlayerConnection;
#endif

#if UNITY_EDITOR
using CustomBindingPathValidator = System.Func<string, System.Action>;
#endif

////TODO: allow aliasing processors etc

////REVIEW: rename all references to "frame" to refer to "update" instead (e.g. wasPressedThisUpdate)?

////TODO: add APIs to get to the state blocks (equivalent to what you currently get with e.g. InputSystem.devices[0].currentStatePtr)

////FIXME: modal dialogs (or anything that interrupts normal Unity operation) are likely a problem for the system as is; there's a good
////       chance the event queue will just get swamped; should be only the background queue though so I guess once it fills up we
////       simply start losing input but it won't grow infinitely

////REVIEW: make more APIs thread-safe?

////REVIEW: it'd be great to be able to set up monitors from control paths (independently of actions; or should we just use actions?)

////REVIEW: have InputSystem.onTextInput that's fired directly from the event processing loop?
////        (and allow text input events that have no associated target device? this way we don't need a keyboard to get text input)

////REVIEW: split lower-level APIs (anything mentioning events and state) off into InputSystemLowLevel API to make this API more focused?

////TODO: release native allocations when exiting

namespace UnityEngine.InputSystem
{
    /// <summary>
    /// This is the central hub for the input system.
    /// </summary>
    /// <remarks>
    /// This class has the central APIs for working with the input system. You
    /// can manage devices available in the system (<see cref="AddDevice{TDevice}"/>,
    /// <see cref="devices"/>, <see cref="onDeviceChange"/> and related APIs) or extend
    /// the input system with custom functionality (<see cref="RegisterLayout{TLayout}"/>,
    /// <see cref="RegisterInteraction{T}"/>, <see cref="RegisterProcessor{T}"/>,
    /// <see cref="RegisterBindingComposite{T}"/>, and related APIs).
    ///
    /// To control haptics globally, you can use <see cref="PauseHaptics"/>, <see cref="ResumeHaptics"/>,
    /// and <see cref="ResetHaptics"/>.
    ///
    /// To enable and disable individual devices (such as <see cref="Sensor"/> devices),
    /// you can use <see cref="EnableDevice"/> and <see cref="DisableDevice"/>.
    ///
    /// The input system is initialized as part of Unity starting up. It is generally safe
    /// to call the APIs here from any of Unity's script callbacks.
    ///
    /// Note that, like most Unity APIs, most of the properties and methods in this API can only
    /// be called on the main thread. However, select APIs like <see cref="QueueEvent"/> can be
    /// called from threads. Where this is the case, it is stated in the documentation.
    /// </remarks>

    [SuppressMessage("Microsoft.Naming", "CA1724:TypeNamesShouldNotMatchNamespaces", Justification = "Options for namespaces are limited due to the legacy input class. Agreed on this as the least bad solution.")]
#if UNITY_EDITOR
    [InitializeOnLoad]
#endif
    public static partial class InputSystem
    {
<<<<<<< HEAD
        static InputSystem()
        {
            GlobalInitialize(true);
        }

        [RuntimeInitializeOnLoadMethod(RuntimeInitializeLoadType.BeforeSceneLoad)]
        private static void RuntimeInitialize()
        {
            GlobalInitialize(false);
        }
=======
#if UNITY_EDITOR
        static readonly ProfilerMarker k_InputInitializeInEditorMarker = new ProfilerMarker("InputSystem.InitializeInEditor");
#endif
        static readonly ProfilerMarker k_InputResetMarker = new ProfilerMarker("InputSystem.Reset");
>>>>>>> 026cdcc6

        #region Layouts

        /// <summary>
        /// Event that is signalled when the layout setup in the system changes.
        /// </summary>
        /// <remarks>
        /// First parameter is the name of the layout that has changed and second parameter is the
        /// type of change that has occurred.
        ///
        /// <example>
        /// <code>
        /// InputSystem.onLayoutChange +=
        ///     (name, change) =>
        ///     {
        ///         switch (change)
        ///         {
        ///             case InputControlLayoutChange.Added:
        ///                 Debug.Log($"New layout {name} has been added");
        ///                 break;
        ///             case InputControlLayoutChange.Removed:
        ///                 Debug.Log($"Layout {name} has been removed");
        ///                 break;
        ///             case InputControlLayoutChange.Replaced:
        ///                 Debug.Log($"Layout {name} has been updated");
        ///                 break;
        ///         }
        ///     }
        /// </code>
        /// </example>
        /// </remarks>
        /// <seealso cref="InputControlLayout"/>
        public static event Action<string, InputControlLayoutChange> onLayoutChange
        {
            add
            {
                lock (s_Manager)
                    s_Manager.onLayoutChange += value;
            }
            remove
            {
                lock (s_Manager)
                    s_Manager.onLayoutChange -= value;
            }
        }

        /// <summary>
        /// Register a control layout based on a type.
        /// </summary>
        /// <param name="type">Type to derive a control layout from. Must be derived from <see cref="InputControl"/>.</param>
        /// <param name="name">Name to use for the layout. If null or empty, the short name of the type (<c>Type.Name</c>) will be used.</param>
        /// <param name="matches">Optional device matcher. If this is supplied, the layout will automatically
        /// be instantiated for newly discovered devices that match the description.</param>
        /// <exception cref="ArgumentNullException"><paramref name="type"/> is <c>null</c>.</exception>
        /// <remarks>
        /// When the layout is instantiated, the system will reflect on all public fields and properties of the type
        /// which have a value type derived from <see cref="InputControl"/> or which are annotated with <see cref="InputControlAttribute"/>.
        ///
        /// The type can be annotated with <see cref="InputControlLayoutAttribute"/> for additional options
        /// but the attribute is not necessary for a type to be usable as a control layout. Note that if the type
        /// does have <see cref="InputControlLayoutAttribute"/> and has set <see cref="InputControlLayoutAttribute.stateType"/>,
        /// the system will <em>not</em> reflect on properties and fields in the type but do that on the given
        /// state type instead.
        ///
        /// <example>
        /// <code>
        /// // InputControlLayoutAttribute attribute is only necessary if you want
        /// // to override default behavior that occurs when registering your device
        /// // as a layout.
        /// // The most common use of InputControlLayoutAttribute is to direct the system
        /// // to a custom "state struct" through the `stateType` property. See below for details.
        /// [InputControlLayout(displayName = "My Device", stateType = typeof(MyDeviceState))]
        /// #if UNITY_EDITOR
        /// [InitializeOnLoad]
        /// #endif
        /// public class MyDevice : InputDevice
        /// {
        ///     public ButtonControl button { get; private set; }
        ///     public AxisControl axis { get; private set; }
        ///
        ///     // Register the device.
        ///     static MyDevice()
        ///     {
        ///         // In case you want instance of your device to automatically be created
        ///         // when specific hardware is detected by the Unity runtime, you have to
        ///         // add one or more "device matchers" (InputDeviceMatcher) for the layout.
        ///         // These matchers are compared to an InputDeviceDescription received from
        ///         // the Unity runtime when a device is connected. You can add them either
        ///         // using InputSystem.RegisterLayoutMatcher() or by directly specifying a
        ///         // matcher when registering the layout.
        ///         InputSystem.RegisterLayout&lt;MyDevice&gt;(
        ///             // For the sake of demonstration, let's assume your device is a HID
        ///             // and you want to match by PID and VID.
        ///             matches: new InputDeviceMatcher()
        ///                 .WithInterface("HID")
        ///                 .WithCapability("PID", 1234)
        ///                 .WithCapability("VID", 5678));
        ///     }
        ///
        ///     // This is only to trigger the static class constructor to automatically run
        ///     // in the player.
        ///     [RuntimeInitializeOnLoadMethod(RuntimeInitializeLoadType.BeforeSceneLoad)]
        ///     private static void InitializeInPlayer() {}
        ///
        ///     protected override void FinishSetup()
        ///     {
        ///         base.FinishSetup();
        ///         button = GetChildControl&lt;ButtonControl&gt;("button");
        ///         axis = GetChildControl&lt;AxisControl&gt;("axis");
        ///     }
        /// }
        ///
        /// // A "state struct" describes the memory format used by a device. Each device can
        /// // receive and store memory in its custom format. InputControls are then connected
        /// // the individual pieces of memory and read out values from them.
        /// [StructLayout(LayoutKind.Explicit, Size = 32)]
        /// public struct MyDeviceState : IInputStateTypeInfo
        /// {
        ///     // In the case of a HID (which we assume for the sake of this demonstration),
        ///     // the format will be "HID". In practice, the format will depend on how your
        ///     // particular device is connected and fed into the input system.
        ///     // The format is a simple FourCC code that "tags" state memory blocks for the
        ///     // device to give a base level of safety checks on memory operations.
        ///     public FourCC format => return new FourCC('H', 'I', 'D');
        ///
        ///     // InputControlAttributes on fields tell the input system to create controls
        ///     // for the public fields found in the struct.
        ///
        ///     // Assume a 16bit field of buttons. Create one button that is tied to
        ///     // bit #3 (zero-based). Note that buttons do not need to be stored as bits.
        ///     // They can also be stored as floats or shorts, for example.
        ///     [InputControl(name = "button", layout = "Button", bit = 3)]
        ///     public ushort buttons;
        ///
        ///     // Create a floating-point axis. The name, if not supplied, is taken from
        ///     // the field.
        ///     [InputControl(layout = "Axis")]
        ///     public short axis;
        /// }
        /// </code>
        /// </example>
        ///
        /// Note that if <paramref name="matches"/> is supplied, it will immediately be matched
        /// against the descriptions (<see cref="InputDeviceDescription"/>) of all available devices.
        /// If it matches any description where no layout matched before, a new device will immediately
        /// be created (except if suppressed by <see cref="InputSettings.supportedDevices"/>). If it
        /// matches a description better (see <see cref="InputDeviceMatcher.MatchPercentage"/>) than
        /// the currently used layout, the existing device will be a removed and a new device with
        /// the newly registered layout will be created.
        ///
        /// See <see cref="Controls.StickControl"/> or <see cref="Gamepad"/> for examples of layouts.
        /// </remarks>
        /// <seealso cref="InputControlLayout"/>
        public static void RegisterLayout(Type type, string name = null, InputDeviceMatcher? matches = null)
        {
            if (type == null)
                throw new ArgumentNullException(nameof(type));

            if (string.IsNullOrEmpty(name))
                name = type.Name;

            s_Manager.RegisterControlLayout(name, type);

            if (matches != null)
                s_Manager.RegisterControlLayoutMatcher(name, matches.Value);
        }

        /// <summary>
        /// Register a type as a control layout.
        /// </summary>
        /// <typeparam name="T">Type to derive a control layout from.</typeparam>
        /// <param name="name">Name to use for the layout. If null or empty, the short name of the type will be used.</param>
        /// <param name="matches">Optional device matcher. If this is supplied, the layout will automatically
        /// be instantiated for newly discovered devices that match the description.</param>
        /// <remarks>
        /// This method is equivalent to calling <see cref="RegisterLayout(Type,string,InputDeviceMatcher?)"/> with
        /// <c>typeof(T)</c>. See that method for details of the layout registration process.
        /// </remarks>
        /// <seealso cref="RegisterLayout(Type,string,InputDeviceMatcher?)"/>
        public static void RegisterLayout<T>(string name = null, InputDeviceMatcher? matches = null)
            where T : InputControl
        {
            RegisterLayout(typeof(T), name, matches);
        }

        /// <summary>
        /// Register a layout in JSON format.
        /// </summary>
        /// <param name="json">JSON data describing the layout.</param>
        /// <param name="name">Optional name of the layout. If null or empty, the name is taken from the "name"
        /// property of the JSON data. If it is supplied, it will override the "name" property if present. If neither
        /// is supplied, an <see cref="ArgumentException"/> is thrown.</param>
        /// <param name="matches">Optional device matcher. If this is supplied, the layout will automatically
        /// be instantiated for newly discovered devices that match the description.</param>
        /// <exception cref="ArgumentNullException"><paramref name="json"/> is null or empty.</exception>
        /// <exception cref="ArgumentException">No name has been supplied either through <paramref name="name"/>
        /// or the "name" JSON property.</exception>
        /// <remarks>
        /// The JSON format makes it possible to create new device and control layouts completely
        /// in data. They have to ultimately be based on a layout backed by a C# type, however (e.g.
        /// <see cref="Gamepad"/>).
        ///
        /// Note that most errors in layouts will only be detected when instantiated (i.e. when a device or control is
        /// being created from a layout). The JSON data will, however, be parsed once on registration to check for a
        /// device description in the layout. JSON format errors will thus be detected during registration.
        ///
        /// <example>
        /// <code>
        /// InputSystem.RegisterLayout(@"
        ///    {
        ///        ""name"" : ""MyDevice"",
        ///        ""controls"" : [
        ///            {
        ///                ""name"" : ""myButton"",
        ///                ""layout"" : ""Button""
        ///            }
        ///        ]
        ///    }
        /// );
        /// </code>
        /// </example>
        /// </remarks>
        /// <seealso cref="RemoveLayout"/>
        public static void RegisterLayout(string json, string name = null, InputDeviceMatcher? matches = null)
        {
            s_Manager.RegisterControlLayout(json, name);

            if (matches != null)
                s_Manager.RegisterControlLayoutMatcher(name, matches.Value);
        }

        /// <summary>
        /// Register a layout that applies overrides to one or more other layouts.
        /// </summary>
        /// <param name="json">Layout in JSON format.</param>
        /// <param name="name">Optional name of the layout. If null or empty, the name is taken from the "name"
        /// property of the JSON data. If it is supplied, it will override the "name" property if present. If neither
        /// is supplied, an <see cref="ArgumentException"/> is thrown.</param>
        /// <remarks>
        /// Layout overrides are layout pieces that are applied on top of existing layouts.
        /// This can be used to modify any layout in the system non-destructively. The process works the
        /// same as extending an existing layout except that instead of creating a new layout
        /// by merging the derived layout and the base layout, the overrides are merged
        /// directly into the base layout.
        ///
        /// The layout merging logic used for overrides, is the same as the one used for
        /// derived layouts, i.e. <see cref="InputControlLayout.MergeLayout"/>.
        ///
        /// Layouts used as overrides look the same as normal layouts and have the same format.
        /// The only difference is that they are explicitly registered as overrides.
        ///
        /// Note that unlike "normal" layouts, layout overrides have the ability to extend
        /// multiple base layouts. The changes from the override will simply be merged into
        /// each of the layouts it extends. Use the <c>extendMultiple</c> rather than the
        /// <c>extend</c> property in JSON to give a list of base layouts instead of a single
        /// one.
        ///
        /// <example>
        /// <code>
        /// // Override default button press points on the gamepad triggers.
        /// InputSystem.RegisterLayoutOverride(@"
        ///     {
        ///         ""name"" : ""CustomTriggerPressPoints"",
        ///         ""extend"" : ""Gamepad"",
        ///         ""controls"" : [
        ///             { ""name"" : ""leftTrigger"", ""parameters"" : ""pressPoint=0.25"" },
        ///             { ""name"" : ""rightTrigger"", ""parameters"" : ""pressPoint=0.25"" }
        ///         ]
        ///     }
        /// ");
        /// </code>
        /// </example>
        /// </remarks>
        public static void RegisterLayoutOverride(string json, string name = null)
        {
            s_Manager.RegisterControlLayout(json, name, isOverride: true);
        }

        /// <summary>
        /// Add an additional device matcher to an existing layout.
        /// </summary>
        /// <param name="layoutName">Name of the device layout that should be instantiated if <paramref name="matcher"/>
        /// matches an <see cref="InputDeviceDescription"/> of a discovered device.</param>
        /// <param name="matcher">Specification to match against <see cref="InputDeviceDescription"/> instances.</param>
        /// <remarks>
        /// Each device layout can have zero or more matchers associated with it. If any one of the
        /// matchers matches a given <see cref="InputDeviceDescription"/> (see <see cref="InputDeviceMatcher.MatchPercentage"/>)
        /// better than any other matcher (for the same or any other layout), then the given layout
        /// will be used for the discovered device.
        ///
        /// Note that registering a matcher may immediately lead to devices being created or recreated.
        /// If <paramref name="matcher"/> matches any devices currently on the list of unsupported devices
        /// (see <see cref="GetUnsupportedDevices()"/>), new <see cref="InputDevice"/>s will be created
        /// using the layout called <paramref name="layoutName"/>. Also, if <paramref name="matcher"/>
        /// matches the description of a device better than the matcher (if any) for the device's currently
        /// used layout, the device will be recreated using the given layout.
        /// </remarks>
        /// <exception cref="ArgumentNullException"><paramref name="layoutName"/> is <c>null</c> or empty/</exception>
        /// <exception cref="ArgumentException"><paramref name="matcher"/> is empty (<see cref="InputDeviceMatcher.empty"/>).</exception>
        /// <seealso cref="RegisterLayout(Type,string,InputDeviceMatcher?)"/>
        /// <seealso cref="TryFindMatchingLayout"/>
        public static void RegisterLayoutMatcher(string layoutName, InputDeviceMatcher matcher)
        {
            s_Manager.RegisterControlLayoutMatcher(layoutName, matcher);
        }

        /// <summary>
        /// Add an additional device matcher to the layout registered for <typeparamref name="TDevice"/>.
        /// </summary>
        /// <param name="matcher">A device matcher.</param>
        /// <typeparam name="TDevice">Type that has been registered as a layout. See <see cref="RegisterLayout{T}"/>.</typeparam>
        /// <remarks>
        /// Calling this method is equivalent to calling <see cref="RegisterLayoutMatcher(string,InputDeviceMatcher)"/>
        /// with the name under which <typeparamref name="TDevice"/> has been registered.
        /// </remarks>
        /// <exception cref="ArgumentException"><paramref name="matcher"/> is empty (<see cref="InputDeviceMatcher.empty"/>)
        /// -or- <typeparamref name="TDevice"/> has not been registered as a layout.</exception>
        public static void RegisterLayoutMatcher<TDevice>(InputDeviceMatcher matcher)
            where TDevice : InputDevice
        {
            s_Manager.RegisterControlLayoutMatcher(typeof(TDevice), matcher);
        }

        /// <summary>
        /// Register a builder that delivers an <see cref="InputControlLayout"/> instance on demand.
        /// </summary>
        /// <param name="buildMethod">Method to invoke to generate a layout when the layout is chosen.
        /// Should not cache the layout but rather return a fresh instance every time.</param>
        /// <param name="name">Name under which to register the layout. If a layout with the same
        /// name is already registered, the call to this method will replace the existing layout.</param>
        /// <param name="baseLayout">Name of the layout that the layout returned from <paramref name="buildMethod"/>
        /// will be based on. The system needs to know this in advance in order to update devices
        /// correctly if layout registrations in the system are changed.</param>
        /// <param name="matches">Optional matcher for an <see cref="InputDeviceDescription"/>. If supplied,
        /// it is equivalent to calling <see cref="RegisterLayoutMatcher"/>.</param>
        /// <exception cref="ArgumentNullException"><paramref name="buildMethod"/> is <c>null</c> -or-
        /// <paramref name="name"/> is <c>null</c> or empty.</exception>
        /// <remarks>
        /// Layout builders are most useful for procedurally building device layouts from metadata
        /// supplied by external systems. A good example is <see cref="HID"/> where the "HID" standard
        /// includes a way for input devices to describe their various inputs and outputs in the form
        /// of a <see cref="UnityEngine.InputSystem.HID.HID.HIDDeviceDescriptor"/>. While not sufficient to build a perfectly robust
        /// <see cref="InputDevice"/>, these descriptions are usually enough to at least make the device
        /// work out-of-the-box to some extent.
        ///
        /// The builder method would usually use <see cref="InputControlLayout.Builder"/> to build the
        /// actual layout.
        ///
        /// <example>
        /// <code>
        /// InputSystem.RegisterLayoutBuilder(
        ///     () =>
        ///     {
        ///         var builder = new InputControlLayout.Builder()
        ///             .WithType&lt;MyDevice&gt;();
        ///         builder.AddControl("button1").WithLayout("Button");
        ///         return builder.Build();
        ///     }, "MyCustomLayout"
        /// }
        /// </code>
        /// </example>
        ///
        /// Layout builders can be used in combination with <see cref="onFindLayoutForDevice"/> to
        /// build layouts dynamically for devices as they are connected to the system.
        ///
        /// Be aware that the same builder <em>must</em> not build different layouts. Each
        /// layout registered in the system is considered to be immutable for as long as it
        /// is registered. So, if a layout builder is registered under the name "Custom", for
        /// example, then every time the builder is invoked, it must return the same identical
        /// <see cref="InputControlLayout"/>.
        /// </remarks>
        /// <seealso cref="InputControlLayout.Builder"/>
        /// <seealso cref="InputSystem.onFindLayoutForDevice"/>
        public static void RegisterLayoutBuilder(Func<InputControlLayout> buildMethod, string name,
            string baseLayout = null, InputDeviceMatcher? matches = null)
        {
            if (buildMethod == null)
                throw new ArgumentNullException(nameof(buildMethod));
            if (string.IsNullOrEmpty(name))
                throw new ArgumentNullException(nameof(name));

            s_Manager.RegisterControlLayoutBuilder(buildMethod, name, baseLayout: baseLayout);
            if (matches != null)
                s_Manager.RegisterControlLayoutMatcher(name, matches.Value);
        }

        /// <summary>
        /// Register a "baked" version of a device layout.
        /// </summary>
        /// <typeparam name="TDevice">C# class that represents the precompiled version of the device layout that the
        /// class is derived from.</typeparam>
        /// <param name="metadata">Metadata automatically generated for the precompiled layout.</param>
        /// <remarks>
        /// This method is used to register device implementations for which their layout has been "baked" into
        /// a C# class. To generate such a class, right-click a device layout in the input debugger and select
        /// "Generate Precompiled Layout". This generates a C# file containing a class that represents the precompiled
        /// version of the device layout. The class can be registered using this method.
        ///
        /// Note that registering a precompiled layout will not implicitly register the "normal" version of the layout.
        /// In other words, <see cref="RegisterLayout{TDevice}"/> must be called before calling this method.
        ///
        /// <example>
        /// <code>
        /// // Register the non-precompiled, normal version of the layout.
        /// InputSystem.RegisterLayout&lt;MyDevice&gt;();
        ///
        /// // Register a precompiled version of the layout.
        /// InputSystem.RegisterPrecompiledLayout&lt;PrecompiledMyDevice&gt;(PrecompiledMyDevice.metadata);
        ///
        /// // This implicitly uses the precompiled version.
        /// InputSystem.AddDevice&lt;MyDevice&gt;();
        /// </code>
        /// </example>
        ///
        /// The main advantage of precompiled layouts is that instantiating them is many times faster than the default
        /// device creation path. By default, when creating an <see cref="InputDevice"/>, the system will have to load
        /// the <see cref="InputControlLayout"/> for the device as well as any layouts used directly or indirectly by
        /// that layout. This in itself is a slow process that generates GC heap garbage and uses .NET reflection (which
        /// itself may add additional permanent data to the GC heap). In addition, interpreting the layouts to construct
        /// an <see cref="InputDevice"/> and populate it with <see cref="InputControl"/> children is not a fast process.
        ///
        /// A precompiled layout, however, has all necessary construction steps "baked" into the generated code. It will
        /// not use reflection and will generally generate little to no GC heap garbage.
        ///
        /// A precompiled layout derives from the C# device class whose layout is "baked". If, for example, you generate
        /// a precompiled version for <see cref="Keyboard"/>, the resulting class will be derived from <see cref="Keyboard"/>.
        /// When registering the precompiled layout. If someone afterwards creates a <see cref="Keyboard"/>, the precompiled
        /// version will implicitly be instantiated and thus skips the default device creation path that will construct
        /// a <see cref="Keyboard"/> device from an <see cref="InputControlLayout"/> (it will thus not require the
        /// <see cref="Keyboard"/> layout or any other layout it depends on to be loaded).
        ///
        /// Note that when layout overrides (see <see cref="RegisterLayoutOverride"/>) or new versions of
        /// existing layouts are registered (e.g. if you replace the built-in "Button" layout by registering
        /// a new layout with that name), precompiled layouts affected by the change will automatically be
        /// <em>removed</em>. This causes the system to fall back to the default device creation path which can
        /// take runtime layout changes into account.
        /// </remarks>
        public static void RegisterPrecompiledLayout<TDevice>(string metadata)
            where TDevice : InputDevice, new()
        {
            s_Manager.RegisterPrecompiledLayout<TDevice>(metadata);
        }

        /// <summary>
        /// Remove an already registered layout from the system.
        /// </summary>
        /// <param name="name">Name of the layout to remove. Note that layout names are case-insensitive.</param>
        /// <remarks>
        /// Note that removing a layout also removes all devices that directly or indirectly
        /// use the layout.
        ///
        /// This method can be used to remove both control or device layouts.
        /// </remarks>
        public static void RemoveLayout(string name)
        {
            s_Manager.RemoveControlLayout(name);
        }

        /// <summary>
        /// Try to match a description for an input device to a layout.
        /// </summary>
        /// <param name="deviceDescription">Description of an input device.</param>
        /// <returns>Name of the layout that has been matched to the given description or null if no
        /// matching layout was found.</returns>
        /// <remarks>
        /// This method performs the same matching process that is invoked if a device is reported
        /// by the Unity runtime or using <see cref="AddDevice(InputDeviceDescription)"/>. The result
        /// depends on the matches (<see cref="InputDeviceMatcher"/>) registered for the device
        /// layout in the system.
        ///
        /// <example>
        /// <code>
        /// var layoutName = InputSystem.TryFindMatchingLayout(
        ///     new InputDeviceDescription
        ///     {
        ///         interface = "XInput",
        ///         product = "Xbox Wired Controller",
        ///         manufacturer = "Microsoft"
        ///     }
        /// );
        /// </code>
        /// </example>
        /// </remarks>
        /// <seealso cref="RegisterLayoutMatcher{TDevice}"/>
        /// <seealso cref="RegisterLayoutMatcher(string,InputDeviceMatcher)"/>
        public static string TryFindMatchingLayout(InputDeviceDescription deviceDescription)
        {
            return s_Manager.TryFindMatchingControlLayout(ref deviceDescription);
        }

        /// <summary>
        /// Return a list with the names of all layouts that have been registered.
        /// </summary>
        /// <returns>A list of layout names.</returns>
        /// <seealso cref="LoadLayout"/>
        /// <seealso cref="ListLayoutsBasedOn"/>
        /// <seealso cref="RegisterLayout(System.Type,string,Nullable{InputDeviceMatcher})"/>
        public static IEnumerable<string> ListLayouts()
        {
            return s_Manager.ListControlLayouts();
        }

        /// <summary>
        /// List all the layouts that are based on the given layout.
        /// </summary>
        /// <param name="baseLayout">Name of a registered layout.</param>
        /// <exception cref="ArgumentNullException"><paramref name="baseLayout"/> is <c>null</c> or empty.</exception>
        /// <returns>The names of all registered layouts based on <paramref name="baseLayout"/>.</returns>
        /// <remarks>
        /// The list will not include layout overrides (see <see cref="RegisterLayoutOverride"/>).
        ///
        /// <example>
        /// <code>
        /// // List all gamepad layouts in the system.
        /// Debug.Log(string.Join("\n", InputSystem.ListLayoutsBasedOn("Gamepad"));
        /// </code>
        /// </example>
        /// </remarks>
        public static IEnumerable<string> ListLayoutsBasedOn(string baseLayout)
        {
            if (string.IsNullOrEmpty(baseLayout))
                throw new ArgumentNullException(nameof(baseLayout));
            return s_Manager.ListControlLayouts(basedOn: baseLayout);
        }

        ////TODO: allow loading an *unmerged* layout
        /// <summary>
        /// Load a registered layout.
        /// </summary>
        /// <param name="name">Name of the layout to load. Note that layout names are case-insensitive.</param>
        /// <exception cref="ArgumentNullException"><paramref name="name"/> is <c>null</c> or empty.</exception>
        /// <returns>The constructed layout instance or <c>null</c> if no layout of the given name could be found.</returns>
        /// <remarks>
        /// The result of this method is what's called a "fully merged" layout, i.e. a layout with
        /// the information of all the base layouts as well as from all overrides merged into it. See
        /// <see cref="InputControlLayout.MergeLayout"/> for details.
        ///
        /// What this means in practice is that all inherited controls and settings will be present
        /// on the layout.
        ///
        /// <example>
        /// // List all controls defined for gamepads.
        /// var gamepadLayout = InputSystem.LoadLayout("Gamepad");
        /// foreach (var control in gamepadLayout.controls)
        /// {
        ///     // There may be control elements that are not introducing new controls but rather
        ///     // change settings on controls added indirectly by other layouts referenced from
        ///     // Gamepad. These are not adding new controls so we skip them here.
        ///     if (control.isModifyingExistingControl)
        ///         continue;
        ///
        ///     Debug.Log($"Control: {control.name} ({control.layout])");
        /// }
        /// </example>
        ///
        /// However, note that controls which are added from other layouts referenced by the loaded layout
        /// will not necessarily be visible on it (they will only if referenced by a <see cref="InputControlLayout.ControlItem"/>
        /// where <see cref="InputControlLayout.ControlItem.isModifyingExistingControl"/> is <c>true</c>).
        /// For example, let's assume we have the following layout which adds a device with a single stick.
        ///
        /// <example>
        /// <code>
        /// InputSystem.RegisterLayout(@"
        ///     {
        ///         ""name"" : ""DeviceWithStick"",
        ///         ""controls"" : [
        ///             { ""name"" : ""stick"", ""layout"" : ""Stick"" }
        ///         ]
        ///     }
        /// ");
        /// </code>
        /// </example>
        ///
        /// If we load this layout, the <c>"stick"</c> control will be visible on the layout but the
        /// X and Y (as well as up/down/left/right) controls added by the <c>"Stick"</c> layout will
        /// not be.
        /// </remarks>
        /// <seealso cref="RegisterLayout(Type,string,Nullable{InputDeviceMatcher})"/>
        public static InputControlLayout LoadLayout(string name)
        {
            if (string.IsNullOrEmpty(name))
                throw new ArgumentNullException(nameof(name));
            ////FIXME: this will intern the name even if the operation fails
            return s_Manager.TryLoadControlLayout(new InternedString(name));
        }

        /// <summary>
        /// Load the layout registered for the given type.
        /// </summary>
        /// <typeparam name="TControl">An InputControl type.</typeparam>
        /// <returns>The layout registered for <typeparamref name="TControl"/> or <c>null</c> if no
        /// such layout exists.</returns>
        /// <remarks>
        /// This method is equivalent to calling <see cref="LoadLayout(string)"/> with the name
        /// of the layout under which <typeparamref name="TControl"/> has been registered.
        ///
        /// <example>
        /// <code>
        /// // Load the InputControlLayout generated from StickControl.
        /// var stickLayout = InputSystem.LoadLayout&lt;StickControl&gt;();
        /// </code>
        /// </example>
        /// </remarks>
        /// <seealso cref="LoadLayout(string)"/>
        public static InputControlLayout LoadLayout<TControl>()
            where TControl : InputControl
        {
            return s_Manager.TryLoadControlLayout(typeof(TControl));
        }

        /// <summary>
        /// Return the name of the layout that the layout registered as <paramref name="layoutName"/>
        /// is based on.
        /// </summary>
        /// <param name="layoutName">Name of a layout as registered with a method such as <see
        /// cref="RegisterLayout{T}(string,InputDeviceMatcher?)"/>. Case-insensitive.</param>
        /// <returns>Name of the immediate parent layout of <paramref name="layoutName"/> or <c>null</c> if no layout
        /// with the given name is registered or if it is not based on another layout or if it is a layout override.</returns>
        /// <exception cref="ArgumentNullException"><paramref name="layoutName"/> is <c>null</c> or empty.</exception>
        /// <remarks>
        /// This method does not work for layout overrides (which can be based on multiple base layouts). To find
        /// out which layouts a specific override registered with <see cref="RegisterLayoutOverride"/> is based on,
        /// load the layout with <see cref="LoadLayout"/> and inspect <see cref="InputControlLayout.baseLayouts"/>.
        /// This method will return <c>null</c> when <paramref name="layoutName"/> is the name of a layout override.
        ///
        /// One advantage of this method over calling <see cref="LoadLayout"/> and looking at <see cref="InputControlLayout.baseLayouts"/>
        /// is that this method does not have to actually load the layout but instead only performs a simple lookup.
        ///
        /// <example>
        /// <code>
        /// // Prints "Pointer".
        /// Debug.Log(InputSystem.GetNameOfBaseLayout("Mouse"));
        ///
        /// // Also works for control layouts. Prints "Axis".
        /// Debug.Log(InputSystem.GetNameOfBaseLayout("Button"));
        /// </code>
        /// </example>
        /// </remarks>
        /// <seealso cref="InputControlLayout.baseLayouts"/>
        public static string GetNameOfBaseLayout(string layoutName)
        {
            if (string.IsNullOrEmpty(layoutName))
                throw new ArgumentNullException(nameof(layoutName));

            var internedLayoutName = new InternedString(layoutName);
            if (InputControlLayout.s_Layouts.baseLayoutTable.TryGetValue(internedLayoutName, out var result))
                return result;

            return null;
        }

        /// <summary>
        /// Check whether the first layout is based on the second.
        /// </summary>
        /// <param name="firstLayoutName">Name of a registered <see cref="InputControlLayout"/>.</param>
        /// <param name="secondLayoutName">Name of a registered <see cref="InputControlLayout"/>.</param>
        /// <returns>True if <paramref name="firstLayoutName"/> is based on <paramref name="secondLayoutName"/>.</returns>
        /// <exception cref="ArgumentNullException"><paramref name="firstLayoutName"/> is <c>null</c> or empty -or-
        /// <paramref name="secondLayoutName"/> is <c>null</c> or empty.</exception>
        /// <remarks>
        /// This is
        /// <example>
        /// </example>
        /// </remarks>
        public static bool IsFirstLayoutBasedOnSecond(string firstLayoutName, string secondLayoutName)
        {
            if (string.IsNullOrEmpty(firstLayoutName))
                throw new ArgumentNullException(nameof(firstLayoutName));
            if (string.IsNullOrEmpty(secondLayoutName))
                throw new ArgumentNullException(nameof(secondLayoutName));

            var internedFirstName = new InternedString(firstLayoutName);
            var internedSecondName = new InternedString(secondLayoutName);

            if (internedFirstName == internedSecondName)
                return true;

            return InputControlLayout.s_Layouts.IsBasedOn(internedSecondName, internedFirstName);
        }

        #endregion

        #region Processors

        /// <summary>
        /// Register an <see cref="InputProcessor{TValue}"/> with the system.
        /// </summary>
        /// <param name="type">Type that implements <see cref="InputProcessor"/>.</param>
        /// <param name="name">Name to use for the processor. If <c>null</c> or empty, name will be taken from the short name
        /// of <paramref name="type"/> (if it ends in "Processor", that suffix will be clipped from the name). Names
        /// are case-insensitive.</param>
        /// <remarks>
        /// Processors are used by both bindings (see <see cref="InputBinding"/>) and by controls
        /// (see <see cref="InputControl"/>) to post-process input values as they are being requested
        /// from calls such as <see cref="InputAction.ReadValue{TValue}"/> or <see
        /// cref="InputControl{T}.ReadValue"/>.
        ///
        /// <example>
        /// <code>
        /// // Let's say that we want to define a processor that adds some random jitter to its input.
        /// // We have to pick a value type to operate on if we want to derive from InputProcessor&lt;T&gt;
        /// // so we go with float here.
        /// //
        /// // Also, as we will need to place our call to RegisterProcessor somewhere, we add attributes
        /// // to hook into Unity's initialization. This works differently in the editor and in the player,
        /// // so we use both [InitializeOnLoad] and [RuntimeInitializeOnLoadMethod].
        /// #if UNITY_EDITOR
        /// [InitializeOnLoad]
        /// #endif
        /// public class JitterProcessor : InputProcessor&lt;float&gt;
        /// {
        ///     // Add a parameter that defines the amount of jitter we apply.
        ///     // This will be editable in the Unity editor UI and can be set
        ///     // programmatically in code. For example:
        ///     //
        ///     //    myAction.AddBinding("&lt;Gamepad&gt;/rightTrigger",
        ///     //        processors: "jitter(amount=0.1)");
        ///     //
        ///     [Tooltip("Amount of jitter to apply. Will add a random value in the range [-amount..amount] "
        ///              + "to each input value.)]
        ///     public float amount;
        ///
        ///     // Process is called when an input value is read from a control. This is
        ///     // where we perform our jitter.
        ///     public override float Process(float value, InputControl control)
        ///     {
        ///         return float + Random.Range(-amount, amount);
        ///     }
        ///
        ///     // [InitializeOnLoad] will call the static class constructor which
        ///     // we use to call Register.
        ///     #if UNITY_EDITOR
        ///     static JitterProcessor()
        ///     {
        ///         Register();
        ///     }
        ///     #endif
        ///
        ///     // [RuntimeInitializeOnLoadMethod] will make sure that Register gets called
        ///     // in the player on startup.
        ///     // NOTE: This will also get called when going into play mode in the editor. In that
        ///     //       case we get two calls to Register instead of one. We don't bother with that
        ///     //       here. Calling RegisterProcessor twice here doesn't do any harm.
        ///     [RuntimeInitializeOnLoadMethod(RuntimeInitializeLoadType.BeforeSceneLoad)]
        ///     static void Register()
        ///     {
        ///         // We don't supply a name here. The input system will take "JitterProcessor"
        ///         // and automatically snip off the "Processor" suffix thus leaving us with
        ///         // a name of "Jitter" (all this is case-insensitive).
        ///         InputSystem.RegisterProcessor&lt;JitterProcessor&gt;();
        ///     }
        /// }
        ///
        /// // It doesn't really make sense in our case as the default parameter editor is just
        /// // fine (it will pick up the tooltip we defined above) but let's say we want to replace
        /// // the default float edit field we get on the "amount" parameter with a slider. We can
        /// // do so by defining a custom parameter editor.
        /// //
        /// // NOTE: We don't need to have a registration call here. The input system will automatically
        /// //       find our parameter editor based on the JitterProcessor type parameter we give to
        /// //       InputParameterEditor&lt;T&gt;.
        /// #if UNITY_EDITOR
        /// public class JitterProcessorEditor : InputParameterEditor&lt;JitterProcessor&gt;
        /// {
        ///     public override void OnGUI()
        ///     {
        ///         target.amount = EditorGUILayout.Slider(m_AmountLabel, target.amount, 0, 0.25f);
        ///     }
        ///
        ///     private GUIContent m_AmountLabel = new GUIContent("Amount",
        ///         "Amount of jitter to apply. Will add a random value in the range [-amount..amount] "
        ///             + "to each input value.);
        /// }
        /// #endif
        /// </code>
        /// </example>
        ///
        /// Note that it is allowed to register the same processor type multiple types with
        /// different names. When doing so, the first registration is considered as the "proper"
        /// name for the processor and all subsequent registrations will be considered aliases.
        ///
        /// See the <a href="../manual/Processors.html">manual</a> for more details.
        /// </remarks>
        /// <seealso cref="InputProcessor{T}"/>
        /// <seealso cref="InputBinding.processors"/>
        /// <seealso cref="InputAction.processors"/>
        /// <seealso cref="InputControlLayout.ControlItem.processors"/>
        /// <seealso cref="UnityEngine.InputSystem.Editor.InputParameterEditor{TObject}"/>
        public static void RegisterProcessor(Type type, string name = null)
        {
            if (type == null)
                throw new ArgumentNullException(nameof(type));

            // Default name to name of type without Processor suffix.
            if (string.IsNullOrEmpty(name))
            {
                name = type.Name;
                if (name.EndsWith("Processor"))
                    name = name.Substring(0, name.Length - "Processor".Length);
            }

            // Flush out any precompiled layout depending on the processor.
            var precompiledLayouts = s_Manager.m_Layouts.precompiledLayouts;
            foreach (var key in new List<InternedString>(precompiledLayouts.Keys)) // Need to keep key list stable while iterating; ToList() for some reason not available with .NET Standard 2.0 on Mono.
            {
                if (StringHelpers.CharacterSeparatedListsHaveAtLeastOneCommonElement(precompiledLayouts[key].metadata, name, ';'))
                    s_Manager.m_Layouts.precompiledLayouts.Remove(key);
            }

            s_Manager.processors.AddTypeRegistration(name, type);
        }

        /// <summary>
        /// Register an <see cref="InputProcessor{TValue}"/> with the system.
        /// </summary>
        /// <typeparam name="T">Type that implements <see cref="InputProcessor"/>.</typeparam>
        /// <param name="name">Name to use for the processor. If <c>null</c> or empty, name will be taken from the short name
        /// of <typeparamref name="T"/> (if it ends in "Processor", that suffix will be clipped from the name). Names
        /// are case-insensitive.</param>
        /// <remarks>
        /// Processors are used by both bindings (see <see cref="InputBinding"/>) and by controls
        /// (see <see cref="InputControl"/>) to post-process input values as they are being requested
        /// from calls such as <see cref="InputAction.ReadValue{TValue}"/> or <see
        /// cref="InputControl{T}.ReadValue"/>.
        ///
        /// <example>
        /// <code>
        /// // Let's say that we want to define a processor that adds some random jitter to its input.
        /// // We have to pick a value type to operate on if we want to derive from InputProcessor&lt;T&gt;
        /// // so we go with float here.
        /// //
        /// // Also, as we will need to place our call to RegisterProcessor somewhere, we add attributes
        /// // to hook into Unity's initialization. This works differently in the editor and in the player,
        /// // so we use both [InitializeOnLoad] and [RuntimeInitializeOnLoadMethod].
        /// #if UNITY_EDITOR
        /// [InitializeOnLoad]
        /// #endif
        /// public class JitterProcessor : InputProcessor&lt;float&gt;
        /// {
        ///     // Add a parameter that defines the amount of jitter we apply.
        ///     // This will be editable in the Unity editor UI and can be set
        ///     // programmatically in code. For example:
        ///     //
        ///     //    myAction.AddBinding("&lt;Gamepad&gt;/rightTrigger",
        ///     //        processors: "jitter(amount=0.1)");
        ///     //
        ///     [Tooltip("Amount of jitter to apply. Will add a random value in the range [-amount..amount] "
        ///              + "to each input value.)]
        ///     public float amount;
        ///
        ///     // Process is called when an input value is read from a control. This is
        ///     // where we perform our jitter.
        ///     public override float Process(float value, InputControl control)
        ///     {
        ///         return float + Random.Range(-amount, amount);
        ///     }
        ///
        ///     // [InitializeOnLoad] will call the static class constructor which
        ///     // we use to call Register.
        ///     #if UNITY_EDITOR
        ///     static JitterProcessor()
        ///     {
        ///         Register();
        ///     }
        ///     #endif
        ///
        ///     // [RuntimeInitializeOnLoadMethod] will make sure that Register gets called
        ///     // in the player on startup.
        ///     // NOTE: This will also get called when going into play mode in the editor. In that
        ///     //       case we get two calls to Register instead of one. We don't bother with that
        ///     //       here. Calling RegisterProcessor twice here doesn't do any harm.
        ///     [RuntimeInitializeOnLoadMethod]
        ///     static void Register()
        ///     {
        ///         // We don't supply a name here. The input system will take "JitterProcessor"
        ///         // and automatically snip off the "Processor" suffix thus leaving us with
        ///         // a name of "Jitter" (all this is case-insensitive).
        ///         InputSystem.RegisterProcessor&lt;JitterProcessor&gt;();
        ///     }
        /// }
        ///
        /// // It doesn't really make sense in our case as the default parameter editor is just
        /// // fine (it will pick up the tooltip we defined above) but let's say we want to replace
        /// // the default float edit field we get on the "amount" parameter with a slider. We can
        /// // do so by defining a custom parameter editor.
        /// //
        /// // NOTE: We don't need to have a registration call here. The input system will automatically
        /// //       find our parameter editor based on the JitterProcessor type parameter we give to
        /// //       InputParameterEditor&lt;T&gt;.
        /// #if UNITY_EDITOR
        /// public class JitterProcessorEditor : InputParameterEditor&lt;JitterProcessor&gt;
        /// {
        ///     public override void OnGUI()
        ///     {
        ///         target.amount = EditorGUILayout.Slider(m_AmountLabel, target.amount, 0, 0.25f);
        ///     }
        ///
        ///     private GUIContent m_AmountLabel = new GUIContent("Amount",
        ///         "Amount of jitter to apply. Will add a random value in the range [-amount..amount] "
        ///             + "to each input value.);
        /// }
        /// #endif
        /// </code>
        /// </example>
        ///
        /// Note that it is allowed to register the same processor type multiple types with
        /// different names. When doing so, the first registration is considered as the "proper"
        /// name for the processor and all subsequent registrations will be considered aliases.
        ///
        /// See the <a href="../manual/Processors.html">manual</a> for more details.
        /// </remarks>
        /// <seealso cref="InputProcessor{T}"/>
        /// <seealso cref="InputBinding.processors"/>
        /// <seealso cref="InputAction.processors"/>
        /// <seealso cref="InputControlLayout.ControlItem.processors"/>
        /// <seealso cref="UnityEngine.InputSystem.Editor.InputParameterEditor{TObject}"/>
        public static void RegisterProcessor<T>(string name = null)
        {
            RegisterProcessor(typeof(T), name);
        }

        /// <summary>
        /// Return the processor type registered under the given name. If no such processor
        /// has been registered, return <c>null</c>.
        /// </summary>
        /// <param name="name">Name of processor. Case-insensitive.</param>
        /// <exception cref="ArgumentNullException"><paramref name="name"/> is <c>null</c> or empty.</exception>
        /// <returns>The given processor type or <c>null</c> if not found.</returns>
        /// <seealso cref="RegisterProcessor{T}"/>
        public static Type TryGetProcessor(string name)
        {
            if (string.IsNullOrEmpty(name))
                throw new ArgumentNullException(nameof(name));
            return s_Manager.processors.LookupTypeRegistration(name);
        }

        /// <summary>
        /// List the names of all processors have been registered.
        /// </summary>
        /// <returns>List of registered processors.</returns>
        /// <remarks>
        /// Note that the result will include both "proper" names and aliases registered
        /// for processors. If, for example, a given type <c>JitterProcessor</c> has been registered
        /// under both "Jitter" and "Randomize", it will appear in the list with both those names.
        /// </remarks>
        /// <seealso cref="TryGetProcessor"/>
        /// <seealso cref="RegisterProcessor{T}"/>
        public static IEnumerable<string> ListProcessors()
        {
            return s_Manager.processors.names;
        }

        #endregion

        #region Devices

        /// <summary>
        /// The list of currently connected devices.
        /// </summary>
        /// <value>Currently connected devices.</value>
        /// <remarks>
        /// Note that accessing this property does not allocate. It gives read-only access
        /// directly to the system's internal array of devices.
        ///
        /// The value returned by this property should not be held on to. When the device
        /// setup in the system changes, any value previously returned by this property
        /// may become invalid. Query the property directly whenever you need it.
        /// </remarks>
        /// <seealso cref="AddDevice{TDevice}"/>
        /// <seealso cref="RemoveDevice"/>
        public static ReadOnlyArray<InputDevice> devices => s_Manager.devices;

        /// <summary>
        /// Devices that have been disconnected but are retained by the input system in case
        /// they are plugged back in.
        /// </summary>
        /// <value>Devices that have been retained by the input system in case they are plugged
        /// back in.</value>
        /// <remarks>
        /// During gameplay it is undesirable to have the system allocate and release managed memory
        /// as devices are unplugged and plugged back in as it would ultimately lead to GC spikes
        /// during gameplay. To avoid that, input devices that have been reported by the <see cref="IInputRuntime">
        /// runtime</see> and are removed through <see cref="DeviceRemoveEvent">events</see> are retained
        /// by the system and then reused if the device is plugged back in.
        ///
        /// Note that the devices moved to disconnected status will still see a <see cref="InputDeviceChange.Removed"/>
        /// notification and a <see cref="InputDeviceChange.Added"/> notification when plugged back in.
        ///
        /// To determine if a newly discovered device is one we have seen before, the system uses a
        /// simple approach of comparing <see cref="InputDeviceDescription">device descriptions</see>.
        /// Note that there can be errors and a device may be incorrectly classified as <see cref="InputDeviceChange.Reconnected"/>
        /// when in fact it is a different device from before. The problem is that based on information
        /// made available by platforms, it can be inherently difficult to determine whether a device is
        /// indeed the very same one.
        ///
        /// For example, it is often not possible to determine with 100% certainty whether an identical looking device
        /// to one we've previously seen on a different USB port is indeed the very same device. OSs will usually
        /// reattach a USB device to its previous instance if it is plugged into the same USB port but create a
        /// new instance of the same device is plugged into a different port.
        ///
        /// For devices that do relay their <see cref="InputDeviceDescription.serial">serials</see> the matching
        /// is reliable.
        ///
        /// The list can be purged by calling <see cref="FlushDisconnectedDevices"/>. Doing so, will release
        /// all reference we hold to the devices or any controls inside of them and allow the devices to be
        /// reclaimed by the garbage collector.
        ///
        /// Note that if you call <see cref="RemoveDevice"/> explicitly, the given device is not retained
        /// by the input system and will not appear on this list.
        ///
        /// Also note that devices on this list will be lost when domain reloads happen in the editor (i.e. on
        /// script recompilation and when entering play mode).
        /// </remarks>
        /// <seealso cref="FlushDisconnectedDevices"/>
        public static ReadOnlyArray<InputDevice> disconnectedDevices =>
            new ReadOnlyArray<InputDevice>(s_Manager.m_DisconnectedDevices, 0,
                s_Manager.m_DisconnectedDevicesCount);

        /// <summary>
        /// Event that is signalled when the device setup in the system changes.
        /// </summary>
        /// <value>Callback when device setup ni system changes.</value>
        /// <remarks>
        /// This can be used to detect when devices are added or removed as well as
        /// detecting when existing devices change their configuration.
        ///
        /// <example>
        /// <code>
        /// InputSystem.onDeviceChange +=
        ///     (device, change) =>
        ///     {
        ///         switch (change)
        ///         {
        ///             case InputDeviceChange.Added:
        ///                 Debug.Log("Device added: " + device);
        ///                 break;
        ///             case InputDeviceChange.Removed:
        ///                 Debug.Log("Device removed: " + device);
        ///                 break;
        ///             case InputDeviceChange.ConfigurationChanged:
        ///                 Debug.Log("Device configuration changed: " + device);
        ///                 break;
        ///         }
        ///     };
        /// </code>
        /// </example>
        /// </remarks>
        /// <exception cref="ArgumentNullException">Delegate reference is <c>null</c>.</exception>
        /// <seealso cref="devices"/>
        /// <seealso cref="AddDevice{TDevice}"/>
        /// <seealso cref="RemoveDevice"/>
        public static event Action<InputDevice, InputDeviceChange> onDeviceChange
        {
            add
            {
                if (value == null)
                    throw new ArgumentNullException(nameof(value));
                lock (s_Manager)
                    s_Manager.onDeviceChange += value;
            }
            remove
            {
                if (value == null)
                    throw new ArgumentNullException(nameof(value));
                lock (s_Manager)
                    s_Manager.onDeviceChange -= value;
            }
        }

        ////REVIEW: this one isn't really well-designed and the means of intercepting communication
        ////        with the backend should be revisited >1.0
        /// <summary>
        /// Event that is signalled when an <see cref="InputDeviceCommand"/> is sent to
        /// an <see cref="InputDevice"/>.
        /// </summary>
        /// <value>Event that gets signalled on <see cref="InputDeviceCommand"/>s.</value>
        /// <remarks>
        /// This can be used to intercept commands and optionally handle them without them reaching
        /// the <see cref="IInputRuntime"/>.
        ///
        /// The first delegate in the list that returns a result other than <c>null</c> is considered
        /// to have handled the command. If a command is handled by a delegate in the list, it will
        /// not be sent on to the runtime.
        /// </remarks>
        /// <exception cref="ArgumentNullException">Delegate reference is <c>null</c>.</exception>
        /// <seealso cref="InputDevice.ExecuteCommand{TCommand}"/>
        /// <seealso cref="IInputRuntime.DeviceCommand"/>
        public static event InputDeviceCommandDelegate onDeviceCommand
        {
            add
            {
                if (value == null)
                    throw new ArgumentNullException(nameof(value));
                lock (s_Manager)
                    s_Manager.onDeviceCommand += value;
            }
            remove
            {
                if (value == null)
                    throw new ArgumentNullException(nameof(value));
                lock (s_Manager)
                    s_Manager.onDeviceCommand -= value;
            }
        }

        /// <summary>
        /// Event that is signalled when the system is trying to match a layout to
        /// a device it has discovered.
        /// </summary>
        /// <remarks>
        /// This event allows customizing the layout discovery process and to generate
        /// layouts on the fly, if need be. When a device is reported from the Unity
        /// runtime or through <see cref="AddDevice(InputDeviceDescription)"/>, it is
        /// reported in the form of an <see cref="InputDeviceDescription"/>. The system
        /// will take that description and run it through all the <see cref="InputDeviceMatcher"/>s
        /// that have been registered for layouts (<see cref="RegisterLayoutMatcher{TDevice}"/>).
        /// Based on that, it will come up with either no matching layout or with a single
        /// layout that has the highest matching score according to <see
        /// cref="InputDeviceMatcher.MatchPercentage"/> (or, in case multiple layouts have
        /// the same score, the first one to achieve that score -- which is quasi-non-deterministic).
        ///
        /// It will then take this layout name (which, again, may be empty) and invoke this
        /// event here passing it not only the layout name but also information such as the
        /// <see cref="InputDeviceDescription"/> for the device. Each of the callbacks hooked
        /// into the event will be run in turn. The <em>first</em> one to return a string
        /// that is not <c>null</c> and not empty will cause a switch from the layout the
        /// system has chosen to the layout that has been returned by the callback. The remaining
        /// layouts after that will then be invoked with that newly selected name but will not
        /// be able to change the name anymore.
        ///
        /// If none of the callbacks returns a string that is not <c>null</c> or empty,
        /// the system will stick with the layout that it had initially selected.
        ///
        /// Once all callbacks have been run, the system will either have a final layout
        /// name or not. If it does, a device is created using that layout. If it does not,
        /// no device is created.
        ///
        /// One thing this allows is to generate callbacks on the fly. Let's say that if
        /// an input device is reported with the "Custom" interface, we want to generate
        /// a layout for it on the fly. For details about how to build layouts dynamically
        /// from code, see <see cref="InputControlLayout.Builder"/> and <see cref="RegisterLayoutBuilder"/>.
        ///
        /// <example>
        /// <code>
        /// InputSystem.onFindLayoutForDevice +=
        ///     (deviceId, description, matchedLayout, runtime) =>
        ///     {
        ///         // If the system does have a matching layout, we do nothing.
        ///         // This could be the case, for example, if we already generated
        ///         // a layout for the device or if someone explicitly registered
        ///         // a layout.
        ///         if (!string.IsNullOrEmpty(matchedLayout))
        ///             return null; // Tell system we did nothing.
        ///
        ///         // See if the reported device uses the "Custom" interface. We
        ///         // are only interested in those.
        ///         if (description.interfaceName != "Custom")
        ///             return null; // Tell system we did nothing.
        ///
        ///         // So now we know that we want to build a layout on the fly
        ///         // for this device. What we do is to register what's called a
        ///         // layout builder. These can use C# code to build an InputControlLayout
        ///         // on the fly.
        ///
        ///         // First we need to come up with a sufficiently unique name for the layout
        ///         // under which we register the builder. This will usually involve some
        ///         // information from the InputDeviceDescription we have been supplied with.
        ///         // Let's say we can sufficiently tell devices on our interface apart by
        ///         // product name alone. So we just do this:
        ///         var layoutName = "Custom" + description.product;
        ///
        ///         // We also need an InputDeviceMatcher that in the future will automatically
        ///         // select our newly registered layout whenever a new device of the same type
        ///         // is connected. We can get one simply like so:
        ///         var matcher = InputDeviceMatcher.FromDescription(description);
        ///
        ///         // With these pieces in place, we can register our builder which
        ///         // mainly consists of a delegate that will get invoked when an instance
        ///         // of InputControlLayout is needed for the layout.
        ///         InputSystem.RegisterLayoutBuilder(
        ///             () =>
        ///             {
        ///                 // Here is where we do the actual building. In practice,
        ///                 // this would probably look at the 'capabilities' property
        ///                 // of the InputDeviceDescription we got and create a tailor-made
        ///                 // layout. But what you put in the layout here really depends on
        ///                 // the specific use case you have.
        ///                 //
        ///                 // We just add some preset things here which should still sufficiently
        ///                 // serve as a demonstration.
        ///                 //
        ///                 // Note that we can base our layout here on whatever other layout
        ///                 // in the system. We could extend Gamepad, for example. If we don't
        ///                 // choose a base layout, the system automatically implies InputDevice.
        ///
        ///                 var builder = new InputControlLayout.Builder()
        ///                     .WithDisplayName(description.product);
        ///
        ///                 // Add controls.
        ///                 builder.AddControl("stick")
        ///                     .WithLayout("Stick");
        ///
        ///                 return builder.Build();
        ///             },
        ///             layoutName,
        ///             matches: matcher);
        ///
        ///         // So, we want the system to use our layout for the device that has just
        ///         // been connected. We return it from this callback to do that.
        ///         return layoutName;
        ///     };
        /// </code>
        /// </example>
        ///
        /// Note that it may appear like one could simply use <see cref="RegisterLayoutBuilder"/>
        /// like below instead of going through <c>onFindLayoutForDevice</c>.
        ///
        /// <example>
        /// <code>
        /// InputSystem.RegisterLayoutBuilder(
        ///     () =>
        ///     {
        ///         // Layout building code from above...
        ///     },
        ///     "CustomLayout",
        ///     matches: new InputDeviceMatcher().WithInterface("Custom"));
        /// </code>
        /// </example>
        ///
        /// However, the difference here is that all devices using the "Custom" interface will
        /// end up with the same single layout -- which has to be identical. By hooking into
        /// <c>onFindLayoutForDevice</c>, it is possible to register a new layout for every new
        /// type of device that is discovered and thus build a multitude of different layouts.
        ///
        /// It is best to register for this callback during startup. One way to do it is to
        /// use <c>InitializeOnLoadAttribute</c> and <c>RuntimeInitializeOnLoadMethod</c>.
        /// </remarks>
        /// <seealso cref="RegisterLayoutBuilder"/>
        /// <seealso cref="InputControlLayout"/>
        public static event InputDeviceFindControlLayoutDelegate onFindLayoutForDevice
        {
            add
            {
                lock (s_Manager)
                    s_Manager.onFindControlLayoutForDevice += value;
            }
            remove
            {
                lock (s_Manager)
                    s_Manager.onFindControlLayoutForDevice -= value;
            }
        }

        ////REVIEW: should this be disambiguated more to separate it more from sensor sampling frequency?
        ////REVIEW: this should probably be exposed as an input setting
        /// <summary>
        /// Frequency at which devices that need polling are being queried in the background.
        /// </summary>
        /// <value>Polled device sampling frequency in Hertz.</value>
        /// <remarks>
        /// Input data is gathered from platform APIs either as events or polled periodically.
        ///
        /// In the former case, where we get input as events, the platform is responsible for monitoring
        /// input devices and sending their state changes which the Unity runtime receives
        /// and queues as <see cref="InputEvent"/>s. This form of input collection usually happens on a
        /// system-specific thread (which may be Unity's main thread) as part of how the Unity player
        /// loop operates. In most cases, this means that this form of input will invariably get picked up
        /// once per frame.
        ///
        /// In the latter case, where input has to be explicitly polled from the system, the Unity runtime
        /// will periodically sample the state of input devices and send it off as input events. Wherever
        /// possible, this happens in the background at a fixed frequency on a dedicated thread. The
        /// <c>pollingFrequency</c> property controls the rate at which this sampling happens.
        ///
        /// The unit is Hertz. A value of 120, for example, means that devices are sampled 120 times
        /// per second.
        ///
        /// The default polling frequency is 60 Hz.
        ///
        /// For devices that are polled, the frequency setting will directly translate to changes in the
        /// <see cref="InputEvent.time"/> patterns. At 60 Hz, for example, timestamps for a specific,
        /// polled device will be spaced at roughly 1/60th of a second apart.
        ///
        /// Note that it depends on the platform which devices are polled (if any). On Win32, for example,
        /// only XInput gamepads are polled.
        ///
        /// Also note that the polling frequency applies to all devices that are polled. It is not possible
        /// to set polling frequency on a per-device basis.
        /// </remarks>
        public static float pollingFrequency
        {
            get => s_Manager.pollingFrequency;
            set => s_Manager.pollingFrequency = value;
        }

        /// <summary>
        /// Add a new device by instantiating the given device layout.
        /// </summary>
        /// <param name="layout">Name of the layout to instantiate. Must be a device layout. Note that
        /// layout names are case-insensitive.</param>
        /// <param name="name">Name to assign to the device. If null, the layout's display name (<see
        /// cref="InputControlLayout.displayName"/> is used instead. Note that device names are made
        /// unique automatically by the system by appending numbers to them (e.g. "gamepad", "gamepad1",
        /// "gamepad2", etc.).</param>
        /// <param name="variants">Semicolon-separated list of layout variants to use for the device.</param>
        /// <exception cref="ArgumentNullException"><paramref name="layout"/> is <c>null</c> or empty.</exception>
        /// <returns>The newly created input device.</returns>
        /// <remarks>
        /// The device will be added to the <see cref="devices"/> list and a notification on
        /// <see cref="onDeviceChange"/> will be triggered.
        ///
        /// Note that adding a device to the system will allocate and also create garbage on the GC heap.
        ///
        /// <example>
        /// <code>
        /// // This is one way to instantiate the "Gamepad" layout.
        /// InputSystem.AddDevice("Gamepad");
        ///
        /// // In this case, because the "Gamepad" layout is based on the Gamepad
        /// // class, we can also do this instead:
        /// InputSystem.AddDevice&lt;Gamepad&gt;();
        /// </code>
        /// </example>
        /// </remarks>
        /// <seealso cref="AddDevice{T}"/>
        /// <seealso cref="RemoveDevice"/>
        /// <seealso cref="onDeviceChange"/>
        /// <seealso cref="InputDeviceChange.Added"/>
        /// <seealso cref="devices"/>
        /// <seealso cref="RegisterLayout(Type,string,Nullable{InputDeviceMatcher})"/>
        public static InputDevice AddDevice(string layout, string name = null, string variants = null)
        {
            if (string.IsNullOrEmpty(layout))
                throw new ArgumentNullException(nameof(layout));
            return s_Manager.AddDevice(layout, name, new InternedString(variants));
        }

        /// <summary>
        /// Add a new device by instantiating the layout registered for type <typeparamref name="TDevice"/>.
        /// </summary>
        /// <param name="name">Name to assign to the device. If null, the layout's display name (<see
        /// cref="InputControlLayout.displayName"/> is used instead. Note that device names are made
        /// unique automatically by the system by appending numbers to them (e.g. "gamepad", "gamepad1",
        /// "gamepad2", etc.).</param>
        /// <typeparam name="TDevice">Type of device to add.</typeparam>
        /// <returns>The newly added device.</returns>
        /// <exception cref="InvalidOperationException">Instantiating the layout for <typeparamref name="TDevice"/>
        /// did not produce a device of type <typeparamref name="TDevice"/>.</exception>
        /// <remarks>
        /// The device will be added to the <see cref="devices"/> list and a notification on
        /// <see cref="onDeviceChange"/> will be triggered.
        ///
        /// Note that adding a device to the system will allocate and also create garbage on the GC heap.
        ///
        /// <example>
        /// <code>
        /// // Add a gamepad.
        /// InputSystem.AddDevice&lt;Gamepad&gt;();
        /// </code>
        /// </example>
        /// </remarks>
        /// <seealso cref="RemoveDevice"/>
        /// <seealso cref="onDeviceChange"/>
        /// <seealso cref="InputDeviceChange.Added"/>
        /// <seealso cref="devices"/>
        public static TDevice AddDevice<TDevice>(string name = null)
            where TDevice : InputDevice
        {
            var device = s_Manager.AddDevice(typeof(TDevice), name);
            if (!(device is TDevice deviceOfType))
            {
                // Consider the entire operation as failed, so remove the device we just added.
                if (device != null)
                    RemoveDevice(device);
                throw new InvalidOperationException(
                    $"Layout registered for type '{typeof(TDevice).Name}' did not produce a device of that type; layout probably has been overridden");
            }
            return deviceOfType;
        }

        /// <summary>
        /// Tell the input system that a new device has become available.
        /// </summary>
        /// <param name="description">Description of the input device.</param>
        /// <returns>The newly created device that has been added to <see cref="devices"/>.</returns>
        /// <exception cref="ArgumentException">The given <paramref name="description"/> is empty -or-
        /// no layout can be found that matches the given device <paramref name="description"/>.</exception>
        /// <remarks>
        /// This method is different from methods such as <see cref="AddDevice(string,string,string)"/>
        /// or <see cref="AddDevice{TDevice}"/> in that it employs the usual matching process the
        /// same way that it happens when the Unity runtime reports an input device.
        ///
        /// In particular, the same procedure described in the documentation for <see cref="onFindLayoutForDevice"/>
        /// is employed where all registered <see cref="InputDeviceMatcher"/>s are matched against the
        /// supplied device description and the most suitable match determines the layout to use. This in
        /// turn is run through <see cref="onFindLayoutForDevice"/> to determine the final layout to use.
        ///
        /// If no suitable layout can be found, the method throws <c>ArgumentException</c>.
        /// <example>
        /// <code>
        /// InputSystem.AddDevice(
        ///     new InputDeviceDescription
        ///     {
        ///         interfaceName = "Custom",
        ///         product = "Product"
        ///     });
        /// </code>
        /// </example>
        /// </remarks>
        public static InputDevice AddDevice(InputDeviceDescription description)
        {
            if (description.empty)
                throw new ArgumentException("Description must not be empty", nameof(description));
            return s_Manager.AddDevice(description);
        }

        /// <summary>
        /// Add the given device back to the system.
        /// </summary>
        /// <param name="device">An input device. If the device is currently already added to
        /// the system (i.e. is in <see cref="devices"/>), the method will do nothing.</param>
        /// <exception cref="ArgumentNullException"></exception>
        /// <remarks>
        /// This can be used when a device has been manually removed with <see cref="RemoveDevice"/>.
        ///
        /// The device will be added to the <see cref="devices"/> list and a notification on
        /// <see cref="onDeviceChange"/> will be triggered.
        ///
        /// It may be tempting to do the following but this will not work:
        ///
        /// <example>
        /// <code>
        /// // This will *NOT* work.
        /// var device = new Gamepad();
        /// InputSystem.AddDevice(device);
        /// </code>
        /// </example>
        ///
        /// <see cref="InputDevice"/>s, like <see cref="InputControl"/>s in general, cannot
        /// simply be instantiated with <c>new</c> but must be created by the input system
        /// instead.
        /// </remarks>
        /// <seealso cref="RemoveDevice"/>
        /// <seealso cref="AddDevice{TDevice}"/>
        /// <seealso cref="devices"/>
        public static void AddDevice(InputDevice device)
        {
            if (device == null)
                throw new ArgumentNullException(nameof(device));
            s_Manager.AddDevice(device);
        }

        /// <summary>
        /// Remove a device from the system such that it no longer receives input and is no longer part of the
        /// set of devices in <see cref="devices"/>.
        /// </summary>
        /// <param name="device">Device to remove. If the device has already been removed (i.e. if <see cref="InputDevice.added"/>
        /// is false), the method does nothing.</param>
        /// <remarks>
        /// Actions that are bound to controls on the device will automatically unbind when the device
        /// is removed.
        ///
        /// When a device is removed, <see cref="onDeviceChange"/> will be triggered with <see cref="InputDeviceChange.Removed"/>.
        /// The device will be removed from <see cref="devices"/> as well as from any device-specific getters such as
        /// <see cref="Gamepad.all"/>.
        /// </remarks>
        /// <exception cref="ArgumentNullException"><paramref name="device"/> is null.</exception>
        /// <seealso cref="InputDevice.added"/>
        public static void RemoveDevice(InputDevice device)
        {
            s_Manager.RemoveDevice(device);
        }

        /// <summary>
        /// Purge all disconnected devices from <see cref="disconnectedDevices"/>.
        /// </summary>
        /// <remarks>
        /// This will release all references held on to for these devices or any of their controls and will
        /// allow the devices to be reclaimed by the garbage collector.
        /// </remarks>
        /// <seealso cref="disconnectedDevices"/>
        public static void FlushDisconnectedDevices()
        {
            s_Manager.FlushDisconnectedDevices();
        }

        /// <summary>
        /// Return the device with given name or layout <param name="nameOrLayout"/>.
        /// Returns null if no such device currently exists.
        /// </summary>
        /// <param name="nameOrLayout">Unique device name or layout to search for.</param>
        /// <returns>The device matching the given search criteria or null.</returns>
        /// <seealso cref="GetDevice(Type)"/>
        /// <seealso cref="GetDevice{TDevice}"/>
        /// <seealso cref="AddDevice{TDevice}"/>
        public static InputDevice GetDevice(string nameOrLayout)
        {
            return s_Manager.TryGetDevice(nameOrLayout);
        }

        ////REVIEW: this API seems inconsistent with GetDevice(string); both have very different meaning yet very similar signatures
        /// <summary>
        /// Return the most recently used device that is assignable to the given type <typeparamref name="TDevice"/>.
        /// Returns null if no such device currently exists.
        /// </summary>
        /// <typeparam name="TDevice">Type of device to look for.</typeparam>
        /// <returns>The device that is assignable to the given type or null.</returns>
        /// <seealso cref="GetDevice(string)"/>
        /// <seealso cref="GetDevice(Type)"/>
        public static TDevice GetDevice<TDevice>()
            where TDevice : InputDevice
        {
            return (TDevice)GetDevice(typeof(TDevice));
        }

        ////REVIEW: this API seems inconsistent with GetDevice(string); both have very different meaning yet very similar signatures
        /// <summary>
        /// Return the most recently used device that is assignable to the given type <param name="type"/>.
        /// Returns null if no such device currently exists.
        /// </summary>
        /// <param name="type">Type of the device</param>
        /// <returns>The device that is assignable to the given type or null.</returns>
        /// <seealso cref="GetDevice(string)"/>
        /// <seealso cref="GetDevice&lt;TDevice&gt;()"/>
        public static InputDevice GetDevice(Type type)
        {
            InputDevice result = null;
            var lastUpdateTime = -1.0;
            foreach (var device in devices)
            {
                if (!type.IsInstanceOfType(device))
                    continue;

                if (result == null || device.m_LastUpdateTimeInternal > lastUpdateTime)
                {
                    result = device;
                    lastUpdateTime = result.m_LastUpdateTimeInternal;
                }
            }

            return result;
        }

        ////REVIEW: this API seems inconsistent with GetDevice(string); both have very different meaning yet very similar signatures
        /// <summary>
        /// Return the device of the given type <typeparamref name="TDevice"/> that has the
        /// given usage assigned. Returns null if no such device currently exists.
        /// </summary>
        /// <param name="usage">Usage of the device, e.g. "LeftHand".</param>
        /// <typeparam name="TDevice">Type of device to look for.</typeparam>
        /// <returns>The device with the given type and usage or null.</returns>
        /// <remarks>
        /// Devices usages are most commonly employed to "tag" devices for a specific role.
        /// A common scenario, for example, is to distinguish which hand a specific <see cref="XR.XRController"/>
        /// is associated with. However, arbitrary usages can be assigned to devices.
        /// <example>
        /// <code>
        /// // Get the left hand XRController.
        /// var leftHand = InputSystem.GetDevice&lt;XRController&gt;(CommonUsages.leftHand);
        ///
        /// // Mark gamepad #2 as being for player 1.
        /// InputSystem.SetDeviceUsage(Gamepad.all[1], "Player1");
        /// // And later look it up.
        /// var player1Gamepad = InputSystem.GetDevice&lt;Gamepad&gt;(new InternedString("Player1"));
        /// </code>
        /// </example>
        /// </remarks>
        /// <seealso cref="GetDevice(string)"/>
        /// <seealso cref="SetDeviceUsage(InputDevice,string)"/>
        /// <seealso cref="InputControl.usages"/>
        public static TDevice GetDevice<TDevice>(InternedString usage)
            where TDevice : InputDevice
        {
            TDevice result = null;
            var lastUpdateTime = -1.0;
            foreach (var device in devices)
            {
                var deviceOfType = device as TDevice;
                if (deviceOfType == null)
                    continue;
                if (!deviceOfType.usages.Contains(usage))
                    continue;

                if (result == null || deviceOfType.m_LastUpdateTimeInternal > lastUpdateTime)
                {
                    result = deviceOfType;
                    lastUpdateTime = result.m_LastUpdateTimeInternal;
                }
            }

            return result;
        }

        /// <summary>
        /// Return the device of the given type <typeparamref name="TDevice"/> that has the
        /// given usage assigned. Returns null if no such device currently exists.
        /// </summary>
        /// <param name="usage">Usage of the device, e.g. "LeftHand".</param>
        /// <typeparam name="TDevice">Type of device to look for.</typeparam>
        /// <returns>The device with the given type and usage or null.</returns>
        /// <remarks>
        /// Devices usages are most commonly employed to "tag" devices for a specific role.
        /// A common scenario, for example, is to distinguish which hand a specific <see cref="XR.XRController"/>
        /// is associated with. However, arbitrary usages can be assigned to devices.
        /// </remarks>
        /// <seealso cref="GetDevice(InternedString)"/>
        /// <seealso cref="SetDeviceUsage(InputDevice,string)"/>
        /// <seealso cref="InputControl.usages"/>
        public static TDevice GetDevice<TDevice>(string usage)
            where TDevice : InputDevice
        {
            return GetDevice<TDevice>(new InternedString(usage));
        }

        /// <summary>
        /// Look up a device by its unique ID.
        /// </summary>
        /// <param name="deviceId">Unique ID of device. Such as given by <see cref="InputEvent.deviceId"/>.</param>
        /// <returns>The device for the given ID or null if no device with the given ID exists (or no longer exists).</returns>
        /// <remarks>
        /// Device IDs are not reused in a given session of the application (or Unity editor).
        /// </remarks>
        /// <seealso cref="InputEvent.deviceId"/>
        /// <seealso cref="InputDevice.deviceId"/>
        /// <seealso cref="IInputRuntime.AllocateDeviceId"/>
        public static InputDevice GetDeviceById(int deviceId)
        {
            return s_Manager.TryGetDeviceById(deviceId);
        }

        /// <summary>
        /// Return the list of devices that have been reported by the <see cref="IInputRuntime">runtime</see>
        /// but could not be matched to any known <see cref="InputControlLayout">layout</see>.
        /// </summary>
        /// <returns>A list of descriptions of devices that could not be recognized.</returns>
        /// <remarks>
        /// If new layouts are added to the system or if additional <see cref="InputDeviceMatcher">matches</see>
        /// are added to existing layouts, devices in this list may appear or disappear.
        /// </remarks>
        /// <seealso cref="InputDeviceMatcher"/>
        /// <seealso cref="RegisterLayoutMatcher"/>
        public static List<InputDeviceDescription> GetUnsupportedDevices()
        {
            var list = new List<InputDeviceDescription>();
            GetUnsupportedDevices(list);
            return list;
        }

        /// <summary>
        /// Populate a list of devices that have been reported by the <see cref="IInputRuntime">runtime</see>
        /// but could not be matched to any known <see cref="InputControlLayout">layout</see>.
        /// </summary>
        /// <param name="descriptions">A list to be populated with descriptions of devices that could not be recognized.</param>
        /// <returns>The number of devices that could not be recognized.</returns>
        /// <remarks>
        /// If new layouts are added to the system or if additional <see cref="InputDeviceMatcher">matches</see>
        /// are added to existing layouts, devices in this list may appear or disappear.
        /// </remarks>
        /// <seealso cref="InputDeviceMatcher"/>
        /// <seealso cref="RegisterLayoutMatcher"/>
        public static int GetUnsupportedDevices(List<InputDeviceDescription> descriptions)
        {
            return s_Manager.GetUnsupportedDevices(descriptions);
        }

        /// <summary>
        /// (Re-)enable the given device.
        /// </summary>
        /// <param name="device">Device to enable. If already enabled, the method will do nothing.</param>
        /// <exception cref="ArgumentNullException"><paramref name="device"/> is <c>null</c>.</exception>
        /// <remarks>
        /// This can be used after a device has been disabled with <see cref="DisableDevice"/> or
        /// with devices that start out in disabled state (usually the case for all <see cref="Sensor"/>
        /// devices).
        ///
        /// When enabled, a device will receive input when available.
        ///
        /// <example>
        /// <code>
        /// // Enable the gyroscope, if present.
        /// if (Gyroscope.current != null)
        ///     InputSystem.EnableDevice(Gyroscope.current);
        /// </code>
        /// </example>
        /// </remarks>
        /// <seealso cref="DisableDevice"/>
        /// <seealso cref="InputDevice.enabled"/>
        public static void EnableDevice(InputDevice device)
        {
            s_Manager.EnableOrDisableDevice(device, true);
        }

        /// <summary>
        /// Disable the given device, i.e. "mute" it.
        /// </summary>
        /// <param name="device">Device to disable. If already disabled, the method will do nothing.</param>
        /// <param name="keepSendingEvents">If true, no <see cref="LowLevel.DisableDeviceCommand"/> will be sent
        /// for the device. This means that the backend sending input events will not be notified about the device
        /// being disabled and will thus keep sending events. This can be useful when input is being rerouted from
        /// one device to another. For example, <see cref="TouchSimulation"/> uses this to disable the <see cref="Mouse"/>
        /// while redirecting its events to input on a <see cref="Touchscreen"/>.<br/><br/>This parameter is false by default.</param>
        /// <exception cref="ArgumentNullException"><paramref name="device"/> is <c>null</c>.</exception>
        /// <remarks>
        /// A disabled device will not receive input and will remain in its default state. It will remain
        /// present in the system but without actually feeding input into it.
        ///
        /// Disabling devices is most useful for <see cref="Sensor"/> devices on battery-powered platforms
        /// where having a sensor enabled will increase energy consumption. Sensors will usually start
        /// out in disabled state and can be enabled, when needed, with <see cref="EnableDevice"/> and
        /// disabled again wth this method.
        ///
        /// However, disabling a device can be useful in other situations, too. For example, when simulating
        /// input (say, mouse input) locally from a remote source, it can be desirable to turn off the respective
        /// local device.
        ///
        /// To remove a device altogether, use <see cref="RemoveDevice"/> instead. This will not only silence
        /// input but remove the <see cref="InputDevice"/> instance from the system altogether.
        /// </remarks>
        /// <seealso cref="EnableDevice"/>
        /// <seealso cref="InputDevice.enabled"/>
        public static void DisableDevice(InputDevice device, bool keepSendingEvents = false)
        {
            s_Manager.EnableOrDisableDevice(device, false, keepSendingEvents ? InputManager.DeviceDisableScope.InFrontendOnly : default);
        }

        /// <summary>
        /// Issue a <see cref="RequestSyncCommand"/> on <paramref name="device"/>. This requests the device to
        /// send its current state as an event. If successful, the device will be updated in the next <see cref="InputSystem.Update"/>.
        /// </summary>
        /// <param name="device">An <see cref="InputDevice"/> that is currently part of <see cref="devices"/>.</param>
        /// <returns>True if the request succeeded, false if it fails.</returns>
        /// <remarks>
        /// It depends on the backend/platform implementation whether explicit synchronization is supported. If it is, the method
        /// will return true. If it is not, the method will return false and the request is ignored.
        /// </remarks>
        /// <exception cref="ArgumentNullException"><paramref name="device"/> is <c>null</c>.</exception>
        /// <exception cref="InvalidOperationException"><paramref name="device"/> has not been <see cref="InputDevice.added"/>.</exception>
        /// <seealso cref="RequestSyncCommand"/>
        /// <seealso cref="ResetDevice"/>
        public static bool TrySyncDevice(InputDevice device)
        {
            if (device == null)
                throw new ArgumentNullException(nameof(device));
            if (!device.added)
                throw new InvalidOperationException($"Device '{device}' has not been added");
            return device.RequestSync();
        }

        /// <summary>
        /// Reset the state of the given device.
        /// </summary>
        /// <param name="device">Device to reset. Must be <see cref="InputDevice.added"/> to the system.</param>
        /// <param name="alsoResetDontResetControls">If true, also reset controls that are marked as <see cref="InputControlAttribute.dontReset"/>.
        /// Leads to <see cref="InputDeviceChange.HardReset"/>.</param>
        /// <exception cref="ArgumentNullException"><paramref name="device"/> is <c>null</c>.</exception>
        /// <exception cref="InvalidOperationException"><paramref name="device"/> has not been <see cref="InputDevice.added"/>.</exception>
        /// <remarks>
        /// There are two different kinds of resets performed by the input system: a "soft" reset and a "hard" reset.
        ///
        /// A "hard" reset resets all controls on the device to their default state and also sends a <see cref="RequestResetCommand"/>
        /// to the backend, instructing to also reset its own internal state (if any) to the default.
        ///
        /// A "soft" reset will reset only controls that are not marked as <see cref="InputControlAttribute.noisy"/> and not marked as
        /// <see cref="InputControlAttribute.dontReset"/>. It will also not set a <see cref="RequestResetCommand"/> to the backend,
        /// i.e. the reset will be internal to the input system only (and thus can be partial in nature).
        ///
        /// By default, the method will perform a "soft" reset if <paramref name="device"/> has <see cref="InputControlAttribute.noisy"/>
        /// or <see cref="InputControlAttribute.dontReset"/> controls. If it does not, it will perform a "hard" reset.
        ///
        /// A "hard" reset can be forced by setting <paramref name="alsoResetDontResetControls"/> to true.
        ///
        /// <example>
        /// <code>
        /// // "Soft" reset the mouse. This will leave controls such as the mouse position intact
        /// // but will reset button press states.
        /// InputSystem.ResetDevice(Mouse.current);
        ///
        /// // "Hard" reset the mouse. This will wipe everything and reset the mouse to its default
        /// // state.
        /// InputSystem.ResetDevice(Mouse.current, alsoResetDontResetControls: true);
        /// </code>
        /// </example>
        ///
        /// Resetting a device will trigger a <see cref="InputDeviceChange.SoftReset"/> or <see cref="InputDeviceChange.HardReset"/>
        /// (based on the value of <paramref name="alsoResetDontResetControls"/>) notification on <see cref="onDeviceChange"/>.
        /// Also, all <see cref="InputAction"/>s currently in progress from controls on <paramref name="device"/> will be cancelled
        /// (see <see cref="InputAction.canceled"/>) in a way that guarantees for them to not get triggered. That is, a reset is
        /// semantically different from simply sending an event with default state. Using the latter, a button may be considered as
        /// going from pressed to released whereas with a device reset, the change back to unpressed state will not be considered
        /// a button release (and thus not trigger interactions that are waiting for a button release).
        /// </remarks>
        /// <seealso cref="TrySyncDevice"/>
        /// <seealso cref="InputDeviceChange.HardReset"/>
        /// <seealso cref="InputDeviceChange.SoftReset"/>
        /// <seealso cref="LowLevel.DeviceResetEvent"/>
        public static void ResetDevice(InputDevice device, bool alsoResetDontResetControls = false)
        {
            s_Manager.ResetDevice(device, alsoResetDontResetControls);
        }

        // Not an auto-upgrade as it implies a change in behavior.
        [Obsolete("Use 'ResetDevice' instead.", error: false)]
        public static bool TryResetDevice(InputDevice device)
        {
            if (device == null)
                throw new ArgumentNullException(nameof(device));
            return device.RequestReset();
        }

        ////REVIEW: should there be a global pause state? what about haptics that are issued *while* paused?

        /// <summary>
        /// Pause haptic effect playback on all devices.
        /// </summary>
        /// <remarks>
        /// Calls <see cref="Haptics.IHaptics.PauseHaptics"/> on all <see cref="InputDevice">input devices</see>
        /// that implement the interface.
        /// </remarks>
        /// <seealso cref="ResumeHaptics"/>
        /// <seealso cref="ResetHaptics"/>
        /// <example>
        /// <code>
        /// // When going into the menu from gameplay, pause haptics.
        /// gameplayControls.backAction.onPerformed +=
        ///     ctx =>
        ///     {
        ///         gameplayControls.Disable();
        ///         menuControls.Enable();
        ///         InputSystem.PauseHaptics();
        ///     };
        /// </code>
        /// </example>
        public static void PauseHaptics()
        {
            var devicesList = devices;
            var devicesCount = devicesList.Count;

            for (var i = 0; i < devicesCount; ++i)
            {
                var device = devicesList[i];
                if (device is IHaptics haptics)
                    haptics.PauseHaptics();
            }
        }

        /// <summary>
        /// Resume haptic effect playback on all devices.
        /// </summary>
        /// <remarks>
        /// Calls <see cref="Haptics.IHaptics.ResumeHaptics"/> on all <see cref="InputDevice">input devices</see>
        /// that implement the interface.
        /// </remarks>
        /// <seealso cref="PauseHaptics"/>
        public static void ResumeHaptics()
        {
            var devicesList = devices;
            var devicesCount = devicesList.Count;

            for (var i = 0; i < devicesCount; ++i)
            {
                var device = devicesList[i];
                if (device is IHaptics haptics)
                    haptics.ResumeHaptics();
            }
        }

        /// <summary>
        /// Stop haptic effect playback on all devices.
        /// </summary>
        /// <remarks>
        /// Will reset haptics effects on all devices to their default state.
        ///
        /// Calls <see cref="Haptics.IHaptics.ResetHaptics"/> on all <see cref="InputDevice">input devices</see>
        /// that implement the interface.
        /// </remarks>
        public static void ResetHaptics()
        {
            var devicesList = devices;
            var devicesCount = devicesList.Count;

            for (var i = 0; i < devicesCount; ++i)
            {
                var device = devicesList[i];
                if (device is IHaptics haptics)
                    haptics.ResetHaptics();
            }
        }

        #endregion

        #region Controls

        /// <summary>
        /// Set the usage tag of the given device to <paramref name="usage"/>.
        /// </summary>
        /// <param name="device">Device to set the usage on.</param>
        /// <param name="usage">New usage for the device.</param>
        /// <remarks>
        /// Usages allow to "tag" a specific device such that the tag can then be used in lookups
        /// and bindings. A common use is for identifying the handedness of an <see cref="XR.XRController"/>
        /// but the usages can be arbitrary strings.
        ///
        /// This method either sets the usages of the device to a single string (meaning it will
        /// clear whatever, if any usages, the device has when the method is called) or,
        /// if <paramref name="usage"/> is null or empty, resets the usages of the device
        /// to be empty. To add to a device's set of usages, call <see cref="AddDeviceUsage(InputDevice,string)"/>.
        /// To remove usages from a device, call <see cref="RemoveDeviceUsage(InputDevice,string)"/>.
        ///
        /// The set of usages a device has can be queried with <see cref="InputControl.usages"/> (a device
        /// is an <see cref="InputControl"/> and thus, like controls, has an associated set of usages).
        ///
        /// <example>
        /// <code>
        /// // Tag a gamepad to be associated with player #1.
        /// InputSystem.SetDeviceUsage(myGamepad, "Player1");
        ///
        /// // Create an action that binds to player #1's gamepad specifically.
        /// var action = new InputAction(binding: "&lt;Gamepad&gt;{Player1}/buttonSouth");
        ///
        /// // Move the tag from one gamepad to another.
        /// InputSystem.SetDeviceUsage(myGamepad, null); // Clears usages on 'myGamepad'.
        /// InputSystem.SetDeviceUsage(otherGamepad, "Player1");
        /// </code>
        /// </example>
        /// </remarks>
        /// <exception cref="ArgumentNullException"><paramref name="device"/> is null.</exception>
        /// <seealso cref="InputControl.usages"/>
        /// <seealso cref="AddDeviceUsage(InputDevice,string)"/>
        /// <seealso cref="RemoveDeviceUsage(InputDevice,string)"/>
        /// <seealso cref="CommonUsages"/>
        /// <seealso cref="InputDeviceChange.UsageChanged"/>
        public static void SetDeviceUsage(InputDevice device, string usage)
        {
            SetDeviceUsage(device, new InternedString(usage));
        }

        /// <summary>
        /// Set the usage tag of the given device to <paramref name="usage"/>.
        /// </summary>
        /// <param name="device">Device to set the usage on.</param>
        /// <param name="usage">New usage for the device.</param>
        /// <remarks>
        /// Usages allow to "tag" a specific device such that the tag can then be used in lookups
        /// and bindings. A common use is for identifying the handedness of an <see cref="XR.XRController"/>
        /// but the usages can be arbitrary strings.
        ///
        /// This method either sets the usages of the device to a single string (meaning it will
        /// clear whatever, if any usages, the device has when the method is called) or,
        /// if <paramref name="usage"/> is null or empty, resets the usages of the device
        /// to be empty. To add to a device's set of usages, call <see cref="AddDeviceUsage(InputDevice,InternedString)"/>.
        /// To remove usages from a device, call <see cref="RemoveDeviceUsage(InputDevice,InternedString)"/>.
        ///
        /// The set of usages a device has can be queried with <see cref="InputControl.usages"/> (a device
        /// is an <see cref="InputControl"/> and thus, like controls, has an associated set of usages).
        ///
        /// If the set of usages on the device changes as a result of calling this method, <see cref="onDeviceChange"/>
        /// will be triggered with <see cref="InputDeviceChange.UsageChanged"/>.
        ///
        /// <example>
        /// <code>
        /// // Tag a gamepad to be associated with player #1.
        /// InputSystem.SetDeviceUsage(myGamepad, new InternedString("Player1"));
        ///
        /// // Create an action that binds to player #1's gamepad specifically.
        /// var action = new InputAction(binding: "&lt;Gamepad&gt;{Player1}/buttonSouth");
        ///
        /// // Move the tag from one gamepad to another.
        /// InputSystem.SetDeviceUsage(myGamepad, null); // Clears usages on 'myGamepad'.
        /// InputSystem.SetDeviceUsage(otherGamepad, new InternedString("Player1"));
        /// </code>
        /// </example>
        /// </remarks>
        /// <exception cref="ArgumentNullException"><paramref name="device"/> is null.</exception>
        /// <seealso cref="InputControl.usages"/>
        /// <seealso cref="AddDeviceUsage(InputDevice,InternedString)"/>
        /// <seealso cref="RemoveDeviceUsage(InputDevice,InternedString)"/>
        /// <seealso cref="CommonUsages"/>
        /// <seealso cref="InputDeviceChange.UsageChanged"/>
        public static void SetDeviceUsage(InputDevice device, InternedString usage)
        {
            s_Manager.SetDeviceUsage(device, usage);
        }

        /// <summary>
        /// Add a usage tag to the given device.
        /// </summary>
        /// <param name="device">Device to add the usage to.</param>
        /// <param name="usage">New usage to add to the device.</param>
        /// <remarks>
        /// Usages allow to "tag" a specific device such that the tag can then be used in lookups
        /// and bindings. A common use is for identifying the handedness of an <see cref="XR.XRController"/>
        /// but the usages can be arbitrary strings.
        ///
        /// This method adds a new usage to the device's set of usages. If the device already has
        /// the given usage, the method does nothing. To instead set the device's usages to a single
        /// one, use <see cref="SetDeviceUsage(InputDevice,string)"/>. To remove usages from a device,
        /// call <see cref="RemoveDeviceUsage(InputDevice,string)"/>.
        ///
        /// The set of usages a device has can be queried with <see cref="InputControl.usages"/> (a device
        /// is an <see cref="InputControl"/> and thus, like controls, has an associated set of usages).
        ///
        /// If the set of usages on the device changes as a result of calling this method, <see cref="onDeviceChange"/>
        /// will be triggered with <see cref="InputDeviceChange.UsageChanged"/>.
        /// </remarks>
        /// <exception cref="ArgumentNullException"><paramref name="device"/> is null.</exception>
        /// <exception cref="ArgumentException"><paramref name="usage"/> is null or empty.</exception>
        /// <seealso cref="InputControl.usages"/>
        /// <seealso cref="SetDeviceUsage(InputDevice,string)"/>
        /// <seealso cref="RemoveDeviceUsage(InputDevice,string)"/>
        /// <seealso cref="CommonUsages"/>
        /// <seealso cref="InputDeviceChange.UsageChanged"/>
        public static void AddDeviceUsage(InputDevice device, string usage)
        {
            s_Manager.AddDeviceUsage(device, new InternedString(usage));
        }

        /// <summary>
        /// Add a usage tag to the given device.
        /// </summary>
        /// <param name="device">Device to add the usage to.</param>
        /// <param name="usage">New usage to add to the device.</param>
        /// <remarks>
        /// Usages allow to "tag" a specific device such that the tag can then be used in lookups
        /// and bindings. A common use is for identifying the handedness of an <see cref="XR.XRController"/>
        /// but the usages can be arbitrary strings.
        ///
        /// This method adds a new usage to the device's set of usages. If the device already has
        /// the given usage, the method does nothing. To instead set the device's usages to a single
        /// one, use <see cref="SetDeviceUsage(InputDevice,InternedString)"/>. To remove usages from a device,
        /// call <see cref="RemoveDeviceUsage(InputDevice,InternedString)"/>.
        ///
        /// The set of usages a device has can be queried with <see cref="InputControl.usages"/> (a device
        /// is an <see cref="InputControl"/> and thus, like controls, has an associated set of usages).
        ///
        /// If the set of usages on the device changes as a result of calling this method, <see cref="onDeviceChange"/>
        /// will be triggered with <see cref="InputDeviceChange.UsageChanged"/>.
        /// </remarks>
        /// <exception cref="ArgumentNullException"><paramref name="device"/> is null.</exception>
        /// <exception cref="ArgumentException"><paramref name="usage"/> is empty.</exception>
        /// <seealso cref="InputControl.usages"/>
        /// <seealso cref="SetDeviceUsage(InputDevice,InternedString)"/>
        /// <seealso cref="RemoveDeviceUsage(InputDevice,InternedString)"/>
        /// <seealso cref="CommonUsages"/>
        /// <seealso cref="InputDeviceChange.UsageChanged"/>
        public static void AddDeviceUsage(InputDevice device, InternedString usage)
        {
            s_Manager.AddDeviceUsage(device, usage);
        }

        /// <summary>
        /// Remove a usage tag from the given device.
        /// </summary>
        /// <param name="device">Device to remove the usage from.</param>
        /// <param name="usage">Usage to remove from the device.</param>
        /// <remarks>
        /// This method removes an existing usage from the given device. If the device does not
        /// have the given usage tag, the method does nothing. Use <see cref="SetDeviceUsage(InputDevice,string)"/>
        /// or <see cref="AddDeviceUsage(InputDevice,string)"/> to add usages to a device.
        ///
        /// The set of usages a device has can be queried with <see cref="InputControl.usages"/> (a device
        /// is an <see cref="InputControl"/> and thus, like controls, has an associated set of usages).
        ///
        /// If the set of usages on the device changes as a result of calling this method, <see cref="onDeviceChange"/>
        /// will be triggered with <see cref="InputDeviceChange.UsageChanged"/>.
        /// </remarks>
        /// <exception cref="ArgumentNullException"><paramref name="device"/> is null.</exception>
        /// <exception cref="ArgumentException"><paramref name="usage"/> is null or empty.</exception>
        /// <seealso cref="InputControl.usages"/>
        /// <seealso cref="SetDeviceUsage(InputDevice,string)"/>
        /// <seealso cref="AddDeviceUsage(InputDevice,string)"/>
        /// <seealso cref="CommonUsages"/>
        /// <seealso cref="InputDeviceChange.UsageChanged"/>
        public static void RemoveDeviceUsage(InputDevice device, string usage)
        {
            s_Manager.RemoveDeviceUsage(device, new InternedString(usage));
        }

        /// <summary>
        /// Remove a usage tag from the given device.
        /// </summary>
        /// <param name="device">Device to remove the usage from.</param>
        /// <param name="usage">Usage to remove from the device.</param>
        /// <remarks>
        /// This method removes an existing usage from the given device. If the device does not
        /// have the given usage tag, the method does nothing. Use <see cref="SetDeviceUsage(InputDevice,InternedString)"/>
        /// or <see cref="AddDeviceUsage(InputDevice,InternedString)"/> to add usages to a device.
        ///
        /// The set of usages a device has can be queried with <see cref="InputControl.usages"/> (a device
        /// is an <see cref="InputControl"/> and thus, like controls, has an associated set of usages).
        ///
        /// If the set of usages on the device changes as a result of calling this method, <see cref="onDeviceChange"/>
        /// will be triggered with <see cref="InputDeviceChange.UsageChanged"/>.
        /// </remarks>
        /// <exception cref="ArgumentNullException"><paramref name="device"/> is null.</exception>
        /// <exception cref="ArgumentException"><paramref name="usage"/> is empty.</exception>
        /// <seealso cref="InputControl.usages"/>
        /// <seealso cref="SetDeviceUsage(InputDevice,InternedString)"/>
        /// <seealso cref="AddDeviceUsage(InputDevice,InternedString)"/>
        /// <seealso cref="CommonUsages"/>
        /// <seealso cref="InputDeviceChange.UsageChanged"/>
        public static void RemoveDeviceUsage(InputDevice device, InternedString usage)
        {
            s_Manager.RemoveDeviceUsage(device, usage);
        }

        /// <summary>
        /// Find the first control that matches the given control path.
        /// </summary>
        /// <param name="path">Path of a control, e.g. <c>"&lt;Gamepad&gt;/buttonSouth"</c>. See <see cref="InputControlPath"/>
        /// for details.</param>
        /// <returns>The first control that matches the given path or <c>null</c> if no control matches.</returns>
        /// <exception cref="ArgumentNullException"><paramref name="path"/> is <c>null</c> or empty.</exception>
        /// <remarks>
        /// If multiple controls match the given path, which result is considered the first is indeterminate.
        ///
        /// <example>
        /// <code>
        /// // Add gamepad.
        /// InputSystem.AddDevice&lt;Gamepad&gt;();
        ///
        /// // Look up various controls on it.
        /// var aButton = InputSystem.FindControl("&lt;Gamepad&gt;/buttonSouth");
        /// var leftStickX = InputSystem.FindControl("*/leftStick/x");
        /// var bButton = InputSystem.FindControl"*/{back}");
        ///
        /// // This one returns the gamepad itself as devices are also controls.
        /// var gamepad = InputSystem.FindControl("&lt;Gamepad&gt;");
        /// </code>
        /// </example>
        /// </remarks>
        /// <seealso cref="InputControlPath"/>
        /// <seealso cref="InputControl.path"/>
        public static InputControl FindControl(string path)
        {
            if (string.IsNullOrEmpty(path))
                throw new ArgumentNullException(nameof(path));

            var devices = s_Manager.devices;
            var numDevices = devices.Count;

            for (var i = 0; i < numDevices; ++i)
            {
                var device = devices[i];
                var control = InputControlPath.TryFindControl(device, path);
                if (control != null)
                    return control;
            }

            return null;
        }

        /// <summary>
        /// Find all controls that match the given <see cref="InputControlPath">control path</see>.
        /// </summary>
        /// <param name="path">Control path to search for</param>
        /// <returns>List of <see cref="InputControl"/> which matched the given search criteria</returns>
        /// <example>
        /// <code>
        /// // Find all gamepads (literally: that use the "Gamepad" layout).
        /// InputSystem.FindControls("&lt;Gamepad&gt;");
        ///
        /// // Find all sticks on all gamepads.
        /// InputSystem.FindControls("&lt;Gamepad&gt;/*stick");
        ///
        /// // Same but filter stick by type rather than by name.
        /// InputSystem.FindControls&lt;StickControl&gt;("&lt;Gamepad&gt;/*");
        /// </code>
        /// </example>
        /// <seealso cref="FindControls{TControl}(string)"/>
        /// <seealso cref="FindControls{TControl}(string,ref UnityEngine.InputSystem.InputControlList{TControl})"/>
        public static InputControlList<InputControl> FindControls(string path)
        {
            return FindControls<InputControl>(path);
        }

        /// <summary>
        /// Find all controls that match the given <see cref="InputControlPath">control path</see>.
        /// </summary>
        /// <param name="path">Control path to search for</param>
        /// <typeparam name="TControl">Type of control <see cref="InputControl"/>.</typeparam>
        /// <returns>Generic list of <see cref="InputControl"/> which matched the given search criteria</returns>
        /// <seealso cref="FindControls{InputControl}(string)"/>
        /// <seealso cref="FindControls{TControl}(string,ref UnityEngine.InputSystem.InputControlList{TControl})"/>
        public static InputControlList<TControl> FindControls<TControl>(string path)
            where TControl : InputControl
        {
            var list = new InputControlList<TControl>();
            FindControls(path, ref list);
            return list;
        }

        /// <summary>
        /// Populate a list with all controls that match the given <see cref="InputControlPath">control path</see>.
        /// </summary>
        /// <param name="path">Control path to search for</param>
        /// <param name="controls">Generic list of <see cref="InputControl"/> to populate with the search results</param>
        /// <typeparam name="TControl">Type of control <see cref="InputControl"/>.</typeparam>
        /// <returns>Count of controls which matched the given search criteria</returns>
        /// <seealso cref="FindControls{TControl}(string)"/>
        /// <seealso cref="FindControls{TControl}(string,ref UnityEngine.InputSystem.InputControlList{TControl})"/>
        public static int FindControls<TControl>(string path, ref InputControlList<TControl> controls)
            where TControl : InputControl
        {
            return s_Manager.GetControls(path, ref controls);
        }

        #endregion

        #region Events

        internal static bool isProcessingEvents => s_Manager.isProcessingEvents;

        /// <summary>
        /// Called during <see cref="Update"/> for each event that is processed.
        /// </summary>
        /// <remarks>
        /// Every time the input system updates (see <see cref="InputSettings.updateMode"/>
        /// or <see cref="Update"/> for details about when and how this happens),
        /// it flushes all events from the internal event buffer.
        ///
        /// As the Input System reads events from the buffer one by one, it will trigger this
        /// callback for each event which originates from a recognized device, before then proceeding
        /// to process the event. If any of the callbacks sets <see cref="InputEvent.handled"/>
        /// to true, the event will be skipped and ignored.
        ///
        /// Note that a device that is disabled (see <see cref="InputDevice.enabled"/>) may still get
        /// this event signalled for it. A <see cref="DisableDeviceCommand"/> will usually be sent to
        /// backends when a device is disabled but a backend may or may not respond to the command and
        /// thus may or may not keep sending events for the device.
        ///
        /// Note that the Input System does NOT sort events by timestamps (<see cref="InputEvent.time"/>).
        /// Instead, they are consumed in the order they are produced. This means that they
        /// will also surface on this callback in that order.
        ///
        /// <example>
        /// <code>
        /// // Treat left+right mouse button as middle mouse button.
        /// // (Note: This example is more for demonstrative purposes; it isn't necessarily a good use case)
        /// InputSystem.onEvent +=
        ///    (eventPtr, device) =>
        ///    {
        ///        // Only deal with state events.
        ///        if (!eventPtr.IsA&lt;StateEvent&gt;())
        ///            return;
        ///
        ///        if (!(device is Mouse mouse))
        ///            return;
        ///
        ///        mouse.leftButton.ReadValueFromEvent(eventPtr, out var lmbDown);
        ///        mouse.rightButton.ReadValueFromEvent(eventPtr, out var rmbDown);
        ///
        ///        if (lmbDown > 0 &amp;&amp; rmbDown > 0)
        ///            mouse.middleButton.WriteValueIntoEvent(1f, eventPtr);
        ///    };
        /// </code>
        /// </example>
        ///
        /// The property returns an <see cref="InputEventListener"/> struct that, beyond adding and removing
        /// callbacks, can be used to flexibly listen in on the event stream.
        ///
        /// <example>
        /// <code>
        /// // Listen for mouse events.
        /// InputSystem.onEvent
        ///     .ForDevice(Mouse.current)
        ///     .Call(e => Debug.Log("Mouse event"));
        /// </code>
        /// </example>
        ///
        /// If you are looking for a way to capture events, <see cref="InputEventTrace"/> may be of
        /// interest and an alternative to directly hooking into this event.
        ///
        /// If you are looking to monitor changes to specific input controls, state change monitors
        /// (see <see cref="InputState.AddChangeMonitor(InputControl,IInputStateChangeMonitor,long,uint)"/>
        /// are usually a more efficient and convenient way to set this up.
        /// </remarks>
        /// <exception cref="ArgumentNullException">Delegate reference is <c>null</c>.</exception>
        /// <seealso cref="QueueEvent(InputEventPtr)"/>
        /// <seealso cref="InputEvent"/>
        /// <seealso cref="Update"/>
        /// <seealso cref="InputSettings.updateMode"/>
        public static InputEventListener onEvent
        {
            // The listener syntax is an artificial struct. Setting it has no effect.
            // Its only purpose is to give us access to both the += and -= syntax of C# events
            // and at the same time provide a springboard into IObservable.
            get => default;
            // ReSharper disable once ValueParameterNotUsed
            set {}
        }

        /// <summary>
        /// Listen through <see cref="onEvent"/> for a button to be pressed.
        /// </summary>
        /// <remarks>
        /// The listener will get triggered whenever a <see cref="ButtonControl"/> on any device in the list of <see cref="devices"/>
        /// goes from not being pressed to being pressed.
        ///
        /// <example>
        /// <code>
        /// // Response to the first button press. Calls our delegate
        /// // and then immediately stops listening.
        /// InputSystem.onAnyButtonPress
        ///     .CallOnce(ctrl => Debug.Log($"Button {ctrl} was pressed"));
        /// </code>
        /// </example>
        ///
        /// Note that the listener will get triggered from the first button that was found in a pressed state in a
        /// given <see cref="InputEvent"/>. If multiple buttons are pressed in an event, the listener will not
        /// get triggered multiple times. To get all button presses in an event, use <see cref="InputControlExtensions.GetAllButtonPresses"/>
        /// and instead listen directly through <see cref="onEvent"/>.
        ///
        /// <example>
        /// <code>
        /// InputSystem.onEvent
        ///     .Where(e => e.HasButtonPress())
        ///     .CallOnce(eventPtr =>
        ///     {
        ///         foreach (var button in l.eventPtr.GetAllButtonPresses())
        ///             Debug.Log($"Button {button} was pressed");
        ///     });
        /// </code>
        /// </example>
        ///
        /// There is a certain overhead to listening for button presses so it is best to have listeners
        /// installed only while the information is actually needed.
        ///
        /// <example>
        /// <code>
        /// // Script that will spawn a new player when a button on a device is pressed.
        /// public class JoinPlayerOnPress : MonoBehaviour
        /// {
        ///     // We instantiate this GameObject to create a new player object.
        ///     // Expected to have a PlayerInput component in its hierarchy.
        ///     public GameObject playerPrefab;
        ///
        ///     // We want to remove the event listener we install through InputSystem.onAnyButtonPress
        ///     // after we're done so remember it here.
        ///     private IDisposable m_EventListener;
        ///
        ///     // When enabled, we install our button press listener.
        ///     void OnEnable()
        ///     {
        ///         // Start listening.
        ///         m_EventListener =
        ///             InputSystem.onAnyButtonPress
        ///                 .Call(OnButtonPressed)
        ///     }
        ///
        ///     // When disabled, we remove our button press listener.
        ///     void OnDisable()
        ///     {
        ///         m_EventListener.Dispose();
        ///     }
        ///
        ///     void OnButtonPressed(InputControl button)
        ///     {
        ///         var device = button.device;
        ///
        ///         // Ignore presses on devices that are already used by a player.
        ///         if (PlayerInput.FindFirstPairedToDevice(device) != null)
        ///             return;
        ///
        ///         // Create a new player.
        ///         var player = PlayerInput.Instantiate(playerPrefab, pairWithDevice: device);
        ///
        ///         // If the player did not end up with a valid input setup,
        ///         // unjoin the player.
        ///         if (player.hasMissingRequiredDevices)
        ///             Destroy(player);
        ///
        ///         // If we only want to join a single player, could uninstall our listener here
        ///         // or use CallOnce() instead of Call() when we set it up.
        ///     }
        /// }
        /// </code>
        /// </example>
        /// </remarks>
        /// <seealso cref="ButtonControl.isPressed"/>
        /// <seealso cref="onEvent"/>
        public static IObservable<InputControl> onAnyButtonPress =>
            onEvent
                .Select(e => e.GetFirstButtonPressOrNull()).Where(c => c != null);

        /// <summary>
        /// Add an event to the internal event queue.
        /// </summary>
        /// <param name="eventPtr">Event to add to the internal event buffer.</param>
        /// <exception cref="ArgumentException"><paramref name="eventPtr"/> is not
        /// valid (see <see cref="InputEventPtr.valid"/>).</exception>
        /// <exception cref="InvalidOperationException">The method was called from
        /// within event processing more than 1000 times. To avoid deadlocking, this
        /// results in an exception being thrown.</exception>
        /// <remarks>
        /// The event will be copied in full to the internal event buffer meaning that
        /// you can release memory for the event after it has been queued. The internal event
        /// buffer is flushed on the next input system update (see <see cref="Update"/>).
        /// Note that if input is process in <c>FixedUpdate()</c> (see <see cref="InputSettings.updateMode"/>),
        /// then the event may not get processed until its <see cref="InputEvent.time"/> timestamp
        /// is within the update window of the input system.
        ///
        /// As part of queuing, the event will receive its own unique ID (see <see cref="InputEvent.eventId"/>).
        /// Note that this ID will be written into the memory buffer referenced by <paramref cref="eventPtr"/>
        /// meaning that after calling <c>QueueEvent</c>, you will see the event ID with which the event
        /// was queued.
        ///
        /// Events that are queued during event processing will get processed in the same update.
        /// This happens, for example, when queuing input from within <see cref="onEvent"/> or from
        /// action callbacks such as <see cref="InputAction.performed"/>.
        ///
        /// The total size of <see cref="InputEvent"/>s processed in a single update is limited by
        /// <see cref="InputSettings.maxEventBytesPerUpdate"/>. This also prevents deadlocks when
        /// each processing of an event leads to one or more additional events getting queued.
        ///
        /// <example>
        /// <code>
        /// // Queue an input event on the first gamepad.
        /// var gamepad = Gamepad.all[0];
        /// using (StateEvent.From(gamepad, out var eventPtr))
        /// {
        ///     gamepad.leftStick.WriteValueIntoEvent(new Vector2(0.123f, 0.234f), eventPtr);
        ///     InputSystem.QueueEvent(eventPtr);
        /// }
        /// </code>
        /// </example>
        /// </remarks>
        /// <seealso cref="Update"/>
        /// <seealso cref="onEvent"/>
        /// <seealso cref="onBeforeUpdate"/>
        /// <seealso cref="InputEvent"/>
        public static void QueueEvent(InputEventPtr eventPtr)
        {
            if (!eventPtr.valid)
                throw new ArgumentException("Received a null event pointer", nameof(eventPtr));

            s_Manager.QueueEvent(eventPtr);
        }

        /// <summary>
        /// Add an event to the internal event queue.
        /// </summary>
        /// <typeparam name="TEvent">Type of event to look enqueue.</typeparam>
        /// <param name="inputEvent">Event to add to the internal event buffer.</param>
        /// <remarks>
        /// The event will be copied in full to the internal event buffer. The internal event
        /// buffer is flushed on the next input system update (see <see cref="Update"/>).
        /// Note that if input is process in <c>FixedUpdate()</c> (see <see cref="InputSettings.updateMode"/>),
        /// then the event may not get processed until its <see cref="InputEvent.time"/> timestamp
        /// is within the update window of the input system.
        ///
        /// As part of queuing, the event will receive its own unique ID (see <see cref="InputEvent.eventId"/>).
        /// Note that this ID will be written into <paramref name="inputEvent"/>
        /// meaning that after calling this method, you will see the event ID with which the event
        /// was queued.
        ///
        /// <example>
        /// <code>
        /// // Queue a disconnect event on the first gamepad.
        /// var inputEvent = DeviceRemoveEvent(Gamepad.all[0].deviceId);
        /// InputSystem.QueueEvent(inputEvent);
        /// </code>
        /// </example>
        /// </remarks>
        /// <seealso cref="Update"/>
        /// <seealso cref="onEvent"/>
        /// <seealso cref="onBeforeUpdate"/>
        public static void QueueEvent<TEvent>(ref TEvent inputEvent)
            where TEvent : struct, IInputEventTypeInfo
        {
            s_Manager.QueueEvent(ref inputEvent);
        }

        ////REVIEW: consider moving these out into extension methods in UnityEngine.InputSystem.LowLevel

        ////TODO: find a more elegant solution for this
        // Mono will ungracefully poop exceptions if we try to use LayoutKind.Explicit in generic
        // structs. So we can't just stuff a generic TState into a StateEvent<TState> and enforce
        // proper layout. Thus the jumping through lots of ugly hoops here.
        private unsafe struct StateEventBuffer
        {
            public StateEvent stateEvent;
            public const int kMaxSize = 512;
            public fixed byte data[kMaxSize - 1]; // StateEvent already adds one.
        }
        /// <summary>
        /// Queue a <see cref="StateEvent"/> to update the input state of the given device.
        /// </summary>
        /// <param name="device">Device whose input state to update</param>
        /// <param name="state"></param>
        /// <param name="time">Timestamp for the event. If not supplied, the current time is used. Note
        /// that if the given time is in the future and events processed in
        /// <a href="https://docs.unity3d.com/ScriptReference/MonoBehaviour.FixedUpdate.html">FixedUpdate</a> (see <see cref="InputSettings.updateMode"/>),
        /// the event will only get processed once the actual time has caught up with the given time.</param>
        /// <typeparam name="TState">Type of input state, such as <see cref="MouseState"/>. Must match the expected
        /// type of state of <paramref name="device"/>.</typeparam>
        /// <remarks>
        /// The given state must match exactly what is expected by the given device. If unsure, an alternative
        /// is to grab the state as an event directly from the device using <see
        /// cref="StateEvent.From(InputDevice,out InputEventPtr,Unity.Collections.Allocator)"/> which can then
        /// be queued using <see cref="QueueEvent(InputEventPtr)"/>.
        ///
        /// <example>
        /// <code>
        /// // Allocates temporary, unmanaged memory for the event.
        /// // using statement automatically disposes the memory once we have queued the event.
        /// using (StateEvent.From(Mouse.current, out var eventPtr))
        /// {
        ///     // Use controls on mouse to write values into event.
        ///     Mouse.current.position.WriteValueIntoEvent(new Vector(123, 234), eventPtr);
        ///
        ///     // Queue event.
        ///     InputSystem.QueueEvent(eventPtr);
        /// }
        /// </code>
        /// </example>
        ///
        /// The event will only be queued and not processed right away. This means that the state of
        /// <paramref name="device"/> will not change immediately as a result of calling this method. Instead,
        /// the event will be processed as part of the next input update.
        ///
        /// Note that this method updates the complete input state of the device including all of its
        /// controls. To update just part of the state of a device, you can use <see cref="QueueDeltaStateEvent{TDelta}"/>
        /// (however, note that there are some restrictions; see documentation).
        /// <example>
        /// <code>
        /// InputSystem.QueueStateEvent(Mouse.current, new MouseState { position = new Vector(123, 234) });
        /// </code>
        /// </example>
        /// </remarks>
        /// <exception cref="ArgumentNullException"><paramref name="device"/> is null.</exception>
        /// <exception cref="InvalidOperationException"><paramref name="device"/> has not been added to the system
        /// (<see cref="AddDevice(InputDevice)"/>) and thus cannot receive events.</exception>
        /// <exception cref="ArgumentException"></exception>
        public static unsafe void QueueStateEvent<TState>(InputDevice device, TState state, double time = -1)
            where TState : struct, IInputStateTypeInfo
        {
            if (device == null)
                throw new ArgumentNullException(nameof(device));

            // Make sure device is actually in the system.
            if (device.m_DeviceIndex == InputDevice.kInvalidDeviceIndex)
                throw new InvalidOperationException(
                    $"Cannot queue state event for device '{device}' because device has not been added to system");

            ////REVIEW: does it make more sense to go off the 'stateBlock' on the device and let that determine size?

            var stateSize = (uint)UnsafeUtility.SizeOf<TState>();
            if (stateSize > StateEventBuffer.kMaxSize)
                throw new ArgumentException(
                    $"Size of '{typeof(TState).Name}' exceeds maximum supported state size of {StateEventBuffer.kMaxSize}",
                    nameof(state));
            var eventSize = UnsafeUtility.SizeOf<StateEvent>() + stateSize - StateEvent.kStateDataSizeToSubtract;

            if (time < 0)
                time = InputRuntime.s_Instance.currentTime;
            else
                time += InputRuntime.s_CurrentTimeOffsetToRealtimeSinceStartup;

            StateEventBuffer eventBuffer;
            eventBuffer.stateEvent =
                new StateEvent
            {
                baseEvent = new InputEvent(StateEvent.Type, (int)eventSize, device.deviceId, time),
                stateFormat = state.format
            };

            var ptr = eventBuffer.stateEvent.stateData;
            UnsafeUtility.MemCpy(ptr, UnsafeUtility.AddressOf(ref state), stateSize);

            s_Manager.QueueEvent(ref eventBuffer.stateEvent);
        }

        private unsafe struct DeltaStateEventBuffer
        {
            public DeltaStateEvent stateEvent;
            public const int kMaxSize = 512;
            public fixed byte data[kMaxSize - 1]; // DeltaStateEvent already adds one.
        }

        /// <summary>
        /// Queue a <see cref="DeltaStateEvent"/> to update part of the input state of the given device.
        /// </summary>
        /// <param name="control">Control on a device to update state of.</param>
        /// <param name="delta">New state for the control. Type of state must match the state of the control.</param>
        /// <param name="time"></param>
        /// <typeparam name="TDelta"></typeparam>
        /// <exception cref="ArgumentNullException"><paramref name="control"/> is null.</exception>
        /// <exception cref="InvalidOperationException"></exception>
        /// <exception cref="ArgumentException"></exception>
        public static unsafe void QueueDeltaStateEvent<TDelta>(InputControl control, TDelta delta, double time = -1)
            where TDelta : struct
        {
            if (control == null)
                throw new ArgumentNullException(nameof(control));

            if (control.stateBlock.bitOffset != 0)
                throw new InvalidOperationException(
                    $"Cannot send delta state events against bitfield controls: {control}");

            // Make sure device is actually in the system.
            var device = control.device;
            if (device.m_DeviceIndex == InputDevice.kInvalidDeviceIndex)
                throw new InvalidOperationException(
                    $"Cannot queue state event for control '{control}' on device '{device}' because device has not been added to system");

            if (time < 0)
                time = InputRuntime.s_Instance.currentTime;
            else
                time += InputRuntime.s_CurrentTimeOffsetToRealtimeSinceStartup;

            var deltaSize = (uint)UnsafeUtility.SizeOf<TDelta>();
            if (deltaSize > DeltaStateEventBuffer.kMaxSize)
                throw new ArgumentException(
                    $"Size of state delta '{typeof(TDelta).Name}' exceeds maximum supported state size of {DeltaStateEventBuffer.kMaxSize}",
                    nameof(delta));

            ////TODO: recognize a matching C# representation of a state format and convert to what we expect for trivial cases
            if (deltaSize != control.stateBlock.alignedSizeInBytes)
                throw new ArgumentException(
                    $"Size {deltaSize} of delta state of type {typeof(TDelta).Name} provided for control '{control}' does not match size {control.stateBlock.alignedSizeInBytes} of control",
                    nameof(delta));

            var eventSize = UnsafeUtility.SizeOf<DeltaStateEvent>() + deltaSize - 1;

            DeltaStateEventBuffer eventBuffer;
            eventBuffer.stateEvent =
                new DeltaStateEvent
            {
                baseEvent = new InputEvent(DeltaStateEvent.Type, (int)eventSize, device.deviceId, time),
                stateFormat = device.stateBlock.format,
                stateOffset = control.m_StateBlock.byteOffset - device.m_StateBlock.byteOffset
            };

            var ptr = eventBuffer.stateEvent.stateData;
            UnsafeUtility.MemCpy(ptr, UnsafeUtility.AddressOf(ref delta), deltaSize);

            s_Manager.QueueEvent(ref eventBuffer.stateEvent);
        }

        /// <summary>
        /// Queue a <see cref="DeviceConfigurationEvent"/> that signals that the configuration of the given device has changed
        /// and that cached configuration will thus have to be refreshed.
        /// </summary>
        /// <param name="device">Device whose configuration has changed.</param>
        /// <param name="time">Timestamp for the event. If not supplied, the current time will be used.</param>
        /// <remarks>
        /// All state of an input device that is not input or output state is considered its "configuration".
        ///
        /// A simple example is keyboard layouts. A <see cref="Keyboard"/> will typically have an associated
        /// keyboard layout that dictates the function of each key and which can be changed by the user at the
        /// system level. In the input system, the current keyboard layout can be queried via <see cref="Keyboard.keyboardLayout"/>.
        /// When the layout changes at the system level, the input backend sends a configuration change event
        /// to signal that the configuration of the keyboard has changed and that cached data may be outdated.
        /// In response, <see cref="Keyboard"/> will flush out cached information such as the name of the keyboard
        /// layout and display names (<see cref="InputControl.displayName"/>) of individual keys which causes them
        /// to be fetched again from the backend the next time they are accessed.
        /// </remarks>
        /// <exception cref="ArgumentNullException"><paramref name="device"/> is null.</exception>
        /// <exception cref="InvalidOperationException"><paramref name="device"/> has not been added
        /// (<see cref="InputDevice.added"/>; <see cref="AddDevice(InputDevice)"/>) and thus cannot
        /// receive events.</exception>
        public static void QueueConfigChangeEvent(InputDevice device, double time = -1)
        {
            if (device == null)
                throw new ArgumentNullException(nameof(device));
            if (device.deviceId == InputDevice.InvalidDeviceId)
                throw new InvalidOperationException("Device has not been added");

            if (time < 0)
                time = InputRuntime.s_Instance.currentTime;
            else
                time += InputRuntime.s_CurrentTimeOffsetToRealtimeSinceStartup;

            var inputEvent = DeviceConfigurationEvent.Create(device.deviceId, time);
            s_Manager.QueueEvent(ref inputEvent);
        }

        /// <summary>
        /// Queue a <see cref="TextEvent"/> on the given device.
        /// </summary>
        /// <param name="device">Device to queue the event on.</param>
        /// <param name="character">Text character to input through the event.</param>
        /// <param name="time">Optional event time stamp. If not supplied, the current time will be used.</param>
        /// <remarks>
        /// Text input is sent to devices character by character. This allows sending strings of arbitrary
        /// length without necessary incurring GC overhead.
        ///
        /// For the event to have any effect on <paramref name="device"/>, the device must
        /// implement <see cref="ITextInputReceiver"/>. It will see <see cref="ITextInputReceiver.OnTextInput"/>
        /// being called when the event is processed.
        /// </remarks>
        /// <exception cref="ArgumentNullException"><paramref name="device"/> is null.</exception>
        /// <exception cref="InvalidOperationException"><paramref name="device"/> is a device that has not been
        /// added to the system.</exception>
        /// <seealso cref="Keyboard.onTextInput"/>
        public static void QueueTextEvent(InputDevice device, char character, double time = -1)
        {
            if (device == null)
                throw new ArgumentNullException(nameof(device));
            if (device.deviceId == InputDevice.InvalidDeviceId)
                throw new InvalidOperationException("Device has not been added");

            if (time < 0)
                time = InputRuntime.s_Instance.currentTime;
            else
                time += InputRuntime.s_CurrentTimeOffsetToRealtimeSinceStartup;

            var inputEvent = TextEvent.Create(device.deviceId, character, time);
            s_Manager.QueueEvent(ref inputEvent);
        }

        /// <summary>
        /// Run a single update of input state.
        /// </summary>
        /// <remarks>
        /// Except in tests and when using <see cref="InputSettings.UpdateMode.ProcessEventsManually"/>, this method should not
        /// normally be called. The input system will automatically update as part of the player loop as
        /// determined by <see cref="InputSettings.updateMode"/>. Calling this method is equivalent to
        /// inserting extra frames, i.e. it will advance the entire state of the input system by one complete
        /// frame.
        ///
        /// When using <see cref="InputUpdateType.Manual"/>, this method MUST be called for input to update in the
        /// player. Not calling the method as part of the player loop may result in excessive memory
        /// consumption and/or potential loss of input.
        ///
        /// Each update will flush out buffered input events and cause them to be processed. This in turn
        /// will update the state of input devices (<see cref="InputDevice"/>) and trigger actions (<see cref="InputAction"/>)
        /// that monitor affected device state.
        /// </remarks>
        /// <seealso cref="InputUpdateType"/>
        /// <seealso cref="InputSettings.updateMode"/>
        public static void Update()
        {
            s_Manager.Update();
        }

        internal static void Update(InputUpdateType updateType)
        {
            if (updateType != InputUpdateType.None && (s_Manager.updateMask & updateType) == 0)
                throw new InvalidOperationException(
                    $"'{updateType}' updates are not enabled; InputSystem.settings.updateMode is set to '{settings.updateMode}'");
            s_Manager.Update(updateType);
        }

        /// <summary>
        /// Event that is fired before the input system updates.
        /// </summary>
        /// <remarks>
        /// The input system updates in sync with player loop and editor updates. Input updates
        /// are run right before the respective script update. For example, an input update for
        /// <see cref="InputUpdateType.Dynamic"/> is run before <c>MonoBehaviour.Update</c> methods
        /// are executed.
        ///
        /// The update callback itself is triggered before the input system runs its own update and
        /// before it flushes out its event queue. This means that events queued from a callback will
        /// be fed right into the upcoming update.
        /// </remarks>
        /// <seealso cref="onAfterUpdate"/>
        /// <seealso cref="Update"/>
        public static event Action onBeforeUpdate
        {
            add
            {
                lock (s_Manager)
                    s_Manager.onBeforeUpdate += value;
            }
            remove
            {
                lock (s_Manager)
                    s_Manager.onBeforeUpdate -= value;
            }
        }

        /// <summary>
        /// Event that is fired after the input system has completed an update and processed all pending events.
        /// </summary>
        /// <seealso cref="onBeforeUpdate"/>
        /// <seealso cref="Update"/>
        public static event Action onAfterUpdate
        {
            add
            {
                lock (s_Manager)
                    s_Manager.onAfterUpdate += value;
            }
            remove
            {
                lock (s_Manager)
                    s_Manager.onAfterUpdate -= value;
            }
        }

        #endregion

        #region Settings

        /// <summary>
        /// The current configuration of the input system.
        /// </summary>
        /// <value>Global configuration object for the input system.</value>
        /// <remarks>
        /// The input system can be configured on a per-project basis. Settings can either be created and
        /// installed on the fly or persisted as assets in the project.
        /// </remarks>
        /// <exception cref="ArgumentNullException">Value is null when setting the property.</exception>
        public static InputSettings settings
        {
            get => s_Manager.settings;
            set
            {
                if (value == null)
                    throw new ArgumentNullException(nameof(value));

                if (s_Manager.settings == value)
                    return;

                // In the editor, we keep track of the settings asset through EditorBuildSettings.
                #if UNITY_EDITOR
                if (!string.IsNullOrEmpty(AssetDatabase.GetAssetPath(value)))
                {
                    EditorBuildSettings.AddConfigObject(InputSettingsProvider.kEditorBuildSettingsConfigKey,
                        value, true);
                }
                #endif

                s_Manager.settings = value;
            }
        }

        /// <summary>
        /// Event that is triggered if any of the properties in <see cref="settings"/> changes or if
        /// <see cref="settings"/> is replaced entirely with a new <see cref="InputSettings"/> object.
        /// </summary>
        /// <seealso cref="settings"/>
        /// <seealso cref="InputSettings"/>
        public static event Action onSettingsChange
        {
            add => s_Manager.onSettingsChange += value;
            remove => s_Manager.onSettingsChange -= value;
        }

#if UNITY_EDITOR
        /// <summary>
        /// Callback that can be used to display a warning and draw additional custom Editor UI for bindings.
        /// </summary>
        /// <seealso cref="InputBinding"/>
        /// <remarks>
        /// This allows Users to control the behavior of the <see cref="InputActionAsset"/> Editor.
        /// Specifically this controls whether a warning icon will appear next to a particular
        /// <see cref="InputBinding"/> in the list and also draw custom UI content for it once
        /// it is selected.
        /// By default no callbacks exist and therefore no warnings or custom content will be shown.
        /// A User interested in customizing this behavior is expected to provide a callback function here.
        /// This callback function will receive the binding path to be inspected.
        /// The callback is then expected to either return null to indicate no warning is to be displayed
        /// for this binding path or a <see cref="System.Action"/> which contains the custom rendering function
        /// to be shown in the Binding properties panel when a InputBinding has been selected.
        /// Returning any <see cref="System.Action"/> will also display a small warning icon next to the
        /// particular <see cref="InputBinding"/> in the list, regardless of the contents of that function.
        /// </remarks>
        ///
        /// <example>
        /// <code>
        /// InputSystem.customBindingPathValidators += (string bindingPath) => {
        ///     // Mark <Gamepad> bindings with a warning
        ///     if (!bindingPath.StartsWith("<Gamepad>"))
        ///         return null;
        ///
        ///     // Draw the warning information in the Binding Properties panel
        ///     return () =>
        ///     {
        ///         GUILayout.BeginVertical("GroupBox");
        ///         GUILayout.BeginHorizontal();
        ///         GUILayout.Box(EditorGUIUtility.FindTexture("console.warnicon.sml"));
        ///         GUILayout.Label(
        ///             "This binding is inactive because it refers to a disabled OpenXR interaction profile.",
        ///             EditorStyles.wordWrappedLabel);
        ///         GUILayout.EndHorizontal();
        ///
        ///         GUILayout.Button("Manage Interaction Profiles");
        ///         GUILayout.EndVertical();
        ///     };
        /// };
        /// </code>
        /// </example>
        public static event CustomBindingPathValidator customBindingPathValidators
        {
            add => s_Manager.customBindingPathValidators += value;
            remove => s_Manager.customBindingPathValidators -= value;
        }

        /// <summary>
        /// Invokes any custom UI rendering code for this Binding Path in the editor.
        /// </summary>
        /// <seealso cref="customBindingPathValidators"/>
        /// <remarks>
        /// This is called internally by the <see cref="InputActionAsset"/> Editor while displaying
        /// the properties for a <see cref="InputBinding"/>.
        /// This is not intended to be called directly.
        /// Please use <see cref="customBindingPathValidators"/> instead.
        /// </remarks>
        internal static void OnDrawCustomWarningForBindingPath(string bindingPath)
        {
            s_Manager.OnDrawCustomWarningForBindingPath(bindingPath);
        }

        /// <summary>
        /// Determines if any warning icon is to be displayed for this Binding Path in the editor.
        /// </summary>
        /// <seealso cref="customBindingPathValidators"/>
        /// <remarks>
        /// This is called internally by the <see cref="InputActionAsset"/> Editor while displaying
        /// the list of each <see cref="InputBinding"/>.
        /// This is not intended to be called directly.
        /// Please use <see cref="customBindingPathValidators"/> instead.
        /// </remarks>
        internal static bool ShouldDrawWarningIconForBinding(string bindingPath)
        {
            return s_Manager.ShouldDrawWarningIconForBinding(bindingPath);
        }

#endif

        #endregion

        #region Actions

#if UNITY_INPUT_SYSTEM_PROJECT_WIDE_ACTIONS
        // EnteredEditMode  Occurs during the next update of the Editor application if it is in edit mode and was previously in play mode.
        // ExitingEditMode  Occurs when exiting edit mode, before the Editor is in play mode.
        // EnteredPlayMode  Occurs during the next update of the Editor application if it is in play mode and was previously in edit mode.
        // ExitingPlayMode  Occurs when exiting play mode, before the Editor is in edit mode.
        //
        // Using the EnteredEditMode / EnteredPlayMode states to transition the actions' enabled
        // state ensures that the they are active in all of these MonoBehavior methods:
        //
        //      Awake() /  Start() / OnEnable() / OnDisable() / OnDestroy()
        //
        private static void EnableActions()
        {
#if UNITY_EDITOR
            // Abort if not in play-mode in editor
            if (!EditorApplication.isPlayingOrWillChangePlaymode)
                return;
#endif // UNITY_EDITOR
            if (actions == null)
                return;

            actions.Enable();
        }

        private static void DisableActions(bool triggerSetupChanged = false)
        {
            // Make sure project wide input actions are disabled
            var projectWideActions = actions;
            if (projectWideActions == null)
                return;

            projectWideActions.Disable();

            if (triggerSetupChanged)
                projectWideActions.OnSetupChanged();
        }

        /// <summary>
        /// An input action asset (see <see cref="InputActionAsset"/>) which is always available if
        /// assigned in Input System Package settings in Edit, Project Settings, Input System Package in editor.
        /// </summary>
        /// <remarks>
        /// Project-wide actions may only be assigned in Edit Mode and any attempt to change this property
        /// in Play Mode will result in an <c>System.Exception</c> being thrown.
        /// A default set of actions and action maps are installed and enabled by default on every project
        /// that enables Project-wide Input Actions by assigning a project-wide asset in Project Settings.
        /// These actions and their bindings may be modified in the Project Settings.
        ///
        /// All actions in the associated <c>InputActionAsset</c> will be automatically enabled when entering
        /// Play Mode and automatically disabled when exiting Play Mode.
        /// The asset associated with this property will be included in a Player build as a preloaded asset.
        ///
        /// Note that attempting to assign a non-persisted <c>InputActionAsset</c> to this property will result in
        /// <c>ArgumentException</c> being thrown.
        /// </remarks>
        /// <seealso cref="InputActionAsset"/>
        /// <seealso cref="InputActionMap"/>
        /// <seealso cref="InputAction"/>
        /// <example>
        /// <code>
        ///  public class MyScript : MonoBehaviour
        /// {
        ///     InputAction move;
        ///     InputAction jump;
        ///
        ///     void Start()
        ///     {
        ///         // Get InputAction references from Project-wide input actions.
        ///         if (InputSystem.actions)
        ///         {
        ///             move = InputSystem.actions.FindAction("Player/Move");
        ///             jump = InputSystem.actions.FindAction("Player/Jump");
        ///         }
        ///     }
        /// }
        /// </code>
        /// </example>
        public static InputActionAsset actions
        {
            get => s_Manager?.actions;
            set
            {
                // Prevent this property from being assigned in play-mode.
                if (Application.isPlaying)
                    throw new Exception($"Attempted to set property InputSystem.actions during Play-mode which is not supported. Assigning this property is only allowed in Edit-mode.");

                // Note that we use reference equality to determine if object changed or not.
                // This allows us to change the associated value even if changed or destroyed.
                var current = s_Manager.actions;
                if (ReferenceEquals(current, value))
                    return;
                var valueIsNotNull = value != null;
                #if UNITY_EDITOR
                // Do not allow assigning non-persistent assets (pure in-memory objects)
                if (valueIsNotNull && !EditorUtility.IsPersistent(value))
                    throw new ArgumentException($"Assigning a non-persistent {nameof(InputActionAsset)} to this property is not allowed. The assigned asset need to be persisted on disc inside the /Assets folder.");

                // Track reference to enable including it in built Players, note that it will discard any non-persisted
                // object reference
                ProjectWideActionsBuildProvider.actionsToIncludeInPlayerBuild = value;
                #endif // UNITY_EDITOR

                // Update underlying value
                s_Manager.actions = value;

                // Note that we do not enable/disable any actions until play-mode
            }
        }

        /// <summary>
        /// Event that is triggered if the instance assigned to property <see cref="actions"/> changes.
        /// </summary>
        /// <remarks>
        /// Note that any event handlers registered to this event will only receive callbacks in Edit mode
        /// since assigning <c>InputSystem.actions</c> is not possible in Play mode.
        /// </remarks>
        /// <seealso cref="actions"/>
        /// <seealso cref="InputActionAsset"/>
        public static event Action onActionsChange
        {
            add => s_Manager.onActionsChange += value;
            remove => s_Manager.onActionsChange -= value;
        }
#endif // UNITY_INPUT_SYSTEM_PROJECT_WIDE_ACTIONS

        /// <summary>
        /// Event that is signalled when the state of enabled actions in the system changes or
        /// when actions are triggered.
        /// </summary>
        /// <remarks>
        /// The object received by the callback is either an <see cref="InputAction"/>,
        /// <see cref="InputActionMap"/>, or <see cref="InputActionAsset"/> depending on whether the
        /// <see cref="InputActionChange"/> affects a single action, an entire action map, or an
        /// entire action asset.
        ///
        /// For <see cref="InputActionChange.BoundControlsAboutToChange"/> and <see cref="InputActionChange.BoundControlsChanged"/>,
        /// the given object is an <see cref="InputAction"/> if the action is not part of an action map,
        /// an <see cref="InputActionMap"/> if the actions are part of a map but not part of an asset, and an
        /// <see cref="InputActionAsset"/> if the actions are part of an asset. In other words, the notification is
        /// sent for the topmost object in the hierarchy.
        /// </remarks>
        /// <example>
        /// <code>
        /// InputSystem.onActionChange +=
        ///     (obj, change) =>
        ///     {
        ///         if (change == InputActionChange.ActionPerformed)
        ///         {
        ///             var action = (InputAction)obj;
        ///             var control = action.activeControl;
        ///             //...
        ///         }
        ///         else if (change == InputActionChange.ActionMapEnabled)
        ///         {
        ///             var actionMap = (InputActionMap)obj;
        ///             //...
        ///         }
        ///         else if (change == InputActionChange.BoundControlsChanged)
        ///         {
        ///             // This is one way to deal with the fact that obj may be an InputAction
        ///             // InputActionMap, or InputActionAsset and may be part of an InputActionAsset or not.
        ///             var action = obj as InputAction;
        ///             var actionMap = action?.actionMap ?? obj as InputActionMap;
        ///             var actionAsset = actionMap?.asset ?? obj as InputActionAsset;
        ///
        ///             // Note that if bound controls are changed on any map in an asset, there *will*
        ///             // be a BoundControlsChanged notification for the entire asset.
        ///
        ///             //...
        ///         }
        ///     };
        /// </code>
        /// </example>
        /// <seealso cref="InputAction.controls"/>
        public static event Action<object, InputActionChange> onActionChange
        {
            add
            {
                if (value == null)
                    throw new ArgumentNullException(nameof(value));
                InputActionState.s_GlobalState.onActionChange.AddCallback(value);
            }
            remove
            {
                if (value == null)
                    throw new ArgumentNullException(nameof(value));
                InputActionState.s_GlobalState.onActionChange.RemoveCallback(value);
            }
        }

        /// <summary>
        /// Register a new type of interaction with the system.
        /// </summary>
        /// <param name="type">Type that implements the interaction. Must support <see cref="InputInteraction"/>.</param>
        /// <param name="name">Name to register the interaction with. This is used in bindings to refer to the interaction
        /// (e.g. an interactions called "Tap" can be added to a binding by listing it in its <see cref="InputBinding.interactions"/>
        /// property). If no name is supplied, the short name of <paramref name="type"/> is used (with "Interaction" clipped off
        /// the name if the type name ends in that).</param>
        /// <example>
        /// <code>
        /// // Interaction that is performed when control resets to default state.
        /// public class ResetInteraction : InputInteraction
        /// {
        ///     public void Process(ref InputInteractionContext context)
        ///     {
        ///         if (context.isWaiting &amp;&amp; !context.controlHasDefaultValue)
        ///             context.Started();
        ///         else if (context.isStarted &amp;&amp; context.controlHasDefaultValue)
        ///             context.Performed();
        ///     }
        /// }
        ///
        /// // Make interaction globally available on bindings.
        /// // "Interaction" suffix in type name will get dropped automatically.
        /// InputSystem.RegisterInteraction(typeof(ResetInteraction));
        ///
        /// // Set up action with binding that has the 'reset' interaction applied to it.
        /// var action = new InputAction(binding: "/&lt;Gamepad>/buttonSouth", interactions: "reset");
        /// </code>
        /// </example>
        /// <seealso cref="IInputInteraction"/>
        /// <seealso cref="RegisterInteraction{T}"/>
        /// <seealso cref="TryGetInteraction"/>
        /// <seealso cref="ListInteractions"/>
        public static void RegisterInteraction(Type type, string name = null)
        {
            if (type == null)
                throw new ArgumentNullException(nameof(type));

            if (string.IsNullOrEmpty(name))
            {
                name = type.Name;
                if (name.EndsWith("Interaction"))
                    name = name.Substring(0, name.Length - "Interaction".Length);
            }

            s_Manager.interactions.AddTypeRegistration(name, type);
        }

        /// <summary>
        /// Register a new type of interaction with the system.
        /// </summary>
        /// <typeparam name="T">Type that implements the interaction. Must support <see cref="InputInteraction"/>.</typeparam>
        /// <param name="name">Name to register the interaction with. This is used in bindings to refer to the interaction
        /// (e.g. an interactions called "Tap" can be added to a binding by listing it in its <see cref="InputBinding.interactions"/>
        /// property). If no name is supplied, the short name of <typeparamref name="T"/> is used (with "Interaction" clipped off
        /// the name if the type name ends in that).</param>
        /// <seealso cref="IInputInteraction"/>
        /// <seealso cref="RegisterInteraction(Type, string)"/>
        /// <seealso cref="TryGetInteraction"/>
        /// <seealso cref="ListInteractions"/>
        public static void RegisterInteraction<T>(string name = null)
        {
            RegisterInteraction(typeof(T), name);
        }

        ////REVIEW: can we move the getters and listers somewhere else? maybe `interactions` and `processors` properties and such?

        /// <summary>
        /// Search for a registered interaction type with the given name.
        /// </summary>
        /// <param name="name">Name of the registered interaction to search for.</param>
        /// <returns>The type of the interaction, if one was previously registered with the give name, otherwise null.</returns>
        /// <seealso cref="IInputInteraction"/>
        /// <seealso cref="RegisterInteraction"/>
        /// <seealso cref="ListInteractions"/>
        public static Type TryGetInteraction(string name)
        {
            if (string.IsNullOrEmpty(name))
                throw new ArgumentNullException(nameof(name));
            return s_Manager.interactions.LookupTypeRegistration(name);
        }

        /// <summary>
        /// Gets the names of of all currently registered interactions.
        /// </summary>
        /// <returns>A list of currently registered interaction names.</returns>
        /// <seealso cref="IInputInteraction"/>
        /// <seealso cref="RegisterInteraction"/>
        /// <seealso cref="TryGetInteraction"/>
        public static IEnumerable<string> ListInteractions()
        {
            return s_Manager.interactions.names;
        }

        /// <summary>
        /// Register a new type of binding composite with the system.
        /// </summary>
        /// <param name="type">Type that implements the binding composite. Must support <see cref="InputBindingComposite"/>.</param>
        /// <param name="name">Name to register the binding composite with. This is used in bindings to refer to the composite.</param>
        /// <seealso cref="InputBindingComposite"/>
        /// <seealso cref="RegisterBindingComposite{T}"/>
        /// <seealso cref="TryGetBindingComposite"/>
        public static void RegisterBindingComposite(Type type, string name)
        {
            if (type == null)
                throw new ArgumentNullException(nameof(type));

            if (string.IsNullOrEmpty(name))
            {
                name = type.Name;
                if (name.EndsWith("Composite"))
                    name = name.Substring(0, name.Length - "Composite".Length);
            }

            s_Manager.composites.AddTypeRegistration(name, type);
        }

        /// <summary>
        /// Register a new type of binding composite with the system.
        /// </summary>
        /// <typeparam name="T">Type that implements the binding composite. Must support <see cref="InputBindingComposite"/>.</typeparam>
        /// <param name="name">Name to register the binding composite with. This is used in bindings to refer to the composite.</param>
        /// <seealso cref="InputBindingComposite"/>
        /// <seealso cref="RegisterBindingComposite(Type, string)"/>
        /// <seealso cref="TryGetBindingComposite"/>
        public static void RegisterBindingComposite<T>(string name = null)
        {
            RegisterBindingComposite(typeof(T), name);
        }

        /// <summary>
        /// Search for a registered binding composite type with the given name.
        /// </summary>
        /// <param name="name">Name of the registered binding composite to search for.</param>
        /// <returns>The type of the binding composite, if one was previously registered with the give name, otherwise null.</returns>
        /// <seealso cref="InputBindingComposite"/>
        /// <seealso cref="RegisterBindingComposite"/>
        public static Type TryGetBindingComposite(string name)
        {
            if (string.IsNullOrEmpty(name))
                throw new ArgumentNullException(nameof(name));
            return s_Manager.composites.LookupTypeRegistration(name);
        }

        /// <summary>
        /// Disable all actions (and implicitly all action sets) that are currently enabled.
        /// </summary>
        /// <seealso cref="ListEnabledActions()"/>
        /// <seealso cref="InputAction.Disable"/>
        public static void DisableAllEnabledActions()
        {
            InputActionState.DisableAllActions();
        }

        /// <summary>
        /// Return a list of all the actions that are currently enabled in the system.
        /// </summary>
        /// <returns>A new list instance containing all currently enabled actions.</returns>
        /// <remarks>
        /// To avoid allocations, use <see cref="ListEnabledActions(List{UnityEngine.InputSystem.InputAction})"/>.
        /// </remarks>
        /// <seealso cref="InputAction.enabled"/>
        public static List<InputAction> ListEnabledActions()
        {
            var result = new List<InputAction>();
            ListEnabledActions(result);
            return result;
        }

        /// <summary>
        /// Add all actions that are currently enabled in the system to the given list.
        /// </summary>
        /// <param name="actions">List to add actions to.</param>
        /// <returns>The number of actions added to the list.</returns>
        /// <exception cref="ArgumentNullException"><paramref name="actions"/> is null.</exception>
        /// <remarks>
        /// If the capacity of the given list is large enough, this method will not allocate memory.
        /// </remarks>
        public static int ListEnabledActions(List<InputAction> actions)
        {
            if (actions == null)
                throw new ArgumentNullException(nameof(actions));
            return InputActionState.FindAllEnabledActions(actions);
        }

        #endregion

        #region Remoting

        /// <summary>
        /// The local InputRemoting instance which can mirror local input to a remote
        /// input system or can make input in a remote system available locally.
        /// </summary>
        /// <remarks>
        /// In the editor, this is always initialized. In players, this will be null
        /// if remoting is disabled (which it is by default in release players).
        /// </remarks>
        public static InputRemoting remoting => s_Remote;

        #endregion


        /// <summary>
        /// The current version of the input system package.
        /// </summary>
        /// <value>Current version of the input system.</value>
        public static Version version => new Version(kAssemblyVersion);

        /// <summary>
        /// Property for internal use that allows setting the player to run in the background.
        /// </summary>
        /// <remarks>
        /// Some platforms don't care about <see cref="Application.runInBackground"/> and for those we need to
        /// enable it manually through this propriety.
        /// </remarks>
        /// <param name="value">The boolean value to set to <see cref="NativeInputRuntime.runInBackground"/></param>
        public static bool runInBackground
        {
            get => s_Manager.runtime.runInBackground;
            set => s_Manager.runtime.runInBackground = value;
        }

#if UNITY_INPUT_SYSTEM_PLATFORM_SCROLL_DELTA
        internal static float scrollWheelDeltaPerTick => InputRuntime.s_Instance.scrollWheelDeltaPerTick;
#else
        internal const float scrollWheelDeltaPerTick = 1.0f;
#endif

        ////REVIEW: restrict metrics to editor and development builds?
        /// <summary>
        /// Get various up-to-date metrics about the input system.
        /// </summary>
        /// <value>Up-to-date metrics on input system activity.</value>
        public static InputMetrics metrics => s_Manager.metrics;

        internal static InputManager manager => s_Manager;
        private static InputManager s_Manager;
        private static InputRemoting s_Remote;

#if DEVELOPMENT_BUILD || UNITY_EDITOR
        private static RemoteInputPlayerConnection s_RemoteConnection;
        internal static RemoteInputPlayerConnection remoteConnection => s_RemoteConnection;

        internal static void SetUpRemoting()
        {
            Debug.Assert(s_Manager != null);

            #if UNITY_EDITOR
            s_Remote = new InputRemoting(s_Manager);
            // NOTE: We use delayCall as our initial startup will run in editor initialization before
            //       PlayerConnection is itself ready. If we call Bind() directly here, we won't
            //       see any errors but the callbacks we register for will not trigger.
            EditorApplication.delayCall += SetUpRemotingInternal;
            #else
            s_Remote = new InputRemoting(s_Manager);
            SetUpRemotingInternal();
            #endif
        }

        private static void SetUpRemotingInternal()
        {
            if (s_RemoteConnection == null)
            {
                #if UNITY_EDITOR
                s_RemoteConnection = RemoteInputPlayerConnection.instance;
                s_RemoteConnection.Bind(EditorConnection.instance, false);
                #else
                s_RemoteConnection = ScriptableObject.CreateInstance<RemoteInputPlayerConnection>();
                s_RemoteConnection.Bind(PlayerConnection.instance, PlayerConnection.instance.isConnected);
                #endif
            }

            s_Remote.Subscribe(s_RemoteConnection); // Feed messages from players into editor.
            s_RemoteConnection.Subscribe(s_Remote); // Feed messages from editor into players.
        }

        #if !UNITY_EDITOR
        private static bool ShouldEnableRemoting()
        {
            #if UNITY_INCLUDE_TESTS
            return false; // Don't remote while running tests.
            #endif

            return true;
        }
        #endif //!UNITY_EDITOR
#endif // DEVELOPMENT_BUILD || UNITY_EDITOR

        // The rest here is internal stuff to manage singletons, survive domain reloads,
        // and to support the reset ability for tests.

        private static bool IsDomainReloadDisabledForPlayMode()
        {
            #if UNITY_EDITOR && !ENABLE_CORECLR
            if (!EditorSettings.enterPlayModeOptionsEnabled || (EditorSettings.enterPlayModeOptions & EnterPlayModeOptions.DisableDomainReload) == 0)
                return false;
            #endif
            return true;
        }

        private static void GlobalInitialize(bool calledFromCtor)
        {
            // This method is called twice: once from the static ctor and again from RuntimeInitialize().
            // We handle the calls differently for the Editor and Player.

#if UNITY_EDITOR
            // If Domain Reloads are enabled, InputSystem is initialized via the ctor and we can ignore
            // the second call from "Runtime", otherwise (DRs are disabled) the ctor isn't fired, so we
            // must initialize via the Runtime call.

            if (calledFromCtor || IsDomainReloadDisabledForPlayMode())
            {
                InitializeInEditor(calledFromCtor);
            }
#else
            // In the Player, simply initialize InputSystem from the ctor and then execute the initial update
            // from the second call. This saves us from needing another RuntimeInitializeOnLoad attribute.

            if (calledFromCtor)
            {
                InitializeInPlayer(null, true);
            }
            else
            {
                RunInitialUpdate();
            }
#endif // UNITY_EDITOR
        }

        // Initialization is triggered by accessing InputSystem. Some parts (like InputActions)
        // do not rely on InputSystem and thus can be accessed without tapping InputSystem.
        // This method will explicitly make sure we trigger initialization.
        internal static void EnsureInitialized()
        {
        }

#if UNITY_EDITOR

        // ISX-1860 - #ifdef out Domain Reload specific functionality from CoreCLR
        private static InputSystemStateManager s_DomainStateManager;
        internal static InputSystemStateManager domainStateManager => s_DomainStateManager;

        internal static void InitializeInEditor(bool calledFromCtor, IInputRuntime runtime = null)
        {
            k_InputInitializeInEditorMarker.Begin();

            bool globalReset = calledFromCtor || !IsDomainReloadDisabledForPlayMode();

            // We must initialize a new InputManager object first thing since other parts
            // of the init flow depend on it.
            if (globalReset)
            {
                if (s_Manager != null)
                    s_Manager.Dispose();

                // Settings object should get set by an actual InputSettings asset.
                s_Manager = InputManager.CreateAndInitialize(runtime ?? NativeInputRuntime.instance, null);
                s_Manager.runtime.onPlayModeChanged = OnPlayModeChange;
                s_Manager.runtime.onProjectChange = OnProjectChange;

                InputEditorUserSettings.s_Settings = new InputEditorUserSettings.SerializedState();

                #if !UNITY_DISABLE_DEFAULT_INPUT_PLUGIN_INITIALIZATION
                InputSystem.PerformDefaultPluginInitialization();
                #endif
            }

            var existingSystemStateManagers = Resources.FindObjectsOfTypeAll<InputSystemStateManager>();
            if (existingSystemStateManagers != null && existingSystemStateManagers.Length > 0)
            {
                if (globalReset)
                {
                    ////FIXME: does not preserve action map state

                    // If we're coming back out of a domain reload. We're restoring part of the
                    // InputManager state here but we're still waiting from layout registrations
                    // that happen during domain initialization.

                    s_DomainStateManager = existingSystemStateManagers[0];
                    s_Manager.RestoreStateWithoutDevices(s_DomainStateManager.systemState.managerState);
                    InputDebuggerWindow.ReviveAfterDomainReload();

                    // Restore remoting state.
                    s_RemoteConnection = s_DomainStateManager.systemState.remoteConnection;
                    SetUpRemoting();
                    s_Remote.RestoreState(s_DomainStateManager.systemState.remotingState, s_Manager);

                    // Get s_Manager to restore devices on first input update. By that time we
                    // should have all (possibly updated) layout information in place.
                    s_Manager.m_SavedDeviceStates = s_DomainStateManager.systemState.managerState.devices;
                    s_Manager.m_SavedAvailableDevices = s_DomainStateManager.systemState.managerState.availableDevices;

                    // Restore editor settings.
                    InputEditorUserSettings.s_Settings = s_DomainStateManager.systemState.userSettings;

                    // Get rid of saved state.
                    s_DomainStateManager.systemState = new InputSystemState();
                }
            }
            else
            {
                s_DomainStateManager = ScriptableObject.CreateInstance<InputSystemStateManager>();
                s_DomainStateManager.hideFlags = HideFlags.HideAndDontSave;

                // See if we have a remembered settings object.
                if (EditorBuildSettings.TryGetConfigObject(InputSettingsProvider.kEditorBuildSettingsConfigKey, out InputSettings settingsAsset))
                {
                    s_Manager.settings = settingsAsset;
                }

                #if UNITY_INPUT_SYSTEM_PROJECT_WIDE_ACTIONS
                // See if we have a saved actions object
                var savedActions = ProjectWideActionsBuildProvider.actionsToIncludeInPlayerBuild;
                if (savedActions != null)
                    s_Manager.actions = savedActions;
                #endif // UNITY_INPUT_SYSTEM_PROJECT_WIDE_ACTIONS

                InputEditorUserSettings.Load();

                SetUpRemoting();
            }

            Debug.Assert(settings != null);
            Debug.Assert(EditorUtility.InstanceIDToObject(settings.GetInstanceID()) != null,
                "InputSettings has lost its native object");

            // If native backends for new input system aren't enabled, ask user whether we should
            // enable them (requires restart). We only ask once per session and don't ask when
            // running in batch mode.
            if (!s_DomainStateManager.newInputBackendsCheckedAsEnabled &&
                !EditorPlayerSettingHelpers.newSystemBackendsEnabled &&
                !s_Manager.runtime.isInBatchMode)
            {
                const string dialogText = "This project is using the new input system package but the native platform backends for the new input system are not enabled in the player settings. " +
                    "This means that no input from native devices will come through." +
                    "\n\nDo you want to enable the backends? Doing so will *RESTART* the editor.";

                if (EditorUtility.DisplayDialog("Warning", dialogText, "Yes", "No"))
                {
                    EditorPlayerSettingHelpers.newSystemBackendsEnabled = true;
                    EditorHelpers.RestartEditorAndRecompileScripts();
                }
            }
            s_DomainStateManager.newInputBackendsCheckedAsEnabled = true;

            #if UNITY_INPUT_SYSTEM_PROJECT_WIDE_ACTIONS
            // Make sure project wide input actions are enabled.
            // Note that this will always fail if entering play-mode within editor since not yet in play-mode.
            EnableActions();
            #endif

            RunInitialUpdate();

            k_InputInitializeInEditorMarker.End();
        }

        internal static void OnPlayModeChange(PlayModeStateChange change)
        {
            ////REVIEW: should we pause haptics when play mode is paused and stop haptics when play mode is exited?

            switch (change)
            {
                case PlayModeStateChange.ExitingEditMode:
                    s_DomainStateManager.settings = JsonUtility.ToJson(settings);
                    s_DomainStateManager.exitEditModeTime = InputRuntime.s_Instance.currentTime;
                    s_DomainStateManager.enterPlayModeTime = 0;

                    // InputSystem.actions is not setup yet
                    break;

                case PlayModeStateChange.EnteredPlayMode:
                    s_DomainStateManager.enterPlayModeTime = InputRuntime.s_Instance.currentTime;
                    s_Manager.SyncAllDevicesAfterEnteringPlayMode();
                    #if UNITY_INPUT_SYSTEM_PROJECT_WIDE_ACTIONS
                    EnableActions();
                    #endif // UNITY_INPUT_SYSTEM_PROJECT_WIDE_ACTIONS
                    break;

                case PlayModeStateChange.ExitingPlayMode:
                    s_Manager.LeavePlayMode();
                    break;

                ////TODO: also nuke all callbacks installed on InputActions and InputActionMaps
                ////REVIEW: is there any other cleanup work we want to before? should we automatically nuke
                ////        InputDevices that have been created with AddDevice<> during play mode?
                case PlayModeStateChange.EnteredEditMode:
                    #if UNITY_INPUT_SYSTEM_PROJECT_WIDE_ACTIONS
                    DisableActions(false);
                    #endif

                    // Nuke all InputUsers.
                    InputUser.ResetGlobals();

                    // Nuke all InputActionMapStates. Releases their unmanaged memory.
                    InputActionState.DestroyAllActionMapStates();

                    // Clear the Action reference from all InputActionReference objects
                    InputActionReference.ResetCachedAction();

                    // Restore settings.
                    if (!string.IsNullOrEmpty(s_DomainStateManager.settings))
                    {
                        JsonUtility.FromJsonOverwrite(s_DomainStateManager.settings, settings);
                        s_DomainStateManager.settings = null;
                        settings.OnChange();
                    }

                    // reload input assets marked as dirty from disk
                    DirtyAssetTracker.ReloadDirtyAssets();
                    break;
            }
        }

        internal static void OnProjectChange()
        {
            ////TODO: use dirty count to find whether settings have actually changed
            // May have added, removed, moved, or renamed settings asset. Force a refresh
            // of the UI.
            InputSettingsProvider.ForceReload();

            // Also, if the asset holding our current settings got deleted, switch back to a
            // temporary settings object.
            if (EditorUtility.InstanceIDToObject(s_Manager.settings.GetInstanceID()) == null)
            {
                var newSettings = ScriptableObject.CreateInstance<InputSettings>();
                newSettings.hideFlags = HideFlags.HideAndDontSave;
                settings = newSettings;
            }
        }

#else // UNITY_EDITOR
        internal static void InitializeInPlayer(IInputRuntime runtime, bool loadSettingsAsset)
        {
            InputSettings settings = null;

            if (loadSettingsAsset)
                settings = Resources.FindObjectsOfTypeAll<InputSettings>().FirstOrDefault();

            // No domain reloads in the player so we don't need to look for existing
            // instances.
            s_Manager = InputManager.CreateAndInitialize(runtime ?? NativeInputRuntime.instance, settings);

            #if !UNITY_DISABLE_DEFAULT_INPUT_PLUGIN_INITIALIZATION
            PerformDefaultPluginInitialization();
            #endif

            // Automatically enable remoting in development players.
            #if DEVELOPMENT_BUILD
            if (ShouldEnableRemoting())
                SetUpRemoting();
            #endif

            #if UNITY_INPUT_SYSTEM_PROJECT_WIDE_ACTIONS
            // This is the point where we initialise project-wide actions for the Player
            EnableActions();
            #endif
        }

#endif // UNITY_EDITOR

#if UNITY_INCLUDE_TESTS
        //
        // We cannot define UNITY_INPUT_SYSTEM_PROJECT_WIDE_ACTIONS within the Test-Framework assembly, and
        // so this hook is needed; it's called from InputTestStateManager.Reset().
        //
        internal static void TestHook_DisableActions()
        {
            #if UNITY_INPUT_SYSTEM_PROJECT_WIDE_ACTIONS
            // Note that in a test setup we might enter reset with project-wide actions already enabled but the
            // reset itself has pushed the action system state on the state stack. To avoid action state memory
            // problems we disable actions here and also request asset to be marked dirty and reimported.
            DisableActions(triggerSetupChanged: true);
            if (s_Manager != null)
                s_Manager.actions = null;
            #endif // UNITY_INPUT_SYSTEM_PROJECT_WIDE_ACTIONS
        }

        internal static void TestHook_EnableActions()
        {
            // Note this is too early for editor ! actions is not setup yet.
            #if UNITY_INPUT_SYSTEM_PROJECT_WIDE_ACTIONS
            EnableActions();
            #endif
        }
#endif // UNITY_INCLUDE_TESTS

        private static void RunInitialUpdate()
        {
            // Request an initial Update so that user methods such as Start and Awake
            // can access the input devices.
            //
            // NOTE: We use InputUpdateType.None here to run a "null" update. InputManager.OnBeforeUpdate()
            //       and InputManager.OnUpdate() will both early out when comparing this to their update
            //       mask but will still restore devices. This means we're not actually processing input,
            //       but we will force the runtime to push its devices.
            Update(InputUpdateType.None);
        }

#if !UNITY_DISABLE_DEFAULT_INPUT_PLUGIN_INITIALIZATION

        #if UNITY_EDITOR
        // Plug-ins must only be initialized once, since many of them use static fields.
        // When Domain Reloads are disabled, we must guard against this method being called a second time.
        private static bool s_PluginsInitialized = false;
        #endif

        internal static void PerformDefaultPluginInitialization()
        {
            #if UNITY_EDITOR
            if (s_PluginsInitialized)
            {
                Debug.Assert(false, "Attempted to re-initialize InputSystem Plugins!");
                return;
            }
            s_PluginsInitialized = true;
            #endif

            UISupport.Initialize();

            #if UNITY_EDITOR || UNITY_STANDALONE || UNITY_WSA || UNITY_ANDROID || UNITY_IOS || UNITY_TVOS || UNITY_VISIONOS
            XInputSupport.Initialize();
            #endif

            #if UNITY_EDITOR || UNITY_STANDALONE || UNITY_PS4 || UNITY_PS5 || UNITY_WSA || UNITY_ANDROID || UNITY_IOS || UNITY_TVOS || UNITY_VISIONOS
            DualShockSupport.Initialize();
            #endif

            #if UNITY_EDITOR || UNITY_STANDALONE || UNITY_WSA
            HIDSupport.Initialize();
            #endif

            #if UNITY_EDITOR || UNITY_ANDROID
            Android.AndroidSupport.Initialize();
            #endif

            #if UNITY_EDITOR || UNITY_IOS || UNITY_TVOS || UNITY_VISIONOS
            iOS.iOSSupport.Initialize();
            #endif

            #if UNITY_EDITOR || UNITY_STANDALONE_OSX
            OSX.OSXSupport.Initialize();
            #endif

            #if UNITY_EDITOR || UNITY_WEBGL
            WebGL.WebGLSupport.Initialize();
            #endif

            #if UNITY_EDITOR || UNITY_STANDALONE_OSX || UNITY_STANDALONE_WIN || UNITY_WSA
            Switch.SwitchSupportHID.Initialize();
            #endif

            #if UNITY_INPUT_SYSTEM_ENABLE_XR && (ENABLE_VR || UNITY_GAMECORE) && !UNITY_FORCE_INPUTSYSTEM_XR_OFF
            XR.XRSupport.Initialize();
            #endif

            #if UNITY_EDITOR || UNITY_STANDALONE_LINUX
            Linux.LinuxSupport.Initialize();
            #endif

            #if UNITY_EDITOR || UNITY_ANDROID || UNITY_IOS || UNITY_TVOS || UNITY_WSA || UNITY_VISIONOS
            OnScreen.OnScreenSupport.Initialize();
            #endif

            #if (UNITY_EDITOR || UNITY_STANDALONE) && UNITY_ENABLE_STEAM_CONTROLLER_SUPPORT
            Steam.SteamSupport.Initialize();
            #endif

            #if UNITY_EDITOR
            UnityRemoteSupport.Initialize();
            #endif
        }

#endif // UNITY_DISABLE_DEFAULT_INPUT_PLUGIN_INITIALIZATION

<<<<<<< HEAD
=======
        // For testing, we want the ability to push/pop system state even in the player.
        // However, we don't want it in release players.
#if DEVELOPMENT_BUILD || UNITY_EDITOR
        /// <summary>
        /// Return the input system to its default state.
        /// </summary>
        private static void Reset(bool enableRemoting = false, IInputRuntime runtime = null)
        {
            k_InputResetMarker.Begin();

#if UNITY_INPUT_SYSTEM_PROJECT_WIDE_ACTIONS
            // Note that in a test setup we might enter reset with project-wide actions already enabled but the
            // reset itself has pushed the action system state on the state stack. To avoid action state memory
            // problems we disable actions here and also request asset to be marked dirty and reimported.
            DisableActions(triggerSetupChanged: true);
            if (s_Manager != null)
                s_Manager.actions = null;
#endif // UNITY_INPUT_SYSTEM_PROJECT_WIDE_ACTIONS

            // Some devices keep globals. Get rid of them by pretending the devices
            // are removed.
            if (s_Manager != null)
            {
                foreach (var device in s_Manager.devices)
                    device.NotifyRemoved();

                s_Manager.UninstallGlobals();
            }

            // Create temporary settings. In the tests, this is all we need. But outside of tests,d
            // this should get replaced with an actual InputSettings asset.
            var settings = ScriptableObject.CreateInstance<InputSettings>();
            settings.hideFlags = HideFlags.HideAndDontSave;

            #if UNITY_EDITOR
            s_Manager = new InputManager();
            s_Manager.Initialize(
                runtime: runtime ?? NativeInputRuntime.instance,
                settings: settings);

            s_Manager.m_Runtime.onPlayModeChanged = OnPlayModeChange;
            s_Manager.m_Runtime.onProjectChange = OnProjectChange;

            InputEditorUserSettings.s_Settings = new InputEditorUserSettings.SerializedState();

            if (enableRemoting)
                SetUpRemoting();

            #if !UNITY_DISABLE_DEFAULT_INPUT_PLUGIN_INITIALIZATION
            PerformDefaultPluginInitialization();
            #endif

            #else
            InitializeInPlayer(runtime, settings);
            #endif

            Mouse.s_PlatformMouseDevice = null;

            InputEventListener.s_ObserverState = default;
            InputUser.ResetGlobals();
            EnhancedTouchSupport.Reset();

            // This is the point where we initialise project-wide actions for the Editor, Editor Tests and Player Tests.
            // Note this is too early for editor ! actions is not setup yet.
            #if UNITY_INPUT_SYSTEM_PROJECT_WIDE_ACTIONS
            EnableActions();
            #endif

            k_InputResetMarker.End();
        }

        /// <summary>
        /// Destroy the current setup of the input system.
        /// </summary>
        /// <remarks>
        /// NOTE: This also de-allocates data we're keeping in unmanaged memory!
        /// </remarks>
        private static void Destroy()
        {
            // NOTE: Does not destroy InputSystemObject. We want to destroy input system
            //       state repeatedly during tests but we want to not create InputSystemObject
            //       over and over.
            s_Manager.Destroy();
            if (s_RemoteConnection != null)
                Object.DestroyImmediate(s_RemoteConnection);
            #if UNITY_EDITOR
            EditorInputControlLayoutCache.Clear();
            InputDeviceDebuggerWindow.s_OnToolbarGUIActions.Clear();
            InputEditorUserSettings.s_Settings = new InputEditorUserSettings.SerializedState();
            #endif

            s_Manager = null;
            s_RemoteConnection = null;
            s_Remote = null;
        }

        /// <summary>
        /// Snapshot of the state used by the input system.
        /// </summary>
        /// <remarks>
        /// Can be taken across domain reloads.
        /// </remarks>
        [Serializable]
        internal struct State
        {
            [NonSerialized] public InputManager manager;
            [NonSerialized] public InputRemoting remote;
            [SerializeField] public RemoteInputPlayerConnection remoteConnection;
            [SerializeField] public InputManager.SerializedState managerState;
            [SerializeField] public InputRemoting.SerializedState remotingState;
            #if UNITY_EDITOR
            [SerializeField] public InputEditorUserSettings.SerializedState userSettings;
            [SerializeField] public string systemObject;
            #endif
            ////TODO: make these saved states capable of surviving domain reloads
            [NonSerialized] public ISavedState inputActionState;
            [NonSerialized] public ISavedState touchState;
            [NonSerialized] public ISavedState inputUserState;
        }

        private static Stack<State> s_SavedStateStack;

        internal static State GetSavedState()
        {
            return s_SavedStateStack.Peek();
        }

        /// <summary>
        /// Push the current state of the input system onto a stack and
        /// reset the system to its default state.
        /// </summary>
        /// <remarks>
        /// The save stack is not able to survive domain reloads. It is intended solely
        /// for use in tests.
        /// </remarks>
        internal static void SaveAndReset(bool enableRemoting = false, IInputRuntime runtime = null)
        {
            if (s_SavedStateStack == null)
                s_SavedStateStack = new Stack<State>();

            ////FIXME: does not preserve global state in InputActionState
            ////TODO: preserve InputUser state
            ////TODO: preserve EnhancedTouchSupport state

            s_SavedStateStack.Push(new State
            {
                manager = s_Manager,
                remote = s_Remote,
                remoteConnection = s_RemoteConnection,
                managerState = s_Manager.SaveState(),
                remotingState = s_Remote?.SaveState() ?? new InputRemoting.SerializedState(),
                #if UNITY_EDITOR
                userSettings = InputEditorUserSettings.s_Settings,
                systemObject = JsonUtility.ToJson(s_SystemObject),
                #endif
                inputActionState = InputActionState.SaveAndResetState(),
                touchState = EnhancedTouch.Touch.SaveAndResetState(),
                inputUserState = InputUser.SaveAndResetState()
            });

            Reset(enableRemoting, runtime ?? InputRuntime.s_Instance); // Keep current runtime.
        }

        ////FIXME: this method doesn't restore things like InputDeviceDebuggerWindow.onToolbarGUI
        /// <summary>
        /// Restore the state of the system from the last state pushed with <see cref="SaveAndReset"/>.
        /// </summary>
        internal static void Restore()
        {
            Debug.Assert(s_SavedStateStack != null && s_SavedStateStack.Count > 0);

            // Load back previous state.
            var state = s_SavedStateStack.Pop();

            state.inputUserState.StaticDisposeCurrentState();
            state.touchState.StaticDisposeCurrentState();
            state.inputActionState.StaticDisposeCurrentState();

            // Nuke what we have.
            Destroy();

            state.inputUserState.RestoreSavedState();
            state.touchState.RestoreSavedState();
            state.inputActionState.RestoreSavedState();

            s_Manager = state.manager;
            s_Remote = state.remote;
            s_RemoteConnection = state.remoteConnection;

            InputUpdate.Restore(state.managerState.updateState);

            s_Manager.InstallRuntime(s_Manager.m_Runtime);
            s_Manager.InstallGlobals();
            s_Manager.ApplySettings();

            #if UNITY_EDITOR
            InputEditorUserSettings.s_Settings = state.userSettings;
            JsonUtility.FromJsonOverwrite(state.systemObject, s_SystemObject);
            #endif

            // Get devices that keep global lists (like Gamepad) to re-initialize them
            // by pretending the devices have been added.
            foreach (var device in devices)
            {
                device.NotifyAdded();
                device.MakeCurrent();
            }
        }

#endif
>>>>>>> 026cdcc6
    }
}<|MERGE_RESOLUTION|>--- conflicted
+++ resolved
@@ -82,23 +82,20 @@
 #endif
     public static partial class InputSystem
     {
-<<<<<<< HEAD
-        static InputSystem()
-        {
-            GlobalInitialize(true);
-        }
-
-        [RuntimeInitializeOnLoadMethod(RuntimeInitializeLoadType.BeforeSceneLoad)]
-        private static void RuntimeInitialize()
-        {
-            GlobalInitialize(false);
-        }
-=======
 #if UNITY_EDITOR
         static readonly ProfilerMarker k_InputInitializeInEditorMarker = new ProfilerMarker("InputSystem.InitializeInEditor");
 #endif
-        static readonly ProfilerMarker k_InputResetMarker = new ProfilerMarker("InputSystem.Reset");
->>>>>>> 026cdcc6
+        
+        static InputSystem()
+        {
+            GlobalInitialize(true);
+        }
+
+        [RuntimeInitializeOnLoadMethod(RuntimeInitializeLoadType.BeforeSceneLoad)]
+        private static void RuntimeInitialize()
+        {
+            GlobalInitialize(false);
+        }
 
         #region Layouts
 
@@ -3890,219 +3887,5 @@
         }
 
 #endif // UNITY_DISABLE_DEFAULT_INPUT_PLUGIN_INITIALIZATION
-
-<<<<<<< HEAD
-=======
-        // For testing, we want the ability to push/pop system state even in the player.
-        // However, we don't want it in release players.
-#if DEVELOPMENT_BUILD || UNITY_EDITOR
-        /// <summary>
-        /// Return the input system to its default state.
-        /// </summary>
-        private static void Reset(bool enableRemoting = false, IInputRuntime runtime = null)
-        {
-            k_InputResetMarker.Begin();
-
-#if UNITY_INPUT_SYSTEM_PROJECT_WIDE_ACTIONS
-            // Note that in a test setup we might enter reset with project-wide actions already enabled but the
-            // reset itself has pushed the action system state on the state stack. To avoid action state memory
-            // problems we disable actions here and also request asset to be marked dirty and reimported.
-            DisableActions(triggerSetupChanged: true);
-            if (s_Manager != null)
-                s_Manager.actions = null;
-#endif // UNITY_INPUT_SYSTEM_PROJECT_WIDE_ACTIONS
-
-            // Some devices keep globals. Get rid of them by pretending the devices
-            // are removed.
-            if (s_Manager != null)
-            {
-                foreach (var device in s_Manager.devices)
-                    device.NotifyRemoved();
-
-                s_Manager.UninstallGlobals();
-            }
-
-            // Create temporary settings. In the tests, this is all we need. But outside of tests,d
-            // this should get replaced with an actual InputSettings asset.
-            var settings = ScriptableObject.CreateInstance<InputSettings>();
-            settings.hideFlags = HideFlags.HideAndDontSave;
-
-            #if UNITY_EDITOR
-            s_Manager = new InputManager();
-            s_Manager.Initialize(
-                runtime: runtime ?? NativeInputRuntime.instance,
-                settings: settings);
-
-            s_Manager.m_Runtime.onPlayModeChanged = OnPlayModeChange;
-            s_Manager.m_Runtime.onProjectChange = OnProjectChange;
-
-            InputEditorUserSettings.s_Settings = new InputEditorUserSettings.SerializedState();
-
-            if (enableRemoting)
-                SetUpRemoting();
-
-            #if !UNITY_DISABLE_DEFAULT_INPUT_PLUGIN_INITIALIZATION
-            PerformDefaultPluginInitialization();
-            #endif
-
-            #else
-            InitializeInPlayer(runtime, settings);
-            #endif
-
-            Mouse.s_PlatformMouseDevice = null;
-
-            InputEventListener.s_ObserverState = default;
-            InputUser.ResetGlobals();
-            EnhancedTouchSupport.Reset();
-
-            // This is the point where we initialise project-wide actions for the Editor, Editor Tests and Player Tests.
-            // Note this is too early for editor ! actions is not setup yet.
-            #if UNITY_INPUT_SYSTEM_PROJECT_WIDE_ACTIONS
-            EnableActions();
-            #endif
-
-            k_InputResetMarker.End();
-        }
-
-        /// <summary>
-        /// Destroy the current setup of the input system.
-        /// </summary>
-        /// <remarks>
-        /// NOTE: This also de-allocates data we're keeping in unmanaged memory!
-        /// </remarks>
-        private static void Destroy()
-        {
-            // NOTE: Does not destroy InputSystemObject. We want to destroy input system
-            //       state repeatedly during tests but we want to not create InputSystemObject
-            //       over and over.
-            s_Manager.Destroy();
-            if (s_RemoteConnection != null)
-                Object.DestroyImmediate(s_RemoteConnection);
-            #if UNITY_EDITOR
-            EditorInputControlLayoutCache.Clear();
-            InputDeviceDebuggerWindow.s_OnToolbarGUIActions.Clear();
-            InputEditorUserSettings.s_Settings = new InputEditorUserSettings.SerializedState();
-            #endif
-
-            s_Manager = null;
-            s_RemoteConnection = null;
-            s_Remote = null;
-        }
-
-        /// <summary>
-        /// Snapshot of the state used by the input system.
-        /// </summary>
-        /// <remarks>
-        /// Can be taken across domain reloads.
-        /// </remarks>
-        [Serializable]
-        internal struct State
-        {
-            [NonSerialized] public InputManager manager;
-            [NonSerialized] public InputRemoting remote;
-            [SerializeField] public RemoteInputPlayerConnection remoteConnection;
-            [SerializeField] public InputManager.SerializedState managerState;
-            [SerializeField] public InputRemoting.SerializedState remotingState;
-            #if UNITY_EDITOR
-            [SerializeField] public InputEditorUserSettings.SerializedState userSettings;
-            [SerializeField] public string systemObject;
-            #endif
-            ////TODO: make these saved states capable of surviving domain reloads
-            [NonSerialized] public ISavedState inputActionState;
-            [NonSerialized] public ISavedState touchState;
-            [NonSerialized] public ISavedState inputUserState;
-        }
-
-        private static Stack<State> s_SavedStateStack;
-
-        internal static State GetSavedState()
-        {
-            return s_SavedStateStack.Peek();
-        }
-
-        /// <summary>
-        /// Push the current state of the input system onto a stack and
-        /// reset the system to its default state.
-        /// </summary>
-        /// <remarks>
-        /// The save stack is not able to survive domain reloads. It is intended solely
-        /// for use in tests.
-        /// </remarks>
-        internal static void SaveAndReset(bool enableRemoting = false, IInputRuntime runtime = null)
-        {
-            if (s_SavedStateStack == null)
-                s_SavedStateStack = new Stack<State>();
-
-            ////FIXME: does not preserve global state in InputActionState
-            ////TODO: preserve InputUser state
-            ////TODO: preserve EnhancedTouchSupport state
-
-            s_SavedStateStack.Push(new State
-            {
-                manager = s_Manager,
-                remote = s_Remote,
-                remoteConnection = s_RemoteConnection,
-                managerState = s_Manager.SaveState(),
-                remotingState = s_Remote?.SaveState() ?? new InputRemoting.SerializedState(),
-                #if UNITY_EDITOR
-                userSettings = InputEditorUserSettings.s_Settings,
-                systemObject = JsonUtility.ToJson(s_SystemObject),
-                #endif
-                inputActionState = InputActionState.SaveAndResetState(),
-                touchState = EnhancedTouch.Touch.SaveAndResetState(),
-                inputUserState = InputUser.SaveAndResetState()
-            });
-
-            Reset(enableRemoting, runtime ?? InputRuntime.s_Instance); // Keep current runtime.
-        }
-
-        ////FIXME: this method doesn't restore things like InputDeviceDebuggerWindow.onToolbarGUI
-        /// <summary>
-        /// Restore the state of the system from the last state pushed with <see cref="SaveAndReset"/>.
-        /// </summary>
-        internal static void Restore()
-        {
-            Debug.Assert(s_SavedStateStack != null && s_SavedStateStack.Count > 0);
-
-            // Load back previous state.
-            var state = s_SavedStateStack.Pop();
-
-            state.inputUserState.StaticDisposeCurrentState();
-            state.touchState.StaticDisposeCurrentState();
-            state.inputActionState.StaticDisposeCurrentState();
-
-            // Nuke what we have.
-            Destroy();
-
-            state.inputUserState.RestoreSavedState();
-            state.touchState.RestoreSavedState();
-            state.inputActionState.RestoreSavedState();
-
-            s_Manager = state.manager;
-            s_Remote = state.remote;
-            s_RemoteConnection = state.remoteConnection;
-
-            InputUpdate.Restore(state.managerState.updateState);
-
-            s_Manager.InstallRuntime(s_Manager.m_Runtime);
-            s_Manager.InstallGlobals();
-            s_Manager.ApplySettings();
-
-            #if UNITY_EDITOR
-            InputEditorUserSettings.s_Settings = state.userSettings;
-            JsonUtility.FromJsonOverwrite(state.systemObject, s_SystemObject);
-            #endif
-
-            // Get devices that keep global lists (like Gamepad) to re-initialize them
-            // by pretending the devices have been added.
-            foreach (var device in devices)
-            {
-                device.NotifyAdded();
-                device.MakeCurrent();
-            }
-        }
-
-#endif
->>>>>>> 026cdcc6
     }
 }