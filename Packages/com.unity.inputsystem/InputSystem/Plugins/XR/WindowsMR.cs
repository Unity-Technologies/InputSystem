--- conflicted
+++ resolved
@@ -53,9 +53,6 @@
     /// A Windows Mixed Reality XR controller.
     /// </summary>
     [InputControlLayout(commonUsages = new[] { "LeftHand", "RightHand" })]
-<<<<<<< HEAD
-    [Scripting.Preserve]
-=======
     public class HololensHand : XRController
     {
         [InputControl]
@@ -91,7 +88,6 @@
     }
 
     [InputControlLayout(commonUsages = new[] { "LeftHand", "RightHand" })]
->>>>>>> 4278b4f9
     public class WMRSpatialController : XRControllerWithRumble
     {
         [InputControl(aliases = new[] { "Primary2DAxis", "thumbstickaxes" })]
