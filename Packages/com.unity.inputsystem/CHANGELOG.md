--- conflicted
+++ resolved
@@ -35,14 +35,11 @@
 - Fixed incorrect indentation of input actions in the inspector ([case 1285546](https://issuetracker.unity3d.com/product/unity/issues/guid/1285546/)).
 - Fixed an issue where serialized `InputAction` properties would have display name "Input Action" in the Inspector window instead of their given name. ([case 1367240](https://issuetracker.unity3d.com/product/unity/issues/guid/1367240)).
 - Fixed an issue where `InputAction.Enable` would not reuse memory allocated prior and thus lead to memory leaks ([case 1367442](https://issuetracker.unity3d.com/issues/input-system-puts-a-lot-of-pressure-on-the-garbage-collector-when-enabling-and-disabling-inputactionmaps)).
-<<<<<<< HEAD
-* Improved performance of looking up actions by name.
-* Fixed `InputAction.controls` exhibiting bad performance when there were no controls bound to an action ([case 1347829](https://issuetracker.unity3d.com/issues/inputaction-dot-controls-are-accessed-slower-when-the-gamepad-slash-controller-is-not-connected)).
-=======
 - Fixed interactions such as `Press` not getting processed correctly when having multiple of them on different bindings of the same action and receiving simultaneous input on all of them ([case 1364667](https://issuetracker.unity3d.com/issues/new-input-system-stops-working-after-pressing-2-keyboard-buttons-at-the-same-time)).
   * If, for example, you bind the A and S key on the same action, put a `Press` interaction on both, and then press both keys, interactions would get missed or got stuck.
 - Fixed `InputAction.IsPressed`/`WasPressed`/`WasReleased` returning incorrect results when binding multiple buttons on the same action and pressing/releasing them simultaneously.
->>>>>>> 5b7ad604
+* Improved performance of looking up actions by name.
+* Fixed `InputAction.controls` exhibiting bad performance when there were no controls bound to an action ([case 1347829](https://issuetracker.unity3d.com/issues/inputaction-dot-controls-are-accessed-slower-when-the-gamepad-slash-controller-is-not-connected)).
 
 ## [1.2.0] - 2021-10-22
 
