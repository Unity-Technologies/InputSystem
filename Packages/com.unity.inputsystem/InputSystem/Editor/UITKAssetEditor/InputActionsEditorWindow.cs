// UITK TreeView is not supported in earlier versions
// Therefore the UITK version of the InputActionAsset Editor is not available on earlier Editor versions either.
#if UNITY_EDITOR && UNITY_INPUT_SYSTEM_PROJECT_WIDE_ACTIONS
using System;
using System.Linq;
using UnityEditor;
using UnityEditor.Callbacks;
using UnityEditor.ShortcutManagement;

namespace UnityEngine.InputSystem.Editor
{
    // TODO: Remove when UIToolkit editor is complete and set as the default editor
    [InitializeOnLoad]
    internal static class EnableUITKEditor
    {
        static EnableUITKEditor()
        {
        }
    }

    internal class InputActionsEditorWindow : EditorWindow, IInputActionAssetEditor
    {
        // Register editor type via static constructor to enable asset monitoring
        static InputActionsEditorWindow()
        {
            InputActionAssetEditor.RegisterType<InputActionsEditorWindow>();
        }

        static readonly Vector2 k_MinWindowSize = new Vector2(650, 450);

        [SerializeField] private InputActionAsset m_AssetObjectForEditing;
        [SerializeField] private InputActionsEditorState m_State;
        [SerializeField] private string m_AssetGUID;

        private int m_AssetId;
        private string m_AssetJson;
        private bool m_IsDirty;
        private StateContainer m_StateContainer;
        private InputActionsEditorView m_View;

        [OnOpenAsset]
        public static bool OpenAsset(int instanceId, int line)
        {
            if (InputSystem.settings.IsFeatureEnabled(InputFeatureNames.kUseIMGUIEditorForAssets))
                return false;
            if (!InputActionImporter.IsInputActionAssetPath(AssetDatabase.GetAssetPath(instanceId)))
                return false;

            // Grab InputActionAsset.
            // NOTE: We defer checking out an asset until we save it. This allows a user to open an .inputactions asset and look at it
            //       without forcing a checkout.
            var obj = EditorUtility.InstanceIDToObject(instanceId);
            var asset = obj as InputActionAsset;

            string actionMapToSelect = null;
            string actionToSelect = null;

            // Means we're dealing with an InputActionReference, e.g. when expanding the an .input action asset
            // on the Asset window and selecting an Action.
            if (asset == null)
            {
                var actionReference = obj as InputActionReference;
                if (actionReference != null && actionReference.asset != null)
                {
                    asset = actionReference.asset;
                    actionMapToSelect = actionReference.action.actionMap?.name;
                    actionToSelect = actionReference.action?.name;
                }
                else
                {
                    return false;
                }
            }

            OpenWindow(asset, actionMapToSelect, actionToSelect);
            return true;
        }

        private static InputActionsEditorWindow OpenWindow(InputActionAsset asset, string actionMapToSelect = null, string actionToSelect = null)
        {
            ////REVIEW: It'd be great if the window got docked by default but the public EditorWindow API doesn't allow that
            ////        to be done for windows that aren't singletons (GetWindow<T>() will only create one window and it's the
            ////        only way to get programmatic docking with the current API).
            // See if we have an existing editor window that has the asset open.
            var instanceId = asset.GetInstanceID();
            var window = GetOrCreateWindow(instanceId, out var isAlreadyOpened);
            if (isAlreadyOpened)
            {
                window.Focus();
                return window;
            }

            window.m_IsDirty = false;
            window.m_AssetId = instanceId;
            window.minSize = k_MinWindowSize;
            window.SetAsset(asset, actionToSelect, actionMapToSelect);
            window.Show();

            return window;
        }

        /// <summary>
        /// Open the specified <paramref name="asset"/> in an editor window. Used when someone hits the "Edit Asset" button in the
        /// importer inspector.
        /// </summary>
        /// <param name="asset">The InputActionAsset to open.</param>
        /// <returns>The editor window.</returns>
        public static InputActionsEditorWindow OpenEditor(InputActionAsset asset)
        {
            return OpenWindow(asset, null, null);
        }

        private static InputActionsEditorWindow GetOrCreateWindow(int id, out bool isAlreadyOpened)
        {
            isAlreadyOpened = false;
            if (HasOpenInstances<InputActionsEditorWindow>())
            {
                var openWindows = Resources.FindObjectsOfTypeAll(typeof(InputActionsEditorWindow)) as InputActionsEditorWindow[];
                var alreadyOpenWindow = openWindows?.ToList().FirstOrDefault(window => window.m_AssetId.Equals(id));
                isAlreadyOpened = alreadyOpenWindow != null;
                return isAlreadyOpened ? alreadyOpenWindow : CreateWindow<InputActionsEditorWindow>();
            }
            return GetWindow<InputActionsEditorWindow>();
        }

        private static GUIContent GetEditorTitle(InputActionAsset asset, bool isDirty)
        {
            var text = asset.name + " (Input Actions Editor)";
            if (isDirty)
                text = "(*) " + text;
            return new GUIContent(text);
        }

        private void SetAsset(InputActionAsset asset, string actionToSelect = null, string actionMapToSelect = null)
        {
            var existingWorkingCopy = m_AssetObjectForEditing;

            try
            {
                // Obtain and persist GUID for the associated asset
                Debug.Assert(AssetDatabase.TryGetGUIDAndLocalFileIdentifier(asset, out m_AssetGUID, out long _),
                    $"Failed to get asset {asset.name} GUID");

                // Attempt to update editor and internals based on associated asset
                if (!TryUpdateFromAsset())
                    return;

                // Select the action that was selected on the Asset window.
                if (actionMapToSelect != null && actionToSelect != null)
                {
                    m_State = m_State.SelectActionMap(actionMapToSelect);
                    m_State = m_State.SelectAction(actionToSelect);
                }

                BuildUI();
            }
            catch (Exception e)
            {
                Debug.LogException(e);
            }
            finally
            {
                if (existingWorkingCopy != null)
                    DestroyImmediate(existingWorkingCopy);
            }
        }

        private void CreateGUI() // Only domain reload
        {
            // When opening the window for the first time there will be no state or asset yet.
            // In that case, we don't do anything as SetAsset() will be called later and at that point the UI can be created.
            // Here we only recreate the UI e.g. after a domain reload.
            if (string.IsNullOrEmpty(m_AssetGUID))
                return;

            // After domain reloads the state will be in a invalid state as some of the fields
            // cannot be serialized and will become null.
            // Therefore we recreate the state here using the fields which were saved.
            if (m_State.serializedObject == null && !TryUpdateFromAsset())
                return;

            BuildUI();
        }

        private void CleanupStateContainer()
        {
            if (m_StateContainer != null)
            {
                m_StateContainer.StateChanged -= OnStateChanged;
                m_StateContainer = null;
            }
        }

        private void BuildUI()
        {
            CleanupStateContainer();

            m_StateContainer = new StateContainer(rootVisualElement, m_State);
            m_StateContainer.StateChanged += OnStateChanged;

            rootVisualElement.Clear();
            if (!rootVisualElement.styleSheets.Contains(InputActionsEditorWindowUtils.theme))
                rootVisualElement.styleSheets.Add(InputActionsEditorWindowUtils.theme);
            m_View = new InputActionsEditorView(rootVisualElement, m_StateContainer, false, Save);

            m_StateContainer.Initialize();
        }

        private void OnStateChanged(InputActionsEditorState newState)
        {
            DirtyInputActionsEditorWindow(newState);
            m_State = newState;

            #if UNITY_INPUT_SYSTEM_INPUT_ACTIONS_EDITOR_AUTO_SAVE_ON_FOCUS_LOST
            // No action taken apart from setting dirty flag, auto-save triggered as part of having a dirty asset
            // and editor loosing focus instead.
            #else
            if (InputEditorUserSettings.autoSaveInputActionAssets)
                Save();
            #endif
        }

        private void UpdateWindowTitle()
        {
            titleContent = GetEditorTitle(GetEditedAsset(), m_IsDirty);
        }

        private InputActionAsset GetEditedAsset()
        {
            return m_State.serializedObject.targetObject as InputActionAsset;
        }

        private void Save()
        {
            var path = AssetDatabase.GUIDToAssetPath(m_AssetGUID);
            if (InputActionAssetManager.SaveAsset(path, GetEditedAsset().ToJson()))
                TryUpdateFromAsset();
        }

        private bool HasContentChanged()
        {
            var editedAsset = GetEditedAsset();
            var editedAssetJson = InputActionsEditorWindowUtils.ToJsonWithoutName(editedAsset);
            return editedAssetJson != m_AssetJson;
        }

        private void DirtyInputActionsEditorWindow(InputActionsEditorState newState)
        {
            #if UNITY_INPUT_SYSTEM_INPUT_ACTIONS_EDITOR_AUTO_SAVE_ON_FOCUS_LOST
            // Window is dirty is equivalent to if asset has changed
            var isWindowDirty = HasContentChanged();
            #else
            // Window is dirty is never true since every change is auto-saved
            var isWindowDirty = !InputEditorUserSettings.autoSaveInputActionAssets && HasContentChanged();
            #endif

            if (m_IsDirty == isWindowDirty)
                return;

            m_IsDirty = isWindowDirty;
            UpdateWindowTitle();
        }

<<<<<<< HEAD
        private bool HasAssetChanged(SerializedObject serializedAsset)
        {
            var asset = (InputActionAsset)serializedAsset.targetObject;

            // Checks if the asset being edited is a new asset that was never saved before.
            // If it is, there's nothing to save.
            // At the moment, an asset only has the default asset layout content on disk when it is first created.
            // So in this case we cannot go through the normal path and compare what's on disk with what has been serialized.
            if (m_AssetJson == InputActionAsset.kDefaultAssetLayoutJson && asset.IsEmpty())
                return false;

            var newAssetJson = asset.ToJson();
            return newAssetJson != m_AssetJson;
        }

        private void OnFocus()
        {
            // Apply focus here so that Paste works when users tab into the window (handled in InputActionsEditorView)
            rootVisualElement.Focus();
        }

=======
>>>>>>> 55ee0af1
        private void OnLostFocus()
        {
            // Auto-save triggers on focus-lost instead of on every change
            #if UNITY_INPUT_SYSTEM_INPUT_ACTIONS_EDITOR_AUTO_SAVE_ON_FOCUS_LOST
            if (InputEditorUserSettings.autoSaveInputActionAssets && m_IsDirty)
                Save();
            #endif
        }

        private void HandleOnDestroy()
        {
            // Do we have unsaved changes that we need to ask the user to save or discard?
            if (!m_IsDirty)
                return;

            // Get target asset path from GUID, if this fails file no longer exists and we need to abort.
            var assetPath = AssetDatabase.GUIDToAssetPath(m_AssetGUID);
            if (string.IsNullOrEmpty(assetPath))
                return;

            // Prompt user with a dialog
            var result = Dialog.InputActionAsset.ShowSaveChanges(assetPath);
            switch (result)
            {
                case Dialog.Result.Save:
                    Save();
                    break;
                case Dialog.Result.Cancel:
                    // Cancel editor quit. (open new editor window with the edited asset)
                    ReshowEditorWindowWithUnsavedChanges();
                    break;
                case Dialog.Result.Discard:
                    // Don't save, quit - reload the old asset from the json to prevent the asset from being dirtied
                    break;
                default:
                    throw new ArgumentOutOfRangeException(nameof(result));
            }
        }

        private void OnDestroy()
        {
            HandleOnDestroy();

            // Clean-up
            CleanupStateContainer();
            if (m_AssetObjectForEditing != null)
                DestroyImmediate(m_AssetObjectForEditing);

            m_View.DestroyView();
        }

        private void ReshowEditorWindowWithUnsavedChanges()
        {
            var window = CreateWindow<InputActionsEditorWindow>();
            CopyOldStatsToNewWindow(window);
            window.BuildUI();
            window.Show();
        }

        private void CopyOldStatsToNewWindow(InputActionsEditorWindow window)
        {
            window.m_AssetId = m_AssetId;
            window.m_State = m_State;
            window.m_AssetJson = m_AssetJson;
            window.m_IsDirty = true;
        }

        private bool TryUpdateFromAsset()
        {
            Debug.Assert(!string.IsNullOrEmpty(m_AssetGUID), "Asset GUID is empty");
            var assetPath = AssetDatabase.GUIDToAssetPath(m_AssetGUID);
            if (assetPath == null)
            {
                Debug.LogWarning(
                    $"Failed to open InputActionAsset with GUID {m_AssetGUID}. The asset might have been deleted.");
                return false;
            }

            InputActionAsset workingCopy = null;
            try
            {
                var asset = AssetDatabase.LoadAssetAtPath<InputActionAsset>(assetPath);
                workingCopy = InputActionAssetManager.CreateWorkingCopy(asset);
                m_AssetJson = InputActionsEditorWindowUtils.ToJsonWithoutName(asset);
                m_IsDirty = false;
                m_State = new InputActionsEditorState(m_State, new SerializedObject(workingCopy));
            }
            catch (Exception e)
            {
                if (workingCopy != null)
                    DestroyImmediate(workingCopy);
                Debug.LogException(e);
                Close();
                return false;
            }

            m_AssetObjectForEditing = workingCopy;
            UpdateWindowTitle();

            return true;
        }

        #region IInputActionEditorWindow

        public string assetGUID => m_AssetGUID;
        public bool isDirty => m_IsDirty;

        public void OnAssetMoved()
        {
            // When an asset is moved, we only need to update window title since content is unchanged
            UpdateWindowTitle();
        }

        public void OnAssetDeleted()
        {
            // When associated asset is deleted on disk, just close the editor, but also mark the editor
            // as not being dirty to avoid prompting the user to save changes.
            m_IsDirty = false;
            Close();
        }

        public void OnAssetImported()
        {
            // If the editor has pending changes done by the user and the contents changes on disc, there
            // is not much we can do about it but to ignore loading the changes. If the editors asset is
            // unmodified, we can refresh the editor with the latest content from disc.
            if (m_IsDirty)
                return;

            // If our asset has disappeared from disk, just close the window.
            var assetPath = AssetDatabase.GUIDToAssetPath(assetGUID);
            if (string.IsNullOrEmpty(assetPath))
            {
                m_IsDirty = false; // Avoid checks
                Close();
                return;
            }

            SetAsset(AssetDatabase.LoadAssetAtPath<InputActionAsset>(assetPath));
        }

        #endregion

        #region Shortcuts
        [Shortcut("Input Action Editor/Save", typeof(InputActionsEditorWindow), KeyCode.S, ShortcutModifiers.Action)]
        private static void SaveShortcut(ShortcutArguments arguments)
        {
            var window = (InputActionsEditorWindow)arguments.context;
            window.Save();
        }

        [Shortcut("Input Action Editor/Add Action Map", typeof(InputActionsEditorWindow), KeyCode.M, ShortcutModifiers.Alt)]
        private static void AddActionMapShortcut(ShortcutArguments arguments)
        {
            var window = (InputActionsEditorWindow)arguments.context;
            window.m_StateContainer.Dispatch(Commands.AddActionMap());
        }

        [Shortcut("Input Action Editor/Add Action", typeof(InputActionsEditorWindow), KeyCode.A, ShortcutModifiers.Alt)]
        private static void AddActionShortcut(ShortcutArguments arguments)
        {
            var window = (InputActionsEditorWindow)arguments.context;
            window.m_StateContainer.Dispatch(Commands.AddAction());
        }

        [Shortcut("Input Action Editor/Add Binding", typeof(InputActionsEditorWindow), KeyCode.B, ShortcutModifiers.Alt)]
        private static void AddBindingShortcut(ShortcutArguments arguments)
        {
            var window = (InputActionsEditorWindow)arguments.context;
            window.m_StateContainer.Dispatch(Commands.AddBinding());
        }

        #endregion
    }
}

#endif<|MERGE_RESOLUTION|>--- conflicted
+++ resolved
@@ -261,30 +261,12 @@
             UpdateWindowTitle();
         }
 
-<<<<<<< HEAD
-        private bool HasAssetChanged(SerializedObject serializedAsset)
-        {
-            var asset = (InputActionAsset)serializedAsset.targetObject;
-
-            // Checks if the asset being edited is a new asset that was never saved before.
-            // If it is, there's nothing to save.
-            // At the moment, an asset only has the default asset layout content on disk when it is first created.
-            // So in this case we cannot go through the normal path and compare what's on disk with what has been serialized.
-            if (m_AssetJson == InputActionAsset.kDefaultAssetLayoutJson && asset.IsEmpty())
-                return false;
-
-            var newAssetJson = asset.ToJson();
-            return newAssetJson != m_AssetJson;
-        }
-
         private void OnFocus()
         {
             // Apply focus here so that Paste works when users tab into the window (handled in InputActionsEditorView)
             rootVisualElement.Focus();
         }
 
-=======
->>>>>>> 55ee0af1
         private void OnLostFocus()
         {
             // Auto-save triggers on focus-lost instead of on every change
