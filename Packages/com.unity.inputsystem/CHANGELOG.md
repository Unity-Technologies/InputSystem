--- conflicted
+++ resolved
@@ -13,11 +13,8 @@
 ### Fixed
 - Fixed Multiple interactions could breaks on Composite Binding. [ISXB-619](https://issuetracker.unity3d.com/product/unity/issues/guid/ISXB-619)
 - Fixed memory leak when the OnScreenStick component was destroyed [ISXB-1070](https://issuetracker.unity3d.com/product/unity/issues/guid/ISXB-1070). Contribution by [LukeUnityDev](https://github.com/LukeUnityDev).
-<<<<<<< HEAD
+- Fixed Action Maps contextual menu in Action Editor UI that occasionally displays unrelated items.
 - Fixed potential crash on Mac when using stale references to deleted InputDevice objects [ISXB-606](https://issuetracker.unity3d.com/product/unity/issues/guid/ISXB-606).
-=======
-- Fixed Action Maps contextual menu in Action Editor UI that occasionally displays unrelated items.
->>>>>>> 2934a646
 
 ### Changed
 - Renamed editor Resources directories to PackageResources to fix package validation warnings.
