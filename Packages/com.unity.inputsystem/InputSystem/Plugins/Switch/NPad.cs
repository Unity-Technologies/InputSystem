#if UNITY_EDITOR || UNITY_SWITCH
using System;
using System.Runtime.InteropServices;
using UnityEngine.InputSystem.Controls;
using UnityEngine.InputSystem.Layouts;
using UnityEngine.InputSystem.LowLevel;
using UnityEngine.InputSystem.Switch.LowLevel;
using UnityEngine.InputSystem.Utilities;

////REVIEW: The Switch controller can be used to point at things; can we somehow help leverage that?

namespace UnityEngine.InputSystem.Switch.LowLevel
{
    /// <summary>
    /// Structure of HID input reports for Switch NPad controllers.
    /// </summary>
    /// <seealso href="http://en-americas-support.nintendo.com/app/answers/detail/a_id/22634/~/joy-con-controller-diagram"/>
    [StructLayout(LayoutKind.Explicit, Size = 60)]
    public struct NPadInputState : IInputStateTypeInfo
    {
        public FourCC format
        {
            get { return new FourCC('N', 'P', 'A', 'D'); }
        }

        [InputControl(name = "dpad")]
        [InputControl(name = "buttonNorth", displayName = "X", bit = (uint)Button.North)]
        [InputControl(name = "buttonSouth", displayName = "B", bit = (uint)Button.South, usage = "Back")]
        [InputControl(name = "buttonWest", displayName = "Y", bit = (uint)Button.West, usage = "SecondaryAction")]
        [InputControl(name = "buttonEast", displayName = "A", bit = (uint)Button.East, usage = "PrimaryAction")]
        [InputControl(name = "leftStickPress", displayName = "Left Stick", bit = (uint)Button.StickL)]
        [InputControl(name = "rightStickPress", displayName = "Right Stick", bit = (uint)Button.StickR)]
        [InputControl(name = "leftShoulder", displayName = "L", bit = (uint)Button.L)]
        [InputControl(name = "rightShoulder", displayName = "R", bit = (uint)Button.R)]
        [InputControl(name = "leftTrigger", displayName = "ZL", format = "BIT", bit = (uint)Button.ZL)]
        [InputControl(name = "rightTrigger", displayName = "ZR", format = "BIT", bit = (uint)Button.ZR)]
        [InputControl(name = "start", displayName = "Plus", bit = (uint)Button.Plus, usage = "Menu")]
        [InputControl(name = "select", displayName = "Minus", bit = (uint)Button.Minus)]
        [InputControl(name = "leftSL", displayName = "SL (Left)", layout = "Button", bit = (uint)Button.LSL)]
        [InputControl(name = "leftSR", displayName = "SR (Left)", layout = "Button", bit = (uint)Button.LSR)]
        [InputControl(name = "rightSL", displayName = "SL (Right)", layout = "Button", bit = (uint)Button.RSL)]
        [InputControl(name = "rightSR", displayName = "SR (Right)", layout = "Button", bit = (uint)Button.RSR)]
        [FieldOffset(0)]
        public uint buttons;

        [FieldOffset(4)]
        public Vector2 leftStick;

        [FieldOffset(12)]
        public Vector2 rightStick;

        [InputControl(name = "acceleration", noisy = true)]
        [FieldOffset(20)]
        public Vector3 acceleration;

        [InputControl(name = "attitude", noisy = true)]
        [FieldOffset(32)]
        public Quaternion attitude;

        [InputControl(name = "angularVelocity", noisy = true)]
        [FieldOffset(48)]
        public Vector3 angularVelocity;

        public float leftTrigger => ((buttons & (1 << (int)Button.ZL)) != 0) ? 1f : 0f;

        public float rightTrigger => ((buttons & (1 << (int)Button.ZR)) != 0) ? 1f : 0f;

        public enum Button
        {
            // Dpad buttons. Important to be first in the bitfield as we'll
            // point the DpadControl to it.
            // IMPORTANT: Order has to match what is expected by DpadControl.
            Up,
            Down,
            Left,
            Right,

            North,
            South,
            West,
            East,

            StickL,
            StickR,
            L,
            R,

            ZL,
            ZR,
            Plus,
            Minus,

            LSL,
            LSR,
            RSL,
            RSR,

            X = North,
            B = South,
            Y = West,
            A = East,
        }

        public NPadInputState WithButton(Button button, bool value = true)
        {
            var bit = (uint)1 << (int)button;
            if (value)
                buttons |= bit;
            else
                buttons &= ~bit;
            return this;
        }
    }

    /// <summary>
    /// Switch output report sent as command to the backend.
    /// </summary>
    [StructLayout(LayoutKind.Explicit, Size = kSize)]
    public struct NPadStatusReport : IInputDeviceCommandInfo
    {
        public static FourCC Type => new FourCC('N', 'P', 'D', 'S');

        internal const int kSize = InputDeviceCommand.kBaseCommandSize + 24;

        [FieldOffset(0)]
        public InputDeviceCommand baseCommand;

        [FieldOffset(InputDeviceCommand.kBaseCommandSize + 0)]
        public NPad.NpadId npadId;
        [FieldOffset(InputDeviceCommand.kBaseCommandSize + 1)]
        public NPad.Orientation orientation;
        [FieldOffset(InputDeviceCommand.kBaseCommandSize + 2)]
        public short padding0;
        [FieldOffset(InputDeviceCommand.kBaseCommandSize + 4)]
        public NPad.NpadStyles styleMask;
        [FieldOffset(InputDeviceCommand.kBaseCommandSize + 8)]
        public int colorLeftMain;
        [FieldOffset(InputDeviceCommand.kBaseCommandSize + 12)]
        public int colorLeftSub;
        [FieldOffset(InputDeviceCommand.kBaseCommandSize + 16)]
        public int colorRightMain;
        [FieldOffset(InputDeviceCommand.kBaseCommandSize + 20)]
        public int colorRightSub;

        public FourCC typeStatic
        {
            get { return Type; }
        }

        public static NPadStatusReport Create()
        {
            return new NPadStatusReport
            {
                baseCommand = new InputDeviceCommand(Type, kSize),
            };
        }
    }

    [StructLayout(LayoutKind.Explicit, Size = kSize)]
    public struct NPadControllerSupportCommand : IInputDeviceCommandInfo
    {
        public static FourCC Type => new FourCC('N', 'P', 'D', 'U');

        internal const int kSize = InputDeviceCommand.kBaseCommandSize + 8;

        [FieldOffset(0)]
        public InputDeviceCommand baseCommand;

        [FieldOffset(InputDeviceCommand.kBaseCommandSize + 0)]
        public int command;
        [FieldOffset(InputDeviceCommand.kBaseCommandSize + 4)]
        public int option;

        public enum Command : int
        {
            kShowUI,
            kSetHorizontalLayout,
            kStartSixAxisSensor,
            kStopSixAxisSensor,
        }

        public FourCC typeStatic
        {
            get { return Type; }
        }

        public static NPadControllerSupportCommand Create(NPadControllerSupportCommand.Command command, int option = 0)
        {
            return new NPadControllerSupportCommand
            {
                baseCommand = new InputDeviceCommand(Type, kSize),
                command = (int)command,
                option = option,
            };
        }
    }

    [StructLayout(LayoutKind.Explicit, Size = kSize)]
    public struct NpadDeviceIOCTLShowUI : IInputDeviceCommandInfo
    {
        public static FourCC Type => new FourCC("NSUI");
        internal const int kSize = InputDeviceCommand.kBaseCommandSize;

        [FieldOffset(0)]
        public InputDeviceCommand baseCommand;

        public FourCC typeStatic
        {
            get { return Type; }
        }

        public static NpadDeviceIOCTLShowUI Create()
        {
            return new NpadDeviceIOCTLShowUI
            {
                baseCommand = new InputDeviceCommand(Type, kSize),
            };
        }
    }

    [StructLayout(LayoutKind.Explicit, Size = kSize)]
    public struct NpadDeviceIOCTLSetOrientation : IInputDeviceCommandInfo
    {
        public static FourCC Type => new FourCC("NSOR");
        internal const int kSize = InputDeviceCommand.kBaseCommandSize + 1;

        [FieldOffset(0)]
        public InputDeviceCommand baseCommand;

        [FieldOffset(InputDeviceCommand.kBaseCommandSize + 0)]
        public NPad.Orientation orientation;

<<<<<<< HEAD
        public FourCC typeStatic
        {
            get { return Type; }
        }

        public static NpadDeviceIOCTLSetOrientation Create(NPad.Orientation _orientation)
=======
        public FourCC GetTypeStatic() { return Type; }
        public static NpadDeviceIOCTLSetOrientation Create(NPad.Orientation orientation)
>>>>>>> 36315ac0
        {
            return new NpadDeviceIOCTLSetOrientation
            {
                baseCommand = new InputDeviceCommand(Type, kSize),
                orientation = orientation,
            };
        }
    }

    [StructLayout(LayoutKind.Explicit, Size = kSize)]
    public struct NpadDeviceIOCTLStartSixAxisSensor : IInputDeviceCommandInfo
    {
        public static FourCC Type => new FourCC("SXST");
        internal const int kSize = InputDeviceCommand.kBaseCommandSize;

        [FieldOffset(0)]
        public InputDeviceCommand baseCommand;

        public FourCC typeStatic
        {
            get { return Type; }
        }

        public static NpadDeviceIOCTLStartSixAxisSensor Create()
        {
            return new NpadDeviceIOCTLStartSixAxisSensor
            {
                baseCommand = new InputDeviceCommand(Type, kSize),
            };
        }
    }

    [StructLayout(LayoutKind.Explicit, Size = kSize)]
    public struct NpadDeviceIOCTLStopSixAxisSensor : IInputDeviceCommandInfo
    {
        public static FourCC Type => new FourCC("SXSP");
        internal const int kSize = InputDeviceCommand.kBaseCommandSize;

        [FieldOffset(0)]
        public InputDeviceCommand baseCommand;

        public FourCC typeStatic
        {
            get { return Type; }
        }

        public static NpadDeviceIOCTLStopSixAxisSensor Create()
        {
            return new NpadDeviceIOCTLStopSixAxisSensor
            {
                baseCommand = new InputDeviceCommand(Type, kSize),
            };
        }
    }
    /// <summary>
    /// Switch output report sent as command to backend.
    /// </summary>
    // IMPORTANT: Struct must match the NpadDeviceIOCTLOutputReport in native
    [StructLayout(LayoutKind.Explicit, Size = kSize)]
    public struct NPadDeviceIOCTLOutputCommand : IInputDeviceCommandInfo
    {
        public static FourCC Type { get { return new FourCC('N', 'P', 'G', 'O'); } }

        internal const int kSize = InputDeviceCommand.kBaseCommandSize + 20;
        public const float DefaultFrequencyLow = 160.0f;
        public const float DefaultFrequencyHigh = 320.0f;

        [System.Diagnostics.CodeAnalysis.SuppressMessage("Microsoft.Design", "CA1028:EnumStorageShouldBeInt32", Justification = "Need to match native struct data size")]
        public enum NPadRumblePostion : byte
        {
            Left = 0x02,
            Right = 0x04,
            All = 0xFF,
            None = 0x00,
        }

        [FieldOffset(0)] public InputDeviceCommand baseCommand;

        [FieldOffset(InputDeviceCommand.kBaseCommandSize + 0)]
        public byte positions;
        [FieldOffset(InputDeviceCommand.kBaseCommandSize + 4)]
        public float amplitudeLow;
        [FieldOffset(InputDeviceCommand.kBaseCommandSize + 8)]
        public float frequencyLow;
        [FieldOffset(InputDeviceCommand.kBaseCommandSize + 12)]
        public float amplitudeHigh;
        [FieldOffset(InputDeviceCommand.kBaseCommandSize + 16)]
        public float frequencyHigh;

        public FourCC typeStatic
        {
            get { return Type; }
        }

        public static NPadDeviceIOCTLOutputCommand Create()
        {
            return new NPadDeviceIOCTLOutputCommand()
            {
                baseCommand = new InputDeviceCommand(Type, kSize),
                positions = (byte)NPadRumblePostion.None,
                amplitudeLow = 0,
                frequencyLow = DefaultFrequencyLow,
                amplitudeHigh = 0,
                frequencyHigh = DefaultFrequencyHigh
            };
        }
    }
}

namespace UnityEngine.InputSystem.Switch
{
    /// <summary>
    /// An NPad controller for Switch, which can be a Joy-Con.
    /// </summary>
    /// <seealso cref="NPadInputState"/>
    [InputControlLayout(stateType = typeof(NPadInputState), displayName = "Switch Controller (on Switch)")]
    public class NPad : Gamepad, INPadRumble
    {
        public ButtonControl leftSL { get; private set; }
        public ButtonControl leftSR { get; private set; }
        public ButtonControl rightSL { get; private set; }
        public ButtonControl rightSR { get; private set; }

        public Vector3Control acceleration { get; private set; }
        public QuaternionControl attitude { get; private set; }
        public Vector3Control angularVelocity { get; private set; }

        [System.Diagnostics.CodeAnalysis.SuppressMessage("Microsoft.Design", "CA1028:EnumStorageShouldBeInt32", Justification = "Need to match native struct data size")]
        public enum Orientation : byte
        {
            Vertical,
            Horizontal,
            Default = Vertical,
        }

        [System.Diagnostics.CodeAnalysis.SuppressMessage("Microsoft.Design", "CA1028:EnumStorageShouldBeInt32", Justification = "Need to match native struct data size")]
        public enum NpadId : byte
        {
            No1 = 0x00,
            No2 = 0x01,
            No3 = 0x02,
            No4 = 0x03,
            No5 = 0x04,
            No6 = 0x05,
            No7 = 0x06,
            No8 = 0x07,
            Handheld = 0x20,
            Debug = 0xF0,
            Invalid = 0xFF,
        }

        //orientation matters for stick axes!!!!

        //there's a touchpad and 90% of games don't support it

        //each person could play with a different style
        [Flags]
        public enum NpadStyles
        {
            FullKey = 1 << 0,//separate;or pro controller;only one accel
            Handheld = 1 << 1,//docked to switch
            JoyDual = 1 << 2,//separate; one accel per joycon
            JoyLeft = 1 << 3,//just one; orientation matters
            JoyRight = 1 << 4,//just one; orientation matters
        }

        public struct JoyConColor
        {
            public Color32 Main;
            public Color32 Sub;
        }

        public Orientation orientation
        {
            get
            {
                RefreshConfigurationIfNeeded();
                return m_Orientation;
            }
        }
        public NpadId npadId
        {
            get
            {
                RefreshConfigurationIfNeeded();
                return m_NpadId;
            }
        }
        public NpadStyles styleMask
        {
            get
            {
                RefreshConfigurationIfNeeded();
                return m_StyleMask;
            }
        }
        public JoyConColor leftControllerColor
        {
            get
            {
                RefreshConfigurationIfNeeded();
                return m_LeftControllerColor;
            }
        }

        public JoyConColor rightControllerColor
        {
            get
            {
                RefreshConfigurationIfNeeded();
                return m_RightControllerColor;
            }
        }

        private bool m_IsDirty;

        private Orientation m_Orientation;
        private NpadId m_NpadId = NpadId.Invalid;
        private NpadStyles m_StyleMask;
        private JoyConColor m_LeftControllerColor;
        private JoyConColor m_RightControllerColor;


        private struct NPadRumbleValues
        {
            public float? amplitudeLow;
            public float? frequencyLow;
            public float? amplitudeHigh;
            public float? frequencyHigh;

            public bool HasValues => amplitudeLow.HasValue && frequencyLow.HasValue && amplitudeHigh.HasValue && frequencyHigh.HasValue;

            public void SetRumbleValues(float lowAmplitude, float lowFrequency, float highAmplitude, float highFrequency)
            {
                amplitudeLow = Mathf.Clamp01(lowAmplitude);
                frequencyLow = lowFrequency;
                amplitudeHigh = Mathf.Clamp01(highAmplitude);
                frequencyHigh = highFrequency;
            }

            public void Reset()
            {
                amplitudeLow = null;
                frequencyLow = null;
                amplitudeHigh = null;
                frequencyLow = null;
            }

            public void ApplyRumbleValues(ref NPadDeviceIOCTLOutputCommand cmd)
            {
                cmd.amplitudeLow = (float)amplitudeLow;
                cmd.frequencyLow = (float)frequencyLow;
                cmd.amplitudeHigh = (float)amplitudeHigh;
                cmd.frequencyHigh = (float)frequencyHigh;
            }
        }
        private NPadRumbleValues m_leftRumbleValues;
        private NPadRumbleValues m_rightRumbleValues;

        protected override void RefreshConfiguration()
        {
            base.RefreshConfiguration();

            var command = NPadStatusReport.Create();

            if (ExecuteCommand(ref command) > 0)
            {
                m_NpadId = command.npadId;
                m_Orientation = command.orientation;
                m_StyleMask = command.styleMask;
                ReadNNColorIntoJoyConColor(ref m_LeftControllerColor, command.colorLeftMain, command.colorLeftSub);
                ReadNNColorIntoJoyConColor(ref m_RightControllerColor, command.colorRightMain, command.colorRightSub);
            }
        }

        // NOTE: This function should be static
        public long SetOrientationToSingleJoyCon(Orientation orientation)
        {
            var supportCommand = NpadDeviceIOCTLSetOrientation.Create(orientation);

            return ExecuteCommand(ref supportCommand);
        }

        public long StartSixAxisSensor()
        {
            var supportCommand = NpadDeviceIOCTLStartSixAxisSensor.Create();

            return ExecuteCommand(ref supportCommand);
        }

        public long StopSixAxisSensor()
        {
            var supportCommand = NpadDeviceIOCTLStopSixAxisSensor.Create();

            return ExecuteCommand(ref supportCommand);
        }

        protected override void FinishSetup(InputDeviceBuilder builder)
        {
            base.FinishSetup(builder);

            leftSL = builder.GetControl<ButtonControl>(this, "leftSL");
            leftSR = builder.GetControl<ButtonControl>(this, "leftSR");
            rightSL = builder.GetControl<ButtonControl>(this, "rightSL");
            rightSR = builder.GetControl<ButtonControl>(this, "rightSR");

            acceleration = builder.GetControl<Vector3Control>(this, "acceleration");
            attitude = builder.GetControl<QuaternionControl>(this, "attitude");
            angularVelocity = builder.GetControl<Vector3Control>(this, "angularVelocity");
        }

        private static void ReadNNColorIntoJoyConColor(ref JoyConColor controllerColor, int mainColor, int subColor)
        {
            controllerColor.Main = ConvertNNColorToColor32(mainColor);
            controllerColor.Sub = ConvertNNColorToColor32(subColor);
        }

        private static Color32 ConvertNNColorToColor32(int color)
        {
            return new Color32((byte)(color & 0xFF), (byte)((color >> 8) & 0xFF), (byte)((color >> 16) & 0xFF), (byte)((color >> 24) & 0xFF));
        }

        public override void PauseHaptics()
        {
            var cmd = NPadDeviceIOCTLOutputCommand.Create();
            ExecuteCommand(ref cmd);
        }

        public override void ResetHaptics()
        {
            var cmd = NPadDeviceIOCTLOutputCommand.Create();
            ExecuteCommand(ref cmd);
            m_leftRumbleValues.Reset();
            m_rightRumbleValues.Reset();
        }

        public override void ResumeHaptics()
        {
            if (m_leftRumbleValues.Equals(m_rightRumbleValues) && m_leftRumbleValues.HasValues)
            {
                var cmd = NPadDeviceIOCTLOutputCommand.Create();
                cmd.positions = (byte)NPadDeviceIOCTLOutputCommand.NPadRumblePostion.All;
                m_leftRumbleValues.ApplyRumbleValues(ref cmd);
                ExecuteCommand(ref cmd);
            }
            else
            {
                if (m_leftRumbleValues.HasValues)
                {
                    var cmd = NPadDeviceIOCTLOutputCommand.Create();
                    cmd.positions = (byte)NPadDeviceIOCTLOutputCommand.NPadRumblePostion.Left;
                    m_leftRumbleValues.ApplyRumbleValues(ref cmd);
                    ExecuteCommand(ref cmd);
                }
                if (m_rightRumbleValues.HasValues)
                {
                    var cmd = NPadDeviceIOCTLOutputCommand.Create();
                    cmd.positions = (byte)NPadDeviceIOCTLOutputCommand.NPadRumblePostion.Right;
                    m_rightRumbleValues.ApplyRumbleValues(ref cmd);
                    ExecuteCommand(ref cmd);
                }
            }
        }

        /// <summary>
        /// Set rummble intensity for all low and high frequency rumble motors
        /// </summary>
        /// <param name="lowFrequency">Low frequency motor's vibration intensity, 0..1 range</param>
        /// <param name="highFrequency">High frequency motor's vibration intensity, 0..1 range</param>
        public override void SetMotorSpeeds(float lowFrequency, float highFrequency)
        {
            SetMotorSpeeds(lowFrequency, NPadDeviceIOCTLOutputCommand.DefaultFrequencyLow, highFrequency, NPadDeviceIOCTLOutputCommand.DefaultFrequencyHigh);
        }

        /// <summary>
        /// Set the intensity and vibration frequency for all low and high frequency rumble motors
        /// </summary>
        /// <param name="lowAmplitude">Low frequency motor's vibration intensity, 0..1 range</param>
        /// <param name="lowFrequency">Low frequency motor's vibration frequency in Hz</param>
        /// <param name="highAmplitude">High frequency motor's vibration intensity, 0..1 range</param>
        /// <param name="highFrequency">High frequency motor's vibration frequency in Hz</param>
        public void SetMotorSpeeds(float lowAmplitude, float lowFrequency, float highAmplitude, float highFrequency)
        {
            m_leftRumbleValues.SetRumbleValues(lowAmplitude, lowFrequency, highAmplitude, highFrequency);
            m_rightRumbleValues.SetRumbleValues(lowAmplitude, lowFrequency, highAmplitude, highFrequency);

            var cmd = NPadDeviceIOCTLOutputCommand.Create();
            cmd.positions = (byte)NPadDeviceIOCTLOutputCommand.NPadRumblePostion.All;
            m_leftRumbleValues.ApplyRumbleValues(ref cmd);
            ExecuteCommand(ref cmd);
        }

        /// <summary>
        /// Set the intensity and vibration frequency for the left low and high frequency rumble motors
        /// </summary>
        /// <param name="lowAmplitude">Low frequency motor's vibration intensity, 0..1 range</param>
        /// <param name="lowFrequency">Low frequency motor's vibration frequency in Hz</param>
        /// <param name="highAmplitude">High frequency motor's vibration intensity, 0..1 range</param>
        /// <param name="highFrequency">High frequency motor's vibration frequency in Hz</param>
        public void SetMotorSpeedLeft(float lowAmplitude, float lowFrequency, float highAmplitude, float highFrequency)
        {
            m_leftRumbleValues.SetRumbleValues(lowAmplitude, lowFrequency, highAmplitude, highFrequency);

            var cmd = NPadDeviceIOCTLOutputCommand.Create();
            cmd.positions = (byte)NPadDeviceIOCTLOutputCommand.NPadRumblePostion.Left;
            m_leftRumbleValues.ApplyRumbleValues(ref cmd);
            ExecuteCommand(ref cmd);
        }

        /// <summary>
        /// Set the intensity and vibration frequency for the right low and high frequency rumble motors
        /// </summary>
        /// <param name="lowAmplitude">Low frequency motor's vibration intensity, 0..1 range</param>
        /// <param name="lowFrequency">Low frequency motor's vibration frequency in Hz</param>
        /// <param name="highAmplitude">High frequency motor's vibration intensity, 0..1 range</param>
        /// <param name="highFrequency">High frequency motor's vibration frequency in Hz</param>
        public void SetMotorSpeedRight(float lowAmplitude, float lowFrequency, float highAmplitude, float highFrequency)
        {
            m_rightRumbleValues.SetRumbleValues(lowAmplitude, lowFrequency, highAmplitude, highFrequency);

            var cmd = NPadDeviceIOCTLOutputCommand.Create();
            cmd.positions = (byte)NPadDeviceIOCTLOutputCommand.NPadRumblePostion.Right;
            m_rightRumbleValues.ApplyRumbleValues(ref cmd);
            ExecuteCommand(ref cmd);
        }
    }
}
#endif // UNITY_EDITOR || UNITY_SWITCH<|MERGE_RESOLUTION|>--- conflicted
+++ resolved
@@ -230,17 +230,12 @@
         [FieldOffset(InputDeviceCommand.kBaseCommandSize + 0)]
         public NPad.Orientation orientation;
 
-<<<<<<< HEAD
         public FourCC typeStatic
         {
             get { return Type; }
         }
 
-        public static NpadDeviceIOCTLSetOrientation Create(NPad.Orientation _orientation)
-=======
-        public FourCC GetTypeStatic() { return Type; }
         public static NpadDeviceIOCTLSetOrientation Create(NPad.Orientation orientation)
->>>>>>> 36315ac0
         {
             return new NpadDeviceIOCTLSetOrientation
             {
