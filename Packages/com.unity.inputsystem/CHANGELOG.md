# Changelog

All notable changes to the input system package will be documented in this file.

The format is based on [Keep a Changelog](http://keepachangelog.com/en/1.0.0/)
and this project adheres to [Semantic Versioning](http://semver.org/spec/v2.0.0.html).

Due to package verification, the latest version below is the unpublished version and the date is meaningless.
however, it has to be formatted properly to pass verification tests.

## [Unreleased]

### Changed
- From 2023.2 forward: UI toolkit now uses the "UI" action map of project-wide actions as their default input actions. Previously, the actions were hardcoded and were based on `DefaultInputActions` asset which didn't allow user changes. Also, removing bindings or renaming the 'UI' action map of project wide actions will break UI input for UI toolkit.
<<<<<<< HEAD
- Removed "Input Actions" title from UI-Toolkit Input Action Editor when used in a window and not embedded in Project Settings.
=======
- Changed the 'Max player count reached' error to a warning instead.
>>>>>>> 3314fcfd

### Added
- Added new methods and properties to [`InputAction`](xref:UnityEngine.InputSystem.InputAction):
  - [`InputAction.activeValueType`](xref:UnityEngine.InputSystem.InputAction.activeValueType) returns the `Type` expected by `ReadValue<TValue>` based on the currently active control that is driving the action.
  - [`InputAction.GetMagnitude`](xref:UnityEngine.InputSystem.InputAction.GetMagnitude) returns the current amount of actuation of the control that is driving the action.
  - [`InputAction.WasCompletedThisFrame`](xref:UnityEngine.InputSystem.InputAction.WasCompletedThisFrame) returns `true` on the frame that the action stopped being in the performed phase. This allows for similar functionality to [`WasPressedThisFrame`](xref:UnityEngine.InputSystem.InputAction.WasPressedThisFrame)/[`WasReleasedThisFrame`](xref:UnityEngine.InputSystem.InputAction.WasReleasedThisFrame) when paired with [`WasPerformedThisFrame`](xref:UnityEngine.InputSystem.InputAction.WasPerformedThisFrame) except it is directly based on the interactions driving the action. For example, you can use it to distinguish between the button being released or whether it was released after being held for long enough to perform when using the Hold interaction.
- Added Copy, Paste and Cut support for Action Maps, Actions and Bindings via context menu and key command shortcuts.
- Added Dual Sense Edge controller to be mapped to the same layout as the Dual Sense controller

### Fixed
- Fixed syntax of code examples in API documentation for [`AxisComposite`](xref:UnityEngine.InputSystem.Composites.AxisComposite).
- Fixed missing confirmation popup when deleting a control scheme.
- Fixed support for menu bar/customisable keyboard shortcuts used when interacting with Actions and Action Maps.
- Fixed add bindings button to support left button click.
- Fixed icon for adding bindings and composites button.
- Fixed Documentation~/filter.yml GlobalNamespace rule removing all API documentation.
- Fixed `Destroy may not be called from edit mode` error [ISXB-695](https://issuetracker.unity3d.com/product/unity/issues/guid/ISXB-695)
- Fixed possible exceptions thrown when deleting and adding Action Maps.
- Fixed potential race condition on access to GCHandle in DefferedResolutionOfBindings and halved number of calls to GCHandle resolution [ISXB-726](https://issuetracker.unity3d.com/product/unity/issues/guid/ISXB-726)
- Fixed issue where composite part dropdown manipulates binding path and leaves composite part field unchanged.
- Fixed lingering highlight effect on Save Asset button after clicking.
- Fixed missing name in window title for Input Action assets.
- Fixed showing action properties view when there were no actions.
- Fixed "Listen" functionality for selecting an input sometimes expecting the wrong input type.
- Fixed console errors that can be produced when opening input package settings from the Inspector.
- Fixed InputManager.asset file growing in size on each Reset call.
<<<<<<< HEAD
- Fixed Project Settings header title styling for Input Actions editor.
=======
- Fixed Opening InputDebugger throws 'Action map must have state at this point' error
>>>>>>> 3314fcfd

## [1.8.0-pre.2] - 2023-11-09

### Changed
- Removed icons from action map list as these were always the same and the icon was placeholder
- Input asset editor now switched to use UI Toolkit which matches the project wide input actions editor interface.
- Changed [`InputActionProperty`](xref:UnityEngine.InputSystem.InputActionProperty) property drawer to be more compact. Use the More menu (`⋮`) button to open a dropdown menu and select between Use Reference and Use Action.
- Static analysis warnings regarding flag enums have been suppressed in order to avoid compile-time warnings or errors.
- Action Map and Action Tree views of the UI Toolkit based Input Action Editor now prevents deselection in both views when Escape key is pressed.
- Input Action Asset editors Auto-save feature has been modified to trigger on focus-lost when activated instead of triggering on every modification to the asset in order to reduce impact of processing required to handle modified assets.
- Project-wide input actions template extension changed from .inputactions to .json. This avoids showing template actions in the action's selector UI that are not intended to be used.
- Re-enabled some UI tests that were disabled on iOS.
- Reorganized package Project Settings so that "Input System Package" setting node contains "Input Actions" and "Settings" becomes a child node when Project-wide Actions are available. For Unity versions where Project-wide Actions are not available, the settings structure remains unchanged.
- Make Project-wide Actions the default actions for Player Input.

### Added
- Support for [Game rotation vector](https://developer.android.com/reference/android/hardware/Sensor#TYPE_GAME_ROTATION_VECTOR) sensor on Android
- Duplicate Input Action Items in the new Input Action Asset Editor with Ctrl+D (Windows) or Cmd+D (Mac)
- Selection of InputActionReferences from project-wide actions on fields that are of type InputActionReference. Uses a new advanced object picker that allows better searching and filtering of actions.
- Reset project wide Input Settings to default via a new Kebab-menu in Input System Project Settings.

### Fixed
- Partially fixed case ISX-1357 (Investigate performance regressing over time).  A sample showed that leaving an InputActionMap enabled could lead to an internal list of listeners growing.  This leads to slow-down, so we now warn if we think this is happening.
- UI fix for input fields in interactions: they are wider now and the width is fixed.
- Fixed exiting empty input fields for actions, action maps and composites in the input action asset editor.
- Fixed an issue where selecting an Action in the Input Action Asset Editor tree-view and then pressing ESC to unselect would throw an `InvalidOperationException`.
- Fixed an issue where selecting an Action Map in the Input Action Asset Editor list and then pressing ESC to unselect would print an `NullReferenceException` to the Debug console.
- Fixed case [ISXB-251](https://issuetracker.unity3d.com/product/unity/issues/guid/ISXB-251) (Action only calls started & performed callbacks when control type is set to Vector3Composite). `EvaluateMagnitude` wasn't overridden for Vector3Composite, also made some minor changes to Vector3Composite and Vector2Composite for consistency.
- Fixed case [ISXB-580](https://issuetracker.unity3d.com/product/unity/issues/guid/ISXB-580) (UI Submit / Cancel not working with Switch Pro controller) by adding "Submit" & "Cancel" usages to the Switch Pro controller input controls.
- Fixed an issue where undoing deletion of Action Maps did not restore Actions correctly.
- Fixed case [ISXB-628](https://issuetracker.unity3d.com/product/unity/issues/guid/ISXB-628) (OnIMECompositionChange does not return an empty string on accept when using Microsoft IME) by clarifying expectations and intended usage for the IME composition change event.
- Fixed issue where the expanded/collapsed state of items in the input action editor was not properly saved between rebuilds of the UI.
- Fixed issue where The Profiler shows incorrect data and spams the console with "Missing Profiler.EndSample" errors when there is an Input System Component in Scene).
- Fixed an issue where undoing duplications of action maps caused console errors.
- Fix for BindingSyntax `WithInteraction()` which was incorrectly using processors.
- Fix for UITK Input Action Editor binding 'Listen' button which wasn't working in the case for Control Type 'Any'.
- Fixed issue of visual elements being null during editing project-wide actions in project settings which prompted console errors.
- Fixed case ISX-1436 (UI TK Input Action Asset Editor - Error deleting Bindings with DeleteKey on Windows).
- Fixed issue with UI Toolkit based Input Action Editor not restoring it's selected items after Domain Reload.
- Fixed the [`GetHapticCapabilitiesCommand`](xref:UnityEngine.InputSystem.XR.Haptics.GetHapticCapabilitiesCommand) always failing to execute due to a mismatch in the size in bytes of the payload and the size expected by XR devices. Changed [`HapticCapabilities`](xref:UnityEngine.InputSystem.XR.Haptics.HapticCapabilities) to include all properties returned by the XR input subsystem. This makes Input System match the functionality provided by the [XR](https://docs.unity3d.com/Manual/com.unity.modules.xr.html) module's [`InputDevice.TryGetHapticCapabilities`](https://docs.unity3d.com/ScriptReference/XR.InputDevice.TryGetHapticCapabilities.html) and [`HapticCapabilities`](https://docs.unity3d.com/ScriptReference/XR.HapticCapabilities.html).
- Fixed issue where deleting a binding in the Input Action Editor would usually result in an unexpected item being selected next.

## [1.8.0-pre.1] - 2023-09-04

### Added
- Initial version of Project Wide Actions for pre-release (`InputSystem.actions`). This feature is available only on Unity Editor versions 2022.3 and above and can be modified in the Project Settings.

### Fixed
- Fixed device selection menu not responding to mouse clicks when trying to add a device in a Control Scheme ([case ISXB-622](https://issuetracker.unity3d.com/product/unity/issues/guid/ISXB-622)).

## [1.7.0] - 2023-08-14

### Added
- Preliminary support for visionOS.
- Show a list of `Derived Bindings` underneath the Binding Path editor to show all controls that matched.

### Changed
- Changed the `InputAction` constructors so it generates an ID for the action and the optional binding parameter. This is intended to improve the serialization of input actions on behaviors when created through API when the property drawer in the Inspector window does not have a chance to generate an ID.

### Fixed
- Fixed missing prefab errors in InputDeviceTester project ([case ISXB-420](https://issuetracker.unity3d.com/product/unity/issues/guid/ISXB-420)).
- Fixed serialization migration in the Tracked Pose Driver component causing bindings to clear when prefabs are used in some cases ([case ISXB-512](https://issuetracker.unity3d.com/product/unity/issues/guid/ISXB-512), [case ISXB-521](https://issuetracker.unity3d.com/product/unity/issues/guid/ISXB-521)).
- Fixed Tracked Pose Driver to use `Transform.SetLocalPositionAndRotation` when available to improve performance. Based on the user contribution from [DevDunk](https://forum.unity.com/members/devdunk.4432119/) in a [forum post](https://forum.unity.com/threads/more-performant-tracked-pose-driver-solution-included.1462691).
- Fixed the `Clone` methods of `InputAction` and `InputActionMap` so it copies the Initial State Check flag (`InputAction.wantsInitialStateCheck`) of input actions.
- Fixed the "Release tests throws exception in InputSystem" bug ([case ISXB-581](https://issuetracker.unity3d.com/issues/release-tests-fail-when-input-system-package-is-installed)).
- Fixed issues with generating Precompiled Layouts for devices which are not defined in a namespace
- Fixed an issue where some controls like `QuaternionControl` could not be included in a Precompiled Layout because the generated code could not access a setter on child control properties.

## [1.6.3] - 2023-07-11

### Fixed
- Fixed warning in USS file

## [1.6.2] - 2023-07-10

### Added
- Enabled `displayIndex` support for Unity 2022.3.

### Fixed
- Fixed UI clicks not registering when OS provides multiple input sources for the same event, e.g. on Samsung Dex (case ISX-1416, ISXB-342).
- Fixed unstable integration test `Integration_CanSendAndReceiveEvents` by ignoring application focus on integration tests. (case ISX-1381)
- Fixed broken "Listen" button in Input actions editor window with Unity dark skin (case ISXB-536).

## [1.6.1] - 2023-05-26

### Fixed
- Fixed issue with compiling in Unity 2022.1 and with XR Toolkit by guarding the experimental UITK Asset Editor code completely.

## [1.6.0] - 2023-05-25

### Added
- Added internal `InputSystemProvider` class for the new `InputForUI` internal module. `InputForUI` allows the UIToolkit to have a single dependency for input events, regardless of using the new input system or the legacy input system.
- Added `InputSystem.customBindingPathValidators` interface to allow showing warnings in the `InputAsset` Editor for specific InputBindings and draw custom UI in the properties panel.
- Added `InputSystem.runInBackground` to be used internally by specific platforms packages. Allows telling the input system that a specific platform runs in background. It allows fixing of [case UUM-6744](https://issuetracker.unity3d.com/product/unity/issues/guid/UUM-6744).
- Added new UIToolkit version of the `InputActionsAsset` editor. Currently this is incomplete (view-only) and the existing editor is still used by default.
- Added `displayIndex` field to the Touch struct to expose the index of the display that was touched.

### Changed
- Changed XR Layout build behavior to create Axis2D control devices with `StickControl` type instead of `Vector2Control`.

### Fixed
- Fixed BindingPath String-Comparison to be culture and case insensitive (case ISXB-449).
- Fixed custom processor display in the input action asset UI after entering/exiting play mode (previously they got hidden) ([case ISXB-445](https://issuetracker.unity3d.com/product/unity/issues/guid/ISXB-445)).

## [1.5.1] - 2023-03-15

### Fixed
- Fixed unclosed profiler marker in `InvokeCallbacksSafe_AnyCallbackReturnsTrue` which would lead to eventually broken profiler traces in some cases like using `PlayerInput` (case ISXB-393).
- Fixed InputAction.bindings.count not getting correctly updated after removing bindings with Erase().
- Fixed an issue where connecting a gamepad in the editor with certain settings will cause memory and performance to degrade ([case UUM-19480](https://issuetracker.unity3d.com/product/unity/issues/guid/UUM-19480)).
- Fixed issue leading to a stack overflow crash during device initialization in `InsertControlBitRangeNode` (case ISXB-405).
- Fixed the issue where saving and loading override bindings to JSON would set unassigned overrides (that were `null`) to assigned overrides (as an empty string `""`).

## [1.5.0] - 2023-01-24

### Added
- Added support for reading Tracking State in [TrackedPoseDriver](xref:UnityEngine.InputSystem.XR.TrackedPoseDriver) to constrain whether the input pose is applied to the Transform. This should be used when the device supports valid flags for the position and rotation values, which is the case for XR poses.
- Added `InputSettings.shortcutKeysConsumeInput`. This allows programmatic access to opt-in to the enhanced shortcut key behaviour ([case ISXB-254](https://issuetracker.unity3d.com/product/unity/issues/guid/ISXB-254))).
- Significantly optimized cost of `ReadValue`/`ReadUnprocessedValueFromState`/`WriteValueIntoState` for some control types. Optimization is opt-in for now, please call `InputSystem.settings.SetInternalFeatureFlag("USE_OPTIMIZED_CONTROLS", true);` in your project to enable it. You can observe which controls are optimized by looking at new optimized column in device debugger. You will need to call a new `InputControl.ApplyParameterChanges()` method if the code is changing `AxisControl` fields after initial setup is done.
- Added the ability to change the origin positioning and movement behaviour of the OnScreenStick (`OnScreenStick.cs`) via the new `behaviour` property. This currently supports three modes of operation, two of which are new in addition to the previous behaviour. Based on the user contribution from [eblabs](https://github.com/eblabs) in [#658](https://github.com/Unity-Technologies/InputSystem/pull/658).
- Significantly optimized cost of `InputAction.ReadValue` and `InputControl.ReadValue` calls by introducing caching behaviour to input controls. Input controls now keep track of whether their underlying state has been changed and only read the value from the underlying state and apply processors when absolutely necessary. Optimization is opt-in for now, please call `InputSystem.settings.SetInternalFeatureFlag("USE_READ_VALUE_CACHING", true);` in your project to enable it. If there are issues try enabling `InputSystem.settings.SetInternalFeatureFlag("PARANOID_READ_VALUE_CACHING_CHECKS", true);` and check in the console if there are any errors regarding caching.
- Added a note in the [supported devices page](Documentation~/SupportedDevices.md) about DualSense support for Android devices.
- Exposed `displayIndex` property for `Pointer`, `Touchscreen`, `TouchControl`, `TouchState`, `Mouse`, `MouseState` which enables look up of the logical screen associated with a pointer event via (display documentation)[https://docs.unity3d.com/ScriptReference/Display.html]

### Fixed
- Fixed composite bindings incorrectly getting a control scheme assigned when pasting into input asset editor with a control scheme selected.
- Fixed an issue on PS5 where device disconnected events that happen while the app is in the background are missed causing orphaned devices to hang around forever and exceptions when the same device is added again ([case UUM-7842](https://issuetracker.unity3d.com/product/unity/issues/guid/UUM-6744)).
- Fixed Switch Pro, DualShock 4, DualSense gamepads becoming current on PC/macOS when no controls are changing ([case ISXB-223](https://issuetracker.unity3d.com/product/unity/issues/guid/ISXB-223))).
- Fixed an issue that made OnScreenStick unusable when used in conjunction with PlayerInput in Auto-Switch devices mode, or with any code that changes user/device pairing on unsued device activity being detected ([case ISXB-48](https://issuetracker.unity3d.com/product/unity/issues/guid/ISXB-48)).
- Fixed issue where input events were being suppressed during interactive action rebinding even when when their controls were excluded ([case ISXB-367](https://issuetracker.unity3d.com/issues/mouse-position-and-mouse-click-input-not-recognized-when-rebinding-is-active)).
- Removed unneeded check that could trigger a NotImplementedException when binding to a Usage (e.g. Submit) ([case ISXB-373](https://issuetracker.unity3d.com/product/unity/issues/guid/ISXB-373)).
- Display a warning instead of throwing a NotImplementedException when loading binding overrides from json when some of the entries have become outdated ([case ISXB-375](https://issuetracker.unity3d.com/product/unity/issues/guid/ISXB-375)).

### Actions
- Extended input action code generator (`InputActionCodeGenerator.cs`) to support optional registration and unregistration of callbacks for multiple callback instances via `AddCallbacks(...)` and `RemoveCallbacks(...)` part of the generated code. Contribution by [Ramobo](https://github.com/Ramobo) in [#889](https://github.com/Unity-Technologies/InputSystem/pull/889).

### Changed
- Changed define requirements of `Unity.InputSystem.TestFramework`, so that it can be used by other packages without setting the `com.unity.inputsystem` package to be testable in the project manifest.

## [1.4.4] - 2022-11-01

### Fixed
- Fixed `ArgumentNullException` when opening the Prefab Overrides window and selecting a component with an `InputAction`.
- Fixed `{fileID: 0}` getting appended to `ProjectSettings.asset` file when building a project ([case ISXB-296](https://issuetracker.unity3d.com/product/unity/issues/guid/ISXB-296)).
- Fixed `Type of instance in array does not match expected type` assertion when using PlayerInput in combination with Control Schemes and Interactions ([case ISXB-282](https://issuetracker.unity3d.com/product/unity/issues/guid/ISXB-282)).
- The `InputActions consume their inputs` behaviour for shortcut support introduced in v1.4 is opt-in now and can be enabled via the project settings ([case ISXB-254](https://issuetracker.unity3d.com/product/unity/issues/guid/ISXB-254))).
- Fixed Memory alignment issue with deserialized InputEventTraces that could cause infinite loops when playing back replays ([case ISXB-317](https://issuetracker.unity3d.com/product/unity/issues/guid/ISXB-317)).
- Fixed an InvalidOperationException when using Hold interaction, and by extension any interaction that changes to performed state after a timeout ([case ISXB-332](https://issuetracker.unity3d.com/product/unity/issues/guid/ISXB-330)).
- Fixed `Given object is neither an InputAction nor an InputActionMap` when using `InputActionTrace` on input action from an input action asset ([case ISXB-29](https://issuetracker.unity3d.com/product/unity/issues/guid/ISXB-29)).
- Fixing devices not being removed if unplugged during domain reload (entering or exiting play mode) ([case ISXB-232](https://issuetracker.unity3d.com/product/unity/issues/guid/ISXB-232)).

## [1.4.3] - 2022-09-23

### Fixed
- Added missing script and gizmo icon for `TrackedPoseDriver.cs` component ([case ISXB-262](https://issuetracker.unity3d.com/product/unity/issues/guid/ISXB-262)).
- Fix for mitigating symptoms reported in ([case UUM-10774](https://issuetracker.unity3d.com/product/unity/issues/guid/UUM-10774) effectively avoiding reenabling mouse, pen or touch devices in `InputSystemPlugin.OnDestroy()` if currently quitting the editor. The fix avoids editor crashing if closed when Simulator Window is open. Note that the actual issue needs a separate fix in Unity and this package fix is only to avoid running into the issue.
- Fixed an issue where Input Action name would not display correctly in Inspector if serialized as `[SerializedProperty]` within a class not derived from `MonoBehavior` ([case ISXB-124](https://issuetracker.unity3d.com/product/unity/issues/guid/ISXB-124).
- Fix an issue where users could end up with the wrong device assignments when using the InputUser API directly and removing a user ([case ISXB-274](https://issuetracker.unity3d.com/product/unity/issues/guid/ISXB-231)).
- Fixed an issue where PlayerInput behavior description was not updated when changing action assset ([case ISXB-286](https://issuetracker.unity3d.com/product/unity/issues/guid/ISXB-286)).

### Changed
- Readded OnDisable() member to MultiplayerEventSystem which was previously removed from the API
- Improved performance of HID descriptor parsing by moving json parsing to a simple custom predicitve parser instead of relying on Unity's json parsing. This should improve domain reload times when there are many HID devices connected to a machine.

### Changed

- Documentation improvements: New workflows and concepts pages. Reorganised table of contents. Improved some code samples. Updated screenshots.

## [1.4.2] - 2022-08-12

### Changed
- Hide XR legacy HMD and controllers layouts from Editor UI dropdown.

### Fixed
- Fix UI sometimes ignoring the first mouse click event after losing and regaining focus ([case ISXB-127](https://issuetracker.unity3d.com/product/unity/issues/guid/ISXB-127).
- Fixed issue when using MultiplayerEventSystems where the visual state of UI controls would change due to constant toggling of CanvasGroup.interactable on and off ([case ISXB-112](https://issuetracker.unity3d.com/product/unity/issues/guid/ISXB-112)).
- Fixed minor issue when renaming input actions where unique renaming would incorrectly consider the input action being renamed as a different action and not allow renaming of 'A' to 'a' without appending a unique integer for example ([case ISXB-25](https://issuetracker.unity3d.com/product/unity/issues/guid/ISXB-25)).
- Fixed an issue where the Input Action asset icon would not be visible during asset creation ([case ISXB-6](https://issuetracker.unity3d.com/product/unity/issues/guid/ISXB-6)).
- Fixed DualSense low frequency motor speed being always set to min value.
- Fixed an issue where `ReadUnprocessedValueFromState` in PoseControl always returning default values.
- Fix Player 1's UI controls stop working after second player joins ([case ISXB-125](https://issuetracker.unity3d.com/product/unity/issues/guid/ISXB-125)))

## [1.4.1] - 2022-05-30

### Fixed
- Fixed composite touchscreen controls were not firing an action if screen was touched before enabling the action ([case ISXB-98](https://issuetracker.unity3d.com/product/unity/issues/guid/ISXB-98)).

## [1.4.0] - 2022-04-10

### Changed

- `Button` type `InputAction`s now go to `started` when a button goes from a press to below the release threshold but not yet to 0.
  ```CSharp
  // Before:
  Set(Gamepad.current.rightTrigger, 0.7f); // Performed (pressed)
  Set(Gamepad.current.rightTrigger, 0.2f); // Canceled (released)
  Set(Gamepad.current.rightTrigger, 0.1f); // Started!!
  Set(Gamepad.current.rightTrigger, 0f);   // Canceled

  // Now:
  Set(Gamepad.current.rightTrigger, 0.7f); // Performed (pressed)
  Set(Gamepad.current.rightTrigger, 0.2f); // Started (released but not fully)
  Set(Gamepad.current.rightTrigger, 0.1f); // <Nothing>
  Set(Gamepad.current.rightTrigger, 0f);   // Canceled
  ```
  * This also applies to `PressInteraction` when set to `Press` behavior.
  * In effect, it means that a button will be in `started` or `performed` phase for as long as its value is not 0 and will only go to `canceled` once dropping to 0.
- Processors are now always applied when reading action values through `InputAction.ReadValue<>` or `CallbackContext.ReadValue<>`. Previously, if no bound control was actuated, ReadValue calls would return the default value for the action type but not run the value through the processors.([case 1293728](https://issuetracker.unity3d.com/product/unity/issues/guid/1293728/)).
- Made the following internal types public. These types can be useful when deconstructing raw events captured via `InputEventTrace`.
  * `UnityEngine.InputSystem.Android.LowLevel.AndroidAxis`
  * `UnityEngine.InputSystem.Android.LowLevel.AndroidGameControllerState`
  * `UnityEngine.InputSystem.Android.LowLevel.AndroidKeyCode`
- Adding or removing a device no longer leads to affected actions being temporarily disabled ([case 1379932](https://issuetracker.unity3d.com/issues/inputactionreferences-reading-resets-when-inputactionmap-has-an-action-for-the-other-hand-and-that-hand-starts-slash-stops-tracking)).
  * If, for example, an action was bound to `<Gamepad>/buttonSouth` and was enabled, adding a second `Gamepad` would lead to the action being temporarily disabled, then updated, and finally re-enabled.
  * This was especially noticeable if the action was currently in progress as it would get cancelled and then subsequently resumed.
  * Now, an in-progress action will get cancelled if the device of its active control is removed. If its active control is not affected, however, the action will keep going regardless of whether controls are added or removed from its `InputAction.controls` list.
- Installing the package for the first time will now set `"Active Input Handling"` to `"Both"` rather than `"Input System Package"`.
  * This means, that by default, both the old and the new input system will run side by side where supported.
  * This can be manually switched by going to `Edit >> Project Settings >> Player >> Active Input Handling`.

### Fixed

- Fixed an issue where a layout-override registered via `InputSystem.RegisterLayoutOverride(...)` would cause the editor to malfunction or crash if the layout override had a name already used by an existing layout (case 1377685).
- Fixed an issue where attempting to replace an existing layout-override by using an existing layout-override name didn't work as expected and would instead aggregate overrides instead of replacing them when an override with the given name already exists.
- Fixed Switch Pro controller not working correctly in different scenarios ([case 1369091](https://issuetracker.unity3d.com/issues/nintendo-switch-pro-controller-output-garbage), [case 1190216](https://issuetracker.unity3d.com/issues/inputsystem-windows-switch-pro-controller-only-works-when-connected-via-bluetooth-but-not-via-usb), case 1314869).
- Fixed DualShock 4 controller not allowing input from other devices due to noisy input from its unmapped sensors ([case 1365891](https://issuetracker.unity3d.com/issues/input-from-the-keyboard-is-not-working-when-the-dualshock-4-controller-is-connected)).
- Fixed `InputSystem.onAnyButtonPress` so that it doesn't throw exceptions when trying to process non state or delta events ([case 1376034](https://issuetracker.unity3d.com/product/unity/issues/guid/1376034/)).
- Fixed `InputControlPath.Matches` incorrectly reporting matches when only a prefix was matching.
  * This would, for example, cause `Keyboard.eKey` to be matched by `<Keyboard>/escape`.
  * Fix contributed by [Fredrik Ludvigsen](https://github.com/steinbitglis) in [#1485](https://github.com/Unity-Technologies/InputSystem/pull/1485).
- Fixed `OnScreenButton` triggering `NullReferenceException` in combination with custom devices ([case 1380790 ](https://issuetracker.unity3d.com/issues/nullreferenceexception-error-when-setting-on-screen-button-to-a-custom-device)).
- Fixed no devices being available in `Start` and `Awake` methods if, in the player, any `InputSystem` API was accessed during the `SubsystemRegistration` phase ([case 1392358](https://issuetracker.unity3d.com/issues/inputsystem-does-not-initialize-properly-in-a-build-when-accessed-early)).
- Fixed dropdown for "Supported Devices" in settings not showing all device layouts.
- Fixed "STAT event with state format TOUC cannot be used with device 'Touchscreen:/Touchscreen'" when more than max supported amount of fingers, currently 10, are present on the screen at a same time (case 1395648).
- Fixed mouse events not being timesliced when input system is switched to process input in fixed updates (case 1386738).
- Fixed missing tooltips in PlayerInputManagerEditor for the Player Limit and Fixed Splitscreen sizes labels ([case 1396945](https://issuetracker.unity3d.com/issues/player-input-manager-pops-up-placeholder-text-when-hovering-over-it)).
- Fixed DualShock 4 controllers not working in some scenarios by adding support for extended mode HID reports ([case 1281633](https://issuetracker.unity3d.com/issues/input-system-dualshock4-controller-returns-random-input-values-when-connected-via-bluetooth-while-steam-is-running), case 1409867).
- Fixed `BackgroundBehavior.IgnoreFocus` having no effect when `Application.runInBackground` was false ([case 1400456](https://issuetracker.unity3d.com/issues/xr-head-tracking-lost-when-lost-focus-with-action-based-trackedposedriver-on-android)).
- Fixed an issue where a device was left disabled when it was disconnected while an application was out-of-focus and then re-connected when in-focus (case 1404320).

#### Actions

- Fixed `InvalidCastException: Specified cast is not valid.` being thrown when clicking on menu separators in the control picker ([case 1388049](https://issuetracker.unity3d.com/issues/invalidcastexception-is-thrown-when-selecting-the-header-of-an-advanceddropdown)).
- Fixed accessing `InputAction`s directly during `RuntimeInitializeOnLoad` not initializing the input system as a whole and leading to exceptions ([case 1378614](https://issuetracker.unity3d.com/issues/input-system-nullreferenceexception-error-is-thrown-when-using-input-actions-in-builds)).
- Fixed `InputAction.GetTimeoutCompletionPercentage` jumping to 100% completion early ([case 1377009](https://issuetracker.unity3d.com/issues/gettimeoutcompletionpercentage-returns-1-after-0-dot-1s-when-hold-action-was-started-even-though-it-is-not-performed-yet)).
- Fixed d-pad inputs sometimes being ignored on actions that were binding to multiple controls ([case 1389858](https://unity.slack.com/archives/G01RVV1SPU4/p1642501574002300)).
- Fixed `IndexOutOfRangeException` when having multiple interactions on an action and/or binding in an action map other than the first of an asset ([case 1392559](https://issuetracker.unity3d.com/issues/map-index-on-trigger-and-indexoutofrangeexception-are-thrown-when-using-interaction-on-both-binding-and-its-parent-action)).
  * Fix contributed by [Russell Quinn](https://github.com/russellquinn) in [#1483](https://github.com/Unity-Technologies/InputSystem/pull/1483).
- Fixed `AxisComposite` not respecting processors applied to `positive` and `negative` bindings (case 1398942).
  * This was a regression introduced in [1.0.0-pre.6](#axiscomposite-min-max-value-fix).
- Fixed calling `action.AddCompositeBinding(...).With(...)` while action is enabled not correctly updating controls for part bindings of the composite.
- Fixed `TwoModifiersComposite` inadvertently not allowing controls other than `ButtonControl`s being bound to its `binding` part.
- Added support for keyboard shortcuts and mutually exclusive use of modifiers.
  * In short, this means that a "Shift+B" binding can now prevent a "B" binding from triggering.
  * `OneModifierComposite`, `TwoModifiersComposite`, as well as the legacy `ButtonWithOneModifierComposite` and `ButtonWithTwoModifiersComposite` now require their modifiers to be pressed __before__ (or at least simultaneously with) pressing the target button.
    * This check is performed only if the target is a button. For a binding such as `"CTRL+MouseDelta"` the check is bypassed. It can also be manually bypassed via the `overrideModifiersNeedToBePressedFirst`.
  * State change monitors on a device (`IInputStateChangeMonitor`) are now sorted by their `monitorIndex` and will trigger in that order.
  * Actions are now automatically arranging their bindings to trigger in the order of decreasing "complexity". This metric is derived automatically. The more complex a composite a binding is part of, the higher its complexity. So, `"Shift+B"` has a higher "complexity" than just `"B"`.
  * If an binding of higher complexity "consumes" a given input, all bindings waiting to consume the same input will automatically get skipped. So, if a `"Shift+B"` binding composite consumes a `"B"` key press, a binding to `"B"` that is waiting in line will get skipped and not see the key press.
  * If your project is broken by these changes, you can disable the new behaviors via a feature toggle in code:
    ```CSharp
    InputSystem.settings.SetInternalFeatureFlag("DISABLE_SHORTCUT_SUPPORT", true);
    ```
- Added new APIs for getting and setting parameter values on interactions, processors, and composites.
  ```CSharp
  // Get parameter.
  action.GetParameterValue("duration");     // Any "duration" value on any binding.
  action.GetParameterValue("tap:duration"); // "duration" on "tap" interaction on any binding.
  action.GetParameterValue("tap:duration",  // "duration" on "tap" on binding in "Gamepad" group.
      InputBinding.MaskByGroup("Gamepad"));

  // Set parameter.
  action.ApplyParameterOverride("duration", 0.4f);
  action.ApplyParameterOverride("tap:duration", 0.4f);
  action.ApplyParameterOverride("tap:duration", 0.4f,
      InputBinding.MaskByGroup("Gamepad"));

  // Can also apply parameter overrides at the level of
  // InputActionMaps and InputActionAssets with an effect
  // on all the bindings contained therein.
  asset.ApplyParameterOverride("scaleVector2:x", 0.25f,
      new InputBinding("<Mouse>/delta"));
  ```

### Added

- Added support for "Hori Co HORIPAD for Nintendo Switch", "HORI Pokken Tournament DX Pro Pad", "HORI Wireless Switch Pad", "HORI Real Arcade Pro V Hayabusa in Switch Mode", "PowerA NSW Fusion Wired FightPad", "PowerA NSW Fusion Pro Controller (USB only)", "PDP Wired Fight Pad Pro: Mario", "PDP Faceoff Wired Pro Controller for Nintendo Switch", "PDP Faceoff Wired Pro Controller for Nintendo Switch", "PDP Afterglow Wireless Switch Controller", "PDP Rockcandy Wired Controller".
- Added support for SteelSeries Nimbus+ gamepad on Mac (addition contributed by [Mollyjameson](https://github.com/MollyJameson)).
- Added support for Game Core platforms to XR layouts, devices, and input controls. These classes were previously only enabled on platforms where `ENABLE_VR` is defined.
- Added a new `DeltaControl` control type that is now used for delta-style controls such as `Mouse.delta` and `Mouse.scroll`.
  * Like `StickControl`, this control has individual `up`, `down`, `left`, and `right` controls (as well as `x` and `y` that it inherits from `Vector2Control`). This means it is now possible to directly bind to individual scroll directions (such as `<Mouse>/scroll/up`).
- Added the 'Cursor Lock Behavior' setting to InputSystemUIInputModule to control the origin point of UI raycasts when the cursor is locked. This enables the use of PhysicsRaycaster when the cursor is locked to the center of the screen ([case 1395281](https://issuetracker.unity3d.com/product/unity/issues/guid/1395281/)).
- Added support for using the Unity Remote app with the Input System.
  * Requires Unity 2021.2.18 or later.

## [1.3.0] - 2021-12-10

### Changed

- The artificial `ctrl`, `shift`, and `alt` controls (which combine the left and right controls into one) on the keyboard can now be written to and no longer throw `NotSupportedException` when trying to do so ([case 1340793](https://issuetracker.unity3d.com/issues/on-screen-button-errors-on-mouse-down-slash-up-when-its-control-path-is-set-to-control-keyboard)).
- All devices are now re-synced/reset in next update after entering play mode, this is needed to read current state of devices before any intentional input is provided ([case 1231907](https://issuetracker.unity3d.com/issues/mouse-coordinates-reported-as-00-until-the-first-move)).
- Replaced `UnityLinkerBuildPipelineData.inputDirectory` with hardcoded `Temp` folder because `inputDirectory` is deprecated.
- Deprecated `InputSettings.filterNoiseOnCurrent`. Now noise filtering is always enabled. Device only will become `.current` if any non-noise control have changed state.
- A device reset (such as when focus is lost) on `Touchscreen` will now result in all ongoing touches getting cancelled instead of all touches being simply reset to default state.
- Calling `InputTestFixture.Press`, `InputTestFixture.Set`, etc. from within a `[UnityTest]` will no longer immediately process input. Instead, input will be processed like it normally would as part of the Unity player loop.

### Fixed

- Fixed writing values into the half-axis controls of sticks (such as `Gamepad.leftStick.left`) producing incorrect values on the stick ([case 1336240](https://issuetracker.unity3d.com/issues/inputtestfixture-tests-return-inverted-values-when-pressing-gamepads-left-or-down-joystick-buttons)).
- Fixed setting size of event trace in input debugger always growing back to largest size set before.
- Fixed successive clicks not getting triggered with `TouchSimulation` on when not moving the mouse in-between clicks ([case 1330014](https://issuetracker.unity3d.com/issues/onclick-isnt-triggered-on-the-second-click-when-the-mouse-isnt-moved-and-simulate-touch-input-from-mouse-or-pen-is-enabled)).
- Fixed `InputSystemUIInputModule` stopping to listen for input when swapping `InputActionAsset` instances while input was disabled ([case 1371332](https://issuetracker.unity3d.com/issues/ui-navigation-stops-working-after-adding-two-input-devices-to-a-scene)).
- Fixed `InputSystemUIInputModule` showing incorrect bindings after pressing the 'Fix UI Input Module' button in PlayerInput component([case 1319968](https://issuetracker.unity3d.com/product/unity/issues/guid/1319968/)).
- Fixed an issue where UI button clicks could be ignored by `InputSystemUIInputModule` if modifying on-screen devices from Update() callbacks ([case 1365070](https://issuetracker.unity3d.com/product/unity/issues/guid/1365070)).
- Fixed an issue with `InputSystemUIInputModule` that would cause UI to stop responding during play mode after changing a script file while Recompile and Continue mode is active, or by forcing a script recompile using `RequestScriptCompilation`([case 1324215](https://issuetracker.unity3d.com/product/unity/issues/guid/1324215/)).
- Fixed `InputSystemUIInputModule` inspector showing all action bindings as "None" when assigned a runtime created actions asset ([case 1304943](https://issuetracker.unity3d.com/issues/input-system-ui-input-module-loses-prefab-action-mapping-in-local-co-op)).
- Fixed a problem with UI Toolkit buttons remaining active when multiple fingers are used on a touchscreen, using `InputSystemUIInputModule` with pointerBehavior set to `UIPointerBehavior.SingleUnifiedPointer`. UI Toolkit will now always receive the same pointerId when that option is in use, regardless of the hardware component that produced the pointer event. ([case 1369081](https://issuetracker.unity3d.com/issues/transitions-get-stuck-when-pointer-behavior-is-set-to-single-unified-pointer-and-multiple-touches-are-made)).
- Fixed a problem with `InputUser` where devices would be removed and not added again after layout overrides preventing certain devices, e.g. gamepads to not work correctly when associated with action map bindings tied to `PlayerInput` ([case 1347320](https://issuetracker.unity3d.com/product/unity/issues/guid/1347320)).
- Fixed DualSense on iOS not inheriting from `DualShockGamepad` ([case 1378308](https://issuetracker.unity3d.com/issues/input-dualsense-detection-ios)).
- Fixed a device becoming `.current` (e.g. `Gamepad.current`, etc) when sending a new state event that contains no control changes (case 1377952).
- Fixed calling `IsPressed` on an entire device returning `true` ([case 1374024](https://issuetracker.unity3d.com/issues/inputcontrol-dot-ispressed-always-returns-true-when-using-new-input-system)).
- Fixed HIDs having blackslashes in their vendor or product names leading to binding paths generated by interactive rebinding that failed to resolve to controls and thus lead to no input being received ([case 1335465](https://issuetracker.unity3d.com/product/unity/issues/guid/1335465/)).
- Fixed `InputSystem.RegisterLayoutOverride` resulting in the layout that overrides are being applied to losing the connection to its base layout ([case 1377719](https://fogbugz.unity3d.com/f/cases/1377719/)).
- Fixed `Touch.activeTouches` still registering touches after the app loses focus ([case 1364017](https://issuetracker.unity3d.com/issues/input-system-new-input-system-registering-active-touches-when-app-loses-focus)).
- Fixed `MultiplayerEventSystem` not preventing keyboard and gamepad/joystick navigation from one player's UI moving to another player's UI ([case 1306361](https://issuetracker.unity3d.com/issues/input-system-ui-input-module-lets-the-player-navigate-across-other-canvases)).
  * This fix relies on a `CanvasGroup` being injected into each `playerRoot` and the `interactable` property of the group being toggled back and forth depending on which part of the UI is being updated.
- Fixed `InputTestFixture` incorrectly running input updates out of sync with the player loop ([case 1341740](https://issuetracker.unity3d.com/issues/buttoncontrol-dot-waspressedthisframe-is-false-when-using-inputtestfixture-dot-press)).
  * This had effects such as `InputAction.WasPressedThisFrame()` returning false expectedly.
- Fixed broken code example for state structs in `Devices.md` documentation (fix contributed by [jeffreylanters](https://github.com/jeffreylanters)).
- Fixed `TrackedDeviceRaycaster` not picking closest hit in scene (fix originally contributed by [alexboost222](https://github.com/alexboost222)).

#### Actions

- Fixed opening a new project (or one that needs a full reimport) leading to several exceptions in the console if the most recently opened project was closed with a `.inputactions` editor open ([case 1313185](https://issuetracker.unity3d.com/issues/exceptions-about-previously-open-action-map-being-thrown-when-opening-new-project)).
- Fixed incorrect indentation of input actions in the inspector ([case 1285546](https://issuetracker.unity3d.com/product/unity/issues/guid/1285546/)).
- Fixed an issue where serialized `InputAction` properties would have display name "Input Action" in the Inspector window instead of their given name. ([case 1367240](https://issuetracker.unity3d.com/product/unity/issues/guid/1367240)).
- Fixed an issue where `InputAction.Enable` would not reuse memory allocated prior and thus lead to memory leaks ([case 1367442](https://issuetracker.unity3d.com/issues/input-system-puts-a-lot-of-pressure-on-the-garbage-collector-when-enabling-and-disabling-inputactionmaps)).
- Fixed interactions such as `Press` not getting processed correctly when having multiple of them on different bindings of the same action and receiving simultaneous input on all of them ([case 1364667](https://issuetracker.unity3d.com/issues/new-input-system-stops-working-after-pressing-2-keyboard-buttons-at-the-same-time)).
  * If, for example, you bind the A and S key on the same action, put a `Press` interaction on both, and then press both keys, interactions would get missed or got stuck.
- Fixed `InputAction.IsPressed`/`WasPressed`/`WasReleased` returning incorrect results when binding multiple buttons on the same action and pressing/releasing them simultaneously.
- Improved performance of looking up actions by name.
- Fixed `InputAction.controls` exhibiting bad performance when there were no controls bound to an action ([case 1347829](https://issuetracker.unity3d.com/issues/inputaction-dot-controls-are-accessed-slower-when-the-gamepad-slash-controller-is-not-connected)).
- Fixed interactions involving timeouts (such as `HoldInteraction`) performing erroneous delayed triggers on actions when input is composed of multiple controls ([1251231](https://issuetracker.unity3d.com/issues/input-system-composites-hold-interaction-can-be-performed-when-no-keys-are-hold)).
  * For example, if you bind `Shift+B` using a `OneModifierComposite` and put a `HoldInteraction` on the binding, then depending on the order in which the keys are pressed, you would sometimes see the action spuriously getting triggered when in fact no input was received.
- Fixed control schemes of bindings not getting updates when being pasted from one `.inputactions` asset into another ([case 1276106](https://issuetracker.unity3d.com/issues/input-system-control-schemes-are-not-resolved-when-copying-bindings-between-inputactionassets)).
  * For example, if you copied a binding from an asset that had a "Gamepad" control scheme into an asset that had none, the resulting binding would be unusable.
  * All associations with control schemes that do not exist in the target asset are now removed from bindings upon pasting.
- Fixed `InputActionSetupExtensions.AddCompositeBinding` not setting name of composite.

## [1.2.0] - 2021-10-22

### Changed

- When exceptions occur in user code inside of Input System callbacks, the exception message is now printed __first__ and details about the callback second.
  * Previously a message similar to "Exception ... while executing '...' callbacks" was printed first and then followed by exception log. This was hiding the actual exception and created confusion.

### Fixed

- Fixed a performance issue on entering/exiting playmode where HID device capabilities JSON could be parsed multiple times for a single device([case 1362733](https://issuetracker.unity3d.com/issues/input-package-deserializing-json-multiple-times-when-entering-slash-exiting-playmode)).
- Fixed a problem where explicitly switching to the already active control scheme and device set for PlayerInput would cancel event callbacks for no reason when the control scheme switch would have no practical effect. This fix detects and skips device unpairing and re-pairing if the switch is detected to not be a change to scheme or devices. (case 1342297)
- Any unhandled exception in `InputManager.OnUpdate` failing latter updates with `InvalidOperationException: Already have an event buffer set! Was OnUpdate() called recursively?`. Instead the system will try to handle the exception and recover into a working state.
- Fixed an issue that broke the `VirtualMouseInput` component in the editor ([case 1367553](https://issuetracker.unity3d.com/issues/vitrualmouseinput-stickaction-doesnt-work)).
- Fixed a problem where only using runtimes that are not XR supported causes a compile error. This fix adds back in `ENABLE_VR` checks to prevent this case (case 1368300)
- Fixed input action for Android gamepad's right stick will be correctly invoked when only y axis is changing ([case 1308637](https://issuetracker.unity3d.com/issues/android-input-system-right-analog-stick-tracking-is-erratic-when-using-a-gamepad-connected-to-an-android-device)).
- Generic gamepad short display button names were incorrectly mapped on Switch (`A` instead of `B`, etc).
- Fixed an issue where resetting an action via `InputAction.Reset()` while being in disabled state would prevent the action from being enabled again. ([case 1370732](https://issuetracker.unity3d.com/product/unity/issues/guid/1370732/)).
- Fixed "Default constructor not found for type UnityEngine.InputSystem.iOS.LowLevel.iOSStepCounter" any other potential exceptions due to classes, methods, fields and properties being stripped when managed stripping setting set to medium or high ([case 1368761](https://issuetracker.unity3d.com/issues/ios-new-input-system-iosstepcounter-crash-on-launch-with-managed-stripping)).
- Fixed an issue where `InvalidOperationExceptions` are thrown if an input for an action with multiple interactions is held  while disconnecting the device([case 1354098](https://issuetracker.unity3d.com/issues/input-system-errors-are-thrown-when-disconnecting-controller-while-holding-a-button-with-press-and-release-set-up-separately)).
- Fixed `action.ReadValue` and others returning invalid data when used from `FixedUpdate` or early update when running in play mode in the editor ([case 1368559](https://issuetracker.unity3d.com/issues/enter-key-is-not-registered-when-using-waspressedthisframe-with-input-system-1-dot-1-1) [case 1367556](https://issuetracker.unity3d.com/issues/input-action-readvalue-always-returns-zero-when-called-from-fixedupdate) [case 1372830](https://issuetracker.unity3d.com/issues/querying-inputs-before-preupdate-dot-newinputupdate-returns-invalid-data-when-running-in-play-mode-in-editor)).
- Fixed current being `null` for sensors (`Accelerometer.current`, others) ([case 1371204](https://issuetracker.unity3d.com/issues/accelerometer-not-working-when-using-input-system-1-dot-1-1)).

### Added

- Added support for PS5 DualSense controllers on Mac and Windows.
- Improved the user experience when creating single vs multi-touch touchscreen bindings in the Input Action Asset editor by making both options visible in the input action dropdown menu. Now it's not neccessary to be aware of the touch\*/press path binding syntax ([case 1357664](https://issuetracker.unity3d.com/issues/inputsystem-touchscreens-multi-touch-doesnt-work-when-using-a-custom-inputactionasset)).
- Added support for the Unity Remote app.
  * __NOTE__: This unfortunately requires a change in the Unity native runtime. We are in the process of rolling out the change to Unity versions. A public build that receives the change will automatically enable the functionality in the Input System package.

## [1.1.1] - 2021-09-03

### Fixed

- Fixed `InvalidCastException: Specified cast is not valid.` and `InvalidOperationException: Already have an event buffer set! Was OnUpdate() called recursively?` when upgrading from 1.1.0-pre.5 or earlier. If you experience this issue you can also restart the editor to resolve it.
- Fixed `InputDeviceChange.Destroyed` not being available, now it's correctly marked as obsolete instead.
- Removed documentation around platform user account management of `InputUser` which was ahead of actual backend support for the feature.

## [1.1.0] - 2021-08-27

### Changed

- Modified the fix that landed in `1.1-preview.3` for [any given control being added to an action only once](#same_control_multiple_times_fix).
  * This caused a regression with some setups that, for example, bound the same control multiple times in a composite using processors to alter the value of the control.
  * Internally, a control is now again allowed to feed into the same action through more than one binding.
  * However, externally the control will be mentioned on the action's `InputAction.controls` list only once.
- Adding `InputSystemUIInputModule` from code now installs `DefaultInputActions`. This is equivalent to the default setup when adding the component in the editor ([case 1259306](https://issuetracker.unity3d.com/issues/input-system-ugui-button-does-not-react-when-clicked)).
  ```CSharp
  var go = new GameObject();
  go.AddComponent<EventSystem>();
  var uiModule = go.AddComponent<InputSystemUIInputModule>();
  // uiModule.actionsAsset now has a DefaultInputActions() asset assigned to it and the various
  // action references point to its actions.
  ```
  * `InputSystemUIInputModule.UnassignActions` has been added to remove all actions from the module en bloc.
  ```CSharp
  uiModule.UnassignActions();
  ```

### Fixed

- Fixed an issue where mixing test cases based on `InputTestFixture` (using mocked `InputSystem`) and regular test cases (using real `InputSystem`) would lead to static state leaking between test cases causing random failures and unexpected/undefined behavior ([case 1329015](https://issuetracker.unity3d.com/product/unity/issues/guid/1329015)).
- Fixed `InputSystemUIInputModule.AssignDefaultActions` not assigning `trackedDeviceOrientation` and `trackedDevicePosition`.
- Fixed regression introduced by [previous change](#ui_multiple_scenes_fix) where `InputSystemUIInputModule` would not disable actions correctly.
- Fixed `InputAction.canceled` not getting triggered reliably for `InputActionType.PassThrough` actions when `InputSystem.ResetDevice` was called.
- Fixed device resets (e.g. happening as part of focus changes) leading to only some actions bound to these devices getting cancelled instead of all of them.

## [1.1.0-pre.6] - 2021-08-23

### Fixed

- Fixed pairing devices to existing `InputUser`s potentially corrupting list of paired devices from other `InputUser`s ([case 1327628](https://issuetracker.unity3d.com/issues/input-system-devices-are-reassigned-to-the-wrong-users-after-adding-a-new-device)).
- Fixed duplication of control paths when viewing collections of `InputControl`s in the inspector.
  * Fix contributed by [NibbleByte](https://github.com/NibbleByte) in [1354](https://github.com/Unity-Technologies/InputSystem/pull/1354).
- Fixed `StackOverflowException` caused by calling `InputSystem.Update` from inside an input action callback such as `InputAction.performed` ([case 1316000](https://issuetracker.unity3d.com/issues/crash-when-adding-inputsystem-dot-update-to-inputsystem-command-handler-to-force-processing-an-event-and-sending-input)).
- Fixed `InputTestFixture` leaving all `.current` getters uninitialized after a test run ([case 1329015](https://issuetracker.unity3d.com/issues/inputsystem-mouseeventhandler-breaks-when-running-multiple-playmode-tests)).
- Fixed broken script references in Touch Samples project ([case 1190598](https://issuetracker.unity3d.com/issues/input-system-sample-projects-have-missing-script-references)).
- Fixed `PointerInput` composite in `TouchSamples` project being registered only after scenes already loaded ([case 1215048](https://issuetracker.unity3d.com/issues/mobile-input-system-custom-binding-broken-slash-not-registered-when-using-runtimeinitializeonloadmethod-and-loading-scene-directly)).
- Fixed `InputControlExtensions.EnumerateChangedControls` skipping over `left`, `right`, and `down` controls on PS4 controller's dpad ([case 1315107](https://issuetracker.unity3d.com/issues/input-system-left-right-and-down-directional-pad-buttons-do-not-switch-controls-over-to-controller)).
- Fixed undo not working in `Input System Package` project settings pane ([case 1291709](https://issuetracker.unity3d.com/issues/inputsystem-exception-thrown-continuously-when-undo-operation-is-performed-with-supported-devices-list-in-the-project-settings)).
- Fixed incorrect indexing in `InputUser.OnDeviceChanged` that could result in incorrect pairing of devices or `IndexOutOfRangeException` being thrown when removing, adding or reconfiguring a device. Fix contribution by [Mikael Klages](https://github.com/ITR13) in [#1359](https://github.com/Unity-Technologies/InputSystem/pull/1359).
- Fixed incorrect indexing when sorting magnitude based on score in `InputActionRebindingExtensions.RebindingOperation` which could result in incorrect magnitudes for candidates. Contribution by [Fredrik Ludvigsen](https://github.com/steinbitglis) in [#1348](https://github.com/Unity-Technologies/InputSystem/pull/1348).
- Fixed inconsistent ordering and execution when adding to or removing from the various callbacks in the API (such as `InputSystem.onDeviceChange` but also `InputAction.started` etc.) during the execution of a callback ([case 1322530](https://issuetracker.unity3d.com/issues/inputsystems-events-are-not-called-the-order-they-were-added-when-they-are-modified-in-the-middle-of-the-call-by-other-listener).
- Fixed inconsistent behavior of WebGL gamepad left/right stick. Up/Down controls were reverse of X/Y controls. ([case 1348959](https://fogbugz.unity3d.com/f/cases/1348959))
- Fixed `PlayerInputManager`s join action not triggering when using a referenced `InputAction` ([case 1260625](https://issuetracker.unity3d.com/issues/input-system-player-input-managers-join-action-is-not-triggered-when-using-a-referenced-input-action)).
- Fixed UI issue where pressing the wrong button was possible while quickly moving through a UI because the submit action fired on action press instead of action release ([1333563](https://issuetracker.unity3d.com/issues/input-submit-action-is-called-on-release-rather-than-on-press-when-using-enter-key)).
- Fixed InvalidOperationException when opening a preset created from a .inputactions asset ([case 1199544](https://issuetracker.unity3d.com/issues/input-system-properties-are-not-visible-and-invalidoperationexception-is-thrown-on-selecting-inputactionimporter-preset-asset)).
- Fixed a problem arising when combining InputSystemUIInputModule and PlayInput with SendMessage or BroadcastMessage callback behavior on the same game object or hierarchy which is an ambiguous input setup. This fix eliminates callbacks into InputSystemUIInputModule. Related to ([1343712](https://issuetracker.unity3d.com/issues/input-system-ui-components-lags-when-using-input-system-ui-input-module-together-with-player-input-component)).
- Fixed inconsistent usage of `ENABLE_PROFILER` define together with `Profiler.BeginSample`/`Profiler.EndSample` by removing `ENABLE_PROFILER` macro check because `BeginSample`/`EndSample` are already conditional with `[Conditional("ENABLE_PROFILER")]` ([case 1350139](https://issuetracker.unity3d.com/issues/inconsistent-enable-profiler-scripting-defines-in-inputmanager-dot-cs-when-using-profiler-dot-beginssample-and-profiler-dot-endsample)).
- Remediated majority of performance issues with high frequency mice (>=1kHz poll rates) in release mode by merging consecutive mouse move events together ([case 1281266](https://issuetracker.unity3d.com/issues/many-input-events-when-using-1000hz-mouse)), see the events documentation for more information.
- Fixed `InputEventTrace` replays skipping over empty frames and thus causing playback to happen too fast.
- Fixed `"Pointer should have exited all objects before being removed"` error when changing screen orientation on mobile.
- Controls such as mouse positions are no longer reset when focus is lost.
- Pressing a uGUI `Button` and then alt-tabbing away, letting go of the button, and then going back to the application will no longer trigger a button click.
- Fixed `Input.onUnpairedDeviceActivity` triggering from editor input.
- Fixed 'up' and 'down' controls on `WebGLGamepad` left and right sticks not being clamped correctly.

#### Actions

- Fixed right-clicking in empty action map or action list not popping up context menu ([case 1336426](https://issuetracker.unity3d.com/issues/cant-open-drop-down-menu-when-hovering-over-free-space-in-input-action)).
- Fixed binding paths being misaligned in UI when switching to text mode editing ([case 1200107](https://issuetracker.unity3d.com/issues/input-system-path-input-field-text-is-clipping-under-binding-in-the-properties-section)).
- Fixed `"Exception: Style.Draw may not be called with GUIContent that is null."` error from `PlayerInput` inspector when having an action map with no actions ([case 1317735](https://issuetracker.unity3d.com/issues/multiple-error-messages-are-thrown-when-trying-to-expand-the-event-list-of-an-input-actions-asset-that-has-an-empty-action-map)).
- Fixed calling `GetBindingDisplayString()` on an `InputAction` with a composite binding leading to doubled up output ([case 1321175](https://issuetracker.unity3d.com/issues/macos-input-system-getbindingdisplaystring-returns-empty-strings-for-some-mappings)).
- Fixed `MultiTapInteraction` not respecting `InputSettings.multiTapDelayTime` ([case 1292754](https://issuetracker.unity3d.com/issues/multitapdelaytime-does-not-influence-maxtapspacing-in-input-action-assets)).
- Fixed changing values in `Input System Package` project settings not affecting default values displayed in `.inputactions` editor window ([case 1292754](https://issuetracker.unity3d.com/issues/multitapdelaytime-does-not-influence-maxtapspacing-in-input-action-assets)).
- Fixed rebinding a part of a composite with `RebindingOperation.WithTargetBinding` not also changing the type of control being looked for ([case 1272563](https://issuetracker.unity3d.com/issues/input-system-performinteractiverebinding-method-doesnt-detect-button-input-when-rebinding-part-of-a-2d-vector-composite)).
- <a name="axiscomposite-min-max-value-fix"></a> Fixed `AxisComposite` not respecting `minValue` and `maxValue` properties ([case 1335838](https://issuetracker.unity3d.com/issues/inputsystem-1d-axis-composite-binding-will-return-a-incorrect-value-if-minvalue-and-maxvalue-is-not-1-and-1)).
- Fixed `ArgumentOutOfRangeException` caused by `IsPointerOverGameObject` ([case 1337354](https://issuetracker.unity3d.com/issues/mobile-argumentoutofrangeexception-is-thrown-when-calling-ispointerovergameobject)).
- `PlayerInput` no longer logs an error message when it is set to `Invoke UnityEvents` and can't find  an action in the given `.inputactions` asset ([case 1259577](https://issuetracker.unity3d.com/issues/an-error-is-thrown-when-deleting-an-input-action-and-entering-play-mode)).
- Fixed `HoldInteraction` getting stuck when hold and release happens in same event ([case 1346786](https://issuetracker.unity3d.com/issues/input-system-the-canceled-event-is-not-fired-when-clicking-a-button-for-a-precise-amount-of-time)).
- Fixed adding an action in the `.inputactions` editor automatically duplicating interactions and processors from the first action in the map.
- Fixed `InputActionSetupExtensions.ChangeBinding` when modifying binding from a different action than specified. Contribution by [Fredrik Ludvigsen](https://github.com/steinbitglis) in [#1348](https://github.com/Unity-Technologies/InputSystem/pull/1352).

### Added

- Added `InputSystem.runUpdatesInEditMode` to enable processing of non-editor updates without entering playmode (only available for XR).
- Added a new "UI vs Game Input" sample to the package. The sample can be installed from the Unity Package Manager UI in the editor.
  * The sample demonstrates how to deal with inputs that may both lead to UI actions as well as in-game actions.
- Added method `SetMotorSpeedsAndLightBarColor` as a workaround for setting both the light bar and motor speeds simultaneously on a DualShock 4 controller ([case 1271119](https://issuetracker.unity3d.com/issues/dualshock4-setlightbarcolor-and-setmotorspeeds-cannot-be-called-on-the-same-frame-using-input-system)).
- Added the concept of "soft" and "hard" device resets.
  * In general, resetting a device will reset its state to default values.
  * Individual controls can be marked as `dontReset` to exclude them from resets. This makes the reset "soft" (default).
    ```CSharp
    //  Perform a "soft" reset of the mouse. The mouse position will not be affected
    // but controls such as buttons will be reset.
    InputSystem.ResetDevice(Mouse.current);
    ```
  * A "hard" reset can be forced through the API. This also resets `dontReset` controls.
    ```CSharp
    // Perform a "hard" reset of the mouse. The mouse position will also be reset to (0,0).
    InputSystem.ResetDevice(Mouse.current, alsoResetDontResetControls: true);
    ```
  * Resets will lead to `InputAction`s that are enabled and in-progress from controls that being reset, to be canceled. This will not perform actions even if they trigger on, for example, button release.
- `InputDevice.canRunInBackground` can now be force-set through layouts.
   ```CSharp
   // Force XInputWindows gamepads to not run in the background.
   InputSystem.RegisterLayoutOverride(@"
       {
           ""name"": ""XInputWindowsNoCanRunInBackground"",
           ""extend"": ""XInputWindows"",
           ""runInBackground"": ""off""
       }
   ");
   ```
- Improved performance of `Touchscreen` by merging consecutive touch move events together. See the events documentation for more information.

#### Actions

- Added a new `InputAction.wantsInitialStateCheck` property that allows toggling on initial state checks for `Button` and `Pass-Through` actions (implicitly enabled for `Value` actions).
  * This allows responding immediately to controls that are already actuated when the action is enabled.
- Added new API for more easily listening for event changes.
  ```CSharp
  InputSystem.onEvent
    .ForDevice<Gamepad>()
    .Where(e => e.HasButtonPress())
    .CallOnce(e => Debug.Log("Button pressed!));
  ```
- Added new API to easily listen for button presses on any device.
  ```CSharp
  InputSystem.onAnyButtonPress
    .CallOnce(ctrl => Debug.Log($"Button '{ctrl}' pressed"));
  ```
  * This is a simple wrapper around the new API mentioned above.

### Changed

- Application focus handling behavior has been reworked.
  * When `runInBackground` is off, no action will be taken on focus loss. When focus comes back, all devices will receive a sync request. Those that don't support it will see a "soft" reset.
  * When `runInBackground` is on (which, when running in the editor, is considered to always be the case), a new setting `InputSettings.backgroundBehavior` dictates how input is to be handled while the application does not have focus. The default setting of `ResetAndDisableNonBackgroundDevices` will soft-reset and disable all devices for which `InputDevice.canRunInBackground` is false. While in the background, devices that are flagged as `canRunInBackground` will keep running as in the foreground.
  * In the editor, devices other than `Pointer` and `Keyboard` devices (i.e. anything not used to operate the editor UI) are now by default routing their input to the Game View regardless of focus. This also fixes the problem of gamepad sticks resetting to `(0,0)` on focus loss ([case 1222305](https://issuetracker.unity3d.com/issues/input-system-gamepad-stick-values-are-cached-when-changing-editor-window-focus)).
  * A new setting `InputSettings.gameViewFocus` has been introduced to determine how Game View focused is handled in the editor with respect to input.
- Editor: Removed 'Lock Input to Game View' setting in the Input Debugger.
  * The setting has been replaced by the new 'Game View Focus' project setting.
- `InputSystem.defaultButtonPressPoint` is now clamped to a minimum value of `0.0001` ([case 1349002](https://issuetracker.unity3d.com/issues/onclick-not-working-when-in-player)).
- `InputDevice.OnConfigurationChanged` can now be overridden in derived classes.
- `InputSystemUIInputModule` now defers removing pointers for touches by one frame.
  * This is to ensure that `IsPointerOverGameObject` can meaningfully be queried for touches that have happened within the frame &ndash; even if by the time the method is called, a touch has technically already ended ([case 1347048](https://issuetracker.unity3d.com/issues/input-system-ispointerovergameobject-returns-false-when-used-with-a-tap-interaction)).
  * More precisely, this means that whereas before a `PointerExit` and `PointerUp` was received in the same frame, a touch will now see a `PointerUp` in the frame of release but only see a `PointerExit` in the subsequent frame.
- Calling `EventSystem.IsPointerOverGameObject()` from within `InputAction` callbacks (such as `InputAction.performed`) will now result in a warning.
  * UI updates *after* input and consumes input through `InputAction`s as they are processed. Thus, querying UI state from within `InputAction` callbacks will query outdated UI state.
- Changed `TrackedPoseDriver` to use properties of type `InputActionProperty` rather than `InputAction` to allow more flexibility.
- Changed quickstart documentation sample to use the Update method instead of FixedUpdate to show a more correct usage of the `wasPressedThisFrame` API.

## [1.1.0-pre.5] - 2021-05-11

- Fixes a problem with the package's manifest missing a dependency on the UI Elements module.

## [1.1.0-pre.4] - 2021-05-04

### Changed

- The `VirtualMouseInput` component is now part of the Input System assembly. It was previously packaged with the `Gamepad Mouse Cursor` sample.
  * The component has a different GUID from before, so existing setups that use the component from the sample are not broken. To use the built-in component you must explicitly switch over.
- `InputTestFixture` no longer deletes the `GameObject`s in the current scene in its `TearDown` ([case 1286987](https://issuetracker.unity3d.com/issues/input-system-inputtestfixture-destroys-test-scene)).
  * This was added for the sake of the Input System's own tests but should not have been in the public fixture.
- Generic `Gamepad` now has platform independent long button names. Previously it used different names if editor targeted PS4/Switch consoles (case 1321676).
- When creating a new control scheme with a name `All Control Schemes`, `All Control Schemes1` will be created to avoid confusion with implicit `All Control Schemes` scheme ([case 1217379](https://issuetracker.unity3d.com/issues/control-scheme-cannot-be-selected-when-it-is-named-all-control-schemes)).
- Display names of keyboard buttons are now passed through `ToLower` and `ToTitleCase` to enforce consistent casing between different platforms and keyboard layouts ([case 1254705](https://issuetracker.unity3d.com/issues/the-display-names-for-keyboard-keys-in-the-input-debugger-do-not-match-those-defined-in-input-system-package)).
- Editor: All remaining `InputUser` instances are now removed automatically when exiting play mode. This means that all devices are automatically unpaired.
  * In essence, like `InputAction`, `InputUser` is now considered a player-only feature.
- Events queued __during__ event processing (i.e. `InputSystem.Update()`) are now processed in the same frame. This eliminates the 1-frame lag previously incurred by simulated input.
  * Note that this does not extend to input queued __outside__ of event processing but in the same frame. For example, input queued by the UI (such as by `OnScreenButton` and `OnScreenStick`) will still see a 1-frame lag as UI event processing happens later in the frame and outside of input event processing.

#### Actions

- When removing/unplugging a device, it will now also be removed from the device list of `InputActionMap.devices` and `InputActionAsset.devices`.
  ```CSharp
  var gamepad = InputSystem.AddDevice<Gamepad>();
  var actions = new MyGeneratedActions();
  actions.devices = new[] { gamepad };
  InputSystem.RemoveDevice(gamepad);
  // `actions.devices` is now an empty array.
  ```
- Adding an action to a `InputActionMap` that is part of an `InputActionAsset` now requires all actions in the asset to be disabled ([case 1288335](https://issuetracker.unity3d.com/issues/adding-actions-at-runtime-to-existing-map-from-asset-triggers-assertion-error)).
  * This used to trigger an `Assert` at runtime but now properly throws an `InvalidOperationException`.

### Fixed

- Fixed inputs in game view sometimes not working when running in the editor, as initial focus state could end up being incorrect.
- Fixed bad performance in Input Debugger with high-frequency devices (e.g. 1+ KHz gaming mice). Before, high event volumes led to excessive refreshes of debugger data.
- Fixed compile error on tvOS due to step counter support for iOS added in `1.1.0-preview.3`.
- Fixed PS4- and PS3-specific `rightTriggerButton` and `leftTriggerButton` controls not being marked as synthetic and thus conflicting with `rightTrigger` and `leftTrigger` input ([case 1293734](https://issuetracker.unity3d.com/issues/input-system-when-binding-gamepad-controls-triggerbutton-gets-bound-instead-of-triggeraxis)).
  * This manifested itself, for example, when using interactive rebinding and seeing `rightTriggerButton` getting picked instead of the expected `rightTrigger` control.
- Fixed changes to usages of devices in remote player not being reflected in Input Debugger.
- Fixed exceptions and incorrect values with HIDs using 32-bit fields ([case 1189859](https://issuetracker.unity3d.com/issues/inputsystem-error-when-vjoy-is-installed)).
  * This happened, for example, with vJoy installed.
- Fixed `InputUser` no longer sending `InputUserChange.ControlsChanged` when adding a new user after previously, all users were removed.
  * Fix contributed by [Sven Herrmann](https://github.com/SvenRH) in [1292](https://github.com/Unity-Technologies/InputSystem/pull/1292).
- Fixed `AxisDeadzoneProcessor` min/max values not being settable to 0 in editor UI ([case 1293744](https://issuetracker.unity3d.com/issues/input-system-input-system-axis-deadzone-minimum-value-fallsback-to-default-value-if-its-set-to-0)).
- Fixed blurry icons in input debugger, asset editor, input settings ([case 1299595](https://issuetracker.unity3d.com/issues/inputsystem-supported-device-list-dropdown-icons-present-under-project-settings-are-not-user-friendly)).
- Fixed `clickCount` not being incremented correctly by `InputSystemUIInputModule` for successive mouse clicks ([case 1317239](https://issuetracker.unity3d.com/issues/eventdata-dot-clickcount-doesnt-increase-when-clicking-repeatedly-in-the-new-input-system)).
- <a name="ui_multiple_scenes_fix"></a>Fixed UI not working after additively loading scenes with additional InputSystemUIInputModule modules ([case 1251720](https://issuetracker.unity3d.com/issues/input-system-buttons-cannot-be-pressed-after-additively-loading-scenes-with-additional-event-systems)).
- Fixed no `OnPointerExit` received when changing UI state without moving pointer ([case 1232705](https://issuetracker.unity3d.com/issues/input-system-onpointerexit-is-not-triggered-when-a-ui-element-interrupts-a-mouse-hover)).
- Fixed reference to `.inputactions` of `Player Prefab` referenced by `PlayerInputManager` being destroyed on going into play mode, if the player prefab was a nested prefab ([case 1319756](https://issuetracker.unity3d.com/issues/playerinput-component-loses-its-reference-to-an-inputactionasset)).
- Fixed "Scheme Name" label clipped in "Add Control Schema" popup window ([case 1199560]https://issuetracker.unity3d.com/issues/themes-input-system-scheme-name-is-clipped-in-add-control-schema-window-with-inter-default-font)).
- Fixed `InputSystem.QueueEvent` calls from within `InputAction` callbacks getting dropped entirely ([case 1297339](https://issuetracker.unity3d.com/issues/input-system-ui-button-wont-click-when-simulating-a-mouse-click-with-inputsystem-dot-queueevent)).
- Fixed `InputSystemUIInputModule` being in invalid state when added from `Awake` to a game object when entering playmode ([case 1323566](https://issuetracker.unity3d.com/issues/input-system-default-ui-actions-do-not-register-when-adding-inputsystemuiinputmodule-at-runtime-to-an-active-game-object)).
- Fixed `Keyboard.current` becoming `null` after `OnScreenButton` is disabled or destroyed ([case 1305016](https://issuetracker.unity3d.com/issues/inputsystem-keyboard-dot-current-becomes-null-after-onscreenbutton-is-destroyed)).

#### Actions

- Fixed rebinding not working for any discrete control that was held when the rebinding operation started ([case 1317225](https://issuetracker.unity3d.com/issues/inputsystem-a-key-will-not-be-registered-after-rebinding-if-it-was-pressed-when-the-rebinding-operation-started)).
- Fixed bindings being added to every InputAction in a collection when editing a collection of InputActions in the inspector. ([case 1258578](https://issuetracker.unity3d.com/issues/adding-a-binding-to-one-inputaction-element-in-a-list-adds-the-same-binding-to-all-the-other-elements-in-the-list))
- Fixed `Retrieving array element that was out of bounds` and `SerializedProperty ... has disappeared!` errors when deleting multiple action bindings in the input asset editor ([case 1300506](https://issuetracker.unity3d.com/issues/errors-are-thrown-in-the-console-when-deleting-multiple-bindings)).
- Fixed delete key not working in the input actions editor ([case 1282090](https://issuetracker.unity3d.com/issues/input-system-delete-key-doesnt-work-in-the-input-actions-window)).
- Fixed actions embedded into `MonoBehaviours` not showing bindings added directly from within constructors ([case 1291334](https://issuetracker.unity3d.com/issues/input-action-binding-doesnt-show-up-in-the-inspector-when-set-using-a-script)).
  ```CSharp
  public class MyMB : MonoBehaviour {
    // This would end up not showing the binding in the inspector.
    public InputAction action = new InputAction(binding: "<Gamepad>/leftStick");
  ```
- Fixed tooltips not appearing for elements of the Input Actions editor window ([case 1311595](https://issuetracker.unity3d.com/issues/no-tooltips-appear-when-hovering-over-parts-of-input-action-editor-window)).
- Fixed `NullReferenceException` when reading values through `InputAction.CallbackContext` on a `OneModifierComposite` or `TwoModifierComposite` binding.
- Fixed multi-taps not working when multiple controls were bound to an action ([case 1267805](https://issuetracker.unity3d.com/issues/input-system-multi-tap-interaction-doesnt-get-triggered-when-there-are-2-or-more-bindings-in-the-active-control-scheme)).
  * When there were multiple controls bound to an action, this bug would get triggered by any interaction that did not result in a phase change on the action.
- Fixed runtime rebinds added as new bindings from leaking into .inputactions assets when exiting play mode ([case 1190502](https://issuetracker.unity3d.com/issues/inputsystem-runtime-rebinds-are-leaking-into-inputactions-asset))
- Fixed `IndexOutOfRangeException` and `null` elements in `InputUser.lostDevices` when an `InputUser` loses a devices from a control scheme with only optional devices ([case 1275148](https://issuetracker.unity3d.com/issues/disconnecting-and-reconnecting-input-device-causes-exception-in-inputuser)).
- Fixed binding path selection windows not remembering navigation state when going up through hierarchy ([case 1254981](https://issuetracker.unity3d.com/issues/action-binding-path-selection-windows-doesnt-remember-navigation-state)).

### Added

- Support for Device Simulator touchscreen input.
- Enabled XR device support on Magic Leap (Lumin).
- Added ability to force XR Support in a project by defining `UNITY_INPUT_FORCE_XR_PLUGIN`.
- Added a warning message to PlayerInputManager editor when the attached input action asset won't work with Join Players When Button Is Pressed behaviour due to missing control scheme device requirements ([case 1265853](https://issuetracker.unity3d.com/issues/input-system-player-prefabs-are-not-instantiated-on-join-action-when-they-have-inputactionasset-assigned-to-them)).
- Added support for [UI Toolkit](https://docs.unity3d.com/Manual/UIElements.html) with Unity 2021.1+.
  * UITK is now supported as a UI solution in players. Input support for both [Unity UI](https://docs.unity3d.com/Manual/com.unity.ugui.html) and [UI Toolkit](https://docs.unity3d.com/Manual/UIElements.html) is based on the same `InputSystemUIInputModule` code path. More details in the manual.
- `InputSystemUIInputModule` now has an `xrTrackingOrigin` property. When assigned, this will transform all tracked device positions and rotations from it's local space into Unity's world space ([case 1308480](https://issuetracker.unity3d.com/issues/xr-sdk-tracked-device-raycaster-does-not-work-correctly-with-worldspace-canvas-when-xr-camera-is-offset-from-origin)).
- Added `InputSystemUIInputModule.GetLastRaycastResult`. This returns the most recent raycast result and can be used to draw ray visualizations or get information on the most recent UI object hit.
- Added `InputStateBlock` support for `kFormatSBit` when working with floats ([case 1258003](https://issuetracker.unity3d.com/issues/hid-exceptions-are-thrown-when-launching-a-project-while-analog-keyboard-is-connected-to-the-machine)).
- Added an API to parse control paths.
  ```CSharp
  var parsed = InputControlPath.Parse("<XRController>{LeftHand}/trigger").ToArray();

  Debug.Log(parsed.Length); // Prints 2.
  Debug.Log(parsed[0].layout); // Prints "XRController".
  Debug.Log(parsed[0].name); // Prints an empty string.
  Debug.Log(parsed[0].usages.First()); // Prints "LeftHand".
  Debug.Log(parsed[1].layout); // Prints null.
  Debug.Log(parsed[1].name); // Prints "trigger".
  ```
  * Can, for example, be used with `InputBinding.path`.
- Added a new API-only setting in the form of `InputSystem.settings.maxEventBytesPerUpdate`.
  * Puts an upper limit on the number of event bytes processed in a single update.
  * If exceeded, any additional event data will get thrown away and an error will be issued.
  * Set to 5MB by default.
- Added a new API-only setting called `InputSystem.settings.maxQueuedEventsPerUpdate`.
  * This limits the number of events that can be queued during event processing using the `InputSystem.QueueEvent` method. This guards against infinite loops in the case where an action callback queues an event that causes the same action callback to be called again.
- Added `InputSystemUIInputModule.AssignDefaultActions` to assign default actions when creating ui module in runtime.
- Added `UNITY_INCLUDE_TESTS` define constraints to our test assemblies, which is 2019.2+ equivalent to `"optionalUnityReferences": ["TestAssemblies"]`.

## [1.1.0-preview.3] - 2021-02-04

### Changed

- An upper limit of 1024 controls per device and 1kb of memory state per device has been introduced.
  * This allows for certain optimizations.
  * Should the limits prove too tight, they can be raised in the future.
  * The most complex device we have at the moment (`Touchscreen`) has 242 controls and 616 bytes of state.
- `TouchSimulation` now __disables__ the `Pointer` devices it reads input from.
  * This is to address the problem of mouse input leading to __both__ mouse and touch input happening concurrently. Instead, enabling touch simulation will now effectively __replace__ mouse and pen input with touch input.
  * Devices such `Mouse` and `Pen` will remain in place but will not get updated. Events received for them will be consumed by `TouchSimulation`.
- Enabled XR device support on Switch.

### Fixed

- Fixed Right stick to use AXIS.Z and AXIS.RZ for Android gamepads.
- Fixed triggers to always use Axis.Gas and Axis.Brake for Android gamepads.
- Fixed precompiled layouts such as `FastKeyboard` leading to build time regressions with il2cpp (case 1283676).
- Fixed `InputDevice.canRunInBackground` not being correctly set for VR devices (thus not allowing them to receive input while the application is not focused).
- Fixed `InputUser.OnEvent` and `RebindingOperation.OnEvent` exhibiting bad performance profiles and leading to multi-millisecond input update times (case 1253371).
  * In our own measurements, `InputUser.OnEvent` is >9 times faster than before and `RebindingOperation.OnEvent` is ~2.5 times faster.
- Fixed PS4 controller not recognized on Mac when connected over Bluetooth ([case 1286449](https://issuetracker.unity3d.com/issues/input-system-dualshock-4-zct1e-dualshock-2-v1-devices-are-not-fully-recognised-over-bluetooth)).
- Fixed `EnhancedTouch` leaking `NativeArray` memory on domain reloads ([case 1190150](https://issuetracker.unity3d.com/issues/new-input-system-simulated-touch-in-editor-doesnt-work)).
- Fixed `TouchSimulation` leading to `"Pointer should have exited all objects before being removed"` errors ([case 1190150](https://issuetracker.unity3d.com/issues/new-input-system-simulated-touch-in-editor-doesnt-work)).
- Fixed multi-touch not working with `InputSystemUIInputModule` ([case 1271942](https://issuetracker.unity3d.com/issues/android-onenddrag-not-being-called-when-there-are-at-least-2-touches-on-the-screen)).
  * This also manifested itself when using On-Screen Controls and not being able to use multiple controls at the same time (for example, in the [Warriors demo](https://github.com/UnityTechnologies/InputSystem_Warriors)).
- Fixed restart prompt after package installation not appearing on Unity 2020.2+ ([case 1292513](https://issuetracker.unity3d.com/issues/input-system-after-package-install-the-update-slash-switch-and-restart-prompt-does-not-appear)).
- Fixed action with multiple bindings getting stuck in `Performed` state when two or more controls are pressed at the same time ([case 1295535](https://issuetracker.unity3d.com/issues/input-system-not-registering-multiple-inputs)).
  * Regression introduced in 1.1-preview.2.
- Fixed `Touch.activeTouches` having incorrect touch phases after calling `EnhancedTouch.Disable()` and then `EnhancedTouch.Enable()` ([case 1286865](https://issuetracker.unity3d.com/issues/new-input-system-began-moved-and-ended-touch-phases-are-not-reported-when-a-second-scene-is-loaded)).
- Fixed compile errors related to XR/AR on console platforms.

#### Actions

- <a name="same_control_multiple_times_fix"></a>Fixed actions not triggering correctly when multiple bindings on the same action were referencing the same control ([case 1293808](https://issuetracker.unity3d.com/product/unity/issues/guid/1293808/)).
  * Bindings will now "claim" controls during resolution. If several bindings __on the same action__ resolve to the same control, only the first such binding will successfully resolve to the control. Subsequent bindings will only resolve to controls not already referenced by other bindings on the action.
  ```CSharp
  var action = new InputAction();
  action.AddBinding("<Gamepad>/buttonSouth");
  action.AddBinding("<Gamepad>/buttonSouth"); // Will be ignored.
  action.AddBinding("<Gamepad>/button*"); // Will only receive buttonWest, buttonEast, and buttonNorth.
  ```
  * This also means that `InputAction.controls` will now only contain any control at most once.
- Fixed JSON serialization of action maps not preserving empty binding paths ([case 1231968](https://issuetracker.unity3d.com/issues/cloning-actionmap-through-json-converts-empty-paths-to-null-which-is-not-allowed)).

### Added

- Added DualShock4GamepadAndroid and XboxOneGamepadAndroid layout for Android
- Added a new high-performance way to iterate over changed controls in an event.
  ```CSharp
  // Can optionally specify a magnitude threshold that controls must cross.
  // NOTE: This will note allocate GC memory.
  foreach (var control in eventPtr.EnumerateChangedControls(magnitudeThreshold: 0.1f))
      Debug.Log($"Control {control} changed state");
  ```
  * This can be used, for example, to implement much more performant "any button pressed?" queries.
  ```CSharp
  InputSystem.onEvent +=
      (eventPtr, device) =>
      {
          // Ignore anything that is not a state event.
          var eventType = eventPtr.type;
          if (eventType != StateEvent.Type && eventType != DeltaStateEvent.Type)
              return;

          // Find all changed controls actuated above the button press threshold.
          foreach (var control in eventPtr.EnumerateChangedControls
              (device: device, magnitudeThreshold: InputSystem.settings.defaultButtonPressThreshold))
              // Check if it's a button.
              if (control is ButtonControl button)
                  Debug.Log($"Button {button} was pressed");
      }
  ```
- Added support for Step Counter sensors for iOS.
  * You need to enable **Motion Usage** under Input System settings before using the sensor. You can also manually add **Privacy - Motion Usage Description** to your application's Info.plist file.

## [1.1.0-preview.2] - 2020-10-23

### Changed

- The `submit` and the `cancel` actions of the UI input module now trigger on __release__ instead of press. This makes the behavior consistent with clicks triggering UI response on release rather than press.
- Removed the old "Tanks" demo (previously available from the samples shipped with the package).
  * Added a new and improved demo project, which you can download from the [InputSystem_Warriors](https://github.com/UnityTechnologies/InputSystem_Warriors) GitHub repository.

#### Actions

- Actions of type `InputActionType.Button` now respect button press (and release) points.
  * Previously, button-type actions, when used without explicit "Press" interactions, would perform immediately when a bound control was actuated.
  * Now, a button-type action will behave the same as if a "Press" interaction is applied with "Trigger Behavior" set to "Press Only".
  * This means that a button-type action will now perform (and perform __once__ only) when a control crosses the button press threshold defined in the global settings or, if present, locally on a `ButtonControl`. It will then stay performed and finally cancel only when the control falls back to or below the release threshold.
- `InputAction.ReadValue<T>()` now always returns `default<T>` when the action is canceled.
  * This is to make it consistent with `InputAction.CallbackContext.ReadValue<T>()` which already returned `default<T>` when the action was canceled.
  * In general, all APIs that read values will return default values when an action is in a phase other than `Started` or `Performed`.
- If multiple actions in different action maps but in the same .inputactions asset have the same name, calling `InputActionAsset.FindAction()` with just an action name will now return the first __enabled__ action. If none of the actions are enabled, it will return the first action with a matching name as before ([case 1207550](https://issuetracker.unity3d.com/issues/input-system-action-can-only-be-triggered-by-one-of-the-action-maps-when-action-name-is-identical)).
  ```CSharp
  var map1 = new InputActionMap("map1");
  var map2 = new InputActionMap("map2");
  map1.AddAction("actionWithSameName");
  map2.AddAction("actionWithSameName");
  var asset = ScriptableObject.CreateInstance<InputActionAsset>();
  asset.AddActionMap(map1);
  asset.AddActionMap(map2);

  map2["actionWithSameName"].Enable();

  var action = asset["actionWithSameName"];
  // Before: "map1/actionWithSameName"
  // Now: "map2/actionWithSameName"
  ```

### Fixed

- Fixed player build causing `ProjectSettings.asset` to be checked out in Perforce ([case 1254502](https://issuetracker.unity3d.com/issues/projectsettings-dot-asset-is-checked-out-in-perforce-when-building-a-project-with-the-input-system-package-installed)).
- Fixed player build corrupting preloaded asset list in `PlayerSettings` if it was modified by another build processor.
- Fixed remoting in Input Debugger not working for devices in the player that are created from generated layouts (such as XR devices).
- Fixed potential `NullReferenceException` in `InputActionProperty` when the `InputActionReference` is `null`.
- Fixed "On-Screen Controls" sample still using `StandaloneInputModule` and thus throwing `InvalidOperationException` when used with "Active Input Handling" set to "Input System Package (New)" ([case 1201866](https://issuetracker.unity3d.com/issues/input-system-old-input-module-is-available-in-onscreencontrolssample-sample-scene-from-package)).
- Fixed `OnScreenButton` leaving button controls in pressed state when disabled in-between receiving `OnPointerDown` and `OnPointerUp`. Usually manifested itself by having to click the button twice next time it was enabled.
- Fixed exiting out of play mode in the Unity Editor while a test run is in progress leading to the Input System permanently losing all its state until the editor is restarted ([case 1251724](https://issuetracker.unity3d.com/issues/the-input-system-does-not-get-re-enabled-when-a-playmode-input-test-is-interrupted)).
- Fixed max values for `Axis` and `Double` controls stored as multi-bit fields being off by one ([case 1223436](https://issuetracker.unity3d.com/issues/value-equal-to-1-is-not-returned-by-the-input-system-when-reading-a-multi-bit-control)).
  * Fix contributed by [jamre](https://github.com/jamre) in [962](https://github.com/Unity-Technologies/InputSystem/pull/962). Thank you!
- Fixed debug assert in `InputDeviceTester` sample when simultaneously pressing two buttons on gamepad ([case 1244988](https://issuetracker.unity3d.com/issues/input-system-runtime-errors-when-pressing-more-than-one-button-at-the-same-time)).
- Fixed use of UI `Slider` causing drag thresholds to no longer work ([case 1275834](https://issuetracker.unity3d.com/issues/inputsystem-drag-threshold-value-is-ignored-for-scroll-view-after-interacting-with-a-slider-slash-scroll-bar)).
- Fixed layout lists in Input Debugger not updating when removing layouts.
- Fixed device connects leading to different but similar device being reported as reconnected.

#### Actions

- Fixed Action with multiple bindings becoming unresponsive after a Hold interaction was performed ([case 1239551](https://issuetracker.unity3d.com/issues/input-system-hold-interaction-makes-an-input-action-unresponsive-when-2-or-more-binding-are-attached-to-the-same-input-action)).
- Fixed `NullReferenceException` when `Player Input` component `Create Action` is pressed and saved ([case 1245921](https://issuetracker.unity3d.com/issues/input-system-nullreferenceexception-is-thrown-when-player-input-component-create-action-is-pressed-and-saved)).
- Fixed `InputActionTrace.ActionEventPtr.ReadValueAsObject` leading to `InvalidCastException` when trying to read values that came from composite bindings.
- Fixed not being able to stack a `MultiTap` on top of a `Tap` ([case 1261462](https://issuetracker.unity3d.com/issues/multi-tap-and-tap-interactions-in-the-same-action-doesnt-work-properly)).
- Fixed rebinds triggered by the Enter key causing stuck Enter key states ([case 1271591](https://issuetracker.unity3d.com/issues/input-system-rebind-action-requires-two-inputs-slash-presses-when-using-the-enter-key)).
- Fixed `Map index on trigger` and `IndexOutOfRangeException` errors when using multiple Interactions on the same Action. ([case 1253034](https://issuetracker.unity3d.com/issues/map-index-on-trigger-and-indexoutofrangeexception-errors-when-using-multiple-interactions-on-the-same-action)).
- Fixed context menu in action editor not filtering out composites the same way that the `+` icon menu does. This led to, for example, a "2D Vector" composite being shown as an option for a button type action.
- Fixed initial state checks for composite bindings failing if performed repeatedly. For example, doing a `ReadValue<Vector2>` for a WASD binding would return an incorrect value after disabling the map twice while no input from the keyboard was received ([case 1274977](https://issuetracker.unity3d.com/issues/input-system-cannot-read-vector2-values-after-inputactionset-has-been-disabled-and-enabled-twice)).
- Fixed "Add Interaction" menu in action editor not filtering out interactions with incompatible value types ([case 1272772](https://issuetracker.unity3d.com/issues/new-input-system-action-gets-called-only-once-when-using-mouse-press-interaction)).
- Fixed `PlayerInput` no longer auto-switching control schemes if `neverAutoSwitchControlSchemes` was toggled off and back on after the component was first enabled ([case 1232039](https://issuetracker.unity3d.com/issues/input-system-auto-switch-locks-on-one-device-when-its-disabled-and-re-enabled-via-script)).
- Fixed action map name being the same as .inputactions asset name leading to compile errors when `Generate C# Class` is used; now leads to import error ([case 1212052](https://issuetracker.unity3d.com/issues/input-system-user-can-name-inputaction-asset-and-action-map-the-same-creating-compilation-errors-on-generation)).
- Fixed bindings not getting updated when binding by display name and there is no control with the given display name initially.
  ```
  // If at the time this action is enabled, there's no ä key on the keyboard,
  // this did not update properly later when switched to a layout that does have the key.
  var action = new InputAction(binding: "<Keyboard>/#(ä)");
  ```

### Added

- Added tvOS documentation entries in 'Supported Input Devices' page.

#### Actions

- Added "release thresholds" for buttons.
  * Release points are now separated from press points by a percentage threshold.
  * The threshold is defined by `InputSettings.buttonReleaseThreshold`.
  * Thresholds are defined as percentages of press points. A release is thus defined as a button, after having reached a value of at least `InputSettings.defaultButtonPressPoint` (or whatever local press is used), falling back to a value equal to or less than `InputSettings.buttonReleaseThreshold` percent of the press point.
  * This is intended to solve the problem of buttons flickering around button press points.
  * The default threshold is set at 75%, that is, buttons release at 3/4 of the press point.
- Added new methods to the `InputAction` class:
  * `InputAction.IsPressed()`: Whether a bound control has crossed the press threshold and has not yet fallen back below the release threshold.
  * `InputAction.WasPressedThisFrame()`: Whether a bound control has crossed the press threshold this frame.
  * `InputAction.WasReleasedThisFrame()`: Whether a bound control has fallen back below the release threshold this frame.
  * `InputAction.WasPerformedThisFrame()`: Whether the action was performed at any point during the current frame. Equivalent to `InputAction.triggered`, which will be deprecated in the future.
  * `InputAction.Reset()`: Forcibly reset the action state. Cancels the action, if it is currently in progress.
- Added `InputAction.GetTimeoutCompletionPercentage` to query the amount left to complete a currently ongoing interaction.
  ```CSharp
  // Let's say there's a hold interaction on a "warp" action. The user presses a button bound
  // to the action and then holds it. While the user holds the button, we want to know how much
  // longer the user will have to hold it so that we can display feedback in the UI.
  var holdCompleted = playerInput.actions["warp"].GetTimeoutCompletionPercentage();
  ```
- Added three new binding composite types:
  * `OneModifierComposite`: This is a generalization of `ButtonWithOneModifier` (which is still available but now hidden from the UI) which also represents bindings such as "SHIFT+1" but now can be used to target bindings other than buttons (e.g. "SHIFT+delta").
  * `TwoModifiersComposite`: This is a generalization of `ButtonWithTwoModifiers` (which is still available but now hidden from the UI) which also represents bindings such as "SHIFT+CTRL+1" but now can be used to target bindings other than buttons (e.g. "SHIFT+CTRL+delta").
  * `Vector3Composite`: Works the same way `Vector2Composite` does. Adds a `forward` and `backward` binding in addition to `up`, `down`, `left`, and `right`.

## [1.1.0-preview.1] - 2020-08-20

>__The minimum version requirement for the Input System package has been moved up to 2019.4 LTS.__

### Changed

#### Actions

- Auto-generated C# files now have `<auto-generated>` headers so they get ignored by Rider code analysis.
- Auto-generated C# classes are now `partial` so that they can be manually extended.
- Deleting a composite binding with `action.ChangeBinding(0).Erase()` now also erases all the bindings that are part of the composite.
- Trigger binding resolution from within action callbacks (e.g. `InputAction.performed`) will now defer resolution until after the callback has completed.
  * This fixes crashes such as [case 1242406](https://issuetracker.unity3d.com/issues/mecanim-crash-when-entering-or-exiting-play-mode-destroying-gameobjects) where disabling `PlayerInput` from within an action callback led to an action's state being released while the action was still in a callback.

### Fixed

- Fixed input history on Android mono build by alligning memory of history records
- Fixed no input being processed when running a `[UnityTest]` over several frames. Before, this required calling `InputSystem.Update` manually.
- Fixed clicking on help page button in Unity inspector for Input System components not going to relevant manual pages.
- Fixed a bug that prevented DualShock controllers from working on tvOS. (case 1221223).
- `GravitySensor`, `LinearAccelerationSensor`, and `AttitudeSensor` not being initialized on iOS ([case 1251382](https://issuetracker.unity3d.com/product/unity/issues/guid/1251382/)).
- Fixed compilation issues with XR and VR references when building to platforms that do not have complete XR and VR implementations.
- Fixed possible `NullReferenceException`s on ARMs with controls that receive automatic memory offsets.
- Fixed `TouchControl.tapCount` resetting to 0 when "Script Debugging" is enabled (case 1194636).
- Fixed `Touch.activeTouches` not having a `TouchPhase.Began` entry for touches that moved in the same frame that they began in ([case 1230656](https://issuetracker.unity3d.com/issues/input-system-mobile-enhancedtouch-screen-taps-start-with-moved-or-stationary-phase-instead-of-began)).
- Fixed sequential taps causing touches to get stuck in `Touch.activeTouches`.
- Improved performance of `Touch.activeTouches` (most notably, a lot of time was spent in endlessly repetitive safety checks).
- Fixed `EnhancedTouch` APIs not indicating that they need to be enabled with `EnhancedTouchSupport.Enable()`.
  - The APIs now throw `InvalidOperationException` when used without being enabled.
- Fixed memory corruption in `InputEventTrace.AllocateEvent` ([case 1262496](https://issuetracker.unity3d.com/issues/input-system-crash-with-various-stack-traces-when-using-inputactiontrace-dot-subscribetoall))
  * Manifested itself, for example, as crashes when using `InputActionTrace.SubscribeToAll`.
- AxisControls and Vector2Controls' X and Y subcontrols on XR devices now have a minimum range of -1 and a maximum range of 1. This means they can now properly respond to modifiers and interactions in the binding system.

#### Actions

- Fixed drag&drop reordering actions while having one control scheme selected causing bindings from other control schemes to be lost ([case 122800](https://issuetracker.unity3d.com/issues/input-system-bindings-get-cleared-for-other-control-scheme-actions-when-reordering-an-action-in-a-specific-control-scheme)).
- Fixed stack overflow in `PlayerInput.SwitchCurrentActionMap` when called from action callback ([case 1232893](https://issuetracker.unity3d.com/issues/inputsystem-switchcurrentactionmap-causes-a-stackoverflow-when-called-by-each-pahse-of-an-action)).
- Fixed control picker ending up empty when listing devices in "Supported Devices" ([case 1254150](https://issuetracker.unity3d.com/product/unity/issues/guid/1254150/)).

### Added

- Device layouts can now be "precompiled" for speed. `Keyboard`, `Mouse`, and `Touchscreen` are now included as precompiled layouts greatly reducing instantiation time and GC heap cost for these devices. For `Touchscreen`, this results in a >20x speed-up for `InputSystem.AddDevice<Touchscreen>()`.
- Added Pose Control layout. The Pose Control is used on XR Devices and wraps tracking state, position, rotation, and velocity information.

#### Actions

- Can now save binding overrides as JSON strings and restore them from such using the newly added `SaveBindingOverridesAsJson` and `LoadBindingOverridesFromJson` extension methods.
  ```CSharp
  void SaveUserRebinds(PlayerInput player)
  {
      var rebinds = player.actions.SaveBindingOverridesAsJson();
      PlayerPrefs.SetString("rebinds", rebinds);
  }

  void LoadUserRebinds(PlayerInput player)
  {
      var rebinds = PlayerPrefs.GetString("rebinds");
      player.actions.LoadBindingOverridesFromJson(rebinds);
  }
  ```

## [1.0.0] - 2020-04-23

### Fixed

- Fixed compilation issues in `TrackedDeviceRaycaster` when disabling built-in XR module.

## [1.0.0-preview.7] - 2020-04-17

### Fixed

- `VirtualMouseInput` not moving the software cursor when set to `HardwareCursorIsAvailable` but not having a hardware cursor ()
- Can now override built-in Android gamepad layouts. Previously, the input system would always choose its default defaults even after registering more specific layouts using `InputSystem.RegisterLayout`.
- `InputControlPath.TryGetControlLayout` no longer throws `NotImplementedException` for `<Mouse>/scroll/x` and similar paths where the layout is modifying a control it inherited from its base layout ([thread](https://forum.unity.com/threads/notimplementedexception-when-using-inputcontrolpath-trygetcontrollayout-on-mouse-controls.847129/)).
- Fixed compilation errors when disabling built-in VR and XR modules. ([case 1214248](https://issuetracker.unity3d.com/issues/enable-input-system-symbol-is-not-being-updated-when-the-input-system-is-changed-in-player-settings/)).
- Fixed compilation errors when disabling built-in Physics and Physics2D modules. ([case 1191392](https://issuetracker.unity3d.com/issues/inputsystem-trackeddeviceraycaster-has-hard-references-on-both-physics-and-physics2d)).
- No longer throws `NotImplementedException` when matching against a field of `InputDeviceDescription.capabilities` when the value of the field used scientific notation.
- No longer incorrectly matches fields of `InputDeviceDescription.capabilities` by prefix only (i.e. previously it would find the field "foo" when actually looking for "foobar").
- Input device debugger window slowing editor to a crawl when opened on PS4 DualShock controller.
- `InputUser.UnpairDevices()` corrupting user device list.

#### Actions

- Controls are now re-resolved after adding or removing bindings from actions ([case 1218544](https://issuetracker.unity3d.com/issues/input-system-package-does-not-re-resolve-bindings-when-adding-a-new-binding-to-a-map-that-has-already-generated-its-state)).
- Can now have spaces and special characters in action names when using `PlayerInput` with the `SendMessages` or `BroadcastMessages` behavior. Previously, an incorrect method name was generated (fix contributed by [BHSPitMonkey](https://github.com/BHSPitMonkey) in [#1022](https://github.com/Unity-Technologies/InputSystem/pull/1022); [case 1214519](https://issuetracker.unity3d.com/issues/player-input-send-messages-wont-trigger-when-input-action-name-contains-spaces)).
- Adding a new action now sets `expectedControlType` to `Button` as expected ([case 1221015](https://issuetracker.unity3d.com/issues/input-system-default-value-of-expectedcontroltype-is-not-being-set-when-creating-a-new-action)).
- Player joins with `PlayerInputManager` from button presses no longer fail if there are multiple devices of the same type present and the join was not on the first gamepad ([case 226920](https://fogbugz.unity3d.com/f/cases/1226920/)).
- `PlayerInputEditor` no longer leads to the player's `InputActionAsset` mistakenly getting replaced with a clone when the inspector is open on a `PlayerInput` component ([case 1228636](https://issuetracker.unity3d.com/issues/action-map-gets-lost-on-play-when-prefab-is-highlighted-in-inspector)).
- The control picker in the .inputactions editor will no longer incorrectly filter out layouts such as `Xbox One Gamepad (on XB1)` when using them in control schemes. Also, it will no longer filter out controls from base layouts (such as `Gamepad`) ([case 1219415](https://issuetracker.unity3d.com/issues/impossible-to-choose-gamepad-as-binding-path-when-control-scheme-is-set-as-xboxone-scheme)).
- `RebindOperation`s will no longer pick controls right away that are already actuated above the magnitude threshold when the operation starts. Instead, these controls will have to change their actuation from their initial level such that they cross the magnitude threshold configured in the operation ([case 1215784](https://issuetracker.unity3d.com/issues/unnecessary-slash-unwanted-binding-candidates-are-found-when-detecting-and-changing-an-input-value-of-an-input-device)).
- Newly added actions and action maps are now scrolled to when there are more items than fit into view. Previously newly added item was appended but outside of the visible area.
- Actions and bindings in the `.inputactions` editor are no longer force-expanded on every domain reload and whenever a new action or binding is added.
- The importer for `.inputactions` assets will now check out from version control the generated .cs file when overwriting it &ndash; which only happens if the contents differ ([case 1222972](https://issuetracker.unity3d.com/issues/inputsystem-editor-generated-c-number-file-is-not-checked-out-when-overwriting)).
- The editor for `.inputactions` assets will now check out from version control the asset before saving it.
- Drag-reordering action maps no longer throws "Should have drop target" asserts in the console (case [1229146](https://issuetracker.unity3d.com/issues/inputsystem-reordering-of-actionmaps-in-input-action-window-fails-and-throws-should-have-drop-target-error)).
- Drag-reordering actions no longer changes action IDs of some of the existing actions ([case 1231233](https://issuetracker.unity3d.com/issues/input-systems-action-ids-dont-stick-with-action-names-when-input-actions-are-reorganized)).
- References to `InputActionReference` objects created by the importer for `.inputactions` files are no longer broken when the action referenced by the object is renamed ([case 1229145](https://issuetracker.unity3d.com/issues/inputsystem-inputactionreference-loses-guid-when-its-action-is-moved-or-renamed-in-the-inputaction-asset)).
  * __NOTE: This fix does not apply to existing `InputActionReference` instances.__ The problem was inherent in the internal file IDs generated for actions &ndash; which were affected by action and map names. Thus, changing the name of an action or map would change the resulting file ID of the `InputActionReference`.<br>However, changing file IDs will break any existing reference to the object. Thus we had to preserve the existing `InputActionReference` objects under their original file ID. We hide them in the Project Browser, however. The ones that are visible now have the new, fixed file IDs.<br>To switch existing `InputActionReference` properties to the new file IDs, simply replace them with the newly created `InputActionReference`.

### Changed

- `InputDevice.all` has been deprecated due to the confusion it creates with other getters like `Gamepad.all`. Use `InputSystem.devices` instead ([case 1231216](https://issuetracker.unity3d.com/issues/joystick-dot-all-lists-more-than-just-joysticks)).
  * In the same vein, we added a new `Joystick.all` getter that works the same as `Gamepad.all`.
- Changed UI Package to be optional dependency. Removing the package will now disable all UI relevant Input code.

## [1.0.0-preview.6] - 2020-03-06

### Changed

* `InputSystemUIInputModule.trackedDeviceSelect` has been removed. Use `InputSystemUIInputModule.leftClick` instead.
* `InputSystemUIInputModule.repeatDelay` has been renamed to `moveRepeatDelay` and `repeatRate` has been renamed to `moveRepeatRate`.

### Fixed

- Fixed CS0109 warning being generated during player build due to use of `new` with the `PlayerInput.camera property` (case 1174688).
- Fixed a number of issues in `InputSystemUIInputModule`.
  * Fixed GC heap garbage when click-dragging.
  * Fixed number of pointer states growing indefinitely if OS did not reuse touch IDs.
  * Fixed `lastPress` on `PointerEventData` getting lost.
  * Fixed button press-and-release happening in same frame resulting in no UI input.
  * Fixed clicks initiated from non-pointer devices resulting in pointer inputs with `(0,0)` positions.
  * Fixed huge screen deltas on pointer events from tracked devices.
  * Fixed touch input not sending pointer exit events ([case 1213550](https://issuetracker.unity3d.com/issues/input-system-onpointerexit-does-not-work)).
- Fixed `TrackedDeviceRaycaster` not setting `screenPosition` in `RaycastResult`.

#### Actions

- Mixing the enabling&disabling of single actions (as, for example, performed by `InputSystemUIInputModule`) with enabling&disabling of entire action maps (as, for example, performed by `PlayerInput`) no longer leaves to unresponsive input and `"should not reach here"` assertions ([forum thread](https://forum.unity.com/threads/error-while-switching-between-action-maps.825204/)).
- Leaving play mode no longer leaves state change monitors lingering around from enabled actions.
- Enabling action maps with bindings that do not refer to an existing action in the map no longer leads to asserts and exceptions when input on the bindings is received ([case 1213085](https://issuetracker.unity3d.com/issues/input-system-input-actions-cause-exceptions-and-should-not-get-here-errors-to-appear-after-deleting-an-action-map)).
- `PressInteraction` no longer misses the next button press if it gets reset from within the `performed` callback ([case 1205285](https://issuetracker.unity3d.com/issues/inputsystem-problem-with-button-state-after-deactivating-and-reactivating-an-action-map)).
- `InputBinding.DisplayStringOptions.DontIncludeInteractions` is now properly respected.
- Reading the value of a composite binding no longer causes processors from the last active part binding to be applied rather than the processors of the composite itself, if any ([case 1207082](https://issuetracker.unity3d.com/issues/input-system-invert-processors-have-no-effect-on-the-inputaction-dot-callbackcontext-value)).
- Fixed `InputSystem.onActionChange` getting invoked too many times on binding changes.

### Added

- `InputSystemUIInputModule` now sends pointer events using a new `ExtendedPointerEventData` instead of using the base `PointerEventData` class. This surfaces additional input data in pointer events.
- Added `InputSystemUIInputModule.pointerBehavior` to allow dictating how the UI will resolve concurrent input from multiple pointers.

#### Actions

- Added `InputAction.CallbackContext.ReadValueAsButton`.

## [1.0.0-preview.5] - 2020-02-14

### Changed

- We've changed the rules that govern how action phases have to progress:
  * __This is a breaking change!__
    - The primary effect is additional callbacks getting triggered.
  * __Before__:
    - There were no enforced rules about how an action would go through `InputAction.started`, `InputAction.performed`, and `InputAction.canceled`. Which of the callbacks were triggered and in what order depended on a number of factors, the biggest influencer of which were the different interactions that could be applied to actions (like `Press` or `Hold`).
    - This made for unpredictable and frequently surprising results. In addition, it led to bugs where, for [example](https://issuetracker.unity3d.com/issues/input-system-ui-becomes-unresponsive-after-the-first-ui-button-press), adding a `Press` interaction to the `Click` action of `InputSystemUIInputModule` would cause the click state to get stuck because the click action would never cancel.
  * __Now__:
    - The system will now *always* trigger `InputAction.started` first. If this is not done explicitly, it happens implicitly.
    - Likewise, the system will now *always* trigger `InputAction.canceled` before going back to waiting state. Like with `InputAction.started`, if this isn't done explicitly, it will happen implicitly. This implies that `InputAction.canceled` no longer signifies an action getting aborted because it stopped after it started but before it performed. It now simply means "the action has ended" whether it actually got performed or not.
    - In-between `InputAction.started` and `InputAction.canceled`, `InputAction.performed` may be triggered arbitrary many times (including not at all).
  * While late in the cycle for 1.0, we've opted to make this change now in order to fix a range of bugs and problems we've observed that people encountered because of the previous behavior of the system.
- Related to the change above, the behavior of `PressInteraction` has been tweaked and now is the following:
  * `Press Only`: Starts and immediately performs when pressed, then stays performed and cancels when button is released.
  * `Release Only`: Starts when button is pressed and then performs and immediately cancels when the button is released.
  * `Press And Release`: Starts and immediately performs when button is pressed, then stays performed and performs again and immediately cancels when button is released.
- `Vector2Composite` now has a `mode` parameter which can be used to choose between `DigitalNormalized` (the default), `Digital` (same as `DigitalNormalized` but does not normalize the resulting vector), and `Analog` (uses float input values as is).
  * `Vector2Composite.normalize` has been deprecated. Note that it will not work together with `Analog`. The parameter will be removed in the future.

### Fixed

- XR controllers and HMDs have proper display names in the UI again. This regressed in preview.4 such that all XR controllers were displayed as just "XR Controller" in the UI and all HMDs were displayed as "XR HMD".
- `InputSystemUIInputModule` no longer generates GC heap garbage every time mouse events are processed.
- Fixed a bug where an internal array helper method was corrupting array contents leading to bugs in both `InputUser` and `Touch`.
- Fixed exception when saving changes to an Input Action asset and the parent directory has been renamed. ([case 1207527](https://issuetracker.unity3d.com/issues/input-system-console-errors-appear-when-you-save-input-action-asset-after-changing-the-name-of-the-folder-containing-it))

#### Actions

- The regression in 1.0.0-preview.4 of `PlayerInputManager` not joining players correctly if a scheme has more than one device requirement has been fixed.
  * This most notably manifested itself with keyboard+mouse control schemes.
- `PlayerInputManager` will no longer join players when control schemes are used and none of the schemes produces a successful match based on the devices available for the join.
- When no action map is selected in action editor, plus icon to add an action is now disabled; formerly threw an exception when clicked (case 1199562).
- Removing a callback from actions from the callback itself no longer throws `ArgumentOutOfRangeException` ([case 1192972](https://issuetracker.unity3d.com/issues/input-system-package-argumentoutofrangeexception-error-is-thrown-when-the-callback-is-removed-while-its-being-triggered)).
- "Invalid user" `ArgumentException` when turning the same `PlayerInput` on and off ([case 1198889](https://issuetracker.unity3d.com/issues/input-system-package-argumentexception-invalid-user-error-is-thrown-when-the-callback-disables-game-object-with-playerinput)).
- The list of device requirements for a control scheme in the action editor no longer displays devices with their internal layout name rather than their external display name.
- `StackOverflowException` when `Invoke Unity Events` is selected in `PlayerInput` and it cannot find an action (#1033).
- `HoldInteraction` now stays performed after timer has expired and cancels only on release of the control ([case 1195498](https://issuetracker.unity3d.com/issues/inputsystem-inputaction-dot-readvalue-returns-0-when-a-hold-action-is-performed-for-hold-time-amount-of-time)).
- Foldouts in the various action UIs now properly toggle their expansion state when clicked in Unity 2019.3+ ([case 1213781](https://issuetracker.unity3d.com/issues/input-system-package-playerinput-component-events-menu-doesnt-expand-when-clicked-directly-on-the-arrow-icon)).

### Added

- We've added a new `Simple Multiplayer` sample which demonstrates a simple, bare-bones local multiplayer setup.
- We've also added a `Gamepad Mouse Cursor` sample that shows how to drive a UI mouse cursor using the gamepad.
  - The sample contains a reusable `VirtualMouseInput` component that does most of the work.
- Added a `Deselect On Background Click` option to `InputSystemUIInputModule`. This allows toggling the behavior off where clicking the mouse and not hitting a `GameObject` will automatically clear the current selection -- which will break keyboard and gamepad navigation.

## [1.0.0-preview.4] - 2020-01-24

This release includes a number of Quality-of-Life improvements for a range of common problems that users have reported.

### Added

- To aid in debugging issues, we've extended the system's event tracing and replay functionality to allow persisting and replaying arbitrary input event streams.
  * `InputEventTrace` now has APIs to persist the events to disk and to load them back in from previously persisted event streams. The same API can be used to persist in arbitrary C# `Stream` instances, not just in file streams.
     ```CSharp
    // Write.
    myTrace.WriteTo("file.inputtrace");

    // Read.
    InputEventTrace.LoadFrom("file.inputtrace");
     ```
  * `InputEventTrace` now has built-in replay functionality.
     ```CSharp
    myTrace.Replay().PlayAllFramesOneByOne();
     ```
  * The event trace in device windows of the Input Debugger has been extended with controls to save and load traces.
- We've added a new `InputRecording` sample which has a reusable `MonoBehaviour` component that can be used to capture and replay device activity.
- `Keyboard` now has a `FindKeyOnCurrentKeyboardLayout` method to look up key controls by their display names.
- Keyboards now have synthetic controls that combine left and right variants of modifier keys.
  * This means that you can bind to just "shift" now, for example, instead of having to bind to both "left shift" and "right shift".
    ```CSharp
    new InputAction(binding: "<Keyboard>/shift");
    ```
  * The controls are also available as properties on `Keyboard`.
    ```CSharp
    if (Keyboard.current.shiftKey.isPressed) /* ... */;

    // Is equivalent to:
    if (Keyboard.current.leftShiftKey.isPressed ||
        Keyboard.current.rightShiftKey.isPressed) /* ... */;
    ```

#### Actions

- `PlayerInput` now has a new `Controls Changed` event/message which is triggered when the control setup of the player changes (e.g. when switching control schemes).
    ```CSharp
        public void OnControlsChanged()
        {
            // Update UI display hints, for example...
        }
    ```
- We've added APIs to simplify turning bindings into strings suitable for display in UIs.
    ```CSharp
    // Takes things such as currently bound controls and active binding masks into account
    // and can handle composites.
    action.GetBindingDisplayString();
    ```
  * Related to this, custom binding composites can now be annotated with the new `DisplayStringFormat` attribute to control how composites as a whole are turned into display strings.
    ```CSharp
    [DisplayStringFormat("{button}+{stick}")]
    public class MyComposite : InputBindingComposite<Vector2>
    {
        [InputControl(layout = "Button")] public int button;
        [InputControl(layout = "Stick")] public int stick;
    }
    ```
- `InputActionRebindingExtension.RebindingOperation` has a new configuration method `WithMatchingEventsBeingSuppressed` which allows suitable input events to automatically be swallowed while a rebind is ongoing. This greatly helps with not having something else respond to input while a rebind is in progress.
- We've added two new samples:
  * __Rebinding UI__: Demonstrates how to create a rebinding screen using the Input System's APIs. The sample also includes a reusable prefab you can use directly in your projects to quickly put rebinding screens together.
  * __In-Game Hints__: Demonstrates how to show context-sensitive help that respects the current control scheme.

### Changed

- The logic for resetting devices on focus loss has changed somewhat:
  * When focus is lost, all devices are forcibly reset to their default state. As before, a `RequestResetCommand` for each device is also sent to the backend but regardless of whether the device responds or not, the input state for the device will be overwritten to default.
  * __Noisy controls are exempted from resets__. The assumption here is that noisy controls most often represent sensor readings of some kind (e.g. tracking data) and snapping the values back to their default will usually
  * If `Application.runInBackground` is `true`, all devices that return `true` from `InputDevice.canRunInBackground` are exempted from resets entirely. This, for example, allows XR devices to continue running regardless of focus change.
  * This fixes problems such as keyboard keys getting stuck when alt-tabbing between applications (case 1206199).
- `InputControlExtensions.GetStatePtrFromStateEvent` no longer throws `InvalidOperationException` when the state format for the event does not match that of the device. It simply returns `null` instead (same as when control is found in the event's state).
- `InputEventTrace` instances are no longer disposed automatically from their finalizer but __MUST__ be disposed of explicitly using `Dispose()`.
  * This is to allow event traces to survive domain reloads. If they are disposed of automatically during finalizers, even if they survive the reload, the next GC will cause traces to be deallocated.

#### Actions

* `InputActionRebindingExtensions.PerformInteractiveRebinding` has been greatly enhanced to apply a wide range of default configurations to the rebind. This greatly reduces the need to manually configure the resulting rebind.
    ```CSharp
    // Start a rebind with the default configuration.
    myAction.PerformInteractiveRebinding().Start();
    ```
  - Pointer position input will be ignored by default.
  - If not a suitable binding target itself, `<Keyboard>/escape` will automatically be made to quit the rebind.
  - Events with control input not explicitly matching exclusions will now get suppressed. This prevents input actions from getting triggered while a rebind is in progress.
  - The expected control type is automatically adjusted if a part binding of a composite is targeted by the rebind (e.g. if the action expects a `Vector2` but the part binding expects a `Button`, the rebind switches automatically to `Button`).
  - If the targeted binding is part of a control scheme, controls will automatically be restricted to match the device requirements of the control scheme. For example, if the binding belongs to a "Keyboard&Mouse" scheme that has `<Keyboard>` and a `<Mouse>` requirement, the rebind will ignore input on gamepads.
  - As before, you can always create a `RebindingOperation` from scratch yourself or wipe/alter the configuration returned by `PerformInteractiveRebinding` however you see fit.
- Control schemes can now handle ambiguity.
  * This means that, for example, you can now have one control scheme for generic gamepads and another control scheme specifically for PS4 controllers and the system will reliably pick the PS4 scheme when a PS4 controller is used and fall back to the generic gamepad scheme otherwise.
  * While this is exposed as a new `score` property on `InputControlScheme.MatchResult`, no code changes are necessary to take advantage of this feature.
- `PlayerInput.active` has been renamed to `PlayerInput.inputIsActive` to avoid ambiguities with `GameObject` activation.

### Fixed

- `InputUser` in combination with touchscreens no longer throws `InvalidOperationException` complaining about incorrect state format.
 * In a related change, `InputControlExtensions.GetStatePtrFromStateEvent` now works with touch events, too.
- Stack overflow in `InputTestFixture.currentTime` getter.
- Input that occurs in-between pressing the play button and the game starting no longer leaks into the game (case 1191342).
  * This usually manifested itself as large accumulated mouse deltas leading to such effects as the camera immediately jerking around on game start.
- Removing a device no longer has the potential of corrupting state change monitors (and thus actions getting triggered) from other devices.
  * This bug led to input being missed on a device once another device had been removed.
- `TrackedDevice` layout is no longer incorrectly registered as `Tracked Device`.
- Event traces in the input debugger are no longer lost on domain reloads.
- `IndexOutOfRangeException` being thrown when looking up controls on XR devices.

#### Actions

- Clicking the "Replace with InputSystemUIInputModule" button in the inspector when looking at `StandaloneInputModule`, the resulting operation is now undoable and will properly dirty the scene.

## [1.0.0-preview.3] - 2019-11-14

### Fixed

- Fixed wrong event handlers getting removed when having three or more handlers on an event (case 1196143).
  * This was an bug in an internal data structure that impacted a number of code paths that were using the data structure.
- Fixed `LayoutNotFoundException` being thrown when `InputControlPath.ToHumanReadableString` referenced a layout that could not be found.

## [1.0.0-preview.2] - 2019-11-04

### Changed

- Automatic conversion of window coordinates in `EditorWindow` code is now performed regardless of focus or the setting of `Lock Input to Game View` in the input debugger.

### Fixed

- Fixed touch taps triggering when they shouldn't on Android.
- Fixed custom devices registered from `[InitializeOnLoad]` code being lost on domain reload (case 1192379).
  * This happened when there were multiple pieces of `[InitializeOnLoad]` code that accessed the input system in the project and the `RegisterLayout` for the custom device happened to not be the first in sequence.
- OpenVR touchpad controls (`touchpadClicked` & `touchpadPressed`) now report accurate data.

#### Actions

- Fixed missing keyboard bindings in `DefaultInputActions.inputactions` for navigation in UI.
- Fixed using C# reserved names in .inputactions assets leading to compile errors in generated C# classes (case 1189861).
- Assigning a new `InputActionAsset` to a `InputSystemUIInputModule` will no longer look up action names globally but rather only look for actions that are located in action maps with the same name.
  * Previously, if you e.g. switched from one asset where the `point` action was bound to `UI/Point` to an asset that had no `UI` action map but did have an action called `Point` somewhere else, it would erroneously pick the most likely unrelated `Point` action for use by the UI.
- Fixed missing custom editors for `AxisDeadzoneProcessor` and `StickDeadzoneProcessor` that link `min` and `max` values to input settings.
- Fixed actions ending up being disabled if switching to a control scheme that has no binding for the action (case 1187377).
- Fixed part of composite not being bound leading to subsequent part bindings not being functional (case 1189867).
- Fixed `PlayerInput` not pairing devices added after it was enabled when not having control schemes.
  * This problem would also show in the `SimpleDemo` sample when having the `CustomDeviceUsages` sample installed as well. Gamepads would not get picked up in that case.
- Fixed `ArgumentNullException` when adding a device and a binding in an action map had an empty path (case 1187163).
- Fixed bindings that are not associated with any control scheme not getting enabled with other control schemes as they should.

### Added

- Added a new `EditorWindow Demo` sample that illustrates how to use the input system in editor UI code.

## [1.0.0-preview.1] - 2019-10-11

### Changed

- Generated action wrappers now won't `Destroy` the generated Asset in a finalizer, but instead implement `IDisposable`.
- Added back XR layouts (except for Magic Leap) that were removed for `1.0-preview`.
  * We removed these layouts under the assumption that they would almost concurrently become available in the respective device-specific XR packages. However, this did not work out as expected and the gap here turned out to be more than what we anticipated.
  * To deal with this gap, we have moved the bulk of the XR layouts back and will transition things gradually as support in device-specific packages becomes publicly available.

### Fixed

- Fixed a bug where the Input Settings Window might throw exceptions after assembly reload.
- Correctly implemented `IsPointerOverGameObject` method for `InputSystemUIInputModule`.
- Several bugs with layout overrides registered with (`InputSystem.RegisterLayoutOverrides`).
  * In `1.0-preview`, layout overrides could lead to corruption of the layout state and would also not be handled correctly by the various editor UIs.
- Selecting a layout in the input debugger no longer selects its first child item, too.
- Fixed XR devices reporting noise as valid user input (should fix problem of control schemes involving VR devices always activating when using `PlayerInput`).
- Fixed tap/swipe gesture detection in touch samples.

### Actions

- Fixed a bug where multiple composite bindings for the same controls but on different action maps would throw exceptions.
- Fixed `anyKey` not appearing in control picker for `Keyboard`.
- The text on the "Listen" button is no longer clipped off on 2019.3.
- Controls bound to actions through composites no longer show up as duplicates in the input debugger.
- Fixed "Create Actions..." on `PlayerInput` creating an asset with an incorrect binding for taps on Touchscreens. \
  __NOTE: If you have already created an .inputactions asset with this mechanism, update "tap [Touchscreen]" to "Primary Touch/Tap" to fix the problem manually.__
- Fixed `Invoke CSharp Events` when selected in `PlayerInput` not triggering `PlayerInput.onActionTriggered`.
- Fixed duplicating multiple items at the same time in the action editor duplicating them repeatedly.

### Added

- Will now recognize Xbox One and PS4 controllers connected to iOS devices correctly as Xbox One and PS4 controllers.
- Added a new sample called "Custom Device Usages" that shows how to use a layout override on `Gamepad` to allow distinguishing two gamepads in bindings based on which player the gamepad is assigned to.
- Added abstract `TrackedDevice` input device class as the basis for various kinds of tracked devices.

## [1.0.0-preview] - 2019-09-20

### Fixed

- Will now close Input Action Asset Editor windows from previous sessions when the corresponding action was deleted.
- Fixed an issue where Stick Controls could not be created in Players built with medium or high code stripping level enabled.
- Fixed incorrect default state for axes on some controllers.

#### Actions

- Fixed `CallbackContext.ReadValue` throwing when invoked during device removal

### Changed
### Added

## [0.9.6-preview] - 2019-09-06

### Fixed

- Exceptions in scenes of `Visualizers` sample if respective device was not present on system (e.g. in `PenVisualizer` if no pen was present in system).
- Fixed exception in Input Action Asset Editor window when typing whitespace into the search field.
- Fixed control scheme popup window in input action asset editor window showing in the correct screen position on windows.

#### Actions

- Setting timeouts from `IInputInteraction.Process` not working as expected when processing happened in response to previous timeout expiring (#714).
- Pending timeouts on a device not being removed when device was removed.

### Changed

- Replaced `HIDSupport.shouldCreateHID` event with a new `HIDSupport.supportedHIDUsages` property, which takes an array of supported usages.

### Added

#### Actions

- Added `PlayerInput.neverAutoSwitchControlSchemes` to disable logic that automatically enables control scheme switching when there is only a single `PlayerInput` in the game.
- Added `PlayerInput.SwitchControlScheme` to switch schemes manually.

## [0.9.5-preview] - 2019-08-29

### Fixed

- Don't pass events for null devices (for devices which have not been created) to `InputSystem.onEvent` callbacks.
- Will close debugger input state windows, when the state is no longer valid instead of throwing exceptions.
- Fixed pointer coordinates in editor windows for non-mouse pointing devices.
- Fixed using the input system in il2cpp when managed stripping level is set higher then "Low".
- Device debugger window will still show when reading from specific controls throws exceptions.
- Offsets and sizes for elements on Linux joysticks are now computed correctly.
- Joysticks now have a deadzone processor on the stick itself.
- Up/down/left/right on sticks are now deadzoned just like X and Y on sticks are.
- Removed toplevel `X` and `Y` controls on HIDs when there is a `Stick/X` and `Stick/Y` added for the device.
- HID fallback can now deal with sticks that have X and Y controls of different sizes and sitting in non-contiguous locations in the HID input report.
- Button 1 on HID joysticks will now correctly come out as the `trigger` control. Previously, the trigger control on the joystick was left pointing to random state.

#### Actions

- Binding paths now show the same way in the action editor UI as they do in the control picker.
  * For example, where before a binding to `<XInputController>/buttonSouth` was shown as `rightShoulder [XInputController]`, the same binding will now show as `A [Xbox Controller]`.
- When deleting a control scheme, bindings are now updated. A dialog is presented that allows choosing between deleting the bindings or just unassigning them from the control scheme.
- When renaming a control scheme, bindings are now updated. Previously the old name was in place on bindings.
- Control scheme names can no longer be set to empty strings.
- `PlayerInput.Instantiate` now correctly sets up a given control scheme, if specified.
  * When passing a `controlScheme:` argument, the result used to be a correctly assigned control scheme at the `InputUser` level but no restrictions being actually applied to the bindings, i.e. every single binding was active regardless of the specified control scheme.
- NullReferenceExceptions during event processing from `RebindingOperation`.

### Changed

- `InputUser.onUnpairedDeviceUsed` now receives a 2nd argument which is the event that triggered the callback.
  * Also, the callback is now triggered __BEFORE__ the given event is processed rather than after the event has already been written to the device. This allows updating the pairing state of the system before input is processed.
  * In practice, this means that, for example, if the user switches from keyboard&mouse to gamepad, the initial input that triggered the switch will get picked up right away.
- `InputControlPath.ToHumanReadableString` now takes display names from registered `InputControlLayout` instances into account.
  * This means that the method can now be used to generate strings to display in rebinding UIs.
- `AxisControl.clamp` is now an enum-valued property rather than a bool. Can now perform clamping *before* normalization.

#### Actions

- When switching devices/controls on actions, the system will no longer subsequently force an initial state check on __all__ actions. Instead, every time an action's bindings get re-resolved, the system will simply cancel all on-going actions and then re-enable them the same way it would happen by manually calling `InputAction.Enable`.
- Removed non-functional `InputControlScheme.baseScheme` API and `basedOn` serialized property. This was never fully implemented.

### Added

- Can right-click devices in Input Debugger (also those under "Unsupported") and select "Copy Device Description" to copy the internal `InputDeviceDescription` of the device in JSON format to the system clipboard.
  * This information is helpful for us to debug problems related to specific devices.
- If a device description has been copied to the clipboard, a new menu "Paste Device Description as Device" entry in the "Options" menu of the input debugger appears. This instantiates the device from the description as if it was reported locally by the Unity runtime.

## [0.9.3-preview] - 2019-08-15

### Fixed

- `XInputController` and `XboxOneGamepad` no longer have two extraneous, non-functional "menu" and "view" buttons.
- Fixed `InputUser.onUnpairedDeviceUser` ignoring input on controls that do not support `EvaluateMagnitude`.
  * This led to situations, for example, where `PlayerInput` would not initialize a control scheme switch from a `<Mouse>/delta` binding as the delta X and Y axes do not have min&max limits and thus return -1 from `EvaluateMagnitude`.
- Fixed available processor list not updated right away when changing the action type in the Input Action editor window.

#### Actions

- `NullReferenceException` when the input debugger is open with actions being enabled.
- When selecting a device to add to a control scheme, can now select devices with specific usages, too (e.g. "LeftHand" XRController).

### Changed

- Removed `timesliceEvents` setting - and made this tied to the update mode instead. We now always time slice when using fixed updates, and not when using dynamic updates.
- When adding a composite, only ones compatible with the value type of the current action are shown. This will, for example, no longer display a `2D Vector` composite as an option on a floating-point button action.
- The `InputState.onChange` callback now receives a second argument which is the event (if any) that triggered the state change on the device.

### Added

- `InputSystemUIInputModule` can now track multiple pointing devices separately, to allow multi-touch input - required to allow control of multiple On-Scree controls at the same time with different fingers.
- Two new composite bindings have been added.
  * `ButtonWithOneModifier` can be used to represent shortcut-like bindings such as "CTRL+1".
  * `ButtonWithTwoModifiers` can be used to represent shortcut-like bindings such as "CTRL+SHIFT+1".

## [0.9.2-preview] - 2019-08-09

### Fixed

- A `RebindingOperation` will now fall back to the default path generation behavior if the callback provided to `OnGeneratePath` returns null.
- Fixed the Input Action editor window throwing exceptions when trying to view action properties.

### Actions

- `PlayerInput` will now copy overrides when creating duplicate actions.
- It is now possible to use an empty binding path with a non empty override path.
- It is now possible to use set an empty override path to disable a binding.
- It is not possible to query the effectively used path of a binding using `effectivePath`.
- Actions embedded into MonoBehaviour components can now have their properties edited in the inspector. Previously there was no way to get to the properties in this workflow. There is a gear icon now on the action that will open the action properties.

### Changed

### Added

- Added a new sample to the package called `SimpleDemo`. You can install the sample from the package manager. See the [README.md](https://github.com/Unity-Technologies/InputSystem/Assets/Samples/SimpleDemo/README.md) file for details about the sample.

## [0.9.1-preview] - 2019-08-08

### Fixed

- Fixed GC heap garbage being caused by triggered by event processing.
  * This meant that every processing of input would trigger garbage being allocated on the managed heap. The culprit was a peculiarity in the C# compiler which caused a struct in `InputEventPtr.IsA` to be allocated on the heap.
- The bindings selection popup window will now show child controls matching the current action type even if the parent control does not match.
- Fixed `duration` values reported for Hold and Press interactions.
- DualShock 3 on macOS:
  * Fixed actions bound to the dpad control performing correctly.
  * Fixed non-present touchpad button control being triggered incorrectly.
- Fixed compile issues with switch classes on standalone Linux.
- Leak of unmanaged memory in `InputControlList`.

#### Actions

- Fixed actions not updating their set of controls when the usages of a device are changed.
- Composite bindings with the default interaction will now correctly cancel when the composite is released, even if there are multiple composite bindings on the action.

### Changed

- `MouseState`, `KeyboardState`, and `GamepadState` have been made public again.
- `PlayerInput` and `PlayerInputManager` have been moved from the `UnityEngine.InputSystem.PlayerInput` namespace to `UnityEngine.InputSystem`.
- The signature of `InputSystem.onEvent` has changed. The callback now takes a second argument which is the device the given event is sent to (null if there's no corresponding `InputDevice`).
  ```
  // Before:
  InputSystem.onEvent +=
      eventPtr =>
      {
          var device = InputSystem.GetDeviceById(eventPtr.deviceId);
          //...
      };

  // Now:
  InputSystem.onEvent +=
      (eventPtr, device) =>
      {
          //...
      };
  ```
- The signatures of `InputSystem.onBeforeUpdate` and `InputSystem.onAfterUpdate` have changed. The callbacks no longer receive an `InputUpdateType` argument.
  * Use `InputState.currentUpdateType` in case you need to know the type of update being run.
- `InputUpdateType` has been moved to the `UnityEngine.InputSystem.LowLevel` namespace.
- `InputSystem.Update(InputUpdateType)` has been removed from the public API.
- The way input devices are built internally has been streamlined.
  * `InputDeviceBuilder` is now internal. It is no longer necessary to access it to look up child controls. Simply use `InputControl.GetChildControl` instead.
  * To build a device without adding it to the system, call the newly added `InputDevice.Build` method.
    ```
    InputDevice.Build<Mouse>();
    ```
  * `InputSystem.SetLayoutVariant` has been removed. Layout variants can no longer be set retroactively but must be decided on as part of device creation.
- `InputSystem.RegisterControlProcessor` has been renamed to just `InputSystem.RegisterProcessor`.

#### Actions

* `InputAction.ReadValue<TValue>()` is longer correlated to `InputAction.triggered`. It simply returns the current value of a bound control or composite while the action is being interacted with.
* `InputInteractionContext.PerformedAndGoBackToWaiting` has been renamed to just `InputInteractionContext.Performed`.

#### Actions

- Individual composite part bindings can now no longer have interactions assigned to them as that never made any sense.

### Added

- Devices can now have more than one usage.
  * Call `InputSystem.AddDeviceUsage(device,usage)` to add additional usages to a device.
  * Call `InputSystem.RemoveDeviceUsage(device,usage)` to remove existing usages from a device.
  * `InputSystem.SetDeviceUsage(device,usage)` still exists. It will clear all existing usages from the given device.
- A new `VisualizerSamples` sample that can be installed through the package manager.
  * Contains two components `InputControlVisualizer` and `InputActionVisualizer` that help visualizing/debugging control/device and action activity through in-game overlays. A few sample scenes illustrate how to use them.

#### Actions

- Added `InputAction.ReadValueAsObject` API.
- Added `InputAction.activeControl` API.

## [0.9.0-preview] - 2019-07-18

### Fixed

- Validate all parameters on public APIs.
- Fixed an internal bug in `InlinedArray.RemoveAtByMovingTailWithCapacity`, which could cause data corruption.
- Fixed Xbox controller support on macOS il2cpp.
- Fixed issue of Xbox gamepads on Windows desktop not being able to navigate left and down in a UI.
- Allow using InputSystem package if the XR, VR or Physics modules are disabled for smaller builds.
- Fixed documentation landing page and table of contents.
- Fixed tracked devices assigning pointer ids for UI pointer events correctly.
- Adjusted some UI Elements to fit the Unity 19.3 font.
- Fixed NullReferenceException being thrown when project changes.
- Fixed duplicate devices showing in the "Supported Devices" popup when using a search filter.
- Fixed an error when adding new bindings in the Input Actions editor window when a filter was applied.
- Fixed scroll wheel handling in `InputSystemUIInputModule` not being smooth.
- Fixed compile errors from Switch Pro controller code on Linux.

#### Actions

- Fixed `CallbackContext.control` referencing the composite member control which was actually actuated for this trigger for composite bindings.
- Generated C# wrappers for .inputactions assets are no longer placed in Assets/Assets/ folder on Windows.

### Added

- Touch support has been reworked and extended.
  * `Touchscreen.touch[0..9]` are now bindable from the control picker.
  * `Touchscreen.primaryTouch` is now a separate control which tracks the primary touch on the screen.
  * The controls `Touchscreen` inherits from `Pointer` (such as `position`, `phase`, and `delta`) are now tied to `Touchscreen.primaryTouch` and allow for `Touchscreen` to function as a generic `Pointer` (like `Mouse` and `Pen`).
  * `Touchscreen.press` (renamed from `Touchscreen.button`) is now a working, synthetic button that is down whenever at least one finger is on the screen.
  * Recording of start time and start position has been added to touches.
    - `TouchControl.startPosition` gives the starting position of the touch.
    - `TouchControl.startTime` gives the starting time of the touch.
  * Tap detection has been added to `Touchscreen`.
    - Tap time (i.e. time within which a press-and-release must be completed for a tap to register) corresponds to `InputSettings.defaultTapTime`.
    - Tap release must happen within a certain radius of first contact. This is determined by a new setting `InputSettings.tapRadius`.
    - `TouchControl.tap` is a new button control that triggers then the touch is tapped. Note that this happens instantly when a touch ends. The button will go to 1 and __immediately__ go back to 0. This means that polling the button in `Update`, for example, will never trigger a tap. Either use actions to observe the button or use the `Touch` API from `EnhancedTouch` to poll taps.
  * `Touchscreen.activeTouches` has been removed. Use `Touch.activeTouches` from the new enhanced touch API instead for more reliable touch tracking.
  * `Touchscreen.allTouchControls` has been renamed to `Touchscreen.touches`.
  * A new `EnhancedTouch` plugin has been added which offers an enhanced `Touch` and `Finger` API to reliably track touches and fingers across updates. This obsoletes the need to manually track touch IDs and phases and gives access to individual touch history.
  * Touch can be simulated from mouse or pen input now. To enable simulation, call `TouchSimulation.Enable()` or put the `TouchSimulation` MonoBehaviour in your scene. Also, in the input debugger, you can now enable touch simulation from the "Options" dropdown.
- Changing state has been decoupled from events. While input events are the primary means by which to trigger state changes, anyone can perform state changes manually now from anywhere.
    ```
    InputState.Change(gamepad.leftStick, new Vector2(123, 234));
    ```
  * This change makes it possible to update state __from__ state and thus synthesize input data from other input coming in.
- A new API for recording state changes over time has been added.
    ```
    var history = new InputStateHistory("<Gamepad>/leftStick");
    history.StartRecording();

    //...

    foreach (var record in history)
        Debug.Log(record);
    ```
- Added support for generic joysticks on WebGL (which don't use the standard gamepad mapping).
- Added support for DualShock 3 gamepads on desktops.
- Added support for Nintendo Switch Pro Controllers on desktops.

#### Actions

- Actions now also have a __polling API__!
  * `InputAction.triggered` is true if the action was performed in the current frame.
  * `InputAction.ReadValue<TValue>()` yields the last value that `started`, `performed`, or `cancelled` (whichever came last) was called with. If the action is disabled, returns `default(TValue)`. For `InputActionType.Button` type actions, returns `1.0f` if `triggered==true` and `0.0f` otherwise.
- Generated C# wrappers for .inputactions can now placed relative to the .inputactions file by specifying a path starting with './' (e.g. `./foo/bar.cs`).

### Changed

- **The system no longer supports processing input in __BOTH__ fixed and dynamic updates**. Instead, a choice has to be made whether to process input before each `FixedUpdate()` or before each `Update()`.
  * Rationale: the existing code that supported having both updates receive input independently still had several holes and became increasingly complex and brittle. Our solution was based on not actually processing input twice but on channeling input concurrently into both the state of both updates. Together with the fact that specific inputs have to reset (and possibly accumulate) correctly with respect to their update time slices, this became increasingly hard to do right. This, together with the fact that we've come to increasingly question the value of this feature, led us to removing the capability while preserving the ability to determine where input is processed.
  * NOTE: Timeslicing is NOT affected by this. You can still switch to `ProcessEventInFixedUpdates` and get events timesliced to individual `FixedUpdate` periods according to their timestamps.
  * `InputSettings.UpdateMode.ProcessEventsInBothFixedAndDynamicUpdate` has been removed.
  * `InputSettings.UpdateMode.ProcessEventsInDynamicUpdateOnly` has been renamed to `InputSettings.UpdateMode.ProcessEventsInDynamicUpdate` and is now the default.
  * `InputSettings.UpdateMode.ProcessEventsInFixedUpdateOnly` has been renamed to `InputSettings.UpdateMode.ProcessEventsInFixedUpdate`.
- Added icons for PlayerInput, PlayerInputManager, InputSystemUIInputModule and MultiplayerEventSystem components.
- Changed `Keyboard` IME properties (`imeEnabled`, `imeCursorPosition`) to methods (`SetIMEEnabled`, `SetIMECursorPosition`).
- Added getters to all `IInputRuntime` properties.
- Replace some `GetXxx` methods in our API with `xxx`  properties.
- `Pointer.phase` has been removed and `PointerPhase` has been renamed to `TouchPhase`. Phases are now specific to touch. `PointerPhaseControl` has been renamed to `TouchPhaseControl`.
- `Pointer.button` has been renamed to `Pointer.press` and now is a control that indicates whether the pointer is in "press down" state.
  * For mouse, corresponds to left button press.
  * For pen, corresponds to tip contact.
  * For touch, corresponds to primary touch contact (i.e. whether __any__ finger is down).
- The state change monitor APIs (`IInputStateChangeMonitor` and friends) have been moved out of `InputSystem` into a new static class `InputState` in `UnityEngine.Experimental.Input.LowLevel`.
  * Rationale: These APIs are fairly low-level and not of general interest so having them out of `InputSystem` reduces the API surface visible to most users.
- `InputDeviceChange.StateChanged` has been removed and is now a separate callback `InputState.onChange`.
  * Rationale: The other `InputDeviceChange` notifications are low-frequency whereas `StateChanged` is high-frequency. Putting them all on the same callback made adding a callback to `InputSystem.onDeviceChange` unnecessarily expensive.
- `IInputStateCallbackReceiver` has been rewritten from scratch. Now has two simple methods `OnNextUpdate` and `OnEvent`. If implemented by a device, the device now has completely control over changing its own state. Use the `InputState.Change` methods to affect state changes while trigger state change monitors (e.g. for actions) correctly.
- Simplified handling of XR input in `InputSystemUIInputModule` by having only one set of actions for all XR devices.
- We now use the same hierarchical device picker in the "Add Control Scheme" popup, which is already used in the "Input Settings" window.
- Made all `IInputStateTypeInfo` implementations internal, as these did not offer value to the user.
- Made all `IInputDeviceCommandInfo` implementations internal, as these did not offer value to the user.
- Removed `ReadWriteArray`, which was only used for making `RebindingOperation.scores` editable, which did not add any value.
- Removed `PrimitiveValueOrArray`, as non of it's functionality over `PrimitiveValue` was implemented.
- Made all `InputProcessor` implementation internal, as access to these types is exposed only through text mode representations.
- Removed `CurveProcessor` as it was not implemented.
- Renamed XInputControllerOSX to a more descriptive XboxGamepadMacOS.

#### Actions

- `InputAction.continuous` has been removed. Running logic every frame regardless of input can easily be achieved in game code.
- The way action behavior is configured has been simplified.
  * The previous roster of toggles has been replaced with two settings:
    1. `Action Type`: Determines the behavior of the action. Choices are `Value`, `Button`, and `PassThrough`.
    2. `Control Type`: Determines the type of control (and implicitly the type of value) the action is looking for if the action is a `Value` or `PassThrough` action.
  * The previous `Initial State Check` toggle is now implicit in the action type now. `Value` actions perform an initial state check (i.e. trigger if their control is already actuated when the action is enabled). Other types of actions don't.
  * The previous `Pass Through` toggle is now rolled into the action type.

## [0.2.10-preview] - 2019-05-17

### Added

- Added a `MultiplayerEventSystem` class, which allows you use multiple UI event systems to control different parts of the UI by different players.
- `InputSystemUIInputModule` now lets you specify an `InputActionAsset` in the `actionsAsset` property. If this is set, the inspector will populate all actions from this asset. If you have a `PlayerInput` component on the same game object, referencing the same  `InputActionAsset`, the `PlayerInput` component will keep the actions on the `InputSystemUIInputModule` in synch, allowing easy setup of multiplayer UI systems.

### Changed

- `StickControl.x` and `StickControl.y` are now deadzoned, i.e. have `AxisDeadzone` processors on them. This affects all gamepads and joysticks.
  * __NOTE:__ The deadzoning is __independent__ of the stick. Whereas the stack has a radial deadzones, `x` and `y` have linear deadzones. This means that `leftStick.ReadValue().x` is __not__ necessary equal to `leftStick.x.ReadValue()`.
  * This change also fixes the problem of noise from sticks not getting filtered out and causing devices such as the PS4 controller to constantly make itself `Gamepad.current`.

- Redesigned `UIActionInputModule`
 * Added a button in the inspector to automatically assign actions from an input action asset based on commonly used action names.
 * Will now populate actions with useful defaults.
 * Removed `clickSpeed` property - will use native click counts from the OS where available instead.
 * Removed `sendEventsWhenInBackground` property.
 * Hiding `Touches` and `TrackedDevices` until we decide how to handle them.
 * Remove `moveDeadzone` property as it is made redundant by the action's dead zone.
 * Removed `UIActionInputModuleEnabler` component, `UIActionInputModule` will now enable itself.
- Changed default button press point to 0.5.
- Changed all constants in public API to match Unity naming conventions ("Constant" instead of "kConstant").
- Changed namespace from `UnityEngine.Experimental.Input` to `UnityEngine.InputSystem`.
- Generated wrapper code now has nicer formatting.
- Renamed `UIActionInputModule` to `InputSystemUIInputModule`.
- Nicer icons for `InputActionAssets` and `InputActions` and for `Button` and generic controls.
- Change all public API using `IntPtr` to use unsafe pointer types instead.
- `PlayerInput` will no longer disable any actions not in the currently active action map when disabling input or switching action maps.
- Change some public fields into properties.
- Input System project settings are now called "Input System Package" in the project window instead of "Input (NEW)".
- Removed `Plugins` from all namespaces.
- Rename "Cancelled" -> "Canceled" (US spelling) in all APIs.

### Fixed

- Adding devices to "Supported Devices" in input preferences not allowing to select certain device types (like "Gamepad").
- Fixed scrolling in `UIActionInputModule`.
- Fixed compiling the input system package in Unity 19.2 with ugui being moved to a package now.
- In the Input System project settings window, you can no longer add a supported device twice.

#### Actions

- Custom inspector for `PlayerInput` no longer adds duplicates of action events if `Invoke Unity Events` notification behavior is selected.
- Fixed `Hold` interactions firing immediately before the duration has passed.
- Fixed editing bindings or processors for `InputAction` fields in the inspector (Changes wouldn't persist before).
- Fixed exception message when calling `CallbackContext.ReadValue<TValue>()` for an action with a composite binding with `TValue` not matching the composite's value type.

### Added

#### Actions

- `PlayerInput` can now handle `.inputactions` assets that have no control schemes.
  * Will pair __all__ devices mentioned by any of the bindings except if already paired to another player.

## [0.2.8-preview] - 2019-04-23

### Added

- Added a `clickCount` control to the `Mouse` class, which specifies the click count for the last mouse click (to allow distinguishing between single-, double- and multi-clicks).
- Support for Bluetooth Xbox One controllers on macOS.

#### Actions

- New API for changing bindings on actions
```
    // Several variations exist that allow to look up bindings in various ways.
    myAction.ChangeBindingWithPath("<Gamepad>/buttonSouth")
        .WithPath("<Keyboard>/space");

    // Can also replace the binding wholesale.
    myAction.ChangeBindingWithPath("<Keyboard>/space")
        .To(new InputBinding { ... });

    // Can also remove bindings programmatically now.
    myAction.ChangeBindingWithPath("<Keyboard>/space").Erase();
```

### Changed

- `Joystick.axes` and `Joystick.buttons` have been removed.
- Generated wrapper code for Input Action Assets are now self-contained, generating all the data from code and not needing a reference to the asset; `InputActionAssetReference` has been removed.
- The option to generate interfaces on wrappers has been removed, instead we always do this now.
- The option to generate events on wrappers has been removed, we felt that this no longer made sense.
- Will now show default values in Input Action inspector if no custom values for file path, class name or namespace have been provided.
- `InputSettings.runInBackground` has been removed. This should now be supported or not on a per-device level. Most devices never supported it in the first place, so a global setting did not seem to be useful.
- Several new `Sensor`-based classes have been added. Various existing Android sensor implementations are now based on them.
- `InputControlLayoutAttribute` is no longer inherited.
  * Rationale: A class marked as a layout will usually be registered using `RegisterLayout`. A class derived from it will usually be registered the same way. Because of layout inheritance, properties applied to the base class through `InputControlLayoutAttribute` will affect the subclass as intended. Not inheriting the attribute itself, however, now allows having properties such as `isGenericTypeOfDevice` which should not be inherited.
- Removed `acceleration`, `orientation`, and `angularVelocity` controls from `DualShockGamepad` base class.
  * They are still on `DualShockGamepadPS4`.
  * The reason is that ATM we do not yet support these controls other than on the PS4. The previous setup pretended that these controls work when in fact they don't.
- Marking a control as noisy now also marks all child controls as noisy.
- The input system now defaults to ignoring any HID devices with usage types not known to map to game controllers. You can use `HIDSupport.supportedUsages` to enable specific usage types.
- In the Input Settings window, asset selection has now been moved to the "gear" popup menu. If no asset is created, we now automatically create one.
- In the inspector for Input Settings assets, we now show a button to go to the Input Settings window, and a button to make the asset active if it isn't.
- Tests are now no longer part of the com.unity.inputsystem package. The `InputTestFixture` class still is for when you want to write input-related tests for your project. You can reference the `Unity.InputSystem.TestFixture` assembly when you need to do that.
- Implemented adding usages to and removing them from devices.

#### Actions

- A number of changes have been made to the control picker UI in the editor. \
  ![Input Control Picker](Documentation~/Images/InputControlPicker.png)
  * The button to pick controls interactively (e.g. by pressing a button on a gamepad) has been moved inside the picker and renamed to "Listen". It now works as a toggle that puts the picker into a special kind of 'search' mode. While listening, suitable controls that are actuated will be listed in the picker and can then be picked from.
  * Controls are now displayed with their nice names (e.g. "Cross" instead of "buttonSouth" in the case of the PS4 controller).
  * Child controls are indented instead of listed in "parent/child" format.
  * The hierarchy of devices has been rearranged for clarity. The toplevel groups of "Specific Devices" and "Abstract Devices" are now merged into one hierarchy that progressively groups devices into more specific groups.
  * Controls now have icons displayed for them.
- There is new support for binding to keys on the keyboard by their generated character rather than by their location. \
  ![Keyboard Binding](Documentation~/Images/KeyboardBindByLocationVsCharacter.png)
  * At the toplevel of the Keyboard device, you now have the choice of either binding by keyboard location or binding by generated/mapped character.
  * Binding by location shows differences between the local keyboard layout and the US reference layout.
  * The control path language has been extended to allow referencing controls by display name. `<Keyboard>/#(a)` binds to the control on a `Keyboard` with the display name `a`.
- `continuous` flag is now ignored for `Press and Release` interactions, as it did not  make sense.
- Reacting to controls that are already actuated when an action is enabled is now an __optional__ behavior rather than the default behavior. This is a __breaking__ change.
  * Essentially, this change reverts back to the behavior before 0.2-preview.
  * To reenable the behavior, toggle "Initial State Check" on in the UI or set the `initialStateCheck` property in code.
  ![Inital State Check](Documentation~/Images/InitialStateCheck.png)
  * The reason for the change is that having the behavior on by default made certain setups hard to achieve. For example, if `<Keyboard>/escape` is used in one action map to toggle *into* the main menu and in another action map to toggle *out* of it, then the previous behavior would immediately exit out of the menu if `escape` was still pressed from going into the menu. \
  We have come to believe that wanting to react to the current state of a control right away is the less often desirable behavior and so have made it optional with a separate toggle.
- Processors and Interactions are now shown in a component-inspector-like fashion in the Input Action editor window, allowing you to see the properties of all items at once.
- The various `InputAction.lastTriggerXXX` APIs have been removed.
  * Rationale: They have very limited usefulness and if you need the information, it's easy to set things up in order to keep track of it yourself. Also, we plan on having a polling API for actions in the future which is really what the `lastActionXXX` APIs were trying to (imperfectly) solve.
- `Tap`, `SlowTap`, and `MultiTap` interactions now respect button press points.
- `Tap`, `SlowTap`, and `MultiTap` interactions now have improved parameter editing UIs.

### Fixed

- Input Settings configured in the editor are now transferred to the built player correctly.
- Time slicing for fixed updates now works correctly, even when pausing or dropping frames.
- Make sure we Disable any InputActionAsset when it is being destroyed. Otherwise, callbacks which were not cleaned up would could cause exceptions.
- DualShock sensors on PS4 are now marked as noisy (#494).
- IL2CPP causing issues with XInput on windows and osx desktops.
- Devices not being available yet in `MonoBehavior.Awake`, `MonoBehaviour.Start`, and `MonoBehaviour.OnEnable` in player or when entering play mode in editor.
- Fixed a bug where the event buffer used by `InputEventTrace` could get corrupted.

#### Actions

- Actions and bindings disappearing when control schemes have spaces in their names.
- `InputActionRebindingExceptions.RebindOperation` can now be reused as intended; used to stop working properly the first time a rebind completed or was cancelled.
- Actions bound to multiple controls now trigger correctly when using `PressInteraction` set to `ReleaseOnly` (#492).
- `PlayerInput` no longer fails to find actions when using UnityEvents (#500).
- The `"{...}"` format for referencing action maps and actions using GUIDs as strings has been obsoleted. It will still work but adding the extra braces is no longer necessary.
- Drag&dropping bindings between other bindings that came before them in the list no longer drops the items at a location one higher up in the list than intended.
- Editing name of control scheme in editor not taking effect *except* if hitting enter key.
- Saving no longer causes the selection of the current processor or interaction to be lost.
  * This was especially annoying when having "Auto-Save" on as it made editing parameters on interactions and processors very tedious.
- In locales that use decimal separators other than '.', floating-point parameters on composites, interactions, and processors no longer lead to invalid serialized data being generated.
- Fix choosing "Add Action" in action map context menu throwing an exception.
- The input action asset editor window will no longer fail saving if the asset has been moved.
- The input action asset editor window will now show the name of the asset being edited when asking for saving changes.
- Clicking "Cancel" in the save changes dialog for the input action asset editor window will now cancel quitting the editor.
- Fixed pasting or dragging a composite binding from one action into another.
- In the action map editor window, switching from renaming an action to renaming an action map will no longer break the UI.
- Fixed calling Enable/Disable from within action callbacks sometimes leading to corruption of state which would then lead to actions not getting triggered (#472).
- Fixed setting of "Auto-Save" toggle in action editor getting lost on domain reload.
- Fixed blurry icons in editor for imported .inputactions assets and actions in them.
- `Press` and `Release` interactions will now work correctly if they have multiple bound controls.
- `Release` interactions will now invoke a `Started` callback when the control is pressed.
- Made Vector2 composite actions respect the press points of button controls used to compose the value.

## [0.2.6-preview] - 2019-03-20

>NOTE: The UI code for editing actions has largely been rewritten. There may be regressions.
>NOTE: The minimum version requirement for the new input system has been bumped
       to 2019.1

### Added

- Support gamepad vibration on Switch.
- Added support for Joysticks on Linux.

#### Actions

- Added ability to change which part of a composite a binding that is part of the composite is assigned to.
  * Part bindings can now be freely duplicated or copy-pasted. This allows having multiple bindings for "up", for example. Changing part assignments retroactively allows to freely edit the composite makeup.
- Can now drag&drop multiple items as well as drop items onto others (equivalent to cut&paste). Holding ALT copies data instead of moving it.
- Edits to control schemes are now undoable.
- Control schemes are now sorted alphabetically.
- Can now search by binding group (control scheme) or devices directly from search box.
  * `g:Gamepad` filters bindings to those in the "Gamepad" group.
  * `d:Gamepad` filters bindings to those from Gamepad-compatible devices.

### Changed

- The input debugger will no longer automatically show remote devices when the profiler is connected. Instead, use the new menu in debugger toolbar to connect to players or to enable/disable remote input debugging.
- "Press and Release" interactions will now invoke the `performed` callback on both press and release (instead of invoking `performed` and `cancel`, which was inconsistent with other behaviors).

#### Actions

- Bindings have GUIDs now like actions and maps already did. This allows to persistently and uniquely identify individual bindings.
- Replaced UI overlay while rebinding interactively with cancellable progress bar. Interactive rebinding now cancels automatically after 4 seconds without suitable input.
- Bindings that are not assigned to any control scheme are now visible when a particular control scheme is selected.
  * Bindings not assigned to any control scheme are active in *ALL* control schemes.
  * The change makes this visible in the UI now.
  * When a specific control scheme is selected, these bindings are affixed with `{GLOBAL}` for added visibility.
- When filtering by devices from a control scheme, the filtering now takes layout inheritance into account. So, a binding to a control on `Pointer` will now be shown when the filter is `Mouse`.
- The public control picker API has been revised.
  * The simplest way to add control picker UI to a control path is to add an `InputControlAttribute` to the field.
    ```
    // In the inspector, shows full UI to select a control interactively
    // (including interactive picking through device input).
    [InputControl(layout = "Button")]
    private string buttonControlPath;
    ```
- Processors of incompatible types will now be ignored instead of throwing an exception.

### Fixed

- Remote connections in input debugger now remain connected across domain reloads.
- Don't incorrectly create non-functioning devices if a physical device implements multiple incompatible logical HID devices (such as the MacBook keyboard/touch pad and touch bar).
- Removed non-functioning sort triangles in event list in Input Debugger device windows.
- Sort events in input debugger window by id rather then by timestamp.
- Make parsing of float parameters support floats represented in "e"-notation and "Infinity".
- Input device icons in input debugger window now render in appropriate resolution on retina displays.
- Fixed Xbox Controller on macOS reporting negative values for the sticks when represented as dpad buttons.
- `InputSettings.UpdateMode.ProcessEventsManually` now correctly triggers updates when calling `InputSystem.Update(InputUpdateType.Manual)`.

#### Actions

- Pasting or duplicating an action in an action map asset will now assign a new and unique ID to the action.
- "Add Action" button being active and triggering exceptions when no action map had been added yet.
- Fixed assert when generating C# class and make sure it gets imported correctly.
- Generate directories as needed when generating C# class, and allow path names without "Assets/" path prefix.
- Allow binding dpad controls to actions of type "Vector2".
- Fixed old name of action appearing underneath rename overlay.
- Fixed inspector UIs for on-screen controls throwing exceptions and being non-functional.
- Fixed deleting multiple items at same time in action editor leading to wrong items being deleted.
- Fixed copy-pasting actions not preserving action properties other than name.
- Fixed memory corruptions coming from binding resolution of actions.
- InputActionAssetReferences in ScriptableObjects will continue to work after domain reloads in the editor.
- Fixed `startTime` and `duration` properties of action callbacks.

## [0.2.1-preview] - 2019-03-11

### Changed

 - NativeUpdateCallback API update to match Unity 2018.3.8f1

## [0.2.0-preview] - 2019-02-12

This release contains a number of fairly significant changes. The focus has been on further improving the action system to make it easier to use as well as to make it work more reliably and predictably.

>NOTE: There are some breaking changes. Please see the "Changed" section below.

### Changed

- Removed Unity 2018.2 support code.
- Removed .NET 3.5 support code.
- Started using C# 7.
- `IInputControlProcessor<TValue>` has been replaced with `InputProcessor` and `InputProcessor<TValue>` base classes.
- `IInputBindingComposite` has been replaced with an `InputBindingComposite` base class and the `IInputBindingComposite<TValue>` interface has been merged with the `InputBindingComposite<TValue>` class which had already existed.
- `InputUser.onUnpairedDeviceUser` will now notify for each actuated control until the device is paired or there are no more actuated controls.
- `SensitivityProcessor` has been removed.
    * The approach needs rethinking. What `SensitivityProcessor` did caused more problems than it solved.
- State monitors no longer have their timeouts removed automatically when they fire. This makes it possible to have a timeout that is removed only in response to a specific state change.
- Events for devices that implement `IInputStateCallbacks` (such as `Touchscreen`) are allowed to go back in time. Avoids the problem of having to order events between multiple fingers correctly or seeing events getting rejected.
- `PenState.Button` is now `PenButton`.
- Removed TouchPositionTransformProcessor, was used only by Android, the position transformation will occur in native backend in 2019.x

#### Actions:
- Bindings that have no interactions on them will trigger differently now. __This is a breaking change__.
  * Previously, these bindings would trigger `performed` on every value change including when going back to their default value. This is why you would see two calls of `performed` with a button; one when the button was pressed, another when it was depressed.
  * Now, a binding without an interaction will trigger `started` and then `performed` when a bound control is actuated. Thereafter, the action will remain in `Started` phase. For as long as the control is actuated, every value change will trigger `performed` again. When the control stops being actuated, it will trigger `cancelled` and the action will remain in `Waiting` state.
  * Control actuation is defined as a control having a magnitude (see `InputControl.EvaluateMagnitude`) greater than zero. If a control does not support magnitudes (returns -1 from `EvaluateMagnitude`), then the control is considered actuated when it changes state away from its default state.
  * To restore the previous behavior, simply change code like
      ```
        myAction.performed += MyCallback;
      ```
    to
      ```
        myAction.performed += MyCallback;
        myAction.cancelled += MyCallback;
      ```
  * Alternatively, enable `passThrough` mode on an action. This effectively restores the previous default behavior of actions.
    ```
        new InputAction(binding: "<Gamepad>/leftTrigger") { passThrough = true };
    ```
- As part of the aforementioned change, the following interactions have been removed as they are no longer relevant:
  - `StickInteraction`: Can simply be removed from bindings. The new default behavior obsoletes the need for what `StickInteraction` did. Use `started` to know then the stick starts being actuated, `performed` to be updated on movements, and `cancelled` to know when the stick goes back into rest position.
  - `PressAndReleaseInteraction`: Can simply be removed from bindings. The default behavior with no interaction encompasses press and release detection. Use `started` to know then a button is pressed and `cancelled` to know when it is released. To set a custom button press point, simply put an `AxisDeadzoneProcessor` on the binding.
- `PressInteraction` has been completely rewritten.
  - Trigger behavior can be set through `behavior` parameter and now provides options for observing just presses (`PressOnly`), just releases (`ReleaseOnly`), or both presses and releases (`PressAndRelease`).
  - Also, the interaction now operates on control actuation rather than reading out float values directly. This means that any control that supports magnitudes can be used.
  - Also supports continuous mode now.
- If bound controls are already actuated when an action is enabled, the action will now trigger in the next input update as if the control had just been moved from non-actuated to actuated state.
  - In other words, if e.g. you have a binding to the A button of the gamepad and the A button is already pressed when the action is first enabled, then the action associated with the A button will trigger as if the button had just been pressed. Previously, it required releasing and re-pressing the button first -- which, together with certain interactions, could lead to actions ending up in a confused state.
- When an action is disabled, it will now cancel all ongoing interactions, if any (i.e. you will see `InputAction.cancelled` being called).
  - Note that unlike the above-mentioned callbacks that happen when an action starts out with a control already actuated, the cancellation callbacks happen __immediately__ rather than in the next input update.
- Actions that at runtime are bound to multiple controls will now perform *conflict resolution*, if necessary.
  - This applies only if an action actually receives multiple concurrent actuations from controls.
  - When ambiguity is detected, the greatest amount of actuation on any of the controls gets to drive the action.
  - In practice, this means that as long as any of the controls bound to an action is actuated, the action will keep going. This resolves ambiguities when an action has primary and secondary bindings, for examples, or when an action is bound to multiple different devices at the same time.
  - Composite bindings count as single actuations regardless of how many controls participate in the composite.
  - This behavior __can be bypassed__ by setting the action to be pass-through.
- Action editor now closes when asset is deleted.
  - If there are unsaved changes, asks for confirmation first.
- Interactions and processors in the UI are now filtered based on the type of the action (if set) and sorted by name.
- Renamed "Axis" and "Dpad" composites to "1D Axis" and "2D Vector" composite.
  - The old names can still be used and existing data will load as expected.
  - `DpadComposite` got renamed to `Vector2Composite`; `AxisComposite` is unchanged.
- `InputInteractionContext.controlHasDefaultValue` has been replaced with `InputInteractionContext.ControlIsActuated()`.
- `InputActionChange.BindingsHaveChangedWhileEnabled` has been reworked and split in two:
    1. `InputActionChange.BoundControlsAboutToChange`: Bindings have been previously resolved but are about to be re-resolved.
    2. `InputActionChange.BoundControlsChanged`: Bindings have been resolved on one or more actions.
- Actions internally now allocate unmanaged memory.
  - Disposing should be taken care of automatically (though you can manually `Dispose` as well). If you see errors in the console log about unmanaged memory being leaked, please report the bug.
  - All execution state except for C# heap objects for processors, interactions, and composites has been collapsed into a single block of unmanaged memory. Actions should now be able to re-resolve efficiently without allocating additional GC memory.

### Added

- `PlayerInput` component which simplifies setting up individual player input actions and device pairings. \
  ![PlayerInput](Documentation~/Images/PlayerInput.png)
- `PlayerInputManager` component which simplifies player joining and split-screen setups. \
  ![PlayerInput](Documentation~/Images/PlayerInputManager.png)
- `InputDevice.all` (equivalent to `InputSystem.devices`)
- `InputControl.IsActuated()` can be used to determine whether control is currently actuated (defined as extension method in `InputControlExtensions`).
- Can now read control values from buffers as objects using `InputControl.ReadValueFromBufferAsObject`. This allows reading a value stored in memory without having to know the value type.
- New processors:
    * `ScaleProcessor`
    * `ScaleVector2Processor`
    * `ScaleVector3Processor`
    * `InvertVector2Processor`
    * `InvertVector3Processor`
    * `NormalizeVector2Processor`
    * `NormalizeVector3Processor`
- Added `MultiTapInteraction`. Can be used to listen for double-taps and the like.
- Can get total and average event lag times through `InputMetrics.totalEventLagTime` and `InputMetrics.averageEventLagTime`.
- `Mouse.forwardButton` and `Mouse.backButton`.
- The input debugger now shows users along with their paired devices and actions. See the [documentation](Documentation~/UserManagement.md#debugging)
- Added third and fourth barrel buttons on `Pen`.

#### Actions:
- Actions have a new continuous mode that will cause the action to trigger continuously even if there is no input. See the [documentation](Documentation~/Actions.md#continuous-actions) for details. \
  ![Continuous Action](Documentation~/Images/ContinuousAction.png)
- Actions have a new pass-through mode. In this mode an action will bypass any checks on control actuation and let any input activity on the action directly flow through. See the [documentation](Documentation~/Actions.md#pass-through-actions) for details. \
  ![Pass-Through Action](Documentation~/Images/PassThroughAction.png)
- Can now add interactions and processors directly to actions.
  ![Action Properties](Documentation~/Images/ActionProperties.png)
    * This is functionally equivalent to adding the respective processors and/or interactions to every binding on the action.
- Can now change the type of a composite retroactively.
  ![Composite Properties](Documentation~/Images/CompositeProperties.png)
- Values can now be read out as objects using `InputAction.CallbackContext.ReadValueAsObject()`.
    * Allocates GC memory. Should not be used during normal gameplay but is very useful for testing and debugging.
- Added auto-save mode for .inputactions editor.
  ![Auto Save](Documentation~/Images/AutoSave.png)
- Processors, interactions, and composites can now define their own parameter editor UIs by deriving from `InputParameterEditor`. This solves the problem of these elements not making it clear that the parameters usually have global defaults and do not need to be edited except if local overrides are necessary.
- Can now set custom min and max values for axis composites.
    ```
    var action = new InputAction();
    action.AddCompositeBinding("Axis(minValue=0,maxValue=2)")
        .With("Positive", "<Keyboard>/a")
        .With("Negative", "<Keyboard>/d");
    ```
- "C# Class File" property on .inputactions importer settings now has a file picker next to it.
- `InputActionTrace` has seen various improvements.
    * Recorded data will now stay valid even if actions are rebound to different controls.
    * Can listen to all actions using `InputActionTrace.SubscribeToAll`.
    * `InputActionTrace` now maintains a list of subscriptions. Add subscriptions with `SubscribeTo` and remove a subscription with `UnsubscribeFrom`. See the [documentation](Documentation~/Actions.md#tracing-actions) for details.

### Fixes

- Fixed support for Unity 2019.1 where we landed a native API change.
- `InputUser.UnpairDevicesAndRemoveUser()` corrupting device pairings of other InputUsers
- Control picker in UI having no devices if list of supported devices is empty but not null
- `IndexOutOfRangeException` when having multiple action maps in an asset (#359 and #358).
- Interactions timing out even if there was a pending event that would complete the interaction in time.
- Action editor updates when asset is renamed or moved.
- Exceptions when removing action in last position of action map.
- Devices marked as unsupported in input settings getting added back on domain reload.
- Fixed `Pen` causing exceptions and asserts.
- Composites that assign multiple bindings to parts failing to set up properly when parts are assigned out of order (#410).

### Known Issues

- Input processing in edit mode on 2019.1 is sporadic rather than happening on every editor update.

## [0.1.2-preview] - 2018-12-19

    NOTE: The minimum version requirement for the new input system has been bumped
          to 2018.3. The previous minum requirement of 2018.2 is no longer supported.
          Also, we have dropped support for the .NET 3.5 runtime. The new .NET 4
          runtime is now required to use the new input system.

We've started working on documentation. The current work-in-progress can be found on [GitHub](https://github.com/Unity-Technologies/InputSystem/blob/develop/Packages/com.unity.inputsystem/Documentation~/InputSystem.md).

### Changed

- `InputConfiguration` has been replaced with a new `InputSettings` class.
- `InputConfiguration.lockInputToGame` has been moved to `InputEditorUserSettings.lockInputToGameView`. This setting is now persisted as a local user setting.
- `InputSystem.updateMask` has been replaced with `InputSettings.updateMode`.
- `InputSystem.runInBackground` has been moved to `InputSettings.runInBackground`.
- Icons have been updated for improved styling and now have separate dark and light skin versions.
- `Lock Input To Game` and `Diagnostics Mode` are now persisted as user settings
- Brought back `.current` getters and added `InputSettings.filterNoiseOnCurrent` to control whether noise filtering on the getters is performed or not.
- Removed old and outdated Doxygen-generated API docs.

### Added

- `InputSystem.settings` contains the current input system settings.
- A new UI has been added to "Edit >> Project Settings..." to edit input system settings. Settings are stored in a user-controlled asset in any location inside `Assets/`. Multiple assets can be used and switched between.
- Joystick HIDs are now supported on Windows, Mac, and UWP.
- Can now put system into manual update mode (`InputSettings.updateMode`). In this mode, events will not get automatically processed. To process events, call `InputSystem.Update()`.
- Added shortcuts to action editor window (requires 2019.1).
- Added icons for .inputactions assets.

### Fixed

- `InputSystem.devices` not yet being initialized in `MonoBehaviour.Start` when in editor.

### Known Issues

- Input settings are not yet included in player builds. This means that at the moment, player builds will always start out with default input settings.
- There have been reports of some stickiness to buttons on 2019.1 alpha builds.  We are looking at this now.

## [0.0.14-preview] - 2018-12-11

### Changed

- `Pointer.delta` no longer has `SensitivityProcessor` on it. The processor was causing many issues with mouse deltas. It is still available for adding it manually to action bindings but the processor likely needs additional work.

### Fixed

Core:
- Invalid memory accesses when using .NET 4 runtime
- Mouse.button not being identical to Mouse.leftButton
- DualShock not being recognized when connected via Bluetooth

Actions:
- Parameters disappearing on processors and interactions in UI when edited
- Parameters on processors and interactions having wrong value type in UI (e.g. int instead of float)
- RebindingOperation calling OnComplete() after being cancelled

Misc:
- Documentation no longer picked up as assets in user project

## [0.0.13-preview] - 2018-12-05

First release from stable branch.<|MERGE_RESOLUTION|>--- conflicted
+++ resolved
@@ -12,11 +12,8 @@
 
 ### Changed
 - From 2023.2 forward: UI toolkit now uses the "UI" action map of project-wide actions as their default input actions. Previously, the actions were hardcoded and were based on `DefaultInputActions` asset which didn't allow user changes. Also, removing bindings or renaming the 'UI' action map of project wide actions will break UI input for UI toolkit.
-<<<<<<< HEAD
+- Changed the 'Max player count reached' error to a warning instead.
 - Removed "Input Actions" title from UI-Toolkit Input Action Editor when used in a window and not embedded in Project Settings.
-=======
-- Changed the 'Max player count reached' error to a warning instead.
->>>>>>> 3314fcfd
 
 ### Added
 - Added new methods and properties to [`InputAction`](xref:UnityEngine.InputSystem.InputAction):
@@ -43,11 +40,8 @@
 - Fixed "Listen" functionality for selecting an input sometimes expecting the wrong input type.
 - Fixed console errors that can be produced when opening input package settings from the Inspector.
 - Fixed InputManager.asset file growing in size on each Reset call.
-<<<<<<< HEAD
+- Fixed Opening InputDebugger throws 'Action map must have state at this point' error.
 - Fixed Project Settings header title styling for Input Actions editor.
-=======
-- Fixed Opening InputDebugger throws 'Action map must have state at this point' error
->>>>>>> 3314fcfd
 
 ## [1.8.0-pre.2] - 2023-11-09
 
