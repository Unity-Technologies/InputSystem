# Changelog
All notable changes to the input system package will be documented in this file.

The format is based on [Keep a Changelog](http://keepachangelog.com/en/1.0.0/)
and this project adheres to [Semantic Versioning](http://semver.org/spec/v2.0.0.html).

## [0.3-preview] - TBD

### Added

- Added a `clickCount` control to the `Mouse` class, which specifies the click count for the last mouse click (to allow distinguishing between single-, double- and multi-clicks).
- Support for Bluetooth Xbox One controllers on macOS.

### Changed

- `Joystick.axes` and `Joystick.buttons` have been removed.
<<<<<<< HEAD
- Several new `Sensor`-based classes have been added. Various existing Android sensor implementations are now based on them.
- `InputControlLayoutAttribute` is no longer inherited.
  * Rationale: A class marked as a layout will usually be registered using `RegisterLayout`. A class derived from it will usually be registered the same way. Because of layout inheritance, properties applied to the base class through `InputControlLayoutAttribute` will affect the subclass as intended. Not inheriting the attribute itself, however, now allows having properties such as `isGenericTypeOfDevice` which should not be inherited.
- Removed `acceleration`, `orientation`, and `angularVelocity` controls from `DualShockGamepad` base class.
  * They are still on `DualShockGamepadPS4`.
  * The reason is that ATM we do not yet support these controls other than on the PS4. The previous setup pretended that these controls work when in fact they don't.

#### Actions

- A number of changes have been made to the control picker UI in the editor. \
  ![Input Control Picker](Documentation~/Images/InputControlPicker.png)
  * The button to pick controls interactively (e.g. by pressing a button on a gamepad) has been moved inside the picker and renamed to "Listen". It now works as a toggle that puts the picker into a special kind of 'search' mode. While listening, suitable controls that are actuated will be listed in the picker and can then be picked from.
  * Controls are now displayed with their nice names (e.g. "Cross" instead of "buttonSouth" in the case of the PS4 controller).
  * Child controls are indented instead of listed in "parent/child" format.
  * The hierarchy of devices has been rearranged for clarity. The toplevel groups of "Specific Devices" and "Abstract Devices" are now merged into one hierarchy that progressively groups devices into more specific groups.
  * Controls now have icons displayed for them.
- There is new support for binding to keys on the keyboard by their generated character rather than by their location. \
  ![Keyboard Binding](Documentation~/Images/KeyboardBindByLocationVsCharacter.png)
  * At the toplevel of the the Keyboard device, you now have the choice of either binding by keyboard location or binding by generated/mapped character.
  * Binding by location shows differences between the local keyboard layout and the US reference layout.
  * The control path language has been extended to allow referencing controls by display name. `<Keyboard>/#(a)` binds to the control on a `Keyboard` with the display name `a`.
=======
- `InputSettings.runInBackground` has been removed. This should now be supported or not on a per-device level. Most devices never supported it in the first place, so a global setting did not seem to be useful.
>>>>>>> 9a78390f

### Fixed

- Input Settings configured in the editor are now transferred to the built player correctly.
- Time slicing for fixed updates now works correctly, even when pausing or dropping frames.
- Make sure we Disable any InputActionAsset when it is being destroyed. Otherwise, callbacks which were not cleaned up would could cause exceptions.

#### Actions

- Actions and bindings disappearing when control schemes have spaces in their names.

## [0.2.6-preview] - 2019-03-20

>NOTE: The UI code for editing actions has largely been rewritten. There may be regressions.
>NOTE: The minimum version requirement for the new input system has been bumped
       to 2019.1

### Added

- Support gamepad vibration on Switch.
- Added support for Joysticks on Linux.

#### Actions

- Added ability to change which part of a composite a binding that is part of the composite is assigned to.
  * Part bindings can now be freely duplicated or copy-pasted. This allows having multiple bindings for "up", for example. Changing part assignments retroactively allows to freely edit the composite makeup.
- Can now drag&drop multiple items as well as drop items onto others (equivalent to cut&paste). Holding ALT copies data instead of moving it.
- Edits to control schemes are now undoable.
- Control schemes are now sorted alphabetically.
- Can now search by binding group (control scheme) or devices directly from search box.
  * `g:Gamepad` filters bindings to those in the "Gamepad" group.
  * `d:Gamepad` filters bindings to those from Gamepad-compatible devices.

### Changed

- The input debugger will no longer automatically show remote devices when the profiler is connected. Instead, use the new menu in debugger toolbar to connect to players or to enable/disable remote input debugging.
- "Press and Release" interactions will now invoke the `performed` callback on both press and release (instead of invoking `performed` and `cancel`, which was inconsistent with other behaviors).

#### Actions

- Bindings have GUIDs now like actions and maps already did. This allows to persistently and uniquely identify individual bindings.
- Replaced UI overlay while rebinding interactively with cancellable progress bar. Interactive rebinding now cancels automatically after 4 seconds without suitable input.
- Bindings that are not assigned to any control scheme are now visible when a particular control scheme is selected.
  * Bindings not assigned to any control scheme are active in *ALL* control schemes.
  * The change makes this visible in the UI now.
  * When a specific control scheme is selected, these bindings are affixed with `{GLOBAL}` for added visibility.
- When filtering by devices from a control scheme, the filtering now takes layout inheritance into account. So, a binding to a control on `Pointer` will now be shown when the filter is `Mouse`.
- The public control picker API has been revised.
  * The simplest way to add control picker UI to a control path is to add an `InputControlAttribute` to the field.
    ```
    // In the inspector, shows full UI to select a control interactively
    // (including interactive picking through device input).
    [InputControl(layout = "Button")]
    private string buttonControlPath;
    ```
- Processors of incompatible types will now be ignored instead of throwing an exception.

### Fixed

- Remote connections in input debugger now remain connected across domain reloads.
- Don't incorrectly create non-functioning devices if a physical device implements multiple incompatible logical HID devices (such as the MacBook keyboard/touch pad and touch bar).
- Removed non-functioning sort triangles in event list in Input Debugger device windows.
- Sort events in input debugger window by id rather then by timestamp.
- Make parsing of float parameters support floats represented in "e"-notation and "Infinity".
- Input device icons in input debugger window now render in appropriate resolution on retina displays.
- Fixed Xbox Controller on macOS reporting negative values for the sticks when represented as dpad buttons.
- `InputSettings.UpdateMode.ProcessEventsManually` now correctly triggers updates when calling `InputSystem.Update(InputUpdateType.Manual)`.

#### Actions

- Pasting or duplicating an action in an action map asset will now assign a new and unique ID to the action.
- "Add Action" button being active and triggering exceptions when no action map had been added yet.
- Fixed assert when generating C# class and make sure it gets imported correctly.
- Generate directories as needed when generating C# class, and allow path names without "Assets/" path prefix.
- Allow binding dpad controls to actions of type "Vector2".
- Fixed old name of action appearing underneath rename overlay.
- Fixed inspector UIs for on-screen controls throwing exceptions and being non-functional.
- Fixed deleting multiple items at same time in action editor leading to wrong items being deleted.
- Fixed copy-pasting actions not preserving action properties other than name.
- Fixed memory corruptions coming from binding resolution of actions.
- InputActionAssetReferences in ScriptableObjects will continue to work after domain reloads in the editor.
- Fixed `startTime` and `duration` properties of action callbacks.

## [0.2.1-preview] - 2019-03-11

### Changed

 - NativeUpdateCallback API update to match Unity 2018.3.8f1

## [0.2.0-preview] - 2019-02-12

This release contains a number of fairly significant changes. The focus has been on further improving the action system to make it easier to use as well as to make it work more reliably and predictably.

>NOTE: There are some breaking changes. Please see the "Changed" section below.

### Changed

- Removed Unity 2018.2 support code.
- Removed .NET 3.5 support code.
- Started using C# 7.
- `IInputControlProcessor<TValue>` has been replaced with `InputProcessor` and `InputProcessor<TValue>` base classes.
- `IInputBindingComposite` has been replaced with an `InputBindingComposite` base class and the `IInputBindingComposite<TValue>` interface has been merged with the `InputBindingComposite<TValue>` class which had already existed.
- `InputUser.onUnpairedDeviceUser` will now notify for each actuated control until the device is paired or there are no more actuated controls.
- `SensitivityProcessor` has been removed.
    * The approach needs rethinking. What `SensitivityProcessor` did caused more problems than it solved.
- State monitors no longer have their timeouts removed automatically when they fire. This makes it possible to have a timeout that is removed only in response to a specific state change.
- Events for devices that implement `IInputStateCallbacks` (such as `Touchscreen`) are allowed to go back in time. Avoids the problem of having to order events between multiple fingers correctly or seeing events getting rejected.
- `PenState.Button` is now `PenButton`.
- Removed TouchPositionTransformProcessor, was used only by Android, the position transformation will occur in native backend in 2019.x

#### Actions:
- Bindings that have no interactions on them will trigger differently now. __This is a breaking change__.
  * Previously, these bindings would trigger `performed` on every value change including when going back to their default value. This is why you would see two calls of `performed` with a button; one when the button was pressed, another when it was depressed.
  * Now, a binding without an interaction will trigger `started` and then `performed` when a bound control is actuated. Thereafter, the action will remain in `Started` phase. For as long as the control is actuated, every value change will trigger `performed` again. When the control stops being actuated, it will trigger `cancelled` and the action will remain in `Waiting` state.
  * Control actuation is defined as a control having a magnitude (see `InputControl.EvaluateMagnitude`) greater than zero. If a control does not support magnitudes (returns -1 from `EvaluateMagnitude`), then the control is considered actuated when it changes state away from its default state.
  * To restore the previous behavior, simply change code like
      ```
        myAction.performed += MyCallback;
      ```
    to
      ```
        myAction.performed += MyCallback;
        myAction.cancelled += MyCallback;
      ```
  * Alternatively, enable `passThrough` mode on an action. This effectively restores the previous default behavior of actions.
    ```
        new InputAction(binding: "<Gamepad>/leftTrigger") { passThrough = true };
    ```
- As part of the aforementioned change, the following interactions have been removed as they are no longer relevant:
  - `StickInteraction`: Can simply be removed from bindings. The new default behavior obsoletes the need for what `StickInteraction` did. Use `started` to know then the stick starts being actuated, `performed` to be updated on movements, and `cancelled` to know when the stick goes back into rest position.
  - `PressAndReleaseInteraction`: Can simply be removed from bindings. The default behavior with no interaction encompasses press and release detection. Use `started` to know then a button is pressed and `cancelled` to know when it is released. To set a custom button press point, simply put an `AxisDeadzoneProcessor` on the binding.
- `PressInteraction` has been completely rewritten.
  - Trigger behavior can be set through `behavior` parameter and now provides options for observing just presses (`PressOnly`), just releases (`ReleaseOnly`), or both presses and releases (`PressAndRelease`).
  - Also, the interaction now operates on control actuation rather than reading out float values directly. This means that any control that supports magnitudes can be used.
  - Also supports continuous mode now.
- If bound controls are already actuated when an action is enabled, the action will now trigger in the next input update as if the control had just been moved from non-actuated to actuated state.
  - In other words, if e.g. you have a binding to the A button of the gamepad and the A button is already pressed when the action is first enabled, then the action associated with the A button will trigger as if the button had just been pressed. Previously, it required releasing and re-pressing the button first -- which, together with certain interactions, could lead to actions ending up in a confused state.
- When an action is disabled, it will now cancel all ongoing interactions, if any (i.e. you will see `InputAction.cancelled` being called).
  - Note that unlike the above-mentioned callbacks that happen when an action starts out with a control already actuated, the cancellation callbacks happen __immediately__ rather than in the next input update.
- Actions that at runtime are bound to multiple controls will now perform *conflict resolution*, if necessary.
  - This applies only if an action actually receives multiple concurrent actuations from controls.
  - When ambiguity is detected, the greatest amount of actuation on any of the controls gets to drive the action.
  - In practice, this means that as long as any of the controls bound to an action is actuated, the action will keep going. This resolves ambiguities when an action has primary and secondary bindings, for examples, or when an action is bound to multiple different devices at the same time.
  - Composite bindings count as single actuations regardless of how many controls participate in the composite.
  - This behavior __can be bypassed__ by setting the action to be pass-through.
- Action editor now closes when asset is deleted.
  - If there are unsaved changes, asks for confirmation first.
- Interactions and processors in the UI are now filtered based on the type of the action (if set) and sorted by name.
- Renamed "Axis" and "Dpad" composites to "1D Axis" and "2D Vector" composite.
  - The old names can still be used and existing data will load as expected.
  - `DpadComposite` got renamed to `Vector2Composite`; `AxisComposite` is unchanged.
- `InputInteractionContext.controlHasDefaultValue` has been replaced with `InputInteractionContext.ControlIsActuated()`.
- `InputActionChange.BindingsHaveChangedWhileEnabled` has been reworked and split in two:
    1. `InputActionChange.BoundControlsAboutToChange`: Bindings have been previously resolved but are about to be re-resolved.
    2. `InputActionChange.BoundControlsChanged`: Bindings have been resolved on one or more actions.
- Actions internally now allocate unmanaged memory.
  - Disposing should be taken care of automatically (though you can manually `Dispose` as well). If you see errors in the console log about unmanaged memory being leaked, please report the bug.
  - All execution state except for C# heap objects for processors, interactions, and composites has been collapsed into a single block of unmanaged memory. Actions should now be able to re-resolve efficiently without allocating additional GC memory.

### Added

- `PlayerInput` component which simplifies setting up individual player input actions and device pairings. \
  ![PlayerInput](Documentation~/Images/PlayerInput.png)
- `PlayerInputManager` component which simplifies player joining and split-screen setups. \
  ![PlayerInput](Documentation~/Images/PlayerInputManager.png)
- `InputDevice.all` (equivalent to `InputSystem.devices`)
- `InputControl.IsActuated()` can be used to determine whether control is currently actuated (defined as extension method in `InputControlExtensions`).
- Can now read control values from buffers as objects using `InputControl.ReadValueFromBufferAsObject`. This allows reading a value stored in memory without having to know the value type.
- New processors:
    * `ScaleProcessor`
    * `ScaleVector2Processor`
    * `ScaleVector3Processor`
    * `InvertVector2Processor`
    * `InvertVector3Processor`
    * `NormalizeVector2Processor`
    * `NormalizeVector3Processor`
- Added `MultiTapInteraction`. Can be used to listen for double-taps and the like.
- Can get total and average event lag times through `InputMetrics.totalEventLagTime` and `InputMetrics.averageEventLagTime`.
- `Mouse.forwardButton` and `Mouse.backButton`.
- The input debugger now shows users along with their paired devices and actions. See the [documentation](Documentation~/UserManagement.md#debugging)
- Added third and fourth barrel buttons on `Pen`.

#### Actions:
- Actions have a new continuous mode that will cause the action to trigger continuously even if there is no input. See the [documentation](Documentation~/Actions.md#continuous-actions) for details. \
  ![Continuous Action](Documentation~/Images/ContinuousAction.png)
- Actions have a new pass-through mode. In this mode an action will bypass any checks on control actuation and let any input activity on the action directly flow through. See the [documentation](Documentation~/Actions.md#pass-through-actions) for details. \
  ![Pass-Through Action](Documentation~/Images/PassThroughAction.png)
- Can now add interactions and processors directly to actions.
  ![Action Properties](Documentation~/Images/ActionProperties.png)
    * This is functionally equivalent to adding the respective processors and/or interactions to every binding on the action.
- Can now change the type of a composite retroactively.
  ![Composite Properties](Documentation~/Images/CompositeProperties.png)
- Values can now be read out as objects using `InputAction.CallbackContext.ReadValueAsObject()`.
    * Allocates GC memory. Should not be used during normal gameplay but is very useful for testing and debugging.
- Added auto-save mode for .inputactions editor.
  ![Auto Save](Documentation~/Images/AutoSave.png)
- Processors, interactions, and composites can now define their own parameter editor UIs by deriving from `InputParameterEditor`. This solves the problem of these elements not making it clear that the parameters usually have global defaults and do not need to be edited except if local overrides are necessary.
- Can now set custom min and max values for axis composites.
    ```
    var action = new InputAction();
    action.AddCompositeBinding("Axis(minValue=0,maxValue=2)")
        .With("Positive", "<Keyboard>/a")
        .With("Negative", "<Keyboard>/d");
    ```
- "C# Class File" property on .inputactions importer settings now has a file picker next to it.
- `InputActionTrace` has seen various improvements.
    * Recorded data will now stay valid even if actions are rebound to different controls.
    * Can listen to all actions using `InputActionTrace.SubscribeToAll`.
    * `InputActionTrace` now maintains a list of subscriptions. Add subscriptions with `SubscribeTo` and remove a subscription with `UnsubscribeFrom`. See the [documentation](Documentation~/Actions.md#tracing-actions) for details.

### Fixes

- Fixed support for Unity 2019.1 where we landed a native API change.
- `InputUser.UnpairDevicesAndRemoveUser()` corrupting device pairings of other InputUsers
- Control picker in UI having no devices if list of supported devices is empty but not null
- `IndexOutOfRangeException` when having multiple action maps in an asset (#359 and #358).
- Interactions timing out even if there was a pending event that would complete the interaction in time.
- Action editor updates when asset is renamed or moved.
- Exceptions when removing action in last position of action map.
- Devices marked as unsupported in input settings getting added back on domain reload.
- Fixed `Pen` causing exceptions and asserts.
- Composites that assign multiple bindings to parts failing to set up properly when parts are assigned out of order (#410).

### Known Issues

- Input processing in edit mode on 2019.1 is sporadic rather than happening on every editor update.

## [0.1.2-preview] - 2018-12-19

    NOTE: The minimum version requirement for the new input system has been bumped
          to 2018.3. The previous minum requirement of 2018.2 is no longer supported.
          Also, we have dropped support for the .NET 3.5 runtime. The new .NET 4
          runtime is now required to use the new input system.

We've started working on documentation. The current work-in-progress can be found on [GitHub](https://github.com/Unity-Technologies/InputSystem/blob/develop/Packages/com.unity.inputsystem/Documentation~/InputSystem.md).

### Changed

- `InputConfiguration` has been replaced with a new `InputSettings` class.
- `InputConfiguration.lockInputToGame` has been moved to `InputEditorUserSettings.lockInputToGameView`. This setting is now persisted as a local user setting.
- `InputSystem.updateMask` has been replaced with `InputSettings.updateMode`.
- `InputSystem.runInBackground` has been moved to `InputSettings.runInBackground`.
- Icons have been updated for improved styling and now have separate dark and light skin versions.
- `Lock Input To Game` and `Diagnostics Mode` are now persisted as user settings
- Brought back `.current` getters and added `InputSettings.filterNoiseOnCurrent` to control whether noise filtering on the getters is performed or not.
- Removed old and outdated Doxygen-generated API docs.

### Added

- `InputSystem.settings` contains the current input system settings.
- A new UI has been added to "Edit >> Project Settings..." to edit input system settings. Settings are stored in a user-controlled asset in any location inside `Assets/`. Multiple assets can be used and switched between.
- Joystick HIDs are now supported on Windows, Mac, and UWP.
- Can now put system into manual update mode (`InputSettings.updateMode`). In this mode, events will not get automatically processed. To process events, call `InputSystem.Update()`.
- Added shortcuts to action editor window (requires 2019.1).
- Added icons for .inputactions assets.

### Fixed

- `InputSystem.devices` not yet being initialized in `MonoBehaviour.Start` when in editor.

### Known Issues

- Input settings are not yet included in player builds. This means that at the moment, player builds will always start out with default input settings.
- There have been reports of some stickiness to buttons on 2019.1 alpha builds.  We are looking at this now.

## [0.0.14-preview] - 2018-12-11

### Changed

- `Pointer.delta` no longer has `SensitivityProcessor` on it. The processor was causing many issues with mouse deltas. It is still available for adding it manually to action bindings but the processor likely needs additional work.

### Fixed

Core:
- Invalid memory accesses when using .NET 4 runtime
- Mouse.button not being identical to Mouse.leftButton
- DualShock not being recognized when connected via Bluetooth

Actions:
- Parameters disappearing on processors and interactions in UI when edited
- Parameters on processors and interactions having wrong value type in UI (e.g. int instead of float)
- RebindingOperation calling OnComplete() after being cancelled

Misc:
- Documentation no longer picked up as assets in user project

## [0.0.13-preview] - 2018-12-5

First release from stable branch.<|MERGE_RESOLUTION|>--- conflicted
+++ resolved
@@ -14,7 +14,7 @@
 ### Changed
 
 - `Joystick.axes` and `Joystick.buttons` have been removed.
-<<<<<<< HEAD
+- `InputSettings.runInBackground` has been removed. This should now be supported or not on a per-device level. Most devices never supported it in the first place, so a global setting did not seem to be useful.
 - Several new `Sensor`-based classes have been added. Various existing Android sensor implementations are now based on them.
 - `InputControlLayoutAttribute` is no longer inherited.
   * Rationale: A class marked as a layout will usually be registered using `RegisterLayout`. A class derived from it will usually be registered the same way. Because of layout inheritance, properties applied to the base class through `InputControlLayoutAttribute` will affect the subclass as intended. Not inheriting the attribute itself, however, now allows having properties such as `isGenericTypeOfDevice` which should not be inherited.
@@ -36,9 +36,6 @@
   * At the toplevel of the the Keyboard device, you now have the choice of either binding by keyboard location or binding by generated/mapped character.
   * Binding by location shows differences between the local keyboard layout and the US reference layout.
   * The control path language has been extended to allow referencing controls by display name. `<Keyboard>/#(a)` binds to the control on a `Keyboard` with the display name `a`.
-=======
-- `InputSettings.runInBackground` has been removed. This should now be supported or not on a per-device level. Most devices never supported it in the first place, so a global setting did not seem to be useful.
->>>>>>> 9a78390f
 
 ### Fixed
 
