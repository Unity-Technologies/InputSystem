using System;
using System.Collections.Generic;
using System.Diagnostics.CodeAnalysis;
using System.Runtime.CompilerServices;
using UnityEngine.InputSystem.Haptics;
using Unity.Collections.LowLevel.Unsafe;
using UnityEngine.InputSystem.Controls;
using UnityEngine.InputSystem.Layouts;
using UnityEngine.InputSystem.LowLevel;
using UnityEngine.InputSystem.DualShock;
using UnityEngine.InputSystem.EnhancedTouch;
using UnityEngine.InputSystem.HID;
using UnityEngine.InputSystem.Users;
using UnityEngine.InputSystem.XInput;
using UnityEngine.InputSystem.Utilities;
using UnityEngine.Profiling;

#if UNITY_EDITOR
using UnityEditor;
using UnityEngine.InputSystem.Editor;
using UnityEditor.Networking.PlayerConnection;
#else
using System.Linq;
using UnityEngine.Networking.PlayerConnection;
#endif

#if UNITY_EDITOR
using CustomBindingPathValidator = System.Func<string, System.Action>;
#endif

////TODO: allow aliasing processors etc

////REVIEW: rename all references to "frame" to refer to "update" instead (e.g. wasPressedThisUpdate)?

////TODO: add APIs to get to the state blocks (equivalent to what you currently get with e.g. InputSystem.devices[0].currentStatePtr)

////FIXME: modal dialogs (or anything that interrupts normal Unity operation) are likely a problem for the system as is; there's a good
////       chance the event queue will just get swamped; should be only the background queue though so I guess once it fills up we
////       simply start losing input but it won't grow infinitely

////REVIEW: make more APIs thread-safe?

////REVIEW: it'd be great to be able to set up monitors from control paths (independently of actions; or should we just use actions?)

////REVIEW: have InputSystem.onTextInput that's fired directly from the event processing loop?
////        (and allow text input events that have no associated target device? this way we don't need a keyboard to get text input)

////REVIEW: split lower-level APIs (anything mentioning events and state) off into InputSystemLowLevel API to make this API more focused?

////TODO: release native allocations when exiting

namespace UnityEngine.InputSystem
{
    /// <summary>
    /// This is the central hub for the input system.
    /// </summary>
    /// <remarks>
    /// This class has the central APIs for working with the input system. You
    /// can manage devices available in the system (<see cref="AddDevice{TDevice}"/>,
    /// <see cref="devices"/>, <see cref="onDeviceChange"/> and related APIs) or extend
    /// the input system with custom functionality (<see cref="RegisterLayout{TLayout}"/>,
    /// <see cref="RegisterInteraction{T}"/>, <see cref="RegisterProcessor{T}"/>,
    /// <see cref="RegisterBindingComposite{T}"/>, and related APIs).
    ///
    /// To control haptics globally, you can use <see cref="PauseHaptics"/>, <see cref="ResumeHaptics"/>,
    /// and <see cref="ResetHaptics"/>.
    ///
    /// To enable and disable individual devices (such as <see cref="Sensor"/> devices),
    /// you can use <see cref="EnableDevice"/> and <see cref="DisableDevice"/>.
    ///
    /// The input system is initialized as part of Unity starting up. It is generally safe
    /// to call the APIs here from any of Unity's script callbacks.
    ///
    /// Note that, like most Unity APIs, most of the properties and methods in this API can only
    /// be called on the main thread. However, select APIs like <see cref="QueueEvent"/> can be
    /// called from threads. Where this is the case, it is stated in the documentation.
    /// </remarks>

    [SuppressMessage("Microsoft.Naming", "CA1724:TypeNamesShouldNotMatchNamespaces", Justification = "Options for namespaces are limited due to the legacy input class. Agreed on this as the least bad solution.")]
#if UNITY_EDITOR
    [InitializeOnLoad]
#endif

    public static partial class InputSystem
    {
        #region Layouts

        /// <summary>
        /// Event that is signalled when the layout setup in the system changes.
        /// </summary>
        /// <remarks>
        /// First parameter is the name of the layout that has changed and second parameter is the
        /// type of change that has occurred.
        ///
        /// <example>
        /// <code>
        /// InputSystem.onLayoutChange +=
        ///     (name, change) =>
        ///     {
        ///         switch (change)
        ///         {
        ///             case InputControlLayoutChange.Added:
        ///                 Debug.Log($"New layout {name} has been added");
        ///                 break;
        ///             case InputControlLayoutChange.Removed:
        ///                 Debug.Log($"Layout {name} has been removed");
        ///                 break;
        ///             case InputControlLayoutChange.Replaced:
        ///                 Debug.Log($"Layout {name} has been updated");
        ///                 break;
        ///         }
        ///     }
        /// </code>
        /// </example>
        /// </remarks>
        /// <seealso cref="InputControlLayout"/>
        public static event Action<string, InputControlLayoutChange> onLayoutChange
        {
            add
            {
                lock (s_Manager)
                    s_Manager.onLayoutChange += value;
            }
            remove
            {
                lock (s_Manager)
                    s_Manager.onLayoutChange -= value;
            }
        }

        /// <summary>
        /// Register a control layout based on a type.
        /// </summary>
        /// <param name="type">Type to derive a control layout from. Must be derived from <see cref="InputControl"/>.</param>
        /// <param name="name">Name to use for the layout. If null or empty, the short name of the type (<c>Type.Name</c>) will be used.</param>
        /// <param name="matches">Optional device matcher. If this is supplied, the layout will automatically
        /// be instantiated for newly discovered devices that match the description.</param>
        /// <exception cref="ArgumentNullException"><paramref name="type"/> is <c>null</c>.</exception>
        /// <remarks>
        /// When the layout is instantiated, the system will reflect on all public fields and properties of the type
        /// which have a value type derived from <see cref="InputControl"/> or which are annotated with <see cref="InputControlAttribute"/>.
        ///
        /// The type can be annotated with <see cref="InputControlLayoutAttribute"/> for additional options
        /// but the attribute is not necessary for a type to be usable as a control layout. Note that if the type
        /// does have <see cref="InputControlLayoutAttribute"/> and has set <see cref="InputControlLayoutAttribute.stateType"/>,
        /// the system will <em>not</em> reflect on properties and fields in the type but do that on the given
        /// state type instead.
        ///
        /// <example>
        /// <code>
        /// // InputControlLayoutAttribute attribute is only necessary if you want
        /// // to override default behavior that occurs when registering your device
        /// // as a layout.
        /// // The most common use of InputControlLayoutAttribute is to direct the system
        /// // to a custom "state struct" through the `stateType` property. See below for details.
        /// [InputControlLayout(displayName = "My Device", stateType = typeof(MyDeviceState))]
        /// #if UNITY_EDITOR
        /// [InitializeOnLoad]
        /// #endif
        /// public class MyDevice : InputDevice
        /// {
        ///     public ButtonControl button { get; private set; }
        ///     public AxisControl axis { get; private set; }
        ///
        ///     // Register the device.
        ///     static MyDevice()
        ///     {
        ///         // In case you want instance of your device to automatically be created
        ///         // when specific hardware is detected by the Unity runtime, you have to
        ///         // add one or more "device matchers" (InputDeviceMatcher) for the layout.
        ///         // These matchers are compared to an InputDeviceDescription received from
        ///         // the Unity runtime when a device is connected. You can add them either
        ///         // using InputSystem.RegisterLayoutMatcher() or by directly specifying a
        ///         // matcher when registering the layout.
        ///         InputSystem.RegisterLayout&lt;MyDevice&gt;(
        ///             // For the sake of demonstration, let's assume your device is a HID
        ///             // and you want to match by PID and VID.
        ///             matches: new InputDeviceMatcher()
        ///                 .WithInterface("HID")
        ///                 .WithCapability("PID", 1234)
        ///                 .WithCapability("VID", 5678));
        ///     }
        ///
        ///     // This is only to trigger the static class constructor to automatically run
        ///     // in the player.
        ///     [RuntimeInitializeOnLoadMethod(RuntimeInitializeLoadType.BeforeSceneLoad)]
        ///     private static void InitializeInPlayer() {}
        ///
        ///     protected override void FinishSetup()
        ///     {
        ///         base.FinishSetup();
        ///         button = GetChildControl&lt;ButtonControl&gt;("button");
        ///         axis = GetChildControl&lt;AxisControl&gt;("axis");
        ///     }
        /// }
        ///
        /// // A "state struct" describes the memory format used by a device. Each device can
        /// // receive and store memory in its custom format. InputControls are then connected
        /// // the individual pieces of memory and read out values from them.
        /// [StructLayout(LayoutKind.Explicit, Size = 32)]
        /// public struct MyDeviceState : IInputStateTypeInfo
        /// {
        ///     // In the case of a HID (which we assume for the sake of this demonstration),
        ///     // the format will be "HID". In practice, the format will depend on how your
        ///     // particular device is connected and fed into the input system.
        ///     // The format is a simple FourCC code that "tags" state memory blocks for the
        ///     // device to give a base level of safety checks on memory operations.
        ///     public FourCC format => return new FourCC('H', 'I', 'D');
        ///
        ///     // InputControlAttributes on fields tell the input system to create controls
        ///     // for the public fields found in the struct.
        ///
        ///     // Assume a 16bit field of buttons. Create one button that is tied to
        ///     // bit #3 (zero-based). Note that buttons do not need to be stored as bits.
        ///     // They can also be stored as floats or shorts, for example.
        ///     [InputControl(name = "button", layout = "Button", bit = 3)]
        ///     public ushort buttons;
        ///
        ///     // Create a floating-point axis. The name, if not supplied, is taken from
        ///     // the field.
        ///     [InputControl(layout = "Axis")]
        ///     public short axis;
        /// }
        /// </code>
        /// </example>
        ///
        /// Note that if <paramref name="matches"/> is supplied, it will immediately be matched
        /// against the descriptions (<see cref="InputDeviceDescription"/>) of all available devices.
        /// If it matches any description where no layout matched before, a new device will immediately
        /// be created (except if suppressed by <see cref="InputSettings.supportedDevices"/>). If it
        /// matches a description better (see <see cref="InputDeviceMatcher.MatchPercentage"/>) than
        /// the currently used layout, the existing device will be a removed and a new device with
        /// the newly registered layout will be created.
        ///
        /// See <see cref="Controls.StickControl"/> or <see cref="Gamepad"/> for examples of layouts.
        /// </remarks>
        /// <seealso cref="InputControlLayout"/>
        public static void RegisterLayout(Type type, string name = null, InputDeviceMatcher? matches = null)
        {
            if (type == null)
                throw new ArgumentNullException(nameof(type));

            if (string.IsNullOrEmpty(name))
                name = type.Name;

            s_Manager.RegisterControlLayout(name, type);

            if (matches != null)
                s_Manager.RegisterControlLayoutMatcher(name, matches.Value);
        }

        /// <summary>
        /// Register a type as a control layout.
        /// </summary>
        /// <typeparam name="T">Type to derive a control layout from.</typeparam>
        /// <param name="name">Name to use for the layout. If null or empty, the short name of the type will be used.</param>
        /// <param name="matches">Optional device matcher. If this is supplied, the layout will automatically
        /// be instantiated for newly discovered devices that match the description.</param>
        /// <remarks>
        /// This method is equivalent to calling <see cref="RegisterLayout(Type,string,InputDeviceMatcher?)"/> with
        /// <c>typeof(T)</c>. See that method for details of the layout registration process.
        /// </remarks>
        /// <seealso cref="RegisterLayout(Type,string,InputDeviceMatcher?)"/>
        public static void RegisterLayout<T>(string name = null, InputDeviceMatcher? matches = null)
            where T : InputControl
        {
            RegisterLayout(typeof(T), name, matches);
        }

        /// <summary>
        /// Register a layout in JSON format.
        /// </summary>
        /// <param name="json">JSON data describing the layout.</param>
        /// <param name="name">Optional name of the layout. If null or empty, the name is taken from the "name"
        /// property of the JSON data. If it is supplied, it will override the "name" property if present. If neither
        /// is supplied, an <see cref="ArgumentException"/> is thrown.</param>
        /// <param name="matches">Optional device matcher. If this is supplied, the layout will automatically
        /// be instantiated for newly discovered devices that match the description.</param>
        /// <exception cref="ArgumentNullException"><paramref name="json"/> is null or empty.</exception>
        /// <exception cref="ArgumentException">No name has been supplied either through <paramref name="name"/>
        /// or the "name" JSON property.</exception>
        /// <remarks>
        /// The JSON format makes it possible to create new device and control layouts completely
        /// in data. They have to ultimately be based on a layout backed by a C# type, however (e.g.
        /// <see cref="Gamepad"/>).
        ///
        /// Note that most errors in layouts will only be detected when instantiated (i.e. when a device or control is
        /// being created from a layout). The JSON data will, however, be parsed once on registration to check for a
        /// device description in the layout. JSON format errors will thus be detected during registration.
        ///
        /// <example>
        /// <code>
        /// InputSystem.RegisterLayout(@"
        ///    {
        ///        ""name"" : ""MyDevice"",
        ///        ""controls"" : [
        ///            {
        ///                ""name"" : ""myButton"",
        ///                ""layout"" : ""Button""
        ///            }
        ///        ]
        ///    }
        /// );
        /// </code>
        /// </example>
        /// </remarks>
        /// <seealso cref="RemoveLayout"/>
        public static void RegisterLayout(string json, string name = null, InputDeviceMatcher? matches = null)
        {
            s_Manager.RegisterControlLayout(json, name);

            if (matches != null)
                s_Manager.RegisterControlLayoutMatcher(name, matches.Value);
        }

        /// <summary>
        /// Register a layout that applies overrides to one or more other layouts.
        /// </summary>
        /// <param name="json">Layout in JSON format.</param>
        /// <param name="name">Optional name of the layout. If null or empty, the name is taken from the "name"
        /// property of the JSON data. If it is supplied, it will override the "name" property if present. If neither
        /// is supplied, an <see cref="ArgumentException"/> is thrown.</param>
        /// <remarks>
        /// Layout overrides are layout pieces that are applied on top of existing layouts.
        /// This can be used to modify any layout in the system non-destructively. The process works the
        /// same as extending an existing layout except that instead of creating a new layout
        /// by merging the derived layout and the base layout, the overrides are merged
        /// directly into the base layout.
        ///
        /// The layout merging logic used for overrides, is the same as the one used for
        /// derived layouts, i.e. <see cref="InputControlLayout.MergeLayout"/>.
        ///
        /// Layouts used as overrides look the same as normal layouts and have the same format.
        /// The only difference is that they are explicitly registered as overrides.
        ///
        /// Note that unlike "normal" layouts, layout overrides have the ability to extend
        /// multiple base layouts. The changes from the override will simply be merged into
        /// each of the layouts it extends. Use the <c>extendMultiple</c> rather than the
        /// <c>extend</c> property in JSON to give a list of base layouts instead of a single
        /// one.
        ///
        /// <example>
        /// <code>
        /// // Override default button press points on the gamepad triggers.
        /// InputSystem.RegisterLayoutOverride(@"
        ///     {
        ///         ""name"" : ""CustomTriggerPressPoints"",
        ///         ""extend"" : ""Gamepad"",
        ///         ""controls"" : [
        ///             { ""name"" : ""leftTrigger"", ""parameters"" : ""pressPoint=0.25"" },
        ///             { ""name"" : ""rightTrigger"", ""parameters"" : ""pressPoint=0.25"" }
        ///         ]
        ///     }
        /// ");
        /// </code>
        /// </example>
        /// </remarks>
        public static void RegisterLayoutOverride(string json, string name = null)
        {
            s_Manager.RegisterControlLayout(json, name, isOverride: true);
        }

        /// <summary>
        /// Add an additional device matcher to an existing layout.
        /// </summary>
        /// <param name="layoutName">Name of the device layout that should be instantiated if <paramref name="matcher"/>
        /// matches an <see cref="InputDeviceDescription"/> of a discovered device.</param>
        /// <param name="matcher">Specification to match against <see cref="InputDeviceDescription"/> instances.</param>
        /// <remarks>
        /// Each device layout can have zero or more matchers associated with it. If any one of the
        /// matchers matches a given <see cref="InputDeviceDescription"/> (see <see cref="InputDeviceMatcher.MatchPercentage"/>)
        /// better than any other matcher (for the same or any other layout), then the given layout
        /// will be used for the discovered device.
        ///
        /// Note that registering a matcher may immediately lead to devices being created or recreated.
        /// If <paramref name="matcher"/> matches any devices currently on the list of unsupported devices
        /// (see <see cref="GetUnsupportedDevices()"/>), new <see cref="InputDevice"/>s will be created
        /// using the layout called <paramref name="layoutName"/>. Also, if <paramref name="matcher"/>
        /// matches the description of a device better than the matcher (if any) for the device's currently
        /// used layout, the device will be recreated using the given layout.
        /// </remarks>
        /// <exception cref="ArgumentNullException"><paramref name="layoutName"/> is <c>null</c> or empty/</exception>
        /// <exception cref="ArgumentException"><paramref name="matcher"/> is empty (<see cref="InputDeviceMatcher.empty"/>).</exception>
        /// <seealso cref="RegisterLayout(Type,string,InputDeviceMatcher?)"/>
        /// <seealso cref="TryFindMatchingLayout"/>
        public static void RegisterLayoutMatcher(string layoutName, InputDeviceMatcher matcher)
        {
            s_Manager.RegisterControlLayoutMatcher(layoutName, matcher);
        }

        /// <summary>
        /// Add an additional device matcher to the layout registered for <typeparamref name="TDevice"/>.
        /// </summary>
        /// <param name="matcher">A device matcher.</param>
        /// <typeparam name="TDevice">Type that has been registered as a layout. See <see cref="RegisterLayout{T}"/>.</typeparam>
        /// <remarks>
        /// Calling this method is equivalent to calling <see cref="RegisterLayoutMatcher(string,InputDeviceMatcher)"/>
        /// with the name under which <typeparamref name="TDevice"/> has been registered.
        /// </remarks>
        /// <exception cref="ArgumentException"><paramref name="matcher"/> is empty (<see cref="InputDeviceMatcher.empty"/>)
        /// -or- <typeparamref name="TDevice"/> has not been registered as a layout.</exception>
        public static void RegisterLayoutMatcher<TDevice>(InputDeviceMatcher matcher)
            where TDevice : InputDevice
        {
            s_Manager.RegisterControlLayoutMatcher(typeof(TDevice), matcher);
        }

        /// <summary>
        /// Register a builder that delivers an <see cref="InputControlLayout"/> instance on demand.
        /// </summary>
        /// <param name="buildMethod">Method to invoke to generate a layout when the layout is chosen.
        /// Should not cache the layout but rather return a fresh instance every time.</param>
        /// <param name="name">Name under which to register the layout. If a layout with the same
        /// name is already registered, the call to this method will replace the existing layout.</param>
        /// <param name="baseLayout">Name of the layout that the layout returned from <paramref name="buildMethod"/>
        /// will be based on. The system needs to know this in advance in order to update devices
        /// correctly if layout registrations in the system are changed.</param>
        /// <param name="matches">Optional matcher for an <see cref="InputDeviceDescription"/>. If supplied,
        /// it is equivalent to calling <see cref="RegisterLayoutMatcher"/>.</param>
        /// <exception cref="ArgumentNullException"><paramref name="buildMethod"/> is <c>null</c> -or-
        /// <paramref name="name"/> is <c>null</c> or empty.</exception>
        /// <remarks>
        /// Layout builders are most useful for procedurally building device layouts from metadata
        /// supplied by external systems. A good example is <see cref="HID"/> where the "HID" standard
        /// includes a way for input devices to describe their various inputs and outputs in the form
        /// of a <see cref="UnityEngine.InputSystem.HID.HID.HIDDeviceDescriptor"/>. While not sufficient to build a perfectly robust
        /// <see cref="InputDevice"/>, these descriptions are usually enough to at least make the device
        /// work out-of-the-box to some extent.
        ///
        /// The builder method would usually use <see cref="InputControlLayout.Builder"/> to build the
        /// actual layout.
        ///
        /// <example>
        /// <code>
        /// InputSystem.RegisterLayoutBuilder(
        ///     () =>
        ///     {
        ///         var builder = new InputControlLayout.Builder()
        ///             .WithType&lt;MyDevice&gt;();
        ///         builder.AddControl("button1").WithLayout("Button");
        ///         return builder.Build();
        ///     }, "MyCustomLayout"
        /// }
        /// </code>
        /// </example>
        ///
        /// Layout builders can be used in combination with <see cref="onFindLayoutForDevice"/> to
        /// build layouts dynamically for devices as they are connected to the system.
        ///
        /// Be aware that the same builder <em>must</em> not build different layouts. Each
        /// layout registered in the system is considered to be immutable for as long as it
        /// is registered. So, if a layout builder is registered under the name "Custom", for
        /// example, then every time the builder is invoked, it must return the same identical
        /// <see cref="InputControlLayout"/>.
        /// </remarks>
        /// <seealso cref="InputControlLayout.Builder"/>
        /// <seealso cref="InputSystem.onFindLayoutForDevice"/>
        public static void RegisterLayoutBuilder(Func<InputControlLayout> buildMethod, string name,
            string baseLayout = null, InputDeviceMatcher? matches = null)
        {
            if (buildMethod == null)
                throw new ArgumentNullException(nameof(buildMethod));
            if (string.IsNullOrEmpty(name))
                throw new ArgumentNullException(nameof(name));

            s_Manager.RegisterControlLayoutBuilder(buildMethod, name, baseLayout: baseLayout);
            if (matches != null)
                s_Manager.RegisterControlLayoutMatcher(name, matches.Value);
        }

        /// <summary>
        /// Register a "baked" version of a device layout.
        /// </summary>
        /// <typeparam name="TDevice">C# class that represents the precompiled version of the device layout that the
        /// class is derived from.</typeparam>
        /// <param name="metadata">Metadata automatically generated for the precompiled layout.</param>
        /// <remarks>
        /// This method is used to register device implementations for which their layout has been "baked" into
        /// a C# class. To generate such a class, right-click a device layout in the input debugger and select
        /// "Generate Precompiled Layout". This generates a C# file containing a class that represents the precompiled
        /// version of the device layout. The class can be registered using this method.
        ///
        /// Note that registering a precompiled layout will not implicitly register the "normal" version of the layout.
        /// In other words, <see cref="RegisterLayout{TDevice}"/> must be called before calling this method.
        ///
        /// <example>
        /// <code>
        /// // Register the non-precompiled, normal version of the layout.
        /// InputSystem.RegisterLayout&lt;MyDevice&gt;();
        ///
        /// // Register a precompiled version of the layout.
        /// InputSystem.RegisterPrecompiledLayout&lt;PrecompiledMyDevice&gt;(PrecompiledMyDevice.metadata);
        ///
        /// // This implicitly uses the precompiled version.
        /// InputSystem.AddDevice&lt;MyDevice&gt;();
        /// </code>
        /// </example>
        ///
        /// The main advantage of precompiled layouts is that instantiating them is many times faster than the default
        /// device creation path. By default, when creating an <see cref="InputDevice"/>, the system will have to load
        /// the <see cref="InputControlLayout"/> for the device as well as any layouts used directly or indirectly by
        /// that layout. This in itself is a slow process that generates GC heap garbage and uses .NET reflection (which
        /// itself may add additional permanent data to the GC heap). In addition, interpreting the layouts to construct
        /// an <see cref="InputDevice"/> and populate it with <see cref="InputControl"/> children is not a fast process.
        ///
        /// A precompiled layout, however, has all necessary construction steps "baked" into the generated code. It will
        /// not use reflection and will generally generate little to no GC heap garbage.
        ///
        /// A precompiled layout derives from the C# device class whose layout is "baked". If, for example, you generate
        /// a precompiled version for <see cref="Keyboard"/>, the resulting class will be derived from <see cref="Keyboard"/>.
        /// When registering the precompiled layout. If someone afterwards creates a <see cref="Keyboard"/>, the precompiled
        /// version will implicitly be instantiated and thus skips the default device creation path that will construct
        /// a <see cref="Keyboard"/> device from an <see cref="InputControlLayout"/> (it will thus not require the
        /// <see cref="Keyboard"/> layout or any other layout it depends on to be loaded).
        ///
        /// Note that when layout overrides (see <see cref="RegisterLayoutOverride"/>) or new versions of
        /// existing layouts are registered (e.g. if you replace the built-in "Button" layout by registering
        /// a new layout with that name), precompiled layouts affected by the change will automatically be
        /// <em>removed</em>. This causes the system to fall back to the default device creation path which can
        /// take runtime layout changes into account.
        /// </remarks>
        public static void RegisterPrecompiledLayout<TDevice>(string metadata)
            where TDevice : InputDevice, new()
        {
            s_Manager.RegisterPrecompiledLayout<TDevice>(metadata);
        }

        /// <summary>
        /// Remove an already registered layout from the system.
        /// </summary>
        /// <param name="name">Name of the layout to remove. Note that layout names are case-insensitive.</param>
        /// <remarks>
        /// Note that removing a layout also removes all devices that directly or indirectly
        /// use the layout.
        ///
        /// This method can be used to remove both control or device layouts.
        /// </remarks>
        public static void RemoveLayout(string name)
        {
            s_Manager.RemoveControlLayout(name);
        }

        /// <summary>
        /// Try to match a description for an input device to a layout.
        /// </summary>
        /// <param name="deviceDescription">Description of an input device.</param>
        /// <returns>Name of the layout that has been matched to the given description or null if no
        /// matching layout was found.</returns>
        /// <remarks>
        /// This method performs the same matching process that is invoked if a device is reported
        /// by the Unity runtime or using <see cref="AddDevice(InputDeviceDescription)"/>. The result
        /// depends on the matches (<see cref="InputDeviceMatcher"/>) registered for the device
        /// layout in the system.
        ///
        /// <example>
        /// <code>
        /// var layoutName = InputSystem.TryFindMatchingLayout(
        ///     new InputDeviceDescription
        ///     {
        ///         interface = "XInput",
        ///         product = "Xbox Wired Controller",
        ///         manufacturer = "Microsoft"
        ///     }
        /// );
        /// </code>
        /// </example>
        /// </remarks>
        /// <seealso cref="RegisterLayoutMatcher{TDevice}"/>
        /// <seealso cref="RegisterLayoutMatcher(string,InputDeviceMatcher)"/>
        public static string TryFindMatchingLayout(InputDeviceDescription deviceDescription)
        {
            return s_Manager.TryFindMatchingControlLayout(ref deviceDescription);
        }

        /// <summary>
        /// Return a list with the names of all layouts that have been registered.
        /// </summary>
        /// <returns>A list of layout names.</returns>
        /// <seealso cref="LoadLayout"/>
        /// <seealso cref="ListLayoutsBasedOn"/>
        /// <seealso cref="RegisterLayout(System.Type,string,Nullable{InputDeviceMatcher})"/>
        public static IEnumerable<string> ListLayouts()
        {
            return s_Manager.ListControlLayouts();
        }

        /// <summary>
        /// List all the layouts that are based on the given layout.
        /// </summary>
        /// <param name="baseLayout">Name of a registered layout.</param>
        /// <exception cref="ArgumentNullException"><paramref name="baseLayout"/> is <c>null</c> or empty.</exception>
        /// <returns>The names of all registered layouts based on <paramref name="baseLayout"/>.</returns>
        /// <remarks>
        /// The list will not include layout overrides (see <see cref="RegisterLayoutOverride"/>).
        ///
        /// <example>
        /// <code>
        /// // List all gamepad layouts in the system.
        /// Debug.Log(string.Join("\n", InputSystem.ListLayoutsBasedOn("Gamepad"));
        /// </code>
        /// </example>
        /// </remarks>
        public static IEnumerable<string> ListLayoutsBasedOn(string baseLayout)
        {
            if (string.IsNullOrEmpty(baseLayout))
                throw new ArgumentNullException(nameof(baseLayout));
            return s_Manager.ListControlLayouts(basedOn: baseLayout);
        }

        ////TODO: allow loading an *unmerged* layout
        /// <summary>
        /// Load a registered layout.
        /// </summary>
        /// <param name="name">Name of the layout to load. Note that layout names are case-insensitive.</param>
        /// <exception cref="ArgumentNullException"><paramref name="name"/> is <c>null</c> or empty.</exception>
        /// <returns>The constructed layout instance or <c>null</c> if no layout of the given name could be found.</returns>
        /// <remarks>
        /// The result of this method is what's called a "fully merged" layout, i.e. a layout with
        /// the information of all the base layouts as well as from all overrides merged into it. See
        /// <see cref="InputControlLayout.MergeLayout"/> for details.
        ///
        /// What this means in practice is that all inherited controls and settings will be present
        /// on the layout.
        ///
        /// <example>
        /// // List all controls defined for gamepads.
        /// var gamepadLayout = InputSystem.LoadLayout("Gamepad");
        /// foreach (var control in gamepadLayout.controls)
        /// {
        ///     // There may be control elements that are not introducing new controls but rather
        ///     // change settings on controls added indirectly by other layouts referenced from
        ///     // Gamepad. These are not adding new controls so we skip them here.
        ///     if (control.isModifyingExistingControl)
        ///         continue;
        ///
        ///     Debug.Log($"Control: {control.name} ({control.layout])");
        /// }
        /// </example>
        ///
        /// However, note that controls which are added from other layouts referenced by the loaded layout
        /// will not necessarily be visible on it (they will only if referenced by a <see cref="InputControlLayout.ControlItem"/>
        /// where <see cref="InputControlLayout.ControlItem.isModifyingExistingControl"/> is <c>true</c>).
        /// For example, let's assume we have the following layout which adds a device with a single stick.
        ///
        /// <example>
        /// <code>
        /// InputSystem.RegisterLayout(@"
        ///     {
        ///         ""name"" : ""DeviceWithStick"",
        ///         ""controls"" : [
        ///             { ""name"" : ""stick"", ""layout"" : ""Stick"" }
        ///         ]
        ///     }
        /// ");
        /// </code>
        /// </example>
        ///
        /// If we load this layout, the <c>"stick"</c> control will be visible on the layout but the
        /// X and Y (as well as up/down/left/right) controls added by the <c>"Stick"</c> layout will
        /// not be.
        /// </remarks>
        /// <seealso cref="RegisterLayout(Type,string,Nullable{InputDeviceMatcher})"/>
        public static InputControlLayout LoadLayout(string name)
        {
            if (string.IsNullOrEmpty(name))
                throw new ArgumentNullException(nameof(name));
            ////FIXME: this will intern the name even if the operation fails
            return s_Manager.TryLoadControlLayout(new InternedString(name));
        }

        /// <summary>
        /// Load the layout registered for the given type.
        /// </summary>
        /// <typeparam name="TControl">An InputControl type.</typeparam>
        /// <returns>The layout registered for <typeparamref name="TControl"/> or <c>null</c> if no
        /// such layout exists.</returns>
        /// <remarks>
        /// This method is equivalent to calling <see cref="LoadLayout(string)"/> with the name
        /// of the layout under which <typeparamref name="TControl"/> has been registered.
        ///
        /// <example>
        /// <code>
        /// // Load the InputControlLayout generated from StickControl.
        /// var stickLayout = InputSystem.LoadLayout&lt;StickControl&gt;();
        /// </code>
        /// </example>
        /// </remarks>
        /// <seealso cref="LoadLayout(string)"/>
        public static InputControlLayout LoadLayout<TControl>()
            where TControl : InputControl
        {
            return s_Manager.TryLoadControlLayout(typeof(TControl));
        }

        /// <summary>
        /// Return the name of the layout that the layout registered as <paramref name="layoutName"/>
        /// is based on.
        /// </summary>
        /// <param name="layoutName">Name of a layout as registered with a method such as <see
        /// cref="RegisterLayout{T}(string,InputDeviceMatcher?)"/>. Case-insensitive.</param>
        /// <returns>Name of the immediate parent layout of <paramref name="layoutName"/> or <c>null</c> if no layout
        /// with the given name is registered or if it is not based on another layout or if it is a layout override.</returns>
        /// <exception cref="ArgumentNullException"><paramref name="layoutName"/> is <c>null</c> or empty.</exception>
        /// <remarks>
        /// This method does not work for layout overrides (which can be based on multiple base layouts). To find
        /// out which layouts a specific override registered with <see cref="RegisterLayoutOverride"/> is based on,
        /// load the layout with <see cref="LoadLayout"/> and inspect <see cref="InputControlLayout.baseLayouts"/>.
        /// This method will return <c>null</c> when <paramref name="layoutName"/> is the name of a layout override.
        ///
        /// One advantage of this method over calling <see cref="LoadLayout"/> and looking at <see cref="InputControlLayout.baseLayouts"/>
        /// is that this method does not have to actually load the layout but instead only performs a simple lookup.
        ///
        /// <example>
        /// <code>
        /// // Prints "Pointer".
        /// Debug.Log(InputSystem.GetNameOfBaseLayout("Mouse"));
        ///
        /// // Also works for control layouts. Prints "Axis".
        /// Debug.Log(InputSystem.GetNameOfBaseLayout("Button"));
        /// </code>
        /// </example>
        /// </remarks>
        /// <seealso cref="InputControlLayout.baseLayouts"/>
        public static string GetNameOfBaseLayout(string layoutName)
        {
            if (string.IsNullOrEmpty(layoutName))
                throw new ArgumentNullException(nameof(layoutName));

            var internedLayoutName = new InternedString(layoutName);
            if (InputControlLayout.s_Layouts.baseLayoutTable.TryGetValue(internedLayoutName, out var result))
                return result;

            return null;
        }

        /// <summary>
        /// Check whether the first layout is based on the second.
        /// </summary>
        /// <param name="firstLayoutName">Name of a registered <see cref="InputControlLayout"/>.</param>
        /// <param name="secondLayoutName">Name of a registered <see cref="InputControlLayout"/>.</param>
        /// <returns>True if <paramref name="firstLayoutName"/> is based on <paramref name="secondLayoutName"/>.</returns>
        /// <exception cref="ArgumentNullException"><paramref name="firstLayoutName"/> is <c>null</c> or empty -or-
        /// <paramref name="secondLayoutName"/> is <c>null</c> or empty.</exception>
        /// <remarks>
        /// This is
        /// <example>
        /// </example>
        /// </remarks>
        public static bool IsFirstLayoutBasedOnSecond(string firstLayoutName, string secondLayoutName)
        {
            if (string.IsNullOrEmpty(firstLayoutName))
                throw new ArgumentNullException(nameof(firstLayoutName));
            if (string.IsNullOrEmpty(secondLayoutName))
                throw new ArgumentNullException(nameof(secondLayoutName));

            var internedFirstName = new InternedString(firstLayoutName);
            var internedSecondName = new InternedString(secondLayoutName);

            if (internedFirstName == internedSecondName)
                return true;

            return InputControlLayout.s_Layouts.IsBasedOn(internedSecondName, internedFirstName);
        }

        #endregion

        #region Processors

        /// <summary>
        /// Register an <see cref="InputProcessor{TValue}"/> with the system.
        /// </summary>
        /// <param name="type">Type that implements <see cref="InputProcessor"/>.</param>
        /// <param name="name">Name to use for the processor. If <c>null</c> or empty, name will be taken from the short name
        /// of <paramref name="type"/> (if it ends in "Processor", that suffix will be clipped from the name). Names
        /// are case-insensitive.</param>
        /// <remarks>
        /// Processors are used by both bindings (see <see cref="InputBinding"/>) and by controls
        /// (see <see cref="InputControl"/>) to post-process input values as they are being requested
        /// from calls such as <see cref="InputAction.ReadValue{TValue}"/> or <see
        /// cref="InputControl{T}.ReadValue"/>.
        ///
        /// <example>
        /// <code>
        /// // Let's say that we want to define a processor that adds some random jitter to its input.
        /// // We have to pick a value type to operate on if we want to derive from InputProcessor&lt;T&gt;
        /// // so we go with float here.
        /// //
        /// // Also, as we will need to place our call to RegisterProcessor somewhere, we add attributes
        /// // to hook into Unity's initialization. This works differently in the editor and in the player,
        /// // so we use both [InitializeOnLoad] and [RuntimeInitializeOnLoadMethod].
        /// #if UNITY_EDITOR
        /// [InitializeOnLoad]
        /// #endif
        /// public class JitterProcessor : InputProcessor&lt;float&gt;
        /// {
        ///     // Add a parameter that defines the amount of jitter we apply.
        ///     // This will be editable in the Unity editor UI and can be set
        ///     // programmatically in code. For example:
        ///     //
        ///     //    myAction.AddBinding("&lt;Gamepad&gt;/rightTrigger",
        ///     //        processors: "jitter(amount=0.1)");
        ///     //
        ///     [Tooltip("Amount of jitter to apply. Will add a random value in the range [-amount..amount] "
        ///              + "to each input value.)]
        ///     public float amount;
        ///
        ///     // Process is called when an input value is read from a control. This is
        ///     // where we perform our jitter.
        ///     public override float Process(float value, InputControl control)
        ///     {
        ///         return float + Random.Range(-amount, amount);
        ///     }
        ///
        ///     // [InitializeOnLoad] will call the static class constructor which
        ///     // we use to call Register.
        ///     #if UNITY_EDITOR
        ///     static JitterProcessor()
        ///     {
        ///         Register();
        ///     }
        ///     #endif
        ///
        ///     // [RuntimeInitializeOnLoadMethod] will make sure that Register gets called
        ///     // in the player on startup.
        ///     // NOTE: This will also get called when going into play mode in the editor. In that
        ///     //       case we get two calls to Register instead of one. We don't bother with that
        ///     //       here. Calling RegisterProcessor twice here doesn't do any harm.
        ///     [RuntimeInitializeOnLoadMethod(RuntimeInitializeLoadType.BeforeSceneLoad)]
        ///     static void Register()
        ///     {
        ///         // We don't supply a name here. The input system will take "JitterProcessor"
        ///         // and automatically snip off the "Processor" suffix thus leaving us with
        ///         // a name of "Jitter" (all this is case-insensitive).
        ///         InputSystem.RegisterProcessor&lt;JitterProcessor&gt;();
        ///     }
        /// }
        ///
        /// // It doesn't really make sense in our case as the default parameter editor is just
        /// // fine (it will pick up the tooltip we defined above) but let's say we want to replace
        /// // the default float edit field we get on the "amount" parameter with a slider. We can
        /// // do so by defining a custom parameter editor.
        /// //
        /// // NOTE: We don't need to have a registration call here. The input system will automatically
        /// //       find our parameter editor based on the JitterProcessor type parameter we give to
        /// //       InputParameterEditor&lt;T&gt;.
        /// #if UNITY_EDITOR
        /// public class JitterProcessorEditor : InputParameterEditor&lt;JitterProcessor&gt;
        /// {
        ///     public override void OnGUI()
        ///     {
        ///         target.amount = EditorGUILayout.Slider(m_AmountLabel, target.amount, 0, 0.25f);
        ///     }
        ///
        ///     private GUIContent m_AmountLabel = new GUIContent("Amount",
        ///         "Amount of jitter to apply. Will add a random value in the range [-amount..amount] "
        ///             + "to each input value.);
        /// }
        /// #endif
        /// </code>
        /// </example>
        ///
        /// Note that it is allowed to register the same processor type multiple types with
        /// different names. When doing so, the first registration is considered as the "proper"
        /// name for the processor and all subsequent registrations will be considered aliases.
        ///
        /// See the <a href="../manual/Processors.html">manual</a> for more details.
        /// </remarks>
        /// <seealso cref="InputProcessor{T}"/>
        /// <seealso cref="InputBinding.processors"/>
        /// <seealso cref="InputAction.processors"/>
        /// <seealso cref="InputControlLayout.ControlItem.processors"/>
        /// <seealso cref="UnityEngine.InputSystem.Editor.InputParameterEditor{TObject}"/>
        public static void RegisterProcessor(Type type, string name = null)
        {
            if (type == null)
                throw new ArgumentNullException(nameof(type));

            // Default name to name of type without Processor suffix.
            if (string.IsNullOrEmpty(name))
            {
                name = type.Name;
                if (name.EndsWith("Processor"))
                    name = name.Substring(0, name.Length - "Processor".Length);
            }

            // Flush out any precompiled layout depending on the processor.
            var precompiledLayouts = s_Manager.m_Layouts.precompiledLayouts;
            foreach (var key in new List<InternedString>(precompiledLayouts.Keys)) // Need to keep key list stable while iterating; ToList() for some reason not available with .NET Standard 2.0 on Mono.
            {
                if (StringHelpers.CharacterSeparatedListsHaveAtLeastOneCommonElement(precompiledLayouts[key].metadata, name, ';'))
                    s_Manager.m_Layouts.precompiledLayouts.Remove(key);
            }

            s_Manager.processors.AddTypeRegistration(name, type);
        }

        /// <summary>
        /// Register an <see cref="InputProcessor{TValue}"/> with the system.
        /// </summary>
        /// <typeparam name="T">Type that implements <see cref="InputProcessor"/>.</typeparam>
        /// <param name="name">Name to use for the processor. If <c>null</c> or empty, name will be taken from the short name
        /// of <typeparamref name="T"/> (if it ends in "Processor", that suffix will be clipped from the name). Names
        /// are case-insensitive.</param>
        /// <remarks>
        /// Processors are used by both bindings (see <see cref="InputBinding"/>) and by controls
        /// (see <see cref="InputControl"/>) to post-process input values as they are being requested
        /// from calls such as <see cref="InputAction.ReadValue{TValue}"/> or <see
        /// cref="InputControl{T}.ReadValue"/>.
        ///
        /// <example>
        /// <code>
        /// // Let's say that we want to define a processor that adds some random jitter to its input.
        /// // We have to pick a value type to operate on if we want to derive from InputProcessor&lt;T&gt;
        /// // so we go with float here.
        /// //
        /// // Also, as we will need to place our call to RegisterProcessor somewhere, we add attributes
        /// // to hook into Unity's initialization. This works differently in the editor and in the player,
        /// // so we use both [InitializeOnLoad] and [RuntimeInitializeOnLoadMethod].
        /// #if UNITY_EDITOR
        /// [InitializeOnLoad]
        /// #endif
        /// public class JitterProcessor : InputProcessor&lt;float&gt;
        /// {
        ///     // Add a parameter that defines the amount of jitter we apply.
        ///     // This will be editable in the Unity editor UI and can be set
        ///     // programmatically in code. For example:
        ///     //
        ///     //    myAction.AddBinding("&lt;Gamepad&gt;/rightTrigger",
        ///     //        processors: "jitter(amount=0.1)");
        ///     //
        ///     [Tooltip("Amount of jitter to apply. Will add a random value in the range [-amount..amount] "
        ///              + "to each input value.)]
        ///     public float amount;
        ///
        ///     // Process is called when an input value is read from a control. This is
        ///     // where we perform our jitter.
        ///     public override float Process(float value, InputControl control)
        ///     {
        ///         return float + Random.Range(-amount, amount);
        ///     }
        ///
        ///     // [InitializeOnLoad] will call the static class constructor which
        ///     // we use to call Register.
        ///     #if UNITY_EDITOR
        ///     static JitterProcessor()
        ///     {
        ///         Register();
        ///     }
        ///     #endif
        ///
        ///     // [RuntimeInitializeOnLoadMethod] will make sure that Register gets called
        ///     // in the player on startup.
        ///     // NOTE: This will also get called when going into play mode in the editor. In that
        ///     //       case we get two calls to Register instead of one. We don't bother with that
        ///     //       here. Calling RegisterProcessor twice here doesn't do any harm.
        ///     [RuntimeInitializeOnLoadMethod]
        ///     static void Register()
        ///     {
        ///         // We don't supply a name here. The input system will take "JitterProcessor"
        ///         // and automatically snip off the "Processor" suffix thus leaving us with
        ///         // a name of "Jitter" (all this is case-insensitive).
        ///         InputSystem.RegisterProcessor&lt;JitterProcessor&gt;();
        ///     }
        /// }
        ///
        /// // It doesn't really make sense in our case as the default parameter editor is just
        /// // fine (it will pick up the tooltip we defined above) but let's say we want to replace
        /// // the default float edit field we get on the "amount" parameter with a slider. We can
        /// // do so by defining a custom parameter editor.
        /// //
        /// // NOTE: We don't need to have a registration call here. The input system will automatically
        /// //       find our parameter editor based on the JitterProcessor type parameter we give to
        /// //       InputParameterEditor&lt;T&gt;.
        /// #if UNITY_EDITOR
        /// public class JitterProcessorEditor : InputParameterEditor&lt;JitterProcessor&gt;
        /// {
        ///     public override void OnGUI()
        ///     {
        ///         target.amount = EditorGUILayout.Slider(m_AmountLabel, target.amount, 0, 0.25f);
        ///     }
        ///
        ///     private GUIContent m_AmountLabel = new GUIContent("Amount",
        ///         "Amount of jitter to apply. Will add a random value in the range [-amount..amount] "
        ///             + "to each input value.);
        /// }
        /// #endif
        /// </code>
        /// </example>
        ///
        /// Note that it is allowed to register the same processor type multiple types with
        /// different names. When doing so, the first registration is considered as the "proper"
        /// name for the processor and all subsequent registrations will be considered aliases.
        ///
        /// See the <a href="../manual/Processors.html">manual</a> for more details.
        /// </remarks>
        /// <seealso cref="InputProcessor{T}"/>
        /// <seealso cref="InputBinding.processors"/>
        /// <seealso cref="InputAction.processors"/>
        /// <seealso cref="InputControlLayout.ControlItem.processors"/>
        /// <seealso cref="UnityEngine.InputSystem.Editor.InputParameterEditor{TObject}"/>
        public static void RegisterProcessor<T>(string name = null)
        {
            RegisterProcessor(typeof(T), name);
        }

        /// <summary>
        /// Return the processor type registered under the given name. If no such processor
        /// has been registered, return <c>null</c>.
        /// </summary>
        /// <param name="name">Name of processor. Case-insensitive.</param>
        /// <exception cref="ArgumentNullException"><paramref name="name"/> is <c>null</c> or empty.</exception>
        /// <returns>The given processor type or <c>null</c> if not found.</returns>
        /// <seealso cref="RegisterProcessor{T}"/>
        public static Type TryGetProcessor(string name)
        {
            if (string.IsNullOrEmpty(name))
                throw new ArgumentNullException(nameof(name));
            return s_Manager.processors.LookupTypeRegistration(name);
        }

        /// <summary>
        /// List the names of all processors have been registered.
        /// </summary>
        /// <returns>List of registered processors.</returns>
        /// <remarks>
        /// Note that the result will include both "proper" names and aliases registered
        /// for processors. If, for example, a given type <c>JitterProcessor</c> has been registered
        /// under both "Jitter" and "Randomize", it will appear in the list with both those names.
        /// </remarks>
        /// <seealso cref="TryGetProcessor"/>
        /// <seealso cref="RegisterProcessor{T}"/>
        public static IEnumerable<string> ListProcessors()
        {
            return s_Manager.processors.names;
        }

        #endregion

        #region Devices

        /// <summary>
        /// The list of currently connected devices.
        /// </summary>
        /// <value>Currently connected devices.</value>
        /// <remarks>
        /// Note that accessing this property does not allocate. It gives read-only access
        /// directly to the system's internal array of devices.
        ///
        /// The value returned by this property should not be held on to. When the device
        /// setup in the system changes, any value previously returned by this property
        /// may become invalid. Query the property directly whenever you need it.
        /// </remarks>
        /// <seealso cref="AddDevice{TDevice}"/>
        /// <seealso cref="RemoveDevice"/>
        public static ReadOnlyArray<InputDevice> devices => s_Manager.devices;

        /// <summary>
        /// Devices that have been disconnected but are retained by the input system in case
        /// they are plugged back in.
        /// </summary>
        /// <value>Devices that have been retained by the input system in case they are plugged
        /// back in.</value>
        /// <remarks>
        /// During gameplay it is undesirable to have the system allocate and release managed memory
        /// as devices are unplugged and plugged back in as it would ultimately lead to GC spikes
        /// during gameplay. To avoid that, input devices that have been reported by the <see cref="IInputRuntime">
        /// runtime</see> and are removed through <see cref="DeviceRemoveEvent">events</see> are retained
        /// by the system and then reused if the device is plugged back in.
        ///
        /// Note that the devices moved to disconnected status will still see a <see cref="InputDeviceChange.Removed"/>
        /// notification and a <see cref="InputDeviceChange.Added"/> notification when plugged back in.
        ///
        /// To determine if a newly discovered device is one we have seen before, the system uses a
        /// simple approach of comparing <see cref="InputDeviceDescription">device descriptions</see>.
        /// Note that there can be errors and a device may be incorrectly classified as <see cref="InputDeviceChange.Reconnected"/>
        /// when in fact it is a different device from before. The problem is that based on information
        /// made available by platforms, it can be inherently difficult to determine whether a device is
        /// indeed the very same one.
        ///
        /// For example, it is often not possible to determine with 100% certainty whether an identical looking device
        /// to one we've previously seen on a different USB port is indeed the very same device. OSs will usually
        /// reattach a USB device to its previous instance if it is plugged into the same USB port but create a
        /// new instance of the same device is plugged into a different port.
        ///
        /// For devices that do relay their <see cref="InputDeviceDescription.serial">serials</see> the matching
        /// is reliable.
        ///
        /// The list can be purged by calling <see cref="FlushDisconnectedDevices"/>. Doing so, will release
        /// all reference we hold to the devices or any controls inside of them and allow the devices to be
        /// reclaimed by the garbage collector.
        ///
        /// Note that if you call <see cref="RemoveDevice"/> explicitly, the given device is not retained
        /// by the input system and will not appear on this list.
        ///
        /// Also note that devices on this list will be lost when domain reloads happen in the editor (i.e. on
        /// script recompilation and when entering play mode).
        /// </remarks>
        /// <seealso cref="FlushDisconnectedDevices"/>
        public static ReadOnlyArray<InputDevice> disconnectedDevices =>
            new ReadOnlyArray<InputDevice>(s_Manager.m_DisconnectedDevices, 0,
                s_Manager.m_DisconnectedDevicesCount);

        /// <summary>
        /// Event that is signalled when the device setup in the system changes.
        /// </summary>
        /// <value>Callback when device setup ni system changes.</value>
        /// <remarks>
        /// This can be used to detect when devices are added or removed as well as
        /// detecting when existing devices change their configuration.
        ///
        /// <example>
        /// <code>
        /// InputSystem.onDeviceChange +=
        ///     (device, change) =>
        ///     {
        ///         switch (change)
        ///         {
        ///             case InputDeviceChange.Added:
        ///                 Debug.Log("Device added: " + device);
        ///                 break;
        ///             case InputDeviceChange.Removed:
        ///                 Debug.Log("Device removed: " + device);
        ///                 break;
        ///             case InputDeviceChange.ConfigurationChanged:
        ///                 Debug.Log("Device configuration changed: " + device);
        ///                 break;
        ///         }
        ///     };
        /// </code>
        /// </example>
        /// </remarks>
        /// <exception cref="ArgumentNullException">Delegate reference is <c>null</c>.</exception>
        /// <seealso cref="devices"/>
        /// <seealso cref="AddDevice{TDevice}"/>
        /// <seealso cref="RemoveDevice"/>
        public static event Action<InputDevice, InputDeviceChange> onDeviceChange
        {
            add
            {
                if (value == null)
                    throw new ArgumentNullException(nameof(value));
                lock (s_Manager)
                    s_Manager.onDeviceChange += value;
            }
            remove
            {
                if (value == null)
                    throw new ArgumentNullException(nameof(value));
                lock (s_Manager)
                    s_Manager.onDeviceChange -= value;
            }
        }

        ////REVIEW: this one isn't really well-designed and the means of intercepting communication
        ////        with the backend should be revisited >1.0
        /// <summary>
        /// Event that is signalled when an <see cref="InputDeviceCommand"/> is sent to
        /// an <see cref="InputDevice"/>.
        /// </summary>
        /// <value>Event that gets signalled on <see cref="InputDeviceCommand"/>s.</value>
        /// <remarks>
        /// This can be used to intercept commands and optionally handle them without them reaching
        /// the <see cref="IInputRuntime"/>.
        ///
        /// The first delegate in the list that returns a result other than <c>null</c> is considered
        /// to have handled the command. If a command is handled by a delegate in the list, it will
        /// not be sent on to the runtime.
        /// </remarks>
        /// <exception cref="ArgumentNullException">Delegate reference is <c>null</c>.</exception>
        /// <seealso cref="InputDevice.ExecuteCommand{TCommand}"/>
        /// <seealso cref="IInputRuntime.DeviceCommand"/>
        public static event InputDeviceCommandDelegate onDeviceCommand
        {
            add
            {
                if (value == null)
                    throw new ArgumentNullException(nameof(value));
                lock (s_Manager)
                    s_Manager.onDeviceCommand += value;
            }
            remove
            {
                if (value == null)
                    throw new ArgumentNullException(nameof(value));
                lock (s_Manager)
                    s_Manager.onDeviceCommand -= value;
            }
        }

        /// <summary>
        /// Event that is signalled when the system is trying to match a layout to
        /// a device it has discovered.
        /// </summary>
        /// <remarks>
        /// This event allows customizing the layout discovery process and to generate
        /// layouts on the fly, if need be. When a device is reported from the Unity
        /// runtime or through <see cref="AddDevice(InputDeviceDescription)"/>, it is
        /// reported in the form of an <see cref="InputDeviceDescription"/>. The system
        /// will take that description and run it through all the <see cref="InputDeviceMatcher"/>s
        /// that have been registered for layouts (<see cref="RegisterLayoutMatcher{TDevice}"/>).
        /// Based on that, it will come up with either no matching layout or with a single
        /// layout that has the highest matching score according to <see
        /// cref="InputDeviceMatcher.MatchPercentage"/> (or, in case multiple layouts have
        /// the same score, the first one to achieve that score -- which is quasi-non-deterministic).
        ///
        /// It will then take this layout name (which, again, may be empty) and invoke this
        /// event here passing it not only the layout name but also information such as the
        /// <see cref="InputDeviceDescription"/> for the device. Each of the callbacks hooked
        /// into the event will be run in turn. The <em>first</em> one to return a string
        /// that is not <c>null</c> and not empty will cause a switch from the layout the
        /// system has chosen to the layout that has been returned by the callback. The remaining
        /// layouts after that will then be invoked with that newly selected name but will not
        /// be able to change the name anymore.
        ///
        /// If none of the callbacks returns a string that is not <c>null</c> or empty,
        /// the system will stick with the layout that it had initially selected.
        ///
        /// Once all callbacks have been run, the system will either have a final layout
        /// name or not. If it does, a device is created using that layout. If it does not,
        /// no device is created.
        ///
        /// One thing this allows is to generate callbacks on the fly. Let's say that if
        /// an input device is reported with the "Custom" interface, we want to generate
        /// a layout for it on the fly. For details about how to build layouts dynamically
        /// from code, see <see cref="InputControlLayout.Builder"/> and <see cref="RegisterLayoutBuilder"/>.
        ///
        /// <example>
        /// <code>
        /// InputSystem.onFindLayoutForDevice +=
        ///     (deviceId, description, matchedLayout, runtime) =>
        ///     {
        ///         // If the system does have a matching layout, we do nothing.
        ///         // This could be the case, for example, if we already generated
        ///         // a layout for the device or if someone explicitly registered
        ///         // a layout.
        ///         if (!string.IsNullOrEmpty(matchedLayout))
        ///             return null; // Tell system we did nothing.
        ///
        ///         // See if the reported device uses the "Custom" interface. We
        ///         // are only interested in those.
        ///         if (description.interfaceName != "Custom")
        ///             return null; // Tell system we did nothing.
        ///
        ///         // So now we know that we want to build a layout on the fly
        ///         // for this device. What we do is to register what's called a
        ///         // layout builder. These can use C# code to build an InputControlLayout
        ///         // on the fly.
        ///
        ///         // First we need to come up with a sufficiently unique name for the layout
        ///         // under which we register the builder. This will usually involve some
        ///         // information from the InputDeviceDescription we have been supplied with.
        ///         // Let's say we can sufficiently tell devices on our interface apart by
        ///         // product name alone. So we just do this:
        ///         var layoutName = "Custom" + description.product;
        ///
        ///         // We also need an InputDeviceMatcher that in the future will automatically
        ///         // select our newly registered layout whenever a new device of the same type
        ///         // is connected. We can get one simply like so:
        ///         var matcher = InputDeviceMatcher.FromDescription(description);
        ///
        ///         // With these pieces in place, we can register our builder which
        ///         // mainly consists of a delegate that will get invoked when an instance
        ///         // of InputControlLayout is needed for the layout.
        ///         InputSystem.RegisterLayoutBuilder(
        ///             () =>
        ///             {
        ///                 // Here is where we do the actual building. In practice,
        ///                 // this would probably look at the 'capabilities' property
        ///                 // of the InputDeviceDescription we got and create a tailor-made
        ///                 // layout. But what you put in the layout here really depends on
        ///                 // the specific use case you have.
        ///                 //
        ///                 // We just add some preset things here which should still sufficiently
        ///                 // serve as a demonstration.
        ///                 //
        ///                 // Note that we can base our layout here on whatever other layout
        ///                 // in the system. We could extend Gamepad, for example. If we don't
        ///                 // choose a base layout, the system automatically implies InputDevice.
        ///
        ///                 var builder = new InputControlLayout.Builder()
        ///                     .WithDisplayName(description.product);
        ///
        ///                 // Add controls.
        ///                 builder.AddControl("stick")
        ///                     .WithLayout("Stick");
        ///
        ///                 return builder.Build();
        ///             },
        ///             layoutName,
        ///             matches: matcher);
        ///
        ///         // So, we want the system to use our layout for the device that has just
        ///         // been connected. We return it from this callback to do that.
        ///         return layoutName;
        ///     };
        /// </code>
        /// </example>
        ///
        /// Note that it may appear like one could simply use <see cref="RegisterLayoutBuilder"/>
        /// like below instead of going through <c>onFindLayoutForDevice</c>.
        ///
        /// <example>
        /// <code>
        /// InputSystem.RegisterLayoutBuilder(
        ///     () =>
        ///     {
        ///         // Layout building code from above...
        ///     },
        ///     "CustomLayout",
        ///     matches: new InputDeviceMatcher().WithInterface("Custom"));
        /// </code>
        /// </example>
        ///
        /// However, the difference here is that all devices using the "Custom" interface will
        /// end up with the same single layout -- which has to be identical. By hooking into
        /// <c>onFindLayoutForDevice</c>, it is possible to register a new layout for every new
        /// type of device that is discovered and thus build a multitude of different layouts.
        ///
        /// It is best to register for this callback during startup. One way to do it is to
        /// use <c>InitializeOnLoadAttribute</c> and <c>RuntimeInitializeOnLoadMethod</c>.
        /// </remarks>
        /// <seealso cref="RegisterLayoutBuilder"/>
        /// <seealso cref="InputControlLayout"/>
        public static event InputDeviceFindControlLayoutDelegate onFindLayoutForDevice
        {
            add
            {
                lock (s_Manager)
                    s_Manager.onFindControlLayoutForDevice += value;
            }
            remove
            {
                lock (s_Manager)
                    s_Manager.onFindControlLayoutForDevice -= value;
            }
        }

        ////REVIEW: should this be disambiguated more to separate it more from sensor sampling frequency?
        ////REVIEW: this should probably be exposed as an input setting
        /// <summary>
        /// Frequency at which devices that need polling are being queried in the background.
        /// </summary>
        /// <value>Polled device sampling frequency in Hertz.</value>
        /// <remarks>
        /// Input data is gathered from platform APIs either as events or polled periodically.
        ///
        /// In the former case, where we get input as events, the platform is responsible for monitoring
        /// input devices and sending their state changes which the Unity runtime receives
        /// and queues as <see cref="InputEvent"/>s. This form of input collection usually happens on a
        /// system-specific thread (which may be Unity's main thread) as part of how the Unity player
        /// loop operates. In most cases, this means that this form of input will invariably get picked up
        /// once per frame.
        ///
        /// In the latter case, where input has to be explicitly polled from the system, the Unity runtime
        /// will periodically sample the state of input devices and send it off as input events. Wherever
        /// possible, this happens in the background at a fixed frequency on a dedicated thread. The
        /// <c>pollingFrequency</c> property controls the rate at which this sampling happens.
        ///
        /// The unit is Hertz. A value of 120, for example, means that devices are sampled 120 times
        /// per second.
        ///
        /// The default polling frequency is 60 Hz.
        ///
        /// For devices that are polled, the frequency setting will directly translate to changes in the
        /// <see cref="InputEvent.time"/> patterns. At 60 Hz, for example, timestamps for a specific,
        /// polled device will be spaced at roughly 1/60th of a second apart.
        ///
        /// Note that it depends on the platform which devices are polled (if any). On Win32, for example,
        /// only XInput gamepads are polled.
        ///
        /// Also note that the polling frequency applies to all devices that are polled. It is not possible
        /// to set polling frequency on a per-device basis.
        /// </remarks>
        public static float pollingFrequency
        {
            get => s_Manager.pollingFrequency;
            set => s_Manager.pollingFrequency = value;
        }

        /// <summary>
        /// Add a new device by instantiating the given device layout.
        /// </summary>
        /// <param name="layout">Name of the layout to instantiate. Must be a device layout. Note that
        /// layout names are case-insensitive.</param>
        /// <param name="name">Name to assign to the device. If null, the layout's display name (<see
        /// cref="InputControlLayout.displayName"/> is used instead. Note that device names are made
        /// unique automatically by the system by appending numbers to them (e.g. "gamepad", "gamepad1",
        /// "gamepad2", etc.).</param>
        /// <param name="variants">Semicolon-separated list of layout variants to use for the device.</param>
        /// <exception cref="ArgumentNullException"><paramref name="layout"/> is <c>null</c> or empty.</exception>
        /// <returns>The newly created input device.</returns>
        /// <remarks>
        /// The device will be added to the <see cref="devices"/> list and a notification on
        /// <see cref="onDeviceChange"/> will be triggered.
        ///
        /// Note that adding a device to the system will allocate and also create garbage on the GC heap.
        ///
        /// <example>
        /// <code>
        /// // This is one way to instantiate the "Gamepad" layout.
        /// InputSystem.AddDevice("Gamepad");
        ///
        /// // In this case, because the "Gamepad" layout is based on the Gamepad
        /// // class, we can also do this instead:
        /// InputSystem.AddDevice&lt;Gamepad&gt;();
        /// </code>
        /// </example>
        /// </remarks>
        /// <seealso cref="AddDevice{T}"/>
        /// <seealso cref="RemoveDevice"/>
        /// <seealso cref="onDeviceChange"/>
        /// <seealso cref="InputDeviceChange.Added"/>
        /// <seealso cref="devices"/>
        /// <seealso cref="RegisterLayout(Type,string,Nullable{InputDeviceMatcher})"/>
        public static InputDevice AddDevice(string layout, string name = null, string variants = null)
        {
            if (string.IsNullOrEmpty(layout))
                throw new ArgumentNullException(nameof(layout));
            return s_Manager.AddDevice(layout, name, new InternedString(variants));
        }

        /// <summary>
        /// Add a new device by instantiating the layout registered for type <typeparamref name="TDevice"/>.
        /// </summary>
        /// <param name="name">Name to assign to the device. If null, the layout's display name (<see
        /// cref="InputControlLayout.displayName"/> is used instead. Note that device names are made
        /// unique automatically by the system by appending numbers to them (e.g. "gamepad", "gamepad1",
        /// "gamepad2", etc.).</param>
        /// <typeparam name="TDevice">Type of device to add.</typeparam>
        /// <returns>The newly added device.</returns>
        /// <exception cref="InvalidOperationException">Instantiating the layout for <typeparamref name="TDevice"/>
        /// did not produce a device of type <typeparamref name="TDevice"/>.</exception>
        /// <remarks>
        /// The device will be added to the <see cref="devices"/> list and a notification on
        /// <see cref="onDeviceChange"/> will be triggered.
        ///
        /// Note that adding a device to the system will allocate and also create garbage on the GC heap.
        ///
        /// <example>
        /// <code>
        /// // Add a gamepad.
        /// InputSystem.AddDevice&lt;Gamepad&gt;();
        /// </code>
        /// </example>
        /// </remarks>
        /// <seealso cref="RemoveDevice"/>
        /// <seealso cref="onDeviceChange"/>
        /// <seealso cref="InputDeviceChange.Added"/>
        /// <seealso cref="devices"/>
        public static TDevice AddDevice<TDevice>(string name = null)
            where TDevice : InputDevice
        {
            var device = s_Manager.AddDevice(typeof(TDevice), name);
            if (!(device is TDevice deviceOfType))
            {
                // Consider the entire operation as failed, so remove the device we just added.
                if (device != null)
                    RemoveDevice(device);
                throw new InvalidOperationException(
                    $"Layout registered for type '{typeof(TDevice).Name}' did not produce a device of that type; layout probably has been overridden");
            }
            return deviceOfType;
        }

        /// <summary>
        /// Tell the input system that a new device has become available.
        /// </summary>
        /// <param name="description">Description of the input device.</param>
        /// <returns>The newly created device that has been added to <see cref="devices"/>.</returns>
        /// <exception cref="ArgumentException">The given <paramref name="description"/> is empty -or-
        /// no layout can be found that matches the given device <paramref name="description"/>.</exception>
        /// <remarks>
        /// This method is different from methods such as <see cref="AddDevice(string,string,string)"/>
        /// or <see cref="AddDevice{TDevice}"/> in that it employs the usual matching process the
        /// same way that it happens when the Unity runtime reports an input device.
        ///
        /// In particular, the same procedure described in the documentation for <see cref="onFindLayoutForDevice"/>
        /// is employed where all registered <see cref="InputDeviceMatcher"/>s are matched against the
        /// supplied device description and the most suitable match determines the layout to use. This in
        /// turn is run through <see cref="onFindLayoutForDevice"/> to determine the final layout to use.
        ///
        /// If no suitable layout can be found, the method throws <c>ArgumentException</c>.
        /// <example>
        /// <code>
        /// InputSystem.AddDevice(
        ///     new InputDeviceDescription
        ///     {
        ///         interfaceName = "Custom",
        ///         product = "Product"
        ///     });
        /// </code>
        /// </example>
        /// </remarks>
        public static InputDevice AddDevice(InputDeviceDescription description)
        {
            if (description.empty)
                throw new ArgumentException("Description must not be empty", nameof(description));
            return s_Manager.AddDevice(description);
        }

        /// <summary>
        /// Add the given device back to the system.
        /// </summary>
        /// <param name="device">An input device. If the device is currently already added to
        /// the system (i.e. is in <see cref="devices"/>), the method will do nothing.</param>
        /// <exception cref="ArgumentNullException"></exception>
        /// <remarks>
        /// This can be used when a device has been manually removed with <see cref="RemoveDevice"/>.
        ///
        /// The device will be added to the <see cref="devices"/> list and a notification on
        /// <see cref="onDeviceChange"/> will be triggered.
        ///
        /// It may be tempting to do the following but this will not work:
        ///
        /// <example>
        /// <code>
        /// // This will *NOT* work.
        /// var device = new Gamepad();
        /// InputSystem.AddDevice(device);
        /// </code>
        /// </example>
        ///
        /// <see cref="InputDevice"/>s, like <see cref="InputControl"/>s in general, cannot
        /// simply be instantiated with <c>new</c> but must be created by the input system
        /// instead.
        /// </remarks>
        /// <seealso cref="RemoveDevice"/>
        /// <seealso cref="AddDevice{TDevice}"/>
        /// <seealso cref="devices"/>
        public static void AddDevice(InputDevice device)
        {
            if (device == null)
                throw new ArgumentNullException(nameof(device));
            s_Manager.AddDevice(device);
        }

        /// <summary>
        /// Remove a device from the system such that it no longer receives input and is no longer part of the
        /// set of devices in <see cref="devices"/>.
        /// </summary>
        /// <param name="device">Device to remove. If the device has already been removed (i.e. if <see cref="InputDevice.added"/>
        /// is false), the method does nothing.</param>
        /// <remarks>
        /// Actions that are bound to controls on the device will automatically unbind when the device
        /// is removed.
        ///
        /// When a device is removed, <see cref="onDeviceChange"/> will be triggered with <see cref="InputDeviceChange.Removed"/>.
        /// The device will be removed from <see cref="devices"/> as well as from any device-specific getters such as
        /// <see cref="Gamepad.all"/>.
        /// </remarks>
        /// <exception cref="ArgumentNullException"><paramref name="device"/> is null.</exception>
        /// <seealso cref="InputDevice.added"/>
        public static void RemoveDevice(InputDevice device)
        {
            s_Manager.RemoveDevice(device);
        }

        /// <summary>
        /// Purge all disconnected devices from <see cref="disconnectedDevices"/>.
        /// </summary>
        /// <remarks>
        /// This will release all references held on to for these devices or any of their controls and will
        /// allow the devices to be reclaimed by the garbage collector.
        /// </remarks>
        /// <seealso cref="disconnectedDevices"/>
        public static void FlushDisconnectedDevices()
        {
            s_Manager.FlushDisconnectedDevices();
        }

        /// <summary>
        /// Return the device with given name or layout <param name="nameOrLayout"/>.
        /// Returns null if no such device currently exists.
        /// </summary>
        /// <param name="nameOrLayout">Unique device name or layout to search for.</param>
        /// <returns>The device matching the given search criteria or null.</returns>
        /// <seealso cref="GetDevice(Type)"/>
        /// <seealso cref="GetDevice{TDevice}"/>
        /// <seealso cref="AddDevice{TDevice}"/>
        public static InputDevice GetDevice(string nameOrLayout)
        {
            return s_Manager.TryGetDevice(nameOrLayout);
        }

        ////REVIEW: this API seems inconsistent with GetDevice(string); both have very different meaning yet very similar signatures
        /// <summary>
        /// Return the most recently used device that is assignable to the given type <typeparamref name="TDevice"/>.
        /// Returns null if no such device currently exists.
        /// </summary>
        /// <typeparam name="TDevice">Type of device to look for.</typeparam>
        /// <returns>The device that is assignable to the given type or null.</returns>
        /// <seealso cref="GetDevice(string)"/>
        /// <seealso cref="GetDevice(Type)"/>
        public static TDevice GetDevice<TDevice>()
            where TDevice : InputDevice
        {
            return (TDevice)GetDevice(typeof(TDevice));
        }

        ////REVIEW: this API seems inconsistent with GetDevice(string); both have very different meaning yet very similar signatures
        /// <summary>
        /// Return the most recently used device that is assignable to the given type <param name="type"/>.
        /// Returns null if no such device currently exists.
        /// </summary>
        /// <param name="type">Type of the device</param>
        /// <returns>The device that is assignable to the given type or null.</returns>
        /// <seealso cref="GetDevice(string)"/>
        /// <seealso cref="GetDevice&lt;TDevice&gt;()"/>
        public static InputDevice GetDevice(Type type)
        {
            InputDevice result = null;
            var lastUpdateTime = -1.0;
            foreach (var device in devices)
            {
                if (!type.IsInstanceOfType(device))
                    continue;

                if (result == null || device.m_LastUpdateTimeInternal > lastUpdateTime)
                {
                    result = device;
                    lastUpdateTime = result.m_LastUpdateTimeInternal;
                }
            }

            return result;
        }

        ////REVIEW: this API seems inconsistent with GetDevice(string); both have very different meaning yet very similar signatures
        /// <summary>
        /// Return the device of the given type <typeparamref name="TDevice"/> that has the
        /// given usage assigned. Returns null if no such device currently exists.
        /// </summary>
        /// <param name="usage">Usage of the device, e.g. "LeftHand".</param>
        /// <typeparam name="TDevice">Type of device to look for.</typeparam>
        /// <returns>The device with the given type and usage or null.</returns>
        /// <remarks>
        /// Devices usages are most commonly employed to "tag" devices for a specific role.
        /// A common scenario, for example, is to distinguish which hand a specific <see cref="XR.XRController"/>
        /// is associated with. However, arbitrary usages can be assigned to devices.
        /// <example>
        /// <code>
        /// // Get the left hand XRController.
        /// var leftHand = InputSystem.GetDevice&lt;XRController&gt;(CommonUsages.leftHand);
        ///
        /// // Mark gamepad #2 as being for player 1.
        /// InputSystem.SetDeviceUsage(Gamepad.all[1], "Player1");
        /// // And later look it up.
        /// var player1Gamepad = InputSystem.GetDevice&lt;Gamepad&gt;(new InternedString("Player1"));
        /// </code>
        /// </example>
        /// </remarks>
        /// <seealso cref="GetDevice(string)"/>
        /// <seealso cref="SetDeviceUsage(InputDevice,string)"/>
        /// <seealso cref="InputControl.usages"/>
        public static TDevice GetDevice<TDevice>(InternedString usage)
            where TDevice : InputDevice
        {
            TDevice result = null;
            var lastUpdateTime = -1.0;
            foreach (var device in devices)
            {
                var deviceOfType = device as TDevice;
                if (deviceOfType == null)
                    continue;
                if (!deviceOfType.usages.Contains(usage))
                    continue;

                if (result == null || deviceOfType.m_LastUpdateTimeInternal > lastUpdateTime)
                {
                    result = deviceOfType;
                    lastUpdateTime = result.m_LastUpdateTimeInternal;
                }
            }

            return result;
        }

        /// <summary>
        /// Return the device of the given type <typeparamref name="TDevice"/> that has the
        /// given usage assigned. Returns null if no such device currently exists.
        /// </summary>
        /// <param name="usage">Usage of the device, e.g. "LeftHand".</param>
        /// <typeparam name="TDevice">Type of device to look for.</typeparam>
        /// <returns>The device with the given type and usage or null.</returns>
        /// <remarks>
        /// Devices usages are most commonly employed to "tag" devices for a specific role.
        /// A common scenario, for example, is to distinguish which hand a specific <see cref="XR.XRController"/>
        /// is associated with. However, arbitrary usages can be assigned to devices.
        /// </remarks>
        /// <seealso cref="GetDevice(InternedString)"/>
        /// <seealso cref="SetDeviceUsage(InputDevice,string)"/>
        /// <seealso cref="InputControl.usages"/>
        public static TDevice GetDevice<TDevice>(string usage)
            where TDevice : InputDevice
        {
            return GetDevice<TDevice>(new InternedString(usage));
        }

        /// <summary>
        /// Look up a device by its unique ID.
        /// </summary>
        /// <param name="deviceId">Unique ID of device. Such as given by <see cref="InputEvent.deviceId"/>.</param>
        /// <returns>The device for the given ID or null if no device with the given ID exists (or no longer exists).</returns>
        /// <remarks>
        /// Device IDs are not reused in a given session of the application (or Unity editor).
        /// </remarks>
        /// <seealso cref="InputEvent.deviceId"/>
        /// <seealso cref="InputDevice.deviceId"/>
        /// <seealso cref="IInputRuntime.AllocateDeviceId"/>
        public static InputDevice GetDeviceById(int deviceId)
        {
            return s_Manager.TryGetDeviceById(deviceId);
        }

        /// <summary>
        /// Return the list of devices that have been reported by the <see cref="IInputRuntime">runtime</see>
        /// but could not be matched to any known <see cref="InputControlLayout">layout</see>.
        /// </summary>
        /// <returns>A list of descriptions of devices that could not be recognized.</returns>
        /// <remarks>
        /// If new layouts are added to the system or if additional <see cref="InputDeviceMatcher">matches</see>
        /// are added to existing layouts, devices in this list may appear or disappear.
        /// </remarks>
        /// <seealso cref="InputDeviceMatcher"/>
        /// <seealso cref="RegisterLayoutMatcher"/>
        public static List<InputDeviceDescription> GetUnsupportedDevices()
        {
            var list = new List<InputDeviceDescription>();
            GetUnsupportedDevices(list);
            return list;
        }

        /// <summary>
        /// Populate a list of devices that have been reported by the <see cref="IInputRuntime">runtime</see>
        /// but could not be matched to any known <see cref="InputControlLayout">layout</see>.
        /// </summary>
        /// <param name="descriptions">A list to be populated with descriptions of devices that could not be recognized.</param>
        /// <returns>The number of devices that could not be recognized.</returns>
        /// <remarks>
        /// If new layouts are added to the system or if additional <see cref="InputDeviceMatcher">matches</see>
        /// are added to existing layouts, devices in this list may appear or disappear.
        /// </remarks>
        /// <seealso cref="InputDeviceMatcher"/>
        /// <seealso cref="RegisterLayoutMatcher"/>
        public static int GetUnsupportedDevices(List<InputDeviceDescription> descriptions)
        {
            return s_Manager.GetUnsupportedDevices(descriptions);
        }

        /// <summary>
        /// (Re-)enable the given device.
        /// </summary>
        /// <param name="device">Device to enable. If already enabled, the method will do nothing.</param>
        /// <exception cref="ArgumentNullException"><paramref name="device"/> is <c>null</c>.</exception>
        /// <remarks>
        /// This can be used after a device has been disabled with <see cref="DisableDevice"/> or
        /// with devices that start out in disabled state (usually the case for all <see cref="Sensor"/>
        /// devices).
        ///
        /// When enabled, a device will receive input when available.
        ///
        /// <example>
        /// <code>
        /// // Enable the gyroscope, if present.
        /// if (Gyroscope.current != null)
        ///     InputSystem.EnableDevice(Gyroscope.current);
        /// </code>
        /// </example>
        /// </remarks>
        /// <seealso cref="DisableDevice"/>
        /// <seealso cref="InputDevice.enabled"/>
        public static void EnableDevice(InputDevice device)
        {
            s_Manager.EnableOrDisableDevice(device, true);
        }

        /// <summary>
        /// Disable the given device, i.e. "mute" it.
        /// </summary>
        /// <param name="device">Device to disable. If already disabled, the method will do nothing.</param>
        /// <param name="keepSendingEvents">If true, no <see cref="LowLevel.DisableDeviceCommand"/> will be sent
        /// for the device. This means that the backend sending input events will not be notified about the device
        /// being disabled and will thus keep sending events. This can be useful when input is being rerouted from
        /// one device to another. For example, <see cref="TouchSimulation"/> uses this to disable the <see cref="Mouse"/>
        /// while redirecting its events to input on a <see cref="Touchscreen"/>.<br/><br/>This parameter is false by default.</param>
        /// <exception cref="ArgumentNullException"><paramref name="device"/> is <c>null</c>.</exception>
        /// <remarks>
        /// A disabled device will not receive input and will remain in its default state. It will remain
        /// present in the system but without actually feeding input into it.
        ///
        /// Disabling devices is most useful for <see cref="Sensor"/> devices on battery-powered platforms
        /// where having a sensor enabled will increase energy consumption. Sensors will usually start
        /// out in disabled state and can be enabled, when needed, with <see cref="EnableDevice"/> and
        /// disabled again wth this method.
        ///
        /// However, disabling a device can be useful in other situations, too. For example, when simulating
        /// input (say, mouse input) locally from a remote source, it can be desirable to turn off the respective
        /// local device.
        ///
        /// To remove a device altogether, use <see cref="RemoveDevice"/> instead. This will not only silence
        /// input but remove the <see cref="InputDevice"/> instance from the system altogether.
        /// </remarks>
        /// <seealso cref="EnableDevice"/>
        /// <seealso cref="InputDevice.enabled"/>
        public static void DisableDevice(InputDevice device, bool keepSendingEvents = false)
        {
            s_Manager.EnableOrDisableDevice(device, false, keepSendingEvents ? InputManager.DeviceDisableScope.InFrontendOnly : default);
        }

        /// <summary>
        /// Issue a <see cref="RequestSyncCommand"/> on <paramref name="device"/>. This requests the device to
        /// send its current state as an event. If successful, the device will be updated in the next <see cref="InputSystem.Update"/>.
        /// </summary>
        /// <param name="device">An <see cref="InputDevice"/> that is currently part of <see cref="devices"/>.</param>
        /// <returns>True if the request succeeded, false if it fails.</returns>
        /// <remarks>
        /// It depends on the backend/platform implementation whether explicit synchronization is supported. If it is, the method
        /// will return true. If it is not, the method will return false and the request is ignored.
        /// </remarks>
        /// <exception cref="ArgumentNullException"><paramref name="device"/> is <c>null</c>.</exception>
        /// <exception cref="InvalidOperationException"><paramref name="device"/> has not been <see cref="InputDevice.added"/>.</exception>
        /// <seealso cref="RequestSyncCommand"/>
        /// <seealso cref="ResetDevice"/>
        public static bool TrySyncDevice(InputDevice device)
        {
            if (device == null)
                throw new ArgumentNullException(nameof(device));
            if (!device.added)
                throw new InvalidOperationException($"Device '{device}' has not been added");
            return device.RequestSync();
        }

        /// <summary>
        /// Reset the state of the given device.
        /// </summary>
        /// <param name="device">Device to reset. Must be <see cref="InputDevice.added"/> to the system.</param>
        /// <param name="alsoResetDontResetControls">If true, also reset controls that are marked as <see cref="InputControlAttribute.dontReset"/>.
        /// Leads to <see cref="InputDeviceChange.HardReset"/>.</param>
        /// <exception cref="ArgumentNullException"><paramref name="device"/> is <c>null</c>.</exception>
        /// <exception cref="InvalidOperationException"><paramref name="device"/> has not been <see cref="InputDevice.added"/>.</exception>
        /// <remarks>
        /// There are two different kinds of resets performed by the input system: a "soft" reset and a "hard" reset.
        ///
        /// A "hard" reset resets all controls on the device to their default state and also sends a <see cref="RequestResetCommand"/>
        /// to the backend, instructing to also reset its own internal state (if any) to the default.
        ///
        /// A "soft" reset will reset only controls that are not marked as <see cref="InputControlAttribute.noisy"/> and not marked as
        /// <see cref="InputControlAttribute.dontReset"/>. It will also not set a <see cref="RequestResetCommand"/> to the backend,
        /// i.e. the reset will be internal to the input system only (and thus can be partial in nature).
        ///
        /// By default, the method will perform a "soft" reset if <paramref name="device"/> has <see cref="InputControlAttribute.noisy"/>
        /// or <see cref="InputControlAttribute.dontReset"/> controls. If it does not, it will perform a "hard" reset.
        ///
        /// A "hard" reset can be forced by setting <paramref name="alsoResetDontResetControls"/> to true.
        ///
        /// <example>
        /// <code>
        /// // "Soft" reset the mouse. This will leave controls such as the mouse position intact
        /// // but will reset button press states.
        /// InputSystem.ResetDevice(Mouse.current);
        ///
        /// // "Hard" reset the mouse. This will wipe everything and reset the mouse to its default
        /// // state.
        /// InputSystem.ResetDevice(Mouse.current, alsoResetDontResetControls: true);
        /// </code>
        /// </example>
        ///
        /// Resetting a device will trigger a <see cref="InputDeviceChange.SoftReset"/> or <see cref="InputDeviceChange.HardReset"/>
        /// (based on the value of <paramref name="alsoResetDontResetControls"/>) notification on <see cref="onDeviceChange"/>.
        /// Also, all <see cref="InputAction"/>s currently in progress from controls on <paramref name="device"/> will be cancelled
        /// (see <see cref="InputAction.canceled"/>) in a way that guarantees for them to not get triggered. That is, a reset is
        /// semantically different from simply sending an event with default state. Using the latter, a button may be considered as
        /// going from pressed to released whereas with a device reset, the change back to unpressed state will not be considered
        /// a button release (and thus not trigger interactions that are waiting for a button release).
        /// </remarks>
        /// <seealso cref="TrySyncDevice"/>
        /// <seealso cref="InputDeviceChange.HardReset"/>
        /// <seealso cref="InputDeviceChange.SoftReset"/>
        /// <seealso cref="LowLevel.DeviceResetEvent"/>
        public static void ResetDevice(InputDevice device, bool alsoResetDontResetControls = false)
        {
            s_Manager.ResetDevice(device, alsoResetDontResetControls);
        }

        // Not an auto-upgrade as it implies a change in behavior.
        [Obsolete("Use 'ResetDevice' instead.", error: false)]
        public static bool TryResetDevice(InputDevice device)
        {
            if (device == null)
                throw new ArgumentNullException(nameof(device));
            return device.RequestReset();
        }

        ////REVIEW: should there be a global pause state? what about haptics that are issued *while* paused?

        /// <summary>
        /// Pause haptic effect playback on all devices.
        /// </summary>
        /// <remarks>
        /// Calls <see cref="Haptics.IHaptics.PauseHaptics"/> on all <see cref="InputDevice">input devices</see>
        /// that implement the interface.
        /// </remarks>
        /// <seealso cref="ResumeHaptics"/>
        /// <seealso cref="ResetHaptics"/>
        /// <example>
        /// <code>
        /// // When going into the menu from gameplay, pause haptics.
        /// gameplayControls.backAction.onPerformed +=
        ///     ctx =>
        ///     {
        ///         gameplayControls.Disable();
        ///         menuControls.Enable();
        ///         InputSystem.PauseHaptics();
        ///     };
        /// </code>
        /// </example>
        public static void PauseHaptics()
        {
            var devicesList = devices;
            var devicesCount = devicesList.Count;

            for (var i = 0; i < devicesCount; ++i)
            {
                var device = devicesList[i];
                if (device is IHaptics haptics)
                    haptics.PauseHaptics();
            }
        }

        /// <summary>
        /// Resume haptic effect playback on all devices.
        /// </summary>
        /// <remarks>
        /// Calls <see cref="Haptics.IHaptics.ResumeHaptics"/> on all <see cref="InputDevice">input devices</see>
        /// that implement the interface.
        /// </remarks>
        /// <seealso cref="PauseHaptics"/>
        public static void ResumeHaptics()
        {
            var devicesList = devices;
            var devicesCount = devicesList.Count;

            for (var i = 0; i < devicesCount; ++i)
            {
                var device = devicesList[i];
                if (device is IHaptics haptics)
                    haptics.ResumeHaptics();
            }
        }

        /// <summary>
        /// Stop haptic effect playback on all devices.
        /// </summary>
        /// <remarks>
        /// Will reset haptics effects on all devices to their default state.
        ///
        /// Calls <see cref="Haptics.IHaptics.ResetHaptics"/> on all <see cref="InputDevice">input devices</see>
        /// that implement the interface.
        /// </remarks>
        public static void ResetHaptics()
        {
            var devicesList = devices;
            var devicesCount = devicesList.Count;

            for (var i = 0; i < devicesCount; ++i)
            {
                var device = devicesList[i];
                if (device is IHaptics haptics)
                    haptics.ResetHaptics();
            }
        }

        #endregion

        #region Controls

        /// <summary>
        /// Set the usage tag of the given device to <paramref name="usage"/>.
        /// </summary>
        /// <param name="device">Device to set the usage on.</param>
        /// <param name="usage">New usage for the device.</param>
        /// <remarks>
        /// Usages allow to "tag" a specific device such that the tag can then be used in lookups
        /// and bindings. A common use is for identifying the handedness of an <see cref="XR.XRController"/>
        /// but the usages can be arbitrary strings.
        ///
        /// This method either sets the usages of the device to a single string (meaning it will
        /// clear whatever, if any usages, the device has when the method is called) or,
        /// if <paramref name="usage"/> is null or empty, resets the usages of the device
        /// to be empty. To add to a device's set of usages, call <see cref="AddDeviceUsage(InputDevice,string)"/>.
        /// To remove usages from a device, call <see cref="RemoveDeviceUsage(InputDevice,string)"/>.
        ///
        /// The set of usages a device has can be queried with <see cref="InputControl.usages"/> (a device
        /// is an <see cref="InputControl"/> and thus, like controls, has an associated set of usages).
        ///
        /// <example>
        /// <code>
        /// // Tag a gamepad to be associated with player #1.
        /// InputSystem.SetDeviceUsage(myGamepad, "Player1");
        ///
        /// // Create an action that binds to player #1's gamepad specifically.
        /// var action = new InputAction(binding: "&lt;Gamepad&gt;{Player1}/buttonSouth");
        ///
        /// // Move the tag from one gamepad to another.
        /// InputSystem.SetDeviceUsage(myGamepad, null); // Clears usages on 'myGamepad'.
        /// InputSystem.SetDeviceUsage(otherGamepad, "Player1");
        /// </code>
        /// </example>
        /// </remarks>
        /// <exception cref="ArgumentNullException"><paramref name="device"/> is null.</exception>
        /// <seealso cref="InputControl.usages"/>
        /// <seealso cref="AddDeviceUsage(InputDevice,string)"/>
        /// <seealso cref="RemoveDeviceUsage(InputDevice,string)"/>
        /// <seealso cref="CommonUsages"/>
        /// <seealso cref="InputDeviceChange.UsageChanged"/>
        public static void SetDeviceUsage(InputDevice device, string usage)
        {
            SetDeviceUsage(device, new InternedString(usage));
        }

        /// <summary>
        /// Set the usage tag of the given device to <paramref name="usage"/>.
        /// </summary>
        /// <param name="device">Device to set the usage on.</param>
        /// <param name="usage">New usage for the device.</param>
        /// <remarks>
        /// Usages allow to "tag" a specific device such that the tag can then be used in lookups
        /// and bindings. A common use is for identifying the handedness of an <see cref="XR.XRController"/>
        /// but the usages can be arbitrary strings.
        ///
        /// This method either sets the usages of the device to a single string (meaning it will
        /// clear whatever, if any usages, the device has when the method is called) or,
        /// if <paramref name="usage"/> is null or empty, resets the usages of the device
        /// to be empty. To add to a device's set of usages, call <see cref="AddDeviceUsage(InputDevice,InternedString)"/>.
        /// To remove usages from a device, call <see cref="RemoveDeviceUsage(InputDevice,InternedString)"/>.
        ///
        /// The set of usages a device has can be queried with <see cref="InputControl.usages"/> (a device
        /// is an <see cref="InputControl"/> and thus, like controls, has an associated set of usages).
        ///
        /// If the set of usages on the device changes as a result of calling this method, <see cref="onDeviceChange"/>
        /// will be triggered with <see cref="InputDeviceChange.UsageChanged"/>.
        ///
        /// <example>
        /// <code>
        /// // Tag a gamepad to be associated with player #1.
        /// InputSystem.SetDeviceUsage(myGamepad, new InternedString("Player1"));
        ///
        /// // Create an action that binds to player #1's gamepad specifically.
        /// var action = new InputAction(binding: "&lt;Gamepad&gt;{Player1}/buttonSouth");
        ///
        /// // Move the tag from one gamepad to another.
        /// InputSystem.SetDeviceUsage(myGamepad, null); // Clears usages on 'myGamepad'.
        /// InputSystem.SetDeviceUsage(otherGamepad, new InternedString("Player1"));
        /// </code>
        /// </example>
        /// </remarks>
        /// <exception cref="ArgumentNullException"><paramref name="device"/> is null.</exception>
        /// <seealso cref="InputControl.usages"/>
        /// <seealso cref="AddDeviceUsage(InputDevice,InternedString)"/>
        /// <seealso cref="RemoveDeviceUsage(InputDevice,InternedString)"/>
        /// <seealso cref="CommonUsages"/>
        /// <seealso cref="InputDeviceChange.UsageChanged"/>
        public static void SetDeviceUsage(InputDevice device, InternedString usage)
        {
            s_Manager.SetDeviceUsage(device, usage);
        }

        /// <summary>
        /// Add a usage tag to the given device.
        /// </summary>
        /// <param name="device">Device to add the usage to.</param>
        /// <param name="usage">New usage to add to the device.</param>
        /// <remarks>
        /// Usages allow to "tag" a specific device such that the tag can then be used in lookups
        /// and bindings. A common use is for identifying the handedness of an <see cref="XR.XRController"/>
        /// but the usages can be arbitrary strings.
        ///
        /// This method adds a new usage to the device's set of usages. If the device already has
        /// the given usage, the method does nothing. To instead set the device's usages to a single
        /// one, use <see cref="SetDeviceUsage(InputDevice,string)"/>. To remove usages from a device,
        /// call <see cref="RemoveDeviceUsage(InputDevice,string)"/>.
        ///
        /// The set of usages a device has can be queried with <see cref="InputControl.usages"/> (a device
        /// is an <see cref="InputControl"/> and thus, like controls, has an associated set of usages).
        ///
        /// If the set of usages on the device changes as a result of calling this method, <see cref="onDeviceChange"/>
        /// will be triggered with <see cref="InputDeviceChange.UsageChanged"/>.
        /// </remarks>
        /// <exception cref="ArgumentNullException"><paramref name="device"/> is null.</exception>
        /// <exception cref="ArgumentException"><paramref name="usage"/> is null or empty.</exception>
        /// <seealso cref="InputControl.usages"/>
        /// <seealso cref="SetDeviceUsage(InputDevice,string)"/>
        /// <seealso cref="RemoveDeviceUsage(InputDevice,string)"/>
        /// <seealso cref="CommonUsages"/>
        /// <seealso cref="InputDeviceChange.UsageChanged"/>
        public static void AddDeviceUsage(InputDevice device, string usage)
        {
            s_Manager.AddDeviceUsage(device, new InternedString(usage));
        }

        /// <summary>
        /// Add a usage tag to the given device.
        /// </summary>
        /// <param name="device">Device to add the usage to.</param>
        /// <param name="usage">New usage to add to the device.</param>
        /// <remarks>
        /// Usages allow to "tag" a specific device such that the tag can then be used in lookups
        /// and bindings. A common use is for identifying the handedness of an <see cref="XR.XRController"/>
        /// but the usages can be arbitrary strings.
        ///
        /// This method adds a new usage to the device's set of usages. If the device already has
        /// the given usage, the method does nothing. To instead set the device's usages to a single
        /// one, use <see cref="SetDeviceUsage(InputDevice,InternedString)"/>. To remove usages from a device,
        /// call <see cref="RemoveDeviceUsage(InputDevice,InternedString)"/>.
        ///
        /// The set of usages a device has can be queried with <see cref="InputControl.usages"/> (a device
        /// is an <see cref="InputControl"/> and thus, like controls, has an associated set of usages).
        ///
        /// If the set of usages on the device changes as a result of calling this method, <see cref="onDeviceChange"/>
        /// will be triggered with <see cref="InputDeviceChange.UsageChanged"/>.
        /// </remarks>
        /// <exception cref="ArgumentNullException"><paramref name="device"/> is null.</exception>
        /// <exception cref="ArgumentException"><paramref name="usage"/> is empty.</exception>
        /// <seealso cref="InputControl.usages"/>
        /// <seealso cref="SetDeviceUsage(InputDevice,InternedString)"/>
        /// <seealso cref="RemoveDeviceUsage(InputDevice,InternedString)"/>
        /// <seealso cref="CommonUsages"/>
        /// <seealso cref="InputDeviceChange.UsageChanged"/>
        public static void AddDeviceUsage(InputDevice device, InternedString usage)
        {
            s_Manager.AddDeviceUsage(device, usage);
        }

        /// <summary>
        /// Remove a usage tag from the given device.
        /// </summary>
        /// <param name="device">Device to remove the usage from.</param>
        /// <param name="usage">Usage to remove from the device.</param>
        /// <remarks>
        /// This method removes an existing usage from the given device. If the device does not
        /// have the given usage tag, the method does nothing. Use <see cref="SetDeviceUsage(InputDevice,string)"/>
        /// or <see cref="AddDeviceUsage(InputDevice,string)"/> to add usages to a device.
        ///
        /// The set of usages a device has can be queried with <see cref="InputControl.usages"/> (a device
        /// is an <see cref="InputControl"/> and thus, like controls, has an associated set of usages).
        ///
        /// If the set of usages on the device changes as a result of calling this method, <see cref="onDeviceChange"/>
        /// will be triggered with <see cref="InputDeviceChange.UsageChanged"/>.
        /// </remarks>
        /// <exception cref="ArgumentNullException"><paramref name="device"/> is null.</exception>
        /// <exception cref="ArgumentException"><paramref name="usage"/> is null or empty.</exception>
        /// <seealso cref="InputControl.usages"/>
        /// <seealso cref="SetDeviceUsage(InputDevice,string)"/>
        /// <seealso cref="AddDeviceUsage(InputDevice,string)"/>
        /// <seealso cref="CommonUsages"/>
        /// <seealso cref="InputDeviceChange.UsageChanged"/>
        public static void RemoveDeviceUsage(InputDevice device, string usage)
        {
            s_Manager.RemoveDeviceUsage(device, new InternedString(usage));
        }

        /// <summary>
        /// Remove a usage tag from the given device.
        /// </summary>
        /// <param name="device">Device to remove the usage from.</param>
        /// <param name="usage">Usage to remove from the device.</param>
        /// <remarks>
        /// This method removes an existing usage from the given device. If the device does not
        /// have the given usage tag, the method does nothing. Use <see cref="SetDeviceUsage(InputDevice,InternedString)"/>
        /// or <see cref="AddDeviceUsage(InputDevice,InternedString)"/> to add usages to a device.
        ///
        /// The set of usages a device has can be queried with <see cref="InputControl.usages"/> (a device
        /// is an <see cref="InputControl"/> and thus, like controls, has an associated set of usages).
        ///
        /// If the set of usages on the device changes as a result of calling this method, <see cref="onDeviceChange"/>
        /// will be triggered with <see cref="InputDeviceChange.UsageChanged"/>.
        /// </remarks>
        /// <exception cref="ArgumentNullException"><paramref name="device"/> is null.</exception>
        /// <exception cref="ArgumentException"><paramref name="usage"/> is empty.</exception>
        /// <seealso cref="InputControl.usages"/>
        /// <seealso cref="SetDeviceUsage(InputDevice,InternedString)"/>
        /// <seealso cref="AddDeviceUsage(InputDevice,InternedString)"/>
        /// <seealso cref="CommonUsages"/>
        /// <seealso cref="InputDeviceChange.UsageChanged"/>
        public static void RemoveDeviceUsage(InputDevice device, InternedString usage)
        {
            s_Manager.RemoveDeviceUsage(device, usage);
        }

        /// <summary>
        /// Find the first control that matches the given control path.
        /// </summary>
        /// <param name="path">Path of a control, e.g. <c>"&lt;Gamepad&gt;/buttonSouth"</c>. See <see cref="InputControlPath"/>
        /// for details.</param>
        /// <returns>The first control that matches the given path or <c>null</c> if no control matches.</returns>
        /// <exception cref="ArgumentNullException"><paramref name="path"/> is <c>null</c> or empty.</exception>
        /// <remarks>
        /// If multiple controls match the given path, which result is considered the first is indeterminate.
        ///
        /// <example>
        /// <code>
        /// // Add gamepad.
        /// InputSystem.AddDevice&lt;Gamepad&gt;();
        ///
        /// // Look up various controls on it.
        /// var aButton = InputSystem.FindControl("&lt;Gamepad&gt;/buttonSouth");
        /// var leftStickX = InputSystem.FindControl("*/leftStick/x");
        /// var bButton = InputSystem.FindControl"*/{back}");
        ///
        /// // This one returns the gamepad itself as devices are also controls.
        /// var gamepad = InputSystem.FindControl("&lt;Gamepad&gt;");
        /// </code>
        /// </example>
        /// </remarks>
        /// <seealso cref="InputControlPath"/>
        /// <seealso cref="InputControl.path"/>
        public static InputControl FindControl(string path)
        {
            if (string.IsNullOrEmpty(path))
                throw new ArgumentNullException(nameof(path));

            var devices = s_Manager.devices;
            var numDevices = devices.Count;

            for (var i = 0; i < numDevices; ++i)
            {
                var device = devices[i];
                var control = InputControlPath.TryFindControl(device, path);
                if (control != null)
                    return control;
            }

            return null;
        }

        /// <summary>
        /// Find all controls that match the given <see cref="InputControlPath">control path</see>.
        /// </summary>
        /// <param name="path">Control path to search for</param>
        /// <returns>List of <see cref="InputControl"/> which matched the given search criteria</returns>
        /// <example>
        /// <code>
        /// // Find all gamepads (literally: that use the "Gamepad" layout).
        /// InputSystem.FindControls("&lt;Gamepad&gt;");
        ///
        /// // Find all sticks on all gamepads.
        /// InputSystem.FindControls("&lt;Gamepad&gt;/*stick");
        ///
        /// // Same but filter stick by type rather than by name.
        /// InputSystem.FindControls&lt;StickControl&gt;("&lt;Gamepad&gt;/*");
        /// </code>
        /// </example>
        /// <seealso cref="FindControls{TControl}(string)"/>
        /// <seealso cref="FindControls{TControl}(string,ref UnityEngine.InputSystem.InputControlList{TControl})"/>
        public static InputControlList<InputControl> FindControls(string path)
        {
            return FindControls<InputControl>(path);
        }

        /// <summary>
        /// Find all controls that match the given <see cref="InputControlPath">control path</see>.
        /// </summary>
        /// <param name="path">Control path to search for</param>
        /// <typeparam name="TControl">Type of control <see cref="InputControl"/>.</typeparam>
        /// <returns>Generic list of <see cref="InputControl"/> which matched the given search criteria</returns>
        /// <seealso cref="FindControls{InputControl}(string)"/>
        /// <seealso cref="FindControls{TControl}(string,ref UnityEngine.InputSystem.InputControlList{TControl})"/>
        public static InputControlList<TControl> FindControls<TControl>(string path)
            where TControl : InputControl
        {
            var list = new InputControlList<TControl>();
            FindControls(path, ref list);
            return list;
        }

        /// <summary>
        /// Populate a list with all controls that match the given <see cref="InputControlPath">control path</see>.
        /// </summary>
        /// <param name="path">Control path to search for</param>
        /// <param name="controls">Generic list of <see cref="InputControl"/> to populate with the search results</param>
        /// <typeparam name="TControl">Type of control <see cref="InputControl"/>.</typeparam>
        /// <returns>Count of controls which matched the given search criteria</returns>
        /// <seealso cref="FindControls{TControl}(string)"/>
        /// <seealso cref="FindControls{TControl}(string,ref UnityEngine.InputSystem.InputControlList{TControl})"/>
        public static int FindControls<TControl>(string path, ref InputControlList<TControl> controls)
            where TControl : InputControl
        {
            return s_Manager.GetControls(path, ref controls);
        }

        #endregion

        #region Events

        internal static bool isProcessingEvents => s_Manager.isProcessingEvents;

        /// <summary>
        /// Called during <see cref="Update"/> for each event that is processed.
        /// </summary>
        /// <remarks>
        /// Every time the input system updates (see <see cref="InputSettings.updateMode"/>
        /// or <see cref="Update"/> for details about when and how this happens),
        /// it flushes all events from the internal event buffer.
        ///
        /// As the Input System reads events from the buffer one by one, it will trigger this
        /// callback for each event which originates from a recognized device, before then proceeding
        /// to process the event. If any of the callbacks sets <see cref="InputEvent.handled"/>
        /// to true, the event will be skipped and ignored.
        ///
        /// Note that a device that is disabled (see <see cref="InputDevice.enabled"/>) may still get
        /// this event signalled for it. A <see cref="DisableDeviceCommand"/> will usually be sent to
        /// backends when a device is disabled but a backend may or may not respond to the command and
        /// thus may or may not keep sending events for the device.
        ///
        /// Note that the Input System does NOT sort events by timestamps (<see cref="InputEvent.time"/>).
        /// Instead, they are consumed in the order they are produced. This means that they
        /// will also surface on this callback in that order.
        ///
        /// <example>
        /// <code>
        /// // Treat left+right mouse button as middle mouse button.
        /// // (Note: This example is more for demonstrative purposes; it isn't necessarily a good use case)
        /// InputSystem.onEvent +=
        ///    (eventPtr, device) =>
        ///    {
        ///        // Only deal with state events.
        ///        if (!eventPtr.IsA&lt;StateEvent&gt;())
        ///            return;
        ///
        ///        if (!(device is Mouse mouse))
        ///            return;
        ///
        ///        mouse.leftButton.ReadValueFromEvent(eventPtr, out var lmbDown);
        ///        mouse.rightButton.ReadValueFromEvent(eventPtr, out var rmbDown);
        ///
        ///        if (lmbDown > 0 &amp;&amp; rmbDown > 0)
        ///            mouse.middleButton.WriteValueIntoEvent(1f, eventPtr);
        ///    };
        /// </code>
        /// </example>
        ///
        /// The property returns an <see cref="InputEventListener"/> struct that, beyond adding and removing
        /// callbacks, can be used to flexibly listen in on the event stream.
        ///
        /// <example>
        /// <code>
        /// // Listen for mouse events.
        /// InputSystem.onEvent
        ///     .ForDevice(Mouse.current)
        ///     .Call(e => Debug.Log("Mouse event"));
        /// </code>
        /// </example>
        ///
        /// If you are looking for a way to capture events, <see cref="InputEventTrace"/> may be of
        /// interest and an alternative to directly hooking into this event.
        ///
        /// If you are looking to monitor changes to specific input controls, state change monitors
        /// (see <see cref="InputState.AddChangeMonitor(InputControl,IInputStateChangeMonitor,long,uint)"/>
        /// are usually a more efficient and convenient way to set this up.
        /// </remarks>
        /// <exception cref="ArgumentNullException">Delegate reference is <c>null</c>.</exception>
        /// <seealso cref="QueueEvent(InputEventPtr)"/>
        /// <seealso cref="InputEvent"/>
        /// <seealso cref="Update"/>
        /// <seealso cref="InputSettings.updateMode"/>
        public static InputEventListener onEvent
        {
            // The listener syntax is an artificial struct. Setting it has no effect.
            // Its only purpose is to give us access to both the += and -= syntax of C# events
            // and at the same time provide a springboard into IObservable.
            get => default;
            // ReSharper disable once ValueParameterNotUsed
            set {}
        }

        /// <summary>
        /// Listen through <see cref="onEvent"/> for a button to be pressed.
        /// </summary>
        /// <remarks>
        /// The listener will get triggered whenever a <see cref="ButtonControl"/> on any device in the list of <see cref="devices"/>
        /// goes from not being pressed to being pressed.
        ///
        /// <example>
        /// <code>
        /// // Response to the first button press. Calls our delegate
        /// // and then immediately stops listening.
        /// InputSystem.onAnyButtonPress
        ///     .CallOnce(ctrl => Debug.Log($"Button {ctrl} was pressed"));
        /// </code>
        /// </example>
        ///
        /// Note that the listener will get triggered from the first button that was found in a pressed state in a
        /// given <see cref="InputEvent"/>. If multiple buttons are pressed in an event, the listener will not
        /// get triggered multiple times. To get all button presses in an event, use <see cref="InputControlExtensions.GetAllButtonPresses"/>
        /// and instead listen directly through <see cref="onEvent"/>.
        ///
        /// <example>
        /// <code>
        /// InputSystem.onEvent
        ///     .Where(e => e.HasButtonPress())
        ///     .CallOnce(eventPtr =>
        ///     {
        ///         foreach (var button in l.eventPtr.GetAllButtonPresses())
        ///             Debug.Log($"Button {button} was pressed");
        ///     });
        /// </code>
        /// </example>
        ///
        /// There is a certain overhead to listening for button presses so it is best to have listeners
        /// installed only while the information is actually needed.
        ///
        /// <example>
        /// <code>
        /// // Script that will spawn a new player when a button on a device is pressed.
        /// public class JoinPlayerOnPress : MonoBehaviour
        /// {
        ///     // We instantiate this GameObject to create a new player object.
        ///     // Expected to have a PlayerInput component in its hierarchy.
        ///     public GameObject playerPrefab;
        ///
        ///     // We want to remove the event listener we install through InputSystem.onAnyButtonPress
        ///     // after we're done so remember it here.
        ///     private IDisposable m_EventListener;
        ///
        ///     // When enabled, we install our button press listener.
        ///     void OnEnable()
        ///     {
        ///         // Start listening.
        ///         m_EventListener =
        ///             InputSystem.onAnyButtonPress
        ///                 .Call(OnButtonPressed)
        ///     }
        ///
        ///     // When disabled, we remove our button press listener.
        ///     void OnDisable()
        ///     {
        ///         m_EventListener.Dispose();
        ///     }
        ///
        ///     void OnButtonPressed(InputControl button)
        ///     {
        ///         var device = button.device;
        ///
        ///         // Ignore presses on devices that are already used by a player.
        ///         if (PlayerInput.FindFirstPairedToDevice(device) != null)
        ///             return;
        ///
        ///         // Create a new player.
        ///         var player = PlayerInput.Instantiate(playerPrefab, pairWithDevice: device);
        ///
        ///         // If the player did not end up with a valid input setup,
        ///         // unjoin the player.
        ///         if (player.hasMissingRequiredDevices)
        ///             Destroy(player);
        ///
        ///         // If we only want to join a single player, could uninstall our listener here
        ///         // or use CallOnce() instead of Call() when we set it up.
        ///     }
        /// }
        /// </code>
        /// </example>
        /// </remarks>
        /// <seealso cref="ButtonControl.isPressed"/>
        /// <seealso cref="onEvent"/>
        public static IObservable<InputControl> onAnyButtonPress =>
            onEvent
                .Select(e => e.GetFirstButtonPressOrNull()).Where(c => c != null);

        /// <summary>
        /// Add an event to the internal event queue.
        /// </summary>
        /// <param name="eventPtr">Event to add to the internal event buffer.</param>
        /// <exception cref="ArgumentException"><paramref name="eventPtr"/> is not
        /// valid (see <see cref="InputEventPtr.valid"/>).</exception>
        /// <exception cref="InvalidOperationException">The method was called from
        /// within event processing more than 1000 times. To avoid deadlocking, this
        /// results in an exception being thrown.</exception>
        /// <remarks>
        /// The event will be copied in full to the internal event buffer meaning that
        /// you can release memory for the event after it has been queued. The internal event
        /// buffer is flushed on the next input system update (see <see cref="Update"/>).
        /// Note that if input is process in <c>FixedUpdate()</c> (see <see cref="InputSettings.updateMode"/>),
        /// then the event may not get processed until its <see cref="InputEvent.time"/> timestamp
        /// is within the update window of the input system.
        ///
        /// As part of queuing, the event will receive its own unique ID (see <see cref="InputEvent.eventId"/>).
        /// Note that this ID will be written into the memory buffer referenced by <paramref cref="eventPtr"/>
        /// meaning that after calling <c>QueueEvent</c>, you will see the event ID with which the event
        /// was queued.
        ///
        /// Events that are queued during event processing will get processed in the same update.
        /// This happens, for example, when queuing input from within <see cref="onEvent"/> or from
        /// action callbacks such as <see cref="InputAction.performed"/>.
        ///
        /// The total size of <see cref="InputEvent"/>s processed in a single update is limited by
        /// <see cref="InputSettings.maxEventBytesPerUpdate"/>. This also prevents deadlocks when
        /// each processing of an event leads to one or more additional events getting queued.
        ///
        /// <example>
        /// <code>
        /// // Queue an input event on the first gamepad.
        /// var gamepad = Gamepad.all[0];
        /// using (StateEvent.From(gamepad, out var eventPtr))
        /// {
        ///     gamepad.leftStick.WriteValueIntoEvent(new Vector2(0.123f, 0.234f), eventPtr);
        ///     InputSystem.QueueEvent(eventPtr);
        /// }
        /// </code>
        /// </example>
        /// </remarks>
        /// <seealso cref="Update"/>
        /// <seealso cref="onEvent"/>
        /// <seealso cref="onBeforeUpdate"/>
        /// <seealso cref="InputEvent"/>
        public static void QueueEvent(InputEventPtr eventPtr)
        {
            if (!eventPtr.valid)
                throw new ArgumentException("Received a null event pointer", nameof(eventPtr));

            s_Manager.QueueEvent(eventPtr);
        }

        /// <summary>
        /// Add an event to the internal event queue.
        /// </summary>
        /// <typeparam name="TEvent">Type of event to look enqueue.</typeparam>
        /// <param name="inputEvent">Event to add to the internal event buffer.</param>
        /// <remarks>
        /// The event will be copied in full to the internal event buffer. The internal event
        /// buffer is flushed on the next input system update (see <see cref="Update"/>).
        /// Note that if input is process in <c>FixedUpdate()</c> (see <see cref="InputSettings.updateMode"/>),
        /// then the event may not get processed until its <see cref="InputEvent.time"/> timestamp
        /// is within the update window of the input system.
        ///
        /// As part of queuing, the event will receive its own unique ID (see <see cref="InputEvent.eventId"/>).
        /// Note that this ID will be written into <paramref name="inputEvent"/>
        /// meaning that after calling this method, you will see the event ID with which the event
        /// was queued.
        ///
        /// <example>
        /// <code>
        /// // Queue a disconnect event on the first gamepad.
        /// var inputEvent = DeviceRemoveEvent(Gamepad.all[0].deviceId);
        /// InputSystem.QueueEvent(inputEvent);
        /// </code>
        /// </example>
        /// </remarks>
        /// <seealso cref="Update"/>
        /// <seealso cref="onEvent"/>
        /// <seealso cref="onBeforeUpdate"/>
        public static void QueueEvent<TEvent>(ref TEvent inputEvent)
            where TEvent : struct, IInputEventTypeInfo
        {
            s_Manager.QueueEvent(ref inputEvent);
        }

        ////REVIEW: consider moving these out into extension methods in UnityEngine.InputSystem.LowLevel

        ////TODO: find a more elegant solution for this
        // Mono will ungracefully poop exceptions if we try to use LayoutKind.Explicit in generic
        // structs. So we can't just stuff a generic TState into a StateEvent<TState> and enforce
        // proper layout. Thus the jumping through lots of ugly hoops here.
        private unsafe struct StateEventBuffer
        {
            public StateEvent stateEvent;
            public const int kMaxSize = 512;
            public fixed byte data[kMaxSize - 1]; // StateEvent already adds one.
        }
        /// <summary>
        /// Queue a <see cref="StateEvent"/> to update the input state of the given device.
        /// </summary>
        /// <param name="device">Device whose input state to update</param>
        /// <param name="state"></param>
        /// <param name="time">Timestamp for the event. If not supplied, the current time is used. Note
        /// that if the given time is in the future and events processed in
        /// <a href="https://docs.unity3d.com/ScriptReference/MonoBehaviour.FixedUpdate.html">FixedUpdate</a> (see <see cref="InputSettings.updateMode"/>),
        /// the event will only get processed once the actual time has caught up with the given time.</param>
        /// <typeparam name="TState">Type of input state, such as <see cref="MouseState"/>. Must match the expected
        /// type of state of <paramref name="device"/>.</typeparam>
        /// <remarks>
        /// The given state must match exactly what is expected by the given device. If unsure, an alternative
        /// is to grab the state as an event directly from the device using <see
        /// cref="StateEvent.From(InputDevice,out InputEventPtr,Unity.Collections.Allocator)"/> which can then
        /// be queued using <see cref="QueueEvent(InputEventPtr)"/>.
        ///
        /// <example>
        /// <code>
        /// // Allocates temporary, unmanaged memory for the event.
        /// // using statement automatically disposes the memory once we have queued the event.
        /// using (StateEvent.From(Mouse.current, out var eventPtr))
        /// {
        ///     // Use controls on mouse to write values into event.
        ///     Mouse.current.position.WriteValueIntoEvent(new Vector(123, 234), eventPtr);
        ///
        ///     // Queue event.
        ///     InputSystem.QueueEvent(eventPtr);
        /// }
        /// </code>
        /// </example>
        ///
        /// The event will only be queued and not processed right away. This means that the state of
        /// <paramref name="device"/> will not change immediately as a result of calling this method. Instead,
        /// the event will be processed as part of the next input update.
        ///
        /// Note that this method updates the complete input state of the device including all of its
        /// controls. To update just part of the state of a device, you can use <see cref="QueueDeltaStateEvent{TDelta}"/>
        /// (however, note that there are some restrictions; see documentation).
        /// <example>
        /// <code>
        /// InputSystem.QueueStateEvent(Mouse.current, new MouseState { position = new Vector(123, 234) });
        /// </code>
        /// </example>
        /// </remarks>
        /// <exception cref="ArgumentNullException"><paramref name="device"/> is null.</exception>
        /// <exception cref="InvalidOperationException"><paramref name="device"/> has not been added to the system
        /// (<see cref="AddDevice(InputDevice)"/>) and thus cannot receive events.</exception>
        /// <exception cref="ArgumentException"></exception>
        public static unsafe void QueueStateEvent<TState>(InputDevice device, TState state, double time = -1)
            where TState : struct, IInputStateTypeInfo
        {
            if (device == null)
                throw new ArgumentNullException(nameof(device));

            // Make sure device is actually in the system.
            if (device.m_DeviceIndex == InputDevice.kInvalidDeviceIndex)
                throw new InvalidOperationException(
                    $"Cannot queue state event for device '{device}' because device has not been added to system");

            ////REVIEW: does it make more sense to go off the 'stateBlock' on the device and let that determine size?

            var stateSize = (uint)UnsafeUtility.SizeOf<TState>();
            if (stateSize > StateEventBuffer.kMaxSize)
                throw new ArgumentException(
                    $"Size of '{typeof(TState).Name}' exceeds maximum supported state size of {StateEventBuffer.kMaxSize}",
                    nameof(state));
            var eventSize = UnsafeUtility.SizeOf<StateEvent>() + stateSize - StateEvent.kStateDataSizeToSubtract;

            if (time < 0)
                time = InputRuntime.s_Instance.currentTime;
            else
                time += InputRuntime.s_CurrentTimeOffsetToRealtimeSinceStartup;

            StateEventBuffer eventBuffer;
            eventBuffer.stateEvent =
                new StateEvent
            {
                baseEvent = new InputEvent(StateEvent.Type, (int)eventSize, device.deviceId, time),
                stateFormat = state.format
            };

            var ptr = eventBuffer.stateEvent.stateData;
            UnsafeUtility.MemCpy(ptr, UnsafeUtility.AddressOf(ref state), stateSize);

            s_Manager.QueueEvent(ref eventBuffer.stateEvent);
        }

        private unsafe struct DeltaStateEventBuffer
        {
            public DeltaStateEvent stateEvent;
            public const int kMaxSize = 512;
            public fixed byte data[kMaxSize - 1]; // DeltaStateEvent already adds one.
        }

        /// <summary>
        /// Queue a <see cref="DeltaStateEvent"/> to update part of the input state of the given device.
        /// </summary>
        /// <param name="control">Control on a device to update state of.</param>
        /// <param name="delta">New state for the control. Type of state must match the state of the control.</param>
        /// <param name="time"></param>
        /// <typeparam name="TDelta"></typeparam>
        /// <exception cref="ArgumentNullException"><paramref name="control"/> is null.</exception>
        /// <exception cref="InvalidOperationException"></exception>
        /// <exception cref="ArgumentException"></exception>
        public static unsafe void QueueDeltaStateEvent<TDelta>(InputControl control, TDelta delta, double time = -1)
            where TDelta : struct
        {
            if (control == null)
                throw new ArgumentNullException(nameof(control));

            if (control.stateBlock.bitOffset != 0)
                throw new InvalidOperationException(
                    $"Cannot send delta state events against bitfield controls: {control}");

            // Make sure device is actually in the system.
            var device = control.device;
            if (device.m_DeviceIndex == InputDevice.kInvalidDeviceIndex)
                throw new InvalidOperationException(
                    $"Cannot queue state event for control '{control}' on device '{device}' because device has not been added to system");

            if (time < 0)
                time = InputRuntime.s_Instance.currentTime;
            else
                time += InputRuntime.s_CurrentTimeOffsetToRealtimeSinceStartup;

            var deltaSize = (uint)UnsafeUtility.SizeOf<TDelta>();
            if (deltaSize > DeltaStateEventBuffer.kMaxSize)
                throw new ArgumentException(
                    $"Size of state delta '{typeof(TDelta).Name}' exceeds maximum supported state size of {DeltaStateEventBuffer.kMaxSize}",
                    nameof(delta));

            ////TODO: recognize a matching C# representation of a state format and convert to what we expect for trivial cases
            if (deltaSize != control.stateBlock.alignedSizeInBytes)
                throw new ArgumentException(
                    $"Size {deltaSize} of delta state of type {typeof(TDelta).Name} provided for control '{control}' does not match size {control.stateBlock.alignedSizeInBytes} of control",
                    nameof(delta));

            var eventSize = UnsafeUtility.SizeOf<DeltaStateEvent>() + deltaSize - 1;

            DeltaStateEventBuffer eventBuffer;
            eventBuffer.stateEvent =
                new DeltaStateEvent
            {
                baseEvent = new InputEvent(DeltaStateEvent.Type, (int)eventSize, device.deviceId, time),
                stateFormat = device.stateBlock.format,
                stateOffset = control.m_StateBlock.byteOffset - device.m_StateBlock.byteOffset
            };

            var ptr = eventBuffer.stateEvent.stateData;
            UnsafeUtility.MemCpy(ptr, UnsafeUtility.AddressOf(ref delta), deltaSize);

            s_Manager.QueueEvent(ref eventBuffer.stateEvent);
        }

        /// <summary>
        /// Queue a <see cref="DeviceConfigurationEvent"/> that signals that the configuration of the given device has changed
        /// and that cached configuration will thus have to be refreshed.
        /// </summary>
        /// <param name="device">Device whose configuration has changed.</param>
        /// <param name="time">Timestamp for the event. If not supplied, the current time will be used.</param>
        /// <remarks>
        /// All state of an input device that is not input or output state is considered its "configuration".
        ///
        /// A simple example is keyboard layouts. A <see cref="Keyboard"/> will typically have an associated
        /// keyboard layout that dictates the function of each key and which can be changed by the user at the
        /// system level. In the input system, the current keyboard layout can be queried via <see cref="Keyboard.keyboardLayout"/>.
        /// When the layout changes at the system level, the input backend sends a configuration change event
        /// to signal that the configuration of the keyboard has changed and that cached data may be outdated.
        /// In response, <see cref="Keyboard"/> will flush out cached information such as the name of the keyboard
        /// layout and display names (<see cref="InputControl.displayName"/>) of individual keys which causes them
        /// to be fetched again from the backend the next time they are accessed.
        /// </remarks>
        /// <exception cref="ArgumentNullException"><paramref name="device"/> is null.</exception>
        /// <exception cref="InvalidOperationException"><paramref name="device"/> has not been added
        /// (<see cref="InputDevice.added"/>; <see cref="AddDevice(InputDevice)"/>) and thus cannot
        /// receive events.</exception>
        public static void QueueConfigChangeEvent(InputDevice device, double time = -1)
        {
            if (device == null)
                throw new ArgumentNullException(nameof(device));
            if (device.deviceId == InputDevice.InvalidDeviceId)
                throw new InvalidOperationException("Device has not been added");

            if (time < 0)
                time = InputRuntime.s_Instance.currentTime;
            else
                time += InputRuntime.s_CurrentTimeOffsetToRealtimeSinceStartup;

            var inputEvent = DeviceConfigurationEvent.Create(device.deviceId, time);
            s_Manager.QueueEvent(ref inputEvent);
        }

        /// <summary>
        /// Queue a <see cref="TextEvent"/> on the given device.
        /// </summary>
        /// <param name="device">Device to queue the event on.</param>
        /// <param name="character">Text character to input through the event.</param>
        /// <param name="time">Optional event time stamp. If not supplied, the current time will be used.</param>
        /// <remarks>
        /// Text input is sent to devices character by character. This allows sending strings of arbitrary
        /// length without necessary incurring GC overhead.
        ///
        /// For the event to have any effect on <paramref name="device"/>, the device must
        /// implement <see cref="ITextInputReceiver"/>. It will see <see cref="ITextInputReceiver.OnTextInput"/>
        /// being called when the event is processed.
        /// </remarks>
        /// <exception cref="ArgumentNullException"><paramref name="device"/> is null.</exception>
        /// <exception cref="InvalidOperationException"><paramref name="device"/> is a device that has not been
        /// added to the system.</exception>
        /// <seealso cref="Keyboard.onTextInput"/>
        public static void QueueTextEvent(InputDevice device, char character, double time = -1)
        {
            if (device == null)
                throw new ArgumentNullException(nameof(device));
            if (device.deviceId == InputDevice.InvalidDeviceId)
                throw new InvalidOperationException("Device has not been added");

            if (time < 0)
                time = InputRuntime.s_Instance.currentTime;
            else
                time += InputRuntime.s_CurrentTimeOffsetToRealtimeSinceStartup;

            var inputEvent = TextEvent.Create(device.deviceId, character, time);
            s_Manager.QueueEvent(ref inputEvent);
        }

        /// <summary>
        /// Run a single update of input state.
        /// </summary>
        /// <remarks>
        /// Except in tests and when using <see cref="InputSettings.UpdateMode.ProcessEventsManually"/>, this method should not
        /// normally be called. The input system will automatically update as part of the player loop as
        /// determined by <see cref="InputSettings.updateMode"/>. Calling this method is equivalent to
        /// inserting extra frames, i.e. it will advance the entire state of the input system by one complete
        /// frame.
        ///
        /// When using <see cref="InputUpdateType.Manual"/>, this method MUST be called for input to update in the
        /// player. Not calling the method as part of the player loop may result in excessive memory
        /// consumption and/or potential loss of input.
        ///
        /// Each update will flush out buffered input events and cause them to be processed. This in turn
        /// will update the state of input devices (<see cref="InputDevice"/>) and trigger actions (<see cref="InputAction"/>)
        /// that monitor affected device state.
        /// </remarks>
        /// <seealso cref="InputUpdateType"/>
        /// <seealso cref="InputSettings.updateMode"/>
        public static void Update()
        {
            s_Manager.Update();
        }

        internal static void Update(InputUpdateType updateType)
        {
            if (updateType != InputUpdateType.None && (s_Manager.updateMask & updateType) == 0)
                throw new InvalidOperationException(
                    $"'{updateType}' updates are not enabled; InputSystem.settings.updateMode is set to '{settings.updateMode}'");
            s_Manager.Update(updateType);
        }

        /// <summary>
        /// Event that is fired before the input system updates.
        /// </summary>
        /// <remarks>
        /// The input system updates in sync with player loop and editor updates. Input updates
        /// are run right before the respective script update. For example, an input update for
        /// <see cref="InputUpdateType.Dynamic"/> is run before <c>MonoBehaviour.Update</c> methods
        /// are executed.
        ///
        /// The update callback itself is triggered before the input system runs its own update and
        /// before it flushes out its event queue. This means that events queued from a callback will
        /// be fed right into the upcoming update.
        /// </remarks>
        /// <seealso cref="onAfterUpdate"/>
        /// <seealso cref="Update"/>
        public static event Action onBeforeUpdate
        {
            add
            {
                lock (s_Manager)
                    s_Manager.onBeforeUpdate += value;
            }
            remove
            {
                lock (s_Manager)
                    s_Manager.onBeforeUpdate -= value;
            }
        }

        /// <summary>
        /// Event that is fired after the input system has completed an update and processed all pending events.
        /// </summary>
        /// <seealso cref="onBeforeUpdate"/>
        /// <seealso cref="Update"/>
        public static event Action onAfterUpdate
        {
            add
            {
                lock (s_Manager)
                    s_Manager.onAfterUpdate += value;
            }
            remove
            {
                lock (s_Manager)
                    s_Manager.onAfterUpdate -= value;
            }
        }

        #endregion

        #region Settings

        /// <summary>
        /// The current configuration of the input system.
        /// </summary>
        /// <value>Global configuration object for the input system.</value>
        /// <remarks>
        /// The input system can be configured on a per-project basis. Settings can either be created and
        /// installed on the fly or persisted as assets in the project.
        /// </remarks>
        /// <exception cref="ArgumentNullException">Value is null when setting the property.</exception>
        public static InputSettings settings
        {
            get => s_Manager.settings;
            set
            {
                if (value == null)
                    throw new ArgumentNullException(nameof(value));

                if (s_Manager.m_Settings == value)
                    return;

                // In the editor, we keep track of the settings asset through EditorBuildSettings.
                #if UNITY_EDITOR
                if (!string.IsNullOrEmpty(AssetDatabase.GetAssetPath(value)))
                {
                    EditorBuildSettings.AddConfigObject(InputSettingsProvider.kEditorBuildSettingsConfigKey,
                        value, true);
                }
                #endif

                s_Manager.settings = value;
            }
        }

        /// <summary>
        /// Event that is triggered if any of the properties in <see cref="settings"/> changes or if
        /// <see cref="settings"/> is replaced entirely with a new <see cref="InputSettings"/> object.
        /// </summary>
        /// <seealso cref="settings"/>
        /// <seealso cref="InputSettings"/>
        public static event Action onSettingsChange
        {
            add => s_Manager.onSettingsChange += value;
            remove => s_Manager.onSettingsChange -= value;
        }

#if UNITY_EDITOR
        /// <summary>
        /// Callback that can be used to display a warning and draw additional custom Editor UI for bindings.
        /// </summary>
        /// <seealso cref="InputBinding"/>
        /// <remarks>
        /// This allows Users to control the behavior of the <see cref="InputActionAsset"/> Editor.
        /// Specifically this controls whether a warning icon will appear next to a particular
        /// <see cref="InputBinding"/> in the list and also draw custom UI content for it once
        /// it is selected.
        /// By default no callbacks exist and therefore no warnings or custom content will be shown.
        /// A User interested in customizing this behavior is expected to provide a callback function here.
        /// This callback function will receive the binding path to be inspected.
        /// The callback is then expected to either return null to indicate no warning is to be displayed
        /// for this binding path or a <see cref="System.Action"/> which contains the custom rendering function
        /// to be shown in the Binding properties panel when a InputBinding has been selected.
        /// Returning any <see cref="System.Action"/> will also display a small warning icon next to the
        /// particular <see cref="InputBinding"/> in the list, regardless of the contents of that function.
        /// </remarks>
        ///
        /// <example>
        /// <code>
        /// InputSystem.customBindingPathValidators += (string bindingPath) => {
        ///     // Mark <Gamepad> bindings with a warning
        ///     if (!bindingPath.StartsWith("<Gamepad>"))
        ///         return null;
        ///
        ///     // Draw the warning information in the Binding Properties panel
        ///     return () =>
        ///     {
        ///         GUILayout.BeginVertical("GroupBox");
        ///         GUILayout.BeginHorizontal();
        ///         GUILayout.Box(EditorGUIUtility.FindTexture("console.warnicon.sml"));
        ///         GUILayout.Label(
        ///             "This binding is inactive because it refers to a disabled OpenXR interaction profile.",
        ///             EditorStyles.wordWrappedLabel);
        ///         GUILayout.EndHorizontal();
        ///
        ///         GUILayout.Button("Manage Interaction Profiles");
        ///         GUILayout.EndVertical();
        ///     };
        /// };
        /// </code>
        /// </example>
        public static event CustomBindingPathValidator customBindingPathValidators
        {
            add => s_Manager.customBindingPathValidators += value;
            remove => s_Manager.customBindingPathValidators -= value;
        }

        /// <summary>
        /// Invokes any custom UI rendering code for this Binding Path in the editor.
        /// </summary>
        /// <seealso cref="customBindingPathValidators"/>
        /// <remarks>
        /// This is called internally by the <see cref="InputActionAsset"/> Editor while displaying
        /// the properties for a <see cref="InputBinding"/>.
        /// This is not intended to be called directly.
        /// Please use <see cref="customBindingPathValidators"/> instead.
        /// </remarks>
        internal static void OnDrawCustomWarningForBindingPath(string bindingPath)
        {
            s_Manager.OnDrawCustomWarningForBindingPath(bindingPath);
        }

        /// <summary>
        /// Determines if any warning icon is to be displayed for this Binding Path in the editor.
        /// </summary>
        /// <seealso cref="customBindingPathValidators"/>
        /// <remarks>
        /// This is called internally by the <see cref="InputActionAsset"/> Editor while displaying
        /// the list of each <see cref="InputBinding"/>.
        /// This is not intended to be called directly.
        /// Please use <see cref="customBindingPathValidators"/> instead.
        /// </remarks>
        internal static bool ShouldDrawWarningIconForBinding(string bindingPath)
        {
            return s_Manager.ShouldDrawWarningIconForBinding(bindingPath);
        }

#endif

        #endregion

        #region Actions

#if UNITY_INPUT_SYSTEM_PROJECT_WIDE_ACTIONS

#if UNITY_EDITOR
        [InitializeOnLoad]
        public static class PlayStateNotifier
        {
            static PlayStateNotifier()
            {
                EditorApplication.playModeStateChanged += ModeChanged;
            }

            static void ModeChanged(PlayModeStateChange playModeState)
            {
                // EnteredEditMode  Occurs during the next update of the Editor application if it is in edit mode and was previously in play mode.
                // ExitingEditMode  Occurs when exiting edit mode, before the Editor is in play mode.
                // EnteredPlayMode  Occurs during the next update of the Editor application if it is in play mode and was previously in edit mode.
                // ExitingPlayMode  Occurs when exiting play mode, before the Editor is in edit mode.
                //
                // Using the EnteredEditMode / EnteredPlayMode states to transition the actions' enabled
                // state ensures that the they are active in all of these MonoBehavior methods:
                //
                //      Awake() /  Start() / OnEnable() / OnDisable() / OnDestroy()
                //
                switch (playModeState)
                {
                    case PlayModeStateChange.EnteredEditMode:
                        actions?.Disable();
                        break;

                    case PlayModeStateChange.ExitingEditMode:
                        break;

                    case PlayModeStateChange.EnteredPlayMode:
                        actions?.Enable();
                        break;

                    case PlayModeStateChange.ExitingPlayMode:
                        break;
                }
            }
        }
#endif // UNITY_EDITOR

        internal static bool hasActions => s_Manager.actions != null;

        /// <summary>
        /// An input action asset (see <see cref="InputActionAsset"/>) which is always available by default.
        /// </summary>
        /// <remarks>
        /// A default set of actions and action maps are installed and enabled by default on every project.
        /// These actions and their bindings may be modified in the Project Settings.
        /// </remarks>
        /// <seealso cref="InputActionAsset"/>
        /// <seealso cref="InputActionMap"/>
        /// <seealso cref="InputAction"/>
        public static InputActionAsset actions
        {
            get => s_Manager.actions;
            set
            {
                // Note that we use reference equality to determine if object changed or not.
                // This allows us to change the associated value even if changed or destroyed.
                var current = s_Manager.actions;
                if (ReferenceEquals(current, value))
                    return;

#if UNITY_EDITOR
                // In the editor, we keep track of the appointed project-wide action asset through EditorBuildSettings.
                // Note that if set to null we need to remove the config object to not act as a broken reference.
                // We also need to avoid assigning a config object o any asset that is not persisted with the ADB.
                if (!string.IsNullOrEmpty(AssetDatabase.GetAssetPath(value)))
                {
                    EditorBuildSettings.AddConfigObject(InputSettingsProvider.kEditorBuildSettingsActionsConfigKey,
                        value, true);
                }
                else
                {
                    EditorBuildSettings.RemoveConfigObject(InputSettingsProvider.kEditorBuildSettingsActionsConfigKey);
                }
#endif // UNITY_EDITOR

                // Disable previous project-wide actions
                if (current != null)
                {
                    current.Disable();
                    current.m_IsProjectWide = false;
                }
                
                // Enable new project-wide actions
<<<<<<< HEAD
                if (value != null)
                {
                    value.m_IsProjectWide = true;
                    value.Enable();
                }
                
                // Update underlying value
                s_Manager.actions = value;
=======
#if UNITY_EDITOR
                if (EditorApplication.isPlaying)
#endif // UNITY_EDITOR
                value?.Enable();
>>>>>>> f717588a
            }
        }

        /// <summary>
        /// Event that is triggered if any of the maps, actions or bindings in <see cref="actions"/> changes or if
        /// <see cref="actions"/> is replaced entirely with a new <see cref="InputActionAsset"/> object.
        /// </summary>
        /// <seealso cref="actions"/>
        /// <seealso cref="InputActionAsset"/>
        public static event Action onActionsChange
        {
            add => s_Manager.onActionsChange += value;
            remove => s_Manager.onActionsChange -= value;
        }

#endif // UNITY_INPUT_SYSTEM_PROJECT_WIDE_ACTIONS

        /// <summary>
        /// Event that is signalled when the state of enabled actions in the system changes or
        /// when actions are triggered.
        /// </summary>
        /// <remarks>
        /// The object received by the callback is either an <see cref="InputAction"/>,
        /// <see cref="InputActionMap"/>, or <see cref="InputActionAsset"/> depending on whether the
        /// <see cref="InputActionChange"/> affects a single action, an entire action map, or an
        /// entire action asset.
        ///
        /// For <see cref="InputActionChange.BoundControlsAboutToChange"/> and <see cref="InputActionChange.BoundControlsChanged"/>,
        /// the given object is an <see cref="InputAction"/> if the action is not part of an action map,
        /// an <see cref="InputActionMap"/> if the actions are part of a map but not part of an asset, and an
        /// <see cref="InputActionAsset"/> if the actions are part of an asset. In other words, the notification is
        /// sent for the topmost object in the hierarchy.
        /// </remarks>
        /// <example>
        /// <code>
        /// InputSystem.onActionChange +=
        ///     (obj, change) =>
        ///     {
        ///         if (change == InputActionChange.ActionPerformed)
        ///         {
        ///             var action = (InputAction)obj;
        ///             var control = action.activeControl;
        ///             //...
        ///         }
        ///         else if (change == InputActionChange.ActionMapEnabled)
        ///         {
        ///             var actionMap = (InputActionMap)obj;
        ///             //...
        ///         }
        ///         else if (change == InputActionChange.BoundControlsChanged)
        ///         {
        ///             // This is one way to deal with the fact that obj may be an InputAction
        ///             // InputActionMap, or InputActionAsset and may be part of an InputActionAsset or not.
        ///             var action = obj as InputAction;
        ///             var actionMap = action?.actionMap ?? obj as InputActionMap;
        ///             var actionAsset = actionMap?.asset ?? obj as InputActionAsset;
        ///
        ///             // Note that if bound controls are changed on any map in an asset, there *will*
        ///             // be a BoundControlsChanged notification for the entire asset.
        ///
        ///             //...
        ///         }
        ///     };
        /// </code>
        /// </example>
        /// <seealso cref="InputAction.controls"/>
        public static event Action<object, InputActionChange> onActionChange
        {
            add
            {
                if (value == null)
                    throw new ArgumentNullException(nameof(value));
                InputActionState.s_GlobalState.onActionChange.AddCallback(value);
            }
            remove
            {
                if (value == null)
                    throw new ArgumentNullException(nameof(value));
                InputActionState.s_GlobalState.onActionChange.RemoveCallback(value);
            }
        }

        /// <summary>
        /// Register a new type of interaction with the system.
        /// </summary>
        /// <param name="type">Type that implements the interaction. Must support <see cref="InputInteraction"/>.</param>
        /// <param name="name">Name to register the interaction with. This is used in bindings to refer to the interaction
        /// (e.g. an interactions called "Tap" can be added to a binding by listing it in its <see cref="InputBinding.interactions"/>
        /// property). If no name is supplied, the short name of <paramref name="type"/> is used (with "Interaction" clipped off
        /// the name if the type name ends in that).</param>
        /// <example>
        /// <code>
        /// // Interaction that is performed when control resets to default state.
        /// public class ResetInteraction : InputInteraction
        /// {
        ///     public void Process(ref InputInteractionContext context)
        ///     {
        ///         if (context.isWaiting &amp;&amp; !context.controlHasDefaultValue)
        ///             context.Started();
        ///         else if (context.isStarted &amp;&amp; context.controlHasDefaultValue)
        ///             context.Performed();
        ///     }
        /// }
        ///
        /// // Make interaction globally available on bindings.
        /// // "Interaction" suffix in type name will get dropped automatically.
        /// InputSystem.RegisterInteraction(typeof(ResetInteraction));
        ///
        /// // Set up action with binding that has the 'reset' interaction applied to it.
        /// var action = new InputAction(binding: "/&lt;Gamepad>/buttonSouth", interactions: "reset");
        /// </code>
        /// </example>
        /// <seealso cref="IInputInteraction"/>
        /// <seealso cref="RegisterInteraction{T}"/>
        /// <seealso cref="TryGetInteraction"/>
        /// <seealso cref="ListInteractions"/>
        public static void RegisterInteraction(Type type, string name = null)
        {
            if (type == null)
                throw new ArgumentNullException(nameof(type));

            if (string.IsNullOrEmpty(name))
            {
                name = type.Name;
                if (name.EndsWith("Interaction"))
                    name = name.Substring(0, name.Length - "Interaction".Length);
            }

            s_Manager.interactions.AddTypeRegistration(name, type);
        }

        /// <summary>
        /// Register a new type of interaction with the system.
        /// </summary>
        /// <typeparam name="T">Type that implements the interaction. Must support <see cref="InputInteraction"/>.</typeparam>
        /// <param name="name">Name to register the interaction with. This is used in bindings to refer to the interaction
        /// (e.g. an interactions called "Tap" can be added to a binding by listing it in its <see cref="InputBinding.interactions"/>
        /// property). If no name is supplied, the short name of <typeparamref name="T"/> is used (with "Interaction" clipped off
        /// the name if the type name ends in that).</param>
        /// <seealso cref="IInputInteraction"/>
        /// <seealso cref="RegisterInteraction(Type, string)"/>
        /// <seealso cref="TryGetInteraction"/>
        /// <seealso cref="ListInteractions"/>
        public static void RegisterInteraction<T>(string name = null)
        {
            RegisterInteraction(typeof(T), name);
        }

        ////REVIEW: can we move the getters and listers somewhere else? maybe `interactions` and `processors` properties and such?

        /// <summary>
        /// Search for a registered interaction type with the given name.
        /// </summary>
        /// <param name="name">Name of the registered interaction to search for.</param>
        /// <returns>The type of the interaction, if one was previously registered with the give name, otherwise null.</returns>
        /// <seealso cref="IInputInteraction"/>
        /// <seealso cref="RegisterInteraction"/>
        /// <seealso cref="ListInteractions"/>
        public static Type TryGetInteraction(string name)
        {
            if (string.IsNullOrEmpty(name))
                throw new ArgumentNullException(nameof(name));
            return s_Manager.interactions.LookupTypeRegistration(name);
        }

        /// <summary>
        /// Gets the names of of all currently registered interactions.
        /// </summary>
        /// <returns>A list of currently registered interaction names.</returns>
        /// <seealso cref="IInputInteraction"/>
        /// <seealso cref="RegisterInteraction"/>
        /// <seealso cref="TryGetInteraction"/>
        public static IEnumerable<string> ListInteractions()
        {
            return s_Manager.interactions.names;
        }

        /// <summary>
        /// Register a new type of binding composite with the system.
        /// </summary>
        /// <param name="type">Type that implements the binding composite. Must support <see cref="InputBindingComposite"/>.</param>
        /// <param name="name">Name to register the binding composite with. This is used in bindings to refer to the composite.</param>
        /// <seealso cref="InputBindingComposite"/>
        /// <seealso cref="RegisterBindingComposite{T}"/>
        /// <seealso cref="TryGetBindingComposite"/>
        public static void RegisterBindingComposite(Type type, string name)
        {
            if (type == null)
                throw new ArgumentNullException(nameof(type));

            if (string.IsNullOrEmpty(name))
            {
                name = type.Name;
                if (name.EndsWith("Composite"))
                    name = name.Substring(0, name.Length - "Composite".Length);
            }

            s_Manager.composites.AddTypeRegistration(name, type);
        }

        /// <summary>
        /// Register a new type of binding composite with the system.
        /// </summary>
        /// <typeparam name="T">Type that implements the binding composite. Must support <see cref="InputBindingComposite"/>.</typeparam>
        /// <param name="name">Name to register the binding composite with. This is used in bindings to refer to the composite.</param>
        /// <seealso cref="InputBindingComposite"/>
        /// <seealso cref="RegisterBindingComposite(Type, string)"/>
        /// <seealso cref="TryGetBindingComposite"/>
        public static void RegisterBindingComposite<T>(string name = null)
        {
            RegisterBindingComposite(typeof(T), name);
        }

        /// <summary>
        /// Search for a registered binding composite type with the given name.
        /// </summary>
        /// <param name="name">Name of the registered binding composite to search for.</param>
        /// <returns>The type of the binding composite, if one was previously registered with the give name, otherwise null.</returns>
        /// <seealso cref="InputBindingComposite"/>
        /// <seealso cref="RegisterBindingComposite"/>
        public static Type TryGetBindingComposite(string name)
        {
            if (string.IsNullOrEmpty(name))
                throw new ArgumentNullException(nameof(name));
            return s_Manager.composites.LookupTypeRegistration(name);
        }

        /// <summary>
        /// Disable all actions (and implicitly all action sets) that are currently enabled.
        /// </summary>
        /// <seealso cref="ListEnabledActions()"/>
        /// <seealso cref="InputAction.Disable"/>
        public static void DisableAllEnabledActions()
        {
            InputActionState.DisableAllActions();
        }

        /// <summary>
        /// Return a list of all the actions that are currently enabled in the system.
        /// </summary>
        /// <returns>A new list instance containing all currently enabled actions.</returns>
        /// <remarks>
        /// To avoid allocations, use <see cref="ListEnabledActions(List{UnityEngine.InputSystem.InputAction})"/>.
        /// </remarks>
        /// <seealso cref="InputAction.enabled"/>
        public static List<InputAction> ListEnabledActions()
        {
            var result = new List<InputAction>();
            ListEnabledActions(result);
            return result;
        }

        /// <summary>
        /// Add all actions that are currently enabled in the system to the given list.
        /// </summary>
        /// <param name="actions">List to add actions to.</param>
        /// <returns>The number of actions added to the list.</returns>
        /// <exception cref="ArgumentNullException"><paramref name="actions"/> is null.</exception>
        /// <remarks>
        /// If the capacity of the given list is large enough, this method will not allocate memory.
        /// </remarks>
        public static int ListEnabledActions(List<InputAction> actions)
        {
            if (actions == null)
                throw new ArgumentNullException(nameof(actions));
            return InputActionState.FindAllEnabledActions(actions);
        }

        #endregion

        #region Remoting

        /// <summary>
        /// The local InputRemoting instance which can mirror local input to a remote
        /// input system or can make input in a remote system available locally.
        /// </summary>
        /// <remarks>
        /// In the editor, this is always initialized. In players, this will be null
        /// if remoting is disabled (which it is by default in release players).
        /// </remarks>
        public static InputRemoting remoting => s_Remote;

        #endregion

        /// <summary>
        /// The current version of the input system package.
        /// </summary>
        /// <value>Current version of the input system.</value>
        public static Version version => new Version(kAssemblyVersion);

        /// <summary>
        /// Property for internal use that allows setting the player to run in the background.
        /// </summary>
        /// <remarks>
        /// Some platforms don't care about <see cref="Application.runInBackground"/> and for those we need to
        /// enable it manually through this propriety.
        /// </remarks>
        /// <param name="value">The boolean value to set to <see cref="NativeInputRuntime.runInBackground"/></param>
        public static bool runInBackground
        {
            get => s_Manager.m_Runtime.runInBackground;
            set => s_Manager.m_Runtime.runInBackground = value;
        }

        ////REVIEW: restrict metrics to editor and development builds?
        /// <summary>
        /// Get various up-to-date metrics about the input system.
        /// </summary>
        /// <value>Up-to-date metrics on input system activity.</value>
        public static InputMetrics metrics => s_Manager.metrics;

        internal static InputManager s_Manager;
        internal static InputRemoting s_Remote;

#if DEVELOPMENT_BUILD || UNITY_EDITOR
        internal static RemoteInputPlayerConnection s_RemoteConnection;

        private static void SetUpRemoting()
        {
            Debug.Assert(s_Manager != null);

            #if UNITY_EDITOR
            s_Remote = new InputRemoting(s_Manager);
            // NOTE: We use delayCall as our initial startup will run in editor initialization before
            //       PlayerConnection is itself ready. If we call Bind() directly here, we won't
            //       see any errors but the callbacks we register for will not trigger.
            EditorApplication.delayCall += SetUpRemotingInternal;
            #else
            s_Remote = new InputRemoting(s_Manager);
            SetUpRemotingInternal();
            #endif
        }

        private static void SetUpRemotingInternal()
        {
            if (s_RemoteConnection == null)
            {
                #if UNITY_EDITOR
                s_RemoteConnection = RemoteInputPlayerConnection.instance;
                s_RemoteConnection.Bind(EditorConnection.instance, false);
                #else
                s_RemoteConnection = ScriptableObject.CreateInstance<RemoteInputPlayerConnection>();
                s_RemoteConnection.Bind(PlayerConnection.instance, PlayerConnection.instance.isConnected);
                #endif
            }

            s_Remote.Subscribe(s_RemoteConnection); // Feed messages from players into editor.
            s_RemoteConnection.Subscribe(s_Remote); // Feed messages from editor into players.
        }

        #if !UNITY_EDITOR
        private static bool ShouldEnableRemoting()
        {
#if UNITY_INCLUDE_TESTS
            var isRunningTests = true;
#else
            var isRunningTests = false;
#endif
            if (isRunningTests)
                return false; // Don't remote while running tests.
            return true;
        }

        #endif
#endif // DEVELOPMENT_BUILD || UNITY_EDITOR

        // The rest here is internal stuff to manage singletons, survive domain reloads,
        // and to support the reset ability for tests.
        static InputSystem()
        {
            #if UNITY_EDITOR
            InitializeInEditor();
            #else
            InitializeInPlayer();
            #endif
        }

        ////FIXME: Unity is not calling this method if it's inside an #if block that is not
        ////       visible to the editor; that shouldn't be the case
        [RuntimeInitializeOnLoadMethod(loadType: RuntimeInitializeLoadType.SubsystemRegistration)]
        private static void RunInitializeInPlayer()
        {
            // We're using this method just to make sure the class constructor is called
            // so we don't need any code in here. When the engine calls this method, the
            // class constructor will be run if it hasn't been run already.

            // IL2CPP has a bug that causes the class constructor to not be run when
            // the RuntimeInitializeOnLoadMethod is invoked. So we need an explicit check
            // here until that is fixed (case 1014293).
            #if !UNITY_EDITOR
            if (s_Manager == null)
                InitializeInPlayer();
            #endif
        }

        // Initialization is triggered by accessing InputSystem. Some parts (like InputActions)
        // do not rely on InputSystem and thus can be accessed without tapping InputSystem.
        // This method will explicitly make sure we trigger initialization.
        internal static void EnsureInitialized()
        {
        }

#if UNITY_EDITOR
        internal static InputSystemObject s_SystemObject;

        internal static void InitializeInEditor(IInputRuntime runtime = null)
        {
            Profiler.BeginSample("InputSystem.InitializeInEditor");
            Reset(runtime: runtime);

            var existingSystemObjects = Resources.FindObjectsOfTypeAll<InputSystemObject>();
            if (existingSystemObjects != null && existingSystemObjects.Length > 0)
            {
                ////FIXME: does not preserve action map state

                // We're coming back out of a domain reload. We're restoring part of the
                // InputManager state here but we're still waiting from layout registrations
                // that happen during domain initialization.

                s_SystemObject = existingSystemObjects[0];
                s_Manager.RestoreStateWithoutDevices(s_SystemObject.systemState.managerState);
                InputDebuggerWindow.ReviveAfterDomainReload();

                // Restore remoting state.
                s_RemoteConnection = s_SystemObject.systemState.remoteConnection;
                SetUpRemoting();
                s_Remote.RestoreState(s_SystemObject.systemState.remotingState, s_Manager);

                // Get manager to restore devices on first input update. By that time we
                // should have all (possibly updated) layout information in place.
                s_Manager.m_SavedDeviceStates = s_SystemObject.systemState.managerState.devices;
                s_Manager.m_SavedAvailableDevices = s_SystemObject.systemState.managerState.availableDevices;

                // Restore editor settings.
                InputEditorUserSettings.s_Settings = s_SystemObject.systemState.userSettings;

                // Get rid of saved state.
                s_SystemObject.systemState = new State();
            }
            else
            {
                s_SystemObject = ScriptableObject.CreateInstance<InputSystemObject>();
                s_SystemObject.hideFlags = HideFlags.HideAndDontSave;

                // See if we have a remembered settings object.
                if (EditorBuildSettings.TryGetConfigObject(InputSettingsProvider.kEditorBuildSettingsConfigKey,
                    out InputSettings settingsAsset))
                {
                    if (s_Manager.m_Settings.hideFlags == HideFlags.HideAndDontSave)
                        ScriptableObject.DestroyImmediate(s_Manager.m_Settings);
                    s_Manager.m_Settings = settingsAsset;
                    s_Manager.ApplySettings();
                }

                // See if we have a saved actions object
                if (EditorBuildSettings.TryGetConfigObject(InputSettingsProvider.kEditorBuildSettingsActionsConfigKey,
                    out InputActionAsset inputActionAsset))
                {
                    if (s_Manager.m_Actions != null && s_Manager.m_Actions.hideFlags == HideFlags.HideAndDontSave)
                        ScriptableObject.DestroyImmediate(s_Manager.m_Actions);
                    s_Manager.m_Actions = inputActionAsset;
                    s_Manager.ApplyActions();
                }

                InputEditorUserSettings.Load();

                SetUpRemoting();
            }

            Debug.Assert(settings != null);
            #if UNITY_EDITOR
            Debug.Assert(EditorUtility.InstanceIDToObject(settings.GetInstanceID()) != null,
                "InputSettings has lost its native object");
            #endif

            // If native backends for new input system aren't enabled, ask user whether we should
            // enable them (requires restart). We only ask once per session and don't ask when
            // running in batch mode.
            if (!s_SystemObject.newInputBackendsCheckedAsEnabled &&
                !EditorPlayerSettingHelpers.newSystemBackendsEnabled &&
                !s_Manager.m_Runtime.isInBatchMode)
            {
                const string dialogText = "This project is using the new input system package but the native platform backends for the new input system are not enabled in the player settings. " +
                    "This means that no input from native devices will come through." +
                    "\n\nDo you want to enable the backends? Doing so will *RESTART* the editor.";

                if (EditorUtility.DisplayDialog("Warning", dialogText, "Yes", "No"))
                {
                    EditorPlayerSettingHelpers.newSystemBackendsEnabled = true;
                    EditorHelpers.RestartEditorAndRecompileScripts();
                }
            }
            s_SystemObject.newInputBackendsCheckedAsEnabled = true;

#if UNITY_INPUT_SYSTEM_PROJECT_WIDE_ACTIONS
            // Make sure project wide input actions are enabled
#if UNITY_EDITOR
            if (EditorApplication.isPlaying)
#endif // UNITY_EDITOR
            actions?.Enable();
#endif

            RunInitialUpdate();

            Profiler.EndSample();
        }

        internal static void OnPlayModeChange(PlayModeStateChange change)
        {
            ////REVIEW: should we pause haptics when play mode is paused and stop haptics when play mode is exited?

            switch (change)
            {
                case PlayModeStateChange.ExitingEditMode:
                    s_SystemObject.settings = JsonUtility.ToJson(settings);
                    s_SystemObject.exitEditModeTime = InputRuntime.s_Instance.currentTime;
                    s_SystemObject.enterPlayModeTime = 0;

                    // InputSystem.actions is not setup yet
                    break;

                case PlayModeStateChange.EnteredPlayMode:
                    s_SystemObject.enterPlayModeTime = InputRuntime.s_Instance.currentTime;
                    s_Manager.SyncAllDevicesAfterEnteringPlayMode();
                    break;

                case PlayModeStateChange.ExitingPlayMode:
                    s_Manager.LeavePlayMode();
                    break;

                ////TODO: also nuke all callbacks installed on InputActions and InputActionMaps
                ////REVIEW: is there any other cleanup work we want to before? should we automatically nuke
                ////        InputDevices that have been created with AddDevice<> during play mode?
                case PlayModeStateChange.EnteredEditMode:
#if UNITY_INPUT_SYSTEM_PROJECT_WIDE_ACTIONS
                    // Make sure project wide input actions are disabled
                    if (actions != null)
                        actions.Disable();
#endif
                    // Nuke all InputUsers.
                    InputUser.ResetGlobals();

                    // Nuke all InputActionMapStates. Releases their unmanaged memory.
                    InputActionState.DestroyAllActionMapStates();

                    // Restore settings.
                    if (!string.IsNullOrEmpty(s_SystemObject.settings))
                    {
                        JsonUtility.FromJsonOverwrite(s_SystemObject.settings, settings);
                        s_SystemObject.settings = null;
                        settings.OnChange();
                    }

                    // reload input action assets marked as dirty from disk
                    if (s_TrackedDirtyAssets == null)
                        return;

                    foreach (var assetGuid in s_TrackedDirtyAssets)
                    {
                        var assetPath = AssetDatabase.GUIDToAssetPath(assetGuid);

                        if (string.IsNullOrEmpty(assetPath))
                            continue;

                        AssetDatabase.ImportAsset(assetPath, ImportAssetOptions.ForceUpdate);
                    }

                    s_TrackedDirtyAssets.Clear();

                    break;
            }
        }

        private static void OnProjectChange()
        {
            ////TODO: use dirty count to find whether settings have actually changed
            // May have added, removed, moved, or renamed settings asset. Force a refresh
            // of the UI.
            InputSettingsProvider.ForceReload();

            // Also, if the asset holding our current settings got deleted, switch back to a
            // temporary settings object.
            // NOTE: We access m_Settings directly here to make sure we're not running into asserts
            //       from the settings getter checking it has a valid object.
            if (EditorUtility.InstanceIDToObject(s_Manager.m_Settings.GetInstanceID()) == null)
            {
                var newSettings = ScriptableObject.CreateInstance<InputSettings>();
                newSettings.hideFlags = HideFlags.HideAndDontSave;
                settings = newSettings;
            }
        }

        private static HashSet<string> s_TrackedDirtyAssets;

        /// <summary>
        /// Keep track of InputActionAsset assets that you want to re-load on exiting Play mode. This is useful because
        /// some user actions, such as adding a new input binding at runtime, change the in-memory representation of the
        /// input action asset and those changes survive when exiting Play mode. If you re-open an Input
        /// Action Asset in the Editor that has been changed this way, you see the new bindings that have been added
        /// during Play mode which you might not typically want to happen.
        ///
        /// You can avoid this by force re-loading from disk any asset that has been marked as dirty.
        /// </summary>
        /// <param name="asset"></param>
        internal static void TrackDirtyInputActionAsset(InputActionAsset asset)
        {
            if (s_TrackedDirtyAssets == null)
                s_TrackedDirtyAssets = new HashSet<string>();

            if (AssetDatabase.TryGetGUIDAndLocalFileIdentifier(asset, out string assetGuid, out long _) == false)
                return;

            s_TrackedDirtyAssets.Add(assetGuid);
        }

#else
        private static void InitializeInPlayer(IInputRuntime runtime = null, InputSettings settings = null, InputActionAsset actions = null)
        {
            if (settings == null)
                settings = Resources.FindObjectsOfTypeAll<InputSettings>().FirstOrDefault() ?? ScriptableObject.CreateInstance<InputSettings>();

            if (actions == null)
            {
                var candidates = Resources.FindObjectsOfTypeAll<InputActionAsset>();
                foreach (var candidate in candidates)
                {
                    if (candidate.m_IsProjectWide)
                    {
                        actions = candidate;
                        break;
                    }
                }
            }

            // No domain reloads in the player so we don't need to look for existing
            // instances.
            s_Manager = new InputManager();
            s_Manager.Initialize(runtime ?? NativeInputRuntime.instance, settings, actions);

#if !UNITY_DISABLE_DEFAULT_INPUT_PLUGIN_INITIALIZATION
            PerformDefaultPluginInitialization();
#endif

            // Automatically enable remoting in development players.
#if DEVELOPMENT_BUILD
            if (ShouldEnableRemoting())
                SetUpRemoting();
#endif

#if UNITY_INPUT_SYSTEM_PROJECT_WIDE_ACTIONS && !UNITY_INCLUDE_TESTS
            // Touching the `actions` property here will initialise it here (if it wasn't already).
            // This is the point where we initialise project-wide actions for the Player
            actions?.Enable();
#endif
        }

#endif // UNITY_EDITOR

        [RuntimeInitializeOnLoadMethod(RuntimeInitializeLoadType.BeforeSceneLoad)]
        private static void RunInitialUpdate()
        {
            // Request an initial Update so that user methods such as Start and Awake
            // can access the input devices.
            //
            // NOTE: We use InputUpdateType.None here to run a "null" update. InputManager.OnBeforeUpdate()
            //       and InputManager.OnUpdate() will both early out when comparing this to their update
            //       mask but will still restore devices. This means we're not actually processing input,
            //       but we will force the runtime to push its devices.
            Update(InputUpdateType.None);
        }

#if !UNITY_DISABLE_DEFAULT_INPUT_PLUGIN_INITIALIZATION
        private static void PerformDefaultPluginInitialization()
        {
            UISupport.Initialize();

            #if UNITY_EDITOR || UNITY_STANDALONE || UNITY_WSA || UNITY_ANDROID || UNITY_IOS || UNITY_TVOS || UNITY_VISIONOS
            XInputSupport.Initialize();
            #endif

            #if UNITY_EDITOR || UNITY_STANDALONE || UNITY_PS4 || UNITY_PS5 || UNITY_WSA || UNITY_ANDROID || UNITY_IOS || UNITY_TVOS || UNITY_VISIONOS
            DualShockSupport.Initialize();
            #endif

            #if UNITY_EDITOR || UNITY_STANDALONE || UNITY_WSA
            HIDSupport.Initialize();
            #endif

            #if UNITY_EDITOR || UNITY_ANDROID
            Android.AndroidSupport.Initialize();
            #endif

            #if UNITY_EDITOR || UNITY_IOS || UNITY_TVOS || UNITY_VISIONOS
            iOS.iOSSupport.Initialize();
            #endif

            #if UNITY_EDITOR || UNITY_STANDALONE_OSX
            OSX.OSXSupport.Initialize();
            #endif

            #if UNITY_EDITOR || UNITY_WEBGL
            WebGL.WebGLSupport.Initialize();
            #endif

            #if UNITY_EDITOR || UNITY_STANDALONE_OSX || UNITY_STANDALONE_WIN || UNITY_WSA
            Switch.SwitchSupportHID.Initialize();
            #endif

            #if UNITY_INPUT_SYSTEM_ENABLE_XR && (ENABLE_VR || UNITY_GAMECORE) && !UNITY_FORCE_INPUTSYSTEM_XR_OFF
            XR.XRSupport.Initialize();
            #endif

            #if UNITY_EDITOR || UNITY_STANDALONE_LINUX
            Linux.LinuxSupport.Initialize();
            #endif

            #if UNITY_EDITOR || UNITY_ANDROID || UNITY_IOS || UNITY_TVOS || UNITY_WSA || UNITY_VISIONOS
            OnScreen.OnScreenSupport.Initialize();
            #endif

            #if (UNITY_EDITOR || UNITY_STANDALONE) && UNITY_ENABLE_STEAM_CONTROLLER_SUPPORT
            Steam.SteamSupport.Initialize();
            #endif

            #if UNITY_EDITOR
            UnityRemoteSupport.Initialize();
            #endif
        }

#endif // UNITY_DISABLE_DEFAULT_INPUT_PLUGIN_INITIALIZATION

        // For testing, we want the ability to push/pop system state even in the player.
        // However, we don't want it in release players.
#if DEVELOPMENT_BUILD || UNITY_EDITOR
        /// <summary>
        /// Return the input system to its default state.
        /// </summary>
        private static void Reset(bool enableRemoting = false, IInputRuntime runtime = null)
        {
            Profiler.BeginSample("InputSystem.Reset");

#if UNITY_INPUT_SYSTEM_PROJECT_WIDE_ACTIONS
            // Avoid touching the `actions` property directly here, to prevent unwanted initialisation.
            var projectWideActions = s_Manager?.actions;
            if (projectWideActions != null)
            {
                projectWideActions.Disable();
                projectWideActions.OnSetupChanged();  // Cleanup ActionState (remove unused controls after disabling)
                s_Manager.actions = null;
            }
#endif // UNITY_INPUT_SYSTEM_PROJECT_WIDE_ACTIONS

            // Some devices keep globals. Get rid of them by pretending the devices
            // are removed.
            if (s_Manager != null)
            {
                foreach (var device in s_Manager.devices)
                    device.NotifyRemoved();

                s_Manager.UninstallGlobals();
            }

            // Create temporary settings. In the tests, this is all we need. But outside of tests,d
            // this should get replaced with an actual InputSettings asset.
            var settings = ScriptableObject.CreateInstance<InputSettings>();
            settings.hideFlags = HideFlags.HideAndDontSave;

            #if UNITY_EDITOR
            s_Manager = new InputManager();
            s_Manager.Initialize(runtime ?? NativeInputRuntime.instance, settings, actions: null);

            s_Manager.m_Runtime.onPlayModeChanged = OnPlayModeChange;
            s_Manager.m_Runtime.onProjectChange = OnProjectChange;

            InputEditorUserSettings.s_Settings = new InputEditorUserSettings.SerializedState();

            if (enableRemoting)
                SetUpRemoting();

            #if !UNITY_DISABLE_DEFAULT_INPUT_PLUGIN_INITIALIZATION
            PerformDefaultPluginInitialization();
            #endif

            #else
            InitializeInPlayer(runtime, settings);
            #endif

            Mouse.s_PlatformMouseDevice = null;

            InputEventListener.s_ObserverState = default;
            InputUser.ResetGlobals();
            EnhancedTouchSupport.Reset();

#if UNITY_INPUT_SYSTEM_PROJECT_WIDE_ACTIONS
            // Touching the `actions` property will initialise it here (if it wasn't already).
            // This is the point where we initialise project-wide actions for the Editor, Editor Tests and Player Tests.
            // Note this is to eary for editor ! actions is not setup yet
#if UNITY_EDITOR
            if (EditorApplication.isPlaying)
#endif
            actions?.Enable();
#endif

            Profiler.EndSample();
        }

        /// <summary>
        /// Destroy the current setup of the input system.
        /// </summary>
        /// <remarks>
        /// NOTE: This also de-allocates data we're keeping in unmanaged memory!
        /// </remarks>
        private static void Destroy()
        {
            // NOTE: Does not destroy InputSystemObject. We want to destroy input system
            //       state repeatedly during tests but we want to not create InputSystemObject
            //       over and over.
            s_Manager.Destroy();
            if (s_RemoteConnection != null)
                Object.DestroyImmediate(s_RemoteConnection);
            #if UNITY_EDITOR
            EditorInputControlLayoutCache.Clear();
            InputDeviceDebuggerWindow.s_OnToolbarGUIActions.Clear();
            InputEditorUserSettings.s_Settings = new InputEditorUserSettings.SerializedState();
            #endif

            s_Manager = null;
            s_RemoteConnection = null;
            s_Remote = null;
        }

        /// <summary>
        /// Snapshot of the state used by the input system.
        /// </summary>
        /// <remarks>
        /// Can be taken across domain reloads.
        /// </remarks>
        [Serializable]
        internal struct State
        {
            [NonSerialized] public InputManager manager;
            [NonSerialized] public InputRemoting remote;
            [SerializeField] public RemoteInputPlayerConnection remoteConnection;
            [SerializeField] public InputManager.SerializedState managerState;
            [SerializeField] public InputRemoting.SerializedState remotingState;
            #if UNITY_EDITOR
            [SerializeField] public InputEditorUserSettings.SerializedState userSettings;
            [SerializeField] public string systemObject;
            #endif
            ////TODO: make these saved states capable of surviving domain reloads
            [NonSerialized] public ISavedState inputActionState;
            [NonSerialized] public ISavedState touchState;
            [NonSerialized] public ISavedState inputUserState;
        }

        private static Stack<State> s_SavedStateStack;

        internal static State GetSavedState()
        {
            return s_SavedStateStack.Peek();
        }

        /// <summary>
        /// Push the current state of the input system onto a stack and
        /// reset the system to its default state.
        /// </summary>
        /// <remarks>
        /// The save stack is not able to survive domain reloads. It is intended solely
        /// for use in tests.
        /// </remarks>
        internal static void SaveAndReset(bool enableRemoting = false, IInputRuntime runtime = null)
        {
            if (s_SavedStateStack == null)
                s_SavedStateStack = new Stack<State>();

            ////FIXME: does not preserve global state in InputActionState
            ////TODO: preserve InputUser state
            ////TODO: preserve EnhancedTouchSupport state

            s_SavedStateStack.Push(new State
            {
                manager = s_Manager,
                remote = s_Remote,
                remoteConnection = s_RemoteConnection,
                managerState = s_Manager.SaveState(),
                remotingState = s_Remote?.SaveState() ?? new InputRemoting.SerializedState(),
                #if UNITY_EDITOR
                userSettings = InputEditorUserSettings.s_Settings,
                systemObject = JsonUtility.ToJson(s_SystemObject),
                #endif
                inputActionState = InputActionState.SaveAndResetState(),
                touchState = EnhancedTouch.Touch.SaveAndResetState(),
                inputUserState = InputUser.SaveAndResetState()
            });

            Reset(enableRemoting, runtime ?? InputRuntime.s_Instance); // Keep current runtime.
        }

        ////FIXME: this method doesn't restore things like InputDeviceDebuggerWindow.onToolbarGUI
        /// <summary>
        /// Restore the state of the system from the last state pushed with <see cref="SaveAndReset"/>.
        /// </summary>
        internal static void Restore()
        {
            Debug.Assert(s_SavedStateStack != null && s_SavedStateStack.Count > 0);

            // Load back previous state.
            var state = s_SavedStateStack.Pop();

            state.inputUserState.StaticDisposeCurrentState();
            state.touchState.StaticDisposeCurrentState();
            state.inputActionState.StaticDisposeCurrentState();

            // Nuke what we have.
            Destroy();

            state.inputUserState.RestoreSavedState();
            state.touchState.RestoreSavedState();
            state.inputActionState.RestoreSavedState();

            s_Manager = state.manager;
            s_Remote = state.remote;
            s_RemoteConnection = state.remoteConnection;

            InputUpdate.Restore(state.managerState.updateState);

            s_Manager.InstallRuntime(s_Manager.m_Runtime);
            s_Manager.InstallGlobals();
            s_Manager.ApplySettings();

            #if UNITY_EDITOR
            InputEditorUserSettings.s_Settings = state.userSettings;
            JsonUtility.FromJsonOverwrite(state.systemObject, s_SystemObject);
            #endif

            // Get devices that keep global lists (like Gamepad) to re-initialize them
            // by pretending the devices have been added.
            foreach (var device in devices)
            {
                device.NotifyAdded();
                device.MakeCurrent();
            }
        }

#endif
    }
}<|MERGE_RESOLUTION|>--- conflicted
+++ resolved
@@ -3098,21 +3098,20 @@
                 }
                 
                 // Enable new project-wide actions
-<<<<<<< HEAD
                 if (value != null)
                 {
                     value.m_IsProjectWide = true;
+#if UNITY_EDITOR
+                    if (EditorApplication.isPlaying)
+                      value.Enable();
+#else
                     value.Enable();
+#endif // UNITY_EDITOR
+                    
                 }
                 
                 // Update underlying value
                 s_Manager.actions = value;
-=======
-#if UNITY_EDITOR
-                if (EditorApplication.isPlaying)
-#endif // UNITY_EDITOR
-                value?.Enable();
->>>>>>> f717588a
             }
         }
 
