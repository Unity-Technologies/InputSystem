--- conflicted
+++ resolved
@@ -29,8 +29,6 @@
             "name": "com.unity.package-manager-doctools",
             "expression": "1.0",
             "define": "HAVE_DOCTOOLS_INSTALLED"
-<<<<<<< HEAD
-=======
         },
         {
             "name": "Unity",
@@ -41,7 +39,6 @@
             "name": "Unity",
             "expression": "[2021.2,2021.3)",
             "define": "TEMP_DISABLE_UITOOLKIT_TEST"
->>>>>>> ec2d1c9c
         }
     ],
     "noEngineReferences": false
