# Changelog
All notable changes to the input system package will be documented in this file.

The format is based on [Keep a Changelog](http://keepachangelog.com/en/1.0.0/)
and this project adheres to [Semantic Versioning](http://semver.org/spec/v2.0.0.html).

Due to package verification, the latest version below is the unpublished version and the date is meaningless.
however, it has to be formatted properly to pass verification tests.

## [0.3.1-preview] - 2020-1-1

### Fixed

- Validate all parameters on public APIs.
- Fixed an internal bug in `InlinedArray.RemoveAtByMovingTailWithCapacity`, which could cause data corruption.
- Fixed Xbox controller support on macOS il2cpp.
- Fixed issue of Xbox gamepads on Windows desktop not being able to navigate left and down in a UI.
- Allow using InputSystem package if the XR, VR or Physics modules are disabled for smaller builds.
- Fixed documentation landing page and table of contents.
- Fixed tracked devices assigning pointer ids for UI pointer events correctly.
- Fixed duplicate devices showing in the "Supported Devices" popup when using a search filter.
- Fixed an error when adding new bindings in the Input Actions editor window when a filter was applied.
- Fixed scroll wheel handling in `InputSystemUIInputModule` not being smooth.

#### Actions

- Fixed `CallbackContext.control` referencing the composite member control which was actually actuated for this trigger for composite bindings.

### Added

- Added support for generic joysticks on WebGL (which don't use the standard gamepad mapping).
- Added support for DualShock 3 gamepads on desktops.
- Added support for Nintendo Switch Pro Controllers on desktops.

### Changed

- **The system no longer supports processing input in __BOTH__ fixed and dynamic updates**. Instead, a choice has to be made whether to process input before each `FixedUpdate()` or before each `Update()`.
  * Rationale: the existing code that supported having both updates receive input independently still had several holes and became increasingly complex and brittle. Our solution was based on not actually processing input twice but on channeling input concurrently into both the state of both updates. Together with the fact that specific inputs have to reset (and possibly accumulate) correctly with respect to their update time slices, this became increasingly hard to do right. This, together with the fact that we've come to increasingly question the value of this feature, led us to removing the capability while preserving the ability to determine where input is processed.
  * NOTE: Timeslicing is NOT affected by this. You can still switch to `ProcessEventInFixedUpdates` and get events timesliced to individual `FixedUpdate` periods according to their timestamps.
  * `InputSettings.UpdateMode.ProcessEventsInBothFixedAndDynamicUpdate` has been removed.
  * `InputSettings.UpdateMode.ProcessEventsInDynamicUpdateOnly` has been renamed to `InputSettings.UpdateMode.ProcessEventsInDynamicUpdate` and is now the default.
  * `InputSettings.UpdateMode.ProcessEventsInFixedUpdateOnly` has been renamed to `InputSettings.UpdateMode.ProcessEventsInFixedUpdate`.
- Added icons for PlayerInput, PlayerInputManager, InputSystemUIInputModule and MultiplayerEventSystem components.
- Changed `Keyboard` IME properties (`imeEnabled`, `imeCursorPosition`) to methods (`SetIMEEnabled`, `SetIMECursorPosition`).
- Added getters to all `IInputRuntime` properties.
- Replace some `GetXxx` methods in our API with `xxx`  properties.
- Simplified handling of XR input in `InputSystemUIInputModule` by having only one set of actions for all XR devices.
<<<<<<< HEAD
- We now use the same hierarchical device picker in the "Add Control Scheme" popup, which is already used in the "Input Settings" window.
=======
- Made all `IInputStateTypeInfo` implementations internal, as these did not offer value to the user.
- Made all `IInputDeviceCommandInfo` implementations internal, as these did not offer value to the user.
- Removed `ReadWriteArray`, which was only used for making `RebindingOperation.scores` editable, which did not add any value.
- Removed `PrimitiveValueOrArray`, as non of it's functionality over `PrimitiveValue` was implemented.
- Made all `InputProcessor` implementation internal, as access to these types is exposed only through text mode representations.
- Removed `CurveProcessor` as it was not implemented.
- Renamed XInputControllerOSX to a more descriptive XboxGamepadMacOS.
>>>>>>> 56f5cc28

## [0.2.10-preview] - 2019-5-17

### Added

- Added a `MultiplayerEventSystem` class, which allows you use multiple UI event systems to control different parts of the UI by different players.
- `InputSystemUIInputModule` now lets you specify an `InputActionAsset` in the `actionsAsset` property. If this is set, the inspector will populate all actions from this asset. If you have a `PlayerInput` component on the same game object, referencing the same  `InputActionAsset`, the `PlayerInput` component will keep the actions on the `InputSystemUIInputModule` in synch, allowing easy setup of multiplayer UI systems.

### Changed

- `StickControl.x` and `StickControl.y` are now deadzoned, i.e. have `AxisDeadzone` processors on them. This affects all gamepads and joysticks.
  * __NOTE:__ The deadzoning is __independent__ of the stick. Whereas the stack has a radial deadzones, `x` and `y` have linear deadzones. This means that `leftStick.ReadValue().x` is __not__ necessary equal to `leftStick.x.ReadValue()`.
  * This change also fixes the problem of noise from sticks not getting filtered out and causing devices such as the PS4 controller to constantly make itself `Gamepad.current`.

- Redesigned `UIActionInputModule`
 * Added a button in the inspector to automatically assign actions from an input action asset based on commonly used action names.
 * Will now populate actions with useful defaults.
 * Removed `clickSpeed` property - will use native click counts from the OS where available instead.
 * Removed `sendEventsWhenInBackground` property.
 * Hiding `Touches` and `TrackedDevices` until we decide how to handle them.
 * Remove `moveDeadzone` property as it is made redundant by the action's dead zone.
 * Removed `UIActionInputModuleEnabler` component, `UIActionInputModule` will now enable itself.
- Changed default button press point to 0.5.
- Changed all constants in public API to match Unity naming conventions ("Constant" instead of "kConstant").
- Changed namespace from `UnityEngine.Experimental.Input` to `UnityEngine.InputSystem`.
- Generated wrapper code now has nicer formatting.
- Renamed `UIActionInputModule` to `InputSystemUIInputModule`.
- Nicer icons for `InputActionAssets` and `InputActions` and for `Button` and generic controls.
- Change all public API using `IntPtr` to use unsafe pointer types instead.
- `PlayerInput` will no longer disable any actions not in the currently active action map when disabling input or switching action maps.
- Change some public fields into properties.
- Input System project settings are now called "Input System Package" in the project window instead of "Input (NEW)".
- Removed `Plugins` from all namespaces.
- Rename "Cancelled" -> "Canceled" (US spelling) in all APIs.

### Fixed

- Adding devices to "Supported Devices" in input preferences not allowing to select certain device types (like "Gamepad").
- Fixed scrolling in `UIActionInputModule`.
- Fixed compiling the input system package in Unity 19.2 with ugui being moved to a package now.
- In the Input System project settings window, you can no longer add a supported device twice.

#### Actions

- Custom inspector for `PlayerInput` no longer adds duplicates of action events if `Invoke Unity Events` notification behavior is selected.
- Fixed `Hold` interactions firing immediately before the duration has passed.
- Fixed editing bindings or processors for `InputAction` fields in the inspector (Changes wouldn't persist before).
- Fixed exception message when calling `CallbackContext.ReadValue<TValue>()` for an action with a composite binding with `TValue` not matching the composite's value type.

### Added

#### Actions

- `PlayerInput` can now handle `.inputactions` assets that have no control schemes.
  * Will pair __all__ devices mentioned by any of the bindings except if already paired to another player.

## [0.2.8-preview] - 2019-4-23

### Added

- Added a `clickCount` control to the `Mouse` class, which specifies the click count for the last mouse click (to allow distinguishing between single-, double- and multi-clicks).
- Support for Bluetooth Xbox One controllers on macOS.

#### Actions

- New API for changing bindings on actions
```
    // Several variations exist that allow to look up bindings in various ways.
    myAction.ChangeBindingWithPath("<Gamepad>/buttonSouth")
        .WithPath("<Keyboard>/space");

    // Can also replace the binding wholesale.
    myAction.ChangeBindingWithPath("<Keyboard>/space")
        .To(new InputBinding { ... });

    // Can also remove bindings programmatically now.
    myAction.ChangeBindingWithPath("<Keyboard>/space").Erase();
```

### Changed

- `Joystick.axes` and `Joystick.buttons` have been removed.
- Generated wrapper code for Input Action Assets are now self-contained, generating all the data from code and not needing a reference to the asset; `InputActionAssetReference` has been removed.
- The option to generate interfaces on wrappers has been removed, instead we always do this now.
- The option to generate events on wrappers has been removed, we felt that this no longer made sense.
- Will now show default values in Input Action inspector if no custom values for file path, class name or namespace have been provided.
- `InputSettings.runInBackground` has been removed. This should now be supported or not on a per-device level. Most devices never supported it in the first place, so a global setting did not seem to be useful.
- Several new `Sensor`-based classes have been added. Various existing Android sensor implementations are now based on them.
- `InputControlLayoutAttribute` is no longer inherited.
  * Rationale: A class marked as a layout will usually be registered using `RegisterLayout`. A class derived from it will usually be registered the same way. Because of layout inheritance, properties applied to the base class through `InputControlLayoutAttribute` will affect the subclass as intended. Not inheriting the attribute itself, however, now allows having properties such as `isGenericTypeOfDevice` which should not be inherited.
- Removed `acceleration`, `orientation`, and `angularVelocity` controls from `DualShockGamepad` base class.
  * They are still on `DualShockGamepadPS4`.
  * The reason is that ATM we do not yet support these controls other than on the PS4. The previous setup pretended that these controls work when in fact they don't.
- Marking a control as noisy now also marks all child controls as noisy.
- The input system now defaults to ignoring any HID devices with usage types not known to map to game controllers. You can use `HIDSupport.supportedUsages` to enable specific usage types.
- In the Input Settings window, asset selection has now been moved to the "gear" popup menu. If no asset is created, we now automatically create one.
- In the inspector for Input Settings assets, we now show a button to go to the Input Settings window, and a button to make the asset active if it isn't.
- Tests are now no longer part of the com.unity.inputsystem package. The `InputTestFixture` class still is for when you want to write input-related tests for your project. You can reference the `Unity.InputSystem.TestFixture` assembly when you need to do that.

#### Actions

- A number of changes have been made to the control picker UI in the editor. \
  ![Input Control Picker](Documentation~/Images/InputControlPicker.png)
  * The button to pick controls interactively (e.g. by pressing a button on a gamepad) has been moved inside the picker and renamed to "Listen". It now works as a toggle that puts the picker into a special kind of 'search' mode. While listening, suitable controls that are actuated will be listed in the picker and can then be picked from.
  * Controls are now displayed with their nice names (e.g. "Cross" instead of "buttonSouth" in the case of the PS4 controller).
  * Child controls are indented instead of listed in "parent/child" format.
  * The hierarchy of devices has been rearranged for clarity. The toplevel groups of "Specific Devices" and "Abstract Devices" are now merged into one hierarchy that progressively groups devices into more specific groups.
  * Controls now have icons displayed for them.
- There is new support for binding to keys on the keyboard by their generated character rather than by their location. \
  ![Keyboard Binding](Documentation~/Images/KeyboardBindByLocationVsCharacter.png)
  * At the toplevel of the the Keyboard device, you now have the choice of either binding by keyboard location or binding by generated/mapped character.
  * Binding by location shows differences between the local keyboard layout and the US reference layout.
  * The control path language has been extended to allow referencing controls by display name. `<Keyboard>/#(a)` binds to the control on a `Keyboard` with the display name `a`.
- `continuous` flag is now ignored for `Press and Release` interactions, as it did not  make sense.
- Reacting to controls that are already actuated when an action is enabled is now an __optional__ behavior rather than the default behavior. This is a __breaking__ change.
  * Essentially, this change reverts back to the behavior before 0.2-preview.
  * To reenable the behavior, toggle "Initial State Check" on in the UI or set the `initialStateCheck` property in code.
  ![Inital State Check](Documentation~/Images/InitialStateCheck.png)
  * The reason for the change is that having the behavior on by default made certain setups hard to achieve. For example, if `<Keyboard>/escape` is used in one action map to toggle *into* the main menu and in another action map to toggle *out* of it, then the previous behavior would immediately exit out of the menu if `escape` was still pressed from going into the menu. \
  We have come to believe that wanting to react to the current state of a control right away is the less often desirable behavior and so have made it optional with a separate toggle.
- Processors and Interactions are now shown in a component-inspector-like fashion in the Input Action editor window, allowing you to see the properties of all items at once.
- The various `InputAction.lastTriggerXXX` APIs have been removed.
  * Rationale: They have very limited usefulness and if you need the information, it's easy to set things up in order to keep track of it yourself. Also, we plan on having a polling API for actions in the future which is really what the `lastActionXXX` APIs were trying to (imperfectly) solve.
- `Tap`, `SlowTap`, and `MultiTap` interactions now respect button press points.
- `Tap`, `SlowTap`, and `MultiTap` interactions now have improved parameter editing UIs.

### Fixed

- Input Settings configured in the editor are now transferred to the built player correctly.
- Time slicing for fixed updates now works correctly, even when pausing or dropping frames.
- Make sure we Disable any InputActionAsset when it is being destroyed. Otherwise, callbacks which were not cleaned up would could cause exceptions.
- DualShock sensors on PS4 are now marked as noisy (#494).
- IL2CPP causing issues with XInput on windows and osx desktops.
- Devices not being available yet in `MonoBehavior.Awake`, `MonoBehaviour.Start`, and `MonoBehaviour.OnEnable` in player or when entering play mode in editor.
- Fixed a bug where the event buffer used by `InputEventTrace` could get corrupted.

#### Actions

- Actions and bindings disappearing when control schemes have spaces in their names.
- `InputActionRebindingExceptions.RebindOperation` can now be reused as intended; used to stop working properly the first time a rebind completed or was cancelled.
- Actions bound to multiple controls now trigger correctly when using `PressInteraction` set to `ReleaseOnly` (#492).
- `PlayerInput` no longer fails to find actions when using UnityEvents (#500).
- The `"{...}"` format for referencing action maps and actions using GUIDs as strings has been obsoleted. It will still work but adding the extra braces is no longer necessary.
- Drag&dropping bindings between other bindings that came before them in the list no longer drops the items at a location one higher up in the list than intended.
- Editing name of control scheme in editor not taking effect *except* if hitting enter key.
- Saving no longer causes the selection of the current processor or interaction to be lost.
  * This was especially annoying when having "Auto-Save" on as it made editing parameters on interactions and processors very tedious.
- In locales that use decimal separators other than '.', floating-point parameters on composites, interactions, and processors no longer lead to invalid serialized data being generated.
- Fix choosing "Add Action" in action map context menu throwing an exception.
- The input action asset editor window will no longer fail saving if the asset has been moved.
- The input action asset editor window will now show the name of the asset being edited when asking for saving changes.
- Clicking "Cancel" in the save changes dialog for the input action asset editor window will now cancel quitting the editor.
- Fixed pasting or dragging a composite binding from one action into another.
- In the action map editor window, switching from renaming an action to renaming an action map will no longer break the UI.
- Fixed calling Enable/Disable from within action callbacks sometimes leading to corruption of state which would then lead to actions not getting triggered (#472).
- Fixed setting of "Auto-Save" toggle in action editor getting lost on domain reload.
- Fixed blurry icons in editor for imported .inputactions assets and actions in them.
- `Press` and `Release` interactions will now work correctly if they have multiple bound controls.
- `Release` interactions will now invoke a `Started` callback when the control is pressed.
- Made Vector2 composite actions respect the press points of button controls used to compose the value.

## [0.2.6-preview] - 2019-03-20

>NOTE: The UI code for editing actions has largely been rewritten. There may be regressions.
>NOTE: The minimum version requirement for the new input system has been bumped
       to 2019.1

### Added

- Support gamepad vibration on Switch.
- Added support for Joysticks on Linux.

#### Actions

- Added ability to change which part of a composite a binding that is part of the composite is assigned to.
  * Part bindings can now be freely duplicated or copy-pasted. This allows having multiple bindings for "up", for example. Changing part assignments retroactively allows to freely edit the composite makeup.
- Can now drag&drop multiple items as well as drop items onto others (equivalent to cut&paste). Holding ALT copies data instead of moving it.
- Edits to control schemes are now undoable.
- Control schemes are now sorted alphabetically.
- Can now search by binding group (control scheme) or devices directly from search box.
  * `g:Gamepad` filters bindings to those in the "Gamepad" group.
  * `d:Gamepad` filters bindings to those from Gamepad-compatible devices.

### Changed

- The input debugger will no longer automatically show remote devices when the profiler is connected. Instead, use the new menu in debugger toolbar to connect to players or to enable/disable remote input debugging.
- "Press and Release" interactions will now invoke the `performed` callback on both press and release (instead of invoking `performed` and `cancel`, which was inconsistent with other behaviors).

#### Actions

- Bindings have GUIDs now like actions and maps already did. This allows to persistently and uniquely identify individual bindings.
- Replaced UI overlay while rebinding interactively with cancellable progress bar. Interactive rebinding now cancels automatically after 4 seconds without suitable input.
- Bindings that are not assigned to any control scheme are now visible when a particular control scheme is selected.
  * Bindings not assigned to any control scheme are active in *ALL* control schemes.
  * The change makes this visible in the UI now.
  * When a specific control scheme is selected, these bindings are affixed with `{GLOBAL}` for added visibility.
- When filtering by devices from a control scheme, the filtering now takes layout inheritance into account. So, a binding to a control on `Pointer` will now be shown when the filter is `Mouse`.
- The public control picker API has been revised.
  * The simplest way to add control picker UI to a control path is to add an `InputControlAttribute` to the field.
    ```
    // In the inspector, shows full UI to select a control interactively
    // (including interactive picking through device input).
    [InputControl(layout = "Button")]
    private string buttonControlPath;
    ```
- Processors of incompatible types will now be ignored instead of throwing an exception.

### Fixed

- Remote connections in input debugger now remain connected across domain reloads.
- Don't incorrectly create non-functioning devices if a physical device implements multiple incompatible logical HID devices (such as the MacBook keyboard/touch pad and touch bar).
- Removed non-functioning sort triangles in event list in Input Debugger device windows.
- Sort events in input debugger window by id rather then by timestamp.
- Make parsing of float parameters support floats represented in "e"-notation and "Infinity".
- Input device icons in input debugger window now render in appropriate resolution on retina displays.
- Fixed Xbox Controller on macOS reporting negative values for the sticks when represented as dpad buttons.
- `InputSettings.UpdateMode.ProcessEventsManually` now correctly triggers updates when calling `InputSystem.Update(InputUpdateType.Manual)`.

#### Actions

- Pasting or duplicating an action in an action map asset will now assign a new and unique ID to the action.
- "Add Action" button being active and triggering exceptions when no action map had been added yet.
- Fixed assert when generating C# class and make sure it gets imported correctly.
- Generate directories as needed when generating C# class, and allow path names without "Assets/" path prefix.
- Allow binding dpad controls to actions of type "Vector2".
- Fixed old name of action appearing underneath rename overlay.
- Fixed inspector UIs for on-screen controls throwing exceptions and being non-functional.
- Fixed deleting multiple items at same time in action editor leading to wrong items being deleted.
- Fixed copy-pasting actions not preserving action properties other than name.
- Fixed memory corruptions coming from binding resolution of actions.
- InputActionAssetReferences in ScriptableObjects will continue to work after domain reloads in the editor.
- Fixed `startTime` and `duration` properties of action callbacks.

## [0.2.1-preview] - 2019-03-11

### Changed

 - NativeUpdateCallback API update to match Unity 2018.3.8f1

## [0.2.0-preview] - 2019-02-12

This release contains a number of fairly significant changes. The focus has been on further improving the action system to make it easier to use as well as to make it work more reliably and predictably.

>NOTE: There are some breaking changes. Please see the "Changed" section below.

### Changed

- Removed Unity 2018.2 support code.
- Removed .NET 3.5 support code.
- Started using C# 7.
- `IInputControlProcessor<TValue>` has been replaced with `InputProcessor` and `InputProcessor<TValue>` base classes.
- `IInputBindingComposite` has been replaced with an `InputBindingComposite` base class and the `IInputBindingComposite<TValue>` interface has been merged with the `InputBindingComposite<TValue>` class which had already existed.
- `InputUser.onUnpairedDeviceUser` will now notify for each actuated control until the device is paired or there are no more actuated controls.
- `SensitivityProcessor` has been removed.
    * The approach needs rethinking. What `SensitivityProcessor` did caused more problems than it solved.
- State monitors no longer have their timeouts removed automatically when they fire. This makes it possible to have a timeout that is removed only in response to a specific state change.
- Events for devices that implement `IInputStateCallbacks` (such as `Touchscreen`) are allowed to go back in time. Avoids the problem of having to order events between multiple fingers correctly or seeing events getting rejected.
- `PenState.Button` is now `PenButton`.
- Removed TouchPositionTransformProcessor, was used only by Android, the position transformation will occur in native backend in 2019.x

#### Actions:
- Bindings that have no interactions on them will trigger differently now. __This is a breaking change__.
  * Previously, these bindings would trigger `performed` on every value change including when going back to their default value. This is why you would see two calls of `performed` with a button; one when the button was pressed, another when it was depressed.
  * Now, a binding without an interaction will trigger `started` and then `performed` when a bound control is actuated. Thereafter, the action will remain in `Started` phase. For as long as the control is actuated, every value change will trigger `performed` again. When the control stops being actuated, it will trigger `cancelled` and the action will remain in `Waiting` state.
  * Control actuation is defined as a control having a magnitude (see `InputControl.EvaluateMagnitude`) greater than zero. If a control does not support magnitudes (returns -1 from `EvaluateMagnitude`), then the control is considered actuated when it changes state away from its default state.
  * To restore the previous behavior, simply change code like
      ```
        myAction.performed += MyCallback;
      ```
    to
      ```
        myAction.performed += MyCallback;
        myAction.cancelled += MyCallback;
      ```
  * Alternatively, enable `passThrough` mode on an action. This effectively restores the previous default behavior of actions.
    ```
        new InputAction(binding: "<Gamepad>/leftTrigger") { passThrough = true };
    ```
- As part of the aforementioned change, the following interactions have been removed as they are no longer relevant:
  - `StickInteraction`: Can simply be removed from bindings. The new default behavior obsoletes the need for what `StickInteraction` did. Use `started` to know then the stick starts being actuated, `performed` to be updated on movements, and `cancelled` to know when the stick goes back into rest position.
  - `PressAndReleaseInteraction`: Can simply be removed from bindings. The default behavior with no interaction encompasses press and release detection. Use `started` to know then a button is pressed and `cancelled` to know when it is released. To set a custom button press point, simply put an `AxisDeadzoneProcessor` on the binding.
- `PressInteraction` has been completely rewritten.
  - Trigger behavior can be set through `behavior` parameter and now provides options for observing just presses (`PressOnly`), just releases (`ReleaseOnly`), or both presses and releases (`PressAndRelease`).
  - Also, the interaction now operates on control actuation rather than reading out float values directly. This means that any control that supports magnitudes can be used.
  - Also supports continuous mode now.
- If bound controls are already actuated when an action is enabled, the action will now trigger in the next input update as if the control had just been moved from non-actuated to actuated state.
  - In other words, if e.g. you have a binding to the A button of the gamepad and the A button is already pressed when the action is first enabled, then the action associated with the A button will trigger as if the button had just been pressed. Previously, it required releasing and re-pressing the button first -- which, together with certain interactions, could lead to actions ending up in a confused state.
- When an action is disabled, it will now cancel all ongoing interactions, if any (i.e. you will see `InputAction.cancelled` being called).
  - Note that unlike the above-mentioned callbacks that happen when an action starts out with a control already actuated, the cancellation callbacks happen __immediately__ rather than in the next input update.
- Actions that at runtime are bound to multiple controls will now perform *conflict resolution*, if necessary.
  - This applies only if an action actually receives multiple concurrent actuations from controls.
  - When ambiguity is detected, the greatest amount of actuation on any of the controls gets to drive the action.
  - In practice, this means that as long as any of the controls bound to an action is actuated, the action will keep going. This resolves ambiguities when an action has primary and secondary bindings, for examples, or when an action is bound to multiple different devices at the same time.
  - Composite bindings count as single actuations regardless of how many controls participate in the composite.
  - This behavior __can be bypassed__ by setting the action to be pass-through.
- Action editor now closes when asset is deleted.
  - If there are unsaved changes, asks for confirmation first.
- Interactions and processors in the UI are now filtered based on the type of the action (if set) and sorted by name.
- Renamed "Axis" and "Dpad" composites to "1D Axis" and "2D Vector" composite.
  - The old names can still be used and existing data will load as expected.
  - `DpadComposite` got renamed to `Vector2Composite`; `AxisComposite` is unchanged.
- `InputInteractionContext.controlHasDefaultValue` has been replaced with `InputInteractionContext.ControlIsActuated()`.
- `InputActionChange.BindingsHaveChangedWhileEnabled` has been reworked and split in two:
    1. `InputActionChange.BoundControlsAboutToChange`: Bindings have been previously resolved but are about to be re-resolved.
    2. `InputActionChange.BoundControlsChanged`: Bindings have been resolved on one or more actions.
- Actions internally now allocate unmanaged memory.
  - Disposing should be taken care of automatically (though you can manually `Dispose` as well). If you see errors in the console log about unmanaged memory being leaked, please report the bug.
  - All execution state except for C# heap objects for processors, interactions, and composites has been collapsed into a single block of unmanaged memory. Actions should now be able to re-resolve efficiently without allocating additional GC memory.

### Added

- `PlayerInput` component which simplifies setting up individual player input actions and device pairings. \
  ![PlayerInput](Documentation~/Images/PlayerInput.png)
- `PlayerInputManager` component which simplifies player joining and split-screen setups. \
  ![PlayerInput](Documentation~/Images/PlayerInputManager.png)
- `InputDevice.all` (equivalent to `InputSystem.devices`)
- `InputControl.IsActuated()` can be used to determine whether control is currently actuated (defined as extension method in `InputControlExtensions`).
- Can now read control values from buffers as objects using `InputControl.ReadValueFromBufferAsObject`. This allows reading a value stored in memory without having to know the value type.
- New processors:
    * `ScaleProcessor`
    * `ScaleVector2Processor`
    * `ScaleVector3Processor`
    * `InvertVector2Processor`
    * `InvertVector3Processor`
    * `NormalizeVector2Processor`
    * `NormalizeVector3Processor`
- Added `MultiTapInteraction`. Can be used to listen for double-taps and the like.
- Can get total and average event lag times through `InputMetrics.totalEventLagTime` and `InputMetrics.averageEventLagTime`.
- `Mouse.forwardButton` and `Mouse.backButton`.
- The input debugger now shows users along with their paired devices and actions. See the [documentation](Documentation~/UserManagement.md#debugging)
- Added third and fourth barrel buttons on `Pen`.

#### Actions:
- Actions have a new continuous mode that will cause the action to trigger continuously even if there is no input. See the [documentation](Documentation~/Actions.md#continuous-actions) for details. \
  ![Continuous Action](Documentation~/Images/ContinuousAction.png)
- Actions have a new pass-through mode. In this mode an action will bypass any checks on control actuation and let any input activity on the action directly flow through. See the [documentation](Documentation~/Actions.md#pass-through-actions) for details. \
  ![Pass-Through Action](Documentation~/Images/PassThroughAction.png)
- Can now add interactions and processors directly to actions.
  ![Action Properties](Documentation~/Images/ActionProperties.png)
    * This is functionally equivalent to adding the respective processors and/or interactions to every binding on the action.
- Can now change the type of a composite retroactively.
  ![Composite Properties](Documentation~/Images/CompositeProperties.png)
- Values can now be read out as objects using `InputAction.CallbackContext.ReadValueAsObject()`.
    * Allocates GC memory. Should not be used during normal gameplay but is very useful for testing and debugging.
- Added auto-save mode for .inputactions editor.
  ![Auto Save](Documentation~/Images/AutoSave.png)
- Processors, interactions, and composites can now define their own parameter editor UIs by deriving from `InputParameterEditor`. This solves the problem of these elements not making it clear that the parameters usually have global defaults and do not need to be edited except if local overrides are necessary.
- Can now set custom min and max values for axis composites.
    ```
    var action = new InputAction();
    action.AddCompositeBinding("Axis(minValue=0,maxValue=2)")
        .With("Positive", "<Keyboard>/a")
        .With("Negative", "<Keyboard>/d");
    ```
- "C# Class File" property on .inputactions importer settings now has a file picker next to it.
- `InputActionTrace` has seen various improvements.
    * Recorded data will now stay valid even if actions are rebound to different controls.
    * Can listen to all actions using `InputActionTrace.SubscribeToAll`.
    * `InputActionTrace` now maintains a list of subscriptions. Add subscriptions with `SubscribeTo` and remove a subscription with `UnsubscribeFrom`. See the [documentation](Documentation~/Actions.md#tracing-actions) for details.

### Fixes

- Fixed support for Unity 2019.1 where we landed a native API change.
- `InputUser.UnpairDevicesAndRemoveUser()` corrupting device pairings of other InputUsers
- Control picker in UI having no devices if list of supported devices is empty but not null
- `IndexOutOfRangeException` when having multiple action maps in an asset (#359 and #358).
- Interactions timing out even if there was a pending event that would complete the interaction in time.
- Action editor updates when asset is renamed or moved.
- Exceptions when removing action in last position of action map.
- Devices marked as unsupported in input settings getting added back on domain reload.
- Fixed `Pen` causing exceptions and asserts.
- Composites that assign multiple bindings to parts failing to set up properly when parts are assigned out of order (#410).

### Known Issues

- Input processing in edit mode on 2019.1 is sporadic rather than happening on every editor update.

## [0.1.2-preview] - 2018-12-19

    NOTE: The minimum version requirement for the new input system has been bumped
          to 2018.3. The previous minum requirement of 2018.2 is no longer supported.
          Also, we have dropped support for the .NET 3.5 runtime. The new .NET 4
          runtime is now required to use the new input system.

We've started working on documentation. The current work-in-progress can be found on [GitHub](https://github.com/Unity-Technologies/InputSystem/blob/develop/Packages/com.unity.inputsystem/Documentation~/InputSystem.md).

### Changed

- `InputConfiguration` has been replaced with a new `InputSettings` class.
- `InputConfiguration.lockInputToGame` has been moved to `InputEditorUserSettings.lockInputToGameView`. This setting is now persisted as a local user setting.
- `InputSystem.updateMask` has been replaced with `InputSettings.updateMode`.
- `InputSystem.runInBackground` has been moved to `InputSettings.runInBackground`.
- Icons have been updated for improved styling and now have separate dark and light skin versions.
- `Lock Input To Game` and `Diagnostics Mode` are now persisted as user settings
- Brought back `.current` getters and added `InputSettings.filterNoiseOnCurrent` to control whether noise filtering on the getters is performed or not.
- Removed old and outdated Doxygen-generated API docs.

### Added

- `InputSystem.settings` contains the current input system settings.
- A new UI has been added to "Edit >> Project Settings..." to edit input system settings. Settings are stored in a user-controlled asset in any location inside `Assets/`. Multiple assets can be used and switched between.
- Joystick HIDs are now supported on Windows, Mac, and UWP.
- Can now put system into manual update mode (`InputSettings.updateMode`). In this mode, events will not get automatically processed. To process events, call `InputSystem.Update()`.
- Added shortcuts to action editor window (requires 2019.1).
- Added icons for .inputactions assets.

### Fixed

- `InputSystem.devices` not yet being initialized in `MonoBehaviour.Start` when in editor.

### Known Issues

- Input settings are not yet included in player builds. This means that at the moment, player builds will always start out with default input settings.
- There have been reports of some stickiness to buttons on 2019.1 alpha builds.  We are looking at this now.

## [0.0.14-preview] - 2018-12-11

### Changed

- `Pointer.delta` no longer has `SensitivityProcessor` on it. The processor was causing many issues with mouse deltas. It is still available for adding it manually to action bindings but the processor likely needs additional work.

### Fixed

Core:
- Invalid memory accesses when using .NET 4 runtime
- Mouse.button not being identical to Mouse.leftButton
- DualShock not being recognized when connected via Bluetooth

Actions:
- Parameters disappearing on processors and interactions in UI when edited
- Parameters on processors and interactions having wrong value type in UI (e.g. int instead of float)
- RebindingOperation calling OnComplete() after being cancelled

Misc:
- Documentation no longer picked up as assets in user project

## [0.0.13-preview] - 2018-12-5

First release from stable branch.<|MERGE_RESOLUTION|>--- conflicted
+++ resolved
@@ -45,9 +45,7 @@
 - Added getters to all `IInputRuntime` properties.
 - Replace some `GetXxx` methods in our API with `xxx`  properties.
 - Simplified handling of XR input in `InputSystemUIInputModule` by having only one set of actions for all XR devices.
-<<<<<<< HEAD
 - We now use the same hierarchical device picker in the "Add Control Scheme" popup, which is already used in the "Input Settings" window.
-=======
 - Made all `IInputStateTypeInfo` implementations internal, as these did not offer value to the user.
 - Made all `IInputDeviceCommandInfo` implementations internal, as these did not offer value to the user.
 - Removed `ReadWriteArray`, which was only used for making `RebindingOperation.scores` editable, which did not add any value.
@@ -55,7 +53,6 @@
 - Made all `InputProcessor` implementation internal, as access to these types is exposed only through text mode representations.
 - Removed `CurveProcessor` as it was not implemented.
 - Renamed XInputControllerOSX to a more descriptive XboxGamepadMacOS.
->>>>>>> 56f5cc28
 
 ## [0.2.10-preview] - 2019-5-17
 
