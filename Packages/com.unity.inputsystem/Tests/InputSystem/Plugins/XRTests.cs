--- conflicted
+++ resolved
@@ -163,13 +163,8 @@
     [TestCase("Oculus Touch Controller", "Oculus", typeof(OculusTouchController))]
     [TestCase("Tracking Reference", "Oculus", typeof(OculusTrackingReference))]
     [TestCase("Oculus Remote", "Oculus", typeof(OculusRemote))]
-<<<<<<< HEAD
     [TestCase("Oculus Go", "Samsung", typeof(OculusStandaloneHMDBase))]
     [TestCase("Oculus HMD", "Samsung", typeof(OculusStandaloneHMDExtended))]
-=======
-    [TestCase("Oculus Go", "Samsung", typeof(GearVRSimpleHMD))]
-    [TestCase("Oculus HMD", "Samsung", typeof(GearVRExtendedHMD))]
->>>>>>> 08f75cfe
     [TestCase("Oculus Tracked Remote", "Samsung", typeof(GearVRTrackedController))]
     [TestCase("Daydream HMD", null, typeof(DaydreamHMD))]
     [TestCase("Daydream Controller Left", null, typeof(DaydreamController))]
