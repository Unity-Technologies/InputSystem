--- conflicted
+++ resolved
@@ -11,14 +11,12 @@
 
 ### Fixed
 
-<<<<<<< HEAD
 - Fixed no input being processed when running a `[UnityTest]` over several frames. Before, this required calling `InputSystem.Update` manually.
 
-=======
 #### Actions
 
 - Fixed drag&drop reordering actions while having one control scheme selected causing bindings from other control schemes to be lost ([case 122800](https://issuetracker.unity3d.com/issues/input-system-bindings-get-cleared-for-other-control-scheme-actions-when-reordering-an-action-in-a-specific-control-scheme)).
->>>>>>> e186eb14
+
 ## [1.0.0] - 2020-4-23
 
 ### Fixed
