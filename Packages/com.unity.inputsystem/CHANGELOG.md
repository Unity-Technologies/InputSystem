--- conflicted
+++ resolved
@@ -10,14 +10,10 @@
 ## [0.9.3-preview] - 2099-1-1
 
 ### Fixed
-<<<<<<< HEAD
-### Actions
-=======
 
 #### Actions
 
 - When selecting a device to add to a control scheme, can now select devices with specific usages, too (e.g. "LeftHand" XRController).
->>>>>>> 1d202ed8
 
 ### Changed
 
@@ -25,13 +21,10 @@
 
 ### Added
 
-<<<<<<< HEAD
 - Two new composite bindings have been added.
   * `ButtonWithOneModifier` can be used to represent shortcut-like bindings such as "CTRL+1".
   * `ButtonWithTwoModifiers` can be used to represent shortcut-like bindings such as "CTRL+SHIFT+1".
 
-=======
->>>>>>> 1d202ed8
 ## [0.9.2-preview] - 2019-8-9
 
 ### Fixed
