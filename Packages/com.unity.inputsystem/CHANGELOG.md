--- conflicted
+++ resolved
@@ -13,19 +13,16 @@
 ### Fixed
 - Fixed memory allocation on every frame when using UIDocument without EventSystem. [ISXB-953](https://issuetracker.unity3d.com/product/unity/issues/guid/ISXB-953)
 - Fixed Action Maps name edition which could be inconsistent in Input Action Editor UI.
-<<<<<<< HEAD
 - Fixed touch pointers being released twice causing an index out of bounds error. 
 
 ### Added
 - Added Hinge Angle sensor support for foldable devices.
-=======
 - Fixed InputDeviceTester sample only visualizing a given touch contact once. [ISXB-1017](https://issuetracker.unity3d.com/product/unity/issues/guid/ISXB-1017)
 - Fixed an update loop in the asset editor that occurs when selecting an Action Map that has no Actions.
 - Fixed Package compilation when Unity Analytics module is not enabled on 2022.3. [ISXB-996](https://issuetracker.unity3d.com/product/unity/issues/guid/ISXB-996)
 - Fixed 'OnDrop' event not called when 'IPointerDownHandler' is also listened. [ISXB-1014](https://issuetracker.unity3d.com/product/unity/issues/guid/ISXB-1014)
 - Fixed InputSystemUIInputModule calling pointer events on parent objects even when the "Send Pointer Hover To Parent" is off. [ISXB-586](https://issuetracker.unity3d.com/product/unity/issues/guid/ISXB-586)
 - Improved performance of disconnected device activation (ISX-1450)
->>>>>>> 1402022b
 
 ### Changed
 - Use `ProfilerMarker` instead of `Profiler.BeginSample` and `Profiler.EndSample` when appropriate to enable recording of profiling data.
