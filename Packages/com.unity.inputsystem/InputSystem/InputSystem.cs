// Grouping up the XR defines since it's a pretty heavy sequence
using System;
using System.Collections.Generic;
using UnityEngine.InputSystem.Haptics;
using Unity.Collections.LowLevel.Unsafe;
using UnityEngine.InputSystem.Layouts;
using UnityEngine.InputSystem.LowLevel;
using UnityEngine.InputSystem.DualShock;
using UnityEngine.InputSystem.EnhancedTouch;
using UnityEngine.InputSystem.HID;
using UnityEngine.InputSystem.Users;
using UnityEngine.InputSystem.XInput;
using UnityEngine.InputSystem.Utilities;
#if UNITY_EDITOR
using UnityEditor;
using UnityEngine.InputSystem.Editor;
using UnityEditor.Networking.PlayerConnection;
#else
using System.Linq;
using UnityEngine.Networking.PlayerConnection;
#endif

////TODO: allow aliasing processors etc

////REVIEW: rename all references to "frame" to refer to "update" instead (e.g. wasPressedThisUpdate)?

////TODO: add APIs to get to the state blocks (equivalent to what you currently get with e.g. InputSystem.devices[0].currentStatePtr)

////FIXME: modal dialogs (or anything that interrupts normal Unity operation) are likely a problem for the system as is; there's a good
////       chance the event queue will just get swamped; should be only the background queue though so I guess once it fills up we
////       simply start losing input but it won't grow infinitely

////REVIEW: make more APIs thread-safe?

////REVIEW: it'd be great to be able to set up monitors from control paths (independently of actions; or should we just use actions?)

////REVIEW: have InputSystem.onTextInput that's fired directly from the event processing loop?
////        (and allow text input events that have no associated target device? this way we don't need a keyboard to get text input)

////REVIEW: split lower-level APIs (anything mentioning events and state) off into InputSystemLowLevel API to make this API more focused?

////TODO: release native allocations when exiting

namespace UnityEngine.InputSystem
{
    /// <summary>
    /// This is the central hub for the input system.
    /// </summary>
    /// <remarks>
    /// This class has the central APIs for working with the input system. You
    /// can manage devices available in the system (<see cref="AddDevice{TDevice}"/>,
    /// <see cref="devices"/>, <see cref="onDeviceChange"/> and related APIs) or extend
    /// the input system with custom functionality (<see cref="RegisterLayout{TLayout}"/>,
    /// <see cref="RegisterInteraction{T}"/>, <see cref="RegisterProcessor{T}"/>,
    /// <see cref="RegisterBindingComposite{T}"/>, and related APIs).
    ///
    /// To control haptics globally, you can use <see cref="PauseHaptics"/>, <see cref="ResumeHaptics"/>,
    /// and <see cref="ResetHaptics"/>.
    ///
    /// To enable and disable individual devices (such as <see cref="Sensor"/> devices),
    /// you can use <see cref="EnableDevice"/> and <see cref="DisableDevice"/>.
    ///
    /// The input system is initialized as part of Unity starting up. It is generally safe
    /// to call the APIs here from any of Unity's script callbacks.
    ///
    /// Note that, like most Unity APIs, most of the properties and methods in this API can only
    /// be called on the main thread. However, select APIs like <see cref="QueueEvent"/> can be
    /// called from threads. Where this is the case, it is stated in the documentation.
    /// </remarks>
    [System.Diagnostics.CodeAnalysis.SuppressMessage("Microsoft.Naming", "CA1724:TypeNamesShouldNotMatchNamespaces", Justification = "Options for namespaces are limited due to the legacy input class. Agreed on this as the least bad solution.")]
#if UNITY_EDITOR
    [InitializeOnLoad]
#endif
    public static partial class InputSystem
    {
        #region Layouts

        /// <summary>
        /// Event that is signalled when the layout setup in the system changes.
        /// </summary>
        /// <remarks>
        /// First parameter is the name of the layout that has changed and second parameter is the
        /// type of change that has occurred.
        ///
        /// <example>
        /// <code>
        /// InputSystem.onLayoutChange +=
        ///     (name, change) =>
        ///     {
        ///         switch (change)
        ///         {
        ///             case InputControlLayoutChange.Added:
        ///                 Debug.Log($"New layout {name} has been added");
        ///                 break;
        ///             case InputControlLayoutChange.Removed:
        ///                 Debug.Log($"Layout {name} has been removed");
        ///                 break;
        ///             case InputControlLayoutChange.Replaced:
        ///                 Debug.Log($"Layout {name} has been updated");
        ///                 break;
        ///         }
        ///     }
        /// </code>
        /// </example>
        /// </remarks>
        /// <seealso cref="InputControlLayout"/>
        public static event Action<string, InputControlLayoutChange> onLayoutChange
        {
            add
            {
                lock (s_Manager)
                    s_Manager.onLayoutChange += value;
            }
            remove
            {
                lock (s_Manager)
                    s_Manager.onLayoutChange -= value;
            }
        }

        /// <summary>
        /// Register a control layout based on a type.
        /// </summary>
        /// <param name="type">Type to derive a control layout from. Must be derived from <see cref="InputControl"/>.</param>
        /// <param name="name">Name to use for the layout. If null or empty, the short name of the type (<c>Type.Name</c>) will be used.</param>
        /// <param name="matches">Optional device matcher. If this is supplied, the layout will automatically
        /// be instantiated for newly discovered devices that match the description.</param>
        /// <exception cref="ArgumentNullException"><paramref name="type"/> is <c>null</c>.</exception>
        /// <remarks>
        /// When the layout is instantiated, the system will reflect on all public fields and properties of the type
        /// which have a value type derived from <see cref="InputControl"/> or which are annotated with <see cref="InputControlAttribute"/>.
        ///
        /// The type can be annotated with <see cref="InputControlLayoutAttribute"/> for additional options
        /// but the attribute is not necessary for a type to be usable as a control layout. Note that if the type
        /// does have <see cref="InputControlLayoutAttribute"/> and has set <see cref="InputControlLayoutAttribute.stateType"/>,
        /// the system will <em>not</em> reflect on properties and fields in the type but do that on the given
        /// state type instead.
        ///
        /// <example>
        /// <code>
        /// // InputControlLayoutAttribute attribute is only necessary if you want
        /// // to override default behavior that occurs when registering your device
        /// // as a layout.
        /// // The most common use of InputControlLayoutAttribute is to direct the system
        /// // to a custom "state struct" through the `stateType` property. See below for details.
        /// [InputControlLayout(displayName = "My Device", stateType = typeof(MyDeviceState))]
        /// #if UNITY_EDITOR
        /// [InitializeOnLoad]
        /// #endif
        /// public class MyDevice : InputDevice
        /// {
        ///     public ButtonControl button { get; private set; }
        ///     public AxisControl axis { get; private set; }
        ///
        ///     // Register the device.
        ///     static MyDevice()
        ///     {
        ///         // In case you want instance of your device to automatically be created
        ///         // when specific hardware is detected by the Unity runtime, you have to
        ///         // add one or more "device matchers" (InputDeviceMatcher) for the layout.
        ///         // These matchers are compared to an InputDeviceDescription received from
        ///         // the Unity runtime when a device is connected. You can add them either
        ///         // using InputSystem.RegisterLayoutMatcher() or by directly specifying a
        ///         // matcher when registering the layout.
        ///         InputSystem.RegisterLayout&lt;MyDevice&gt;(
        ///             // For the sake of demonstration, let's assume your device is a HID
        ///             // and you want to match by PID and VID.
        ///             matches: new InputDeviceMatcher()
        ///                 .WithInterface("HID")
        ///                 .WithCapability("PID", 1234)
        ///                 .WithCapability("VID", 5678));
        ///     }
        ///
        ///     // This is only to trigger the static class constructor to automatically run
        ///     // in the player.
        ///     [RuntimeInitializeOnLoadMethod(RuntimeInitializeLoadType.BeforeSceneLoad)]
        ///     private static void InitializeInPlayer() {}
        ///
        ///     protected override void FinishSetup()
        ///     {
        ///         base.FinishSetup();
        ///         button = GetChildControl&lt;ButtonControl&gt;("button");
        ///         axis = GetChildControl&lt;AxisControl&gt;("axis");
        ///     }
        /// }
        ///
        /// // A "state struct" describes the memory format used by a device. Each device can
        /// // receive and store memory in its custom format. InputControls are then connected
        /// // the individual pieces of memory and read out values from them.
        /// [StructLayout(LayoutKind.Explicit, Size = 32)]
        /// public struct MyDeviceState : IInputStateTypeInfo
        /// {
        ///     // In the case of a HID (which we assume for the sake of this demonstration),
        ///     // the format will be "HID". In practice, the format will depend on how your
        ///     // particular device is connected and fed into the input system.
        ///     // The format is a simple FourCC code that "tags" state memory blocks for the
        ///     // device to give a base level of safety checks on memory operations.
        ///     public FourCC format => return new FourCC('H', 'I', 'D');
        ///
        ///     // InputControlAttributes on fields tell the input system to create controls
        ///     // for the public fields found in the struct.
        ///
        ///     // Assume a 16bit field of buttons. Create one button that is tied to
        ///     // bit #3 (zero-based). Note that buttons do not need to be stored as bits.
        ///     // They can also be stored as floats or shorts, for example.
        ///     [InputControl(name = "button", layout = "Button", bit = 3)]
        ///     public ushort buttons;
        ///
        ///     // Create a floating-point axis. The name, if not supplied, is taken from
        ///     // the field.
        ///     [InputControl(layout = "Axis")]
        ///     public short axis;
        /// }
        /// </code>
        /// </example>
        ///
        /// Note that if <paramref name="matches"/> is supplied, it will immediately be matched
        /// against the descriptions (<see cref="InputDeviceDescription"/>) of all available devices.
        /// If it matches any description where no layout matched before, a new device will immediately
        /// be created (except if suppressed by <see cref="InputSettings.supportedDevices"/>). If it
        /// matches a description better (see <see cref="InputDeviceMatcher.MatchPercentage"/>) than
        /// the currently used layout, the existing device will be a removed and a new device with
        /// the newly registered layout will be created.
        ///
        /// See <see cref="Controls.StickControl"/> or <see cref="Gamepad"/> for examples of layouts.
        /// </remarks>
        /// <seealso cref="InputControlLayout"/>
        public static void RegisterLayout(Type type, string name = null, InputDeviceMatcher? matches = null)
        {
            if (type == null)
                throw new ArgumentNullException(nameof(type));

            if (string.IsNullOrEmpty(name))
                name = type.Name;

            s_Manager.RegisterControlLayout(name, type);

            if (matches != null)
                s_Manager.RegisterControlLayoutMatcher(name, matches.Value);
        }

        /// <summary>
        /// Register a type as a control layout.
        /// </summary>
        /// <typeparam name="T">Type to derive a control layout from.</typeparam>
        /// <param name="name">Name to use for the layout. If null or empty, the short name of the type will be used.</param>
        /// <param name="matches">Optional device matcher. If this is supplied, the layout will automatically
        /// be instantiated for newly discovered devices that match the description.</param>
        /// <remarks>
        /// This method is equivalent to calling <see cref="RegisterLayout(Type,string,InputDeviceMatcher?)"/> with
        /// <c>typeof(T)</c>. See that method for details of the layout registration process.
        /// </remarks>
        /// <seealso cref="RegisterLayout(Type,string,InputDeviceMatcher?)"/>
        public static void RegisterLayout<T>(string name = null, InputDeviceMatcher? matches = null)
            where T : InputControl
        {
            RegisterLayout(typeof(T), name, matches);
        }

        /// <summary>
        /// Register a layout in JSON format.
        /// </summary>
        /// <param name="json">JSON data describing the layout.</param>
        /// <param name="name">Optional name of the layout. If null or empty, the name is taken from the "name"
        /// property of the JSON data. If it is supplied, it will override the "name" property if present. If neither
        /// is supplied, an <see cref="ArgumentException"/> is thrown.</param>
        /// <param name="matches">Optional device matcher. If this is supplied, the layout will automatically
        /// be instantiated for newly discovered devices that match the description.</param>
        /// <exception cref="ArgumentNullException"><paramref name="json"/> is null or empty.</exception>
        /// <exception cref="ArgumentException">No name has been supplied either through <paramref name="name"/>
        /// or the "name" JSON property.</exception>
        /// <remarks>
        /// The JSON format makes it possible to create new device and control layouts completely
        /// in data. They have to ultimately be based on a layout backed by a C# type, however (e.g.
        /// <see cref="Gamepad"/>).
        ///
        /// Note that most errors in layouts will only be detected when instantiated (i.e. when a device or control is
        /// being created from a layout). The JSON data will, however, be parsed once on registration to check for a
        /// device description in the layout. JSON format errors will thus be detected during registration.
        ///
        /// <example>
        /// <code>
        /// InputSystem.RegisterLayout(@"
        ///    {
        ///        ""name"" : ""MyDevice"",
        ///        ""controls"" : [
        ///            {
        ///                ""name"" : ""myButton"",
        ///                ""layout"" : ""Button""
        ///            }
        ///        ]
        ///    }
        /// );
        /// </code>
        /// </example>
        /// </remarks>
        /// <seealso cref="RemoveLayout"/>
        public static void RegisterLayout(string json, string name = null, InputDeviceMatcher? matches = null)
        {
            s_Manager.RegisterControlLayout(json, name);

            if (matches != null)
                s_Manager.RegisterControlLayoutMatcher(name, matches.Value);
        }

        /// <summary>
        /// Register a layout that applies overrides to one or more other layouts.
        /// </summary>
        /// <param name="json">Layout in JSON format.</param>
        /// <param name="name">Optional name of the layout. If null or empty, the name is taken from the "name"
        /// property of the JSON data. If it is supplied, it will override the "name" property if present. If neither
        /// is supplied, an <see cref="ArgumentException"/> is thrown.</param>
        /// <remarks>
        /// Layout overrides are layout pieces that are applied on top of existing layouts.
        /// This can be used to modify any layout in the system non-destructively. The process works the
        /// same as extending an existing layout except that instead of creating a new layout
        /// by merging the derived layout and the base layout, the overrides are merged
        /// directly into the base layout.
        ///
        /// The layout merging logic used for overrides, is the same as the one used for
        /// derived layouts, i.e. <see cref="InputControlLayout.MergeLayout"/>.
        ///
        /// Layouts used as overrides look the same as normal layouts and have the same format.
        /// The only difference is that they are explicitly registered as overrides.
        ///
        /// Note that unlike "normal" layouts, layout overrides have the ability to extend
        /// multiple base layouts. The changes from the override will simply be merged into
        /// each of the layouts it extends. Use the <c>extendMultiple</c> rather than the
        /// <c>extend</c> property in JSON to give a list of base layouts instead of a single
        /// one.
        ///
        /// <example>
        /// <code>
        /// // Override default button press points on the gamepad triggers.
        /// InputSystem.RegisterLayoutOverride(@"
        ///     {
        ///         ""name"" : ""CustomTriggerPressPoints"",
        ///         ""extend"" : ""Gamepad"",
        ///         ""controls"" : [
        ///             { ""name"" : ""leftTrigger"", ""parameters"" : ""pressPoint=0.25"" },
        ///             { ""name"" : ""rightTrigger"", ""parameters"" : ""pressPoint=0.25"" }
        ///         ]
        ///     }
        /// ");
        /// </code>
        /// </example>
        /// </remarks>
        public static void RegisterLayoutOverride(string json, string name = null)
        {
            s_Manager.RegisterControlLayout(json, name, isOverride: true);
        }

        /// <summary>
        /// Add an additional device matcher to an existing layout.
        /// </summary>
        /// <param name="layoutName">Name of the device layout that should be instantiated if <paramref name="matcher"/>
        /// matches an <see cref="InputDeviceDescription"/> of a discovered device.</param>
        /// <param name="matcher">Specification to match against <see cref="InputDeviceDescription"/> instances.</param>
        /// <remarks>
        /// Each device layout can have zero or more matchers associated with it. If any one of the
        /// matchers matches a given <see cref="InputDeviceDescription"/> (see <see cref="InputDeviceMatcher.MatchPercentage"/>)
        /// better than any other matcher (for the same or any other layout), then the given layout
        /// will be used for the discovered device.
        ///
        /// Note that registering a matcher may immediately lead to devices being created or recreated.
        /// If <paramref name="matcher"/> matches any devices currently on the list of unsupported devices
        /// (see <see cref="GetUnsupportedDevices()"/>), new <see cref="InputDevice"/>s will be created
        /// using the layout called <paramref name="layoutName"/>. Also, if <paramref name="matcher"/>
        /// matches the description of a device better than the matcher (if any) for the device's currently
        /// used layout, the device will be recreated using the given layout.
        /// </remarks>
        /// <exception cref="ArgumentNullException"><paramref name="layoutName"/> is <c>null</c> or empty/</exception>
        /// <exception cref="ArgumentException"><paramref name="matcher"/> is empty (<see cref="InputDeviceMatcher.empty"/>).</exception>
        /// <seealso cref="RegisterLayout(Type,string,InputDeviceMatcher?)"/>
        /// <seealso cref="TryFindMatchingLayout"/>
        public static void RegisterLayoutMatcher(string layoutName, InputDeviceMatcher matcher)
        {
            s_Manager.RegisterControlLayoutMatcher(layoutName, matcher);
        }

        /// <summary>
        /// Add an additional device matcher to the layout registered for <typeparamref name="TDevice"/>.
        /// </summary>
        /// <param name="matcher">A device matcher.</param>
        /// <typeparam name="TDevice">Type that has been registered as a layout. See <see cref="RegisterLayout{T}"/>.</typeparam>
        /// <remarks>
        /// Calling this method is equivalent to calling <see cref="RegisterLayoutMatcher(string,InputDeviceMatcher)"/>
        /// with the name under which <typeparamref name="TDevice"/> has been registered.
        /// </remarks>
        /// <exception cref="ArgumentException"><paramref name="matcher"/> is empty (<see cref="InputDeviceMatcher.empty"/>)
        /// -or- <typeparamref name="TDevice"/> has not been registered as a layout.</exception>
        public static void RegisterLayoutMatcher<TDevice>(InputDeviceMatcher matcher)
            where TDevice : InputDevice
        {
            s_Manager.RegisterControlLayoutMatcher(typeof(TDevice), matcher);
        }

        /// <summary>
        /// Register a builder that delivers an <see cref="InputControlLayout"/> instance on demand.
        /// </summary>
        /// <param name="buildMethod">Method to invoke to generate a layout when the layout is chosen.
        /// Should not cache the layout but rather return a fresh instance every time.</param>
        /// <param name="name">Name under which to register the layout. If a layout with the same
        /// name is already registered, the call to this method will replace the existing layout.</param>
        /// <param name="baseLayout">Name of the layout that the layout returned from <paramref name="buildMethod"/>
        /// will be based on. The system needs to know this in advance in order to update devices
        /// correctly if layout registrations in the system are changed.</param>
        /// <param name="matches">Optional matcher for an <see cref="InputDeviceDescription"/>. If supplied,
        /// it is equivalent to calling <see cref="RegisterLayoutMatcher"/>.</param>
        /// <exception cref="ArgumentNullException"><paramref name="buildMethod"/> is <c>null</c> -or-
        /// <paramref name="name"/> is <c>null</c> or empty.</exception>
        /// <remarks>
        /// Layout builders are most useful for procedurally building device layouts from metadata
        /// supplied by external systems. A good example is <see cref="HID"/> where the "HID" standard
        /// includes a way for input devices to describe their various inputs and outputs in the form
        /// of a <see cref="UnityEngine.InputSystem.HID.HID.HIDDeviceDescriptor"/>. While not sufficient to build a perfectly robust
        /// <see cref="InputDevice"/>, these descriptions are usually enough to at least make the device
        /// work out-of-the-box to some extent.
        ///
        /// The builder method would usually use <see cref="InputControlLayout.Builder"/> to build the
        /// actual layout.
        ///
        /// <example>
        /// <code>
        /// InputSystem.RegisterLayoutBuilder(
        ///     () =>
        ///     {
        ///         var builder = new InputControlLayout.Builder()
        ///             .WithType&lt;MyDevice&gt;();
        ///         builder.AddControl("button1").WithLayout("Button");
        ///         return builder.Build();
        ///     }, "MyCustomLayout"
        /// }
        /// </code>
        /// </example>
        ///
        /// Layout builders can be used in combination with <see cref="onFindLayoutForDevice"/> to
        /// build layouts dynamically for devices as they are connected to the system.
        ///
        /// Be aware that the same builder <em>must</em> not build different layouts. Each
        /// layout registered in the system is considered to be immutable for as long as it
        /// is registered. So, if a layout builder is registered under the name "Custom", for
        /// example, then every time the builder is invoked, it must return the same identical
        /// <see cref="InputControlLayout"/>.
        /// </remarks>
        /// <seealso cref="InputControlLayout.Builder"/>
        /// <seealso cref="InputSystem.onFindLayoutForDevice"/>
        public static void RegisterLayoutBuilder(Func<InputControlLayout> buildMethod, string name,
            string baseLayout = null, InputDeviceMatcher? matches = null)
        {
            if (buildMethod == null)
                throw new ArgumentNullException(nameof(buildMethod));
            if (string.IsNullOrEmpty(name))
                throw new ArgumentNullException(nameof(name));

            s_Manager.RegisterControlLayoutBuilder(buildMethod, name, baseLayout: baseLayout);
            if (matches != null)
                s_Manager.RegisterControlLayoutMatcher(name, matches.Value);
        }

        /// <summary>
        /// Register a "baked" version of a device layout.
        /// </summary>
        /// <typeparam name="TDevice">C# class that represents the precompiled version of the device layout that the
        /// class is derived from.</typeparam>
        /// <param name="metadata">Metadata automatically generated for the precompiled layout.</param>
        /// <remarks>
        /// This method is used to register device implementations for which their layout has been "baked" into
        /// a C# class. To generate such a class, right-click a device layout in the input debugger and select
        /// "Generate Precompiled Layout". This generates a C# file containing a class that represents the precompiled
        /// version of the device layout. The class can be registered using this method.
        ///
        /// Note that registering a precompiled layout will not implicitly register the "normal" version of the layout.
        /// In other words, <see cref="RegisterLayout{TDevice}"/> must be called before calling this method.
        ///
        /// <example>
        /// <code>
        /// // Register the non-precompiled, normal version of the layout.
        /// InputSystem.RegisterLayout&lt;MyDevice&gt;();
        ///
        /// // Register a precompiled version of the layout.
        /// InputSystem.RegisterPrecompiledLayout&lt;PrecompiledMyDevice&gt;(PrecompiledMyDevice.metadata);
        ///
        /// // This implicitly uses the precompiled version.
        /// InputSystem.AddDevice&lt;MyDevice&gt;();
        /// </code>
        /// </example>
        ///
        /// The main advantage of precompiled layouts is that instantiating them is many times faster than the default
        /// device creation path. By default, when creating an <see cref="InputDevice"/>, the system will have to load
        /// the <see cref="InputControlLayout"/> for the device as well as any layouts used directly or indirectly by
        /// that layout. This in itself is a slow process that generates GC heap garbage and uses .NET reflection (which
        /// itself may add additional permanent data to the GC heap). In addition, interpreting the layouts to construct
        /// an <see cref="InputDevice"/> and populate it with <see cref="InputControl"/> children is not a fast process.
        ///
        /// A precompiled layout, however, has all necessary construction steps "baked" into the generated code. It will
        /// not use reflection and will generally generate little to no GC heap garbage.
        ///
        /// A precompiled layout derives from the C# device class whose layout is "baked". If, for example, you generate
        /// a precompiled version for <see cref="Keyboard"/>, the resulting class will be derived from <see cref="Keyboard"/>.
        /// When registering the precompiled layout. If someone afterwards creates a <see cref="Keyboard"/>, the precompiled
        /// version will implicitly be instantiated and thus skips the default device creation path that will construct
        /// a <see cref="Keyboard"/> device from an <see cref="InputControlLayout"/> (it will thus not require the
        /// <see cref="Keyboard"/> layout or any other layout it depends on to be loaded).
        ///
        /// Note that when layout overrides (see <see cref="RegisterLayoutOverride"/>) or new versions of
        /// existing layouts are registered (e.g. if you replace the built-in "Button" layout by registering
        /// a new layout with that name), precompiled layouts affected by the change will automatically be
        /// <em>removed</em>. This causes the system to fall back to the default device creation path which can
        /// take runtime layout changes into account.
        /// </remarks>
        public static void RegisterPrecompiledLayout<TDevice>(string metadata)
            where TDevice : InputDevice, new()
        {
            s_Manager.RegisterPrecompiledLayout<TDevice>(metadata);
        }

        /// <summary>
        /// Remove an already registered layout from the system.
        /// </summary>
        /// <param name="name">Name of the layout to remove. Note that layout names are case-insensitive.</param>
        /// <remarks>
        /// Note that removing a layout also removes all devices that directly or indirectly
        /// use the layout.
        ///
        /// This method can be used to remove both control or device layouts.
        /// </remarks>
        public static void RemoveLayout(string name)
        {
            s_Manager.RemoveControlLayout(name);
        }

        /// <summary>
        /// Try to match a description for an input device to a layout.
        /// </summary>
        /// <param name="deviceDescription">Description of an input device.</param>
        /// <returns>Name of the layout that has been matched to the given description or null if no
        /// matching layout was found.</returns>
        /// <remarks>
        /// This method performs the same matching process that is invoked if a device is reported
        /// by the Unity runtime or using <see cref="AddDevice(InputDeviceDescription)"/>. The result
        /// depends on the matches (<see cref="InputDeviceMatcher"/>) registered for the device
        /// layout in the system.
        ///
        /// <example>
        /// <code>
        /// var layoutName = InputSystem.TryFindMatchingLayout(
        ///     new InputDeviceDescription
        ///     {
        ///         interface = "XInput",
        ///         product = "Xbox Wired Controller",
        ///         manufacturer = "Microsoft"
        ///     }
        /// );
        /// </code>
        /// </example>
        /// </remarks>
        /// <seealso cref="RegisterLayoutMatcher{TDevice}"/>
        /// <seealso cref="RegisterLayoutMatcher(string,InputDeviceMatcher)"/>
        public static string TryFindMatchingLayout(InputDeviceDescription deviceDescription)
        {
            return s_Manager.TryFindMatchingControlLayout(ref deviceDescription);
        }

        /// <summary>
        /// Return a list with the names of all layouts that have been registered.
        /// </summary>
        /// <returns>A list of layout names.</returns>
        /// <seealso cref="LoadLayout"/>
        /// <seealso cref="ListLayoutsBasedOn"/>
        /// <seealso cref="RegisterLayout(System.Type,string,Nullable{InputDeviceMatcher})"/>
        public static IEnumerable<string> ListLayouts()
        {
            return s_Manager.ListControlLayouts();
        }

        /// <summary>
        /// List all the layouts that are based on the given layout.
        /// </summary>
        /// <param name="baseLayout">Name of a registered layout.</param>
        /// <exception cref="ArgumentNullException"><paramref name="baseLayout"/> is <c>null</c> or empty.</exception>
        /// <returns>The names of all registered layouts based on <paramref name="baseLayout"/>.</returns>
        /// <remarks>
        /// The list will not include layout overrides (see <see cref="RegisterLayoutOverride"/>).
        ///
        /// <example>
        /// <code>
        /// // List all gamepad layouts in the system.
        /// Debug.Log(string.Join("\n", InputSystem.ListLayoutsBasedOn("Gamepad"));
        /// </code>
        /// </example>
        /// </remarks>
        public static IEnumerable<string> ListLayoutsBasedOn(string baseLayout)
        {
            if (string.IsNullOrEmpty(baseLayout))
                throw new ArgumentNullException(nameof(baseLayout));
            return s_Manager.ListControlLayouts(basedOn: baseLayout);
        }

        ////TODO: allow loading an *unmerged* layout
        /// <summary>
        /// Load a registered layout.
        /// </summary>
        /// <param name="name">Name of the layout to load. Note that layout names are case-insensitive.</param>
        /// <exception cref="ArgumentNullException"><paramref name="name"/> is <c>null</c> or empty.</exception>
        /// <returns>The constructed layout instance or <c>null</c> if no layout of the given name could be found.</returns>
        /// <remarks>
        /// The result of this method is what's called a "fully merged" layout, i.e. a layout with
        /// the information of all the base layouts as well as from all overrides merged into it. See
        /// <see cref="InputControlLayout.MergeLayout"/> for details.
        ///
        /// What this means in practice is that all inherited controls and settings will be present
        /// on the layout.
        ///
        /// <example>
        /// // List all controls defined for gamepads.
        /// var gamepadLayout = InputSystem.LoadLayout("Gamepad");
        /// foreach (var control in gamepadLayout.controls)
        /// {
        ///     // There may be control elements that are not introducing new controls but rather
        ///     // change settings on controls added indirectly by other layouts referenced from
        ///     // Gamepad. These are not adding new controls so we skip them here.
        ///     if (control.isModifyingExistingControl)
        ///         continue;
        ///
        ///     Debug.Log($"Control: {control.name} ({control.layout])");
        /// }
        /// </example>
        ///
        /// However, note that controls which are added from other layouts referenced by the loaded layout
        /// will not necessarily be visible on it (they will only if referenced by a <see cref="InputControlLayout.ControlItem"/>
        /// where <see cref="InputControlLayout.ControlItem.isModifyingExistingControl"/> is <c>true</c>).
        /// For example, let's assume we have the following layout which adds a device with a single stick.
        ///
        /// <example>
        /// <code>
        /// InputSystem.RegisterLayout(@"
        ///     {
        ///         ""name"" : ""DeviceWithStick"",
        ///         ""controls"" : [
        ///             { ""name"" : ""stick"", ""layout"" : ""Stick"" }
        ///         ]
        ///     }
        /// ");
        /// </code>
        /// </example>
        ///
        /// If we load this layout, the <c>"stick"</c> control will be visible on the layout but the
        /// X and Y (as well as up/down/left/right) controls added by the <c>"Stick"</c> layout will
        /// not be.
        /// </remarks>
        /// <seealso cref="RegisterLayout(Type,string,Nullable{InputDeviceMatcher})"/>
        public static InputControlLayout LoadLayout(string name)
        {
            if (string.IsNullOrEmpty(name))
                throw new ArgumentNullException(nameof(name));
            ////FIXME: this will intern the name even if the operation fails
            return s_Manager.TryLoadControlLayout(new InternedString(name));
        }

        /// <summary>
        /// Load the layout registered for the given type.
        /// </summary>
        /// <typeparam name="TControl">An InputControl type.</typeparam>
        /// <returns>The layout registered for <typeparamref name="TControl"/> or <c>null</c> if no
        /// such layout exists.</returns>
        /// <remarks>
        /// This method is equivalent to calling <see cref="LoadLayout(string)"/> with the name
        /// of the layout under which <typeparamref name="TControl"/> has been registered.
        ///
        /// <example>
        /// <code>
        /// // Load the InputControlLayout generated from StickControl.
        /// var stickLayout = InputSystem.LoadLayout&lt;StickControl&gt;();
        /// </code>
        /// </example>
        /// </remarks>
        /// <seealso cref="LoadLayout(string)"/>
        public static InputControlLayout LoadLayout<TControl>()
            where TControl : InputControl
        {
            return s_Manager.TryLoadControlLayout(typeof(TControl));
        }

        /// <summary>
        /// Return the name of the layout that the layout registered as <paramref name="layoutName"/>
        /// is based on.
        /// </summary>
        /// <param name="layoutName">Name of a layout as registered with a method such as <see
        /// cref="RegisterLayout{T}(string,InputDeviceMatcher?)"/>. Case-insensitive.</param>
        /// <returns>Name of the immediate parent layout of <paramref name="layoutName"/> or <c>null</c> if no layout
        /// with the given name is registered or if it is not based on another layout or if it is a layout override.</returns>
        /// <exception cref="ArgumentNullException"><paramref name="layoutName"/> is <c>null</c> or empty.</exception>
        /// <remarks>
        /// This method does not work for layout overrides (which can be based on multiple base layouts). To find
        /// out which layouts a specific override registered with <see cref="RegisterLayoutOverride"/> is based on,
        /// load the layout with <see cref="LoadLayout"/> and inspect <see cref="InputControlLayout.baseLayouts"/>.
        /// This method will return <c>null</c> when <paramref name="layoutName"/> is the name of a layout override.
        ///
        /// One advantage of this method over calling <see cref="LoadLayout"/> and looking at <see cref="InputControlLayout.baseLayouts"/>
        /// is that this method does not have to actually load the layout but instead only performs a simple lookup.
        ///
        /// <example>
        /// <code>
        /// // Prints "Pointer".
        /// Debug.Log(InputSystem.GetNameOfBaseLayout("Mouse"));
        ///
        /// // Also works for control layouts. Prints "Axis".
        /// Debug.Log(InputSystem.GetNameOfBaseLayout("Button"));
        /// </code>
        /// </example>
        /// </remarks>
        /// <seealso cref="InputControlLayout.baseLayouts"/>
        public static string GetNameOfBaseLayout(string layoutName)
        {
            if (string.IsNullOrEmpty(layoutName))
                throw new ArgumentNullException(nameof(layoutName));

            var internedLayoutName = new InternedString(layoutName);
            if (InputControlLayout.s_Layouts.baseLayoutTable.TryGetValue(internedLayoutName, out var result))
                return result;

            return null;
        }

        /// <summary>
        /// Check whether the first layout is based on the second.
        /// </summary>
        /// <param name="firstLayoutName">Name of a registered <see cref="InputControlLayout"/>.</param>
        /// <param name="secondLayoutName">Name of a registered <see cref="InputControlLayout"/>.</param>
        /// <returns>True if <paramref name="firstLayoutName"/> is based on <paramref name="secondLayoutName"/>.</returns>
        /// <exception cref="ArgumentNullException"><paramref name="firstLayoutName"/> is <c>null</c> or empty -or-
        /// <paramref name="secondLayoutName"/> is <c>null</c> or empty.</exception>
        /// <remarks>
        /// This is
        /// <example>
        /// </example>
        /// </remarks>
        public static bool IsFirstLayoutBasedOnSecond(string firstLayoutName, string secondLayoutName)
        {
            if (string.IsNullOrEmpty(firstLayoutName))
                throw new ArgumentNullException(nameof(firstLayoutName));
            if (string.IsNullOrEmpty(secondLayoutName))
                throw new ArgumentNullException(nameof(secondLayoutName));

            var internedFirstName = new InternedString(firstLayoutName);
            var internedSecondName = new InternedString(secondLayoutName);

            if (internedFirstName == internedSecondName)
                return true;

            return InputControlLayout.s_Layouts.IsBasedOn(internedSecondName, internedFirstName);
        }

        #endregion

        #region Processors

        /// <summary>
        /// Register an <see cref="InputProcessor{TValue}"/> with the system.
        /// </summary>
        /// <param name="type">Type that implements <see cref="InputProcessor"/>.</param>
        /// <param name="name">Name to use for the processor. If <c>null</c> or empty, name will be taken from the short name
        /// of <paramref name="type"/> (if it ends in "Processor", that suffix will be clipped from the name). Names
        /// are case-insensitive.</param>
        /// <remarks>
        /// Processors are used by both bindings (see <see cref="InputBinding"/>) and by controls
        /// (see <see cref="InputControl"/>) to post-process input values as they are being requested
        /// from calls such as <see cref="InputAction.ReadValue{TValue}"/> or <see
        /// cref="InputControl{T}.ReadValue"/>.
        ///
        /// <example>
        /// <code>
        /// // Let's say that we want to define a processor that adds some random jitter to its input.
        /// // We have to pick a value type to operate on if we want to derive from InputProcessor&lt;T&gt;
        /// // so we go with float here.
        /// //
        /// // Also, as we will need to place our call to RegisterProcessor somewhere, we add attributes
        /// // to hook into Unity's initialization. This works differently in the editor and in the player,
        /// // so we use both [InitializeOnLoad] and [RuntimeInitializeOnLoadMethod].
        /// #if UNITY_EDITOR
        /// [InitializeOnLoad]
        /// #endif
        /// public class JitterProcessor : InputProcessor&lt;float&gt;
        /// {
        ///     // Add a parameter that defines the amount of jitter we apply.
        ///     // This will be editable in the Unity editor UI and can be set
        ///     // programmatically in code. For example:
        ///     //
        ///     //    myAction.AddBinding("&lt;Gamepad&gt;/rightTrigger",
        ///     //        processors: "jitter(amount=0.1)");
        ///     //
        ///     [Tooltip("Amount of jitter to apply. Will add a random value in the range [-amount..amount] "
        ///              + "to each input value.)]
        ///     public float amount;
        ///
        ///     // Process is called when an input value is read from a control. This is
        ///     // where we perform our jitter.
        ///     public override float Process(float value, InputControl control)
        ///     {
        ///         return float + Random.Range(-amount, amount);
        ///     }
        ///
        ///     // [InitializeOnLoad] will call the static class constructor which
        ///     // we use to call Register.
        ///     #if UNITY_EDITOR
        ///     static JitterProcessor()
        ///     {
        ///         Register();
        ///     }
        ///     #endif
        ///
        ///     // [RuntimeInitializeOnLoadMethod] will make sure that Register gets called
        ///     // in the player on startup.
        ///     // NOTE: This will also get called when going into play mode in the editor. In that
        ///     //       case we get two calls to Register instead of one. We don't bother with that
        ///     //       here. Calling RegisterProcessor twice here doesn't do any harm.
        ///     [RuntimeInitializeOnLoadMethod(RuntimeInitializeLoadType.BeforeSceneLoad)]
        ///     static void Register()
        ///     {
        ///         // We don't supply a name here. The input system will take "JitterProcessor"
        ///         // and automatically snip off the "Processor" suffix thus leaving us with
        ///         // a name of "Jitter" (all this is case-insensitive).
        ///         InputSystem.RegisterProcessor&lt;JitterProcessor&gt;();
        ///     }
        /// }
        ///
        /// // It doesn't really make sense in our case as the default parameter editor is just
        /// // fine (it will pick up the tooltip we defined above) but let's say we want to replace
        /// // the default float edit field we get on the "amount" parameter with a slider. We can
        /// // do so by defining a custom parameter editor.
        /// //
        /// // NOTE: We don't need to have a registration call here. The input system will automatically
        /// //       find our parameter editor based on the JitterProcessor type parameter we give to
        /// //       InputParameterEditor&lt;T&gt;.
        /// #if UNITY_EDITOR
        /// public class JitterProcessorEditor : InputParameterEditor&lt;JitterProcessor&gt;
        /// {
        ///     public override void OnGUI()
        ///     {
        ///         target.amount = EditorGUILayout.Slider(m_AmountLabel, target.amount, 0, 0.25f);
        ///     }
        ///
        ///     private GUIContent m_AmountLabel = new GUIContent("Amount",
        ///         "Amount of jitter to apply. Will add a random value in the range [-amount..amount] "
        ///             + "to each input value.);
        /// }
        /// #endif
        /// </code>
        /// </example>
        ///
        /// Note that it is allowed to register the same processor type multiple types with
        /// different names. When doing so, the first registration is considered as the "proper"
        /// name for the processor and all subsequent registrations will be considered aliases.
        ///
        /// See the <a href="../manual/Processors.html">manual</a> for more details.
        /// </remarks>
        /// <seealso cref="InputProcessor{T}"/>
        /// <seealso cref="InputBinding.processors"/>
        /// <seealso cref="InputAction.processors"/>
        /// <seealso cref="InputControlLayout.ControlItem.processors"/>
        /// <seealso cref="UnityEngine.InputSystem.Editor.InputParameterEditor{TObject}"/>
        public static void RegisterProcessor(Type type, string name = null)
        {
            if (type == null)
                throw new ArgumentNullException(nameof(type));

            // Default name to name of type without Processor suffix.
            if (string.IsNullOrEmpty(name))
            {
                name = type.Name;
                if (name.EndsWith("Processor"))
                    name = name.Substring(0, name.Length - "Processor".Length);
            }

            // Flush out any precompiled layout depending on the processor.
            var precompiledLayouts = s_Manager.m_Layouts.precompiledLayouts;
            foreach (var key in new List<InternedString>(precompiledLayouts.Keys)) // Need to keep key list stable while iterating; ToList() for some reason not available with .NET Standard 2.0 on Mono.
            {
                if (StringHelpers.CharacterSeparatedListsHaveAtLeastOneCommonElement(precompiledLayouts[key].metadata, name, ';'))
                    s_Manager.m_Layouts.precompiledLayouts.Remove(key);
            }

            s_Manager.processors.AddTypeRegistration(name, type);
        }

        /// <summary>
        /// Register an <see cref="InputProcessor{TValue}"/> with the system.
        /// </summary>
        /// <typeparam name="T">Type that implements <see cref="InputProcessor"/>.</typeparam>
        /// <param name="name">Name to use for the processor. If <c>null</c> or empty, name will be taken from the short name
        /// of <typeparamref name="T"/> (if it ends in "Processor", that suffix will be clipped from the name). Names
        /// are case-insensitive.</param>
        /// <remarks>
        /// Processors are used by both bindings (see <see cref="InputBinding"/>) and by controls
        /// (see <see cref="InputControl"/>) to post-process input values as they are being requested
        /// from calls such as <see cref="InputAction.ReadValue{TValue}"/> or <see
        /// cref="InputControl{T}.ReadValue"/>.
        ///
        /// <example>
        /// <code>
        /// // Let's say that we want to define a processor that adds some random jitter to its input.
        /// // We have to pick a value type to operate on if we want to derive from InputProcessor&lt;T&gt;
        /// // so we go with float here.
        /// //
        /// // Also, as we will need to place our call to RegisterProcessor somewhere, we add attributes
        /// // to hook into Unity's initialization. This works differently in the editor and in the player,
        /// // so we use both [InitializeOnLoad] and [RuntimeInitializeOnLoadMethod].
        /// #if UNITY_EDITOR
        /// [InitializeOnLoad]
        /// #endif
        /// public class JitterProcessor : InputProcessor&lt;float&gt;
        /// {
        ///     // Add a parameter that defines the amount of jitter we apply.
        ///     // This will be editable in the Unity editor UI and can be set
        ///     // programmatically in code. For example:
        ///     //
        ///     //    myAction.AddBinding("&lt;Gamepad&gt;/rightTrigger",
        ///     //        processors: "jitter(amount=0.1)");
        ///     //
        ///     [Tooltip("Amount of jitter to apply. Will add a random value in the range [-amount..amount] "
        ///              + "to each input value.)]
        ///     public float amount;
        ///
        ///     // Process is called when an input value is read from a control. This is
        ///     // where we perform our jitter.
        ///     public override float Process(float value, InputControl control)
        ///     {
        ///         return float + Random.Range(-amount, amount);
        ///     }
        ///
        ///     // [InitializeOnLoad] will call the static class constructor which
        ///     // we use to call Register.
        ///     #if UNITY_EDITOR
        ///     static JitterProcessor()
        ///     {
        ///         Register();
        ///     }
        ///     #endif
        ///
        ///     // [RuntimeInitializeOnLoadMethod] will make sure that Register gets called
        ///     // in the player on startup.
        ///     // NOTE: This will also get called when going into play mode in the editor. In that
        ///     //       case we get two calls to Register instead of one. We don't bother with that
        ///     //       here. Calling RegisterProcessor twice here doesn't do any harm.
        ///     [RuntimeInitializeOnLoadMethod]
        ///     static void Register()
        ///     {
        ///         // We don't supply a name here. The input system will take "JitterProcessor"
        ///         // and automatically snip off the "Processor" suffix thus leaving us with
        ///         // a name of "Jitter" (all this is case-insensitive).
        ///         InputSystem.RegisterProcessor&lt;JitterProcessor&gt;();
        ///     }
        /// }
        ///
        /// // It doesn't really make sense in our case as the default parameter editor is just
        /// // fine (it will pick up the tooltip we defined above) but let's say we want to replace
        /// // the default float edit field we get on the "amount" parameter with a slider. We can
        /// // do so by defining a custom parameter editor.
        /// //
        /// // NOTE: We don't need to have a registration call here. The input system will automatically
        /// //       find our parameter editor based on the JitterProcessor type parameter we give to
        /// //       InputParameterEditor&lt;T&gt;.
        /// #if UNITY_EDITOR
        /// public class JitterProcessorEditor : InputParameterEditor&lt;JitterProcessor&gt;
        /// {
        ///     public override void OnGUI()
        ///     {
        ///         target.amount = EditorGUILayout.Slider(m_AmountLabel, target.amount, 0, 0.25f);
        ///     }
        ///
        ///     private GUIContent m_AmountLabel = new GUIContent("Amount",
        ///         "Amount of jitter to apply. Will add a random value in the range [-amount..amount] "
        ///             + "to each input value.);
        /// }
        /// #endif
        /// </code>
        /// </example>
        ///
        /// Note that it is allowed to register the same processor type multiple types with
        /// different names. When doing so, the first registration is considered as the "proper"
        /// name for the processor and all subsequent registrations will be considered aliases.
        ///
        /// See the <a href="../manual/Processors.html">manual</a> for more details.
        /// </remarks>
        /// <seealso cref="InputProcessor{T}"/>
        /// <seealso cref="InputBinding.processors"/>
        /// <seealso cref="InputAction.processors"/>
        /// <seealso cref="InputControlLayout.ControlItem.processors"/>
        /// <seealso cref="UnityEngine.InputSystem.Editor.InputParameterEditor{TObject}"/>
        public static void RegisterProcessor<T>(string name = null)
        {
            RegisterProcessor(typeof(T), name);
        }

        /// <summary>
        /// Return the processor type registered under the given name. If no such processor
        /// has been registered, return <c>null</c>.
        /// </summary>
        /// <param name="name">Name of processor. Case-insensitive.</param>
        /// <exception cref="ArgumentNullException"><paramref name="name"/> is <c>null</c> or empty.</exception>
        /// <returns>The given processor type or <c>null</c> if not found.</returns>
        /// <seealso cref="RegisterProcessor{T}"/>
        public static Type TryGetProcessor(string name)
        {
            if (string.IsNullOrEmpty(name))
                throw new ArgumentNullException(nameof(name));
            return s_Manager.processors.LookupTypeRegistration(name);
        }

        /// <summary>
        /// List the names of all processors have been registered.
        /// </summary>
        /// <returns>List of registered processors.</returns>
        /// <remarks>
        /// Note that the result will include both "proper" names and aliases registered
        /// for processors. If, for example, a given type <c>JitterProcessor</c> has been registered
        /// under both "Jitter" and "Randomize", it will appear in the list with both those names.
        /// </remarks>
        /// <seealso cref="TryGetProcessor"/>
        /// <seealso cref="RegisterProcessor{T}"/>
        public static IEnumerable<string> ListProcessors()
        {
            return s_Manager.processors.names;
        }

        #endregion

        #region Devices

        /// <summary>
        /// The list of currently connected devices.
        /// </summary>
        /// <value>Currently connected devices.</value>
        /// <remarks>
        /// Note that accessing this property does not allocate. It gives read-only access
        /// directly to the system's internal array of devices.
        ///
        /// The value returned by this property should not be held on to. When the device
        /// setup in the system changes, any value previously returned by this property
        /// may become invalid. Query the property directly whenever you need it.
        /// </remarks>
        /// <seealso cref="AddDevice{TDevice}"/>
        /// <seealso cref="RemoveDevice"/>
        public static ReadOnlyArray<InputDevice> devices => s_Manager.devices;

        /// <summary>
        /// Devices that have been disconnected but are retained by the input system in case
        /// they are plugged back in.
        /// </summary>
        /// <value>Devices that have been retained by the input system in case they are plugged
        /// back in.</value>
        /// <remarks>
        /// During gameplay it is undesirable to have the system allocate and release managed memory
        /// as devices are unplugged and plugged back in as it would ultimately lead to GC spikes
        /// during gameplay. To avoid that, input devices that have been reported by the <see cref="IInputRuntime">
        /// runtime</see> and are removed through <see cref="DeviceRemoveEvent">events</see> are retained
        /// by the system and then reused if the device is plugged back in.
        ///
        /// Note that the devices moved to disconnected status will still see a <see cref="InputDeviceChange.Removed"/>
        /// notification and a <see cref="InputDeviceChange.Added"/> notification when plugged back in.
        ///
        /// To determine if a newly discovered device is one we have seen before, the system uses a
        /// simple approach of comparing <see cref="InputDeviceDescription">device descriptions</see>.
        /// Note that there can be errors and a device may be incorrectly classified as <see cref="InputDeviceChange.Reconnected"/>
        /// when in fact it is a different device from before. The problem is that based on information
        /// made available by platforms, it can be inherently difficult to determine whether a device is
        /// indeed the very same one.
        ///
        /// For example, it is often not possible to determine with 100% certainty whether an identical looking device
        /// to one we've previously seen on a different USB port is indeed the very same device. OSs will usually
        /// reattach a USB device to its previous instance if it is plugged into the same USB port but create a
        /// new instance of the same device is plugged into a different port.
        ///
        /// For devices that do relay their <see cref="InputDeviceDescription.serial">serials</see> the matching
        /// is reliable.
        ///
        /// The list can be purged by calling <see cref="FlushDisconnectedDevices"/>. Doing so, will release
        /// all reference we hold to the devices or any controls inside of them and allow the devices to be
        /// reclaimed by the garbage collector.
        ///
        /// Note that if you call <see cref="RemoveDevice"/> explicitly, the given device is not retained
        /// by the input system and will not appear on this list.
        ///
        /// Also note that devices on this list will be lost when domain reloads happen in the editor (i.e. on
        /// script recompilation and when entering play mode).
        /// </remarks>
        /// <seealso cref="FlushDisconnectedDevices"/>
        public static ReadOnlyArray<InputDevice> disconnectedDevices =>
            new ReadOnlyArray<InputDevice>(s_Manager.m_DisconnectedDevices, 0,
                s_Manager.m_DisconnectedDevicesCount);

        /// <summary>
        /// Event that is signalled when the device setup in the system changes.
        /// </summary>
        /// <value>Callback when device setup ni system changes.</value>
        /// <remarks>
        /// This can be used to detect when devices are added or removed as well as
        /// detecting when existing devices change their configuration.
        ///
        /// <example>
        /// <code>
        /// InputSystem.onDeviceChange +=
        ///     (device, change) =>
        ///     {
        ///         switch (change)
        ///         {
        ///             case InputDeviceChange.Added:
        ///                 Debug.Log("Device added: " + device);
        ///                 break;
        ///             case InputDeviceChange.Removed:
        ///                 Debug.Log("Device removed: " + device);
        ///                 break;
        ///             case InputDeviceChange.ConfigurationChanged:
        ///                 Debug.Log("Device configuration changed: " + device);
        ///                 break;
        ///         }
        ///     };
        /// </code>
        /// </example>
        /// </remarks>
        /// <exception cref="ArgumentNullException">Delegate reference is <c>null</c>.</exception>
        /// <seealso cref="devices"/>
        /// <seealso cref="AddDevice{TDevice}"/>
        /// <seealso cref="RemoveDevice"/>
        public static event Action<InputDevice, InputDeviceChange> onDeviceChange
        {
            add
            {
                if (value == null)
                    throw new ArgumentNullException(nameof(value));
                lock (s_Manager)
                    s_Manager.onDeviceChange += value;
            }
            remove
            {
                if (value == null)
                    throw new ArgumentNullException(nameof(value));
                lock (s_Manager)
                    s_Manager.onDeviceChange -= value;
            }
        }

        ////REVIEW: this one isn't really well-designed and the means of intercepting communication
        ////        with the backend should be revisited >1.0
        /// <summary>
        /// Event that is signalled when an <see cref="InputDeviceCommand"/> is sent to
        /// an <see cref="InputDevice"/>.
        /// </summary>
        /// <value>Event that gets signalled on <see cref="InputDeviceCommand"/>s.</value>
        /// <remarks>
        /// This can be used to intercept commands and optionally handle them without them reaching
        /// the <see cref="IInputRuntime"/>.
        ///
        /// The first delegate in the list that returns a result other than <c>null</c> is considered
        /// to have handled the command. If a command is handled by a delegate in the list, it will
        /// not be sent on to the runtime.
        /// </remarks>
        /// <exception cref="ArgumentNullException">Delegate reference is <c>null</c>.</exception>
        /// <seealso cref="InputDevice.ExecuteCommand{TCommand}"/>
        /// <seealso cref="IInputRuntime.DeviceCommand"/>
        public static event InputDeviceCommandDelegate onDeviceCommand
        {
            add
            {
                if (value == null)
                    throw new ArgumentNullException(nameof(value));
                lock (s_Manager)
                    s_Manager.onDeviceCommand += value;
            }
            remove
            {
                if (value == null)
                    throw new ArgumentNullException(nameof(value));
                lock (s_Manager)
                    s_Manager.onDeviceCommand -= value;
            }
        }

        /// <summary>
        /// Event that is signalled when the system is trying to match a layout to
        /// a device it has discovered.
        /// </summary>
        /// <remarks>
        /// This event allows customizing the layout discovery process and to generate
        /// layouts on the fly, if need be. When a device is reported from the Unity
        /// runtime or through <see cref="AddDevice(InputDeviceDescription)"/>, it is
        /// reported in the form of an <see cref="InputDeviceDescription"/>. The system
        /// will take that description and run it through all the <see cref="InputDeviceMatcher"/>s
        /// that have been registered for layouts (<see cref="RegisterLayoutMatcher{TDevice}"/>).
        /// Based on that, it will come up with either no matching layout or with a single
        /// layout that has the highest matching score according to <see
        /// cref="InputDeviceMatcher.MatchPercentage"/> (or, in case multiple layouts have
        /// the same score, the first one to achieve that score -- which is quasi-non-deterministic).
        ///
        /// It will then take this layout name (which, again, may be empty) and invoke this
        /// event here passing it not only the layout name but also information such as the
        /// <see cref="InputDeviceDescription"/> for the device. Each of the callbacks hooked
        /// into the event will be run in turn. The <em>first</em> one to return a string
        /// that is not <c>null</c> and not empty will cause a switch from the layout the
        /// system has chosen to the layout that has been returned by the callback. The remaining
        /// layouts after that will then be invoked with that newly selected name but will not
        /// be able to change the name anymore.
        ///
        /// If none of the callbacks returns a string that is not <c>null</c> or empty,
        /// the system will stick with the layout that it had initially selected.
        ///
        /// Once all callbacks have been run, the system will either have a final layout
        /// name or not. If it does, a device is created using that layout. If it does not,
        /// no device is created.
        ///
        /// One thing this allows is to generate callbacks on the fly. Let's say that if
        /// an input device is reported with the "Custom" interface, we want to generate
        /// a layout for it on the fly. For details about how to build layouts dynamically
        /// from code, see <see cref="InputControlLayout.Builder"/> and <see cref="RegisterLayoutBuilder"/>.
        ///
        /// <example>
        /// <code>
        /// InputSystem.onFindLayoutForDevice +=
        ///     (deviceId, description, matchedLayout, runtime) =>
        ///     {
        ///         // If the system does have a matching layout, we do nothing.
        ///         // This could be the case, for example, if we already generated
        ///         // a layout for the device or if someone explicitly registered
        ///         // a layout.
        ///         if (!string.IsNullOrEmpty(matchedLayout))
        ///             return null; // Tell system we did nothing.
        ///
        ///         // See if the reported device uses the "Custom" interface. We
        ///         // are only interested in those.
        ///         if (description.interfaceName != "Custom")
        ///             return null; // Tell system we did nothing.
        ///
        ///         // So now we know that we want to build a layout on the fly
        ///         // for this device. What we do is to register what's called a
        ///         // layout builder. These can use C# code to build an InputControlLayout
        ///         // on the fly.
        ///
        ///         // First we need to come up with a sufficiently unique name for the layout
        ///         // under which we register the builder. This will usually involve some
        ///         // information from the InputDeviceDescription we have been supplied with.
        ///         // Let's say we can sufficiently tell devices on our interface apart by
        ///         // product name alone. So we just do this:
        ///         var layoutName = "Custom" + description.product;
        ///
        ///         // We also need an InputDeviceMatcher that in the future will automatically
        ///         // select our newly registered layout whenever a new device of the same type
        ///         // is connected. We can get one simply like so:
        ///         var matcher = InputDeviceMatcher.FromDescription(description);
        ///
        ///         // With these pieces in place, we can register our builder which
        ///         // mainly consists of a delegate that will get invoked when an instance
        ///         // of InputControlLayout is needed for the layout.
        ///         InputSystem.RegisterLayoutBuilder(
        ///             () =>
        ///             {
        ///                 // Here is where we do the actual building. In practice,
        ///                 // this would probably look at the 'capabilities' property
        ///                 // of the InputDeviceDescription we got and create a tailor-made
        ///                 // layout. But what you put in the layout here really depends on
        ///                 // the specific use case you have.
        ///                 //
        ///                 // We just add some preset things here which should still sufficiently
        ///                 // serve as a demonstration.
        ///                 //
        ///                 // Note that we can base our layout here on whatever other layout
        ///                 // in the system. We could extend Gamepad, for example. If we don't
        ///                 // choose a base layout, the system automatically implies InputDevice.
        ///
        ///                 var builder = new InputControlLayout.Builder()
        ///                     .WithDisplayName(description.product);
        ///
        ///                 // Add controls.
        ///                 builder.AddControl("stick")
        ///                     .WithLayout("Stick");
        ///
        ///                 return builder.Build();
        ///             },
        ///             layoutName,
        ///             matches: matcher);
        ///
        ///         // So, we want the system to use our layout for the device that has just
        ///         // been connected. We return it from this callback to do that.
        ///         return layoutName;
        ///     };
        /// </code>
        /// </example>
        ///
        /// Note that it may appear like one could simply use <see cref="RegisterLayoutBuilder"/>
        /// like below instead of going through <c>onFindLayoutForDevice</c>.
        ///
        /// <example>
        /// <code>
        /// InputSystem.RegisterLayoutBuilder(
        ///     () =>
        ///     {
        ///         // Layout building code from above...
        ///     },
        ///     "CustomLayout",
        ///     matches: new InputDeviceMatcher().WithInterface("Custom"));
        /// </code>
        /// </example>
        ///
        /// However, the difference here is that all devices using the "Custom" interface will
        /// end up with the same single layout -- which has to be identical. By hooking into
        /// <c>onFindLayoutForDevice</c>, it is possible to register a new layout for every new
        /// type of device that is discovered and thus build a multitude of different layouts.
        ///
        /// It is best to register for this callback during startup. One way to do it is to
        /// use <c>InitializeOnLoadAttribute</c> and <c>RuntimeInitializeOnLoadMethod</c>.
        /// </remarks>
        /// <seealso cref="RegisterLayoutBuilder"/>
        /// <seealso cref="InputControlLayout"/>
        public static event InputDeviceFindControlLayoutDelegate onFindLayoutForDevice
        {
            add
            {
                lock (s_Manager)
                    s_Manager.onFindControlLayoutForDevice += value;
            }
            remove
            {
                lock (s_Manager)
                    s_Manager.onFindControlLayoutForDevice -= value;
            }
        }

        ////REVIEW: should this be disambiguated more to separate it more from sensor sampling frequency?
        ////REVIEW: this should probably be exposed as an input setting
        /// <summary>
        /// Frequency at which devices that need polling are being queried in the background.
        /// </summary>
        /// <value>Polled device sampling frequency in Hertz.</value>
        /// <remarks>
        /// Input data is gathered from platform APIs either as events or polled periodically.
        ///
        /// In the former case, where we get input as events, the platform is responsible for monitoring
        /// input devices and sending their state changes which the Unity runtime receives
        /// and queues as <see cref="InputEvent"/>s. This form of input collection usually happens on a
        /// system-specific thread (which may be Unity's main thread) as part of how the Unity player
        /// loop operates. In most cases, this means that this form of input will invariably get picked up
        /// once per frame.
        ///
        /// In the latter case, where input has to be explicitly polled from the system, the Unity runtime
        /// will periodically sample the state of input devices and send it off as input events. Wherever
        /// possible, this happens in the background at a fixed frequency on a dedicated thread. The
        /// <c>pollingFrequency</c> property controls the rate at which this sampling happens.
        ///
        /// The unit is Hertz. A value of 120, for example, means that devices are sampled 120 times
        /// per second.
        ///
        /// The default polling frequency is 60 Hz.
        ///
        /// For devices that are polled, the frequency setting will directly translate to changes in the
        /// <see cref="InputEvent.time"/> patterns. At 60 Hz, for example, timestamps for a specific,
        /// polled device will be spaced at roughly 1/60th of a second apart.
        ///
        /// Note that it depends on the platform which devices are polled (if any). On Win32, for example,
        /// only XInput gamepads are polled.
        ///
        /// Also note that the polling frequency applies to all devices that are polled. It is not possible
        /// to set polling frequency on a per-device basis.
        /// </remarks>
        public static float pollingFrequency
        {
            get => s_Manager.pollingFrequency;
            set => s_Manager.pollingFrequency = value;
        }

        /// <summary>
        /// Add a new device by instantiating the given device layout.
        /// </summary>
        /// <param name="layout">Name of the layout to instantiate. Must be a device layout. Note that
        /// layout names are case-insensitive.</param>
        /// <param name="name">Name to assign to the device. If null, the layout's display name (<see
        /// cref="InputControlLayout.displayName"/> is used instead. Note that device names are made
        /// unique automatically by the system by appending numbers to them (e.g. "gamepad", "gamepad1",
        /// "gamepad2", etc.).</param>
        /// <param name="variants">Semicolon-separated list of layout variants to use for the device.</param>
        /// <exception cref="ArgumentNullException"><paramref name="layout"/> is <c>null</c> or empty.</exception>
        /// <returns>The newly created input device.</returns>
        /// <remarks>
        /// The device will be added to the <see cref="devices"/> list and a notification on
        /// <see cref="onDeviceChange"/> will be triggered.
        ///
        /// Note that adding a device to the system will allocate and also create garbage on the GC heap.
        ///
        /// <example>
        /// <code>
        /// // This is one way to instantiate the "Gamepad" layout.
        /// InputSystem.AddDevice("Gamepad");
        ///
        /// // In this case, because the "Gamepad" layout is based on the Gamepad
        /// // class, we can also do this instead:
        /// InputSystem.AddDevice&lt;Gamepad&gt;();
        /// </code>
        /// </example>
        /// </remarks>
        /// <seealso cref="AddDevice{T}"/>
        /// <seealso cref="RemoveDevice"/>
        /// <seealso cref="onDeviceChange"/>
        /// <seealso cref="InputDeviceChange.Added"/>
        /// <seealso cref="devices"/>
        /// <seealso cref="RegisterLayout(Type,string,Nullable{InputDeviceMatcher})"/>
        public static InputDevice AddDevice(string layout, string name = null, string variants = null)
        {
            if (string.IsNullOrEmpty(layout))
                throw new ArgumentNullException(nameof(layout));
            return s_Manager.AddDevice(layout, name, new InternedString(variants));
        }

        /// <summary>
        /// Add a new device by instantiating the layout registered for type <typeparamref name="TDevice"/>.
        /// </summary>
        /// <param name="name">Name to assign to the device. If null, the layout's display name (<see
        /// cref="InputControlLayout.displayName"/> is used instead. Note that device names are made
        /// unique automatically by the system by appending numbers to them (e.g. "gamepad", "gamepad1",
        /// "gamepad2", etc.).</param>
        /// <typeparam name="TDevice">Type of device to add.</typeparam>
        /// <returns>The newly added device.</returns>
        /// <exception cref="InvalidOperationException">Instantiating the layout for <typeparamref name="TDevice"/>
        /// did not produce a device of type <typeparamref name="TDevice"/>.</exception>
        /// <remarks>
        /// The device will be added to the <see cref="devices"/> list and a notification on
        /// <see cref="onDeviceChange"/> will be triggered.
        ///
        /// Note that adding a device to the system will allocate and also create garbage on the GC heap.
        ///
        /// <example>
        /// <code>
        /// // Add a gamepad.
        /// InputSystem.AddDevice&lt;Gamepad&gt;();
        /// </code>
        /// </example>
        /// </remarks>
        /// <seealso cref="RemoveDevice"/>
        /// <seealso cref="onDeviceChange"/>
        /// <seealso cref="InputDeviceChange.Added"/>
        /// <seealso cref="devices"/>
        public static TDevice AddDevice<TDevice>(string name = null)
            where TDevice : InputDevice
        {
            var device = s_Manager.AddDevice(typeof(TDevice), name);
            if (!(device is TDevice deviceOfType))
            {
                // Consider the entire operation as failed, so remove the device we just added.
                if (device != null)
                    RemoveDevice(device);
                throw new InvalidOperationException(
                    $"Layout registered for type '{typeof(TDevice).Name}' did not produce a device of that type; layout probably has been overridden");
            }
            return deviceOfType;
        }

        /// <summary>
        /// Tell the input system that a new device has become available.
        /// </summary>
        /// <param name="description">Description of the input device.</param>
        /// <returns>The newly created device that has been added to <see cref="devices"/>.</returns>
        /// <exception cref="ArgumentException">The given <paramref name="description"/> is empty -or-
        /// no layout can be found that matches the given device <paramref name="description"/>.</exception>
        /// <remarks>
        /// This method is different from methods such as <see cref="AddDevice(string,string,string)"/>
        /// or <see cref="AddDevice{TDevice}"/> in that it employs the usual matching process the
        /// same way that it happens when the Unity runtime reports an input device.
        ///
        /// In particular, the same procedure described in the documentation for <see cref="onFindLayoutForDevice"/>
        /// is employed where all registered <see cref="InputDeviceMatcher"/>s are matched against the
        /// supplied device description and the most suitable match determines the layout to use. This in
        /// turn is run through <see cref="onFindLayoutForDevice"/> to determine the final layout to use.
        ///
        /// If no suitable layout can be found, the method throws <c>ArgumentException</c>.
        /// <example>
        /// <code>
        /// InputSystem.AddDevice(
        ///     new InputDeviceDescription
        ///     {
        ///         interfaceName = "Custom",
        ///         product = "Product"
        ///     });
        /// </code>
        /// </example>
        /// </remarks>
        public static InputDevice AddDevice(InputDeviceDescription description)
        {
            if (description.empty)
                throw new ArgumentException("Description must not be empty", nameof(description));
            return s_Manager.AddDevice(description);
        }

        /// <summary>
        /// Add the given device back to the system.
        /// </summary>
        /// <param name="device">An input device. If the device is currently already added to
        /// the system (i.e. is in <see cref="devices"/>), the method will do nothing.</param>
        /// <exception cref="ArgumentNullException"></exception>
        /// <remarks>
        /// This can be used when a device has been manually removed with <see cref="RemoveDevice"/>.
        ///
        /// The device will be added to the <see cref="devices"/> list and a notification on
        /// <see cref="onDeviceChange"/> will be triggered.
        ///
        /// It may be tempting to do the following but this will not work:
        ///
        /// <example>
        /// <code>
        /// // This will *NOT* work.
        /// var device = new Gamepad();
        /// InputSystem.AddDevice(device);
        /// </code>
        /// </example>
        ///
        /// <see cref="InputDevice"/>s, like <see cref="InputControl"/>s in general, cannot
        /// simply be instantiated with <c>new</c> but must be created by the input system
        /// instead.
        /// </remarks>
        /// <seealso cref="RemoveDevice"/>
        /// <seealso cref="AddDevice{TDevice}"/>
        /// <seealso cref="devices"/>
        public static void AddDevice(InputDevice device)
        {
            if (device == null)
                throw new ArgumentNullException(nameof(device));
            s_Manager.AddDevice(device);
        }

        /// <summary>
        /// Remove a device from the system such that it no longer receives input and is no longer part of the
        /// set of devices in <see cref="devices"/>.
        /// </summary>
        /// <param name="device">Device to remove. If the device has already been removed (i.e. if <see cref="InputDevice.added"/>
        /// is false), the method does nothing.</param>
        /// <remarks>
        /// Actions that are bound to controls on the device will automatically unbind when the device
        /// is removed.
        ///
        /// When a device is removed, <see cref="onDeviceChange"/> will be triggered with <see cref="InputDeviceChange.Removed"/>.
        /// The device will be removed from <see cref="devices"/> as well as from any device-specific getters such as
        /// <see cref="Gamepad.all"/>.
        /// </remarks>
        /// <exception cref="ArgumentNullException"><paramref name="device"/> is null.</exception>
        /// <seealso cref="InputDevice.added"/>
        public static void RemoveDevice(InputDevice device)
        {
            s_Manager.RemoveDevice(device);
        }

        /// <summary>
        /// Purge all disconnected devices from <see cref="disconnectedDevices"/>.
        /// </summary>
        /// <remarks>
        /// This will release all references held on to for these devices or any of their controls and will
        /// allow the devices to be reclaimed by the garbage collector.
        /// </remarks>
        /// <seealso cref="disconnectedDevices"/>
        public static void FlushDisconnectedDevices()
        {
            s_Manager.FlushDisconnectedDevices();
        }

        public static InputDevice GetDevice(string nameOrLayout)
        {
            return s_Manager.TryGetDevice(nameOrLayout);
        }

        ////REVIEW: this API seems inconsistent with GetDevice(string); both have very different meaning yet very similar signatures
        /// <summary>
        /// Return the most recently used device that is assignable to the given type <typeparamref name="TDevice"/>.
        /// Returns null if no such device currently exists.
        /// </summary>
        /// <typeparam name="TDevice">Type of device to look for.</typeparam>
        /// <returns>The device that is assignable to the given type or null.</returns>
        /// <seealso cref="GetDevice(Type)"/>
        public static TDevice GetDevice<TDevice>()
            where TDevice : InputDevice
        {
            return (TDevice)GetDevice(typeof(TDevice));
        }

        ////REVIEW: this API seems inconsistent with GetDevice(string); both have very different meaning yet very similar signatures
        /// <summary>
        /// Return the most recently used device that is assignable to the given type <param name="type"/>.
        /// Returns null if no such device currently exists.
        /// </summary>
        /// <param name="type">Type of the device</param>
        /// <returns>The device that is assignable to the given type or null.</returns>
        /// <seealso cref="GetDevice&lt;TDevice&gt;()"/>
        public static InputDevice GetDevice(Type type)
        {
            InputDevice result = null;
            var lastUpdateTime = -1.0;
            foreach (var device in devices)
            {
                if (!type.IsInstanceOfType(device))
                    continue;

                if (result == null || device.m_LastUpdateTimeInternal > lastUpdateTime)
                {
                    result = device;
                    lastUpdateTime = result.m_LastUpdateTimeInternal;
                }
            }

            return result;
        }

        ////REVIEW: this API seems inconsistent with GetDevice(string); both have very different meaning yet very similar signatures
        /// <summary>
        /// Return the device of the given type <typeparamref name="TDevice"/> that has the
        /// given usage assigned. Returns null if no such device currently exists.
        /// </summary>
        /// <param name="usage">Usage of the device, e.g. "LeftHand".</param>
        /// <typeparam name="TDevice">Type of device to look for.</typeparam>
        /// <returns>The device with the given type and usage or null.</returns>
        /// <remarks>
        /// Devices usages are most commonly employed to "tag" devices for a specific role.
        /// A common scenario, for example, is to distinguish which hand a specific <see cref="XR.XRController"/>
        /// is associated with. However, arbitrary usages can be assigned to devices.
        /// <example>
        /// <code>
        /// // Get the left hand XRController.
        /// var leftHand = InputSystem.GetDevice&lt;XRController&gt;(CommonUsages.leftHand);
        ///
        /// // Mark gamepad #2 as being for player 1.
        /// InputSystem.SetDeviceUsage(Gamepad.all[1], "Player1");
        /// // And later look it up.
        /// var player1Gamepad = InputSystem.GetDevice&lt;Gamepad&gt;(new InternedString("Player1"));
        /// </code>
        /// </example>
        /// </remarks>
        /// <seealso cref="SetDeviceUsage(InputDevice,string)"/>
        /// <seealso cref="InputControl.usages"/>
        public static TDevice GetDevice<TDevice>(InternedString usage)
            where TDevice : InputDevice
        {
            TDevice result = null;
            var lastUpdateTime = -1.0;
            foreach (var device in devices)
            {
                var deviceOfType = device as TDevice;
                if (deviceOfType == null)
                    continue;
                if (!deviceOfType.usages.Contains(usage))
                    continue;

                if (result == null || deviceOfType.m_LastUpdateTimeInternal > lastUpdateTime)
                {
                    result = deviceOfType;
                    lastUpdateTime = result.m_LastUpdateTimeInternal;
                }
            }

            return result;
        }

        public static TDevice GetDevice<TDevice>(string usage)
            where TDevice : InputDevice
        {
            return GetDevice<TDevice>(new InternedString(usage));
        }

        /// <summary>
        /// Look up a device by its unique ID.
        /// </summary>
        /// <param name="deviceId">Unique ID of device. Such as given by <see cref="InputEvent.deviceId"/>.</param>
        /// <returns>The device for the given ID or null if no device with the given ID exists (or no longer exists).</returns>
        /// <remarks>
        /// Device IDs are not reused in a given session of the application (or Unity editor).
        /// </remarks>
        /// <seealso cref="InputEvent.deviceId"/>
        /// <seealso cref="InputDevice.deviceId"/>
        /// <seealso cref="IInputRuntime.AllocateDeviceId"/>
        public static InputDevice GetDeviceById(int deviceId)
        {
            return s_Manager.TryGetDeviceById(deviceId);
        }

        /// <summary>
        /// Return the list of devices that have been reported by the <see cref="IInputRuntime">runtime</see>
        /// but could not be matched to any known <see cref="InputControlLayout">layout</see>.
        /// </summary>
        /// <returns>A list of descriptions of devices that could not be recognized.</returns>
        /// <remarks>
        /// If new layouts are added to the system or if additional <see cref="InputDeviceMatcher">matches</see>
        /// are added to existing layouts, devices in this list may appear or disappear.
        /// </remarks>
        /// <seealso cref="InputDeviceMatcher"/>
        /// <seealso cref="RegisterLayoutMatcher"/>
        public static List<InputDeviceDescription> GetUnsupportedDevices()
        {
            var list = new List<InputDeviceDescription>();
            GetUnsupportedDevices(list);
            return list;
        }

        public static int GetUnsupportedDevices(List<InputDeviceDescription> descriptions)
        {
            return s_Manager.GetUnsupportedDevices(descriptions);
        }

        /// <summary>
        /// (Re-)enable the given device.
        /// </summary>
        /// <param name="device">Device to enable. If already enabled, the method will do nothing.</param>
        /// <exception cref="ArgumentNullException"><paramref name="device"/> is <c>null</c>.</exception>
        /// <remarks>
        /// This can be used after a device has been disabled with <see cref="DisableDevice"/> or
        /// with devices that start out in disabled state (usually the case for all <see cref="Sensor"/>
        /// devices).
        ///
        /// When enabled, a device will receive input when available.
        ///
        /// <example>
        /// <code>
        /// // Enable the gyroscope, if present.
        /// if (Gyroscope.current != null)
        ///     InputSystem.EnableDevice(Gyroscope.current);
        /// </code>
        /// </example>
        /// </remarks>
        /// <seealso cref="DisableDevice"/>
        /// <seealso cref="InputDevice.enabled"/>
        public static void EnableDevice(InputDevice device)
        {
            s_Manager.EnableOrDisableDevice(device, true);
        }

        /// <summary>
        /// Disable the given device, i.e. "mute" it.
        /// </summary>
        /// <param name="device">Device to disable. If already disabled, the method will do nothing.</param>
        /// <param name="keepSendingEvents">If true, no <see cref="LowLevel.DisableDeviceCommand"/> will be sent
        /// for the device. This means that the backend sending input events will not be notified about the device
        /// being disabled and will thus keep sending events. This can be useful when input is being rerouted from
        /// one device to another. For example, <see cref="TouchSimulation"/> uses this to disable the <see cref="Mouse"/>
        /// while redirecting its events to input on a <see cref="Touchscreen"/>.<br/><br/>This parameter is false by default.</param>
        /// <exception cref="ArgumentNullException"><paramref name="device"/> is <c>null</c>.</exception>
        /// <remarks>
        /// A disabled device will not receive input and will remain in its default state. It will remain
        /// present in the system but without actually feeding input into it.
        ///
        /// Disabling devices is most useful for <see cref="Sensor"/> devices on battery-powered platforms
        /// where having a sensor enabled will increase energy consumption. Sensors will usually start
        /// out in disabled state and can be enabled, when needed, with <see cref="EnableDevice"/> and
        /// disabled again wth this method.
        ///
        /// However, disabling a device can be useful in other situations, too. For example, when simulating
        /// input (say, mouse input) locally from a remote source, it can be desirable to turn off the respective
        /// local device.
        ///
        /// To remove a device altogether, use <see cref="RemoveDevice"/> instead. This will not only silence
        /// input but remove the <see cref="InputDevice"/> instance from the system altogether.
        /// </remarks>
        /// <seealso cref="EnableDevice"/>
        /// <seealso cref="InputDevice.enabled"/>
        public static void DisableDevice(InputDevice device, bool keepSendingEvents = false)
        {
            s_Manager.EnableOrDisableDevice(device, false, keepSendingEvents ? InputManager.DeviceDisableScope.InFrontendOnly : default);
        }

        /// <summary>
        /// Issue a <see cref="RequestSyncCommand"/> on <paramref name="device"/>. This requests the device to
        /// send its current state as an event. If successful, the device will be updated in the next <see cref="InputSystem.Update"/>.
        /// </summary>
        /// <param name="device">An <see cref="InputDevice"/> that is currently part of <see cref="devices"/>.</param>
        /// <returns>True if the request succeeded, false if it fails.</returns>
        /// <remarks>
        /// It depends on the backend/platform implementation whether explicit synchronization is supported. If it is, the method
        /// will return true. If it is not, the method will return false and the request is ignored.
        /// </remarks>
        /// <exception cref="ArgumentNullException"><paramref name="device"/> is <c>null</c>.</exception>
        /// <exception cref="InvalidOperationException"><paramref name="device"/> has not been <see cref="InputDevice.added"/>.</exception>
        /// <seealso cref="RequestSyncCommand"/>
        /// <seealso cref="ResetDevice"/>
        public static bool TrySyncDevice(InputDevice device)
        {
            if (device == null)
                throw new ArgumentNullException(nameof(device));
            if (!device.added)
                throw new InvalidOperationException($"Device '{device}' has not been added");
            return device.RequestSync();
        }

        /// <summary>
        /// Reset the state of the given device.
        /// </summary>
        /// <param name="device">Device to reset. Must be <see cref="InputDevice.added"/> to the system.</param>
        /// <param name="alsoResetDontResetControls">If true, also reset controls that are marked as <see cref="InputControlAttribute.dontReset"/>.
        /// Leads to <see cref="InputDeviceChange.HardReset"/>.</param>
        /// <exception cref="ArgumentNullException"><paramref name="device"/> is <c>null</c>.</exception>
        /// <exception cref="InvalidOperationException"><paramref name="device"/> has not been <see cref="InputDevice.added"/>.</exception>
        /// <remarks>
        /// There are two different kinds of resets performed by the input system: a "soft" reset and a "hard" reset.
        ///
        /// A "hard" reset resets all controls on the device to their default state and also sends a <see cref="RequestResetCommand"/>
        /// to the backend, instructing to also reset its own internal state (if any) to the default.
        ///
        /// A "soft" reset will reset only controls that are not marked as <see cref="InputControlAttribute.noisy"/> and not marked as
        /// <see cref="InputControlAttribute.dontReset"/>. It will also not set a <see cref="RequestResetCommand"/> to the backend,
        /// i.e. the reset will be internal to the input system only (and thus can be partial in nature).
        ///
        /// By default, the method will perform a "soft" reset if <paramref name="device"/> has <see cref="InputControlAttribute.noisy"/>
        /// or <see cref="InputControlAttribute.dontReset"/> controls. If it does not, it will perform a "hard" reset.
        ///
        /// A "hard" reset can be forced by setting <paramref name="alsoResetDontResetControls"/> to true.
        ///
        /// <example>
        /// <code>
        /// // "Soft" reset the mouse. This will leave controls such as the mouse position intact
        /// // but will reset button press states.
        /// InputSystem.ResetDevice(Mouse.current);
        ///
        /// // "Hard" reset the mouse. This will wipe everything and reset the mouse to its default
        /// // state.
        /// InputSystem.ResetDevice(Mouse.current, alsoResetDontResetControls: true);
        /// </code>
        /// </example>
        ///
        /// Resetting a device will trigger a <see cref="InputDeviceChange.SoftReset"/> or <see cref="InputDeviceChange.HardReset"/>
        /// (based on the value of <paramref name="alsoResetDontResetControls"/>) notification on <see cref="onDeviceChange"/>.
        /// Also, all <see cref="InputAction"/>s currently in progress from controls on <paramref name="device"/> will be cancelled
        /// (see <see cref="InputAction.canceled"/>) in a way that guarantees for them to not get triggered. That is, a reset is
        /// semantically different from simply sending an event with default state. Using the latter, a button may be considered as
        /// going from pressed to released whereas with a device reset, the change back to unpressed state will not be considered
        /// a button release (and thus not trigger interactions that are waiting for a button release).
        /// </remarks>
        /// <seealso cref="TrySyncDevice"/>
        /// <seealso cref="InputDeviceChange.HardReset"/>
        /// <seealso cref="InputDeviceChange.SoftReset"/>
        /// <seealso cref="LowLevel.DeviceResetEvent"/>
        public static void ResetDevice(InputDevice device, bool alsoResetDontResetControls = false)
        {
            s_Manager.ResetDevice(device, alsoResetDontResetControls);
        }

        // Not an auto-upgrade as it implies a change in behavior.
        [Obsolete("Use 'ResetDevice' instead.", error: false)]
        public static bool TryResetDevice(InputDevice device)
        {
            if (device == null)
                throw new ArgumentNullException(nameof(device));
            return device.RequestReset();
        }

        ////REVIEW: should there be a global pause state? what about haptics that are issued *while* paused?

        /// <summary>
        /// Pause haptic effect playback on all devices.
        /// </summary>
        /// <remarks>
        /// Calls <see cref="Haptics.IHaptics.PauseHaptics"/> on all <see cref="InputDevice">input devices</see>
        /// that implement the interface.
        /// </remarks>
        /// <seealso cref="ResumeHaptics"/>
        /// <seealso cref="ResetHaptics"/>
        /// <example>
        /// <code>
        /// // When going into the menu from gameplay, pause haptics.
        /// gameplayControls.backAction.onPerformed +=
        ///     ctx =>
        ///     {
        ///         gameplayControls.Disable();
        ///         menuControls.Enable();
        ///         InputSystem.PauseHaptics();
        ///     };
        /// </code>
        /// </example>
        public static void PauseHaptics()
        {
            var devicesList = devices;
            var devicesCount = devicesList.Count;

            for (var i = 0; i < devicesCount; ++i)
            {
                var device = devicesList[i];
                if (device is IHaptics haptics)
                    haptics.PauseHaptics();
            }
        }

        /// <summary>
        /// Resume haptic effect playback on all devices.
        /// </summary>
        /// <remarks>
        /// Calls <see cref="Haptics.IHaptics.ResumeHaptics"/> on all <see cref="InputDevice">input devices</see>
        /// that implement the interface.
        /// </remarks>
        /// <seealso cref="PauseHaptics"/>
        public static void ResumeHaptics()
        {
            var devicesList = devices;
            var devicesCount = devicesList.Count;

            for (var i = 0; i < devicesCount; ++i)
            {
                var device = devicesList[i];
                if (device is IHaptics haptics)
                    haptics.ResumeHaptics();
            }
        }

        /// <summary>
        /// Stop haptic effect playback on all devices.
        /// </summary>
        /// <remarks>
        /// Will reset haptics effects on all devices to their default state.
        ///
        /// Calls <see cref="Haptics.IHaptics.ResetHaptics"/> on all <see cref="InputDevice">input devices</see>
        /// that implement the interface.
        /// </remarks>
        public static void ResetHaptics()
        {
            var devicesList = devices;
            var devicesCount = devicesList.Count;

            for (var i = 0; i < devicesCount; ++i)
            {
                var device = devicesList[i];
                if (device is IHaptics haptics)
                    haptics.ResetHaptics();
            }
        }

        #endregion

        #region Controls

        /// <summary>
        /// Set the usage tag of the given device to <paramref name="usage"/>.
        /// </summary>
        /// <param name="device">Device to set the usage on.</param>
        /// <param name="usage">New usage for the device.</param>
        /// <remarks>
        /// Usages allow to "tag" a specific device such that the tag can then be used in lookups
        /// and bindings. A common use is for identifying the handedness of an <see cref="XR.XRController"/>
        /// but the usages can be arbitrary strings.
        ///
        /// This method either sets the usages of the device to a single string (meaning it will
        /// clear whatever, if any usages, the device has when the method is called) or,
        /// if <paramref name="usage"/> is null or empty, resets the usages of the device
        /// to be empty. To add to a device's set of usages, call <see cref="AddDeviceUsage(InputDevice,string)"/>.
        /// To remove usages from a device, call <see cref="RemoveDeviceUsage(InputDevice,string)"/>.
        ///
        /// The set of usages a device has can be queried with <see cref="InputControl.usages"/> (a device
        /// is an <see cref="InputControl"/> and thus, like controls, has an associated set of usages).
        ///
        /// <example>
        /// <code>
        /// // Tag a gamepad to be associated with player #1.
        /// InputSystem.SetDeviceUsage(myGamepad, "Player1");
        ///
        /// // Create an action that binds to player #1's gamepad specifically.
        /// var action = new InputAction(binding: "&lt;Gamepad&gt;{Player1}/buttonSouth");
        ///
        /// // Move the tag from one gamepad to another.
        /// InputSystem.SetDeviceUsage(myGamepad, null); // Clears usages on 'myGamepad'.
        /// InputSystem.SetDeviceUsage(otherGamepad, "Player1");
        /// </code>
        /// </example>
        /// </remarks>
        /// <exception cref="ArgumentNullException"><paramref name="device"/> is null.</exception>
        /// <seealso cref="InputControl.usages"/>
        /// <seealso cref="AddDeviceUsage(InputDevice,string)"/>
        /// <seealso cref="RemoveDeviceUsage(InputDevice,string)"/>
        /// <seealso cref="CommonUsages"/>
        /// <seealso cref="InputDeviceChange.UsageChanged"/>
        public static void SetDeviceUsage(InputDevice device, string usage)
        {
            SetDeviceUsage(device, new InternedString(usage));
        }

        /// <summary>
        /// Set the usage tag of the given device to <paramref name="usage"/>.
        /// </summary>
        /// <param name="device">Device to set the usage on.</param>
        /// <param name="usage">New usage for the device.</param>
        /// <remarks>
        /// Usages allow to "tag" a specific device such that the tag can then be used in lookups
        /// and bindings. A common use is for identifying the handedness of an <see cref="XR.XRController"/>
        /// but the usages can be arbitrary strings.
        ///
        /// This method either sets the usages of the device to a single string (meaning it will
        /// clear whatever, if any usages, the device has when the method is called) or,
        /// if <paramref name="usage"/> is null or empty, resets the usages of the device
        /// to be empty. To add to a device's set of usages, call <see cref="AddDeviceUsage(InputDevice,InternedString)"/>.
        /// To remove usages from a device, call <see cref="RemoveDeviceUsage(InputDevice,InternedString)"/>.
        ///
        /// The set of usages a device has can be queried with <see cref="InputControl.usages"/> (a device
        /// is an <see cref="InputControl"/> and thus, like controls, has an associated set of usages).
        ///
        /// If the set of usages on the device changes as a result of calling this method, <see cref="onDeviceChange"/>
        /// will be triggered with <see cref="InputDeviceChange.UsageChanged"/>.
        ///
        /// <example>
        /// <code>
        /// // Tag a gamepad to be associated with player #1.
        /// InputSystem.SetDeviceUsage(myGamepad, new InternedString("Player1"));
        ///
        /// // Create an action that binds to player #1's gamepad specifically.
        /// var action = new InputAction(binding: "&lt;Gamepad&gt;{Player1}/buttonSouth");
        ///
        /// // Move the tag from one gamepad to another.
        /// InputSystem.SetDeviceUsage(myGamepad, null); // Clears usages on 'myGamepad'.
        /// InputSystem.SetDeviceUsage(otherGamepad, new InternedString("Player1"));
        /// </code>
        /// </example>
        /// </remarks>
        /// <exception cref="ArgumentNullException"><paramref name="device"/> is null.</exception>
        /// <seealso cref="InputControl.usages"/>
        /// <seealso cref="AddDeviceUsage(InputDevice,InternedString)"/>
        /// <seealso cref="RemoveDeviceUsage(InputDevice,InternedString)"/>
        /// <seealso cref="CommonUsages"/>
        /// <seealso cref="InputDeviceChange.UsageChanged"/>
        public static void SetDeviceUsage(InputDevice device, InternedString usage)
        {
            s_Manager.SetDeviceUsage(device, usage);
        }

        /// <summary>
        /// Add a usage tag to the given device.
        /// </summary>
        /// <param name="device">Device to add the usage to.</param>
        /// <param name="usage">New usage to add to the device.</param>
        /// <remarks>
        /// Usages allow to "tag" a specific device such that the tag can then be used in lookups
        /// and bindings. A common use is for identifying the handedness of an <see cref="XR.XRController"/>
        /// but the usages can be arbitrary strings.
        ///
        /// This method adds a new usage to the device's set of usages. If the device already has
        /// the given usage, the method does nothing. To instead set the device's usages to a single
        /// one, use <see cref="SetDeviceUsage(InputDevice,string)"/>. To remove usages from a device,
        /// call <see cref="RemoveDeviceUsage(InputDevice,string)"/>.
        ///
        /// The set of usages a device has can be queried with <see cref="InputControl.usages"/> (a device
        /// is an <see cref="InputControl"/> and thus, like controls, has an associated set of usages).
        ///
        /// If the set of usages on the device changes as a result of calling this method, <see cref="onDeviceChange"/>
        /// will be triggered with <see cref="InputDeviceChange.UsageChanged"/>.
        /// </remarks>
        /// <exception cref="ArgumentNullException"><paramref name="device"/> is null.</exception>
        /// <exception cref="ArgumentException"><paramref name="usage"/> is null or empty.</exception>
        /// <seealso cref="InputControl.usages"/>
        /// <seealso cref="SetDeviceUsage(InputDevice,string)"/>
        /// <seealso cref="RemoveDeviceUsage(InputDevice,string)"/>
        /// <seealso cref="CommonUsages"/>
        /// <seealso cref="InputDeviceChange.UsageChanged"/>
        public static void AddDeviceUsage(InputDevice device, string usage)
        {
            s_Manager.AddDeviceUsage(device, new InternedString(usage));
        }

        /// <summary>
        /// Add a usage tag to the given device.
        /// </summary>
        /// <param name="device">Device to add the usage to.</param>
        /// <param name="usage">New usage to add to the device.</param>
        /// <remarks>
        /// Usages allow to "tag" a specific device such that the tag can then be used in lookups
        /// and bindings. A common use is for identifying the handedness of an <see cref="XR.XRController"/>
        /// but the usages can be arbitrary strings.
        ///
        /// This method adds a new usage to the device's set of usages. If the device already has
        /// the given usage, the method does nothing. To instead set the device's usages to a single
        /// one, use <see cref="SetDeviceUsage(InputDevice,InternedString)"/>. To remove usages from a device,
        /// call <see cref="RemoveDeviceUsage(InputDevice,InternedString)"/>.
        ///
        /// The set of usages a device has can be queried with <see cref="InputControl.usages"/> (a device
        /// is an <see cref="InputControl"/> and thus, like controls, has an associated set of usages).
        ///
        /// If the set of usages on the device changes as a result of calling this method, <see cref="onDeviceChange"/>
        /// will be triggered with <see cref="InputDeviceChange.UsageChanged"/>.
        /// </remarks>
        /// <exception cref="ArgumentNullException"><paramref name="device"/> is null.</exception>
        /// <exception cref="ArgumentException"><paramref name="usage"/> is empty.</exception>
        /// <seealso cref="InputControl.usages"/>
        /// <seealso cref="SetDeviceUsage(InputDevice,InternedString)"/>
        /// <seealso cref="RemoveDeviceUsage(InputDevice,InternedString)"/>
        /// <seealso cref="CommonUsages"/>
        /// <seealso cref="InputDeviceChange.UsageChanged"/>
        public static void AddDeviceUsage(InputDevice device, InternedString usage)
        {
            s_Manager.AddDeviceUsage(device, usage);
        }

        /// <summary>
        /// Remove a usage tag from the given device.
        /// </summary>
        /// <param name="device">Device to remove the usage from.</param>
        /// <param name="usage">Usage to remove from the device.</param>
        /// <remarks>
        /// This method removes an existing usage from the given device. If the device does not
        /// have the given usage tag, the method does nothing. Use <see cref="SetDeviceUsage(InputDevice,string)"/>
        /// or <see cref="AddDeviceUsage(InputDevice,string)"/> to add usages to a device.
        ///
        /// The set of usages a device has can be queried with <see cref="InputControl.usages"/> (a device
        /// is an <see cref="InputControl"/> and thus, like controls, has an associated set of usages).
        ///
        /// If the set of usages on the device changes as a result of calling this method, <see cref="onDeviceChange"/>
        /// will be triggered with <see cref="InputDeviceChange.UsageChanged"/>.
        /// </remarks>
        /// <exception cref="ArgumentNullException"><paramref name="device"/> is null.</exception>
        /// <exception cref="ArgumentException"><paramref name="usage"/> is null or empty.</exception>
        /// <seealso cref="InputControl.usages"/>
        /// <seealso cref="SetDeviceUsage(InputDevice,string)"/>
        /// <seealso cref="AddDeviceUsage(InputDevice,string)"/>
        /// <seealso cref="CommonUsages"/>
        /// <seealso cref="InputDeviceChange.UsageChanged"/>
        public static void RemoveDeviceUsage(InputDevice device, string usage)
        {
            s_Manager.RemoveDeviceUsage(device, new InternedString(usage));
        }

        /// <summary>
        /// Remove a usage tag from the given device.
        /// </summary>
        /// <param name="device">Device to remove the usage from.</param>
        /// <param name="usage">Usage to remove from the device.</param>
        /// <remarks>
        /// This method removes an existing usage from the given device. If the device does not
        /// have the given usage tag, the method does nothing. Use <see cref="SetDeviceUsage(InputDevice,InternedString)"/>
        /// or <see cref="AddDeviceUsage(InputDevice,InternedString)"/> to add usages to a device.
        ///
        /// The set of usages a device has can be queried with <see cref="InputControl.usages"/> (a device
        /// is an <see cref="InputControl"/> and thus, like controls, has an associated set of usages).
        ///
        /// If the set of usages on the device changes as a result of calling this method, <see cref="onDeviceChange"/>
        /// will be triggered with <see cref="InputDeviceChange.UsageChanged"/>.
        /// </remarks>
        /// <exception cref="ArgumentNullException"><paramref name="device"/> is null.</exception>
        /// <exception cref="ArgumentException"><paramref name="usage"/> is empty.</exception>
        /// <seealso cref="InputControl.usages"/>
        /// <seealso cref="SetDeviceUsage(InputDevice,InternedString)"/>
        /// <seealso cref="AddDeviceUsage(InputDevice,InternedString)"/>
        /// <seealso cref="CommonUsages"/>
        /// <seealso cref="InputDeviceChange.UsageChanged"/>
        public static void RemoveDeviceUsage(InputDevice device, InternedString usage)
        {
            s_Manager.RemoveDeviceUsage(device, usage);
        }

        /// <summary>
        /// Find the first control that matches the given control path.
        /// </summary>
        /// <param name="path">Path of a control, e.g. <c>"&lt;Gamepad&gt;/buttonSouth"</c>. See <see cref="InputControlPath"/>
        /// for details.</param>
        /// <returns>The first control that matches the given path or <c>null</c> if no control matches.</returns>
        /// <exception cref="ArgumentNullException"><paramref name="path"/> is <c>null</c> or empty.</exception>
        /// <remarks>
        /// If multiple controls match the given path, which result is considered the first is indeterminate.
        ///
        /// <example>
        /// <code>
        /// // Add gamepad.
        /// InputSystem.AddDevice&lt;Gamepad&gt;();
        ///
        /// // Look up various controls on it.
        /// var aButton = InputSystem.FindControl("&lt;Gamepad&gt;/buttonSouth");
        /// var leftStickX = InputSystem.FindControl("*/leftStick/x");
        /// var bButton = InputSystem.FindControl"*/{back}");
        ///
        /// // This one returns the gamepad itself as devices are also controls.
        /// var gamepad = InputSystem.FindControl("&lt;Gamepad&gt;");
        /// </code>
        /// </example>
        /// </remarks>
        /// <seealso cref="InputControlPath"/>
        /// <seealso cref="InputControl.path"/>
        public static InputControl FindControl(string path)
        {
            if (string.IsNullOrEmpty(path))
                throw new ArgumentNullException(nameof(path));

            var devices = s_Manager.devices;
            var numDevices = devices.Count;

            for (var i = 0; i < numDevices; ++i)
            {
                var device = devices[i];
                var control = InputControlPath.TryFindControl(device, path);
                if (control != null)
                    return control;
            }

            return null;
        }

        /// <summary>
        /// Find all controls that match the given <see cref="InputControlPath">control path</see>.
        /// </summary>
        /// <param name="path"></param>
        /// <returns></returns>
        /// <example>
        /// <code>
        /// // Find all gamepads (literally: that use the "Gamepad" layout).
        /// InputSystem.FindControls("&lt;Gamepad&gt;");
        ///
        /// // Find all sticks on all gamepads.
        /// InputSystem.FindControls("&lt;Gamepad&gt;/*stick");
        ///
        /// // Same but filter stick by type rather than by name.
        /// InputSystem.FindControls&lt;StickControl&gt;("&lt;Gamepad&gt;/*");
        /// </code>
        /// </example>
        /// <seealso cref="FindControls{TControl}(string)"/>
        /// <seealso cref="FindControls{TControl}(string,ref UnityEngine.InputSystem.InputControlList{TControl})"/>
        public static InputControlList<InputControl> FindControls(string path)
        {
            return FindControls<InputControl>(path);
        }

        public static InputControlList<TControl> FindControls<TControl>(string path)
            where TControl : InputControl
        {
            var list = new InputControlList<TControl>();
            FindControls(path, ref list);
            return list;
        }

        public static int FindControls<TControl>(string path, ref InputControlList<TControl> controls)
            where TControl : InputControl
        {
            return s_Manager.GetControls(path, ref controls);
        }

        #endregion

        #region Events

        /// <summary>
        /// Called during <see cref="Update"/> for each event that is processed.
        /// </summary>
        /// <remarks>
        /// Every time the input system updates (see <see cref="InputSettings.updateMode"/>
        /// or <see cref="Update"/> for details about when and how this happens),
        /// it flushes all events from the internal event buffer.
        ///
        /// As the input system reads events from the buffer one by one, it will trigger this
        /// callback for each event which originates from a recognized device, before then proceeding
        /// to process the event. However, if any of the callbacks sets <see cref="InputEvent.handled"/>
        /// to true, the event will be skipped and ignored.
        ///
        /// Note that a device that is disabled (see <see cref="InputDevice.enabled"/>) may still get
        /// this event signalled for it. A <see cref="DisableDeviceCommand"/> will usually be sent to
        /// backends when a device is disabled but a backend may or may not respond to the command and
        /// thus may or may not keep sending events for the device.
        ///
        /// Note that the input system does NOT sort events by timestamps (<see cref="InputEvent.time"/>).
        /// Instead, they are consumed in the order they are produced. This means that they
        /// will also surface on this callback in that order.
        ///
        /// <example>
        /// <code>
        /// // Treat left+right mouse button as middle mouse button.
        /// // (Note: This example is more for demonstrative purposes; it isn't necessarily a good use case)
        /// InputSystem.onEvent +=
        ///    (eventPtr, device) =>
        ///    {
        ///        // Only deal with state events.
        ///        if (!eventPtr.IsA&lt;StateEvent&gt;())
        ///            return;
        ///
        ///        if (!(device is Mouse mouse))
        ///            return;
        ///
        ///        mouse.leftButton.ReadValueFromEvent(eventPtr, out var lmbDown);
        ///        mouse.rightButton.ReadValueFromEvent(eventPtr, out var rmbDown);
        ///
        ///        if (lmbDown > 0 &amp;&amp; rmbDown > 0)
        ///            mouse.middleButton.WriteValueIntoEvent(1f, eventPtr);
        ///    };
        /// </code>
        /// </example>
        ///
        /// If you are looking for a way to capture events, <see cref="InputEventTrace"/> may be of
        /// interest and an alternative to directly hooking into this event.
        ///
        /// If you are looking to monitor changes to specific input controls, state change monitors
        /// (see <see cref="InputState.AddChangeMonitor(InputControl,IInputStateChangeMonitor,long)"/>
        /// are usually a more efficient and convenient way to set this up.
        /// </remarks>
        /// <exception cref="ArgumentNullException">Delegate reference is <c>null</c>.</exception>
        /// <seealso cref="QueueEvent(InputEventPtr)"/>
        /// <seealso cref="InputEvent"/>
        /// <seealso cref="Update"/>
        /// <seealso cref="InputSettings.updateMode"/>
        public static event Action<InputEventPtr, InputDevice> onEvent
        {
            add
            {
                if (value == null)
                    throw new ArgumentNullException(nameof(value));
                lock (s_Manager)
                    s_Manager.onEvent += value;
            }
            remove
            {
                if (value == null)
                    throw new ArgumentNullException(nameof(value));
                lock (s_Manager)
                    s_Manager.onEvent -= value;
            }
        }

        /// <summary>
        /// Add an event to the internal event queue.
        /// </summary>
        /// <param name="eventPtr">Event to add to the internal event buffer.</param>
        /// <exception cref="ArgumentException"><paramref name="eventPtr"/> is not
        /// valid (see <see cref="InputEventPtr.valid"/>).</exception>
        /// <exception cref="InvalidOperationException">The method was called from
        /// within event processing more than 1000 times. To avoid deadlocking, this
        /// results in an exception being thrown.</exception>
        /// <remarks>
        /// The event will be copied in full to the internal event buffer meaning that
        /// you can release memory for the event after it has been queued. The internal event
        /// buffer is flushed on the next input system update (see <see cref="Update"/>).
        /// Note that if input is process in <c>FixedUpdate()</c> (see <see cref="InputSettings.updateMode"/>),
        /// then the event may not get processed until its <see cref="InputEvent.time"/> timestamp
        /// is within the update window of the input system.
        ///
        /// As part of queuing, the event will receive its own unique ID (see <see cref="InputEvent.eventId"/>).
        /// Note that this ID will be written into the memory buffer referenced by <paramref cref="eventPtr"/>
        /// meaning that after calling <c>QueueEvent</c>, you will see the event ID with which the event
        /// was queued.
        ///
        /// Events that are queued during event processing will get processed in the same update.
        /// This happens, for example, when queuing input from within <see cref="onEvent"/> or from
        /// action callbacks such as <see cref="InputAction.performed"/>.
        ///
        /// The total size of <see cref="InputEvent"/>s processed in a single update is limited by
        /// <see cref="InputSettings.maxEventBytesPerUpdate"/>. This also prevents deadlocks when
        /// each processing of an event leads to one or more additional events getting queued.
        ///
        /// <example>
        /// <code>
        /// // Queue an input event on the first gamepad.
        /// var gamepad = Gamepad.all[0];
        /// using (StateEvent.From(gamepad, out var eventPtr))
        /// {
        ///     gamepad.leftStick.WriteValueIntoEvent(new Vector2(0.123f, 0.234f), eventPtr);
        ///     InputSystem.QueueEvent(eventPtr);
        /// }
        /// </code>
        /// </example>
        /// </remarks>
        /// <seealso cref="Update"/>
        /// <seealso cref="onEvent"/>
        /// <seealso cref="onBeforeUpdate"/>
        /// <seealso cref="InputEvent"/>
        public static void QueueEvent(InputEventPtr eventPtr)
        {
            if (!eventPtr.valid)
                throw new ArgumentException("Received a null event pointer", nameof(eventPtr));

            s_Manager.QueueEvent(eventPtr);
        }

        /// <summary>
        /// Add an event to the internal event queue.
        /// </summary>
        /// <param name="inputEvent">Event to add to the internal event buffer.</param>
        /// <remarks>
        /// The event will be copied in full to the internal event buffer. The internal event
        /// buffer is flushed on the next input system update (see <see cref="Update"/>).
        /// Note that if input is process in <c>FixedUpdate()</c> (see <see cref="InputSettings.updateMode"/>),
        /// then the event may not get processed until its <see cref="InputEvent.time"/> timestamp
        /// is within the update window of the input system.
        ///
        /// As part of queuing, the event will receive its own unique ID (see <see cref="InputEvent.eventId"/>).
        /// Note that this ID will be written into <paramref name="inputEvent"/>
        /// meaning that after calling this method, you will see the event ID with which the event
        /// was queued.
        ///
        /// <example>
        /// <code>
        /// // Queue a disconnect event on the first gamepad.
        /// var inputEvent = DeviceRemoveEvent(Gamepad.all[0].deviceId);
        /// InputSystem.QueueEvent(inputEvent);
        /// </code>
        /// </example>
        /// </remarks>
        /// <seealso cref="Update"/>
        /// <seealso cref="onEvent"/>
        /// <seealso cref="onBeforeUpdate"/>
        public static void QueueEvent<TEvent>(ref TEvent inputEvent)
            where TEvent : struct, IInputEventTypeInfo
        {
            s_Manager.QueueEvent(ref inputEvent);
        }

        ////REVIEW: consider moving these out into extension methods in UnityEngine.InputSystem.LowLevel

        ////TODO: find a more elegant solution for this
        // Mono will ungracefully poop exceptions if we try to use LayoutKind.Explicit in generic
        // structs. So we can't just stuff a generic TState into a StateEvent<TState> and enforce
        // proper layout. Thus the jumping through lots of ugly hoops here.
        private unsafe struct StateEventBuffer
        {
            public StateEvent stateEvent;
            public const int kMaxSize = 512;
            public fixed byte data[kMaxSize - 1]; // StateEvent already adds one.
        }
        /// <summary>
        /// Queue a <see cref="StateEvent"/> to update the input state of the given device.
        /// </summary>
        /// <param name="device">Device whose input state to update</param>
        /// <param name="state"></param>
        /// <param name="time">Timestamp for the event. If not supplied, the current time is used. Note
        /// that if the given time is in the future and events processed in
        /// <a href="https://docs.unity3d.com/ScriptReference/MonoBehaviour.FixedUpdate.html">FixedUpdate</a> (see <see cref="InputSettings.updateMode"/>),
        /// the event will only get processed once the actual time has caught up with the given time.</param>
        /// <typeparam name="TState">Type of input state, such as <see cref="MouseState"/>. Must match the expected
        /// type of state of <paramref name="device"/>.</typeparam>
        /// <remarks>
        /// The given state must match exactly what is expected by the given device. If unsure, an alternative
        /// is to grab the state as an event directly from the device using <see
        /// cref="StateEvent.From(InputDevice,out InputEventPtr,Unity.Collections.Allocator)"/> which can then
        /// be queued using <see cref="QueueEvent(InputEventPtr)"/>.
        ///
        /// <example>
        /// <code>
        /// // Allocates temporary, unmanaged memory for the event.
        /// // using statement automatically disposes the memory once we have queued the event.
        /// using (StateEvent.From(Mouse.current, out var eventPtr))
        /// {
        ///     // Use controls on mouse to write values into event.
        ///     Mouse.current.position.WriteValueIntoEvent(new Vector(123, 234), eventPtr);
        ///
        ///     // Queue event.
        ///     InputSystem.QueueEvent(eventPtr);
        /// }
        /// </code>
        /// </example>
        ///
        /// The event will only be queued and not processed right away. This means that the state of
        /// <paramref name="device"/> will not change immediately as a result of calling this method. Instead,
        /// the event will be processed as part of the next input update.
        ///
        /// Note that this method updates the complete input state of the device including all of its
        /// controls. To update just part of the state of a device, you can use <see cref="QueueDeltaStateEvent{TDelta}"/>
        /// (however, note that there are some restrictions; see documentation).
        /// <example>
        /// <code>
        /// InputSystem.QueueStateEvent(Mouse.current, new MouseState { position = new Vector(123, 234) });
        /// </code>
        /// </example>
        /// </remarks>
        /// <exception cref="ArgumentNullException"><paramref name="device"/> is null.</exception>
        /// <exception cref="InvalidOperationException"><paramref name="device"/> has not been added to the system
        /// (<see cref="AddDevice(InputDevice)"/>) and thus cannot receive events.</exception>
        /// <exception cref="ArgumentException"></exception>
        public static unsafe void QueueStateEvent<TState>(InputDevice device, TState state, double time = -1)
            where TState : struct, IInputStateTypeInfo
        {
            if (device == null)
                throw new ArgumentNullException(nameof(device));

            // Make sure device is actually in the system.
            if (device.m_DeviceIndex == InputDevice.kInvalidDeviceIndex)
                throw new InvalidOperationException(
                    $"Cannot queue state event for device '{device}' because device has not been added to system");

            ////REVIEW: does it make more sense to go off the 'stateBlock' on the device and let that determine size?

            var stateSize = (uint)UnsafeUtility.SizeOf<TState>();
            if (stateSize > StateEventBuffer.kMaxSize)
                throw new ArgumentException(
                    $"Size of '{typeof(TState).Name}' exceeds maximum supported state size of {StateEventBuffer.kMaxSize}",
                    nameof(state));
            var eventSize = UnsafeUtility.SizeOf<StateEvent>() + stateSize - StateEvent.kStateDataSizeToSubtract;

            if (time < 0)
                time = InputRuntime.s_Instance.currentTime;
            else
                time += InputRuntime.s_CurrentTimeOffsetToRealtimeSinceStartup;

            StateEventBuffer eventBuffer;
            eventBuffer.stateEvent =
                new StateEvent
            {
                baseEvent = new InputEvent(StateEvent.Type, (int)eventSize, device.deviceId, time),
                stateFormat = state.format
            };

            var ptr = eventBuffer.stateEvent.stateData;
            UnsafeUtility.MemCpy(ptr, UnsafeUtility.AddressOf(ref state), stateSize);

            s_Manager.QueueEvent(ref eventBuffer.stateEvent);
        }

        private unsafe struct DeltaStateEventBuffer
        {
            public DeltaStateEvent stateEvent;
            public const int kMaxSize = 512;
            public fixed byte data[kMaxSize - 1]; // DeltaStateEvent already adds one.
        }

        /// <summary>
        /// Queue a <see cref="DeltaStateEvent"/> to update part of the input state of the given device.
        /// </summary>
        /// <param name="control">Control on a device to update state of.</param>
        /// <param name="delta">New state for the control. Type of state must match the state of the control.</param>
        /// <param name="time"></param>
        /// <typeparam name="TDelta"></typeparam>
        /// <exception cref="ArgumentNullException"><paramref name="control"/> is null.</exception>
        /// <exception cref="InvalidOperationException"></exception>
        /// <exception cref="ArgumentException"></exception>
        public static unsafe void QueueDeltaStateEvent<TDelta>(InputControl control, TDelta delta, double time = -1)
            where TDelta : struct
        {
            if (control == null)
                throw new ArgumentNullException(nameof(control));

            if (control.stateBlock.bitOffset != 0)
                throw new InvalidOperationException(
                    $"Cannot send delta state events against bitfield controls: {control}");

            // Make sure device is actually in the system.
            var device = control.device;
            if (device.m_DeviceIndex == InputDevice.kInvalidDeviceIndex)
                throw new InvalidOperationException(
                    $"Cannot queue state event for control '{control}' on device '{device}' because device has not been added to system");

            if (time < 0)
                time = InputRuntime.s_Instance.currentTime;
            else
                time += InputRuntime.s_CurrentTimeOffsetToRealtimeSinceStartup;

            var deltaSize = (uint)UnsafeUtility.SizeOf<TDelta>();
            if (deltaSize > DeltaStateEventBuffer.kMaxSize)
                throw new ArgumentException(
                    $"Size of state delta '{typeof(TDelta).Name}' exceeds maximum supported state size of {DeltaStateEventBuffer.kMaxSize}",
                    nameof(delta));

            ////TODO: recognize a matching C# representation of a state format and convert to what we expect for trivial cases
            if (deltaSize != control.stateBlock.alignedSizeInBytes)
                throw new ArgumentException(
                    $"Size {deltaSize} of delta state of type {typeof(TDelta).Name} provided for control '{control}' does not match size {control.stateBlock.alignedSizeInBytes} of control",
                    nameof(delta));

            var eventSize = UnsafeUtility.SizeOf<DeltaStateEvent>() + deltaSize - 1;

            DeltaStateEventBuffer eventBuffer;
            eventBuffer.stateEvent =
                new DeltaStateEvent
            {
                baseEvent = new InputEvent(DeltaStateEvent.Type, (int)eventSize, device.deviceId, time),
                stateFormat = device.stateBlock.format,
                stateOffset = control.m_StateBlock.byteOffset - device.m_StateBlock.byteOffset
            };

            var ptr = eventBuffer.stateEvent.stateData;
            UnsafeUtility.MemCpy(ptr, UnsafeUtility.AddressOf(ref delta), deltaSize);

            s_Manager.QueueEvent(ref eventBuffer.stateEvent);
        }

        /// <summary>
        /// Queue a <see cref="DeviceConfigurationEvent"/> that signals that the configuration of the given device has changed
        /// and that cached configuration will thus have to be refreshed.
        /// </summary>
        /// <param name="device">Device whose configuration has changed.</param>
        /// <param name="time">Timestamp for the event. If not supplied, the current time will be used.</param>
        /// <remarks>
        /// All state of an input device that is not input or output state is considered its "configuration".
        ///
        /// A simple example is keyboard layouts. A <see cref="Keyboard"/> will typically have an associated
        /// keyboard layout that dictates the function of each key and which can be changed by the user at the
        /// system level. In the input system, the current keyboard layout can be queried via <see cref="Keyboard.keyboardLayout"/>.
        /// When the layout changes at the system level, the input backend sends a configuration change event
        /// to signal that the configuration of the keyboard has changed and that cached data may be outdated.
        /// In response, <see cref="Keyboard"/> will flush out cached information such as the name of the keyboard
        /// layout and display names (<see cref="InputControl.displayName"/>) of individual keys which causes them
        /// to be fetched again from the backend the next time they are accessed.
        /// </remarks>
        /// <exception cref="ArgumentNullException"><paramref name="device"/> is null.</exception>
        /// <exception cref="InvalidOperationException"><paramref name="device"/> has not been added
        /// (<see cref="InputDevice.added"/>; <see cref="AddDevice(InputDevice)"/>) and thus cannot
        /// receive events.</exception>
        public static void QueueConfigChangeEvent(InputDevice device, double time = -1)
        {
            if (device == null)
                throw new ArgumentNullException(nameof(device));
            if (device.deviceId == InputDevice.InvalidDeviceId)
                throw new InvalidOperationException("Device has not been added");

            if (time < 0)
                time = InputRuntime.s_Instance.currentTime;
            else
                time += InputRuntime.s_CurrentTimeOffsetToRealtimeSinceStartup;

            var inputEvent = DeviceConfigurationEvent.Create(device.deviceId, time);
            s_Manager.QueueEvent(ref inputEvent);
        }

        /// <summary>
        /// Queue a <see cref="TextEvent"/> on the given device.
        /// </summary>
        /// <param name="device">Device to queue the event on.</param>
        /// <param name="character">Text character to input through the event.</param>
        /// <param name="time">Optional event time stamp. If not supplied, the current time will be used.</param>
        /// <remarks>
        /// Text input is sent to devices character by character. This allows sending strings of arbitrary
        /// length without necessary incurring GC overhead.
        ///
        /// For the event to have any effect on <paramref name="device"/>, the device must
        /// implement <see cref="ITextInputReceiver"/>. It will see <see cref="ITextInputReceiver.OnTextInput"/>
        /// being called when the event is processed.
        /// </remarks>
        /// <exception cref="ArgumentNullException"><paramref name="device"/> is null.</exception>
        /// <exception cref="InvalidOperationException"><paramref name="device"/> is a device that has not been
        /// added to the system.</exception>
        /// <seealso cref="Keyboard.onTextInput"/>
        public static void QueueTextEvent(InputDevice device, char character, double time = -1)
        {
            if (device == null)
                throw new ArgumentNullException(nameof(device));
            if (device.deviceId == InputDevice.InvalidDeviceId)
                throw new InvalidOperationException("Device has not been added");

            if (time < 0)
                time = InputRuntime.s_Instance.currentTime;
            else
                time += InputRuntime.s_CurrentTimeOffsetToRealtimeSinceStartup;

            var inputEvent = TextEvent.Create(device.deviceId, character, time);
            s_Manager.QueueEvent(ref inputEvent);
        }

        /// <summary>
        /// Run a single update of input state.
        /// </summary>
        /// <remarks>
        /// Except in tests and when using <see cref="InputSettings.UpdateMode.ProcessEventsManually"/>, this method should not
        /// normally be called. The input system will automatically update as part of the player loop as
        /// determined by <see cref="InputSettings.updateMode"/>. Calling this method is equivalent to
        /// inserting extra frames, i.e. it will advance the entire state of the input system by one complete
        /// frame.
        ///
        /// When using <see cref="InputUpdateType.Manual"/>, this method MUST be called for input to update in the
        /// player. Not calling the method as part of the player loop may result in excessive memory
        /// consumption and/or potential loss of input.
        ///
        /// Each update will flush out buffered input events and cause them to be processed. This in turn
        /// will update the state of input devices (<see cref="InputDevice"/>) and trigger actions (<see cref="InputAction"/>)
        /// that monitor affected device state.
        /// </remarks>
        /// <seealso cref="InputUpdateType"/>
        /// <seealso cref="InputSettings.updateMode"/>
        public static void Update()
        {
            s_Manager.Update();
        }

        internal static void Update(InputUpdateType updateType)
        {
            if (updateType != InputUpdateType.None && (s_Manager.updateMask & updateType) == 0)
                throw new InvalidOperationException(
                    $"'{updateType}' updates are not enabled; InputSystem.settings.updateMode is set to '{settings.updateMode}'");
            s_Manager.Update(updateType);
        }

        /// <summary>
        /// Event that is fired before the input system updates.
        /// </summary>
        /// <remarks>
        /// The input system updates in sync with player loop and editor updates. Input updates
        /// are run right before the respective script update. For example, an input update for
        /// <see cref="InputUpdateType.Dynamic"/> is run before <c>MonoBehaviour.Update</c> methods
        /// are executed.
        ///
        /// The update callback itself is triggered before the input system runs its own update and
        /// before it flushes out its event queue. This means that events queued from a callback will
        /// be fed right into the upcoming update.
        /// </remarks>
        /// <seealso cref="onAfterUpdate"/>
        /// <seealso cref="Update"/>
        public static event Action onBeforeUpdate
        {
            add
            {
                lock (s_Manager)
                    s_Manager.onBeforeUpdate += value;
            }
            remove
            {
                lock (s_Manager)
                    s_Manager.onBeforeUpdate -= value;
            }
        }

        /// <summary>
        /// Event that is fired after the input system has completed an update and processed all pending events.
        /// </summary>
        /// <seealso cref="onBeforeUpdate"/>
        /// <seealso cref="Update"/>
        public static event Action onAfterUpdate
        {
            add
            {
                lock (s_Manager)
                    s_Manager.onAfterUpdate += value;
            }
            remove
            {
                lock (s_Manager)
                    s_Manager.onAfterUpdate -= value;
            }
        }

<<<<<<< HEAD
#if UNITY_EDITOR && UNITY_XR_AVAILABLE
        /// <summary>
        /// An override to run <see cref="InputUpdateType.Dynamic"/>, <see cref="InputUpdateType.Fixed"/>, and <see cref="InputUpdateType.BeforeRender"/> updates without entering play mode in the Editor.
        /// </summary>
        /// <remarks>
        /// Enabling this allows native input to continue processing as if the application was playing, similar to how the <see cref="ExecuteInEditMode"/> attribute affects Monobehaviours.
        /// By default, only updates flagged with <see cref="InputUpdateType.Editor"/> will be processed, and native inputs events will only be processed and registered for that type.
        /// By setting this to true, the InputSystem will act like it is in play mode and allow full action processing to occur.
        /// </remarks>
        public static bool runUpdatesInEditMode
        {
            get => s_Manager.runUpdatesInEditMode;
            set => s_Manager.runUpdatesInEditMode = value;
        }
#endif

=======
>>>>>>> 009c8b88
        #endregion

        #region Settings

        /// <summary>
        /// The current configuration of the input system.
        /// </summary>
        /// <value>Global configuration object for the input system.</value>
        /// <remarks>
        /// The input system can be configured on a per-project basis. Settings can either be created and
        /// installed on the fly or persisted as assets in the project.
        /// </remarks>
        /// <exception cref="ArgumentNullException">Value is null when setting the property.</exception>
        public static InputSettings settings
        {
            get => s_Manager.settings;
            set
            {
                if (value == null)
                    throw new ArgumentNullException(nameof(value));

                if (s_Manager.m_Settings == value)
                    return;

                // In the editor, we keep track of the settings asset through EditorBuildSettings.
                #if UNITY_EDITOR
                if (!string.IsNullOrEmpty(AssetDatabase.GetAssetPath(value)))
                {
                    EditorBuildSettings.AddConfigObject(InputSettingsProvider.kEditorBuildSettingsConfigKey,
                        value, true);
                }
                #endif

                s_Manager.settings = value;
            }
        }

        /// <summary>
        /// Event that is triggered if any of the properties in <see cref="settings"/> changes or if
        /// <see cref="settings"/> is replaced entirely with a new <see cref="InputSettings"/> object.
        /// </summary>
        /// <seealso cref="settings"/>
        /// <seealso cref="InputSettings"/>
        public static event Action onSettingsChange
        {
            add => s_Manager.onSettingsChange += value;
            remove => s_Manager.onSettingsChange -= value;
        }

        #endregion

        #region Actions

        /// <summary>
        /// Event that is signalled when the state of enabled actions in the system changes or
        /// when actions are triggered.
        /// </summary>
        /// <remarks>
        /// The object received by the callback is either an <see cref="InputAction"/>,
        /// <see cref="InputActionMap"/>, or <see cref="InputActionAsset"/> depending on whether the
        /// <see cref="InputActionChange"/> affects a single action, an entire action map, or an
        /// entire action asset.
        ///
        /// For <see cref="InputActionChange.BoundControlsAboutToChange"/> and <see cref="InputActionChange.BoundControlsChanged"/>,
        /// the given object is an <see cref="InputAction"/> if the action is not part of an action map,
        /// an <see cref="InputActionMap"/> if the actions are part of a map but not part of an asset, and an
        /// <see cref="InputActionAsset"/> if the actions are part of an asset. In other words, the notification is
        /// sent for the topmost object in the hierarchy.
        /// </remarks>
        /// <example>
        /// <code>
        /// InputSystem.onActionChange +=
        ///     (obj, change) =>
        ///     {
        ///         if (change == InputActionChange.ActionPerformed)
        ///         {
        ///             var action = (InputAction)obj;
        ///             var control = action.activeControl;
        ///             //...
        ///         }
        ///         else if (change == InputActionChange.ActionMapEnabled)
        ///         {
        ///             var actionMap = (InputActionMap)obj;
        ///             //...
        ///         }
        ///         else if (change == InputActionChange.BoundControlsChanged)
        ///         {
        ///             // This is one way to deal with the fact that obj may be an InputAction
        ///             // InputActionMap, or InputActionAsset and may be part of an InputActionAsset or not.
        ///             var action = obj as InputAction;
        ///             var actionMap = action?.actionMap ?? obj as InputActionMap;
        ///             var actionAsset = actionMap?.asset ?? obj as InputActionAsset;
        ///
        ///             // Note that if bound controls are changed on any map in an asset, there *will*
        ///             // be a BoundControlsChanged notification for the entire asset.
        ///
        ///             //...
        ///         }
        ///     };
        /// </code>
        /// </example>
        /// <seealso cref="InputAction.controls"/>
        public static event Action<object, InputActionChange> onActionChange
        {
            add
            {
                if (value == null)
                    throw new ArgumentNullException(nameof(value));
                InputActionState.s_OnActionChange.AddCallback(value);
            }
            remove
            {
                if (value == null)
                    throw new ArgumentNullException(nameof(value));
                InputActionState.s_OnActionChange.RemoveCallback(value);
            }
        }

        /// <summary>
        /// Register a new type of interaction with the system.
        /// </summary>
        /// <param name="type">Type that implements the interaction. Must support <see cref="InputInteraction"/>.</param>
        /// <param name="name">Name to register the interaction with. This is used in bindings to refer to the interaction
        /// (e.g. an interactions called "Tap" can be added to a binding by listing it in its <see cref="InputBinding.interactions"/>
        /// property). If no name is supplied, the short name of <paramref name="type"/> is used (with "Interaction" clipped off
        /// the name if the type name ends in that).</param>
        /// <example>
        /// <code>
        /// // Interaction that is performed when control resets to default state.
        /// public class ResetInteraction : InputInteraction
        /// {
        ///     public void Process(ref InputInteractionContext context)
        ///     {
        ///         if (context.isWaiting &amp;&amp; !context.controlHasDefaultValue)
        ///             context.Started();
        ///         else if (context.isStarted &amp;&amp; context.controlHasDefaultValue)
        ///             context.Performed();
        ///     }
        /// }
        ///
        /// // Make interaction globally available on bindings.
        /// // "Interaction" suffix in type name will get dropped automatically.
        /// InputSystem.RegisterInteraction(typeof(ResetInteraction));
        ///
        /// // Set up action with binding that has the 'reset' interaction applied to it.
        /// var action = new InputAction(binding: "/&lt;Gamepad>/buttonSouth", interactions: "reset");
        /// </code>
        /// </example>
        /// <seealso cref="IInputInteraction"/>
        /// <seealso cref="RegisterInteraction{T}"/>
        public static void RegisterInteraction(Type type, string name = null)
        {
            if (type == null)
                throw new ArgumentNullException(nameof(type));

            if (string.IsNullOrEmpty(name))
            {
                name = type.Name;
                if (name.EndsWith("Interaction"))
                    name = name.Substring(0, name.Length - "Interaction".Length);
            }

            s_Manager.interactions.AddTypeRegistration(name, type);
        }

        public static void RegisterInteraction<T>(string name = null)
        {
            RegisterInteraction(typeof(T), name);
        }

        ////REVIEW: can we move the getters and listers somewhere else? maybe `interactions` and `processors` properties and such?

        public static Type TryGetInteraction(string name)
        {
            if (string.IsNullOrEmpty(name))
                throw new ArgumentNullException(nameof(name));
            return s_Manager.interactions.LookupTypeRegistration(name);
        }

        public static IEnumerable<string> ListInteractions()
        {
            return s_Manager.interactions.names;
        }

        public static void RegisterBindingComposite(Type type, string name)
        {
            if (type == null)
                throw new ArgumentNullException(nameof(type));

            if (string.IsNullOrEmpty(name))
            {
                name = type.Name;
                if (name.EndsWith("Composite"))
                    name = name.Substring(0, name.Length - "Composite".Length);
            }

            s_Manager.composites.AddTypeRegistration(name, type);
        }

        public static void RegisterBindingComposite<T>(string name = null)
        {
            RegisterBindingComposite(typeof(T), name);
        }

        public static Type TryGetBindingComposite(string name)
        {
            if (string.IsNullOrEmpty(name))
                throw new ArgumentNullException(nameof(name));
            return s_Manager.composites.LookupTypeRegistration(name);
        }

        /// <summary>
        /// Disable all actions (and implicitly all action sets) that are currently enabled.
        /// </summary>
        /// <seealso cref="ListEnabledActions()"/>
        /// <seealso cref="InputAction.Disable"/>
        public static void DisableAllEnabledActions()
        {
            InputActionState.DisableAllActions();
        }

        /// <summary>
        /// Return a list of all the actions that are currently enabled in the system.
        /// </summary>
        /// <returns>A new list instance containing all currently enabled actions.</returns>
        /// <remarks>
        /// To avoid allocations, use <see cref="ListEnabledActions(List{UnityEngine.InputSystem.InputAction})"/>.
        /// </remarks>
        /// <seealso cref="InputAction.enabled"/>
        public static List<InputAction> ListEnabledActions()
        {
            var result = new List<InputAction>();
            ListEnabledActions(result);
            return result;
        }

        /// <summary>
        /// Add all actions that are currently enabled in the system to the given list.
        /// </summary>
        /// <param name="actions">List to add actions to.</param>
        /// <returns>The number of actions added to the list.</returns>
        /// <exception cref="ArgumentNullException"><paramref name="actions"/> is null.</exception>
        /// <remarks>
        /// If the capacity of the given list is large enough, this method will not allocate memory.
        /// </remarks>
        public static int ListEnabledActions(List<InputAction> actions)
        {
            if (actions == null)
                throw new ArgumentNullException(nameof(actions));
            return InputActionState.FindAllEnabledActions(actions);
        }

        #endregion

        #region Remoting

        /// <summary>
        /// The local InputRemoting instance which can mirror local input to a remote
        /// input system or can make input in a remote system available locally.
        /// </summary>
        /// <remarks>
        /// In the editor, this is always initialized. In players, this will be null
        /// if remoting is disabled (which it is by default in release players).
        /// </remarks>
        public static InputRemoting remoting => s_Remote;

        #endregion

        /// <summary>
        /// The current version of the input system package.
        /// </summary>
        /// <value>Current version of the input system.</value>
        public static Version version => new Version(kAssemblyVersion);

        ////REVIEW: restrict metrics to editor and development builds?
        /// <summary>
        /// Get various up-to-date metrics about the input system.
        /// </summary>
        /// <value>Up-to-date metrics on input system activity.</value>
        public static InputMetrics metrics => s_Manager.metrics;

        internal static InputManager s_Manager;
        internal static InputRemoting s_Remote;

#if DEVELOPMENT_BUILD || UNITY_EDITOR
        internal static RemoteInputPlayerConnection s_RemoteConnection;

        private static void SetUpRemoting()
        {
            Debug.Assert(s_Manager != null);

            #if UNITY_EDITOR
            s_Remote = new InputRemoting(s_Manager);
            // NOTE: We use delayCall as our initial startup will run in editor initialization before
            //       PlayerConnection is itself ready. If we call Bind() directly here, we won't
            //       see any errors but the callbacks we register for will not trigger.
            EditorApplication.delayCall += SetUpRemotingInternal;
            #else
            s_Remote = new InputRemoting(s_Manager);
            SetUpRemotingInternal();
            #endif
        }

        private static void SetUpRemotingInternal()
        {
            if (s_RemoteConnection == null)
            {
                #if UNITY_EDITOR
                s_RemoteConnection = RemoteInputPlayerConnection.instance;
                s_RemoteConnection.Bind(EditorConnection.instance, false);
                #else
                s_RemoteConnection = ScriptableObject.CreateInstance<RemoteInputPlayerConnection>();
                s_RemoteConnection.Bind(PlayerConnection.instance, PlayerConnection.instance.isConnected);
                #endif
            }

            s_Remote.Subscribe(s_RemoteConnection); // Feed messages from players into editor.
            s_RemoteConnection.Subscribe(s_Remote); // Feed messages from editor into players.
        }

        #if !UNITY_EDITOR
        private static bool ShouldEnableRemoting()
        {
#if UNITY_INCLUDE_TESTS
            var isRunningTests = true;
#else
            var isRunningTests = false;
#endif
            if (isRunningTests)
                return false; // Don't remote while running tests.
            return true;
        }

        #endif
#endif // DEVELOPMENT_BUILD || UNITY_EDITOR

        // The rest here is internal stuff to manage singletons, survive domain reloads,
        // and to support the reset ability for tests.
        static InputSystem()
        {
            #if UNITY_EDITOR
            InitializeInEditor();
            #else
            InitializeInPlayer();
            #endif
        }

        ////FIXME: Unity is not calling this method if it's inside an #if block that is not
        ////       visible to the editor; that shouldn't be the case
        [RuntimeInitializeOnLoadMethod(loadType: RuntimeInitializeLoadType.BeforeSceneLoad)]
        private static void RunInitializeInPlayer()
        {
            // We're using this method just to make sure the class constructor is called
            // so we don't need any code in here. When the engine calls this method, the
            // class constructor will be run if it hasn't been run already.

            // IL2CPP has a bug that causes the class constructor to not be run when
            // the RuntimeInitializeOnLoadMethod is invoked. So we need an explicit check
            // here until that is fixed (case 1014293).
            #if !UNITY_EDITOR
            if (s_Manager == null)
                InitializeInPlayer();
            #endif
        }

#if UNITY_EDITOR
        internal static InputSystemObject s_SystemObject;

        internal static void InitializeInEditor(IInputRuntime runtime = null)
        {
            Profiling.Profiler.BeginSample("InputSystem.InitializeInEditor");
            Reset(runtime: runtime);

            var existingSystemObjects = Resources.FindObjectsOfTypeAll<InputSystemObject>();
            if (existingSystemObjects != null && existingSystemObjects.Length > 0)
            {
                ////FIXME: does not preserve action map state

                // We're coming back out of a domain reload. We're restoring part of the
                // InputManager state here but we're still waiting from layout registrations
                // that happen during domain initialization.

                s_SystemObject = existingSystemObjects[0];
                s_Manager.RestoreStateWithoutDevices(s_SystemObject.systemState.managerState);
                InputDebuggerWindow.ReviveAfterDomainReload();

                // Restore remoting state.
                s_RemoteConnection = s_SystemObject.systemState.remoteConnection;
                SetUpRemoting();
                s_Remote.RestoreState(s_SystemObject.systemState.remotingState, s_Manager);

                // Get manager to restore devices on first input update. By that time we
                // should have all (possibly updated) layout information in place.
                s_Manager.m_SavedDeviceStates = s_SystemObject.systemState.managerState.devices;
                s_Manager.m_SavedAvailableDevices = s_SystemObject.systemState.managerState.availableDevices;

                // Restore editor settings.
                InputEditorUserSettings.s_Settings = s_SystemObject.systemState.userSettings;

                // Get rid of saved state.
                s_SystemObject.systemState = new State();
            }
            else
            {
                s_SystemObject = ScriptableObject.CreateInstance<InputSystemObject>();
                s_SystemObject.hideFlags = HideFlags.HideAndDontSave;

                // See if we have a remembered settings object.
                if (EditorBuildSettings.TryGetConfigObject(InputSettingsProvider.kEditorBuildSettingsConfigKey,
                    out InputSettings settingsAsset))
                {
                    if (s_Manager.m_Settings.hideFlags == HideFlags.HideAndDontSave)
                        ScriptableObject.DestroyImmediate(s_Manager.m_Settings);
                    s_Manager.m_Settings = settingsAsset;
                    s_Manager.ApplySettings();
                }

                InputEditorUserSettings.Load();

                SetUpRemoting();
            }

            Debug.Assert(settings != null);
            #if UNITY_EDITOR
            Debug.Assert(EditorUtility.InstanceIDToObject(settings.GetInstanceID()) != null,
                "InputSettings has lost its native object");
            #endif

            // If native backends for new input system aren't enabled, ask user whether we should
            // enable them (requires restart). We only ask once per session and don't ask when
            // running in batch mode.
            if (!s_SystemObject.newInputBackendsCheckedAsEnabled &&
                !EditorPlayerSettingHelpers.newSystemBackendsEnabled &&
                !s_Manager.m_Runtime.isInBatchMode)
            {
                const string dialogText = "This project is using the new input system package but the native platform backends for the new input system are not enabled in the player settings. " +
                    "This means that no input from native devices will come through." +
                    "\n\nDo you want to enable the backends? Doing so will *RESTART* the editor and will *DISABLE* the old UnityEngine.Input APIs.";

                if (EditorUtility.DisplayDialog("Warning", dialogText, "Yes", "No"))
                {
                    EditorPlayerSettingHelpers.newSystemBackendsEnabled = true;
                    EditorPlayerSettingHelpers.oldSystemBackendsEnabled = false;
                    EditorHelpers.RestartEditorAndRecompileScripts();
                }
            }
            s_SystemObject.newInputBackendsCheckedAsEnabled = true;

            RunInitialUpdate();

            Profiling.Profiler.EndSample();
        }

        internal static void OnPlayModeChange(PlayModeStateChange change)
        {
            ////REVIEW: should we pause haptics when play mode is paused and stop haptics when play mode is exited?

            switch (change)
            {
                case PlayModeStateChange.ExitingEditMode:
                    s_SystemObject.settings = JsonUtility.ToJson(settings);
                    s_SystemObject.exitEditModeTime = InputRuntime.s_Instance.currentTime;
                    s_SystemObject.enterPlayModeTime = 0;
                    break;

                case PlayModeStateChange.EnteredPlayMode:
                    s_SystemObject.enterPlayModeTime = InputRuntime.s_Instance.currentTime;
                    break;

                case PlayModeStateChange.ExitingPlayMode:
                    s_Manager.LeavePlayMode();
                    break;

                ////TODO: also nuke all callbacks installed on InputActions and InputActionMaps
                ////REVIEW: is there any other cleanup work we want to before? should we automatically nuke
                ////        InputDevices that have been created with AddDevice<> during play mode?
                case PlayModeStateChange.EnteredEditMode:

                    // Nuke all InputUsers.
                    InputUser.ResetGlobals();

                    // Nuke all InputActionMapStates. Releases their unmanaged memory.
                    InputActionState.DestroyAllActionMapStates();

                    // Restore settings.
                    if (!string.IsNullOrEmpty(s_SystemObject.settings))
                    {
                        JsonUtility.FromJsonOverwrite(s_SystemObject.settings, settings);
                        s_SystemObject.settings = null;
                        settings.OnChange();
                    }

                    // reload input action assets marked as dirty from disk
                    if (s_TrackedDirtyAssets == null)
                        return;

                    foreach (var assetGuid in s_TrackedDirtyAssets)
                    {
                        var assetPath = AssetDatabase.GUIDToAssetPath(assetGuid);

                        if (string.IsNullOrEmpty(assetPath))
                            continue;

                        AssetDatabase.ImportAsset(assetPath, ImportAssetOptions.ForceUpdate);
                    }

                    s_TrackedDirtyAssets.Clear();

                    break;
            }
        }

        private static void OnProjectChange()
        {
            ////TODO: use dirty count to find whether settings have actually changed
            // May have added, removed, moved, or renamed settings asset. Force a refresh
            // of the UI.
            InputSettingsProvider.ForceReload();

            // Also, if the asset holding our current settings got deleted, switch back to a
            // temporary settings object.
            // NOTE: We access m_Settings directly here to make sure we're not running into asserts
            //       from the settings getter checking it has a valid object.
            if (EditorUtility.InstanceIDToObject(s_Manager.m_Settings.GetInstanceID()) == null)
            {
                var newSettings = ScriptableObject.CreateInstance<InputSettings>();
                newSettings.hideFlags = HideFlags.HideAndDontSave;
                settings = newSettings;
            }
        }

        private static HashSet<string> s_TrackedDirtyAssets;

        /// <summary>
        /// Keep track of InputActionAsset assets that you want to re-load on exiting Play mode. This is useful because
        /// some user actions, such as adding a new input binding at runtime, change the in-memory representation of the
        /// input action asset and those changes survive when exiting Play mode. If you re-open an Input
        /// Action Asset in the Editor that has been changed this way, you see the new bindings that have been added
        /// during Play mode which you might not typically want to happen.
        ///
        /// You can avoid this by force re-loading from disk any asset that has been marked as dirty.
        /// </summary>
        /// <param name="asset"></param>
        internal static void TrackDirtyInputActionAsset(InputActionAsset asset)
        {
            if (s_TrackedDirtyAssets == null)
                s_TrackedDirtyAssets = new HashSet<string>();

            if (AssetDatabase.TryGetGUIDAndLocalFileIdentifier(asset, out string assetGuid, out long _) == false)
                return;

            s_TrackedDirtyAssets.Add(assetGuid);
        }

#else
        private static void InitializeInPlayer(IInputRuntime runtime = null, InputSettings settings = null)
        {
            if (settings == null)
                settings = Resources.FindObjectsOfTypeAll<InputSettings>().FirstOrDefault() ?? ScriptableObject.CreateInstance<InputSettings>();

            // No domain reloads in the player so we don't need to look for existing
            // instances.
            s_Manager = new InputManager();
            s_Manager.Initialize(runtime ?? NativeInputRuntime.instance, settings);

#if !UNITY_DISABLE_DEFAULT_INPUT_PLUGIN_INITIALIZATION
            PerformDefaultPluginInitialization();
#endif

            // Automatically enable remoting in development players.
#if DEVELOPMENT_BUILD
            if (ShouldEnableRemoting())
                SetUpRemoting();
#endif

            RunInitialUpdate();
        }

#endif // UNITY_EDITOR

        private static void RunInitialUpdate()
        {
            // Request an initial Update so that user methods such as Start and Awake
            // can access the input devices.
            //
            // NOTE: We use InputUpdateType.None here to run a "null" update. InputManager.OnBeforeUpdate()
            //       and InputManager.OnUpdate() will both early out when comparing this to their update
            //       mask but will still restore devices. This means we're not actually processing input,
            //       but we will force the runtime to push its devices.
            Update(InputUpdateType.None);
        }

#if !UNITY_DISABLE_DEFAULT_INPUT_PLUGIN_INITIALIZATION
        private static void PerformDefaultPluginInitialization()
        {
            UISupport.Initialize();

            #if UNITY_EDITOR || UNITY_STANDALONE || UNITY_WSA || UNITY_ANDROID || UNITY_IOS || UNITY_TVOS
            XInputSupport.Initialize();
            #endif

            #if UNITY_EDITOR || UNITY_STANDALONE || UNITY_PS4 || UNITY_WSA || UNITY_ANDROID || UNITY_IOS || UNITY_TVOS
            DualShockSupport.Initialize();
            #endif

            #if UNITY_EDITOR || UNITY_STANDALONE || UNITY_WSA
            HIDSupport.Initialize();
            #endif

            #if UNITY_EDITOR || UNITY_ANDROID
            Android.AndroidSupport.Initialize();
            #endif

            #if UNITY_EDITOR || UNITY_IOS || UNITY_TVOS
            iOS.iOSSupport.Initialize();
            #endif

            #if UNITY_EDITOR || UNITY_WEBGL
            WebGL.WebGLSupport.Initialize();
            #endif

            #if UNITY_EDITOR || UNITY_STANDALONE_OSX || UNITY_STANDALONE_WIN || UNITY_WSA
            Switch.SwitchSupportHID.Initialize();
            #endif


            #if UNITY_XR_AVAILABLE && !UNITY_FORCE_INPUTSYSTEM_XR_OFF
            XR.XRSupport.Initialize();
            #endif

            #if UNITY_EDITOR || UNITY_STANDALONE_LINUX
            Linux.LinuxSupport.Initialize();
            #endif

            #if UNITY_EDITOR || UNITY_ANDROID || UNITY_IOS || UNITY_TVOS || UNITY_WSA
            OnScreen.OnScreenSupport.Initialize();
            #endif

            #if (UNITY_EDITOR || UNITY_STANDALONE) && UNITY_ENABLE_STEAM_CONTROLLER_SUPPORT
            Steam.SteamSupport.Initialize();
            #endif
        }

#endif // UNITY_DISABLE_DEFAULT_INPUT_PLUGIN_INITIALIZATION

        // For testing, we want the ability to push/pop system state even in the player.
        // However, we don't want it in release players.
#if DEVELOPMENT_BUILD || UNITY_EDITOR
        /// <summary>
        /// Return the input system to its default state.
        /// </summary>
        private static void Reset(bool enableRemoting = false, IInputRuntime runtime = null)
        {
            Profiling.Profiler.BeginSample("InputSystem.Reset");

            // Some devices keep globals. Get rid of them by pretending the devices
            // are removed.
            if (s_Manager != null)
            {
                foreach (var device in s_Manager.devices)
                    device.NotifyRemoved();

                s_Manager.UninstallGlobals();
            }

            // Create temporary settings. In the tests, this is all we need. But outside of tests,d
            // this should get replaced with an actual InputSettings asset.
            var settings = ScriptableObject.CreateInstance<InputSettings>();
            settings.hideFlags = HideFlags.HideAndDontSave;

            #if UNITY_EDITOR
            s_Manager = new InputManager();
            s_Manager.Initialize(runtime ?? NativeInputRuntime.instance, settings);

            s_Manager.m_Runtime.onPlayModeChanged = OnPlayModeChange;
            s_Manager.m_Runtime.onProjectChange = OnProjectChange;

            InputEditorUserSettings.s_Settings = new InputEditorUserSettings.SerializedState();

            if (enableRemoting)
                SetUpRemoting();

            #if !UNITY_DISABLE_DEFAULT_INPUT_PLUGIN_INITIALIZATION
            PerformDefaultPluginInitialization();
            #endif

            #else
            InitializeInPlayer(runtime, settings);
            #endif

            Mouse.s_PlatformMouseDevice = null;

            InputUser.ResetGlobals();
            EnhancedTouchSupport.Reset();
            Profiling.Profiler.EndSample();
        }

        /// <summary>
        /// Destroy the current setup of the input system.
        /// </summary>
        /// <remarks>
        /// NOTE: This also de-allocates data we're keeping in unmanaged memory!
        /// </remarks>
        private static void Destroy()
        {
            // NOTE: Does not destroy InputSystemObject. We want to destroy input system
            //       state repeatedly during tests but we want to not create InputSystemObject
            //       over and over.

            InputActionState.ResetGlobals();
            s_Manager.Destroy();
            if (s_RemoteConnection != null)
                Object.DestroyImmediate(s_RemoteConnection);
            #if UNITY_EDITOR
            EditorInputControlLayoutCache.Clear();
            InputDeviceDebuggerWindow.s_OnToolbarGUIActions.Clear();
            InputEditorUserSettings.s_Settings = new InputEditorUserSettings.SerializedState();
            #endif

            s_Manager = null;
            s_RemoteConnection = null;
            s_Remote = null;
        }

        /// <summary>
        /// Snapshot of the state used by the input system.
        /// </summary>
        /// <remarks>
        /// Can be taken across domain reloads.
        /// </remarks>
        [Serializable]
        internal struct State
        {
            [NonSerialized] public InputManager manager;
            [NonSerialized] public InputRemoting remote;
            [SerializeField] public RemoteInputPlayerConnection remoteConnection;
            [SerializeField] public InputManager.SerializedState managerState;
            [SerializeField] public InputRemoting.SerializedState remotingState;
            #if UNITY_EDITOR
            [SerializeField] public InputEditorUserSettings.SerializedState userSettings;
            [SerializeField] public string systemObject;
            #endif
            ////REVIEW: preserve InputUser state? (if even possible)
        }

        private static Stack<State> s_SavedStateStack;

        internal static State GetSavedState()
        {
            return s_SavedStateStack.Peek();
        }

        /// <summary>
        /// Push the current state of the input system onto a stack and
        /// reset the system to its default state.
        /// </summary>
        /// <remarks>
        /// The save stack is not able to survive domain reloads. It is intended solely
        /// for use in tests.
        /// </remarks>
        internal static void SaveAndReset(bool enableRemoting = false, IInputRuntime runtime = null)
        {
            if (s_SavedStateStack == null)
                s_SavedStateStack = new Stack<State>();

            ////FIXME: does not preserve global state in InputActionState
            ////TODO: preserve InputUser state
            ////TODO: preserve EnhancedTouchSupport state

            s_SavedStateStack.Push(new State
            {
                manager = s_Manager,
                remote = s_Remote,
                remoteConnection = s_RemoteConnection,
                managerState = s_Manager.SaveState(),
                remotingState = s_Remote?.SaveState() ?? new InputRemoting.SerializedState(),
                #if UNITY_EDITOR
                userSettings = InputEditorUserSettings.s_Settings,
                systemObject = JsonUtility.ToJson(s_SystemObject),
                #endif
            });

            Reset(enableRemoting, runtime ?? InputRuntime.s_Instance); // Keep current runtime.
        }

        ////FIXME: this method doesn't restore things like InputDeviceDebuggerWindow.onToolbarGUI
        /// <summary>
        /// Restore the state of the system from the last state pushed with <see cref="SaveAndReset"/>.
        /// </summary>
        internal static void Restore()
        {
            Debug.Assert(s_SavedStateStack != null && s_SavedStateStack.Count > 0);

            // Nuke what we have.
            Destroy();

            // Load back previous state.
            var state = s_SavedStateStack.Pop();
            s_Manager = state.manager;
            s_Remote = state.remote;
            s_RemoteConnection = state.remoteConnection;

            InputUpdate.Restore(state.managerState.updateState);

            s_Manager.InstallRuntime(s_Manager.m_Runtime);
            s_Manager.InstallGlobals();
            s_Manager.ApplySettings();

            #if UNITY_EDITOR
            InputEditorUserSettings.s_Settings = state.userSettings;
            JsonUtility.FromJsonOverwrite(state.systemObject, s_SystemObject);
            #endif

            // Get devices that keep global lists (like Gamepad) to re-initialize them
            // by pretending the devices have been added.
            foreach (var device in devices)
            {
                device.NotifyAdded();
                device.MakeCurrent();
            }
        }

#endif
    }
}<|MERGE_RESOLUTION|>--- conflicted
+++ resolved
@@ -2708,25 +2708,6 @@
             }
         }
 
-<<<<<<< HEAD
-#if UNITY_EDITOR && UNITY_XR_AVAILABLE
-        /// <summary>
-        /// An override to run <see cref="InputUpdateType.Dynamic"/>, <see cref="InputUpdateType.Fixed"/>, and <see cref="InputUpdateType.BeforeRender"/> updates without entering play mode in the Editor.
-        /// </summary>
-        /// <remarks>
-        /// Enabling this allows native input to continue processing as if the application was playing, similar to how the <see cref="ExecuteInEditMode"/> attribute affects Monobehaviours.
-        /// By default, only updates flagged with <see cref="InputUpdateType.Editor"/> will be processed, and native inputs events will only be processed and registered for that type.
-        /// By setting this to true, the InputSystem will act like it is in play mode and allow full action processing to occur.
-        /// </remarks>
-        public static bool runUpdatesInEditMode
-        {
-            get => s_Manager.runUpdatesInEditMode;
-            set => s_Manager.runUpdatesInEditMode = value;
-        }
-#endif
-
-=======
->>>>>>> 009c8b88
         #endregion
 
         #region Settings
