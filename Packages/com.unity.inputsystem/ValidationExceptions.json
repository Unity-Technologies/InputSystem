--- conflicted
+++ resolved
@@ -3,11 +3,7 @@
         {
             "ValidationTest": "API Validation",
             "ExceptionMessage": "Breaking changes require a new major version.",
-<<<<<<< HEAD
-            "PackageVersion": "1.1.0-pre.5"
-=======
             "PackageVersion": "1.1.0-pre.6"
->>>>>>> 86ff0dfe
         }
     ],
     "WarningExceptions": []
