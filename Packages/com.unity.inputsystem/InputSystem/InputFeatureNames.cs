--- conflicted
+++ resolved
@@ -9,11 +9,7 @@
         public const string kUseReadValueCaching = "USE_READ_VALUE_CACHING";
         public const string kParanoidReadValueCachingChecks = "PARANOID_READ_VALUE_CACHING_CHECKS";
 
-<<<<<<< HEAD
-#if UNITY_2022_2_OR_NEWER
-=======
 #if UNITY_INPUT_SYSTEM_UI_TK_ASSET_EDITOR
->>>>>>> d2d8041b
         public const string kUseUIToolkitEditor = "USE_UITOOLKIT_EDITOR";
 #endif
     }
