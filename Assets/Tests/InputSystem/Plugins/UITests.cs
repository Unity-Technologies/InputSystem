using System;
using System.Collections;
using System.Collections.Generic;
using System.Linq;
using System.Reflection;
using System.Text.RegularExpressions;
using NUnit.Framework;
using NUnit.Framework.Constraints;
using UnityEngine;
using UnityEngine.EventSystems;
using UnityEngine.InputSystem;
using UnityEngine.InputSystem.Controls;
using UnityEngine.InputSystem.EnhancedTouch;
using UnityEngine.InputSystem.LowLevel;
using UnityEngine.InputSystem.UI;
using UnityEngine.InputSystem.Utilities;
using UnityEngine.Profiling;
using UnityEngine.SceneManagement;
using UnityEngine.TestTools;
using UnityEngine.TestTools.Constraints;
using UnityEngine.TestTools.Utils;
using UnityEngine.UI;
using Image = UnityEngine.UI.Image;
using Is = UnityEngine.TestTools.Constraints.Is;
using MouseButton = UnityEngine.InputSystem.LowLevel.MouseButton;
using UnityEngine.Scripting;

#if UNITY_EDITOR
using UnityEditor;
using UnityEditor.SceneManagement;
#endif

#if UNITY_2021_2_OR_NEWER
using UnityEngine.UIElements;
#endif

#pragma warning disable CS0649
////TODO: app focus handling

internal class UITests : CoreTestsFixture
{
    private struct TestObjects
    {
        public Camera camera;
        public Canvas canvas;
        public InputSystemUIInputModule uiModule;
        public TestEventSystem eventSystem;
        public GameObject parentGameObject;
        public GameObject leftGameObject;
        public GameObject rightGameObject;
        public UICallbackReceiver parentReceiver;
        public UICallbackReceiver leftChildReceiver;
        public UICallbackReceiver rightChildReceiver;
        public DefaultInputActions actions;

        // Assume a 640x480 resolution and translate the given coordinates from a resolution
        // in that space to coordinates in the current camera screen space.
        public Vector2 From640x480ToScreen(float x, float y)
        {
            var cameraRect = camera.rect;
            var cameraPixelRect = camera.pixelRect;

            var result = new Vector2(cameraPixelRect.x + x / 640f * cameraRect.width * cameraPixelRect.width,
                cameraPixelRect.y + y / 480f * cameraRect.height * cameraPixelRect.height);

            // Pixel-snap. Not sure where this is coming from but Mac tests are failing without this.
            return new Vector2(Mathf.Floor(result.x), Mathf.Floor(result.y));
        }

        public bool IsWithinRect(Vector2 screenPoint, GameObject gameObject)
        {
            var transform = gameObject.GetComponent<RectTransform>();
            return RectTransformUtility.RectangleContainsScreenPoint(transform, screenPoint, camera, default);
        }

        public void ClearEvents()
        {
            parentReceiver.events.Clear();
            leftChildReceiver.events.Clear();
            rightChildReceiver.events.Clear();
        }
    }

    [SetUp]
    public override void Setup()
    {
        base.Setup();
    }

    private static TestObjects CreateUIScene()
    {
        var scene = CreateTestUI();
        scene.actions = new DefaultInputActions();

        scene.uiModule.point = InputActionReference.Create(scene.actions.UI.Point);
        scene.uiModule.leftClick = InputActionReference.Create(scene.actions.UI.Click);

        scene.actions.UI.Enable();

        return scene;
    }

    // Set up a InputSystemUIInputModule with a full roster of actions and inputs
    // and then see if we can generate all the various events expected by the UI
    // from activity on input devices.
    private static TestObjects CreateTestUI(Rect viewport = default, bool noFirstSelected = false, string namePrefix = "", bool makeSelectable = false)
    {
        var objects = new TestObjects();

        // Set up GameObject with EventSystem.
        var systemObject = new GameObject(namePrefix + "System");
        objects.eventSystem = systemObject.AddComponent<TestEventSystem>();
        var uiModule = systemObject.AddComponent<InputSystemUIInputModule>();
        uiModule.UnassignActions();
        objects.uiModule = uiModule;
        objects.eventSystem.UpdateModules();

        var cameraObject = new GameObject(namePrefix + "Camera");
        objects.camera = cameraObject.AddComponent<Camera>();
        objects.camera.stereoTargetEye = StereoTargetEyeMask.None;
        objects.camera.rect = viewport == default ? new Rect(0, 0, 1, 1) : viewport;

        var canvasObject = new GameObject(namePrefix + "Canvas");
        canvasObject.SetActive(false);
        var canvas = canvasObject.AddComponent<Canvas>();
        canvas.renderMode = RenderMode.ScreenSpaceCamera;
        canvasObject.AddComponent<GraphicRaycaster>();
        canvasObject.AddComponent<TrackedDeviceRaycaster>();
        canvas.worldCamera = objects.camera;
        objects.canvas = canvas;

        // Set up a GameObject hierarchy that we send events to. In a real setup,
        // this would be a hierarchy involving UI components.
        var parentGameObject = new GameObject(namePrefix + "Parent");
        parentGameObject.SetActive(false);
        var parentTransform = parentGameObject.AddComponent<RectTransform>();
        objects.parentGameObject = parentGameObject;
        objects.parentReceiver = parentGameObject.AddComponent<UICallbackReceiver>();

        var leftChildGameObject = new GameObject(namePrefix + "Left Child");
        leftChildGameObject.SetActive(false);
        var leftChildTransform = leftChildGameObject.AddComponent<RectTransform>();
        leftChildGameObject.AddComponent<Image>();
        objects.leftChildReceiver = leftChildGameObject.AddComponent<UICallbackReceiver>();
        objects.leftGameObject = leftChildGameObject;
        if (makeSelectable)
            leftChildGameObject.AddComponent<Selectable>();

        var rightChildGameObject = new GameObject(namePrefix + "Right Child");
        rightChildGameObject.SetActive(false);
        var rightChildTransform = rightChildGameObject.AddComponent<RectTransform>();
        rightChildGameObject.AddComponent<Image>();
        objects.rightChildReceiver = rightChildGameObject.AddComponent<UICallbackReceiver>();
        objects.rightGameObject = rightChildGameObject;
        if (makeSelectable)
            rightChildGameObject.AddComponent<Selectable>();

        parentTransform.SetParent(canvasObject.transform, worldPositionStays: false);
        leftChildTransform.SetParent(parentTransform, worldPositionStays: false);
        rightChildTransform.SetParent(parentTransform, worldPositionStays: false);

        // Parent occupies full space of canvas.
        parentTransform.anchoredPosition = default;
        parentTransform.anchorMin = Vector2.zero;
        parentTransform.anchorMax = Vector2.one;
        parentTransform.sizeDelta = default;

        // Left child occupies left half of parent.
        leftChildTransform.anchoredPosition = default;
        leftChildTransform.anchorMin = default;
        leftChildTransform.anchorMax = new Vector2(0.5f, 1);
        leftChildTransform.sizeDelta = default;

        // Right child occupies right half of parent.
        rightChildTransform.anchoredPosition = default;
        rightChildTransform.anchorMin = new Vector2(0.5f, 0);
        rightChildTransform.anchorMax = new Vector2(1, 1);
        rightChildTransform.sizeDelta = default;

        canvasObject.SetActive(true);
        parentGameObject.SetActive(true);
        leftChildGameObject.SetActive(true);
        rightChildGameObject.SetActive(true);

        objects.eventSystem.playerRoot = parentGameObject;
        if (!noFirstSelected)
            objects.eventSystem.firstSelectedGameObject = leftChildGameObject;
        objects.eventSystem.InvokeUpdate(); // Initial update only sets current module.

        return objects;
    }

    [Test]
    [Category("UI")]
    public void UI_InputModuleHasDefaultActions()
    {
        var go = new GameObject();
        var uiModule = go.AddComponent<InputSystemUIInputModule>();

        Assert.That(uiModule.actionsAsset, Is.Not.Null);
        Assert.That(uiModule.point?.action, Is.SameAs(uiModule.actionsAsset["UI/Point"]));
        Assert.That(uiModule.leftClick?.action, Is.SameAs(uiModule.actionsAsset["UI/Click"]));
        Assert.That(uiModule.rightClick?.action, Is.SameAs(uiModule.actionsAsset["UI/RightClick"]));
        Assert.That(uiModule.middleClick?.action, Is.SameAs(uiModule.actionsAsset["UI/MiddleClick"]));
        Assert.That(uiModule.scrollWheel?.action, Is.SameAs(uiModule.actionsAsset["UI/ScrollWheel"]));
        Assert.That(uiModule.submit?.action, Is.SameAs(uiModule.actionsAsset["UI/Submit"]));
        Assert.That(uiModule.cancel?.action, Is.SameAs(uiModule.actionsAsset["UI/Cancel"]));
        Assert.That(uiModule.move?.action, Is.SameAs(uiModule.actionsAsset["UI/Navigate"]));
        Assert.That(uiModule.trackedDeviceOrientation?.action, Is.SameAs(uiModule.actionsAsset["UI/TrackedDeviceOrientation"]));
        Assert.That(uiModule.trackedDevicePosition?.action, Is.SameAs(uiModule.actionsAsset["UI/TrackedDevicePosition"]));

        uiModule.UnassignActions();

        Assert.That(uiModule.actionsAsset, Is.Null);
        Assert.That(uiModule.point, Is.Null);
        Assert.That(uiModule.leftClick, Is.Null);
        Assert.That(uiModule.rightClick, Is.Null);
        Assert.That(uiModule.middleClick, Is.Null);
        Assert.That(uiModule.scrollWheel, Is.Null);
        Assert.That(uiModule.submit, Is.Null);
        Assert.That(uiModule.cancel, Is.Null);
        Assert.That(uiModule.move, Is.Null);
        Assert.That(uiModule.trackedDeviceOrientation, Is.Null);
        Assert.That(uiModule.trackedDevicePosition, Is.Null);
    }

    // Comprehensive test for general pointer input behaviors.
    // NOTE: The behavior we test for here is slightly *DIFFERENT* than what you get with StandaloneInputModule. The reason is that
    //       StandaloneInputModule has both lots of inconsistencies between touch and mouse input (example: touch press handling goes
    //       selection -> enter/exit -> down -> click -> potential drag whereas mouse press handling goes selection -> down -> click
    //       -> potential drag; also, touch will set pressPosition always to the current position whereas mouse will set it only on
    //       click like the docs say) and also has some questionable behaviors that we opt to do different (for example, we perform
    //       click detection *before* invoking click handlers so that clickCount and clickTime correspond to the current click instead
    //       of to the previous click).
#if !TEMP_DISABLE_UI_TESTS_ON_TRUNK
    [UnityTest]
    [Category("UI")]
#if UNITY_IOS || UNITY_TVOS
    [Ignore("Failing on iOS https://jira.unity3d.com/browse/ISX-448")]
#endif
    // All pointer input goes through a single code path. Goes for Pointer-derived devices as well as for TrackedDevice input but
    // also any other input that can deliver point and click functionality.
    //
    // NOTE: ExpectedResult is required for the test to pass; the value will not actually be validated for a UnityTest.
    [TestCase("Mouse", UIPointerType.MouseOrPen, PointerEventData.InputButton.Left, ExpectedResult = 1)]
    [TestCase("Mouse", UIPointerType.MouseOrPen, PointerEventData.InputButton.Middle, ExpectedResult = 1)]
    [TestCase("Mouse", UIPointerType.MouseOrPen, PointerEventData.InputButton.Right, ExpectedResult = 1)]
    [TestCase("Pen", UIPointerType.MouseOrPen, PointerEventData.InputButton.Left, ExpectedResult = 1)]
    [TestCase("Touchscreen", UIPointerType.Touch, PointerEventData.InputButton.Left, ExpectedResult = 1)]
    [TestCase("TrackedDeviceWithButton", UIPointerType.Tracked, PointerEventData.InputButton.Left, ExpectedResult = 1)]
    [TestCase("GenericDeviceWithPointingAbility", UIPointerType.MouseOrPen, PointerEventData.InputButton.Left, ExpectedResult = 1)]
    public IEnumerator UI_CanDriveUIFromPointer(string deviceLayout, UIPointerType pointerType, PointerEventData.InputButton clickButton)
    {
        InputSystem.RegisterLayout(kTrackedDeviceWithButton);
        InputSystem.RegisterLayout(kGenericDeviceWithPointingAbility);

        var device = InputSystem.AddDevice(deviceLayout);

        var isTouch = pointerType == UIPointerType.Touch;
        var isTracked = pointerType == UIPointerType.Tracked;
        var touchId = isTouch ? 1 : 0;
        var pointerId = isTouch ? ExtendedPointerEventData.MakePointerIdForTouch(device.deviceId, touchId) : device.deviceId;
        var trackedOrientation = isTracked ? Quaternion.Euler(0, -90, 0) : default;
        var trackedPosition = isTracked ? new Vector3(0.001f, 0.001f, 0.001f) : default;

        var scene = CreateTestUI();

        const string kActions = @"
            {
                ""maps"" : [
                    {
                        ""name"" : ""UIActions"",
                        ""actions"" : [
                            { ""name"" : ""point"", ""type"" : ""PassThrough"" },
                            { ""name"" : ""leftClick"", ""type"" : ""PassThrough"" },
                            { ""name"" : ""rightClick"", ""type"" : ""PassThrough"" },
                            { ""name"" : ""middleClick"", ""type"" : ""PassThrough"" },
                            { ""name"" : ""scroll"", ""type"" : ""PassThrough"" },
                            { ""name"" : ""position"", ""type"" : ""PassThrough"" },
                            { ""name"" : ""orientation"", ""type"" : ""PassThrough"" }
                        ],
                        ""bindings"" : [
                            { ""path"" : ""<Mouse>/position"", ""action"" : ""point"" },
                            { ""path"" : ""<Pen>/position"", ""action"" : ""point"" },
                            { ""path"" : ""<Touchscreen>/touch*/position"", ""action"" : ""point"" },
                            { ""path"" : ""<GenericDeviceWithPointingAbility>/position"", ""action"" : ""point"" },
                            { ""path"" : ""<Mouse>/leftButton"", ""action"" : ""leftClick"" },
                            { ""path"" : ""<Pen>/tip"", ""action"" : ""leftClick"" },
                            { ""path"" : ""<Touchscreen>/touch*/press"", ""action"" : ""leftClick"" },
                            { ""path"" : ""<TrackedDevice>/button"", ""action"" : ""leftClick"" },
                            { ""path"" : ""<GenericDeviceWithPointingAbility>/click"", ""action"" : ""leftClick"" },
                            { ""path"" : ""<Mouse>/rightButton"", ""action"" : ""rightClick"" },
                            { ""path"" : ""<Pen>/barrel0"", ""action"" : ""rightClick"" },
                            { ""path"" : ""<Mouse>/middleButton"", ""action"" : ""middleClick"" },
                            { ""path"" : ""<Pen>/barrel1"", ""action"" : ""middleClick"" },
                            { ""path"" : ""<Mouse>/scroll"", ""action"" : ""scroll"" },
                            { ""path"" : ""<GenericDeviceWithPointingAbility>/scroll"", ""action"" : ""scroll"" },
                            { ""path"" : ""<TrackedDevice>/devicePosition"", ""action"" : ""position"" },
                            { ""path"" : ""<TrackedDevice>/deviceRotation"", ""action"" : ""orientation"" }
                        ]
                    }
                ]
            }
        ";

        var actions = InputActionAsset.FromJson(kActions);

        var pointAction = actions["point"];
        var leftClickAction = actions["leftClick"];
        var rightClickAction = actions["rightClick"];
        var middleClickAction = actions["middleClick"];
        var scrollAction = actions["scroll"];
        var positionAction = actions["position"];
        var orientationAction = actions["orientation"];

        scene.uiModule.point = InputActionReference.Create(pointAction);
        scene.uiModule.leftClick = InputActionReference.Create(leftClickAction);
        scene.uiModule.middleClick = InputActionReference.Create(middleClickAction);
        scene.uiModule.rightClick = InputActionReference.Create(rightClickAction);
        scene.uiModule.scrollWheel = InputActionReference.Create(scrollAction);
        scene.uiModule.trackedDevicePosition = InputActionReference.Create(positionAction);
        scene.uiModule.trackedDeviceOrientation = InputActionReference.Create(orientationAction);

        actions.Enable();

        var clickControl = (ButtonControl)leftClickAction.controls[0];
        if (clickButton == PointerEventData.InputButton.Right)
            clickControl = (ButtonControl)rightClickAction.controls[0];
        else if (clickButton == PointerEventData.InputButton.Middle)
            clickControl = (ButtonControl)middleClickAction.controls[0];

        if (isTracked)
        {
            Set(device, "deviceRotation", trackedOrientation, queueEventOnly: true);
            Set(device, "devicePosition", trackedPosition, queueEventOnly: true);
        }

        // We need to wait a frame to let the underlying canvas update and properly order the graphics images for raycasting.
        yield return null;

        // Reset initial selection.
        scene.leftChildReceiver.events.Clear();

        Assert.That(scene.eventSystem.IsPointerOverGameObject(), Is.False);

        var firstScreenPosition = scene.From640x480ToScreen(100, 100);
        var secondScreenPosition = scene.From640x480ToScreen(100, 200);
        var thirdScreenPosition = scene.From640x480ToScreen(350, 200);

        var clickTime = 0f;
        var clickCount = 0;

        // Move pointer over left child.
        currentTime = 1;
        unscaledGameTime = 1;
        if (isTouch)
        {
            BeginTouch(1, firstScreenPosition, queueEventOnly: true);
        }
        else if (isTracked)
        {
            trackedOrientation = Quaternion.Euler(0, -35, 0);
            Set(device, "deviceRotation", trackedOrientation, queueEventOnly: true);
        }
        else
        {
            Set((Vector2Control)pointAction.controls[0], firstScreenPosition, queueEventOnly: true);
        }
        yield return null;

        const int kHaveMovementEvents =
#if UNITY_2021_2_OR_NEWER
            1
#else
            0
#endif
        ;

        Assert.That(scene.leftChildReceiver.events, Has.Count.EqualTo((isTouch ? 3 : 1) + kHaveMovementEvents));
        Assert.That(scene.parentReceiver.events, Has.Count.EqualTo(1 + kHaveMovementEvents));
        Assert.That(scene.rightChildReceiver.events, Is.Empty);

        Assert.That(scene.eventSystem.IsPointerOverGameObject(pointerId), Is.True);

        if (isTracked)
        {
            // Different screen geometries will lead to different ray intersection points from tracked devices.
            // Only check whether we reported a position inside of leftGameObject.
            Assert.That(scene.IsWithinRect(scene.leftChildReceiver.events[0].pointerData.position, scene.leftGameObject), Is.True);

            firstScreenPosition = scene.leftChildReceiver.events[0].pointerData.position;
        }

        // For both regular pointers and touch, pointer enter is the first event.
        // NOTE: This is different to StandaloneInputModule where for mouse, click comes before pointer enter.
        Assert.That(scene.leftChildReceiver.events[0].type, Is.EqualTo(EventType.PointerEnter));
        Assert.That(scene.leftChildReceiver.events[0].pointerData.device, Is.SameAs(device));
        Assert.That(scene.leftChildReceiver.events[0].pointerData.button, Is.EqualTo(PointerEventData.InputButton.Left));
        Assert.That(scene.leftChildReceiver.events[0].pointerData.pointerId, Is.EqualTo(pointerId));
        Assert.That(scene.leftChildReceiver.events[0].pointerData.pointerType, Is.EqualTo(pointerType));
        Assert.That(scene.leftChildReceiver.events[0].pointerData.touchId, Is.EqualTo(touchId));
        Assert.That(scene.leftChildReceiver.events[0].pointerData.trackedDeviceOrientation, Is.EqualTo(trackedOrientation));
        Assert.That(scene.leftChildReceiver.events[0].pointerData.trackedDevicePosition, Is.EqualTo(trackedPosition));
        Assert.That(scene.leftChildReceiver.events[0].pointerData.position, Is.EqualTo(firstScreenPosition).Using(Vector2EqualityComparer.Instance));
        ////REVIEW: For touch, should the initial pointer event really have a delta or should it be (0,0) when we first touch the screen?
        Assert.That(scene.leftChildReceiver.events[0].pointerData.delta, Is.EqualTo(firstScreenPosition).Using(Vector2EqualityComparer.Instance));
        Assert.That(scene.leftChildReceiver.events[0].pointerData.pressPosition, Is.EqualTo(Vector2.zero));
        Assert.That(scene.leftChildReceiver.events[0].pointerData.clickTime, Is.Zero);
        Assert.That(scene.leftChildReceiver.events[0].pointerData.clickCount, Is.Zero);
        Assert.That(scene.leftChildReceiver.events[0].pointerData.pointerEnter, Is.SameAs(scene.leftGameObject));
        Assert.That(scene.leftChildReceiver.events[0].pointerData.pointerDrag, Is.Null);
        Assert.That(scene.leftChildReceiver.events[0].pointerData.pointerPress, Is.Null);
        Assert.That(scene.leftChildReceiver.events[0].pointerData.rawPointerPress, Is.Null);
        Assert.That(scene.leftChildReceiver.events[0].pointerData.lastPress, Is.Null);
        Assert.That(scene.leftChildReceiver.events[0].pointerData.dragging, Is.False);
        Assert.That(scene.leftChildReceiver.events[0].pointerData.useDragThreshold, Is.True);
        Assert.That(scene.leftChildReceiver.events[0].pointerData.eligibleForClick, Is.False);
        Assert.That(scene.leftChildReceiver.events[0].pointerData.hovered, Is.Empty); // The object is added *after* the event has been processed.
        Assert.That(scene.leftChildReceiver.events[0].pointerData.pointerCurrentRaycast.gameObject, Is.SameAs(scene.leftGameObject));
        Assert.That(scene.leftChildReceiver.events[0].pointerData.pointerCurrentRaycast.screenPosition,
            Is.EqualTo(firstScreenPosition).Using(Vector2EqualityComparer.Instance));
        Assert.That(scene.leftChildReceiver.events[0].pointerData.pointerPressRaycast.gameObject, Is.Null);
        Assert.That(scene.leftChildReceiver.events[0].pointerData.pointerPressRaycast.screenPosition,
            Is.EqualTo(Vector2.zero).Using(Vector2EqualityComparer.Instance));

        // Pointer enter event should also have been sent to parent.
        Assert.That(scene.parentReceiver.events[0].type, Is.EqualTo(EventType.PointerEnter));
        Assert.That(scene.parentReceiver.events[0].pointerData.button, Is.EqualTo(PointerEventData.InputButton.Left));
        Assert.That(scene.parentReceiver.events[0].pointerData.pointerId, Is.EqualTo(pointerId));
        Assert.That(scene.parentReceiver.events[0].pointerData.position, Is.EqualTo(firstScreenPosition).Using(Vector2EqualityComparer.Instance));
        Assert.That(scene.parentReceiver.events[0].pointerData.delta, Is.EqualTo(firstScreenPosition).Using(Vector2EqualityComparer.Instance));
        Assert.That(scene.parentReceiver.events[0].pointerData.pressPosition, Is.EqualTo(Vector2.zero));
        Assert.That(scene.parentReceiver.events[0].pointerData.clickTime, Is.Zero);
        Assert.That(scene.parentReceiver.events[0].pointerData.clickCount, Is.Zero);
        Assert.That(scene.parentReceiver.events[0].pointerData.pointerEnter, Is.SameAs(scene.leftGameObject));
        Assert.That(scene.parentReceiver.events[0].pointerData.pointerDrag, Is.Null);
        Assert.That(scene.parentReceiver.events[0].pointerData.pointerPress, Is.Null);
        Assert.That(scene.parentReceiver.events[0].pointerData.rawPointerPress, Is.Null);
        Assert.That(scene.parentReceiver.events[0].pointerData.lastPress, Is.Null);
        Assert.That(scene.parentReceiver.events[0].pointerData.dragging, Is.False);
        Assert.That(scene.parentReceiver.events[0].pointerData.useDragThreshold, Is.True);
        Assert.That(scene.parentReceiver.events[0].pointerData.eligibleForClick, Is.False);
        Assert.That(scene.parentReceiver.events[0].pointerData.hovered, Is.EquivalentTo(new[] { scene.leftGameObject })); // Added as we walk up the hierarchy.
        Assert.That(scene.parentReceiver.events[0].pointerData.pointerCurrentRaycast.gameObject, Is.SameAs(scene.leftGameObject));
        Assert.That(scene.parentReceiver.events[0].pointerData.pointerCurrentRaycast.screenPosition,
            Is.EqualTo(firstScreenPosition).Using(Vector2EqualityComparer.Instance));
        Assert.That(scene.parentReceiver.events[0].pointerData.pointerPressRaycast.gameObject, Is.Null);
        Assert.That(scene.parentReceiver.events[0].pointerData.pointerPressRaycast.screenPosition,
            Is.EqualTo(Vector2.zero).Using(Vector2EqualityComparer.Instance));

        scene.parentReceiver.events.Clear();

        if (isTouch)
        {
            // Touch has no ability to point without pressing so pointer enter event is followed
            // right by pointer down event.

#if UNITY_2021_2_OR_NEWER
            // PointerMove.
            Assert.That(scene.leftChildReceiver.events[0 + kHaveMovementEvents].type, Is.EqualTo(EventType.PointerMove));
            Assert.That(scene.leftChildReceiver.events[0 + kHaveMovementEvents].pointerData.button, Is.EqualTo(PointerEventData.InputButton.Left));
            Assert.That(scene.leftChildReceiver.events[0 + kHaveMovementEvents].pointerData.device, Is.SameAs(device));
            Assert.That(scene.leftChildReceiver.events[0 + kHaveMovementEvents].pointerData.pointerType, Is.EqualTo(pointerType));
            Assert.That(scene.leftChildReceiver.events[0 + kHaveMovementEvents].pointerData.pointerId, Is.EqualTo(pointerId));
            Assert.That(scene.leftChildReceiver.events[0 + kHaveMovementEvents].pointerData.touchId, Is.EqualTo(touchId));
            Assert.That(scene.leftChildReceiver.events[0 + kHaveMovementEvents].pointerData.position, Is.EqualTo(firstScreenPosition).Using(Vector2EqualityComparer.Instance));
            Assert.That(scene.leftChildReceiver.events[0 + kHaveMovementEvents].pointerData.delta, Is.EqualTo(firstScreenPosition).Using(Vector2EqualityComparer.Instance)); // Same as PointerEnter.
            Assert.That(scene.leftChildReceiver.events[0 + kHaveMovementEvents].pointerData.pressPosition, Is.EqualTo(default(Vector2)));
            Assert.That(scene.leftChildReceiver.events[0 + kHaveMovementEvents].pointerData.clickTime, Is.Zero);
            Assert.That(scene.leftChildReceiver.events[0 + kHaveMovementEvents].pointerData.clickCount, Is.Zero);
            Assert.That(scene.leftChildReceiver.events[0 + kHaveMovementEvents].pointerData.pointerEnter, Is.SameAs(scene.leftGameObject));
            Assert.That(scene.leftChildReceiver.events[0 + kHaveMovementEvents].pointerData.pointerDrag, Is.Null);
            Assert.That(scene.leftChildReceiver.events[0 + kHaveMovementEvents].pointerData.pointerPress, Is.Null); // This is set only after the event has been processed.
            Assert.That(scene.leftChildReceiver.events[0 + kHaveMovementEvents].pointerData.rawPointerPress, Is.Null); // This is set only after the event has been processed.
            Assert.That(scene.leftChildReceiver.events[0 + kHaveMovementEvents].pointerData.lastPress, Is.Null); // This actually means lastPointerPress, i.e. last value of pointerPress before current.
            Assert.That(scene.leftChildReceiver.events[0 + kHaveMovementEvents].pointerData.dragging, Is.False);
            Assert.That(scene.leftChildReceiver.events[0 + kHaveMovementEvents].pointerData.useDragThreshold, Is.True);
            Assert.That(scene.leftChildReceiver.events[0 + kHaveMovementEvents].pointerData.eligibleForClick, Is.False);
            Assert.That(scene.leftChildReceiver.events[0 + kHaveMovementEvents].pointerData.hovered, Is.Empty); // Same as PointerEnter.
            Assert.That(scene.leftChildReceiver.events[0 + kHaveMovementEvents].pointerData.pointerCurrentRaycast.gameObject, Is.SameAs(scene.leftGameObject));
            Assert.That(scene.leftChildReceiver.events[0 + kHaveMovementEvents].pointerData.pointerCurrentRaycast.screenPosition,
                Is.EqualTo(firstScreenPosition).Using(Vector2EqualityComparer.Instance));
            Assert.That(scene.leftChildReceiver.events[0 + kHaveMovementEvents].pointerData.pointerPressRaycast.gameObject, Is.Null);
            Assert.That(scene.leftChildReceiver.events[0 + kHaveMovementEvents].pointerData.pointerPressRaycast.screenPosition,
                Is.EqualTo(default(Vector2)).Using(Vector2EqualityComparer.Instance));
#endif

            // PointerDown.
            Assert.That(scene.leftChildReceiver.events[1 + kHaveMovementEvents].type, Is.EqualTo(EventType.PointerDown));
            Assert.That(scene.leftChildReceiver.events[1 + kHaveMovementEvents].pointerData.button, Is.EqualTo(PointerEventData.InputButton.Left));
            Assert.That(scene.leftChildReceiver.events[1 + kHaveMovementEvents].pointerData.device, Is.SameAs(device));
            Assert.That(scene.leftChildReceiver.events[1 + kHaveMovementEvents].pointerData.pointerType, Is.EqualTo(pointerType));
            Assert.That(scene.leftChildReceiver.events[1 + kHaveMovementEvents].pointerData.pointerId, Is.EqualTo(pointerId));
            Assert.That(scene.leftChildReceiver.events[1 + kHaveMovementEvents].pointerData.touchId, Is.EqualTo(touchId));
            Assert.That(scene.leftChildReceiver.events[1 + kHaveMovementEvents].pointerData.position, Is.EqualTo(firstScreenPosition).Using(Vector2EqualityComparer.Instance));
            Assert.That(scene.leftChildReceiver.events[1 + kHaveMovementEvents].pointerData.delta, Is.EqualTo(Vector2.zero));
            Assert.That(scene.leftChildReceiver.events[1 + kHaveMovementEvents].pointerData.pressPosition, Is.EqualTo(firstScreenPosition).Using(Vector2EqualityComparer.Instance));
            Assert.That(scene.leftChildReceiver.events[1 + kHaveMovementEvents].pointerData.clickTime, Is.Zero);
            Assert.That(scene.leftChildReceiver.events[1 + kHaveMovementEvents].pointerData.clickCount, Is.Zero);
            Assert.That(scene.leftChildReceiver.events[1 + kHaveMovementEvents].pointerData.pointerEnter, Is.SameAs(scene.leftGameObject));
            Assert.That(scene.leftChildReceiver.events[1 + kHaveMovementEvents].pointerData.pointerDrag, Is.Null);
            Assert.That(scene.leftChildReceiver.events[1 + kHaveMovementEvents].pointerData.pointerPress, Is.Null); // This is set only after the event has been processed.
            Assert.That(scene.leftChildReceiver.events[1 + kHaveMovementEvents].pointerData.rawPointerPress, Is.Null); // This is set only after the event has been processed.
            Assert.That(scene.leftChildReceiver.events[1 + kHaveMovementEvents].pointerData.lastPress, Is.Null); // This actually means lastPointerPress, i.e. last value of pointerPress before current.
            Assert.That(scene.leftChildReceiver.events[1 + kHaveMovementEvents].pointerData.dragging, Is.False);
            Assert.That(scene.leftChildReceiver.events[1 + kHaveMovementEvents].pointerData.useDragThreshold, Is.True);
            Assert.That(scene.leftChildReceiver.events[1 + kHaveMovementEvents].pointerData.eligibleForClick, Is.True);
            Assert.That(scene.leftChildReceiver.events[1 + kHaveMovementEvents].pointerData.hovered, Is.EquivalentTo(new[] { scene.leftGameObject, scene.parentGameObject }));
            Assert.That(scene.leftChildReceiver.events[1 + kHaveMovementEvents].pointerData.pointerCurrentRaycast.gameObject, Is.SameAs(scene.leftGameObject));
            Assert.That(scene.leftChildReceiver.events[1 + kHaveMovementEvents].pointerData.pointerCurrentRaycast.screenPosition,
                Is.EqualTo(firstScreenPosition).Using(Vector2EqualityComparer.Instance));
            Assert.That(scene.leftChildReceiver.events[1 + kHaveMovementEvents].pointerData.pointerPressRaycast.gameObject, Is.SameAs(scene.leftGameObject));
            Assert.That(scene.leftChildReceiver.events[1 + kHaveMovementEvents].pointerData.pointerPressRaycast.screenPosition,
                Is.EqualTo(firstScreenPosition).Using(Vector2EqualityComparer.Instance));

            // InitializePotentialDrag.
            Assert.That(scene.leftChildReceiver.events[2 + kHaveMovementEvents].type, Is.EqualTo(EventType.InitializePotentialDrag));
            Assert.That(scene.leftChildReceiver.events[2 + kHaveMovementEvents].pointerData.button, Is.EqualTo(PointerEventData.InputButton.Left));
            Assert.That(scene.leftChildReceiver.events[2 + kHaveMovementEvents].pointerData.pointerId, Is.EqualTo(pointerId));
            Assert.That(scene.leftChildReceiver.events[2 + kHaveMovementEvents].pointerData.touchId, Is.EqualTo(touchId));
            Assert.That(scene.leftChildReceiver.events[2 + kHaveMovementEvents].pointerData.pointerType, Is.EqualTo(pointerType));
            Assert.That(scene.leftChildReceiver.events[2 + kHaveMovementEvents].pointerData.position, Is.EqualTo(firstScreenPosition).Using(Vector2EqualityComparer.Instance));
            Assert.That(scene.leftChildReceiver.events[2 + kHaveMovementEvents].pointerData.delta, Is.EqualTo(Vector2.zero));
            Assert.That(scene.leftChildReceiver.events[2 + kHaveMovementEvents].pointerData.pressPosition, Is.EqualTo(firstScreenPosition).Using(Vector2EqualityComparer.Instance));
            Assert.That(scene.leftChildReceiver.events[2 + kHaveMovementEvents].pointerData.clickTime, Is.Zero);
            Assert.That(scene.leftChildReceiver.events[2 + kHaveMovementEvents].pointerData.clickCount, Is.Zero);
            Assert.That(scene.leftChildReceiver.events[2 + kHaveMovementEvents].pointerData.pointerEnter, Is.SameAs(scene.leftGameObject));
            Assert.That(scene.leftChildReceiver.events[2 + kHaveMovementEvents].pointerData.pointerDrag, Is.SameAs(scene.leftGameObject));
            Assert.That(scene.leftChildReceiver.events[2 + kHaveMovementEvents].pointerData.pointerPress, Is.SameAs(scene.leftGameObject));
            Assert.That(scene.leftChildReceiver.events[2 + kHaveMovementEvents].pointerData.rawPointerPress, Is.SameAs(scene.leftGameObject));
            Assert.That(scene.leftChildReceiver.events[2 + kHaveMovementEvents].pointerData.lastPress, Is.Null);
            Assert.That(scene.leftChildReceiver.events[2 + kHaveMovementEvents].pointerData.dragging, Is.False);
            Assert.That(scene.leftChildReceiver.events[2 + kHaveMovementEvents].pointerData.useDragThreshold, Is.False); // We set it in OnInitializePotentialDrag.
            Assert.That(scene.leftChildReceiver.events[2 + kHaveMovementEvents].pointerData.eligibleForClick, Is.True);
            Assert.That(scene.leftChildReceiver.events[2 + kHaveMovementEvents].pointerData.hovered, Is.EquivalentTo(new[] { scene.leftGameObject, scene.parentGameObject }));
            Assert.That(scene.leftChildReceiver.events[2 + kHaveMovementEvents].pointerData.pointerCurrentRaycast.gameObject, Is.SameAs(scene.leftGameObject));
            Assert.That(scene.leftChildReceiver.events[2 + kHaveMovementEvents].pointerData.pointerCurrentRaycast.screenPosition,
                Is.EqualTo(firstScreenPosition).Using(Vector2EqualityComparer.Instance));
            Assert.That(scene.leftChildReceiver.events[2 + kHaveMovementEvents].pointerData.pointerPressRaycast.gameObject, Is.SameAs(scene.leftGameObject));
            Assert.That(scene.leftChildReceiver.events[2 + kHaveMovementEvents].pointerData.pointerPressRaycast.screenPosition,
                Is.EqualTo(firstScreenPosition).Using(Vector2EqualityComparer.Instance));
        }
        else
        {
            // For mouse, pen, and tracked, next we click.

            scene.leftChildReceiver.events.Clear();

            PressAndRelease(clickControl, queueEventOnly: true);
            yield return null;

            clickTime = unscaledGameTime;
            Assert.That(scene.leftChildReceiver.events,
                EventSequence(
                    AllEvents("button", clickButton),
                    AllEvents("pointerId", pointerId),
                    AllEvents("touchId", touchId),
                    AllEvents("device", device),
                    AllEvents("pointerType", pointerType),
                    AllEvents("position", firstScreenPosition),
                    AllEvents("delta", Vector2.zero),
                    AllEvents("pressPosition", firstScreenPosition),
                    AllEvents("pointerEnter", scene.leftGameObject),
                    AllEvents("pointerCurrentRaycast.gameObject", scene.leftGameObject),
                    AllEvents("pointerCurrentRaycast.screenPosition", firstScreenPosition),
                    AllEvents("pointerPressRaycast.gameObject", scene.leftGameObject),
                    AllEvents("pointerPressRaycast.screenPosition", firstScreenPosition),
                    AllEvents("hovered", new[] { scene.leftGameObject, scene.parentGameObject }),
                    AllEvents("lastPress", null),
                    AllEvents("dragging", false),
                    AllEvents("eligibleForClick", true),

                    // PointerDown.
                    OneEvent("type", EventType.PointerDown),
                    OneEvent("clickTime", 0f),
                    OneEvent("clickCount", 0),
                    OneEvent("pointerDrag", null),
                    OneEvent("pointerPress", null),
                    OneEvent("rawPointerPress", null),
                    OneEvent("useDragThreshold", true),

                    // InitializePotentialDrag.
                    OneEvent("type", EventType.InitializePotentialDrag),
                    OneEvent("clickTime", 0f),
                    OneEvent("clickCount", 0),
                    OneEvent("pointerDrag", scene.leftGameObject),
                    OneEvent("pointerPress", scene.leftGameObject),
                    OneEvent("rawPointerPress", scene.leftGameObject),
                    OneEvent("useDragThreshold", false),

                    // PointerUp.
                    OneEvent("type", EventType.PointerUp),
                    OneEvent("clickTime", unscaledGameTime),
                    OneEvent("clickCount", 1),
                    OneEvent("pointerDrag", scene.leftGameObject),
                    OneEvent("pointerPress", scene.leftGameObject),
                    OneEvent("rawPointerPress", scene.leftGameObject),
                    OneEvent("useDragThreshold", false),

                    // PointerClick.
                    OneEvent("type", EventType.PointerClick),
                    OneEvent("clickTime", clickTime),
                    OneEvent("clickCount", 1),
                    OneEvent("pointerDrag", scene.leftGameObject),
                    OneEvent("pointerPress", scene.leftGameObject),
                    OneEvent("rawPointerPress", scene.leftGameObject),
                    OneEvent("useDragThreshold", false)
                )
            );

            Assert.That(scene.rightChildReceiver.events, Is.Empty);

            scene.leftChildReceiver.events.Clear();

            // Press again to start drag.
            unscaledGameTime = 1.2f; // Advance so we can tell whether this got picked up by click detection (but stay below clickSpeed).
            Press(clickControl, queueEventOnly: true);
            yield return null;

            Assert.That(scene.leftChildReceiver.events,
                EventSequence(
                    AllEvents("button", clickButton),
                    AllEvents("pointerId", pointerId),
                    AllEvents("touchId", touchId),
                    AllEvents("device", device),
                    AllEvents("pointerType", pointerType),
                    AllEvents("position", firstScreenPosition),
                    AllEvents("pressPosition", firstScreenPosition),
                    AllEvents("delta", Vector2.zero),
                    AllEvents("pointerEnter", scene.leftGameObject),
                    AllEvents("dragging", false),
                    AllEvents("eligibleForClick", true),
                    AllEvents("hovered", new[] { scene.leftGameObject, scene.parentGameObject }),
                    AllEvents("pointerCurrentRaycast.gameObject", scene.leftGameObject),
                    AllEvents("pointerCurrentRaycast.screenPosition", firstScreenPosition),
                    AllEvents("pointerPressRaycast.gameObject", scene.leftGameObject),
                    AllEvents("pointerPressRaycast.screenPosition", firstScreenPosition),

                    // PointerDown.
                    OneEvent("type", EventType.PointerDown),
                    OneEvent("clickTime", clickTime),
                    OneEvent("clickCount", 1),
                    OneEvent("pointerDrag", null),
                    OneEvent("pointerPress", null), // This is set only after the event has been processed.
                    OneEvent("rawPointerPress", null), // This is set only after the event has been processed.
                    OneEvent("lastPress", scene.leftGameObject),
                    OneEvent("useDragThreshold", true),

                    // InitializePotentialDrag.
                    OneEvent("type", EventType.InitializePotentialDrag),
                    OneEvent("clickTime", clickTime),
                    OneEvent("clickCount", 1),
                    OneEvent("pointerDrag", scene.leftGameObject),
                    OneEvent("pointerPress", scene.leftGameObject),
                    OneEvent("rawPointerPress", scene.leftGameObject),
                    OneEvent("lastPress", null), // See PointerModel.ButtonState.CopyPressStateTo.
                    OneEvent("useDragThreshold", false) // We set it in OnInitializePotentialDrag.
                )
            );

            Assert.That(scene.rightChildReceiver.events, Is.Empty);
        }

        scene.leftChildReceiver.events.Clear();
        clickCount = isTouch ? 0 : 1;

        // Move. Still over left object.
        runtime.unscaledGameTime = 2;
        if (isTouch)
        {
            MoveTouch(1, secondScreenPosition, queueEventOnly: true);
        }
        else if (isTracked)
        {
            trackedOrientation = Quaternion.Euler(0, -30, 0);
            Set(device, "deviceRotation", trackedOrientation, queueEventOnly: true);
        }
        else
        {
            Set((Vector2Control)pointAction.controls[0], secondScreenPosition, queueEventOnly: true);
        }
        yield return null;

        Assert.That(scene.eventSystem.IsPointerOverGameObject(pointerId), Is.True);

        if (isTracked)
        {
            // Different screen geometries will lead to different ray intersection points from tracked devices.
            // Only check whether we reported a position inside of leftGameObject.
            Assert.That(scene.IsWithinRect(scene.leftChildReceiver.events[0].pointerData.position, scene.leftGameObject), Is.True);

            secondScreenPosition = scene.leftChildReceiver.events[0].pointerData.position;
        }

        Assert.That(scene.leftChildReceiver.events,
            EventSequence(
                AllEvents("pointerType", pointerType),
                AllEvents("pointerId", pointerId),
                AllEvents("touchId", touchId),
                AllEvents("device", device),
                AllEvents("position", secondScreenPosition),
                AllEvents("delta", secondScreenPosition - firstScreenPosition),
                AllEvents("trackedDeviceOrientation", trackedOrientation),
                AllEvents("trackedDevicePosition", trackedPosition),
                AllEvents("pointerEnter", scene.leftGameObject),
                AllEvents("useDragThreshold", false), // We set it in OnInitializePotentialDrag.
                AllEvents("eligibleForClick", true),
                AllEvents("hovered", new[] { scene.leftGameObject, scene.parentGameObject }),
                AllEvents("pointerCurrentRaycast.gameObject", scene.leftGameObject),
                AllEvents("pointerCurrentRaycast.screenPosition", secondScreenPosition),

                // PointerMove.
#if UNITY_2021_2_OR_NEWER
                OneEvent("type", EventType.PointerMove),
                OneEvent("dragging", false),
                // Again, pointer movement is processed exclusively "from" the left button.
                OneEvent("button", PointerEventData.InputButton.Left),
                OneEvent("pressPosition", clickButton == PointerEventData.InputButton.Left ? firstScreenPosition : Vector2.zero),
                OneEvent("clickTime", clickButton == PointerEventData.InputButton.Left ? clickTime : 0f),
                OneEvent("clickCount", clickButton == PointerEventData.InputButton.Left ? clickCount : 0),
                OneEvent("pointerPress", clickButton == PointerEventData.InputButton.Left ? scene.leftGameObject : null),
                OneEvent("rawPointerPress", clickButton == PointerEventData.InputButton.Left ? scene.leftGameObject : null),
                OneEvent("pointerDrag", clickButton == PointerEventData.InputButton.Left ? scene.leftGameObject : null),
                OneEvent("lastPress", clickButton == PointerEventData.InputButton.Left ? null : scene.leftGameObject),
                OneEvent("pointerPressRaycast.gameObject", clickButton == PointerEventData.InputButton.Left ? scene.leftGameObject : null),
                OneEvent("pointerPressRaycast.screenPosition", clickButton == PointerEventData.InputButton.Left ? firstScreenPosition : Vector2.zero),
#endif

                // BeginDrag.
                OneEvent("type", EventType.BeginDrag),
                OneEvent("button", clickButton),
                OneEvent("dragging", false),
                OneEvent("pressPosition", firstScreenPosition),
                OneEvent("clickTime", clickTime),
                OneEvent("clickCount", clickCount),
                OneEvent("pointerPress", scene.leftGameObject),
                OneEvent("rawPointerPress", scene.leftGameObject),
                OneEvent("pointerDrag", scene.leftGameObject),
                OneEvent("lastPress", null),
                OneEvent("pointerPressRaycast.gameObject", scene.leftGameObject),
                OneEvent("pointerPressRaycast.screenPosition", firstScreenPosition),

                // Dragging.
                OneEvent("type", EventType.Dragging),
                OneEvent("button", clickButton),
                OneEvent("dragging", true),
                OneEvent("pressPosition", firstScreenPosition),
                OneEvent("clickTime", clickTime),
                OneEvent("clickCount", clickCount),
                OneEvent("pointerPress", scene.leftGameObject),
                OneEvent("rawPointerPress", scene.leftGameObject),
                OneEvent("pointerDrag", scene.leftGameObject),
                OneEvent("lastPress", null),
                OneEvent("pointerPressRaycast.gameObject", scene.leftGameObject),
                OneEvent("pointerPressRaycast.screenPosition", firstScreenPosition)
            )
        );

        Assert.That(scene.rightChildReceiver.events, Is.Empty);
        Assert.That(scene.parentReceiver.events,
            EventSequence(
#if UNITY_2021_2_OR_NEWER
                OneEvent("type", EventType.PointerMove)
#endif
            )
        );

        scene.leftChildReceiver.events.Clear();
        scene.parentReceiver.events.Clear();

        // Move over to right object.
        runtime.unscaledGameTime = 2.5f;
        if (isTouch)
        {
            MoveTouch(1, thirdScreenPosition, queueEventOnly: true);
        }
        else if (isTracked)
        {
            trackedOrientation = Quaternion.Euler(0, 30, 0);
            Set(device, "deviceRotation", trackedOrientation, queueEventOnly: true);
        }
        else
        {
            Set((Vector2Control)pointAction.controls[0], thirdScreenPosition, queueEventOnly: true);
        }
        yield return null;

        Assert.That(scene.eventSystem.IsPointerOverGameObject(pointerId), Is.True);
        // Should not have seen pointer enter/exit on parent (we only moved from one of its
        // children to another) but *should* have seen a move event.
        Assert.That(scene.parentReceiver.events,
            EventSequence(
#if UNITY_2021_2_OR_NEWER
                OneEvent("type", EventType.PointerMove)
#endif
            )
        );

        if (isTracked)
        {
            // Different screen geometries will lead to different ray intersection points from tracked devices.
            // Only check whether we reported a position inside of rightGameObject.
            Assert.That(scene.IsWithinRect(scene.leftChildReceiver.events[0].pointerData.position, scene.rightGameObject), Is.True);

            thirdScreenPosition = scene.leftChildReceiver.events[0].pointerData.position;
        }

        // Input module (like StandaloneInputModule on mouse path) processes move first which is why
        // we get an exit *before* a drag even though it would make more sense the other way round.

        Assert.That(scene.leftChildReceiver.events,
            EventSequence(
                AllEvents("pointerId", pointerId),
                AllEvents("position", thirdScreenPosition),
                AllEvents("delta", thirdScreenPosition - secondScreenPosition),
                AllEvents("useDragThreshold", false), // We set it in OnInitializePotentialDrag.
                AllEvents("pointerCurrentRaycast.gameObject", scene.rightGameObject),
                AllEvents("pointerCurrentRaycast.screenPosition", thirdScreenPosition),

                // Moves (pointer enter/exit) are always keyed to the left button. So when clicking with another one,
                // press positions on the moves will be zero.

                // PointerMove.
#if UNITY_2021_2_OR_NEWER
                OneEvent("type", EventType.PointerMove),
                OneEvent("button", PointerEventData.InputButton.Left),
                OneEvent("pointerEnter", scene.leftGameObject),
                OneEvent("hovered", new[] { scene.leftGameObject, scene.parentGameObject }),
                OneEvent("pressPosition", clickButton == PointerEventData.InputButton.Left ? firstScreenPosition : Vector2.zero),
                OneEvent("clickTime", clickButton == PointerEventData.InputButton.Left ? clickTime : 0f),
                OneEvent("clickCount", clickButton == PointerEventData.InputButton.Left ? clickCount : 0),
                OneEvent("pointerDrag", clickButton == PointerEventData.InputButton.Left ? scene.leftGameObject : null),
                OneEvent("pointerPress", clickButton == PointerEventData.InputButton.Left ? scene.leftGameObject : null),
                OneEvent("rawPointerPress", clickButton == PointerEventData.InputButton.Left ? scene.leftGameObject : null),
                OneEvent("lastPress", clickButton == PointerEventData.InputButton.Left ? null : scene.leftGameObject),
                OneEvent("dragging", clickButton == PointerEventData.InputButton.Left ? true : false),
                OneEvent("pointerPressRaycast.gameObject", clickButton == PointerEventData.InputButton.Left ? scene.leftGameObject : null),
                OneEvent("pointerPressRaycast.screenPosition", clickButton == PointerEventData.InputButton.Left ? firstScreenPosition : Vector2.zero),
#endif

                // PointerExit.
                OneEvent("type", EventType.PointerExit),
                OneEvent("button", PointerEventData.InputButton.Left),
                OneEvent("pointerEnter", scene.leftGameObject),
                OneEvent("hovered", new[] { scene.leftGameObject, scene.parentGameObject }),
                OneEvent("pressPosition", clickButton == PointerEventData.InputButton.Left ? firstScreenPosition : Vector2.zero),
                OneEvent("clickTime", clickButton == PointerEventData.InputButton.Left ? clickTime : 0f),
                OneEvent("clickCount", clickButton == PointerEventData.InputButton.Left ? clickCount : 0),
                OneEvent("pointerDrag", clickButton == PointerEventData.InputButton.Left ? scene.leftGameObject : null),
                OneEvent("pointerPress", clickButton == PointerEventData.InputButton.Left ? scene.leftGameObject : null),
                OneEvent("rawPointerPress", clickButton == PointerEventData.InputButton.Left ? scene.leftGameObject : null),
                OneEvent("lastPress", clickButton == PointerEventData.InputButton.Left ? null : scene.leftGameObject),
                OneEvent("dragging", clickButton == PointerEventData.InputButton.Left ? true : false),
                OneEvent("pointerPressRaycast.gameObject", clickButton == PointerEventData.InputButton.Left ? scene.leftGameObject : null),
                OneEvent("pointerPressRaycast.screenPosition", clickButton == PointerEventData.InputButton.Left ? firstScreenPosition : Vector2.zero),

                // Dragging.
                // The drag is sent after the PointerEnter is sent to the right child so it already has the information
                // from the pointer enter.
                OneEvent("type", EventType.Dragging),
                OneEvent("button", clickButton),
                OneEvent("pointerEnter", scene.rightGameObject),
                OneEvent("hovered", new[] { scene.rightGameObject, scene.parentGameObject }),
                OneEvent("pressPosition", firstScreenPosition),
                OneEvent("clickTime", clickTime),
                OneEvent("clickCount", clickCount),
                OneEvent("pointerDrag", scene.leftGameObject),
                OneEvent("pointerPress", scene.leftGameObject),
                OneEvent("rawPointerPress", scene.leftGameObject),
                OneEvent("lastPress", null),
                OneEvent("dragging", true),
                OneEvent("pointerPressRaycast.gameObject", scene.leftGameObject),
                OneEvent("pointerPressRaycast.screenPosition", firstScreenPosition)
            )
        );

        Assert.That(scene.rightChildReceiver.events,
            EventSequence(
                AllEvents("button", PointerEventData.InputButton.Left),
                AllEvents("pointerId", pointerId),
                AllEvents("position", thirdScreenPosition),
                AllEvents("delta", thirdScreenPosition - secondScreenPosition),
                AllEvents("pointerEnter", scene.rightGameObject),
                AllEvents("useDragThreshold", false), // We set it in OnInitializePotentialDrag.
                AllEvents("hovered", new[] { scene.parentGameObject }), // Right GO gets added after.
                AllEvents("pointerCurrentRaycast.gameObject", scene.rightGameObject),
                AllEvents("pointerCurrentRaycast.screenPosition", thirdScreenPosition),
                AllEvents("pressPosition", clickButton == PointerEventData.InputButton.Left ? firstScreenPosition : Vector2.zero),
                AllEvents("clickTime", clickButton == PointerEventData.InputButton.Left ? clickTime : 0f),
                AllEvents("clickCount", clickButton == PointerEventData.InputButton.Left ? clickCount : 0),
                AllEvents("pointerDrag", clickButton == PointerEventData.InputButton.Left ? scene.leftGameObject : null),
                AllEvents("dragging", clickButton == PointerEventData.InputButton.Left ? true : false),
                AllEvents("pointerPress", clickButton == PointerEventData.InputButton.Left ? scene.leftGameObject : null),
                AllEvents("rawPointerPress", clickButton == PointerEventData.InputButton.Left ? scene.leftGameObject : null),
                AllEvents("lastPress", clickButton == PointerEventData.InputButton.Left ? null : scene.leftGameObject),
                AllEvents("pointerPressRaycast.gameObject", clickButton == PointerEventData.InputButton.Left ? scene.leftGameObject : null),
                AllEvents("pointerPressRaycast.screenPosition", clickButton == PointerEventData.InputButton.Left ? firstScreenPosition : Vector2.zero),

                OneEvent("type", EventType.PointerEnter)
#if UNITY_2021_2_OR_NEWER
                , OneEvent("type", EventType.PointerMove)
#endif
            )
        );

        scene.leftChildReceiver.events.Clear();
        scene.rightChildReceiver.events.Clear();
        scene.parentReceiver.events.Clear();

        // Release.
        if (isTouch)
            EndTouch(1, thirdScreenPosition, queueEventOnly: true);
        else
            Release(clickControl, queueEventOnly: true);
        yield return null;

        // Left child should have seen pointer up and end drag.
        Assert.That(scene.leftChildReceiver.events, Has.Count.EqualTo(2));
        Assert.That(scene.leftChildReceiver.events[0].type, Is.EqualTo(EventType.PointerUp));
        Assert.That(scene.leftChildReceiver.events[0].pointerData.button, Is.EqualTo(clickButton));
        Assert.That(scene.leftChildReceiver.events[0].pointerData.pointerId, Is.EqualTo(pointerId));
        Assert.That(scene.leftChildReceiver.events[0].pointerData.position, Is.EqualTo(thirdScreenPosition).Using(Vector2EqualityComparer.Instance));
        Assert.That(scene.leftChildReceiver.events[0].pointerData.delta, Is.EqualTo(Vector2.zero));
        Assert.That(scene.leftChildReceiver.events[0].pointerData.pressPosition, Is.EqualTo(firstScreenPosition).Using(Vector2EqualityComparer.Instance));
        Assert.That(scene.leftChildReceiver.events[0].pointerData.clickTime, Is.EqualTo(clickTime));
        Assert.That(scene.leftChildReceiver.events[0].pointerData.clickCount, Is.EqualTo(clickCount));
        Assert.That(scene.leftChildReceiver.events[0].pointerData.pointerEnter, Is.SameAs(scene.rightGameObject)); // Pointer-exit comes before pointer-up.
        Assert.That(scene.leftChildReceiver.events[0].pointerData.pointerDrag, Is.SameAs(scene.leftGameObject));
        Assert.That(scene.leftChildReceiver.events[0].pointerData.pointerPress, Is.SameAs(scene.leftGameObject));
        Assert.That(scene.leftChildReceiver.events[0].pointerData.rawPointerPress, Is.SameAs(scene.leftGameObject));
        Assert.That(scene.leftChildReceiver.events[0].pointerData.lastPress, Is.Null);
        Assert.That(scene.leftChildReceiver.events[0].pointerData.dragging, Is.True);
        Assert.That(scene.leftChildReceiver.events[0].pointerData.useDragThreshold, Is.False); // We set it in OnInitializePotentialDrag.
        Assert.That(scene.leftChildReceiver.events[0].pointerData.hovered, Is.EquivalentTo(new[] { scene.rightGameObject, scene.parentGameObject }));
        Assert.That(scene.leftChildReceiver.events[0].pointerData.pointerCurrentRaycast.gameObject, Is.SameAs(scene.rightGameObject));
        Assert.That(scene.leftChildReceiver.events[0].pointerData.pointerCurrentRaycast.screenPosition,
            Is.EqualTo(thirdScreenPosition).Using(Vector2EqualityComparer.Instance));
        Assert.That(scene.leftChildReceiver.events[0].pointerData.pointerPressRaycast.gameObject, Is.SameAs(scene.leftGameObject));
        Assert.That(scene.leftChildReceiver.events[0].pointerData.pointerPressRaycast.screenPosition,
            Is.EqualTo(firstScreenPosition).Using(Vector2EqualityComparer.Instance));

        Assert.That(scene.leftChildReceiver.events[1].type, Is.EqualTo(EventType.EndDrag));
        Assert.That(scene.leftChildReceiver.events[1].pointerData.button, Is.EqualTo(clickButton));
        Assert.That(scene.leftChildReceiver.events[1].pointerData.pointerId, Is.EqualTo(pointerId));
        Assert.That(scene.leftChildReceiver.events[1].pointerData.position, Is.EqualTo(thirdScreenPosition).Using(Vector2EqualityComparer.Instance));
        Assert.That(scene.leftChildReceiver.events[1].pointerData.delta, Is.EqualTo(Vector2.zero));
        Assert.That(scene.leftChildReceiver.events[1].pointerData.pressPosition, Is.EqualTo(firstScreenPosition).Using(Vector2EqualityComparer.Instance));
        Assert.That(scene.leftChildReceiver.events[1].pointerData.clickTime, Is.EqualTo(clickTime));
        Assert.That(scene.leftChildReceiver.events[1].pointerData.clickCount, Is.EqualTo(clickCount));
        Assert.That(scene.leftChildReceiver.events[1].pointerData.pointerEnter, Is.SameAs(scene.rightGameObject));
        Assert.That(scene.leftChildReceiver.events[1].pointerData.pointerDrag, Is.SameAs(scene.leftGameObject));
        Assert.That(scene.leftChildReceiver.events[1].pointerData.pointerPress, Is.Null);
        Assert.That(scene.leftChildReceiver.events[1].pointerData.rawPointerPress, Is.Null);
        Assert.That(scene.leftChildReceiver.events[1].pointerData.lastPress, Is.SameAs(scene.leftGameObject)); // Remembers last pointerPress.
        Assert.That(scene.leftChildReceiver.events[1].pointerData.dragging, Is.True);
        Assert.That(scene.leftChildReceiver.events[1].pointerData.useDragThreshold, Is.False); // We set it in OnInitializePotentialDrag.
        Assert.That(scene.leftChildReceiver.events[1].pointerData.hovered, Is.EquivalentTo(new[] { scene.rightGameObject, scene.parentGameObject }));
        Assert.That(scene.leftChildReceiver.events[1].pointerData.pointerCurrentRaycast.gameObject, Is.SameAs(scene.rightGameObject));
        Assert.That(scene.leftChildReceiver.events[1].pointerData.pointerCurrentRaycast.screenPosition,
            Is.EqualTo(thirdScreenPosition).Using(Vector2EqualityComparer.Instance));
        Assert.That(scene.leftChildReceiver.events[1].pointerData.pointerPressRaycast.gameObject, Is.SameAs(scene.leftGameObject));
        Assert.That(scene.leftChildReceiver.events[1].pointerData.pointerPressRaycast.screenPosition,
            Is.EqualTo(firstScreenPosition).Using(Vector2EqualityComparer.Instance));

        Assert.That(scene.eventSystem.IsPointerOverGameObject(pointerId), Is.True);
        Assert.That(scene.parentReceiver.events, Is.Empty);

        // Right child should have seen drop.
        Assert.That(scene.rightChildReceiver.events, Has.Count.EqualTo(1));
        Assert.That(scene.rightChildReceiver.events[0].type, Is.EqualTo(EventType.Drop));
        Assert.That(scene.rightChildReceiver.events[0].pointerData.button, Is.EqualTo(clickButton));
        Assert.That(scene.rightChildReceiver.events[0].pointerData.pointerId, Is.EqualTo(pointerId));
        Assert.That(scene.rightChildReceiver.events[0].pointerData.position, Is.EqualTo(thirdScreenPosition).Using(Vector2EqualityComparer.Instance));
        Assert.That(scene.rightChildReceiver.events[0].pointerData.delta, Is.EqualTo(Vector2.zero));
        Assert.That(scene.rightChildReceiver.events[0].pointerData.pressPosition, Is.EqualTo(firstScreenPosition).Using(Vector2EqualityComparer.Instance));
        Assert.That(scene.rightChildReceiver.events[0].pointerData.clickTime, Is.EqualTo(clickTime));
        Assert.That(scene.rightChildReceiver.events[0].pointerData.clickCount, Is.EqualTo(clickCount));
        Assert.That(scene.rightChildReceiver.events[0].pointerData.pointerEnter, Is.SameAs(scene.rightGameObject));
        Assert.That(scene.rightChildReceiver.events[0].pointerData.pointerDrag, Is.SameAs(scene.leftGameObject));
        Assert.That(scene.rightChildReceiver.events[0].pointerData.pointerPress, Is.SameAs(scene.leftGameObject)); // For the drop, this is still set.
        Assert.That(scene.rightChildReceiver.events[0].pointerData.rawPointerPress, Is.SameAs(scene.leftGameObject));
        Assert.That(scene.rightChildReceiver.events[0].pointerData.lastPress, Is.Null); // See PointerModel.ButtonState.CopyPressStateTo.
        Assert.That(scene.rightChildReceiver.events[0].pointerData.dragging, Is.True);
        Assert.That(scene.rightChildReceiver.events[0].pointerData.useDragThreshold, Is.False); // We set it in OnInitializePotentialDrag.
        Assert.That(scene.rightChildReceiver.events[0].pointerData.hovered, Is.EquivalentTo(new[] { scene.rightGameObject, scene.parentGameObject }));
        Assert.That(scene.rightChildReceiver.events[0].pointerData.pointerCurrentRaycast.gameObject, Is.SameAs(scene.rightGameObject));
        Assert.That(scene.rightChildReceiver.events[0].pointerData.pointerCurrentRaycast.screenPosition,
            Is.EqualTo(thirdScreenPosition).Using(Vector2EqualityComparer.Instance));
        Assert.That(scene.rightChildReceiver.events[0].pointerData.pointerPressRaycast.gameObject, Is.SameAs(scene.leftGameObject));
        Assert.That(scene.rightChildReceiver.events[0].pointerData.pointerPressRaycast.screenPosition,
            Is.EqualTo(firstScreenPosition).Using(Vector2EqualityComparer.Instance));

        scene.leftChildReceiver.events.Clear();
        scene.rightChildReceiver.events.Clear();

        // Scroll.
        if (scrollAction.controls.Count > 0)
        {
            Set((Vector2Control)scrollAction.controls[0], Vector2.one, queueEventOnly: true);
            yield return null;

            Assert.That(scene.eventSystem.IsPointerOverGameObject(), Is.True);
            Assert.That(scene.leftChildReceiver.events, Is.Empty);
            Assert.That(scene.rightChildReceiver.events, Has.Count.EqualTo(1));
            Assert.That(scene.rightChildReceiver.events[0].type, Is.EqualTo(EventType.Scroll));
            Assert.That(scene.rightChildReceiver.events[0].pointerData.button, Is.EqualTo(PointerEventData.InputButton.Left)); // Scrolls should always "come from" left button.
            Assert.That(scene.rightChildReceiver.events[0].pointerData.pointerId, Is.EqualTo(pointerId));
            Assert.That(scene.rightChildReceiver.events[0].pointerData.position, Is.EqualTo(thirdScreenPosition).Using(Vector2EqualityComparer.Instance));
            Assert.That(scene.rightChildReceiver.events[0].pointerData.delta, Is.EqualTo(Vector2.zero));
            Assert.That(scene.rightChildReceiver.events[0].pointerData.scrollDelta, Is.EqualTo(Vector2.one * (1 / InputSystemUIInputModule.kPixelPerLine)).Using(Vector2EqualityComparer.Instance));
            Assert.That(scene.rightChildReceiver.events[0].pointerData.pointerEnter, Is.SameAs(scene.rightGameObject));
            Assert.That(scene.rightChildReceiver.events[0].pointerData.pointerDrag, Is.Null);
            Assert.That(scene.rightChildReceiver.events[0].pointerData.pointerPress, Is.Null);
            Assert.That(scene.rightChildReceiver.events[0].pointerData.rawPointerPress, Is.Null);
            Assert.That(scene.rightChildReceiver.events[0].pointerData.lastPress, Is.SameAs(scene.leftGameObject));
            Assert.That(scene.rightChildReceiver.events[0].pointerData.dragging, Is.False);
            Assert.That(scene.rightChildReceiver.events[0].pointerData.useDragThreshold, Is.False); // We set it in OnInitializePotentialDrag.
            Assert.That(scene.rightChildReceiver.events[0].pointerData.hovered, Is.EquivalentTo(new[] { scene.rightGameObject, scene.parentGameObject }));
            Assert.That(scene.rightChildReceiver.events[0].pointerData.pointerCurrentRaycast.gameObject, Is.SameAs(scene.rightGameObject));
            Assert.That(scene.rightChildReceiver.events[0].pointerData.pointerCurrentRaycast.screenPosition,
                Is.EqualTo(thirdScreenPosition).Using(Vector2EqualityComparer.Instance));
            // Same logic as for moves, scrolls are always keyed to left button.
            if (clickButton == PointerEventData.InputButton.Left)
            {
                Assert.That(scene.rightChildReceiver.events[0].pointerData.pressPosition, Is.EqualTo(firstScreenPosition).Using(Vector2EqualityComparer.Instance));
                Assert.That(scene.rightChildReceiver.events[0].pointerData.clickTime, Is.EqualTo(clickTime));
                Assert.That(scene.rightChildReceiver.events[0].pointerData.clickCount, Is.EqualTo(clickCount));
                Assert.That(scene.rightChildReceiver.events[0].pointerData.pointerPressRaycast.gameObject, Is.SameAs(scene.leftGameObject));
                Assert.That(scene.rightChildReceiver.events[0].pointerData.pointerPressRaycast.screenPosition,
                    Is.EqualTo(firstScreenPosition).Using(Vector2EqualityComparer.Instance));
            }
            else
            {
                Assert.That(scene.rightChildReceiver.events[0].pointerData.pressPosition, Is.EqualTo(default(Vector2)));
                Assert.That(scene.rightChildReceiver.events[0].pointerData.clickTime, Is.Zero);
                Assert.That(scene.rightChildReceiver.events[0].pointerData.clickCount, Is.Zero);
                Assert.That(scene.rightChildReceiver.events[0].pointerData.pointerPressRaycast.gameObject, Is.Null);
                Assert.That(scene.rightChildReceiver.events[0].pointerData.pointerPressRaycast.screenPosition, Is.EqualTo(default(Vector2)));
            }
        }

        // For touch, the pointer should cease to exist one frame after and we should get exit events.
        if (isTouch)
        {
            scene.leftChildReceiver.events.Clear();
            scene.rightChildReceiver.events.Clear();
            scene.parentReceiver.events.Clear();

            yield return null;

            Assert.That(scene.eventSystem.IsPointerOverGameObject(pointerId), Is.False);

            // Right child should have seen exit.
            Assert.That(scene.rightChildReceiver.events,
                EventSequence(
                    AllEvents("pointerId", pointerId),
                    AllEvents("position", thirdScreenPosition),
                    AllEvents("delta", Vector2.zero),
                    AllEvents("pressPosition", firstScreenPosition),
                    AllEvents("clickTime", clickTime),
                    AllEvents("clickCount", clickCount),
                    AllEvents("pointerDrag", null),
                    AllEvents("pointerPress", null),
                    AllEvents("rawPointerPress", null),
                    AllEvents("lastPress", scene.leftGameObject),
                    AllEvents("dragging", false),
                    AllEvents("useDragThreshold", false),
                    AllEvents("pointerCurrentRaycast.gameObject", scene.rightGameObject),
                    AllEvents("pointerCurrentRaycast.screenPosition", thirdScreenPosition),
                    AllEvents("pointerPressRaycast.gameObject", scene.leftGameObject),
                    AllEvents("pointerPressRaycast.screenPosition", firstScreenPosition),

                    // PointerExit.
                    OneEvent("type", EventType.PointerExit),
                    OneEvent("button", PointerEventData.InputButton.Left), // PointerExit always coming from left buffer.
                    OneEvent("pointerEnter", scene.rightGameObject), // Reset after event.
                    OneEvent("hovered", new[] { scene.rightGameObject, scene.parentGameObject })
                )
            );

            // Parent should have seen an exit, too. However, no PointerMove as we
            // released the touch in a position we had already moved to.
            Assert.That(scene.parentReceiver.events,
                EventSequence(
                    AllEvents("button", PointerEventData.InputButton.Left),
                    AllEvents("pointerId", pointerId),
                    AllEvents("position", thirdScreenPosition),
                    AllEvents("delta", Vector2.zero),
                    AllEvents("pressPosition", firstScreenPosition),
                    AllEvents("clickTime", clickTime),
                    AllEvents("clickCount", clickCount),
                    AllEvents("pointerEnter", scene.rightGameObject),
                    AllEvents("pointerDrag", null),
                    AllEvents("pointerPress", null),
                    AllEvents("rawPointerPress", null),
                    AllEvents("lastPress", scene.leftGameObject),
                    AllEvents("dragging", false),
                    AllEvents("useDragThreshold", false), // We set it in OnInitializePotentialDrag.
                    ////REVIEW: This behavior is inconsistent between "normal" pointer-enter/exit sequences but is consistent with what StandaloneInputModule does.
                    ////        However, it seems wrong that on one path, GOs are removed one-by-one from `hovered` as the callbacks step through the hierarchy, whereas
                    ////        on the other path, the list stays unmodified until the end and is then cleared en-bloc.
                    AllEvents("hovered", new[] { scene.rightGameObject, scene.parentGameObject }),
                    AllEvents("pointerCurrentRaycast.gameObject", scene.rightGameObject),
                    AllEvents("pointerCurrentRaycast.screenPosition", thirdScreenPosition),
                    AllEvents("pointerPressRaycast.gameObject", scene.leftGameObject),
                    AllEvents("pointerPressRaycast.screenPosition", firstScreenPosition),

                    OneEvent("type", EventType.PointerExit)
                )
            );
        }
    }

#endif

    // https://fogbugz.unity3d.com/f/cases/1232705/
#if !TEMP_DISABLE_UI_TESTS_ON_TRUNK
    [UnityTest]
    [Category("UI")]
    public IEnumerator UI_CanReceivePointerExitsWhenChangingUIStateWithoutMovingPointer()
    {
        var mouse = InputSystem.AddDevice<Mouse>();
        var scene = CreateTestUI();
        var actions = new DefaultInputActions();
        scene.uiModule.point = InputActionReference.Create(actions.UI.Point);

        Set(mouse.position, scene.From640x480ToScreen(100, 100));

        yield return null;

        Assert.That(scene.eventSystem.IsPointerOverGameObject(), Is.True);

        scene.parentReceiver.events.Clear();

        // Hide the left GO. Should send a pointer exit.
        scene.leftGameObject.SetActive(false);
        yield return null;

        // We already disabled the left GO so ExecuteEvents will refuse to send OnPointerExit
        // to it. However, we should see the exit on the still-active parent.
        Assert.That(scene.parentReceiver.events,
            EventSequence(
                OneEvent("type", EventType.PointerExit),
                AllEvents("position", scene.From640x480ToScreen(100, 100)),
                AllEvents("pointerEnter", scene.leftGameObject)
            )
        );
    }

#endif

#if !TEMP_DISABLE_UI_TESTS_ON_TRUNK
    [UnityTest]
    [Category("UI")]
    [TestCase(UIPointerBehavior.SingleUnifiedPointer, ExpectedResult = -1)]
    [TestCase(UIPointerBehavior.AllPointersAsIs, ExpectedResult = -1)]
    [TestCase(UIPointerBehavior.SingleMouseOrPenButMultiTouchAndTrack, ExpectedResult = -1)]
#if UNITY_IOS || UNITY_TVOS
    [Ignore("Failing on iOS https://jira.unity3d.com/browse/ISX-448")]
#endif
    public IEnumerator UI_CanDriveUIFromMultiplePointers(UIPointerBehavior pointerBehavior)
    {
        InputSystem.RegisterLayout(kTrackedDeviceWithButton);

        // Go crazy and hook the UI up with two mice, two touchscreens, and two tracked devices.
        // NOTE: Ignores pens as to the UI they are not really any different to mice.
        var mouse1 = InputSystem.AddDevice<Mouse>();
        var mouse2 = InputSystem.AddDevice<Mouse>();
        var touch1 = InputSystem.AddDevice<Touchscreen>();
        var touch2 = InputSystem.AddDevice<Touchscreen>();
        var trackedDevice1 = (TrackedDevice)InputSystem.AddDevice("TrackedDeviceWithButton");
        var trackedDevice2 = (TrackedDevice)InputSystem.AddDevice("TrackedDeviceWithButton");

        var scene = CreateTestUI();
        scene.uiModule.pointerBehavior = pointerBehavior;

        var actions = ScriptableObject.CreateInstance<InputActionAsset>();
        var uiActions = actions.AddActionMap("UI");
        var pointAction = uiActions.AddAction("point", type: InputActionType.PassThrough);
        var clickAction = uiActions.AddAction("click", type: InputActionType.PassThrough);
        var positionAction =
            uiActions.AddAction("position", type: InputActionType.PassThrough, binding: "<TrackedDevice>/devicePosition");
        var orientationAction =
            uiActions.AddAction("orientation", type: InputActionType.PassThrough, binding: "<TrackedDevice>/deviceRotation");

        pointAction.AddBinding("<Mouse>/position");
        pointAction.AddBinding("<Pen>/position");
        pointAction.AddBinding("<Touchscreen>/touch*/position");

        clickAction.AddBinding("<Mouse>/leftButton");
        clickAction.AddBinding("<Pen>/tip");
        clickAction.AddBinding("<Touchscreen>/touch*/press");
        clickAction.AddBinding("<TrackedDevice>/button");

        pointAction.Enable();
        clickAction.Enable();
        positionAction.Enable();
        orientationAction.Enable();

        scene.uiModule.point = InputActionReference.Create(pointAction);
        scene.uiModule.leftClick = InputActionReference.Create(clickAction);
        scene.uiModule.trackedDevicePosition = InputActionReference.Create(positionAction);
        scene.uiModule.trackedDeviceOrientation = InputActionReference.Create(orientationAction);

        yield return null;

        scene.leftChildReceiver.events.Clear();

        // Put mouse1 over left object.
        var firstPosition = scene.From640x480ToScreen(100, 100);
        Set(mouse1.position, firstPosition);
        yield return null;

        Assert.That(scene.leftChildReceiver.events,
            Has.Exactly(1).With.Property("type").EqualTo(EventType.PointerEnter).And
                .Matches((UICallbackReceiver.Event e) => e.pointerData.device == mouse1).And
                .Matches((UICallbackReceiver.Event e) => e.pointerData.position == firstPosition));
        Assert.That(scene.rightChildReceiver.events, Is.Empty);

        scene.leftChildReceiver.events.Clear();
        scene.rightChildReceiver.events.Clear();

        // Put mouse2 over right object.
        var secondPosition = scene.From640x480ToScreen(350, 200);
        Set(mouse2.position, secondPosition);
        yield return null;

        switch (pointerBehavior)
        {
            case UIPointerBehavior.SingleUnifiedPointer:
            case UIPointerBehavior.SingleMouseOrPenButMultiTouchAndTrack:
                // Pointer-exit on left, pointer-enter on right.
                Assert.That(scene.leftChildReceiver.events,
                    Has.Exactly(1).With.Property("type").EqualTo(EventType.PointerExit).And
                        .Matches((UICallbackReceiver.Event e) => e.pointerData.device == mouse2).And
                        .Matches((UICallbackReceiver.Event e) => e.pointerData.position == secondPosition));
                Assert.That(scene.rightChildReceiver.events,
                    Has.Exactly(1).With.Property("type").EqualTo(EventType.PointerEnter).And
                        .Matches((UICallbackReceiver.Event e) => e.pointerData.device == mouse2).And
                        .Matches((UICallbackReceiver.Event e) => e.pointerData.position == secondPosition));
                break;

            case UIPointerBehavior.AllPointersAsIs:
                // No change on left, pointer-enter on right.
                Assert.That(scene.leftChildReceiver.events, Is.Empty);
                Assert.That(scene.rightChildReceiver.events,
                    Has.Exactly(1).With.Property("type").EqualTo(EventType.PointerEnter).And
                        .Matches((UICallbackReceiver.Event e) => e.pointerData.device == mouse2).And
                        .Matches((UICallbackReceiver.Event e) => e.pointerData.position == secondPosition));
                break;
        }

        scene.leftChildReceiver.events.Clear();
        scene.rightChildReceiver.events.Clear();

        // Put tracked device #1 over left object and tracked device #2 over right object.
        // Need two updates as otherwise we'd end up with just another pointer of the right object
        // which would not result in an event.
        Set(trackedDevice1, "deviceRotation", Quaternion.Euler(0, -30, 0));
        yield return null;
        Set(trackedDevice2, "deviceRotation", Quaternion.Euler(0, 30, 0));
        yield return null;

        var leftPosition = scene.From640x480ToScreen(80, 240);
        var rightPosition = scene.From640x480ToScreen(560, 240);

        switch (pointerBehavior)
        {
            case UIPointerBehavior.SingleUnifiedPointer:
                // Pointer-exit on right, pointer-enter on left, pointer-exit on left, pointer-enter on right.
                Assert.That(scene.rightChildReceiver.events,
                    Has.Exactly(1).With.Property("type").EqualTo(EventType.PointerExit).And
                        .Matches((UICallbackReceiver.Event e) => e.pointerData.device == trackedDevice1).And // System transparently switched from mouse2 to trackedDevice1.
                        .Matches((UICallbackReceiver.Event e) =>
                            scene.IsWithinRect(e.pointerData.position, scene.leftGameObject))); // Exits at position of trackedDevice1.
                Assert.That(scene.leftChildReceiver.events,
                    Has.Exactly(1).With.Property("type").EqualTo(EventType.PointerEnter).And
                        .Matches((UICallbackReceiver.Event e) => e.pointerData.device == trackedDevice1).And
                        .Matches((UICallbackReceiver.Event e) =>
                            scene.IsWithinRect(e.pointerData.position, scene.leftGameObject)));
                Assert.That(scene.leftChildReceiver.events,
                    Has.Exactly(1).With.Property("type").EqualTo(EventType.PointerExit).And
                        .Matches((UICallbackReceiver.Event e) => e.pointerData.device == trackedDevice2).And
                        .Matches((UICallbackReceiver.Event e) =>
                            scene.IsWithinRect(e.pointerData.position, scene.rightGameObject)));
                Assert.That(scene.rightChildReceiver.events,
                    Has.Exactly(1).With.Property("type").EqualTo(EventType.PointerEnter).And
                        .Matches((UICallbackReceiver.Event e) => e.pointerData.device == trackedDevice2).And
                        .Matches((UICallbackReceiver.Event e) =>
                            scene.IsWithinRect(e.pointerData.position, scene.rightGameObject)));
                break;

            case UIPointerBehavior.AllPointersAsIs:
            case UIPointerBehavior.SingleMouseOrPenButMultiTouchAndTrack:
                if (pointerBehavior == UIPointerBehavior.SingleMouseOrPenButMultiTouchAndTrack)
                {
                    // Tracked device activity should have removed the MouseOrPen pointer and thus generated exit events on it.
                    Assert.That(scene.rightChildReceiver.events,
                        Has.Exactly(1).With.Property("type").EqualTo(EventType.PointerExit).And
                            .Matches((UICallbackReceiver.Event e) => e.pointerData.device == mouse2).And
                            .Matches((UICallbackReceiver.Event e) => e.pointerData.position == secondPosition));
                }

                // Pointer-enter on left, pointer-enter on right.
                Assert.That(scene.leftChildReceiver.events,
                    Has.Exactly(1).With.Property("type").EqualTo(EventType.PointerEnter).And
                        .Matches((UICallbackReceiver.Event e) => e.pointerData.device == trackedDevice1).And
                        .Matches((UICallbackReceiver.Event e) =>
                            scene.IsWithinRect(e.pointerData.position, scene.leftGameObject)));
                Assert.That(scene.rightChildReceiver.events,
                    Has.Exactly(1).With.Property("type").EqualTo(EventType.PointerEnter).And
                        .Matches((UICallbackReceiver.Event e) => e.pointerData.device == trackedDevice2).And
                        .Matches((UICallbackReceiver.Event e) =>
                            scene.IsWithinRect(e.pointerData.position, scene.rightGameObject)));
                break;
        }

        scene.leftChildReceiver.events.Clear();
        scene.rightChildReceiver.events.Clear();

        // Touch right object on first touchscreen and left object on second touchscreen.
        BeginTouch(1, secondPosition, screen: touch1);
        yield return null;
        BeginTouch(1, firstPosition, screen: touch2);
        yield return null;

        switch (pointerBehavior)
        {
            case UIPointerBehavior.SingleUnifiedPointer:
                ////REVIEW: this likely needs refinement; ATM the second touch leads to a drag as the position changes after a press has occurred
                // Pointer-down on right, pointer-exit on right, begin-drag on right, pointer-enter on left.
                Assert.That(scene.rightChildReceiver.events,
                    Has.Exactly(1).With.Property("type").EqualTo(EventType.PointerDown).And
                        .Matches((UICallbackReceiver.Event e) => e.pointerData.device == touch1).And
                        .Matches((UICallbackReceiver.Event e) => e.pointerData.touchId == 1).And
                        .Matches((UICallbackReceiver.Event e) => e.pointerData.position == secondPosition));
                Assert.That(scene.rightChildReceiver.events,
                    Has.Exactly(1).With.Property("type").EqualTo(EventType.PointerExit).And
                        .Matches((UICallbackReceiver.Event e) => e.pointerData.device == touch2).And // Transparently switched.
                        .Matches((UICallbackReceiver.Event e) => e.pointerData.touchId == 1).And // Transparently switched.
                        .Matches((UICallbackReceiver.Event e) => e.pointerData.position == firstPosition));
                Assert.That(scene.rightChildReceiver.events,
                    Has.Exactly(1).With.Property("type").EqualTo(EventType.BeginDrag).And
                        .Matches((UICallbackReceiver.Event e) => e.pointerData.device == touch2).And
                        .Matches((UICallbackReceiver.Event e) => e.pointerData.touchId == 1).And
                        .Matches((UICallbackReceiver.Event e) => e.pointerData.position == firstPosition));
                Assert.That(scene.leftChildReceiver.events,
                    Has.Exactly(1).With.Property("type").EqualTo(EventType.PointerEnter).And
                        .Matches((UICallbackReceiver.Event e) => e.pointerData.device == touch2).And
                        .Matches((UICallbackReceiver.Event e) => e.pointerData.touchId == 1).And
                        .Matches((UICallbackReceiver.Event e) => e.pointerData.position == firstPosition));
                break;

            case UIPointerBehavior.SingleMouseOrPenButMultiTouchAndTrack:
            case UIPointerBehavior.AllPointersAsIs:
                // Pointer-enter on right, pointer-enter on left.
                Assert.That(scene.rightChildReceiver.events,
                    Has.Exactly(1).With.Property("type").EqualTo(EventType.PointerEnter).And
                        .Matches((UICallbackReceiver.Event e) => e.pointerData.device == touch1).And
                        .Matches((UICallbackReceiver.Event e) => e.pointerData.position == secondPosition));
                Assert.That(scene.leftChildReceiver.events,
                    Has.Exactly(1).With.Property("type").EqualTo(EventType.PointerEnter).And
                        .Matches((UICallbackReceiver.Event e) => e.pointerData.device == touch2).And
                        .Matches((UICallbackReceiver.Event e) => e.pointerData.position == firstPosition));
                Assert.That(scene.leftChildReceiver.events, Has.None.With.Property("type").EqualTo(EventType.Dragging));
                Assert.That(scene.rightChildReceiver.events, Has.None.With.Property("type").EqualTo(EventType.Dragging));
                break;
        }
    }

#endif

#if !TEMP_DISABLE_UI_TESTS_ON_TRUNK
    [UnityTest]
    [Category("UI")]
    public IEnumerator UI_CanDriveUIFromMultipleTouches()
    {
        var touchScreen = InputSystem.AddDevice<Touchscreen>();

        // Prevent default selection of left object. This means that we will not have to contend with selections at all
        // in this test as they are driven from UI objects and not by the input module itself.
        var scene = CreateTestUI(noFirstSelected: true);

        var asset = ScriptableObject.CreateInstance<InputActionAsset>();
        var map = asset.AddActionMap("map");
        var pointAction = map.AddAction("point", type: InputActionType.PassThrough, binding: "<Touchscreen>/touch*/position");
        var leftClickAction = map.AddAction("leftClick", type: InputActionType.PassThrough, binding: "<Touchscreen>/touch*/press");

        scene.uiModule.point = InputActionReference.Create(pointAction);
        scene.uiModule.leftClick = InputActionReference.Create(leftClickAction);

        map.Enable();

        yield return null;

        scene.leftChildReceiver.events.Clear();

        Assert.That(scene.eventSystem.IsPointerOverGameObject(), Is.False);
        Assert.That(scene.eventSystem.IsPointerOverGameObject(touchScreen.deviceId), Is.False);
        Assert.That(scene.eventSystem.IsPointerOverGameObject(1), Is.False);
        Assert.That(scene.eventSystem.IsPointerOverGameObject(2), Is.False);
        Assert.That(scene.eventSystem.IsPointerOverGameObject(3), Is.False);

        // Touch left object.
        var firstPosition = scene.From640x480ToScreen(100, 100);
        BeginTouch(1, firstPosition);
        yield return null;

        Assert.That(scene.eventSystem.IsPointerOverGameObject(), Is.True);
        Assert.That(scene.eventSystem.IsPointerOverGameObject(touchScreen.deviceId), Is.True);
        Assert.That(scene.eventSystem.IsPointerOverGameObject(1), Is.True);
        Assert.That(scene.eventSystem.IsPointerOverGameObject(2), Is.False);
        Assert.That(scene.eventSystem.IsPointerOverGameObject(3), Is.False);

        Assert.That(scene.leftChildReceiver.events,
            Has.Exactly(1).With.Property("type").EqualTo(EventType.PointerEnter).And
                .Matches((UICallbackReceiver.Event e) => e.pointerData.device == touchScreen).And
                .Matches((UICallbackReceiver.Event e) => e.pointerData.touchId == 1).And
                .Matches((UICallbackReceiver.Event e) => e.pointerData.pointerType == UIPointerType.Touch).And
                .Matches((UICallbackReceiver.Event e) => e.pointerData.position == firstPosition));
        Assert.That(scene.leftChildReceiver.events,
            Has.Exactly(1).With.Property("type").EqualTo(EventType.PointerDown).And
                .Matches((UICallbackReceiver.Event e) => e.pointerData.device == touchScreen).And
                .Matches((UICallbackReceiver.Event e) => e.pointerData.touchId == 1).And
                .Matches((UICallbackReceiver.Event e) => e.pointerData.pointerType == UIPointerType.Touch).And
                .Matches((UICallbackReceiver.Event e) => e.pointerData.position == firstPosition));
        Assert.That(scene.rightChildReceiver.events, Is.Empty);

        scene.leftChildReceiver.events.Clear();
        scene.rightChildReceiver.events.Clear();

        // Touch right object.
        var secondPosition = scene.From640x480ToScreen(350, 200);
        BeginTouch(2, secondPosition);
        yield return null;

        Assert.That(scene.eventSystem.IsPointerOverGameObject(), Is.True);
        Assert.That(scene.eventSystem.IsPointerOverGameObject(touchScreen.deviceId), Is.True);
        Assert.That(scene.eventSystem.IsPointerOverGameObject(1), Is.True);
        Assert.That(scene.eventSystem.IsPointerOverGameObject(2), Is.True);
        Assert.That(scene.eventSystem.IsPointerOverGameObject(3), Is.False);

        Assert.That(scene.rightChildReceiver.events,
            Has.Exactly(1).With.Property("type").EqualTo(EventType.PointerEnter).And
                .Matches((UICallbackReceiver.Event e) => e.pointerData.device == touchScreen).And
                .Matches((UICallbackReceiver.Event e) => e.pointerData.touchId == 2).And
                .Matches((UICallbackReceiver.Event e) => e.pointerData.pointerType == UIPointerType.Touch).And
                .Matches((UICallbackReceiver.Event e) => e.pointerData.position == secondPosition));
        Assert.That(scene.rightChildReceiver.events,
            Has.Exactly(1).With.Property("type").EqualTo(EventType.PointerDown).And
                .Matches((UICallbackReceiver.Event e) => e.pointerData.device == touchScreen).And
                .Matches((UICallbackReceiver.Event e) => e.pointerData.touchId == 2).And
                .Matches((UICallbackReceiver.Event e) => e.pointerData.pointerType == UIPointerType.Touch).And
                .Matches((UICallbackReceiver.Event e) => e.pointerData.position == secondPosition));
        Assert.That(scene.leftChildReceiver.events, Is.Empty);

        scene.leftChildReceiver.events.Clear();
        scene.rightChildReceiver.events.Clear();

        // Drag left object over right object.
        var thirdPosition = scene.From640x480ToScreen(355, 210);
        MoveTouch(1, thirdPosition);
        yield return null;

        Assert.That(scene.eventSystem.IsPointerOverGameObject(), Is.True);
        Assert.That(scene.eventSystem.IsPointerOverGameObject(touchScreen.deviceId), Is.True);
        Assert.That(scene.eventSystem.IsPointerOverGameObject(1), Is.True);
        Assert.That(scene.eventSystem.IsPointerOverGameObject(2), Is.True);
        Assert.That(scene.eventSystem.IsPointerOverGameObject(3), Is.False);

        Assert.That(scene.leftChildReceiver.events,
            Has.Exactly(1).With.Property("type").EqualTo(EventType.Dragging).And
                .Matches((UICallbackReceiver.Event e) => e.pointerData.device == touchScreen).And
                .Matches((UICallbackReceiver.Event e) => e.pointerData.touchId == 1).And
                .Matches((UICallbackReceiver.Event e) => e.pointerData.pointerType == UIPointerType.Touch).And
                .Matches((UICallbackReceiver.Event e) => e.pointerData.position == thirdPosition));
        Assert.That(scene.leftChildReceiver.events,
            Has.Exactly(1).With.Property("type").EqualTo(EventType.PointerExit).And
                .Matches((UICallbackReceiver.Event e) => e.pointerData.device == touchScreen).And
                .Matches((UICallbackReceiver.Event e) => e.pointerData.touchId == 1).And
                .Matches((UICallbackReceiver.Event e) => e.pointerData.pointerType == UIPointerType.Touch).And
                .Matches((UICallbackReceiver.Event e) => e.pointerData.position == thirdPosition));
        Assert.That(scene.rightChildReceiver.events,
            Has.Exactly(1).With.Property("type").EqualTo(EventType.PointerEnter).And
                .Matches((UICallbackReceiver.Event e) => e.pointerData.device == touchScreen).And
                .Matches((UICallbackReceiver.Event e) => e.pointerData.touchId == 1).And
                .Matches((UICallbackReceiver.Event e) => e.pointerData.pointerType == UIPointerType.Touch).And
                .Matches((UICallbackReceiver.Event e) => e.pointerData.position == thirdPosition));

        scene.leftChildReceiver.events.Clear();
        scene.rightChildReceiver.events.Clear();

        // Touch left object again.
        var fourthPosition = scene.From640x480ToScreen(123, 123);
        BeginTouch(3, fourthPosition);
        yield return null;

        Assert.That(scene.eventSystem.IsPointerOverGameObject(), Is.True);
        Assert.That(scene.eventSystem.IsPointerOverGameObject(touchScreen.deviceId), Is.True);
        Assert.That(scene.eventSystem.IsPointerOverGameObject(1), Is.True);
        Assert.That(scene.eventSystem.IsPointerOverGameObject(2), Is.True);
        Assert.That(scene.eventSystem.IsPointerOverGameObject(3), Is.True);

        Assert.That(scene.leftChildReceiver.events,
            Has.Exactly(1).With.Property("type").EqualTo(EventType.PointerEnter).And
                .Matches((UICallbackReceiver.Event e) => e.pointerData.device == touchScreen).And
                .Matches((UICallbackReceiver.Event e) => e.pointerData.touchId == 3).And
                .Matches((UICallbackReceiver.Event e) => e.pointerData.pointerType == UIPointerType.Touch).And
                .Matches((UICallbackReceiver.Event e) => e.pointerData.position == fourthPosition));
        Assert.That(scene.rightChildReceiver.events, Is.Empty);

        scene.leftChildReceiver.events.Clear();
        scene.rightChildReceiver.events.Clear();

        // End second touch.
        var fifthPosition = scene.From640x480ToScreen(355, 205);
        EndTouch(2, fifthPosition);
        yield return null;

        Assert.That(scene.eventSystem.IsPointerOverGameObject(), Is.True);
        Assert.That(scene.eventSystem.IsPointerOverGameObject(touchScreen.deviceId), Is.True);
        Assert.That(scene.eventSystem.IsPointerOverGameObject(1), Is.True);
        Assert.That(scene.eventSystem.IsPointerOverGameObject(2), Is.True);
        Assert.That(scene.eventSystem.IsPointerOverGameObject(3), Is.True);

        Assert.That(scene.rightChildReceiver.events,
            Has.Exactly(1).With.Property("type").EqualTo(EventType.PointerUp).And
                .Matches((UICallbackReceiver.Event e) => e.pointerData.device == touchScreen).And
                .Matches((UICallbackReceiver.Event e) => e.pointerData.touchId == 2).And
                .Matches((UICallbackReceiver.Event e) => e.pointerData.pointerType == UIPointerType.Touch).And
                .Matches((UICallbackReceiver.Event e) => e.pointerData.position == fifthPosition));
        Assert.That(scene.leftChildReceiver.events, Is.Empty);

        yield return null;

        Assert.That(scene.eventSystem.IsPointerOverGameObject(), Is.True);
        Assert.That(scene.eventSystem.IsPointerOverGameObject(touchScreen.deviceId), Is.True);
        Assert.That(scene.eventSystem.IsPointerOverGameObject(1), Is.True);
        Assert.That(scene.eventSystem.IsPointerOverGameObject(2), Is.False);
        Assert.That(scene.eventSystem.IsPointerOverGameObject(3), Is.True);

        Assert.That(scene.rightChildReceiver.events,
            Has.Exactly(1).With.Property("type").EqualTo(EventType.PointerExit).And
                .Matches((UICallbackReceiver.Event e) => e.pointerData.device == touchScreen).And
                .Matches((UICallbackReceiver.Event e) => e.pointerData.touchId == 2).And
                .Matches((UICallbackReceiver.Event e) => e.pointerData.pointerType == UIPointerType.Touch).And
                .Matches((UICallbackReceiver.Event e) => e.pointerData.position == fifthPosition));

        scene.leftChildReceiver.events.Clear();
        scene.rightChildReceiver.events.Clear();

        // Begin second touch again.
        var sixthPosition = scene.From640x480ToScreen(345, 195);
        BeginTouch(2, sixthPosition);
        yield return null;

        Assert.That(scene.eventSystem.IsPointerOverGameObject(), Is.True);
        Assert.That(scene.eventSystem.IsPointerOverGameObject(touchScreen.deviceId), Is.True);
        Assert.That(scene.eventSystem.IsPointerOverGameObject(1), Is.True);
        Assert.That(scene.eventSystem.IsPointerOverGameObject(2), Is.True);
        Assert.That(scene.eventSystem.IsPointerOverGameObject(3), Is.True);

        Assert.That(scene.rightChildReceiver.events,
            Has.Exactly(1).With.Property("type").EqualTo(EventType.PointerEnter).And
                .Matches((UICallbackReceiver.Event e) => e.pointerData.device == touchScreen).And
                .Matches((UICallbackReceiver.Event e) => e.pointerData.touchId == 2).And
                .Matches((UICallbackReceiver.Event e) => e.pointerData.pointerType == UIPointerType.Touch).And
                .Matches((UICallbackReceiver.Event e) => e.pointerData.position == sixthPosition));
        Assert.That(scene.rightChildReceiver.events,
            Has.Exactly(1).With.Property("type").EqualTo(EventType.PointerDown).And
                .Matches((UICallbackReceiver.Event e) => e.pointerData.device == touchScreen).And
                .Matches((UICallbackReceiver.Event e) => e.pointerData.touchId == 2).And
                .Matches((UICallbackReceiver.Event e) => e.pointerData.pointerType == UIPointerType.Touch).And
                .Matches((UICallbackReceiver.Event e) => e.pointerData.position == sixthPosition));
        Assert.That(scene.leftChildReceiver.events, Is.Empty);
    }

#endif

    // https://fogbugz.unity3d.com/f/cases/1190150/
#if !TEMP_DISABLE_UI_TESTS_ON_TRUNK
    [UnityTest]
    [Category("UI")]
    public IEnumerator UI_CanUseTouchSimulationWithUI()
    {
        var mouse = InputSystem.AddDevice<Mouse>();

        var scene = CreateTestUI();
        scene.uiModule.AssignDefaultActions();
        TouchSimulation.Enable();

        // https://fogbugz.unity3d.com/f/cases/1330014/
        // Scale the left button down on X just a little bit so as to give us some space where we can hit nothing.
        // This makes sure that if the code ends up putting something at (0,0), it'll hit nothing.
        ((RectTransform)scene.leftGameObject.transform).localScale = new Vector3(0.95f, 1, 1);

        try
        {
            yield return null;
            scene.leftChildReceiver.events.Clear();

            InputSystem.QueueStateEvent(mouse, new MouseState
            {
                position = scene.From640x480ToScreen(180, 180)
            }.WithButton(MouseButton.Left));
            InputSystem.Update();

            yield return null;

            Assert.That(scene.uiModule.m_CurrentPointerType, Is.EqualTo(UIPointerType.Touch));
            Assert.That(scene.uiModule.m_PointerIds.length, Is.EqualTo(1));
            Assert.That(scene.uiModule.m_PointerTouchControls.length, Is.EqualTo(1));
            Assert.That(scene.uiModule.m_PointerTouchControls[0], Is.SameAs(Touchscreen.current.touches[0]));
            Assert.That(scene.leftChildReceiver.events,
                EventSequence(
                    AllEvents("pointerType", UIPointerType.Touch),
                    AllEvents("touchId", 1),
                    AllEvents("position", scene.From640x480ToScreen(180, 180)),
                    OneEvent("type", EventType.PointerEnter)
                    #if UNITY_2021_2_OR_NEWER
                    , OneEvent("type", EventType.PointerMove)
                    #endif
                    , OneEvent("type", EventType.PointerDown)
                    , OneEvent("type", EventType.InitializePotentialDrag)
                )
            );

            scene.leftChildReceiver.events.Clear();

            Release(mouse.leftButton);
            yield return null;

            // Touch pointer record lingers for one frame.

            Assert.That(scene.uiModule.m_CurrentPointerType, Is.EqualTo(UIPointerType.Touch));
            Assert.That(scene.uiModule.m_PointerIds.length, Is.EqualTo(1));
            Assert.That(scene.uiModule.m_PointerTouchControls.length, Is.EqualTo(1));
            Assert.That(scene.uiModule.m_PointerTouchControls[0], Is.SameAs(Touchscreen.current.touches[0]));
            Assert.That(scene.leftChildReceiver.events,
                EventSequence(
                    AllEvents("pointerType", UIPointerType.Touch),
                    AllEvents("touchId", 1),
                    AllEvents("position", scene.From640x480ToScreen(180, 180)),
                    OneEvent("type", EventType.PointerUp),
                    OneEvent("type", EventType.PointerClick)
                )
            );

            scene.leftChildReceiver.events.Clear();

            yield return null;

            Assert.That(scene.uiModule.m_CurrentPointerType, Is.EqualTo(UIPointerType.None));
            Assert.That(scene.uiModule.m_PointerIds.length, Is.Zero);
            Assert.That(scene.uiModule.m_PointerTouchControls.length, Is.Zero);
            Assert.That(scene.leftChildReceiver.events,
                EventSequence(
                    AllEvents("pointerType", UIPointerType.Touch),
                    AllEvents("touchId", 1),
                    AllEvents("position", scene.From640x480ToScreen(180, 180)),
                    OneEvent("type", EventType.PointerExit)
                )
            );

            scene.leftChildReceiver.events.Clear();

            yield return null;
            Press(mouse.leftButton);
            yield return null;

            Assert.That(scene.leftChildReceiver.events,
                EventSequence(
                    AllEvents("pointerType", UIPointerType.Touch),
                    AllEvents("touchId", 2),
                    AllEvents("position", scene.From640x480ToScreen(180, 180)),
                    OneEvent("type", EventType.PointerEnter),
                    OneEvent("type", EventType.PointerDown),
                    OneEvent("type", EventType.InitializePotentialDrag)
                )
            );

            scene.leftChildReceiver.events.Clear();

            Release(mouse.leftButton);
            yield return null;

            Assert.That(scene.leftChildReceiver.events,
                EventSequence(
                    AllEvents("pointerType", UIPointerType.Touch),
                    AllEvents("touchId", 2),
                    AllEvents("position", scene.From640x480ToScreen(180, 180)),
                    OneEvent("type", EventType.PointerUp),
                    OneEvent("type", EventType.PointerClick)
                )
            );
        }
        finally
        {
            TouchSimulation.Disable();
        }
    }

#endif

    #if UNITY_IOS || UNITY_TVOS
    [Ignore("Failing on iOS https://jira.unity3d.com/browse/ISX-448")]
    #endif
    [UnityTest]
    [Category("UI")]
    public IEnumerator UI_CanDriveUIFromMultipleTrackedDevices()
    {
        InputSystem.RegisterLayout(kTrackedDeviceWithButton);

        var trackedDevice1 = (TrackedDevice)InputSystem.AddDevice("TrackedDeviceWithButton");
        var trackedDevice2 = (TrackedDevice)InputSystem.AddDevice("TrackedDeviceWithButton");

        var scene = CreateTestUI();

        var asset = ScriptableObject.CreateInstance<InputActionAsset>();
        var map = new InputActionMap("map");
        asset.AddActionMap(map);
        var trackedPositionAction = map.AddAction("position", type: InputActionType.PassThrough, binding: "*/devicePosition");
        var trackedOrientationAction = map.AddAction("orientation", type: InputActionType.PassThrough, binding: "*/deviceRotation");
        var clickAction = map.AddAction("click", type: InputActionType.PassThrough, binding: "*/button");

        scene.uiModule.trackedDevicePosition = InputActionReference.Create(trackedPositionAction);
        scene.uiModule.trackedDeviceOrientation = InputActionReference.Create(trackedOrientationAction);
        scene.uiModule.leftClick = InputActionReference.Create(clickAction);

        map.Enable();

        // Point both devices away from objects.
        Set(trackedDevice1.deviceRotation, Quaternion.Euler(0, -90, 0));
        Set(trackedDevice2.deviceRotation, Quaternion.Euler(0, -90, 0));

        yield return null;

        scene.leftChildReceiver.events.Clear();
        scene.rightChildReceiver.events.Clear();

        // Point first device at left child.
        Set(trackedDevice1.deviceRotation, Quaternion.Euler(0, -30, 0));
        yield return null;

        Assert.That(scene.leftChildReceiver.events,
            EventSequence(
                AllEvents("pointerType", UIPointerType.Tracked),
                AllEvents("pointerId", trackedDevice1.deviceId),
                AllEvents("device", trackedDevice1),
                AllEvents("trackedDeviceOrientation", Quaternion.Euler(0, -30, 0)),
                OneEvent("type", EventType.PointerEnter)
                #if UNITY_2021_2_OR_NEWER
                , OneEvent("type", EventType.PointerMove)
                #endif
            )
        );
        Assert.That(scene.rightChildReceiver.events, Is.Empty);

        scene.leftChildReceiver.events.Clear();

        // Point second device at left child.
        Set(trackedDevice2.deviceRotation, Quaternion.Euler(0, -31, 0));
        yield return null;

        Assert.That(scene.leftChildReceiver.events,
            EventSequence(
                AllEvents("pointerType", UIPointerType.Tracked),
                AllEvents("pointerId", trackedDevice2.deviceId),
                AllEvents("device", trackedDevice2),
                AllEvents("trackedDeviceOrientation", Quaternion.Euler(0, -31, 0)),
                OneEvent("type", EventType.PointerEnter)
                #if UNITY_2021_2_OR_NEWER
                , OneEvent("type", EventType.PointerMove)
                #endif
            )
        );
        Assert.That(scene.rightChildReceiver.events, Is.Empty);

        scene.leftChildReceiver.events.Clear();

        // Click button on first device.
        PressAndRelease((ButtonControl)trackedDevice1["button"]);
        yield return null;


        Assert.That(scene.leftChildReceiver.events,
            EventSequence(
                AllEvents("pointerType", UIPointerType.Tracked),
                AllEvents("pointerId", trackedDevice1.deviceId),
                AllEvents("device", trackedDevice1),
                AllEvents("trackedDeviceOrientation", Quaternion.Euler(0, -30, 0)),
                OneEvent("type", EventType.PointerDown),
                OneEvent("type", EventType.InitializePotentialDrag),
                OneEvent("type", EventType.PointerUp),
                OneEvent("type", EventType.PointerClick)
            )
        );
        Assert.That(scene.rightChildReceiver.events, Is.Empty);

        scene.leftChildReceiver.events.Clear();

        // Click button on second device.
        PressAndRelease((ButtonControl)trackedDevice2["button"]);
        yield return null;

        Assert.That(scene.leftChildReceiver.events,
            EventSequence(
                AllEvents("pointerType", UIPointerType.Tracked),
                AllEvents("pointerId", trackedDevice2.deviceId),
                AllEvents("device", trackedDevice2),
                AllEvents("trackedDeviceOrientation", Quaternion.Euler(0, -31, 0)),
                OneEvent("type", EventType.PointerDown),
                OneEvent("type", EventType.InitializePotentialDrag),
                OneEvent("type", EventType.PointerUp),
                OneEvent("type", EventType.PointerClick)
            )
        );
        Assert.That(scene.rightChildReceiver.events, Is.Empty);

        scene.leftChildReceiver.events.Clear();

        // Point first device at right child.
        Set(trackedDevice1.deviceRotation, Quaternion.Euler(0, 30, 0));
        yield return null;

        Assert.That(scene.leftChildReceiver.events,
            EventSequence(
                AllEvents("pointerType", UIPointerType.Tracked),
                AllEvents("pointerId", trackedDevice1.deviceId),
                AllEvents("device", trackedDevice1),
                AllEvents("trackedDeviceOrientation", Quaternion.Euler(0, 30, 0)),
                #if UNITY_2021_2_OR_NEWER
                OneEvent("type", EventType.PointerMove),
                #endif
                OneEvent("type", EventType.PointerExit)
            )
        );
        Assert.That(scene.rightChildReceiver.events,
            EventSequence(
                AllEvents("pointerType", UIPointerType.Tracked),
                AllEvents("pointerId", trackedDevice1.deviceId),
                AllEvents("device", trackedDevice1),
                AllEvents("trackedDeviceOrientation", Quaternion.Euler(0, 30, 0)),
                OneEvent("type", EventType.PointerEnter)
                #if UNITY_2021_2_OR_NEWER
                , OneEvent("type", EventType.PointerMove)
                #endif
            )
        );

        scene.leftChildReceiver.events.Clear();
        scene.rightChildReceiver.events.Clear();

        // Point second device at right child.
        Set(trackedDevice2.deviceRotation, Quaternion.Euler(0, 31, 0));
        yield return null;

        Assert.That(scene.leftChildReceiver.events,
            EventSequence(
                AllEvents("pointerType", UIPointerType.Tracked),
                AllEvents("pointerId", trackedDevice2.deviceId),
                AllEvents("device", trackedDevice2),
                AllEvents("trackedDeviceOrientation", Quaternion.Euler(0, 31, 0)),
                #if UNITY_2021_2_OR_NEWER
                OneEvent("type", EventType.PointerMove),
                #endif
                OneEvent("type", EventType.PointerExit)
            )
        );
        Assert.That(scene.rightChildReceiver.events,
            EventSequence(
                AllEvents("pointerType", UIPointerType.Tracked),
                AllEvents("pointerId", trackedDevice2.deviceId),
                AllEvents("device", trackedDevice2),
                AllEvents("trackedDeviceOrientation", Quaternion.Euler(0, 31, 0)),
                OneEvent("type", EventType.PointerEnter)
                #if UNITY_2021_2_OR_NEWER
                , OneEvent("type", EventType.PointerMove)
                #endif
            )
        );
    }

    // There's nothing preventing the user from binding actions for pointer-type input to devices that aren't pointers.
    // For example, the setup allows binding the leftClick action to the space bar. When pointer-type actions get triggered
    // from non-pointer devices, we need to decide what to do. What the UI input module does is try to find a pointer (classic
    // or tracked) into which to route the input. Only if it can't find an existing pointer to route the input into will it
    // resort to turning the non-pointer device into a (likely non-functional) pointer.
#if !TEMP_DISABLE_UI_TESTS_ON_TRUNK
    [UnityTest]
    [Category("UI")]
    public IEnumerator UI_CanTriggerPointerClicksFromNonPointerDevices()
    {
        var mouse = InputSystem.AddDevice<Mouse>();
        var keyboard = InputSystem.AddDevice<Keyboard>();

        var scene = CreateTestUI();

        var actions = ScriptableObject.CreateInstance<InputActionAsset>();
        var uiActions = actions.AddActionMap("UI");
        var pointAction = uiActions.AddAction("point", type: InputActionType.PassThrough, binding: "<Mouse>/position");
        var clickAction = uiActions.AddAction("click", type: InputActionType.PassThrough, binding: "<Keyboard>/space");

        pointAction.Enable();
        clickAction.Enable();

        scene.uiModule.point = InputActionReference.Create(pointAction);
        scene.uiModule.leftClick = InputActionReference.Create(clickAction);

        yield return null;

        // Move mouse over right object.
        Set(mouse.position, scene.From640x480ToScreen(350, 200));
        yield return null;

        scene.rightChildReceiver.events.Clear();

        Press(keyboard.spaceKey);
        yield return null;

        Assert.That(scene.rightChildReceiver.events,
            Has.Exactly(1).With.Property("type").EqualTo(EventType.PointerDown).And
                .Matches((UICallbackReceiver.Event eventRecord) => eventRecord.pointerData.pointerId == mouse.deviceId).And
                .Matches((UICallbackReceiver.Event eventRecord) => eventRecord.pointerData.pointerType == UIPointerType.MouseOrPen).And
                .Matches((UICallbackReceiver.Event eventRecord) => eventRecord.pointerData.clickCount == 0));
    }

#endif

    // https://fogbugz.unity3d.com/f/cases/1317239/
#if !TEMP_DISABLE_UI_TESTS_ON_TRUNK
    [UnityTest]
    [Category("UI")]
    public IEnumerator UI_CanDetectClicks_WithSuccessiveClicksReflectedInClickCount()
    {
        var mouse = InputSystem.AddDevice<Mouse>();
        var scene = CreateTestUI();
        var actions = new DefaultInputActions();
        scene.uiModule.point = InputActionReference.Create(actions.UI.Point);
        scene.uiModule.leftClick = InputActionReference.Create(actions.UI.Click);

        Set(mouse.position, scene.From640x480ToScreen(100, 100), queueEventOnly: true);

        yield return null;

        scene.ClearEvents();
        Press(mouse.leftButton, queueEventOnly: true);

        yield return null;

        // No click yet.
        // NOTE: This is different from StandaloneInputModule which immediately ups
        //       clickCount on press. However, until we release we don't know yet whether
        //       we actually have a click or a drag (or neither).
        Assert.That(scene.leftChildReceiver.events,
            EventSequence(
                AllEvents("clickCount", 0),
                AllEvents("clickTime", 0f),
                AllEvents("lastPress", null)
            )
        );

        scene.ClearEvents();
        Release(mouse.leftButton, queueEventOnly: true);

        yield return null;

        var clickTime = runtime.unscaledGameTime;
        Assert.That(scene.leftChildReceiver.events,
            EventSequence(
                AllEvents("clickCount", 1),
                AllEvents("clickTime", clickTime),
                AllEvents("lastPress", null)
            )
        );

        scene.ClearEvents();
        PressAndRelease(mouse.leftButton, queueEventOnly: true);

        yield return null;

        Assert.That(scene.leftChildReceiver.events,
            EventSequence(
                // PointerDown.
                OneEvent("type", EventType.PointerDown),
                OneEvent("clickCount", 1),
                OneEvent("clickTime", clickTime),

                // InitializePotentialDrag.
                OneEvent("type", EventType.InitializePotentialDrag),
                OneEvent("clickCount", 1),
                OneEvent("clickTime", clickTime),

                // PointerUp.
                OneEvent("type", EventType.PointerUp),
                OneEvent("clickCount", 2),
                OneEvent("clickTime", runtime.unscaledGameTime),

                // PointerClick.
                OneEvent("type", EventType.PointerClick),
                OneEvent("clickCount", 2),
                OneEvent("clickTime", runtime.unscaledGameTime)
            )
        );

        clickTime = runtime.unscaledGameTime;
        scene.ClearEvents();
        PressAndRelease(mouse.leftButton, queueEventOnly: true);

        yield return null;

        Assert.That(scene.leftChildReceiver.events,
            EventSequence(
                // PointerDown.
                OneEvent("type", EventType.PointerDown),
                OneEvent("clickCount", 2),
                OneEvent("clickTime", clickTime),

                // InitializePotentialDrag.
                OneEvent("type", EventType.InitializePotentialDrag),
                OneEvent("clickCount", 2),
                OneEvent("clickTime", clickTime),

                // PointerUp.
                OneEvent("type", EventType.PointerUp),
                OneEvent("clickCount", 3),
                OneEvent("clickTime", runtime.unscaledGameTime),

                // PointerClick.
                OneEvent("type", EventType.PointerClick),
                OneEvent("clickCount", 3),
                OneEvent("clickTime", runtime.unscaledGameTime)
            )
        );

        clickTime = runtime.unscaledGameTime;
        scene.ClearEvents();
        Press(mouse.leftButton, queueEventOnly: true);

        yield return null;

        Assert.That(scene.leftChildReceiver.events,
            EventSequence(
                AllEvents("clickCount", 3),
                AllEvents("clickTime", clickTime)
            )
        );

        scene.ClearEvents();
        Release(mouse.leftButton, queueEventOnly: true);

        // Doesn't matter how long we hold the button. If we don't move far enough by the time we release and we still
        // have the same UI element underneath us, it's a click.
        runtime.unscaledGameTime += 1f;
        yield return null;

        clickTime = runtime.unscaledGameTime;
        Assert.That(scene.leftChildReceiver.events,
            EventSequence(
                AllEvents("clickCount", 4),
                AllEvents("clickTime", clickTime)
            )
        );

        scene.ClearEvents();

        // However, when more than 0.3s elapses between release and next press, it resets
        // the click sequence.
        Press(mouse.leftButton, queueEventOnly: true);
        runtime.unscaledGameTime += 1f;
        yield return null;

        Assert.That(scene.leftChildReceiver.events,
            EventSequence(
                // On button down, we still see the state from the previous click (we don't
                // know yet whether we clicked on the same object).
                OneEvent("type", EventType.PointerDown),
                OneEvent("clickCount", 4),
                OneEvent("clickTime", clickTime),

                // Before InitializePotentialDrag, we reset.
                OneEvent("type", EventType.InitializePotentialDrag),
                OneEvent("clickCount", 0),
                OneEvent("clickTime", 0f)
            )
        );
        clickTime = runtime.unscaledGameTime;

        // Clone left button. If we release the button now, there should not be
        // a click because the object pointed to has changed.
        UnityEngine.Object.Instantiate(scene.leftGameObject, scene.parentReceiver.transform);
        Release(mouse.leftButton, queueEventOnly: true);
        scene.ClearEvents();

        yield return null;

        Assert.That(scene.leftChildReceiver.events,
            EventSequence(
                AllEvents("clickCount", 0),
                AllEvents("clickTime", 0f)
            )
        );
    }

#endif

    // The UI input module needs to return true from IsPointerOverGameObject() for touches
    // that have ended in the current frame. I.e. even though the touch is already concluded
    // at the InputDevice level, the UI module needs to maintain state for one more frame.
    //
    // https://fogbugz.unity3d.com/f/cases/1347048/
#if !TEMP_DISABLE_UI_TESTS_ON_TRUNK
    [UnityTest]
    [Category("UI")]
    public IEnumerator UI_TouchPointersAreKeptForOneFrameAfterRelease()
    {
        InputSystem.AddDevice<Touchscreen>();

        var scene = CreateTestUI();

        var actions = ScriptableObject.CreateInstance<InputActionAsset>();
        var uiActions = actions.AddActionMap("UI");
        var pointAction = uiActions.AddAction("point", type: InputActionType.PassThrough, binding: "<Touchscreen>/position");
        var clickAction = uiActions.AddAction("press", type: InputActionType.PassThrough, binding: "<Touchscreen>/press");

        actions.Enable();

        scene.uiModule.point = InputActionReference.Create(pointAction);
        scene.uiModule.leftClick = InputActionReference.Create(clickAction);

        yield return null;

        BeginTouch(1, new Vector2(100, 100), queueEventOnly: true);
        yield return null;

        Assert.That(EventSystem.current.IsPointerOverGameObject(), Is.True);

        EndTouch(1, new Vector2(100, 100), queueEventOnly: true);
        yield return null;

        Assert.That(EventSystem.current.IsPointerOverGameObject(), Is.True);

        yield return null;

        Assert.That(EventSystem.current.IsPointerOverGameObject(), Is.False);
    }

#endif

    [UnityTest]
    [Category("UI")]
    public IEnumerator UI_CallingIsPointerOverGameObject_FromActionCallback_ResultsInWarning()
    {
        var mouse = InputSystem.AddDevice<Mouse>();

        var scene = CreateTestUI();

        var actions = ScriptableObject.CreateInstance<InputActionAsset>();
        var uiActions = actions.AddActionMap("UI");
        var pointAction = uiActions.AddAction("point", type: InputActionType.PassThrough, binding: "<Mouse>/position");
        scene.uiModule.point = InputActionReference.Create(pointAction);

        pointAction.performed += ctx => { EventSystem.current.IsPointerOverGameObject(); };

        actions.Enable();

        yield return null;

        LogAssert.Expect(LogType.Warning, new Regex("Calling IsPointerOverGameObject\\(\\) from within event processing .* will not work as expected"));

        Set(mouse.position, new Vector2(123, 234), queueEventOnly: true);

        yield return null;
    }

#if UNITY_IOS || UNITY_TVOS
    [Ignore("Failing on iOS https://jira.unity3d.com/browse/ISX-448")]
#endif
    [UnityTest]
    [Category("UI")]
    public IEnumerator UI_CanGetRaycastResultMatchingEvent()
    {
        InputSystem.RegisterLayout(kTrackedDeviceWithButton);

        var trackedDevice = (TrackedDevice)InputSystem.AddDevice("TrackedDeviceWithButton");
        var scene = CreateTestUI();

        var asset = ScriptableObject.CreateInstance<InputActionAsset>();
        var map = new InputActionMap("map");
        asset.AddActionMap(map);
        var trackedPositionAction = map.AddAction("position", type: InputActionType.PassThrough, binding: "*/devicePosition");
        var trackedOrientationAction = map.AddAction("orientation", type: InputActionType.PassThrough, binding: "*/deviceRotation");
        var clickAction = map.AddAction("click", type: InputActionType.PassThrough, binding: "*/button");

        scene.uiModule.trackedDevicePosition = InputActionReference.Create(trackedPositionAction);
        scene.uiModule.trackedDeviceOrientation = InputActionReference.Create(trackedOrientationAction);
        scene.uiModule.leftClick = InputActionReference.Create(clickAction);

        map.Enable();

        // Point device away from objects.
        Set(trackedDevice.deviceRotation, Quaternion.Euler(0, -90, 0));
        yield return null;

        scene.leftChildReceiver.events.Clear();
        scene.rightChildReceiver.events.Clear();

        // Point device at left child.
        Set(trackedDevice.deviceRotation, Quaternion.Euler(0, -30, 0));
        yield return null;

        var raycastResult = scene.uiModule.GetLastRaycastResult(trackedDevice.deviceId);
        Assert.That(raycastResult.isValid, Is.True);

        //2021.2 added an additional move event.
#if UNITY_2021_2_OR_NEWER
        Assert.That(scene.leftChildReceiver.events, Has.Count.EqualTo(2));
#else
        Assert.That(scene.leftChildReceiver.events, Has.Count.EqualTo(1));
#endif
        Assert.That(scene.leftChildReceiver.events[0].pointerData, Is.Not.Null);

        var eventRaycastResult = scene.leftChildReceiver.events[0].pointerData.pointerCurrentRaycast;
        Assert.That(raycastResult.worldPosition, Is.EqualTo(eventRaycastResult.worldPosition));
        Assert.That(raycastResult.worldNormal, Is.EqualTo(eventRaycastResult.worldNormal));
        Assert.That(raycastResult.distance, Is.EqualTo(eventRaycastResult.distance));
        Assert.That(raycastResult.module, Is.EqualTo(eventRaycastResult.module));
        Assert.That(raycastResult.screenPosition, Is.EqualTo(eventRaycastResult.screenPosition));
        Assert.That(raycastResult.gameObject, Is.EqualTo(eventRaycastResult.gameObject));

        // Move back off the object
        Set(trackedDevice.deviceRotation, Quaternion.Euler(0, -90, 0));
        yield return null;

        raycastResult = scene.uiModule.GetLastRaycastResult(trackedDevice.deviceId);
        Assert.That(raycastResult.isValid, Is.False);
    }

    #if UNITY_IOS || UNITY_TVOS
    [Ignore("Failing on iOS https://jira.unity3d.com/browse/ISX-448")]
    #endif
    [UnityTest]
    [Category("UI")]
    public IEnumerator UI_XRTrackingOriginTransformModifiesTrackedPointers()
    {
        InputSystem.RegisterLayout(kTrackedDeviceWithButton);

        var trackedDevice = (TrackedDevice)InputSystem.AddDevice("TrackedDeviceWithButton");

        var scene = CreateTestUI();

        var xrTrackingOrigin = new GameObject("XRStage").transform;
        scene.uiModule.xrTrackingOrigin = xrTrackingOrigin;

        var asset = ScriptableObject.CreateInstance<InputActionAsset>();
        var map = new InputActionMap("map");
        asset.AddActionMap(map);
        var trackedPositionAction = map.AddAction("position", type: InputActionType.PassThrough, binding: "*/devicePosition");
        var trackedOrientationAction = map.AddAction("orientation", type: InputActionType.PassThrough, binding: "*/deviceRotation");
        var clickAction = map.AddAction("click", type: InputActionType.PassThrough, binding: "*/button");

        scene.uiModule.trackedDevicePosition = InputActionReference.Create(trackedPositionAction);
        scene.uiModule.trackedDeviceOrientation = InputActionReference.Create(trackedOrientationAction);
        scene.uiModule.leftClick = InputActionReference.Create(clickAction);

        map.Enable();

        // Point both devices away from objects.
        Set(trackedDevice.deviceRotation, Quaternion.Euler(0, -90, 0));

        yield return null;

        var trackedDeviceRaycast = scene.uiModule.GetLastRaycastResult(trackedDevice.deviceId);
        Assert.That(trackedDeviceRaycast.isValid, Is.False);

        // Point device at left child.
        Set(trackedDevice.deviceRotation, Quaternion.Euler(0, -30, 0));
        yield return null;

        trackedDeviceRaycast = scene.uiModule.GetLastRaycastResult(trackedDevice.deviceId);
        Assert.That(trackedDeviceRaycast.isValid, Is.True);
        Assert.That(trackedDeviceRaycast.gameObject, Is.EqualTo(scene.leftGameObject));

        // Rotate so right object is targetted
        xrTrackingOrigin.rotation = Quaternion.Euler(0f, 60, 0f);
        yield return null;

        trackedDeviceRaycast = scene.uiModule.GetLastRaycastResult(trackedDevice.deviceId);
        Assert.That(trackedDeviceRaycast.isValid, Is.True);
        Assert.That(trackedDeviceRaycast.gameObject, Is.EqualTo(scene.rightGameObject));

        xrTrackingOrigin.position = Vector3.up * 1000f;
        yield return null;

        trackedDeviceRaycast = scene.uiModule.GetLastRaycastResult(trackedDevice.deviceId);
        Assert.That(trackedDeviceRaycast.isValid, Is.False);
    }

    [UnityTest]
    [Category("UI")]
    [Ignore("TODO")]
    public IEnumerator TODO_UI_CanGetLastUsedDevice()
    {
        yield return null;
        Assert.Fail();
    }

    [Test]
    [Category("UI")]
    public void UI_ClickDraggingMouseDoesNotAllocateGCMemory()
    {
        var mouse = InputSystem.AddDevice<Mouse>();

        var scene = CreateTestUI();

        var actions = ScriptableObject.CreateInstance<InputActionAsset>();
        var uiActions = actions.AddActionMap("UI");
        var pointAction = uiActions.AddAction("point", type: InputActionType.PassThrough, binding: "<Mouse>/position");
        var clickAction = uiActions.AddAction("click", type: InputActionType.PassThrough, binding: "<Mouse>/leftClick");

        pointAction.Enable();
        clickAction.Enable();

        scene.uiModule.point = InputActionReference.Create(pointAction);
        scene.uiModule.leftClick = InputActionReference.Create(clickAction);

        // Remove the test listeners as they will allocate GC memory.
        Component.DestroyImmediate(scene.parentReceiver);
        Component.DestroyImmediate(scene.leftChildReceiver);
        Component.DestroyImmediate(scene.rightChildReceiver);

        scene.eventSystem.InvokeUpdate();

        // The first time we go through this, we allocate some memory (not garbage, just memory that is going to be reused over
        // and over). The events, the hovered list, stuff like that. So do one click drag as a dry run and then do it for real.
        //
        // NOTE: We also need to do this because we can't use Retry(2) -- as we normally do to warm up the JIT -- in combination
        //       with UnityTest. Doing so will flat out lead to InvalidCastExceptions in the test runner :(
        Set(mouse.position, scene.From640x480ToScreen(100, 100));
        scene.eventSystem.InvokeUpdate();
        Press(mouse.leftButton);
        scene.eventSystem.InvokeUpdate();
        Set(mouse.position, scene.From640x480ToScreen(200, 200));
        scene.eventSystem.InvokeUpdate();
        Release(mouse.leftButton);
        scene.eventSystem.InvokeUpdate();

        var kProfilerRegion = "UI_ClickDraggingDoesNotAllocateGCMemory";

        // Now for real.
        Assert.That(() =>
        {
            Profiler.BeginSample(kProfilerRegion);
            Set(mouse.position, scene.From640x480ToScreen(100, 100));
            scene.eventSystem.InvokeUpdate();
            Press(mouse.leftButton);
            scene.eventSystem.InvokeUpdate();
            Set(mouse.position, scene.From640x480ToScreen(200, 200));
            scene.eventSystem.InvokeUpdate();
            Release(mouse.leftButton);
            scene.eventSystem.InvokeUpdate();

            // And just for kicks, do it the opposite way, too.
            Set(mouse.position, scene.From640x480ToScreen(200, 200));
            scene.eventSystem.InvokeUpdate();
            Press(mouse.leftButton);
            scene.eventSystem.InvokeUpdate();
            Set(mouse.position, scene.From640x480ToScreen(100, 100));
            scene.eventSystem.InvokeUpdate();
            Release(mouse.leftButton);
            scene.eventSystem.InvokeUpdate();
            Profiler.EndSample();
        }, Is.Not.AllocatingGCMemory());
    }

#if !TEMP_DISABLE_UI_TESTS_ON_TRUNK
    [UnityTest]
    [Category("UI")]
    // Check that two players can have separate UI, and that both selections will stay active when
    // clicking on UI with the mouse, using MultiPlayerEventSystem.playerRoot to match UI to the players.
    public IEnumerator UI_CanOperateMultiplayerUIGloballyUsingMouse()
    {
        var mouse = InputSystem.AddDevice<Mouse>();

        // Create two players each with their own UI scene and split
        // it vertically across the screen.
        var players = new[]
        {
            CreateTestUI(new Rect(0, 0, 1, 0.5f), namePrefix: "Player1 "),
            CreateTestUI(new Rect(0, 0.5f, 1, 0.5f), namePrefix: "Player2 ")
        };

        // Create asset
        var asset = ScriptableObject.CreateInstance<InputActionAsset>();

        // Create actions.
        var map = new InputActionMap("map");
        asset.AddActionMap(map);
        var pointAction = map.AddAction("point", type: InputActionType.PassThrough);
        var leftClickAction = map.AddAction("leftClick", type: InputActionType.PassThrough);
        var rightClickAction = map.AddAction("rightClick", type: InputActionType.PassThrough);
        var middleClickAction = map.AddAction("middleClick", type: InputActionType.PassThrough);
        var scrollAction = map.AddAction("scroll", type: InputActionType.PassThrough);

        // Create bindings.
        pointAction.AddBinding(mouse.position);
        leftClickAction.AddBinding(mouse.leftButton);
        rightClickAction.AddBinding(mouse.rightButton);
        middleClickAction.AddBinding(mouse.middleButton);
        scrollAction.AddBinding(mouse.scroll);

        // Wire up actions.
        // NOTE: In a normal usage scenario, the user would wire these up in the inspector.
        foreach (var player in players)
        {
            player.uiModule.point = InputActionReference.Create(pointAction);
            player.uiModule.leftClick = InputActionReference.Create(leftClickAction);
            player.uiModule.middleClick = InputActionReference.Create(middleClickAction);
            player.uiModule.rightClick = InputActionReference.Create(rightClickAction);
            player.uiModule.scrollWheel = InputActionReference.Create(scrollAction);
            player.eventSystem.SetSelectedGameObject(null);
        }

        // Enable the whole thing.
        map.Enable();

        // We need to wait a frame to let the underlying canvas update and properly order the graphics images for raycasting.
        yield return null;

        // Click left gameObject of player 0.
        InputSystem.QueueStateEvent(mouse, new MouseState { position = players[0].From640x480ToScreen(100, 100), buttons = 1 << (int)MouseButton.Left });
        InputSystem.QueueStateEvent(mouse, new MouseState { position = players[0].From640x480ToScreen(100, 100), buttons = 0 });

        yield return null;

        Assert.That(players[0].eventSystem.currentSelectedGameObject, Is.SameAs(players[0].leftGameObject));
        Assert.That(players[1].eventSystem.currentSelectedGameObject, Is.Null);

        // Click right gameObject of player 1.
        InputSystem.QueueStateEvent(mouse, new MouseState { position = players[1].From640x480ToScreen(400, 100), buttons = 1 << (int)MouseButton.Left });
        InputSystem.QueueStateEvent(mouse, new MouseState { position = players[1].From640x480ToScreen(400, 100), buttons = 0 });

        yield return null;

        Assert.That(players[0].eventSystem.currentSelectedGameObject, Is.SameAs(players[0].leftGameObject));
        Assert.That(players[1].eventSystem.currentSelectedGameObject, Is.SameAs(players[1].rightGameObject));

        // Click right gameObject of player 0.
        InputSystem.QueueStateEvent(mouse, new MouseState { position = players[0].From640x480ToScreen(400, 100), buttons = 1 << (int)MouseButton.Left });
        InputSystem.QueueStateEvent(mouse, new MouseState { position = players[0].From640x480ToScreen(400, 100), buttons = 0 });

        yield return null;

        Assert.That(players[0].eventSystem.currentSelectedGameObject, Is.SameAs(players[0].rightGameObject));
        Assert.That(players[1].eventSystem.currentSelectedGameObject, Is.SameAs(players[1].rightGameObject));
    }

#endif

    // Check that two players can have separate UI and control it using separate gamepads, using
    // MultiplayerEventSystem.
    [UnityTest]
    [Category("UI")]
    public IEnumerator UI_CanOperateMultiplayerUILocallyUsingGamepads()
    {
        // Create devices.
        var gamepads = new[] { InputSystem.AddDevice<Gamepad>(), InputSystem.AddDevice<Gamepad>() };

        // Create scene with side-by-side split-screen.
        var players = new[]
        {
            CreateTestUI(new Rect(0, 0, 0.5f, 1), namePrefix: "Player1", makeSelectable: true), // Left
            CreateTestUI(new Rect(0.5f, 0, 0.5f, 1), namePrefix: "Player2", makeSelectable: true) // Right
        };

        // Offset player #2's canvas by moving its camera such that the resulting UI will be to the *right*
        // of that of player #1. This is important as it will, by default, make player #2's UI navigatable
        // from player #1 using the navigation logic in Selectable.
        var screenWidthInWorldSpace =
            Mathf.Abs(players[1].camera.ScreenToWorldPoint(new Vector3(0, 0, players[1].canvas.planeDistance)).x -
                players[1].camera.ScreenToWorldPoint(new Vector3(Screen.width, 0, players[1].canvas.planeDistance)).x);
        players[1].camera.transform.Translate(new Vector3(screenWidthInWorldSpace, 0, 0));

        for (var i = 0; i < 2; i++)
        {
            // Create asset
            var asset = ScriptableObject.CreateInstance<InputActionAsset>();

            // Create actions.
            var map = new InputActionMap("map");
            asset.AddActionMap(map);
            var moveAction = map.AddAction("move", type: InputActionType.Value);
            var submitAction = map.AddAction("submit", type: InputActionType.Button);
            var cancelAction = map.AddAction("cancel", type: InputActionType.Button);

            // Create bindings.
            moveAction.AddBinding(gamepads[i].leftStick);
            submitAction.AddBinding(gamepads[i].buttonSouth);
            cancelAction.AddBinding(gamepads[i].buttonEast);

            // Wire up actions.
            players[i].uiModule.move = InputActionReference.Create(moveAction);
            players[i].uiModule.submit = InputActionReference.Create(submitAction);
            players[i].uiModule.cancel = InputActionReference.Create(cancelAction);

            // Enable the whole thing.
            map.Enable();
        }

        yield return null;

        Assert.That(players[0].eventSystem.currentSelectedGameObject, Is.SameAs(players[0].leftGameObject));
        Assert.That(players[1].eventSystem.currentSelectedGameObject, Is.SameAs(players[1].leftGameObject));

        players[0].leftChildReceiver.events.Clear();
        players[1].leftChildReceiver.events.Clear();

<<<<<<< HEAD
        // Move right on player #1's gamepad.
        Set(gamepads[0].leftStick, Vector2.right);
=======
        // Check Player 0 Move Axes
        InputSystem.QueueDeltaStateEvent(gamepads[0].leftStick, new Vector2(1.0f, 0.0f));

>>>>>>> 8c0115cf
        yield return null;

        // Player #1 should have moved from left to right object.
        Assert.That(players[0].eventSystem.currentSelectedGameObject, Is.SameAs(players[0].rightGameObject));
        Assert.That(players[1].eventSystem.currentSelectedGameObject, Is.SameAs(players[1].leftGameObject));

        Assert.That(players[0].leftChildReceiver.events,
            EventSequence(
                OneEvent("type", EventType.Move),
                OneEvent("type", EventType.Deselect)));
        Assert.That(players[0].rightChildReceiver.events,
            EventSequence(
                OneEvent("type", EventType.Select)));

        players[0].leftChildReceiver.events.Clear();
        players[0].rightChildReceiver.events.Clear();

        // No change for player #2.
        Assert.That(players[1].leftChildReceiver.events, Is.Empty);
        Assert.That(players[1].rightChildReceiver.events, Is.Empty);

        // https://fogbugz.unity3d.com/f/cases/1306361/
        // Move right on player #1's gamepad AGAIN. This should *not* cross
        // over to player #2's UI but should instead not result in any selection change.
        Set(gamepads[0].leftStick, Vector2.zero);
        yield return null;
        Set(gamepads[0].leftStick, Vector2.right);
        yield return null;

        Assert.That(players[0].eventSystem.currentSelectedGameObject, Is.SameAs(players[0].rightGameObject));
        Assert.That(players[1].eventSystem.currentSelectedGameObject, Is.SameAs(players[1].leftGameObject));

        Assert.That(players[0].leftChildReceiver.events, Is.Empty);
        Assert.That(players[0].rightChildReceiver.events,
            EventSequence(
                OneEvent("type", EventType.Move))); // OnMove will still get called to *attempt* a move.

        players[0].leftChildReceiver.events.Clear();
        players[0].rightChildReceiver.events.Clear();

<<<<<<< HEAD
        // No change for player #2.
        Assert.That(players[1].leftChildReceiver.events, Is.Empty);
        Assert.That(players[1].rightChildReceiver.events, Is.Empty);

        Set(gamepads[0].leftStick, Vector2.zero);
=======
        yield return null;
>>>>>>> 8c0115cf

        // Check Player 0 Submit
        PressAndRelease(gamepads[0].buttonSouth);
        players[0].eventSystem.InvokeUpdate();
        players[1].eventSystem.InvokeUpdate();

<<<<<<< HEAD
        Assert.That(players[0].rightChildReceiver.events,
            EventSequence(OneEvent("type", EventType.Submit)));
        Assert.That(players[1].leftChildReceiver.events, Is.Empty);
=======
        yield return null;
>>>>>>> 8c0115cf

        players[0].rightChildReceiver.events.Clear();

        // Check Player 1 Submit
        PressAndRelease(gamepads[1].buttonSouth);
        players[0].eventSystem.InvokeUpdate();
        players[1].eventSystem.InvokeUpdate();

<<<<<<< HEAD
        Assert.That(players[1].leftChildReceiver.events,
            EventSequence(OneEvent("type", EventType.Submit)));
        Assert.That(players[0].rightChildReceiver.events, Is.Empty);
=======
        yield return null;

        Assert.That(players[1].leftChildReceiver.events, Has.Count.EqualTo(1));
        Assert.That(players[1].leftChildReceiver.events[0].type, Is.EqualTo(EventType.Submit));
>>>>>>> 8c0115cf
    }

    [UnityTest]
    [Category("UI")]
    public IEnumerator UI_CanDriveUIFromGamepad()
    {
        var gamepad = InputSystem.AddDevice<Gamepad>();

        var scene = CreateTestUI();

        var asset = ScriptableObject.CreateInstance<InputActionAsset>();
        var map = asset.AddActionMap("map");
        var moveAction = map.AddAction("move", type: InputActionType.PassThrough, binding: "<Gamepad>/*stick");
        var submitAction = map.AddAction("submit", type: InputActionType.PassThrough, binding: "<Gamepad>/buttonSouth");
        var cancelAction = map.AddAction("cancel", type: InputActionType.PassThrough, binding: "<Gamepad>/buttonEast");

        scene.uiModule.move = InputActionReference.Create(moveAction);
        scene.uiModule.submit = InputActionReference.Create(submitAction);
        scene.uiModule.cancel = InputActionReference.Create(cancelAction);

        scene.uiModule.moveRepeatDelay = 0.1f;
        scene.uiModule.moveRepeatRate = 0.1f;

        map.Enable();

        yield return null;

        ////TODO: test for IUpdateSelectedHandler

        // Left object should have been selected as part of enabling the event system and module.
        // This is key to having navigation work.
        Assert.That(scene.eventSystem.currentSelectedGameObject, Is.SameAs(scene.leftGameObject));
        Assert.That(scene.leftChildReceiver.events, EventSequence(OneEvent("type", EventType.Select)));
        Assert.That(scene.rightChildReceiver.events, Is.Empty);

        scene.leftChildReceiver.events.Clear();

        // Move right.
        Set(gamepad.leftStick, new Vector2(1, 0.5f));
        yield return null;

        Assert.That(scene.leftChildReceiver.events,
            EventSequence(
                OneEvent("type", EventType.Move),
                OneEvent("moveDir", MoveDirection.Right),
                OneEvent("moveVector", gamepad.leftStick.ReadValue())));
        Assert.That(scene.rightChildReceiver.events, Is.Empty);

        scene.leftChildReceiver.events.Clear();

        // Move left.
        Set(gamepad.leftStick, new Vector2(-1, 0.5f));
        yield return null;

        Assert.That(scene.leftChildReceiver.events,
            EventSequence(
                OneEvent("type", EventType.Move),
                OneEvent("moveDir", MoveDirection.Left),
                OneEvent("moveVector", gamepad.leftStick.ReadValue())));
        Assert.That(scene.rightChildReceiver.events, Is.Empty);

        scene.leftChildReceiver.events.Clear();

        // Move up.
        Set(gamepad.leftStick, new Vector2(-0.5f, 1));
        yield return null;

        Assert.That(scene.leftChildReceiver.events,
            EventSequence(
                OneEvent("type", EventType.Move),
                OneEvent("moveDir", MoveDirection.Up),
                OneEvent("moveVector", gamepad.leftStick.ReadValue())));
        Assert.That(scene.rightChildReceiver.events, Is.Empty);

        scene.leftChildReceiver.events.Clear();

        // Move down.
        Set(gamepad.leftStick, new Vector2(0.5f, -1));
        yield return null;

        Assert.That(scene.leftChildReceiver.events,
            EventSequence(
                OneEvent("type", EventType.Move),
                OneEvent("moveDir", MoveDirection.Down),
                OneEvent("moveVector", gamepad.leftStick.ReadValue())));
        Assert.That(scene.rightChildReceiver.events, Is.Empty);

        scene.leftChildReceiver.events.Clear();

        // Check repeat delay. Wait enough to cross both delay and subsequent repeat. We should
        // still only get one repeat event.
        unscaledGameTime += 1.21f;
        yield return null;

        Assert.That(scene.leftChildReceiver.events,
            EventSequence(
                OneEvent("type", EventType.Move),
                OneEvent("moveDir", MoveDirection.Down),
                OneEvent("moveVector", gamepad.leftStick.ReadValue())));

        scene.leftChildReceiver.events.Clear();

        // Check repeat rate. Same here; doesn't matter how much time we pass as long as we cross
        // the repeat rate threshold.
        unscaledGameTime += 2;
        yield return null;

        Assert.That(scene.leftChildReceiver.events,
            EventSequence(
                OneEvent("type", EventType.Move),
                OneEvent("moveDir", MoveDirection.Down),
                OneEvent("moveVector", gamepad.leftStick.ReadValue())));

        scene.leftChildReceiver.events.Clear();

        // Submit.
        PressAndRelease(gamepad.buttonSouth);
        yield return null;

        Assert.That(scene.leftChildReceiver.events, EventSequence(OneEvent("type", EventType.Submit)));
        Assert.That(scene.rightChildReceiver.events, Is.Empty);

        scene.leftChildReceiver.events.Clear();

        // Cancel.
        PressAndRelease(gamepad.buttonEast);
        yield return null;

        Assert.That(scene.leftChildReceiver.events, EventSequence(OneEvent("type", EventType.Cancel)));
        Assert.That(scene.rightChildReceiver.events, Is.Empty);

        scene.leftChildReceiver.events.Clear();

        // Make sure that no navigation events are sent if turned off.
        scene.eventSystem.sendNavigationEvents = false;

        Set(gamepad.leftStick, default);
        yield return null;
        Set(gamepad.leftStick, new Vector2(1, 1));
        yield return null;

        Assert.That(scene.leftChildReceiver.events, Is.Empty);
        Assert.That(scene.rightChildReceiver.events, Is.Empty);
    }

    [Test]
    [Category("UI")]
    public void UI_CanReassignUIActions()
    {
        var go = new GameObject();
        go.AddComponent<EventSystem>();
        var uiModule = go.AddComponent<InputSystemUIInputModule>();

        const string kActions = @"
            {
                ""maps"" : [
                    {
                        ""name"" : ""Gameplay"",
                        ""actions"" : [
                            { ""name"" : ""Point"" },
                            { ""name"" : ""Navigate"" }
                        ]
                    },
                    {
                        ""name"" : ""UI"",
                        ""actions"" : [
                            { ""name"" : ""Navigate"", ""type"" : ""PassThrough"" },
                            { ""name"" : ""Point"", ""type"" : ""PassThrough"" }
                        ]
                    }
                ]
            }
        ";

        var actions1 = InputActionAsset.FromJson(kActions);

        uiModule.actionsAsset = actions1;
        uiModule.move = InputActionReference.Create(actions1["ui/navigate"]);
        uiModule.point = InputActionReference.Create(actions1["ui/point"]);

        Assert.That(uiModule.actionsAsset, Is.SameAs(actions1));
        Assert.That(uiModule.move.action, Is.SameAs(actions1["ui/navigate"]));
        Assert.That(uiModule.point.action, Is.SameAs(actions1["ui/point"]));

        var actions2 = ScriptableObject.Instantiate(actions1);
        actions2["ui/point"].RemoveAction();

        uiModule.actionsAsset = actions2;

        Assert.That(uiModule.actionsAsset, Is.SameAs(actions2));
        Assert.That(uiModule.move.action, Is.SameAs(actions2["ui/navigate"]));
        Assert.That(uiModule.point?.action, Is.Null);
    }

#if !TEMP_DISABLE_UI_TESTS_ON_TRUNK
    [UnityTest]
    [Category("UI")]
    public IEnumerator UI_CanChangeControlsOnActions()
    {
        var mouse = InputSystem.AddDevice<Mouse>();

        var scene = CreateTestUI();

        var asset = ScriptableObject.CreateInstance<InputActionAsset>();
        var map = asset.AddActionMap("map");
        var pointAction = map.AddAction("point", type: InputActionType.PassThrough, binding: "<Mouse>/position");
        var clickAction = map.AddAction("click", type: InputActionType.PassThrough, binding: "<Mouse>/leftButton");

        scene.uiModule.point = InputActionReference.Create(pointAction);
        scene.uiModule.leftClick = InputActionReference.Create(clickAction);

        map.Enable();

        yield return null;

        // Put mouse over left object.
        Set(mouse.position, scene.From640x480ToScreen(100, 100));
        yield return null;

        Assert.That(scene.leftChildReceiver.events, Has.Exactly(1).With.Property("type").EqualTo(EventType.PointerEnter));

        scene.leftChildReceiver.events.Clear();

        // Unbind click. This should not yet result in the pointer getting removed as we still
        // have the position binding.
        clickAction.ApplyBindingOverride(string.Empty);
        yield return null;

        Assert.That(scene.leftChildReceiver.events, Is.Empty);

        // Remove mouse. Should result in pointer-exit event.
        InputSystem.RemoveDevice(mouse);
        yield return null;

        Assert.That(scene.leftChildReceiver.events,
            Has.Exactly(1).With.Property("type").EqualTo(EventType.PointerExit).And
                .Matches((UICallbackReceiver.Event e) => e.pointerData.device == mouse));
    }

#endif

    private class InputSystemUIInputModuleTestScene_Setup : IPrebuildSetup, IPostBuildCleanup
    {
        public void Setup()
        {
#if UNITY_EDITOR
            EditorBuildSettings.scenes = EditorBuildSettings.scenes.Append(new EditorBuildSettingsScene
                { path = UITestScene.TestScenePath, enabled = true }).ToArray();
#endif
        }

        public void Cleanup()
        {
#if UNITY_EDITOR
            Debug.Log("Running post build cleanup");
            var scenes = EditorBuildSettings.scenes.ToList();
            scenes.RemoveAll(s => s.path == UITestScene.TestScenePath);
            EditorBuildSettings.scenes = scenes.ToArray();
#endif
        }
    }

    [UnityTest]
    [Category("UI")]
    [PrebuildSetup(typeof(InputSystemUIInputModuleTestScene_Setup))]
    [PostBuildCleanup(typeof(InputSystemUIInputModuleTestScene_Setup))]
    public IEnumerator UI_WhenMultipleInputModulesExist_ActionsAreNotDisabledUntilTheLastInputModuleIsDisabled()
    {
        var firstScene = UITestScene.LoadScene();
        yield return null;

        var secondScene = UITestScene.LoadScene();
        yield return null;

        var unloadOperation = SceneManager.UnloadSceneAsync(firstScene.Scene);
        yield return new WaitUntil(() => unloadOperation.isDone);

        var pointAction = secondScene.InputModule.point.action;
        Assert.That(pointAction.enabled, Is.True);

        unloadOperation = SceneManager.UnloadSceneAsync(secondScene.Scene);
        yield return new WaitUntil(() => unloadOperation.isDone);

        Assert.That(pointAction.enabled, Is.False);
    }

    [Test]
    [Category("UI")]
    public void UI_WhenDisablingInputModule_ActionsAreNotDisabledIfTheyWereNotEnabledByTheInputModule()
    {
        var eventSystemGO = new GameObject();
        eventSystemGO.AddComponent<EventSystem>();
        var inputModule = eventSystemGO.AddComponent<InputSystemUIInputModule>();

        var asset = ScriptableObject.CreateInstance<InputActionAsset>();
        var map = asset.AddActionMap("map");
        var pointAction = map.AddAction("point", type: InputActionType.PassThrough, binding: "<Mouse>/position");

        map.Enable();

        inputModule.point = InputActionReference.Create(pointAction);

        GameObject.DestroyImmediate(eventSystemGO);

        Assert.That(pointAction.enabled, Is.True);
    }

    [UnityTest]
    [Category("UI")]
    [PrebuildSetup(typeof(InputSystemUIInputModuleTestScene_Setup))]
    [PostBuildCleanup(typeof(InputSystemUIInputModuleTestScene_Setup))]
    public IEnumerator UI_WhenAssigningInputModuleAction_PreviousOwnedActionsAreDisabled()
    {
        var scene = UITestScene.LoadScene();
        yield return null;

        var asset = ScriptableObject.CreateInstance<InputActionAsset>();
        var map = asset.AddActionMap("map");
        var pointAction = map.AddAction("point", type: InputActionType.PassThrough, binding: "<Mouse>/position");

        map.Enable();

        var inputModule = scene.InputModule;
        var previousAction = inputModule.point.action;
        inputModule.point = InputActionReference.Create(pointAction);

        Assert.That(previousAction.enabled, Is.False);
    }

    [UnityTest]
    [Category("UI")]
    [PrebuildSetup(typeof(InputSystemUIInputModuleTestScene_Setup))]
    [PostBuildCleanup(typeof(InputSystemUIInputModuleTestScene_Setup))]
    public IEnumerator UI_WhenAssigningInputModuleAction_ExternalActionsAreNotDisabled()
    {
        var scene = UITestScene.LoadScene();
        yield return null;

        var asset = ScriptableObject.CreateInstance<InputActionAsset>();
        var map = asset.AddActionMap("map");
        var pointAction = map.AddAction("point", type: InputActionType.PassThrough, binding: "<Mouse>/position");
        var scrollAction = map.AddAction("scroll", type: InputActionType.PassThrough, binding: "<Mouse>/scroll/x");

        map.Enable();

        var inputModule = scene.InputModule;
        inputModule.point = InputActionReference.Create(pointAction);
        inputModule.point = InputActionReference.Create(scrollAction);

        Assert.That(pointAction.enabled, Is.True);
    }

    [UnityTest]
    [Category("UI")]
    [Ignore("TODO")]
    public IEnumerator TODO_UI_WhenEnabled_InitialPointerPositionIsPickedUp()
    {
        var mouse = InputSystem.AddDevice<Mouse>();
        var scene = CreateTestUI();

        // Put mouse over left object.
        Set(mouse.position, scene.From640x480ToScreen(100, 100));

        var asset = ScriptableObject.CreateInstance<InputActionAsset>();
        var map = asset.AddActionMap("map");
        var pointAction = map.AddAction("point", type: InputActionType.PassThrough, binding: "<Mouse>/position");
        scene.uiModule.point = InputActionReference.Create(pointAction);
        asset.Enable();

        yield return null;

        scene.leftChildReceiver.events.Clear();

        yield return null;

        Assert.That(scene.leftChildReceiver.events, Has.Exactly(1).With.Property("type").EqualTo(EventType.PointerEnter));
        Assert.That(scene.rightChildReceiver.events, Is.Empty);
    }

    // Right now, text input in uGUI is picked up from IMGUI events. ATM they're still out of reach for us.
    // Hopefully something we can solve as part of getting rid of the old input system.
    [Test]
    [Category("UI")]
    [Ignore("TODO")]
    public void TODO_UI_CanDriveTextInput()
    {
        var keyboard = InputSystem.AddDevice<Keyboard>();

        var eventSystemGO = new GameObject();
        eventSystemGO.AddComponent<EventSystem>();
        eventSystemGO.AddComponent<InputSystemUIInputModule>();

        var canvasGO = new GameObject();
        canvasGO.AddComponent<Canvas>();

        var inputFieldGO = new GameObject();
        inputFieldGO.transform.SetParent(canvasGO.transform);
        var inputField = inputFieldGO.AddComponent<InputField>();
        inputField.text = string.Empty;

        InputSystem.QueueTextEvent(keyboard, 'a');
        InputSystem.QueueTextEvent(keyboard, 'b');
        InputSystem.QueueTextEvent(keyboard, 'c');
        InputSystem.Update();

        Assert.That(inputField.text, Is.EqualTo("abc"));
    }

    ////TODO: We need to override BaseInput which currently is still hooked to the old input system APIs.
    [Test]
    [Category("UI")]
    [Ignore("TODO")]
    public void TODO_UI_CanDriveIME()
    {
        Assert.Fail();
    }

    [Test]
    [Category("UI")]
    [Retry(2)] // Warm up JIT
    public void UI_MovingAndClickingMouseDoesNotAllocateGCMemory()
    {
        var mouse = InputSystem.AddDevice<Mouse>();

        var actions = ScriptableObject.CreateInstance<InputActionAsset>();
        var uiActions = actions.AddActionMap("UI");
        var pointAction = uiActions.AddAction("Point", type: InputActionType.PassThrough, binding: "<Mouse>/position");
        var clickAction = uiActions.AddAction("Click", type: InputActionType.PassThrough, binding: "<Mouse>/leftButton");

        actions.Enable();

        var eventSystemGO = new GameObject();
        eventSystemGO.AddComponent<EventSystem>();
        var uiModule = eventSystemGO.AddComponent<InputSystemUIInputModule>();
        uiModule.actionsAsset = actions;
        uiModule.point = InputActionReference.Create(pointAction);
        uiModule.leftClick = InputActionReference.Create(clickAction);

        // We allow the first hit on the UI module to set up internal data structures
        // and thus allocate something. So go and run one event with data on the mouse.
        // Also gets rid of GC noise from the initial input system update.
        InputSystem.QueueStateEvent(mouse, new MouseState { position = new Vector2(1, 2) });
        InputSystem.Update();

        // Get rid of IsUnityTest() GC hit.
        PressAndRelease(mouse.leftButton);

        // Make sure we don't get an allocation from the string literal.
        var kProfilerRegion = "UI_MovingAndClickingMouseDoesNotAllocateMemory";

        Assert.That(() =>
        {
            Profiler.BeginSample(kProfilerRegion);
            Set(mouse.position, new Vector2(123, 234));
            Set(mouse.position, new Vector2(234, 345));
            Press(mouse.leftButton);
            Profiler.EndSample();
        }, Is.Not.AllocatingGCMemory());
    }

    // https://forum.unity.com/threads/feature-request-option-to-disable-deselect-in-ui-input-module.761531
#if !TEMP_DISABLE_UI_TESTS_ON_TRUNK
    [UnityTest]
    [Category("UI")]
    public IEnumerator UI_CanPreventAutomaticDeselectionOfGameObjects()
    {
        var mouse = InputSystem.AddDevice<Mouse>();

        var actions = ScriptableObject.CreateInstance<InputActionAsset>();
        var uiActions = actions.AddActionMap("UI");
        var pointAction = uiActions.AddAction("Point", type: InputActionType.PassThrough, binding: "<Mouse>/position");
        var clickAction = uiActions.AddAction("Click", type: InputActionType.PassThrough, binding: "<Mouse>/leftButton");

        actions.Enable();

        var scene = CreateTestUI();

        // Resize parent to span only half the screen.
        ((RectTransform)scene.parentGameObject.transform).anchorMax = new Vector2(0.5f, 1);

        scene.uiModule.actionsAsset = actions;
        scene.uiModule.point = InputActionReference.Create(pointAction);
        scene.uiModule.leftClick = InputActionReference.Create(clickAction);

        // Deselect behavior should be on by default as this corresponds to the behavior before
        // we introduced the switch that allows toggling the behavior off.
        Assert.That(scene.uiModule.deselectOnBackgroundClick, Is.True);

        // Give canvas a chance to set itself up.
        yield return null;

        // Click on left GO and make sure it gets selected.
        Set(mouse.position, scene.From640x480ToScreen(10, 10));
        PressAndRelease(mouse.leftButton);
        yield return null;

        Assert.That(scene.eventSystem.currentSelectedGameObject, Is.SameAs(scene.leftGameObject));

        // Click on empty right side and make sure the selection gets cleared.
        Set(mouse.position, scene.From640x480ToScreen(400, 10));
        PressAndRelease(mouse.leftButton);
        yield return null;

        Assert.That(scene.eventSystem.currentSelectedGameObject, Is.Null);

        scene.uiModule.deselectOnBackgroundClick = false;

        // Click on left GO and make sure it gets selected.
        Set(mouse.position, scene.From640x480ToScreen(10, 10));
        PressAndRelease(mouse.leftButton);
        yield return null;

        Assert.That(scene.eventSystem.currentSelectedGameObject, Is.SameAs(scene.leftGameObject));

        // Click on empty right side and make sure our selection does NOT get cleared.
        Set(mouse.position, scene.From640x480ToScreen(400, 10));
        PressAndRelease(mouse.leftButton);
        yield return null;

        Assert.That(scene.eventSystem.currentSelectedGameObject, Is.SameAs(scene.leftGameObject));
    }

#endif

#if !TEMP_DISABLE_UI_TESTS_ON_TRUNK
    [UnityTest]
    [Category("UI")]
    public IEnumerator UI_WhenBindingsAreReResolved_PointerStatesAreKeptInSync()
    {
        InputSystem.AddDevice<Touchscreen>();

        var actions = ScriptableObject.CreateInstance<InputActionAsset>();
        var uiActions = actions.AddActionMap("UI");
        var pointAction = uiActions.AddAction("Point", type: InputActionType.PassThrough, binding: "<Touchscreen>/position");
        var clickAction = uiActions.AddAction("Click", type: InputActionType.PassThrough, binding: "<Touchscreen>/press");

        pointAction.wantsInitialStateCheck = true;
        clickAction.wantsInitialStateCheck = true;

        actions.Enable();

        var scene = CreateTestUI();

        scene.uiModule.actionsAsset = actions;
        scene.uiModule.point = InputActionReference.Create(pointAction);
        scene.uiModule.leftClick = InputActionReference.Create(clickAction);

        yield return null;

        BeginTouch(1, scene.From640x480ToScreen(100, 100), queueEventOnly: true);
        yield return null;

        Assert.That(EventSystem.current.IsPointerOverGameObject(), Is.True);

        actions.Disable();
        yield return null;

        // UI module keeps pointer over GO in frame of release.
        Assert.That(EventSystem.current.IsPointerOverGameObject(), Is.True);

        yield return null;

        Assert.That(EventSystem.current.IsPointerOverGameObject(), Is.False);

        actions.Enable();
        yield return null;

        Assert.That(EventSystem.current.IsPointerOverGameObject(), Is.True);

        pointAction.ApplyBindingOverride("<Touchscreen>/primaryTouch/position");
        yield return null;

        Assert.That(EventSystem.current.IsPointerOverGameObject(), Is.True);
    }

#endif

    ////REVIEW: While `deselectOnBackgroundClick` does solve the problem of breaking keyboard and gamepad navigation, the question
    ////        IMO is whether navigation should even be affected that way by not having a current selection. Seems to me that the
    ////        the system should remember the last selected object and start up navigation from there when nothing is selected.
    ////        However, given EventSystem.lastSelectedGameObject is no longer supported (why???), it seems like this would require
    ////        some larger changes.
    [UnityTest]
    [Category("UI")]
    [Ignore("TODO")]
    public IEnumerator TODO_UI_CanStartNavigationWhenNothingIsSelected()
    {
        var mouse = InputSystem.AddDevice<Mouse>();
        var gamepad = InputSystem.AddDevice<Gamepad>();

        var actions = ScriptableObject.CreateInstance<InputActionAsset>();
        var uiActions = actions.AddActionMap("UI");
        var pointAction = uiActions.AddAction("Point", type: InputActionType.PassThrough, binding: "<Mouse>/position");
        var clickAction = uiActions.AddAction("Click", type: InputActionType.PassThrough, binding: "<Mouse>/leftButton");
        var navigateAction = uiActions.AddAction("Navigate", type: InputActionType.PassThrough, binding: "<Gamepad>/dpad");

        actions.Enable();

        var scene = CreateTestUI();

        scene.uiModule.actionsAsset = actions;
        scene.uiModule.point = InputActionReference.Create(pointAction);
        scene.uiModule.leftClick = InputActionReference.Create(clickAction);
        scene.uiModule.move = InputActionReference.Create(navigateAction);

        // Give canvas a chance to set itself up.
        yield return null;

        // Select left GO.
        Set(mouse.position, scene.From640x480ToScreen(10, 10));
        Press(mouse.leftButton);
        yield return null;
        Release(mouse.leftButton);

        Assert.That(scene.eventSystem.currentSelectedGameObject, Is.SameAs(scene.leftGameObject));

        // Click on background and make sure we deselect.
        Set(mouse.position, scene.From640x480ToScreen(50, 250));
        Press(mouse.leftButton);
        yield return null;
        Release(mouse.leftButton);

        Assert.That(scene.eventSystem.currentSelectedGameObject, Is.Null);

        // Now perform a navigate-right action. Given we have no current selection, this should
        // cause the right GO to be selected based on the fact that the left GO was selected last.
        Press(gamepad.dpad.right);
        yield return null;

        Assert.That(scene.eventSystem.currentSelectedGameObject, Is.SameAs(scene.rightGameObject));

        // Just to make extra sure, navigate left and make sure that results in the expected selection
        // change over to the left GO.
        Release(gamepad.dpad.right);
        Press(gamepad.dpad.left);
        yield return null;

        Assert.That(scene.eventSystem.currentSelectedGameObject, Is.SameAs(scene.leftGameObject));
    }

    [Test]
    [Category("UI")]
    public void UI_CanDriveVirtualMouseCursorFromGamepad()
    {
        const float kCursorSpeed = 100;
        const float kScrollSpeed = 25;

        var eventSystemGO = new GameObject();
        eventSystemGO.SetActive(false);
        eventSystemGO.AddComponent<EventSystem>();
        eventSystemGO.AddComponent<InputSystemUIInputModule>();

        var canvasGO = new GameObject();
        canvasGO.SetActive(false);
        canvasGO.AddComponent<Canvas>();

        var cursorGO = new GameObject();
        cursorGO.SetActive(false);
        var cursorTransform = cursorGO.AddComponent<RectTransform>();
        var cursorInput = cursorGO.AddComponent<VirtualMouseInput>();
        cursorInput.cursorSpeed = kCursorSpeed;
        cursorInput.scrollSpeed = kScrollSpeed;
        cursorInput.cursorTransform = cursorTransform;
        cursorTransform.SetParent(canvasGO.transform, worldPositionStays: false);
        cursorTransform.pivot = new Vector2(0.5f, 0.5f);
        cursorTransform.anchorMin = Vector2.zero;
        cursorTransform.anchorMax = Vector2.zero;
        cursorTransform.anchoredPosition = new Vector2(123, 234);

        var positionAction = new InputAction(type: InputActionType.Value, binding: "<Gamepad>/*stick");
        var leftButtonAction = new InputAction(binding: "<Gamepad>/buttonSouth");
        var rightButtonAction = new InputAction(binding: "<Gamepad>/rightShoulder");
        var middleButtonAction = new InputAction(binding: "<Gamepad>/leftShoulder");
        var forwardButtonAction = new InputAction(binding: "<Gamepad>/buttonWest");
        var backButtonAction = new InputAction(binding: "<Gamepad>/buttonEast");
        var scrollWheelAction = new InputAction();
        scrollWheelAction.AddCompositeBinding("2DVector(mode=2)")
            .With("Up", "<Gamepad>/leftTrigger")
            .With("Down", "<Gamepad>/rightTrigger")
            .With("Left", "<Gamepad>/dpad/left")
            .With("Right", "<Gamepad>/dpad/right");

        cursorInput.stickAction = new InputActionProperty(positionAction);
        cursorInput.leftButtonAction = new InputActionProperty(leftButtonAction);
        cursorInput.rightButtonAction = new InputActionProperty(rightButtonAction);
        cursorInput.middleButtonAction = new InputActionProperty(middleButtonAction);
        cursorInput.scrollWheelAction = new InputActionProperty(scrollWheelAction);
        cursorInput.forwardButtonAction = new InputActionProperty(forwardButtonAction);
        cursorInput.backButtonAction = new InputActionProperty(backButtonAction);

        var gamepad = InputSystem.AddDevice<Gamepad>();

        // Get rid of deadzones to simplify computations.
        InputSystem.settings.defaultDeadzoneMin = 0;
        InputSystem.settings.defaultDeadzoneMax = 1;

        eventSystemGO.SetActive(true);
        canvasGO.SetActive(true);
        cursorGO.SetActive(true);

        // Make sure the component added a virtual mouse.
        var virtualMouse = Mouse.current;
        Assert.That(virtualMouse, Is.Not.Null);
        Assert.That(virtualMouse.layout, Is.EqualTo("VirtualMouse"));
        Assert.That(cursorInput.virtualMouse, Is.SameAs(virtualMouse));

        // Make sure we can disable and re-enable the component.
        cursorGO.SetActive(false);

        Assert.That(Mouse.current, Is.Null);

        cursorGO.SetActive(true);

        Assert.That(Mouse.current, Is.Not.Null);
        Assert.That(Mouse.current, Is.SameAs(virtualMouse));

        // Ensure everything is at default values.
        // Starting position should be that of the cursor's initial transform.
        Assert.That(virtualMouse.position.ReadValue(), Is.EqualTo(new Vector2(123, 234)).Using(Vector2EqualityComparer.Instance));
        Assert.That(virtualMouse.delta.ReadValue(), Is.EqualTo(Vector2.zero));
        Assert.That(virtualMouse.scroll.ReadValue(), Is.EqualTo(Vector2.zero));
        Assert.That(virtualMouse.leftButton.isPressed, Is.False);
        Assert.That(virtualMouse.rightButton.isPressed, Is.False);
        Assert.That(virtualMouse.middleButton.isPressed, Is.False);
        Assert.That(cursorTransform.anchoredPosition, Is.EqualTo(new Vector2(123, 234)));

        // Now move the mouse cursor with the left stick and ensure we get a response.
        currentTime = 1;
        Set(gamepad.leftStick, new Vector2(0.25f, 0.75f));

        // No time has passed yet so first frame shouldn't move at all.
        Assert.That(virtualMouse.position.ReadValue(), Is.EqualTo(new Vector2(123, 234)).Using(Vector2EqualityComparer.Instance));
        Assert.That(virtualMouse.delta.ReadValue(), Is.EqualTo(Vector2.zero));
        Assert.That(cursorTransform.anchoredPosition, Is.EqualTo(new Vector2(123, 234)));

        currentTime = 1.4;
        InputSystem.Update();

        const float kFirstDeltaX = kCursorSpeed * 0.25f * 0.4f;
        const float kFirstDeltaY = kCursorSpeed * 0.75f * 0.4f;

        Assert.That(virtualMouse.position.ReadValue(), Is.EqualTo(new Vector2(123 + kFirstDeltaX, 234 + kFirstDeltaY)).Using(Vector2EqualityComparer.Instance));
        Assert.That(virtualMouse.delta.ReadValue(), Is.EqualTo(new Vector2(kFirstDeltaX, kFirstDeltaY)).Using(Vector2EqualityComparer.Instance));
        Assert.That(cursorTransform.anchoredPosition, Is.EqualTo(new Vector2(123 + kFirstDeltaX, 234 + kFirstDeltaY)).Using(Vector2EqualityComparer.Instance));

        // Each update should move the cursor along while the stick is actuated.
        currentTime = 2;
        InputSystem.Update();

        const float kSecondDeltaX = kCursorSpeed * 0.25f * 0.6f;
        const float kSecondDeltaY = kCursorSpeed * 0.75f * 0.6f;

        Assert.That(virtualMouse.position.ReadValue(), Is.EqualTo(new Vector2(123 + kFirstDeltaX + kSecondDeltaX, 234 + kFirstDeltaY + kSecondDeltaY)).Using(Vector2EqualityComparer.Instance));
        Assert.That(virtualMouse.delta.ReadValue(), Is.EqualTo(new Vector2(kSecondDeltaX, kSecondDeltaY)).Using(Vector2EqualityComparer.Instance));
        Assert.That(cursorTransform.anchoredPosition, Is.EqualTo(new Vector2(123 + kFirstDeltaX + kSecondDeltaX, 234 + kFirstDeltaY + kSecondDeltaY)).Using(Vector2EqualityComparer.Instance));

        // Only the final state of the stick in an update should matter.
        currentTime = 3;
        InputSystem.QueueStateEvent(gamepad, new GamepadState { leftStick = new Vector2(0.34f, 0.45f)});
        InputSystem.QueueStateEvent(gamepad, new GamepadState { leftStick = new Vector2(0.45f, 0.56f)});
        InputSystem.Update();

        const float kThirdDeltaX = kCursorSpeed * 0.45f;
        const float kThirdDeltaY = kCursorSpeed * 0.56f;

        Assert.That(virtualMouse.position.ReadValue(), Is.EqualTo(new Vector2(123 + kFirstDeltaX + kSecondDeltaX + kThirdDeltaX, 234 + kFirstDeltaY + kSecondDeltaY + kThirdDeltaY)).Using(Vector2EqualityComparer.Instance));
        Assert.That(virtualMouse.delta.ReadValue(), Is.EqualTo(new Vector2(kThirdDeltaX, kThirdDeltaY)).Using(Vector2EqualityComparer.Instance));
        Assert.That(cursorTransform.anchoredPosition, Is.EqualTo(new Vector2(123 + kFirstDeltaX + kSecondDeltaX + kThirdDeltaX, 234 + kFirstDeltaY + kSecondDeltaY + kThirdDeltaY)).Using(Vector2EqualityComparer.Instance));

        var leftClickAction = new InputAction(binding: "<Mouse>/leftButton");
        var middleClickAction = new InputAction(binding: "<Mouse>/middleButton");
        var rightClickAction = new InputAction(binding: "<Mouse>/rightButton");
        var forwardClickAction = new InputAction(binding: "<Mouse>/forwardButton");
        var backClickAction = new InputAction(binding: "<Mouse>/backButton");
        var scrollAction = new InputAction(binding: "<Mouse>/scroll");

        leftClickAction.Enable();
        middleClickAction.Enable();
        rightClickAction.Enable();
        forwardClickAction.Enable();
        backClickAction.Enable();
        scrollAction.Enable();

        // Press buttons.
        PressAndRelease(gamepad.buttonSouth);
        Assert.That(leftClickAction.triggered);
        PressAndRelease(gamepad.rightShoulder);
        Assert.That(rightClickAction.triggered);
        PressAndRelease(gamepad.leftShoulder);
        Assert.That(middleClickAction.triggered);
        PressAndRelease(gamepad.buttonWest);
        Assert.That(forwardClickAction.triggered);
        PressAndRelease(gamepad.buttonEast);
        Assert.That(backClickAction.triggered);

        // Scroll wheel.
        Set(gamepad.leftTrigger, 0.5f);
        Assert.That(scrollAction.ReadValue<Vector2>(), Is.EqualTo(new Vector2(0, kScrollSpeed * 0.5f)).Using(Vector2EqualityComparer.Instance));
        Set(gamepad.rightTrigger, 0.3f);
        Assert.That(scrollAction.ReadValue<Vector2>(), Is.EqualTo(new Vector2(0, kScrollSpeed * (0.5f - 0.3f))).Using(Vector2EqualityComparer.Instance));
        Set(gamepad.leftTrigger, 0);
        Assert.That(scrollAction.ReadValue<Vector2>(), Is.EqualTo(new Vector2(0, -kScrollSpeed * 0.3f)).Using(Vector2EqualityComparer.Instance));
        Press(gamepad.dpad.left);
        Assert.That(scrollAction.ReadValue<Vector2>(), Is.EqualTo(new Vector2(-kScrollSpeed, -kScrollSpeed * 0.3f)).Using(Vector2EqualityComparer.Instance));
        Press(gamepad.dpad.right);
        Assert.That(scrollAction.ReadValue<Vector2>(), Is.EqualTo(new Vector2(0, -kScrollSpeed * 0.3f)).Using(Vector2EqualityComparer.Instance));
        Release(gamepad.dpad.left);
        Assert.That(scrollAction.ReadValue<Vector2>(), Is.EqualTo(new Vector2(kScrollSpeed, -kScrollSpeed * 0.3f)).Using(Vector2EqualityComparer.Instance));
    }

    // Strictly speaking, this functionality is available as of 2021.1 but we can't add a reference to the "com.unity.ui" package
    // to our manifest without breaking test runs with previous versions of Unity. However, in 2021.2, all the UITK functionality
    // has moved into the com.unity.modules.uielements module which is also available in previous versions of Unity. This way we
    // can have a reference to UITK that doesn't break things in previous versions of Unity.
#if UNITY_2021_2_OR_NEWER && !TEMP_DISABLE_UI_TESTS_ON_TRUNK
    [UnityTest]
    [Category("UI")]
    [TestCase(UIPointerBehavior.AllPointersAsIs, ExpectedResult = 1)]
    [TestCase(UIPointerBehavior.SingleMouseOrPenButMultiTouchAndTrack, ExpectedResult = 1)]
    [TestCase(UIPointerBehavior.SingleUnifiedPointer, ExpectedResult = 1)]
#if UNITY_ANDROID || UNITY_IOS || UNITY_TVOS
    [Ignore("Currently fails on the farm but succeeds locally on Note 10+; needs looking into.")]
#endif
    [PrebuildSetup(typeof(UI_CanOperateUIToolkitInterface_UsingInputSystemUIInputModule_Setup))]
    public IEnumerator UI_CanOperateUIToolkitInterface_UsingInputSystemUIInputModule(UIPointerBehavior pointerBehavior)
    {
        var mouse = InputSystem.AddDevice<Mouse>();
        var gamepad = InputSystem.AddDevice<Gamepad>();
        var touchscreen = InputSystem.AddDevice<Touchscreen>();

        var scene = SceneManager.LoadScene("UITKTestScene", new LoadSceneParameters(LoadSceneMode.Additive));
        yield return null;
        Assert.That(scene.isLoaded, Is.True);

        try
        {
            var objects = scene.GetRootGameObjects();
            var uiModule = objects.First(x => x.name == "EventSystem").GetComponent<InputSystemUIInputModule>();
            InputSystem.settings.backgroundBehavior = InputSettings.BackgroundBehavior.IgnoreFocus;
            var uiDocument = objects.First(x => x.name == "UIDocument").GetComponent<UIDocument>();
            var uiRoot = uiDocument.rootVisualElement;
            var uiButton = uiRoot.Query<UnityEngine.UIElements.Button>("Button").First();
            var scrollView = uiRoot.Query<ScrollView>("ScrollView").First();

            uiModule.pointerBehavior = pointerBehavior;

            var clickReceived = false;
            uiButton.clicked += () => clickReceived = true;
            // NOTE: We do *NOT* do the following as the gamepad submit action will *not* trigger a ClickEvent.
            //uiButton.RegisterCallback<ClickEvent>(_ => clickReceived = true);

            yield return null;

            var buttonCenter = new Vector2(uiButton.worldBound.center.x, Screen.height - uiButton.worldBound.center.y);
            var buttonOutside = new Vector2(uiButton.worldBound.max.x + 10, Screen.height - uiButton.worldBound.center.y);
            var scrollViewCenter = new Vector2(scrollView.worldBound.center.x, Screen.height - scrollView.worldBound.center.y);

            Set(mouse.position, buttonCenter, queueEventOnly: true);
            Press(mouse.leftButton, queueEventOnly: true);

            ////TODO: look at BaseInput and whether we need to override it in order for IME to go through our codepaths
            ////TODO: look into or document raycasting aspect (GraphicRaycaster) when using UITK (disable raycaster?)
            ////TODO: fix scroll wheel bindings on virtual cursor sample

            yield return null;

            Assert.That(uiButton.HasMouseCapture(), Is.True);

            Release(mouse.leftButton, queueEventOnly: true);

            yield return null;

            Assert.That(uiButton.HasMouseCapture(), Is.False);
            Assert.That(clickReceived, Is.True);

            // Put mouse in upper right corner and scroll down.
            Assert.That(scrollView.verticalScroller.value, Is.Zero);
            Set(mouse.position, scrollViewCenter, queueEventOnly: true);
            yield return null;
            Set(mouse.scroll, new Vector2(0, -100), queueEventOnly: true);
            yield return null;

            ////FIXME: as of a time of writing, this line is broken on trunk due to the bug in UITK
            // The bug is https://fogbugz.unity3d.com/f/cases/1323488/
            // just adding a define as a safeguard measure to reenable it when trunk goes to next version cycle
#if UNITY_2021_3_OR_NEWER
            Assert.That(scrollView.verticalScroller.value, Is.GreaterThan(0));
#endif

            // Try a button press with the gamepad.
            // NOTE: The current version of UITK does not focus the button automatically. Fix for that is in the pipe.
            //       For now focus the button manually.
            uiButton.Focus();
            clickReceived = false;
            PressAndRelease(gamepad.buttonSouth, queueEventOnly: true);
            yield return null;

            Assert.That(clickReceived, Is.True);

            ////TODO: tracked device support (not yet supported by UITK)

            static bool IsActive(VisualElement ve)
            {
                return ve.Query<VisualElement>().Active().ToList().Contains(ve);
            }

            // Move the mouse away from the button to check that touch inputs are also able to activate it.
            Set(mouse.position, buttonOutside, queueEventOnly: true);
            yield return null;
            InputSystem.RemoveDevice(mouse);

            int uiButtonDownCount = 0;
            int uiButtonUpCount = 0;
            uiButton.RegisterCallback<PointerDownEvent>(e => uiButtonDownCount++, TrickleDown.TrickleDown);
            uiButton.RegisterCallback<PointerUpEvent>(e => uiButtonUpCount++, TrickleDown.TrickleDown);

            // Case 1369081: Make sure button doesn't get "stuck" in an active state when multiple fingers are used.
            BeginTouch(1, buttonCenter, screen: touchscreen);
            yield return null;
            Assert.That(uiButtonDownCount, Is.EqualTo(1));
            Assert.That(uiButtonUpCount, Is.EqualTo(0));
            Assert.That(IsActive(uiButton), Is.True);

            BeginTouch(2, buttonOutside, screen: touchscreen);
            yield return null;
            EndTouch(2, buttonOutside, screen: touchscreen);
            yield return null;
            Assert.That(uiButtonDownCount, Is.EqualTo(1));

            if (pointerBehavior == UIPointerBehavior.SingleUnifiedPointer)
            {
                Assert.That(uiButtonUpCount, Is.EqualTo(1));
                Assert.That(IsActive(uiButton), Is.False);
            }
            else
            {
                Assert.That(uiButtonUpCount, Is.EqualTo(0));
                Assert.That(IsActive(uiButton), Is.True);
            }

            EndTouch(1, buttonCenter, screen: touchscreen);
            yield return null;
            Assert.That(uiButtonDownCount, Is.EqualTo(1));
            Assert.That(uiButtonUpCount, Is.EqualTo(1));
            Assert.That(IsActive(uiButton), Is.False);

            InputSystem.RemoveDevice(touchscreen);
        }
        finally
        {
            SceneManager.UnloadSceneAsync(scene);
        }

        // Wait for unload to complete.
        yield return null;
    }

    private class UI_CanOperateUIToolkitInterface_UsingInputSystemUIInputModule_Setup : IPrebuildSetup
    {
        public void Setup()
        {
#if UNITY_EDITOR
            EditorBuildSettings.scenes = EditorBuildSettings.scenes.Append(new EditorBuildSettingsScene
                { path = "Assets/Tests/InputSystem/Assets/UITKTestScene.unity", enabled = true }).ToArray();
#endif
        }
    }
#endif

#if !TEMP_DISABLE_UI_TESTS_ON_TRUNK
    static bool[] canRunInBackgroundValueSource = new[] { false, true };

    [UnityTest]
    public IEnumerator UI_WhenAppLosesAndRegainsFocus_WhileUIButtonIsPressed_UIButtonClickBehaviorShouldDependOnIfDeviceCanRunInBackground(
        [ValueSource(nameof(canRunInBackgroundValueSource))] bool canRunInBackground)
    {
        // Whether we run in the background or not should only move the reset of the mouse button
        // around. Without running in the background, the reset should happen when we come back into focus.
        // With running in the background, the reset should happen when we lose focus.
        runtime.runInBackground = true;

        var scene = CreateUIScene();
        var mousePosition = scene.From640x480ToScreen(100, 100);

        var mouse = InputSystem.AddDevice<Mouse>();
        if (canRunInBackground)
            runtime.SetCanRunInBackground(mouse.device.deviceId);
        Assert.That(mouse.device.canRunInBackground, Is.EqualTo(canRunInBackground)); // sanity check precondition

        // On sync, send current position but with all buttons up.
        SyncMouse(mouse, mousePosition);

        // Turn left object into a button.
        var button = scene.leftGameObject.AddComponent<MyButton>();
        var clicked = false;
        button.onClick.AddListener(() => clicked = true);

        yield return null;
        scene.leftChildReceiver.events.Clear();

        // Put mouse over button and press it.
        Set(mouse.position, mousePosition);
        Press(mouse.leftButton);
        yield return null;

        Assert.That(scene.actions.UI.Click.phase.IsInProgress(), Is.True);

        var clickCanceled = 0;
        scene.actions.UI.Click.canceled += _ => ++ clickCanceled;

        yield return null;

        Assert.That(button.receivedPointerDown, Is.True);
        Assert.That(scene.leftChildReceiver.events,
            EventSequence(
                OneEvent("type", EventType.PointerEnter),
#if UNITY_2021_2_OR_NEWER
                OneEvent("type", EventType.PointerMove),
#endif
                OneEvent("type", EventType.PointerDown),
                OneEvent("type", EventType.InitializePotentialDrag)
            )
        );

        scene.leftChildReceiver.events.Clear();

        runtime.PlayerFocusLost();
        if (canRunInBackground)
            Assert.That(clickCanceled, Is.EqualTo(0));
        else
            Assert.That(clickCanceled, Is.EqualTo(1));
        scene.eventSystem.SendMessage("OnApplicationFocus", false);

        Assert.That(scene.leftChildReceiver.events, Is.Empty);
        Assert.That(scene.eventSystem.hasFocus, Is.False);
        Assert.That(clicked, Is.False);

        runtime.PlayerFocusGained();
        scene.eventSystem.SendMessage("OnApplicationFocus", true);

        yield return null;

        // NOTE: We *do* need the pointer up to keep UI state consistent.

        if (canRunInBackground)
        {
            Assert.That(scene.eventSystem.hasFocus, Is.True);
            Assert.That(button.receivedPointerUp, Is.False);
            Assert.That(mouse.position.ReadValue(), Is.EqualTo(mousePosition));
            Assert.That(mouse.leftButton.isPressed, Is.True);
            Assert.That(clicked, Is.False);

            scene.leftChildReceiver.events.Clear();
            Release(mouse.leftButton);
            yield return null;
        }

        Assert.That(scene.eventSystem.hasFocus, Is.True);
        Assert.That(button.receivedPointerUp, Is.True);
        Assert.That(mouse.position.ReadValue(), Is.EqualTo(mousePosition));
        Assert.That(mouse.leftButton.isPressed, Is.False);
        Assert.That(clicked, Is.EqualTo(canRunInBackground));
    }

#endif

    public class MyButton : UnityEngine.UI.Button
    {
        public bool receivedPointerDown;
        public bool receivedPointerUp;
        public override void OnPointerDown(PointerEventData eventData)
        {
            receivedPointerDown = true;
            base.OnPointerDown(eventData);
        }

        public override void OnPointerUp(PointerEventData eventData)
        {
            receivedPointerUp = true;
            base.OnPointerDown(eventData);
        }
    }

    private unsafe void SyncMouse(Mouse mouse, Vector2 mousePosition)////FIXME: mousePosition should be by reference.
    {
        runtime.SetDeviceCommandCallback(mouse,
            (id, command) =>
            {
                if (command->type == RequestSyncCommand.Type)
                {
                    InputSystem.QueueStateEvent(mouse, new MouseState { position = mousePosition });
                    return InputDeviceCommand.GenericSuccess;
                }

                return InputDeviceCommand.GenericFailure;
            });
    }

    // This test requires some functionality which ATM is only available through InputTestRuntime (namely, being able to create
    // native devices and set up IOCTLs for them).
    [Test]
    [Category("UI")]
    [Ignore("TODO")]
    public void TODO_UI_CanDriveVirtualMouseCursorFromGamepad_AndWarpSystemMouseIfPresent()
    {
        Assert.Fail();
    }

    private const string kTrackedDeviceWithButton = @"
        {
            ""name"" : ""TrackedDeviceWithButton"",
            ""extend"" : ""TrackedDevice"",
            ""controls"" : [
                { ""name"" : ""button"", ""layout"" : ""Button"" }
            ]
        }
    ";

    // Random device that can point and click. Just to make sure the code won't get confused when dealing with
    // something other than Pointers and TrackedDevices.
    private const string kGenericDeviceWithPointingAbility = @"
        {
            ""name"" : ""GenericDeviceWithPointingAbility"",
            ""controls"" : [
                { ""name"" : ""position"", ""layout"" : ""Vector2"" },
                { ""name"" : ""scroll"", ""layout"" : ""Vector2"" },
                { ""name"" : ""click"", ""layout"" : ""Button"" }
            ]
        }
    ";

    private enum EventType
    {
        PointerClick,
        PointerDown,
        PointerUp,
        PointerEnter,
        PointerExit,
#if UNITY_2021_2_OR_NEWER
        PointerMove,
#endif
        Select,
        Deselect,
        InitializePotentialDrag,
        BeginDrag,
        Dragging,
        Drop,
        EndDrag,
        Move,
        Submit,
        Cancel,
        Scroll
    }

    private class UICallbackReceiver : MonoBehaviour, IPointerClickHandler, IPointerDownHandler, IPointerEnterHandler,
#if UNITY_2021_2_OR_NEWER
        IPointerMoveHandler,
#endif
        IPointerExitHandler, IPointerUpHandler, IMoveHandler, ISelectHandler, IDeselectHandler, IInitializePotentialDragHandler,
        IBeginDragHandler, IDragHandler, IEndDragHandler, IDropHandler, ISubmitHandler, ICancelHandler, IScrollHandler
    {
        public struct Event
        {
            public EventType type { get; }
            public BaseEventData data { get; }
            public AxisEventData axisData => (AxisEventData)data;
            public ExtendedPointerEventData pointerData => (ExtendedPointerEventData)data;

            public Event(EventType type, BaseEventData data)
            {
                this.type = type;
                this.data = data;
            }

            public override string ToString()
            {
                var dataString = data?.ToString();
                dataString = dataString?.Replace("\n", "\n\t");
                return $"{type}[\n\t{dataString}]";
            }
        }

        public List<Event> events = new List<Event>();

        public void OnPointerClick(PointerEventData eventData)
        {
            events.Add(new Event(EventType.PointerClick, ClonePointerEventData(eventData)));
            EventSystem.current.SetSelectedGameObject(gameObject, eventData);
        }

        public void OnPointerDown(PointerEventData eventData)
        {
            events.Add(new Event(EventType.PointerDown, ClonePointerEventData(eventData)));
        }

        public void OnPointerEnter(PointerEventData eventData)
        {
            events.Add(new Event(EventType.PointerEnter, ClonePointerEventData(eventData)));
        }

        public void OnPointerExit(PointerEventData eventData)
        {
            events.Add(new Event(EventType.PointerExit, ClonePointerEventData(eventData)));
        }

        public void OnPointerUp(PointerEventData eventData)
        {
            events.Add(new Event(EventType.PointerUp, ClonePointerEventData(eventData)));
        }

#if UNITY_2021_2_OR_NEWER
        public void OnPointerMove(PointerEventData eventData)
        {
            events.Add(new Event(EventType.PointerMove, ClonePointerEventData(eventData)));
        }

#endif

        public void OnMove(AxisEventData eventData)
        {
            events.Add(new Event(EventType.Move, CloneAxisEventData(eventData)));
        }

        public void OnSubmit(BaseEventData eventData)
        {
            events.Add(new Event(EventType.Submit, null));
        }

        public void OnCancel(BaseEventData eventData)
        {
            events.Add(new Event(EventType.Cancel, null));
        }

        public void OnSelect(BaseEventData eventData)
        {
            events.Add(new Event(EventType.Select, null));
        }

        public void OnDeselect(BaseEventData eventData)
        {
            events.Add(new Event(EventType.Deselect, null));
        }

        public void OnInitializePotentialDrag(PointerEventData eventData)
        {
            // Slider sets useDragThreshold to false. Simulate this happening in response to InitializePotentialDrag
            // to ensure InputSystemUIInputModule handles that correctly.
            // https://fogbugz.unity3d.com/f/cases/1275834/
            Assert.That(eventData.useDragThreshold, Is.True); // Module should have initialized to true.
            eventData.useDragThreshold = false;

            events.Add(new Event(EventType.InitializePotentialDrag, ClonePointerEventData(eventData)));
        }

        public void OnBeginDrag(PointerEventData eventData)
        {
            events.Add(new Event(EventType.BeginDrag, ClonePointerEventData(eventData)));
        }

        public void OnDrag(PointerEventData eventData)
        {
            events.Add(new Event(EventType.Dragging, ClonePointerEventData(eventData)));
        }

        public void OnDrop(PointerEventData eventData)
        {
            events.Add(new Event(EventType.Drop, ClonePointerEventData(eventData)));
        }

        public void OnEndDrag(PointerEventData eventData)
        {
            events.Add(new Event(EventType.EndDrag, ClonePointerEventData(eventData)));
        }

        public void OnScroll(PointerEventData eventData)
        {
            events.Add(new Event(EventType.Scroll, ClonePointerEventData(eventData)));
        }

        private static AxisEventData CloneAxisEventData(AxisEventData eventData)
        {
            return new ExtendedAxisEventData(EventSystem.current)
            {
                moveVector = eventData.moveVector,
                moveDir = eventData.moveDir
            };
        }

        private static ExtendedPointerEventData ClonePointerEventData(PointerEventData eventData)
        {
            // InputSystemUIInputModule should only be sending ExtendedPointEventData.
            var extendedEventData = (ExtendedPointerEventData)eventData;
            var clone = new ExtendedPointerEventData(EventSystem.current)
            {
                pointerId = eventData.pointerId,
                position = eventData.position,
                button = eventData.button,
                clickCount = eventData.clickCount,
                clickTime = eventData.clickTime,
                eligibleForClick = eventData.eligibleForClick,
                delta = eventData.delta,
                scrollDelta = eventData.scrollDelta,
                dragging = eventData.dragging,
                hovered = eventData.hovered.ToList(),
                pointerDrag = eventData.pointerDrag,
                pointerEnter = eventData.pointerEnter,
                pressPosition = eventData.pressPosition,
                pointerCurrentRaycast = eventData.pointerCurrentRaycast,
                pointerPressRaycast = eventData.pointerPressRaycast,
                rawPointerPress = eventData.rawPointerPress,
                useDragThreshold = eventData.useDragThreshold,
                device = extendedEventData.device,
                touchId = extendedEventData.touchId,
                pointerType = extendedEventData.pointerType,
                trackedDeviceOrientation = extendedEventData.trackedDeviceOrientation,
                trackedDevicePosition = extendedEventData.trackedDevicePosition,
#if UNITY_2021_1_OR_NEWER
                pressure = eventData.pressure,
                tangentialPressure = eventData.tangentialPressure,
                altitudeAngle = eventData.altitudeAngle,
                azimuthAngle = eventData.azimuthAngle,
                twist = eventData.twist,
                radius = eventData.radius,
                radiusVariance = eventData.radiusVariance,
#endif
            };

            // Can't set lastPress directly.
            clone.pointerPress = eventData.lastPress;
            clone.pointerPress = eventData.pointerPress;

            return clone;
        }
    }

    private class TestEventSystem : MultiplayerEventSystem
    {
        public bool hasFocus;

        public void InvokeUpdate()
        {
            Update();
        }

        protected override void OnApplicationFocus(bool hasFocus)
        {
            // Sync our focus state to that of the test runtime rather than to the Unity test runner (where
            // debugging may still focus and thus alter the test run).
            hasFocus = ((InputTestRuntime)InputRuntime.s_Instance).isPlayerFocused;
            this.hasFocus = hasFocus;
            base.OnApplicationFocus(hasFocus);
        }
    }

    private static KeyValuePair<string, object> OneEvent(string property, object value)
    {
        return new KeyValuePair<string, object>("OneEvent_" + property, value);
    }

    private static KeyValuePair<string, object> AllEvents(string property, object value)
    {
        return new KeyValuePair<string, object>("AllEvents_" + property, value);
    }

    private static EventConstraint EventSequence(params KeyValuePair<string, object>[] values)
    {
        return new EventConstraint(values);
    }

    private class EventConstraint : Constraint
    {
        public KeyValuePair<string, object>[] values { get; }

        public EventConstraint(KeyValuePair<string, object>[] values)
        {
            this.values = values;
            Description = string.Join("\n", values.Select(p => $"{p.Key}={p.Value}"));
        }

        public override ConstraintResult ApplyTo(object actual)
        {
            if (!(actual is List<UICallbackReceiver.Event>))
                throw new ArgumentException($"Expecting List<UICallbackReceiver> but got {actual}",
                    nameof(actual));

            var events = (List<UICallbackReceiver.Event>)actual;

            bool Compare(string propertyPath, UICallbackReceiver.Event evt, object value)
            {
                var eventObject = propertyPath == "type" ? (object)evt : evt.data;
                object eventPropertyValue = null;
                Type eventPropertyType = null;
                foreach (var propertyName in propertyPath.Split('.'))
                {
                    if (eventPropertyValue != null)
                        eventObject = eventPropertyValue;
                    if (eventObject == null)
                        return false;
                    var eventProperty = eventObject.GetType().GetProperty(propertyName, BindingFlags.Instance | BindingFlags.Public);
                    if (eventProperty == null)
                    {
                        // Sadly, "hovered" is a field.
                        var field = eventObject.GetType().GetField(propertyName, BindingFlags.Instance | BindingFlags.Public);
                        if (field == null)
                            throw new Exception($"Could not find '{propertyName}' field or property on {eventObject}");
                        eventPropertyValue = field.GetValue(eventObject);
                        eventPropertyType = field.FieldType;
                    }
                    else
                    {
                        eventPropertyValue = eventProperty.GetValue(eventObject);
                        eventPropertyType = eventProperty.PropertyType;
                    }
                }

                bool result;
                if (eventPropertyType == typeof(float))
                    result = Mathf.Approximately((float)eventPropertyValue, (float)value);
                else if (eventPropertyType == typeof(double))
                    result = NumberHelpers.Approximately((double)eventPropertyValue, (double)value);
                else if (eventPropertyType == typeof(Vector2))
                    result = Vector2EqualityComparer.Instance.Equals((Vector2)eventPropertyValue, (Vector2)value);
                else if (eventPropertyType == typeof(Vector3))
                    result = Vector3EqualityComparer.Instance.Equals((Vector3)eventPropertyValue, (Vector3)value);
                else if (eventPropertyType == typeof(Quaternion))
                {
                    var q1 = (Quaternion)eventPropertyValue;
                    var q2 = (Quaternion)value;
                    result = Mathf.Approximately(q1.x, q2.x)
                        && Mathf.Approximately(q1.y, q2.y)
                        && Mathf.Approximately(q1.z, q2.z)
                        && Mathf.Approximately(q1.w, q2.w);
                }
                else if (typeof(IEnumerable<GameObject>).IsAssignableFrom(eventPropertyType))
                {
                    // This check corresponds to Is.EquivalentTo(), i.e. it only checks for the presence of the same
                    // elements but not for the order of them. The `hovered` property does not maintain a specific
                    // order but rather adds new elements to the end (and thus child elements may appear before *or*
                    // after their parents).
                    var eventPropertyList = (IEnumerable<GameObject>)eventPropertyValue;
                    var valueList = (IEnumerable<GameObject>)value;
                    result = eventPropertyList.All(x => valueList.Contains(x))
                        && eventPropertyList.Count() == valueList.Count();
                }
                else
                    result = value == null || eventPropertyValue == null ? ReferenceEquals(eventPropertyValue, value) : eventPropertyValue.Equals(value);

                if (!result)
                    Debug.Log(
                        $"Expected '{propertyPath}' to be '{value}' ({value?.GetType().GetNiceTypeName()}) but got '{eventPropertyValue}' ({eventPropertyValue?.GetType().GetNiceTypeName()}) instead!");
                return result;
            }

            if (values.Where(x => x.Key.StartsWith("AllEvents_"))
                .Any(p => events.Any(e => !Compare(p.Key.Substring("AllEvents_".Length), e, p.Value))))
                return new ConstraintResult(this, actual, false);

            // Take all OneEvent_XXX entries.
            if (values.Where(x => x.Key.StartsWith("OneEvent_"))
                // Group them.
                .GroupBy(x => x.Key)
                // Compare each entry in the group to the respective entry in `values`.
                .Any(g =>
                    g.Zip(events,
                        (a, b) => Compare(g.Key.Substring("OneEvent_".Length), b, a.Value))
                        .Any(b => !b) ||
                    g.Count() != events.Count))
                return new ConstraintResult(this, actual, false);

            return new ConstraintResult(this, actual, true);
        }
    }

    private class UITestScene
    {
        private UITestScene(Scene scene)
        {
            Scene = scene;
        }

        public static UITestScene LoadScene(LoadSceneMode loadSceneMode = LoadSceneMode.Additive)
        {
#if UNITY_EDITOR
            var scene = EditorSceneManager.LoadSceneInPlayMode(TestScenePath, new LoadSceneParameters(loadSceneMode));
#else
            var scene = SceneManager.LoadScene(TestScenePath, new LoadSceneParameters(loadSceneMode));
#endif
            return new UITestScene(scene);
        }

        public Scene Scene { get; }
        public InputSystemUIInputModule InputModule => Scene.GetRootGameObjects()[0].GetComponent<InputSystemUIInputModule>();

        public const string TestScenePath = "Assets/Tests/InputSystem/Assets/UIInputModuleTestScene.unity";
    }
}<|MERGE_RESOLUTION|>--- conflicted
+++ resolved
@@ -2515,14 +2515,8 @@
         players[0].leftChildReceiver.events.Clear();
         players[1].leftChildReceiver.events.Clear();
 
-<<<<<<< HEAD
         // Move right on player #1's gamepad.
         Set(gamepads[0].leftStick, Vector2.right);
-=======
-        // Check Player 0 Move Axes
-        InputSystem.QueueDeltaStateEvent(gamepads[0].leftStick, new Vector2(1.0f, 0.0f));
-
->>>>>>> 8c0115cf
         yield return null;
 
         // Player #1 should have moved from left to right object.
@@ -2563,46 +2557,29 @@
         players[0].leftChildReceiver.events.Clear();
         players[0].rightChildReceiver.events.Clear();
 
-<<<<<<< HEAD
         // No change for player #2.
         Assert.That(players[1].leftChildReceiver.events, Is.Empty);
         Assert.That(players[1].rightChildReceiver.events, Is.Empty);
 
         Set(gamepads[0].leftStick, Vector2.zero);
-=======
-        yield return null;
->>>>>>> 8c0115cf
 
         // Check Player 0 Submit
         PressAndRelease(gamepads[0].buttonSouth);
-        players[0].eventSystem.InvokeUpdate();
-        players[1].eventSystem.InvokeUpdate();
-
-<<<<<<< HEAD
+        yield return null;
+
         Assert.That(players[0].rightChildReceiver.events,
             EventSequence(OneEvent("type", EventType.Submit)));
         Assert.That(players[1].leftChildReceiver.events, Is.Empty);
-=======
-        yield return null;
->>>>>>> 8c0115cf
 
         players[0].rightChildReceiver.events.Clear();
 
         // Check Player 1 Submit
         PressAndRelease(gamepads[1].buttonSouth);
-        players[0].eventSystem.InvokeUpdate();
-        players[1].eventSystem.InvokeUpdate();
-
-<<<<<<< HEAD
+        yield return null;
+
         Assert.That(players[1].leftChildReceiver.events,
             EventSequence(OneEvent("type", EventType.Submit)));
         Assert.That(players[0].rightChildReceiver.events, Is.Empty);
-=======
-        yield return null;
-
-        Assert.That(players[1].leftChildReceiver.events, Has.Count.EqualTo(1));
-        Assert.That(players[1].leftChildReceiver.events[0].type, Is.EqualTo(EventType.Submit));
->>>>>>> 8c0115cf
     }
 
     [UnityTest]
