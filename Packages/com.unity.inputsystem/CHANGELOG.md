# Changelog

All notable changes to the input system package will be documented in this file.

The format is based on [Keep a Changelog](http://keepachangelog.com/en/1.0.0/)
and this project adheres to [Semantic Versioning](http://semver.org/spec/v2.0.0.html).

Due to package verification, the latest version below is the unpublished version and the date is meaningless.
however, it has to be formatted properly to pass verification tests.

## [Unreleased]

### Changed
- From 2023.2 forward: UI toolkit now uses the "UI" action map of project-wide actions as their default input actions. Previously, the actions were hardcoded and were based on `DefaultInputActions` asset which didn't allow user changes. Also, removing bindings or renaming the 'UI' action map of project wide actions will break UI input for UI toolkit.
<<<<<<< HEAD
- Removed "Input Actions" title from UI-Toolkit Input Action Editor when used in a window and not embedded in Project Settings.
=======
- Changed the 'Max player count reached' error to a warning instead.
>>>>>>> 48879b98

### Added
- Added new methods and properties to [`InputAction`](xref:UnityEngine.InputSystem.InputAction):
  - [`InputAction.activeValueType`](xref:UnityEngine.InputSystem.InputAction.activeValueType) returns the `Type` expected by `ReadValue<TValue>` based on the currently active control that is driving the action.
  - [`InputAction.GetMagnitude`](xref:UnityEngine.InputSystem.InputAction.GetMagnitude) returns the current amount of actuation of the control that is driving the action.
  - [`InputAction.WasCompletedThisFrame`](xref:UnityEngine.InputSystem.InputAction.WasCompletedThisFrame) returns `true` on the frame that the action stopped being in the performed phase. This allows for similar functionality to [`WasPressedThisFrame`](xref:UnityEngine.InputSystem.InputAction.WasPressedThisFrame)/[`WasReleasedThisFrame`](xref:UnityEngine.InputSystem.InputAction.WasReleasedThisFrame) when paired with [`WasPerformedThisFrame`](xref:UnityEngine.InputSystem.InputAction.WasPerformedThisFrame) except it is directly based on the interactions driving the action. For example, you can use it to distinguish between the button being released or whether it was released after being held for long enough to perform when using the Hold interaction.
- Added Copy, Paste and Cut support for Action Maps, Actions and Bindings via context menu and key command shortcuts.
- Added Dual Sense Edge controller to be mapped to the same layout as the Dual Sense controller

### Fixed
- Fixed syntax of code examples in API documentation for [`AxisComposite`](xref:UnityEngine.InputSystem.Composites.AxisComposite).
- Fixed missing confirmation popup when deleting a control scheme.
- Fixed support for menu bar/customisable keyboard shortcuts used when interacting with Actions and Action Maps.
- Fixed add bindings button to support left button click.
- Fixed icon for adding bindings and composites button.
- Fixed Documentation~/filter.yml GlobalNamespace rule removing all API documentation.
- Fixed `Destroy may not be called from edit mode` error [ISXB-695](https://issuetracker.unity3d.com/product/unity/issues/guid/ISXB-695)
- Fixed possible exceptions thrown when deleting and adding Action Maps.
- Fixed potential race condition on access to GCHandle in DefferedResolutionOfBindings and halved number of calls to GCHandle resolution [ISXB-726](https://issuetracker.unity3d.com/product/unity/issues/guid/ISXB-726)
- Fixed issue where composite part dropdown manipulates binding path and leaves composite part field unchanged.
- Fixed lingering highlight effect on Save Asset button after clicking.
- Fixed missing name in window title for Input Action assets.
- Fixed showing action properties view when there were no actions.
- Fixed "Listen" functionality for selecting an input sometimes expecting the wrong input type.
- Fixed console errors that can be produced when opening input package settings from the Inspector.
- Fixed InputManager.asset file growing in size on each Reset call.
- Fixed Project Settings header title styling for Input Actions editor.

## [1.8.0-pre.2] - 2023-11-09

### Changed
- Removed icons from action map list as these were always the same and the icon was placeholder
- Input asset editor now switched to use UI Toolkit which matches the project wide input actions editor interface.
- Changed [`InputActionProperty`](xref:UnityEngine.InputSystem.InputActionProperty) property drawer to be more compact. Use the More menu (`⋮`) button to open a dropdown menu and select between Use Reference and Use Action.
- Static analysis warnings regarding flag enums have been suppressed in order to avoid compile-time warnings or errors.
- Action Map and Action Tree views of the UI Toolkit based Input Action Editor now prevents deselection in both views when Escape key is pressed.
- Input Action Asset editors Auto-save feature has been modified to trigger on focus-lost when activated instead of triggering on every modification to the asset in order to reduce impact of processing required to handle modified assets.
- Project-wide input actions template extension changed from .inputactions to .json. This avoids showing template actions in the action's selector UI that are not intended to be used.
- Re-enabled some UI tests that were disabled on iOS.
- Reorganized package Project Settings so that "Input System Package" setting node contains "Input Actions" and "Settings" becomes a child node when Project-wide Actions are available. For Unity versions where Project-wide Actions are not available, the settings structure remains unchanged.
- Make Project-wide Actions the default actions for Player Input.

### Added
- Support for [Game rotation vector](https://developer.android.com/reference/android/hardware/Sensor#TYPE_GAME_ROTATION_VECTOR) sensor on Android
- Duplicate Input Action Items in the new Input Action Asset Editor with Ctrl+D (Windows) or Cmd+D (Mac)
- Selection of InputActionReferences from project-wide actions on fields that are of type InputActionReference. Uses a new advanced object picker that allows better searching and filtering of actions.
- Reset project wide Input Settings to default via a new Kebab-menu in Input System Project Settings.

### Fixed
- Partially fixed case ISX-1357 (Investigate performance regressing over time).  A sample showed that leaving an InputActionMap enabled could lead to an internal list of listeners growing.  This leads to slow-down, so we now warn if we think this is happening.
- UI fix for input fields in interactions: they are wider now and the width is fixed.
- Fixed exiting empty input fields for actions, action maps and composites in the input action asset editor.
- Fixed an issue where selecting an Action in the Input Action Asset Editor tree-view and then pressing ESC to unselect would throw an `InvalidOperationException`.
- Fixed an issue where selecting an Action Map in the Input Action Asset Editor list and then pressing ESC to unselect would print an `NullReferenceException` to the Debug console.
- Fixed case [ISXB-251](https://issuetracker.unity3d.com/product/unity/issues/guid/ISXB-251) (Action only calls started & performed callbacks when control type is set to Vector3Composite). `EvaluateMagnitude` wasn't overridden for Vector3Composite, also made some minor changes to Vector3Composite and Vector2Composite for consistency.
- Fixed case [ISXB-580](https://issuetracker.unity3d.com/product/unity/issues/guid/ISXB-580) (UI Submit / Cancel not working with Switch Pro controller) by adding "Submit" & "Cancel" usages to the Switch Pro controller input controls.
- Fixed an issue where undoing deletion of Action Maps did not restore Actions correctly.
- Fixed case [ISXB-628](https://issuetracker.unity3d.com/product/unity/issues/guid/ISXB-628) (OnIMECompositionChange does not return an empty string on accept when using Microsoft IME) by clarifying expectations and intended usage for the IME composition change event.
- Fixed issue where the expanded/collapsed state of items in the input action editor was not properly saved between rebuilds of the UI.
- Fixed issue where The Profiler shows incorrect data and spams the console with "Missing Profiler.EndSample" errors when there is an Input System Component in Scene).
- Fixed an issue where undoing duplications of action maps caused console errors.
- Fix for BindingSyntax `WithInteraction()` which was incorrectly using processors.
- Fix for UITK Input Action Editor binding 'Listen' button which wasn't working in the case for Control Type 'Any'.
- Fixed issue of visual elements being null during editing project-wide actions in project settings which prompted console errors.
- Fixed case ISX-1436 (UI TK Input Action Asset Editor - Error deleting Bindings with DeleteKey on Windows).
- Fixed issue with UI Toolkit based Input Action Editor not restoring it's selected items after Domain Reload.
- Fixed the [`GetHapticCapabilitiesCommand`](xref:UnityEngine.InputSystem.XR.Haptics.GetHapticCapabilitiesCommand) always failing to execute due to a mismatch in the size in bytes of the payload and the size expected by XR devices. Changed [`HapticCapabilities`](xref:UnityEngine.InputSystem.XR.Haptics.HapticCapabilities) to include all properties returned by the XR input subsystem. This makes Input System match the functionality provided by the [XR](https://docs.unity3d.com/Manual/com.unity.modules.xr.html) module's [`InputDevice.TryGetHapticCapabilities`](https://docs.unity3d.com/ScriptReference/XR.InputDevice.TryGetHapticCapabilities.html) and [`HapticCapabilities`](https://docs.unity3d.com/ScriptReference/XR.HapticCapabilities.html).
- Fixed issue where deleting a binding in the Input Action Editor would usually result in an unexpected item being selected next.

## [1.8.0-pre.1] - 2023-09-04

### Added
- Initial version of Project Wide Actions for pre-release (`InputSystem.actions`). This feature is available only on Unity Editor versions 2022.3 and above and can be modified in the Project Settings.

### Fixed
- Fixed device selection menu not responding to mouse clicks when trying to add a device in a Control Scheme ([case ISXB-622](https://issuetracker.unity3d.com/product/unity/issues/guid/ISXB-622)).

## [1.7.0] - 2023-08-14

### Added
- Preliminary support for visionOS.
- Show a list of `Derived Bindings` underneath the Binding Path editor to show all controls that matched.

### Changed
- Changed the `InputAction` constructors so it generates an ID for the action and the optional binding parameter. This is intended to improve the serialization of input actions on behaviors when created through API when the property drawer in the Inspector window does not have a chance to generate an ID.

### Fixed
- Fixed missing prefab errors in InputDeviceTester project ([case ISXB-420](https://issuetracker.unity3d.com/product/unity/issues/guid/ISXB-420)).
- Fixed serialization migration in the Tracked Pose Driver component causing bindings to clear when prefabs are used in some cases ([case ISXB-512](https://issuetracker.unity3d.com/product/unity/issues/guid/ISXB-512), [case ISXB-521](https://issuetracker.unity3d.com/product/unity/issues/guid/ISXB-521)).
- Fixed Tracked Pose Driver to use `Transform.SetLocalPositionAndRotation` when available to improve performance. Based on the user contribution from [DevDunk](https://forum.unity.com/members/devdunk.4432119/) in a [forum post](https://forum.unity.com/threads/more-performant-tracked-pose-driver-solution-included.1462691).
- Fixed the `Clone` methods of `InputAction` and `InputActionMap` so it copies the Initial State Check flag (`InputAction.wantsInitialStateCheck`) of input actions.
- Fixed the "Release tests throws exception in InputSystem" bug ([case ISXB-581](https://issuetracker.unity3d.com/issues/release-tests-fail-when-input-system-package-is-installed)).
- Fixed issues with generating Precompiled Layouts for devices which are not defined in a namespace
- Fixed an issue where some controls like `QuaternionControl` could not be included in a Precompiled Layout because the generated code could not access a setter on child control properties.

## [1.6.3] - 2023-07-11

### Fixed
- Fixed warning in USS file

## [1.6.2] - 2023-07-10

### Added
- Enabled `displayIndex` support for Unity 2022.3.

### Fixed
- Fixed UI clicks not registering when OS provides multiple input sources for the same event, e.g. on Samsung Dex (case ISX-1416, ISXB-342).
- Fixed unstable integration test `Integration_CanSendAndReceiveEvents` by ignoring application focus on integration tests. (case ISX-1381)
- Fixed broken "Listen" button in Input actions editor window with Unity dark skin (case ISXB-536).

## [1.6.1] - 2023-05-26

### Fixed
- Fixed issue with compiling in Unity 2022.1 and with XR Toolkit by guarding the experimental UITK Asset Editor code completely.

## [1.6.0] - 2023-05-25

### Added
- Added internal `InputSystemProvider` class for the new `InputForUI` internal module. `InputForUI` allows the UIToolkit to have a single dependency for input events, regardless of using the new input system or the legacy input system.
- Added `InputSystem.customBindingPathValidators` interface to allow showing warnings in the `InputAsset` Editor for specific InputBindings and draw custom UI in the properties panel.
- Added `InputSystem.runInBackground` to be used internally by specific platforms packages. Allows telling the input system that a specific platform runs in background. It allows fixing of [case UUM-6744](https://issuetracker.unity3d.com/product/unity/issues/guid/UUM-6744).
- Added new UIToolkit version of the `InputActionsAsset` editor. Currently this is incomplete (view-only) and the existing editor is still used by default.
- Added `displayIndex` field to the Touch struct to expose the index of the display that was touched.

### Changed
- Changed XR Layout build behavior to create Axis2D control devices with `StickControl` type instead of `Vector2Control`.

### Fixed
- Fixed BindingPath String-Comparison to be culture and case insensitive (case ISXB-449).
- Fixed custom processor display in the input action asset UI after entering/exiting play mode (previously they got hidden) ([case ISXB-445](https://issuetracker.unity3d.com/product/unity/issues/guid/ISXB-445)).

## [1.5.1] - 2023-03-15

### Fixed
- Fixed unclosed profiler marker in `InvokeCallbacksSafe_AnyCallbackReturnsTrue` which would lead to eventually broken profiler traces in some cases like using `PlayerInput` (case ISXB-393).
- Fixed InputAction.bindings.count not getting correctly updated after removing bindings with Erase().
- Fixed an issue where connecting a gamepad in the editor with certain settings will cause memory and performance to degrade ([case UUM-19480](https://issuetracker.unity3d.com/product/unity/issues/guid/UUM-19480)).
- Fixed issue leading to a stack overflow crash during device initialization in `InsertControlBitRangeNode` (case ISXB-405).
- Fixed the issue where saving and loading override bindings to JSON would set unassigned overrides (that were `null`) to assigned overrides (as an empty string `""`).

## [1.5.0] - 2023-01-24

### Added
- Added support for reading Tracking State in [TrackedPoseDriver](xref:UnityEngine.InputSystem.XR.TrackedPoseDriver) to constrain whether the input pose is applied to the Transform. This should be used when the device supports valid flags for the position and rotation values, which is the case for XR poses.
- Added `InputSettings.shortcutKeysConsumeInput`. This allows programmatic access to opt-in to the enhanced shortcut key behaviour ([case ISXB-254](https://issuetracker.unity3d.com/product/unity/issues/guid/ISXB-254))).
- Significantly optimized cost of `ReadValue`/`ReadUnprocessedValueFromState`/`WriteValueIntoState` for some control types. Optimization is opt-in for now, please call `InputSystem.settings.SetInternalFeatureFlag("USE_OPTIMIZED_CONTROLS", true);` in your project to enable it. You can observe which controls are optimized by looking at new optimized column in device debugger. You will need to call a new `InputControl.ApplyParameterChanges()` method if the code is changing `AxisControl` fields after initial setup is done.
- Added the ability to change the origin positioning and movement behaviour of the OnScreenStick (`OnScreenStick.cs`) via the new `behaviour` property. This currently supports three modes of operation, two of which are new in addition to the previous behaviour. Based on the user contribution from [eblabs](https://github.com/eblabs) in [#658](https://github.com/Unity-Technologies/InputSystem/pull/658).
- Significantly optimized cost of `InputAction.ReadValue` and `InputControl.ReadValue` calls by introducing caching behaviour to input controls. Input controls now keep track of whether their underlying state has been changed and only read the value from the underlying state and apply processors when absolutely necessary. Optimization is opt-in for now, please call `InputSystem.settings.SetInternalFeatureFlag("USE_READ_VALUE_CACHING", true);` in your project to enable it. If there are issues try enabling `InputSystem.settings.SetInternalFeatureFlag("PARANOID_READ_VALUE_CACHING_CHECKS", true);` and check in the console if there are any errors regarding caching.
- Added a note in the [supported devices page](Documentation~/SupportedDevices.md) about DualSense support for Android devices.
- Exposed `displayIndex` property for `Pointer`, `Touchscreen`, `TouchControl`, `TouchState`, `Mouse`, `MouseState` which enables look up of the logical screen associated with a pointer event via (display documentation)[https://docs.unity3d.com/ScriptReference/Display.html]

### Fixed
- Fixed composite bindings incorrectly getting a control scheme assigned when pasting into input asset editor with a control scheme selected.
- Fixed an issue on PS5 where device disconnected events that happen while the app is in the background are missed causing orphaned devices to hang around forever and exceptions when the same device is added again ([case UUM-7842](https://issuetracker.unity3d.com/product/unity/issues/guid/UUM-6744)).
- Fixed Switch Pro, DualShock 4, DualSense gamepads becoming current on PC/macOS when no controls are changing ([case ISXB-223](https://issuetracker.unity3d.com/product/unity/issues/guid/ISXB-223))).
- Fixed an issue that made OnScreenStick unusable when used in conjunction with PlayerInput in Auto-Switch devices mode, or with any code that changes user/device pairing on unsued device activity being detected ([case ISXB-48](https://issuetracker.unity3d.com/product/unity/issues/guid/ISXB-48)).
- Fixed issue where input events were being suppressed during interactive action rebinding even when when their controls were excluded ([case ISXB-367](https://issuetracker.unity3d.com/issues/mouse-position-and-mouse-click-input-not-recognized-when-rebinding-is-active)).
- Removed unneeded check that could trigger a NotImplementedException when binding to a Usage (e.g. Submit) ([case ISXB-373](https://issuetracker.unity3d.com/product/unity/issues/guid/ISXB-373)).
- Display a warning instead of throwing a NotImplementedException when loading binding overrides from json when some of the entries have become outdated ([case ISXB-375](https://issuetracker.unity3d.com/product/unity/issues/guid/ISXB-375)).

### Actions
- Extended input action code generator (`InputActionCodeGenerator.cs`) to support optional registration and unregistration of callbacks for multiple callback instances via `AddCallbacks(...)` and `RemoveCallbacks(...)` part of the generated code. Contribution by [Ramobo](https://github.com/Ramobo) in [#889](https://github.com/Unity-Technologies/InputSystem/pull/889).

### Changed
- Changed define requirements of `Unity.InputSystem.TestFramework`, so that it can be used by other packages without setting the `com.unity.inputsystem` package to be testable in the project manifest.

## [1.4.4] - 2022-11-01

### Fixed
- Fixed `ArgumentNullException` when opening the Prefab Overrides window and selecting a component with an `InputAction`.
- Fixed `{fileID: 0}` getting appended to `ProjectSettings.asset` file when building a project ([case ISXB-296](https://issuetracker.unity3d.com/product/unity/issues/guid/ISXB-296)).
- Fixed `Type of instance in array does not match expected type` assertion when using PlayerInput in combination with Control Schemes and Interactions ([case ISXB-282](https://issuetracker.unity3d.com/product/unity/issues/guid/ISXB-282)).
- The `InputActions consume their inputs` behaviour for shortcut support introduced in v1.4 is opt-in now and can be enabled via the project settings ([case ISXB-254](https://issuetracker.unity3d.com/product/unity/issues/guid/ISXB-254))).
- Fixed Memory alignment issue with deserialized InputEventTraces that could cause infinite loops when playing back replays ([case ISXB-317](https://issuetracker.unity3d.com/product/unity/issues/guid/ISXB-317)).
- Fixed an InvalidOperationException when using Hold interaction, and by extension any interaction that changes to performed state after a timeout ([case ISXB-332](https://issuetracker.unity3d.com/product/unity/issues/guid/ISXB-330)).
- Fixed `Given object is neither an InputAction nor an InputActionMap` when using `InputActionTrace` on input action from an input action asset ([case ISXB-29](https://issuetracker.unity3d.com/product/unity/issues/guid/ISXB-29)).
- Fixing devices not being removed if unplugged during domain reload (entering or exiting play mode) ([case ISXB-232](https://issuetracker.unity3d.com/product/unity/issues/guid/ISXB-232)).

## [1.4.3] - 2022-09-23

### Fixed
- Added missing script and gizmo icon for `TrackedPoseDriver.cs` component ([case ISXB-262](https://issuetracker.unity3d.com/product/unity/issues/guid/ISXB-262)).
- Fix for mitigating symptoms reported in ([case UUM-10774](https://issuetracker.unity3d.com/product/unity/issues/guid/UUM-10774) effectively avoiding reenabling mouse, pen or touch devices in `InputSystemPlugin.OnDestroy()` if currently quitting the editor. The fix avoids editor crashing if closed when Simulator Window is open. Note that the actual issue needs a separate fix in Unity and this package fix is only to avoid running into the issue.
- Fixed an issue where Input Action name would not display correctly in Inspector if serialized as `[SerializedProperty]` within a class not derived from `MonoBehavior` ([case ISXB-124](https://issuetracker.unity3d.com/product/unity/issues/guid/ISXB-124).
- Fix an issue where users could end up with the wrong device assignments when using the InputUser API directly and removing a user ([case ISXB-274](https://issuetracker.unity3d.com/product/unity/issues/guid/ISXB-231)).
- Fixed an issue where PlayerInput behavior description was not updated when changing action assset ([case ISXB-286](https://issuetracker.unity3d.com/product/unity/issues/guid/ISXB-286)).

### Changed
- Readded OnDisable() member to MultiplayerEventSystem which was previously removed from the API
- Improved performance of HID descriptor parsing by moving json parsing to a simple custom predicitve parser instead of relying on Unity's json parsing. This should improve domain reload times when there are many HID devices connected to a machine.

### Changed

- Documentation improvements: New workflows and concepts pages. Reorganised table of contents. Improved some code samples. Updated screenshots.

## [1.4.2] - 2022-08-12

### Changed
- Hide XR legacy HMD and controllers layouts from Editor UI dropdown.

### Fixed
- Fix UI sometimes ignoring the first mouse click event after losing and regaining focus ([case ISXB-127](https://issuetracker.unity3d.com/product/unity/issues/guid/ISXB-127).
- Fixed issue when using MultiplayerEventSystems where the visual state of UI controls would change due to constant toggling of CanvasGroup.interactable on and off ([case ISXB-112](https://issuetracker.unity3d.com/product/unity/issues/guid/ISXB-112)).
- Fixed minor issue when renaming input actions where unique renaming would incorrectly consider the input action being renamed as a different action and not allow renaming of 'A' to 'a' without appending a unique integer for example ([case ISXB-25](https://issuetracker.unity3d.com/product/unity/issues/guid/ISXB-25)).
- Fixed an issue where the Input Action asset icon would not be visible during asset creation ([case ISXB-6](https://issuetracker.unity3d.com/product/unity/issues/guid/ISXB-6)).
- Fixed DualSense low frequency motor speed being always set to min value.
- Fixed an issue where `ReadUnprocessedValueFromState` in PoseControl always returning default values.
- Fix Player 1's UI controls stop working after second player joins ([case ISXB-125](https://issuetracker.unity3d.com/product/unity/issues/guid/ISXB-125)))

## [1.4.1] - 2022-05-30

### Fixed
- Fixed composite touchscreen controls were not firing an action if screen was touched before enabling the action ([case ISXB-98](https://issuetracker.unity3d.com/product/unity/issues/guid/ISXB-98)).

## [1.4.0] - 2022-04-10

### Changed

- `Button` type `InputAction`s now go to `started` when a button goes from a press to below the release threshold but not yet to 0.
  ```CSharp
  // Before:
  Set(Gamepad.current.rightTrigger, 0.7f); // Performed (pressed)
  Set(Gamepad.current.rightTrigger, 0.2f); // Canceled (released)
  Set(Gamepad.current.rightTrigger, 0.1f); // Started!!
  Set(Gamepad.current.rightTrigger, 0f);   // Canceled

  // Now:
  Set(Gamepad.current.rightTrigger, 0.7f); // Performed (pressed)
  Set(Gamepad.current.rightTrigger, 0.2f); // Started (released but not fully)
  Set(Gamepad.current.rightTrigger, 0.1f); // <Nothing>
  Set(Gamepad.current.rightTrigger, 0f);   // Canceled
  ```
  * This also applies to `PressInteraction` when set to `Press` behavior.
  * In effect, it means that a button will be in `started` or `performed` phase for as long as its value is not 0 and will only go to `canceled` once dropping to 0.
- Processors are now always applied when reading action values through `InputAction.ReadValue<>` or `CallbackContext.ReadValue<>`. Previously, if no bound control was actuated, ReadValue calls would return the default value for the action type but not run the value through the processors.([case 1293728](https://issuetracker.unity3d.com/product/unity/issues/guid/1293728/)).
- Made the following internal types public. These types can be useful when deconstructing raw events captured via `InputEventTrace`.
  * `UnityEngine.InputSystem.Android.LowLevel.AndroidAxis`
  * `UnityEngine.InputSystem.Android.LowLevel.AndroidGameControllerState`
  * `UnityEngine.InputSystem.Android.LowLevel.AndroidKeyCode`
- Adding or removing a device no longer leads to affected actions being temporarily disabled ([case 1379932](https://issuetracker.unity3d.com/issues/inputactionreferences-reading-resets-when-inputactionmap-has-an-action-for-the-other-hand-and-that-hand-starts-slash-stops-tracking)).
  * If, for example, an action was bound to `<Gamepad>/buttonSouth` and was enabled, adding a second `Gamepad` would lead to the action being temporarily disabled, then updated, and finally re-enabled.
  * This was especially noticeable if the action was currently in progress as it would get cancelled and then subsequently resumed.
  * Now, an in-progress action will get cancelled if the device of its active control is removed. If its active control is not affected, however, the action will keep going regardless of whether controls are added or removed from its `InputAction.controls` list.
- Installing the package for the first time will now set `"Active Input Handling"` to `"Both"` rather than `"Input System Package"`.
  * This means, that by default, both the old and the new input system will run side by side where supported.
  * This can be manually switched by going to `Edit >> Project Settings >> Player >> Active Input Handling`.

### Fixed

- Fixed an issue where a layout-override registered via `InputSystem.RegisterLayoutOverride(...)` would cause the editor to malfunction or crash if the layout override had a name already used by an existing layout (case 1377685).
- Fixed an issue where attempting to replace an existing layout-override by using an existing layout-override name didn't work as expected and would instead aggregate overrides instead of replacing them when an override with the given name already exists.
- Fixed Switch Pro controller not working correctly in different scenarios ([case 1369091](https://issuetracker.unity3d.com/issues/nintendo-switch-pro-controller-output-garbage), [case 1190216](https://issuetracker.unity3d.com/issues/inputsystem-windows-switch-pro-controller-only-works-when-connected-via-bluetooth-but-not-via-usb), case 1314869).
- Fixed DualShock 4 controller not allowing input from other devices due to noisy input from its unmapped sensors ([case 1365891](https://issuetracker.unity3d.com/issues/input-from-the-keyboard-is-not-working-when-the-dualshock-4-controller-is-connected)).
- Fixed `InputSystem.onAnyButtonPress` so that it doesn't throw exceptions when trying to process non state or delta events ([case 1376034](https://issuetracker.unity3d.com/product/unity/issues/guid/1376034/)).
- Fixed `InputControlPath.Matches` incorrectly reporting matches when only a prefix was matching.
  * This would, for example, cause `Keyboard.eKey` to be matched by `<Keyboard>/escape`.
  * Fix contributed by [Fredrik Ludvigsen](https://github.com/steinbitglis) in [#1485](https://github.com/Unity-Technologies/InputSystem/pull/1485).
- Fixed `OnScreenButton` triggering `NullReferenceException` in combination with custom devices ([case 1380790 ](https://issuetracker.unity3d.com/issues/nullreferenceexception-error-when-setting-on-screen-button-to-a-custom-device)).
- Fixed no devices being available in `Start` and `Awake` methods if, in the player, any `InputSystem` API was accessed during the `SubsystemRegistration` phase ([case 1392358](https://issuetracker.unity3d.com/issues/inputsystem-does-not-initialize-properly-in-a-build-when-accessed-early)).
- Fixed dropdown for "Supported Devices" in settings not showing all device layouts.
- Fixed "STAT event with state format TOUC cannot be used with device 'Touchscreen:/Touchscreen'" when more than max supported amount of fingers, currently 10, are present on the screen at a same time (case 1395648).
- Fixed mouse events not being timesliced when input system is switched to process input in fixed updates (case 1386738).
- Fixed missing tooltips in PlayerInputManagerEditor for the Player Limit and Fixed Splitscreen sizes labels ([case 1396945](https://issuetracker.unity3d.com/issues/player-input-manager-pops-up-placeholder-text-when-hovering-over-it)).
- Fixed DualShock 4 controllers not working in some scenarios by adding support for extended mode HID reports ([case 1281633](https://issuetracker.unity3d.com/issues/input-system-dualshock4-controller-returns-random-input-values-when-connected-via-bluetooth-while-steam-is-running), case 1409867).
- Fixed `BackgroundBehavior.IgnoreFocus` having no effect when `Application.runInBackground` was false ([case 1400456](https://issuetracker.unity3d.com/issues/xr-head-tracking-lost-when-lost-focus-with-action-based-trackedposedriver-on-android)).
- Fixed an issue where a device was left disabled when it was disconnected while an application was out-of-focus and then re-connected when in-focus (case 1404320).

#### Actions

- Fixed `InvalidCastException: Specified cast is not valid.` being thrown when clicking on menu separators in the control picker ([case 1388049](https://issuetracker.unity3d.com/issues/invalidcastexception-is-thrown-when-selecting-the-header-of-an-advanceddropdown)).
- Fixed accessing `InputAction`s directly during `RuntimeInitializeOnLoad` not initializing the input system as a whole and leading to exceptions ([case 1378614](https://issuetracker.unity3d.com/issues/input-system-nullreferenceexception-error-is-thrown-when-using-input-actions-in-builds)).
- Fixed `InputAction.GetTimeoutCompletionPercentage` jumping to 100% completion early ([case 1377009](https://issuetracker.unity3d.com/issues/gettimeoutcompletionpercentage-returns-1-after-0-dot-1s-when-hold-action-was-started-even-though-it-is-not-performed-yet)).
- Fixed d-pad inputs sometimes being ignored on actions that were binding to multiple controls ([case 1389858](https://unity.slack.com/archives/G01RVV1SPU4/p1642501574002300)).
- Fixed `IndexOutOfRangeException` when having multiple interactions on an action and/or binding in an action map other than the first of an asset ([case 1392559](https://issuetracker.unity3d.com/issues/map-index-on-trigger-and-indexoutofrangeexception-are-thrown-when-using-interaction-on-both-binding-and-its-parent-action)).
  * Fix contributed by [Russell Quinn](https://github.com/russellquinn) in [#1483](https://github.com/Unity-Technologies/InputSystem/pull/1483).
- Fixed `AxisComposite` not respecting processors applied to `positive` and `negative` bindings (case 1398942).
  * This was a regression introduced in [1.0.0-pre.6](#axiscomposite-min-max-value-fix).
- Fixed calling `action.AddCompositeBinding(...).With(...)` while action is enabled not correctly updating controls for part bindings of the composite.
- Fixed `TwoModifiersComposite` inadvertently not allowing controls other than `ButtonControl`s being bound to its `binding` part.
- Added support for keyboard shortcuts and mutually exclusive use of modifiers.
  * In short, this means that a "Shift+B" binding can now prevent a "B" binding from triggering.
  * `OneModifierComposite`, `TwoModifiersComposite`, as well as the legacy `ButtonWithOneModifierComposite` and `ButtonWithTwoModifiersComposite` now require their modifiers to be pressed __before__ (or at least simultaneously with) pressing the target button.
    * This check is performed only if the target is a button. For a binding such as `"CTRL+MouseDelta"` the check is bypassed. It can also be manually bypassed via the `overrideModifiersNeedToBePressedFirst`.
  * State change monitors on a device (`IInputStateChangeMonitor`) are now sorted by their `monitorIndex` and will trigger in that order.
  * Actions are now automatically arranging their bindings to trigger in the order of decreasing "complexity". This metric is derived automatically. The more complex a composite a binding is part of, the higher its complexity. So, `"Shift+B"` has a higher "complexity" than just `"B"`.
  * If an binding of higher complexity "consumes" a given input, all bindings waiting to consume the same input will automatically get skipped. So, if a `"Shift+B"` binding composite consumes a `"B"` key press, a binding to `"B"` that is waiting in line will get skipped and not see the key press.
  * If your project is broken by these changes, you can disable the new behaviors via a feature toggle in code:
    ```CSharp
    InputSystem.settings.SetInternalFeatureFlag("DISABLE_SHORTCUT_SUPPORT", true);
    ```
- Added new APIs for getting and setting parameter values on interactions, processors, and composites.
  ```CSharp
  // Get parameter.
  action.GetParameterValue("duration");     // Any "duration" value on any binding.
  action.GetParameterValue("tap:duration"); // "duration" on "tap" interaction on any binding.
  action.GetParameterValue("tap:duration",  // "duration" on "tap" on binding in "Gamepad" group.
      InputBinding.MaskByGroup("Gamepad"));

  // Set parameter.
  action.ApplyParameterOverride("duration", 0.4f);
  action.ApplyParameterOverride("tap:duration", 0.4f);
  action.ApplyParameterOverride("tap:duration", 0.4f,
      InputBinding.MaskByGroup("Gamepad"));

  // Can also apply parameter overrides at the level of
  // InputActionMaps and InputActionAssets with an effect
  // on all the bindings contained therein.
  asset.ApplyParameterOverride("scaleVector2:x", 0.25f,
      new InputBinding("<Mouse>/delta"));
  ```

### Added

- Added support for "Hori Co HORIPAD for Nintendo Switch", "HORI Pokken Tournament DX Pro Pad", "HORI Wireless Switch Pad", "HORI Real Arcade Pro V Hayabusa in Switch Mode", "PowerA NSW Fusion Wired FightPad", "PowerA NSW Fusion Pro Controller (USB only)", "PDP Wired Fight Pad Pro: Mario", "PDP Faceoff Wired Pro Controller for Nintendo Switch", "PDP Faceoff Wired Pro Controller for Nintendo Switch", "PDP Afterglow Wireless Switch Controller", "PDP Rockcandy Wired Controller".
- Added support for SteelSeries Nimbus+ gamepad on Mac (addition contributed by [Mollyjameson](https://github.com/MollyJameson)).
- Added support for Game Core platforms to XR layouts, devices, and input controls. These classes were previously only enabled on platforms where `ENABLE_VR` is defined.
- Added a new `DeltaControl` control type that is now used for delta-style controls such as `Mouse.delta` and `Mouse.scroll`.
  * Like `StickControl`, this control has individual `up`, `down`, `left`, and `right` controls (as well as `x` and `y` that it inherits from `Vector2Control`). This means it is now possible to directly bind to individual scroll directions (such as `<Mouse>/scroll/up`).
- Added the 'Cursor Lock Behavior' setting to InputSystemUIInputModule to control the origin point of UI raycasts when the cursor is locked. This enables the use of PhysicsRaycaster when the cursor is locked to the center of the screen ([case 1395281](https://issuetracker.unity3d.com/product/unity/issues/guid/1395281/)).
- Added support for using the Unity Remote app with the Input System.
  * Requires Unity 2021.2.18 or later.

## [1.3.0] - 2021-12-10

### Changed

- The artificial `ctrl`, `shift`, and `alt` controls (which combine the left and right controls into one) on the keyboard can now be written to and no longer throw `NotSupportedException` when trying to do so ([case 1340793](https://issuetracker.unity3d.com/issues/on-screen-button-errors-on-mouse-down-slash-up-when-its-control-path-is-set-to-control-keyboard)).
- All devices are now re-synced/reset in next update after entering play mode, this is needed to read current state of devices before any intentional input is provided ([case 1231907](https://issuetracker.unity3d.com/issues/mouse-coordinates-reported-as-00-until-the-first-move)).
- Replaced `UnityLinkerBuildPipelineData.inputDirectory` with hardcoded `Temp` folder because `inputDirectory` is deprecated.
- Deprecated `InputSettings.filterNoiseOnCurrent`. Now noise filtering is always enabled. Device only will become `.current` if any non-noise control have changed state.
- A device reset (such as when focus is lost) on `Touchscreen` will now result in all ongoing touches getting cancelled instead of all touches being simply reset to default state.
- Calling `InputTestFixture.Press`, `InputTestFixture.Set`, etc. from within a `[UnityTest]` will no longer immediately process input. Instead, input will be processed like it normally would as part of the Unity player loop.

### Fixed

- Fixed writing values into the half-axis controls of sticks (such as `Gamepad.leftStick.left`) producing incorrect values on the stick ([case 1336240](https://issuetracker.unity3d.com/issues/inputtestfixture-tests-return-inverted-values-when-pressing-gamepads-left-or-down-joystick-buttons)).
- Fixed setting size of event trace in input debugger always growing back to largest size set before.
- Fixed successive clicks not getting triggered with `TouchSimulation` on when not moving the mouse in-between clicks ([case 1330014](https://issuetracker.unity3d.com/issues/onclick-isnt-triggered-on-the-second-click-when-the-mouse-isnt-moved-and-simulate-touch-input-from-mouse-or-pen-is-enabled)).
- Fixed `InputSystemUIInputModule` stopping to listen for input when swapping `InputActionAsset` instances while input was disabled ([case 1371332](https://issuetracker.unity3d.com/issues/ui-navigation-stops-working-after-adding-two-input-devices-to-a-scene)).
- Fixed `InputSystemUIInputModule` showing incorrect bindings after pressing the 'Fix UI Input Module' button in PlayerInput component([case 1319968](https://issuetracker.unity3d.com/product/unity/issues/guid/1319968/)).
- Fixed an issue where UI button clicks could be ignored by `InputSystemUIInputModule` if modifying on-screen devices from Update() callbacks ([case 1365070](https://issuetracker.unity3d.com/product/unity/issues/guid/1365070)).
- Fixed an issue with `InputSystemUIInputModule` that would cause UI to stop responding during play mode after changing a script file while Recompile and Continue mode is active, or by forcing a script recompile using `RequestScriptCompilation`([case 1324215](https://issuetracker.unity3d.com/product/unity/issues/guid/1324215/)).
- Fixed `InputSystemUIInputModule` inspector showing all action bindings as "None" when assigned a runtime created actions asset ([case 1304943](https://issuetracker.unity3d.com/issues/input-system-ui-input-module-loses-prefab-action-mapping-in-local-co-op)).
- Fixed a problem with UI Toolkit buttons remaining active when multiple fingers are used on a touchscreen, using `InputSystemUIInputModule` with pointerBehavior set to `UIPointerBehavior.SingleUnifiedPointer`. UI Toolkit will now always receive the same pointerId when that option is in use, regardless of the hardware component that produced the pointer event. ([case 1369081](https://issuetracker.unity3d.com/issues/transitions-get-stuck-when-pointer-behavior-is-set-to-single-unified-pointer-and-multiple-touches-are-made)).
- Fixed a problem with `InputUser` where devices would be removed and not added again after layout overrides preventing certain devices, e.g. gamepads to not work correctly when associated with action map bindings tied to `PlayerInput` ([case 1347320](https://issuetracker.unity3d.com/product/unity/issues/guid/1347320)).
- Fixed DualSense on iOS not inheriting from `DualShockGamepad` ([case 1378308](https://issuetracker.unity3d.com/issues/input-dualsense-detection-ios)).
- Fixed a device becoming `.current` (e.g. `Gamepad.current`, etc) when sending a new state event that contains no control changes (case 1377952).
- Fixed calling `IsPressed` on an entire device returning `true` ([case 1374024](https://issuetracker.unity3d.com/issues/inputcontrol-dot-ispressed-always-returns-true-when-using-new-input-system)).
- Fixed HIDs having blackslashes in their vendor or product names leading to binding paths generated by interactive rebinding that failed to resolve to controls and thus lead to no input being received ([case 1335465](https://issuetracker.unity3d.com/product/unity/issues/guid/1335465/)).
- Fixed `InputSystem.RegisterLayoutOverride` resulting in the layout that overrides are being applied to losing the connection to its base layout ([case 1377719](https://fogbugz.unity3d.com/f/cases/1377719/)).
- Fixed `Touch.activeTouches` still registering touches after the app loses focus ([case 1364017](https://issuetracker.unity3d.com/issues/input-system-new-input-system-registering-active-touches-when-app-loses-focus)).
- Fixed `MultiplayerEventSystem` not preventing keyboard and gamepad/joystick navigation from one player's UI moving to another player's UI ([case 1306361](https://issuetracker.unity3d.com/issues/input-system-ui-input-module-lets-the-player-navigate-across-other-canvases)).
  * This fix relies on a `CanvasGroup` being injected into each `playerRoot` and the `interactable` property of the group being toggled back and forth depending on which part of the UI is being updated.
- Fixed `InputTestFixture` incorrectly running input updates out of sync with the player loop ([case 1341740](https://issuetracker.unity3d.com/issues/buttoncontrol-dot-waspressedthisframe-is-false-when-using-inputtestfixture-dot-press)).
  * This had effects such as `InputAction.WasPressedThisFrame()` returning false expectedly.
- Fixed broken code example for state structs in `Devices.md` documentation (fix contributed by [jeffreylanters](https://github.com/jeffreylanters)).
- Fixed `TrackedDeviceRaycaster` not picking closest hit in scene (fix originally contributed by [alexboost222](https://github.com/alexboost222)).

#### Actions

- Fixed opening a new project (or one that needs a full reimport) leading to several exceptions in the console if the most recently opened project was closed with a `.inputactions` editor open ([case 1313185](https://issuetracker.unity3d.com/issues/exceptions-about-previously-open-action-map-being-thrown-when-opening-new-project)).
- Fixed incorrect indentation of input actions in the inspector ([case 1285546](https://issuetracker.unity3d.com/product/unity/issues/guid/1285546/)).
- Fixed an issue where serialized `InputAction` properties would have display name "Input Action" in the Inspector window instead of their given name. ([case 1367240](https://issuetracker.unity3d.com/product/unity/issues/guid/1367240)).
- Fixed an issue where `InputAction.Enable` would not reuse memory allocated prior and thus lead to memory leaks ([case 1367442](https://issuetracker.unity3d.com/issues/input-system-puts-a-lot-of-pressure-on-the-garbage-collector-when-enabling-and-disabling-inputactionmaps)).
- Fixed interactions such as `Press` not getting processed correctly when having multiple of them on different bindings of the same action and receiving simultaneous input on all of them ([case 1364667](https://issuetracker.unity3d.com/issues/new-input-system-stops-working-after-pressing-2-keyboard-buttons-at-the-same-time)).
  * If, for example, you bind the A and S key on the same action, put a `Press` interaction on both, and then press both keys, interactions would get missed or got stuck.
- Fixed `InputAction.IsPressed`/`WasPressed`/`WasReleased` returning incorrect results when binding multiple buttons on the same action and pressing/releasing them simultaneously.
- Improved performance of looking up actions by name.
- Fixed `InputAction.controls` exhibiting bad performance when there were no controls bound to an action ([case 1347829](https://issuetracker.unity3d.com/issues/inputaction-dot-controls-are-accessed-slower-when-the-gamepad-slash-controller-is-not-connected)).
- Fixed interactions involving timeouts (such as `HoldInteraction`) performing erroneous delayed triggers on actions when input is composed of multiple controls ([1251231](https://issuetracker.unity3d.com/issues/input-system-composites-hold-interaction-can-be-performed-when-no-keys-are-hold)).
  * For example, if you bind `Shift+B` using a `OneModifierComposite` and put a `HoldInteraction` on the binding, then depending on the order in which the keys are pressed, you would sometimes see the action spuriously getting triggered when in fact no input was received.
- Fixed control schemes of bindings not getting updates when being pasted from one `.inputactions` asset into another ([case 1276106](https://issuetracker.unity3d.com/issues/input-system-control-schemes-are-not-resolved-when-copying-bindings-between-inputactionassets)).
  * For example, if you copied a binding from an asset that had a "Gamepad" control scheme into an asset that had none, the resulting binding would be unusable.
  * All associations with control schemes that do not exist in the target asset are now removed from bindings upon pasting.
- Fixed `InputActionSetupExtensions.AddCompositeBinding` not setting name of composite.

## [1.2.0] - 2021-10-22

### Changed

- When exceptions occur in user code inside of Input System callbacks, the exception message is now printed __first__ and details about the callback second.
  * Previously a message similar to "Exception ... while executing '...' callbacks" was printed first and then followed by exception log. This was hiding the actual exception and created confusion.

### Fixed

- Fixed a performance issue on entering/exiting playmode where HID device capabilities JSON could be parsed multiple times for a single device([case 1362733](https://issuetracker.unity3d.com/issues/input-package-deserializing-json-multiple-times-when-entering-slash-exiting-playmode)).
- Fixed a problem where explicitly switching to the already active control scheme and device set for PlayerInput would cancel event callbacks for no reason when the control scheme switch would have no practical effect. This fix detects and skips device unpairing and re-pairing if the switch is detected to not be a change to scheme or devices. (case 1342297)
- Any unhandled exception in `InputManager.OnUpdate` failing latter updates with `InvalidOperationException: Already have an event buffer set! Was OnUpdate() called recursively?`. Instead the system will try to handle the exception and recover into a working state.
- Fixed an issue that broke the `VirtualMouseInput` component in the editor ([case 1367553](https://issuetracker.unity3d.com/issues/vitrualmouseinput-stickaction-doesnt-work)).
- Fixed a problem where only using runtimes that are not XR supported causes a compile error. This fix adds back in `ENABLE_VR` checks to prevent this case (case 1368300)
- Fixed input action for Android gamepad's right stick will be correctly invoked when only y axis is changing ([case 1308637](https://issuetracker.unity3d.com/issues/android-input-system-right-analog-stick-tracking-is-erratic-when-using-a-gamepad-connected-to-an-android-device)).
- Generic gamepad short display button names were incorrectly mapped on Switch (`A` instead of `B`, etc).
- Fixed an issue where resetting an action via `InputAction.Reset()` while being in disabled state would prevent the action from being enabled again. ([case 1370732](https://issuetracker.unity3d.com/product/unity/issues/guid/1370732/)).
- Fixed "Default constructor not found for type UnityEngine.InputSystem.iOS.LowLevel.iOSStepCounter" any other potential exceptions due to classes, methods, fields and properties being stripped when managed stripping setting set to medium or high ([case 1368761](https://issuetracker.unity3d.com/issues/ios-new-input-system-iosstepcounter-crash-on-launch-with-managed-stripping)).
- Fixed an issue where `InvalidOperationExceptions` are thrown if an input for an action with multiple interactions is held  while disconnecting the device([case 1354098](https://issuetracker.unity3d.com/issues/input-system-errors-are-thrown-when-disconnecting-controller-while-holding-a-button-with-press-and-release-set-up-separately)).
- Fixed `action.ReadValue` and others returning invalid data when used from `FixedUpdate` or early update when running in play mode in the editor ([case 1368559](https://issuetracker.unity3d.com/issues/enter-key-is-not-registered-when-using-waspressedthisframe-with-input-system-1-dot-1-1) [case 1367556](https://issuetracker.unity3d.com/issues/input-action-readvalue-always-returns-zero-when-called-from-fixedupdate) [case 1372830](https://issuetracker.unity3d.com/issues/querying-inputs-before-preupdate-dot-newinputupdate-returns-invalid-data-when-running-in-play-mode-in-editor)).
- Fixed current being `null` for sensors (`Accelerometer.current`, others) ([case 1371204](https://issuetracker.unity3d.com/issues/accelerometer-not-working-when-using-input-system-1-dot-1-1)).

### Added

- Added support for PS5 DualSense controllers on Mac and Windows.
- Improved the user experience when creating single vs multi-touch touchscreen bindings in the Input Action Asset editor by making both options visible in the input action dropdown menu. Now it's not neccessary to be aware of the touch\*/press path binding syntax ([case 1357664](https://issuetracker.unity3d.com/issues/inputsystem-touchscreens-multi-touch-doesnt-work-when-using-a-custom-inputactionasset)).
- Added support for the Unity Remote app.
  * __NOTE__: This unfortunately requires a change in the Unity native runtime. We are in the process of rolling out the change to Unity versions. A public build that receives the change will automatically enable the functionality in the Input System package.

## [1.1.1] - 2021-09-03

### Fixed

- Fixed `InvalidCastException: Specified cast is not valid.` and `InvalidOperationException: Already have an event buffer set! Was OnUpdate() called recursively?` when upgrading from 1.1.0-pre.5 or earlier. If you experience this issue you can also restart the editor to resolve it.
- Fixed `InputDeviceChange.Destroyed` not being available, now it's correctly marked as obsolete instead.
- Removed documentation around platform user account management of `InputUser` which was ahead of actual backend support for the feature.

## [1.1.0] - 2021-08-27

### Changed

- Modified the fix that landed in `1.1-preview.3` for [any given control being added to an action only once](#same_control_multiple_times_fix).
  * This caused a regression with some setups that, for example, bound the same control multiple times in a composite using processors to alter the value of the control.
  * Internally, a control is now again allowed to feed into the same action through more than one binding.
  * However, externally the control will be mentioned on the action's `InputAction.controls` list only once.
- Adding `InputSystemUIInputModule` from code now installs `DefaultInputActions`. This is equivalent to the default setup when adding the component in the editor ([case 1259306](https://issuetracker.unity3d.com/issues/input-system-ugui-button-does-not-react-when-clicked)).
  ```CSharp
  var go = new GameObject();
  go.AddComponent<EventSystem>();
  var uiModule = go.AddComponent<InputSystemUIInputModule>();
  // uiModule.actionsAsset now has a DefaultInputActions() asset assigned to it and the various
  // action references point to its actions.
  ```
  * `InputSystemUIInputModule.UnassignActions` has been added to remove all actions from the module en bloc.
  ```CSharp
  uiModule.UnassignActions();
  ```

### Fixed

- Fixed an issue where mixing test cases based on `InputTestFixture` (using mocked `InputSystem`) and regular test cases (using real `InputSystem`) would lead to static state leaking between test cases causing random failures and unexpected/undefined behavior ([case 1329015](https://issuetracker.unity3d.com/product/unity/issues/guid/1329015)).
- Fixed `InputSystemUIInputModule.AssignDefaultActions` not assigning `trackedDeviceOrientation` and `trackedDevicePosition`.
- Fixed regression introduced by [previous change](#ui_multiple_scenes_fix) where `InputSystemUIInputModule` would not disable actions correctly.
- Fixed `InputAction.canceled` not getting triggered reliably for `InputActionType.PassThrough` actions when `InputSystem.ResetDevice` was called.
- Fixed device resets (e.g. happening as part of focus changes) leading to only some actions bound to these devices getting cancelled instead of all of them.

## [1.1.0-pre.6] - 2021-08-23

### Fixed

- Fixed pairing devices to existing `InputUser`s potentially corrupting list of paired devices from other `InputUser`s ([case 1327628](https://issuetracker.unity3d.com/issues/input-system-devices-are-reassigned-to-the-wrong-users-after-adding-a-new-device)).
- Fixed duplication of control paths when viewing collections of `InputControl`s in the inspector.
  * Fix contributed by [NibbleByte](https://github.com/NibbleByte) in [1354](https://github.com/Unity-Technologies/InputSystem/pull/1354).
- Fixed `StackOverflowException` caused by calling `InputSystem.Update` from inside an input action callback such as `InputAction.performed` ([case 1316000](https://issuetracker.unity3d.com/issues/crash-when-adding-inputsystem-dot-update-to-inputsystem-command-handler-to-force-processing-an-event-and-sending-input)).
- Fixed `InputTestFixture` leaving all `.current` getters uninitialized after a test run ([case 1329015](https://issuetracker.unity3d.com/issues/inputsystem-mouseeventhandler-breaks-when-running-multiple-playmode-tests)).
- Fixed broken script references in Touch Samples project ([case 1190598](https://issuetracker.unity3d.com/issues/input-system-sample-projects-have-missing-script-references)).
- Fixed `PointerInput` composite in `TouchSamples` project being registered only after scenes already loaded ([case 1215048](https://issuetracker.unity3d.com/issues/mobile-input-system-custom-binding-broken-slash-not-registered-when-using-runtimeinitializeonloadmethod-and-loading-scene-directly)).
- Fixed `InputControlExtensions.EnumerateChangedControls` skipping over `left`, `right`, and `down` controls on PS4 controller's dpad ([case 1315107](https://issuetracker.unity3d.com/issues/input-system-left-right-and-down-directional-pad-buttons-do-not-switch-controls-over-to-controller)).
- Fixed undo not working in `Input System Package` project settings pane ([case 1291709](https://issuetracker.unity3d.com/issues/inputsystem-exception-thrown-continuously-when-undo-operation-is-performed-with-supported-devices-list-in-the-project-settings)).
- Fixed incorrect indexing in `InputUser.OnDeviceChanged` that could result in incorrect pairing of devices or `IndexOutOfRangeException` being thrown when removing, adding or reconfiguring a device. Fix contribution by [Mikael Klages](https://github.com/ITR13) in [#1359](https://github.com/Unity-Technologies/InputSystem/pull/1359).
- Fixed incorrect indexing when sorting magnitude based on score in `InputActionRebindingExtensions.RebindingOperation` which could result in incorrect magnitudes for candidates. Contribution by [Fredrik Ludvigsen](https://github.com/steinbitglis) in [#1348](https://github.com/Unity-Technologies/InputSystem/pull/1348).
- Fixed inconsistent ordering and execution when adding to or removing from the various callbacks in the API (such as `InputSystem.onDeviceChange` but also `InputAction.started` etc.) during the execution of a callback ([case 1322530](https://issuetracker.unity3d.com/issues/inputsystems-events-are-not-called-the-order-they-were-added-when-they-are-modified-in-the-middle-of-the-call-by-other-listener).
- Fixed inconsistent behavior of WebGL gamepad left/right stick. Up/Down controls were reverse of X/Y controls. ([case 1348959](https://fogbugz.unity3d.com/f/cases/1348959))
- Fixed `PlayerInputManager`s join action not triggering when using a referenced `InputAction` ([case 1260625](https://issuetracker.unity3d.com/issues/input-system-player-input-managers-join-action-is-not-triggered-when-using-a-referenced-input-action)).
- Fixed UI issue where pressing the wrong button was possible while quickly moving through a UI because the submit action fired on action press instead of action release ([1333563](https://issuetracker.unity3d.com/issues/input-submit-action-is-called-on-release-rather-than-on-press-when-using-enter-key)).
- Fixed InvalidOperationException when opening a preset created from a .inputactions asset ([case 1199544](https://issuetracker.unity3d.com/issues/input-system-properties-are-not-visible-and-invalidoperationexception-is-thrown-on-selecting-inputactionimporter-preset-asset)).
- Fixed a problem arising when combining InputSystemUIInputModule and PlayInput with SendMessage or BroadcastMessage callback behavior on the same game object or hierarchy which is an ambiguous input setup. This fix eliminates callbacks into InputSystemUIInputModule. Related to ([1343712](https://issuetracker.unity3d.com/issues/input-system-ui-components-lags-when-using-input-system-ui-input-module-together-with-player-input-component)).
- Fixed inconsistent usage of `ENABLE_PROFILER` define together with `Profiler.BeginSample`/`Profiler.EndSample` by removing `ENABLE_PROFILER` macro check because `BeginSample`/`EndSample` are already conditional with `[Conditional("ENABLE_PROFILER")]` ([case 1350139](https://issuetracker.unity3d.com/issues/inconsistent-enable-profiler-scripting-defines-in-inputmanager-dot-cs-when-using-profiler-dot-beginssample-and-profiler-dot-endsample)).
- Remediated majority of performance issues with high frequency mice (>=1kHz poll rates) in release mode by merging consecutive mouse move events together ([case 1281266](https://issuetracker.unity3d.com/issues/many-input-events-when-using-1000hz-mouse)), see the events documentation for more information.
- Fixed `InputEventTrace` replays skipping over empty frames and thus causing playback to happen too fast.
- Fixed `"Pointer should have exited all objects before being removed"` error when changing screen orientation on mobile.
- Controls such as mouse positions are no longer reset when focus is lost.
- Pressing a uGUI `Button` and then alt-tabbing away, letting go of the button, and then going back to the application will no longer trigger a button click.
- Fixed `Input.onUnpairedDeviceActivity` triggering from editor input.
- Fixed 'up' and 'down' controls on `WebGLGamepad` left and right sticks not being clamped correctly.

#### Actions

- Fixed right-clicking in empty action map or action list not popping up context menu ([case 1336426](https://issuetracker.unity3d.com/issues/cant-open-drop-down-menu-when-hovering-over-free-space-in-input-action)).
- Fixed binding paths being misaligned in UI when switching to text mode editing ([case 1200107](https://issuetracker.unity3d.com/issues/input-system-path-input-field-text-is-clipping-under-binding-in-the-properties-section)).
- Fixed `"Exception: Style.Draw may not be called with GUIContent that is null."` error from `PlayerInput` inspector when having an action map with no actions ([case 1317735](https://issuetracker.unity3d.com/issues/multiple-error-messages-are-thrown-when-trying-to-expand-the-event-list-of-an-input-actions-asset-that-has-an-empty-action-map)).
- Fixed calling `GetBindingDisplayString()` on an `InputAction` with a composite binding leading to doubled up output ([case 1321175](https://issuetracker.unity3d.com/issues/macos-input-system-getbindingdisplaystring-returns-empty-strings-for-some-mappings)).
- Fixed `MultiTapInteraction` not respecting `InputSettings.multiTapDelayTime` ([case 1292754](https://issuetracker.unity3d.com/issues/multitapdelaytime-does-not-influence-maxtapspacing-in-input-action-assets)).
- Fixed changing values in `Input System Package` project settings not affecting default values displayed in `.inputactions` editor window ([case 1292754](https://issuetracker.unity3d.com/issues/multitapdelaytime-does-not-influence-maxtapspacing-in-input-action-assets)).
- Fixed rebinding a part of a composite with `RebindingOperation.WithTargetBinding` not also changing the type of control being looked for ([case 1272563](https://issuetracker.unity3d.com/issues/input-system-performinteractiverebinding-method-doesnt-detect-button-input-when-rebinding-part-of-a-2d-vector-composite)).
- <a name="axiscomposite-min-max-value-fix"></a> Fixed `AxisComposite` not respecting `minValue` and `maxValue` properties ([case 1335838](https://issuetracker.unity3d.com/issues/inputsystem-1d-axis-composite-binding-will-return-a-incorrect-value-if-minvalue-and-maxvalue-is-not-1-and-1)).
- Fixed `ArgumentOutOfRangeException` caused by `IsPointerOverGameObject` ([case 1337354](https://issuetracker.unity3d.com/issues/mobile-argumentoutofrangeexception-is-thrown-when-calling-ispointerovergameobject)).
- `PlayerInput` no longer logs an error message when it is set to `Invoke UnityEvents` and can't find  an action in the given `.inputactions` asset ([case 1259577](https://issuetracker.unity3d.com/issues/an-error-is-thrown-when-deleting-an-input-action-and-entering-play-mode)).
- Fixed `HoldInteraction` getting stuck when hold and release happens in same event ([case 1346786](https://issuetracker.unity3d.com/issues/input-system-the-canceled-event-is-not-fired-when-clicking-a-button-for-a-precise-amount-of-time)).
- Fixed adding an action in the `.inputactions` editor automatically duplicating interactions and processors from the first action in the map.
- Fixed `InputActionSetupExtensions.ChangeBinding` when modifying binding from a different action than specified. Contribution by [Fredrik Ludvigsen](https://github.com/steinbitglis) in [#1348](https://github.com/Unity-Technologies/InputSystem/pull/1352).

### Added

- Added `InputSystem.runUpdatesInEditMode` to enable processing of non-editor updates without entering playmode (only available for XR).
- Added a new "UI vs Game Input" sample to the package. The sample can be installed from the Unity Package Manager UI in the editor.
  * The sample demonstrates how to deal with inputs that may both lead to UI actions as well as in-game actions.
- Added method `SetMotorSpeedsAndLightBarColor` as a workaround for setting both the light bar and motor speeds simultaneously on a DualShock 4 controller ([case 1271119](https://issuetracker.unity3d.com/issues/dualshock4-setlightbarcolor-and-setmotorspeeds-cannot-be-called-on-the-same-frame-using-input-system)).
- Added the concept of "soft" and "hard" device resets.
  * In general, resetting a device will reset its state to default values.
  * Individual controls can be marked as `dontReset` to exclude them from resets. This makes the reset "soft" (default).
    ```CSharp
    //  Perform a "soft" reset of the mouse. The mouse position will not be affected
    // but controls such as buttons will be reset.
    InputSystem.ResetDevice(Mouse.current);
    ```
  * A "hard" reset can be forced through the API. This also resets `dontReset` controls.
    ```CSharp
    // Perform a "hard" reset of the mouse. The mouse position will also be reset to (0,0).
    InputSystem.ResetDevice(Mouse.current, alsoResetDontResetControls: true);
    ```
  * Resets will lead to `InputAction`s that are enabled and in-progress from controls that being reset, to be canceled. This will not perform actions even if they trigger on, for example, button release.
- `InputDevice.canRunInBackground` can now be force-set through layouts.
   ```CSharp
   // Force XInputWindows gamepads to not run in the background.
   InputSystem.RegisterLayoutOverride(@"
       {
           ""name"": ""XInputWindowsNoCanRunInBackground"",
           ""extend"": ""XInputWindows"",
           ""runInBackground"": ""off""
       }
   ");
   ```
- Improved performance of `Touchscreen` by merging consecutive touch move events together. See the events documentation for more information.

#### Actions

- Added a new `InputAction.wantsInitialStateCheck` property that allows toggling on initial state checks for `Button` and `Pass-Through` actions (implicitly enabled for `Value` actions).
  * This allows responding immediately to controls that are already actuated when the action is enabled.
- Added new API for more easily listening for event changes.
  ```CSharp
  InputSystem.onEvent
    .ForDevice<Gamepad>()
    .Where(e => e.HasButtonPress())
    .CallOnce(e => Debug.Log("Button pressed!));
  ```
- Added new API to easily listen for button presses on any device.
  ```CSharp
  InputSystem.onAnyButtonPress
    .CallOnce(ctrl => Debug.Log($"Button '{ctrl}' pressed"));
  ```
  * This is a simple wrapper around the new API mentioned above.

### Changed

- Application focus handling behavior has been reworked.
  * When `runInBackground` is off, no action will be taken on focus loss. When focus comes back, all devices will receive a sync request. Those that don't support it will see a "soft" reset.
  * When `runInBackground` is on (which, when running in the editor, is considered to always be the case), a new setting `InputSettings.backgroundBehavior` dictates how input is to be handled while the application does not have focus. The default setting of `ResetAndDisableNonBackgroundDevices` will soft-reset and disable all devices for which `InputDevice.canRunInBackground` is false. While in the background, devices that are flagged as `canRunInBackground` will keep running as in the foreground.
  * In the editor, devices other than `Pointer` and `Keyboard` devices (i.e. anything not used to operate the editor UI) are now by default routing their input to the Game View regardless of focus. This also fixes the problem of gamepad sticks resetting to `(0,0)` on focus loss ([case 1222305](https://issuetracker.unity3d.com/issues/input-system-gamepad-stick-values-are-cached-when-changing-editor-window-focus)).
  * A new setting `InputSettings.gameViewFocus` has been introduced to determine how Game View focused is handled in the editor with respect to input.
- Editor: Removed 'Lock Input to Game View' setting in the Input Debugger.
  * The setting has been replaced by the new 'Game View Focus' project setting.
- `InputSystem.defaultButtonPressPoint` is now clamped to a minimum value of `0.0001` ([case 1349002](https://issuetracker.unity3d.com/issues/onclick-not-working-when-in-player)).
- `InputDevice.OnConfigurationChanged` can now be overridden in derived classes.
- `InputSystemUIInputModule` now defers removing pointers for touches by one frame.
  * This is to ensure that `IsPointerOverGameObject` can meaningfully be queried for touches that have happened within the frame &ndash; even if by the time the method is called, a touch has technically already ended ([case 1347048](https://issuetracker.unity3d.com/issues/input-system-ispointerovergameobject-returns-false-when-used-with-a-tap-interaction)).
  * More precisely, this means that whereas before a `PointerExit` and `PointerUp` was received in the same frame, a touch will now see a `PointerUp` in the frame of release but only see a `PointerExit` in the subsequent frame.
- Calling `EventSystem.IsPointerOverGameObject()` from within `InputAction` callbacks (such as `InputAction.performed`) will now result in a warning.
  * UI updates *after* input and consumes input through `InputAction`s as they are processed. Thus, querying UI state from within `InputAction` callbacks will query outdated UI state.
- Changed `TrackedPoseDriver` to use properties of type `InputActionProperty` rather than `InputAction` to allow more flexibility.
- Changed quickstart documentation sample to use the Update method instead of FixedUpdate to show a more correct usage of the `wasPressedThisFrame` API.

## [1.1.0-pre.5] - 2021-05-11

- Fixes a problem with the package's manifest missing a dependency on the UI Elements module.

## [1.1.0-pre.4] - 2021-05-04

### Changed

- The `VirtualMouseInput` component is now part of the Input System assembly. It was previously packaged with the `Gamepad Mouse Cursor` sample.
  * The component has a different GUID from before, so existing setups that use the component from the sample are not broken. To use the built-in component you must explicitly switch over.
- `InputTestFixture` no longer deletes the `GameObject`s in the current scene in its `TearDown` ([case 1286987](https://issuetracker.unity3d.com/issues/input-system-inputtestfixture-destroys-test-scene)).
  * This was added for the sake of the Input System's own tests but should not have been in the public fixture.
- Generic `Gamepad` now has platform independent long button names. Previously it used different names if editor targeted PS4/Switch consoles (case 1321676).
- When creating a new control scheme with a name `All Control Schemes`, `All Control Schemes1` will be created to avoid confusion with implicit `All Control Schemes` scheme ([case 1217379](https://issuetracker.unity3d.com/issues/control-scheme-cannot-be-selected-when-it-is-named-all-control-schemes)).
- Display names of keyboard buttons are now passed through `ToLower` and `ToTitleCase` to enforce consistent casing between different platforms and keyboard layouts ([case 1254705](https://issuetracker.unity3d.com/issues/the-display-names-for-keyboard-keys-in-the-input-debugger-do-not-match-those-defined-in-input-system-package)).
- Editor: All remaining `InputUser` instances are now removed automatically when exiting play mode. This means that all devices are automatically unpaired.
  * In essence, like `InputAction`, `InputUser` is now considered a player-only feature.
- Events queued __during__ event processing (i.e. `InputSystem.Update()`) are now processed in the same frame. This eliminates the 1-frame lag previously incurred by simulated input.
  * Note that this does not extend to input queued __outside__ of event processing but in the same frame. For example, input queued by the UI (such as by `OnScreenButton` and `OnScreenStick`) will still see a 1-frame lag as UI event processing happens later in the frame and outside of input event processing.

#### Actions

- When removing/unplugging a device, it will now also be removed from the device list of `InputActionMap.devices` and `InputActionAsset.devices`.
  ```CSharp
  var gamepad = InputSystem.AddDevice<Gamepad>();
  var actions = new MyGeneratedActions();
  actions.devices = new[] { gamepad };
  InputSystem.RemoveDevice(gamepad);
  // `actions.devices` is now an empty array.
  ```
- Adding an action to a `InputActionMap` that is part of an `InputActionAsset` now requires all actions in the asset to be disabled ([case 1288335](https://issuetracker.unity3d.com/issues/adding-actions-at-runtime-to-existing-map-from-asset-triggers-assertion-error)).
  * This used to trigger an `Assert` at runtime but now properly throws an `InvalidOperationException`.

### Fixed

- Fixed inputs in game view sometimes not working when running in the editor, as initial focus state could end up being incorrect.
- Fixed bad performance in Input Debugger with high-frequency devices (e.g. 1+ KHz gaming mice). Before, high event volumes led to excessive refreshes of debugger data.
- Fixed compile error on tvOS due to step counter support for iOS added in `1.1.0-preview.3`.
- Fixed PS4- and PS3-specific `rightTriggerButton` and `leftTriggerButton` controls not being marked as synthetic and thus conflicting with `rightTrigger` and `leftTrigger` input ([case 1293734](https://issuetracker.unity3d.com/issues/input-system-when-binding-gamepad-controls-triggerbutton-gets-bound-instead-of-triggeraxis)).
  * This manifested itself, for example, when using interactive rebinding and seeing `rightTriggerButton` getting picked instead of the expected `rightTrigger` control.
- Fixed changes to usages of devices in remote player not being reflected in Input Debugger.
- Fixed exceptions and incorrect values with HIDs using 32-bit fields ([case 1189859](https://issuetracker.unity3d.com/issues/inputsystem-error-when-vjoy-is-installed)).
  * This happened, for example, with vJoy installed.
- Fixed `InputUser` no longer sending `InputUserChange.ControlsChanged` when adding a new user after previously, all users were removed.
  * Fix contributed by [Sven Herrmann](https://github.com/SvenRH) in [1292](https://github.com/Unity-Technologies/InputSystem/pull/1292).
- Fixed `AxisDeadzoneProcessor` min/max values not being settable to 0 in editor UI ([case 1293744](https://issuetracker.unity3d.com/issues/input-system-input-system-axis-deadzone-minimum-value-fallsback-to-default-value-if-its-set-to-0)).
- Fixed blurry icons in input debugger, asset editor, input settings ([case 1299595](https://issuetracker.unity3d.com/issues/inputsystem-supported-device-list-dropdown-icons-present-under-project-settings-are-not-user-friendly)).
- Fixed `clickCount` not being incremented correctly by `InputSystemUIInputModule` for successive mouse clicks ([case 1317239](https://issuetracker.unity3d.com/issues/eventdata-dot-clickcount-doesnt-increase-when-clicking-repeatedly-in-the-new-input-system)).
- <a name="ui_multiple_scenes_fix"></a>Fixed UI not working after additively loading scenes with additional InputSystemUIInputModule modules ([case 1251720](https://issuetracker.unity3d.com/issues/input-system-buttons-cannot-be-pressed-after-additively-loading-scenes-with-additional-event-systems)).
- Fixed no `OnPointerExit` received when changing UI state without moving pointer ([case 1232705](https://issuetracker.unity3d.com/issues/input-system-onpointerexit-is-not-triggered-when-a-ui-element-interrupts-a-mouse-hover)).
- Fixed reference to `.inputactions` of `Player Prefab` referenced by `PlayerInputManager` being destroyed on going into play mode, if the player prefab was a nested prefab ([case 1319756](https://issuetracker.unity3d.com/issues/playerinput-component-loses-its-reference-to-an-inputactionasset)).
- Fixed "Scheme Name" label clipped in "Add Control Schema" popup window ([case 1199560]https://issuetracker.unity3d.com/issues/themes-input-system-scheme-name-is-clipped-in-add-control-schema-window-with-inter-default-font)).
- Fixed `InputSystem.QueueEvent` calls from within `InputAction` callbacks getting dropped entirely ([case 1297339](https://issuetracker.unity3d.com/issues/input-system-ui-button-wont-click-when-simulating-a-mouse-click-with-inputsystem-dot-queueevent)).
- Fixed `InputSystemUIInputModule` being in invalid state when added from `Awake` to a game object when entering playmode ([case 1323566](https://issuetracker.unity3d.com/issues/input-system-default-ui-actions-do-not-register-when-adding-inputsystemuiinputmodule-at-runtime-to-an-active-game-object)).
- Fixed `Keyboard.current` becoming `null` after `OnScreenButton` is disabled or destroyed ([case 1305016](https://issuetracker.unity3d.com/issues/inputsystem-keyboard-dot-current-becomes-null-after-onscreenbutton-is-destroyed)).

#### Actions

- Fixed rebinding not working for any discrete control that was held when the rebinding operation started ([case 1317225](https://issuetracker.unity3d.com/issues/inputsystem-a-key-will-not-be-registered-after-rebinding-if-it-was-pressed-when-the-rebinding-operation-started)).
- Fixed bindings being added to every InputAction in a collection when editing a collection of InputActions in the inspector. ([case 1258578](https://issuetracker.unity3d.com/issues/adding-a-binding-to-one-inputaction-element-in-a-list-adds-the-same-binding-to-all-the-other-elements-in-the-list))
- Fixed `Retrieving array element that was out of bounds` and `SerializedProperty ... has disappeared!` errors when deleting multiple action bindings in the input asset editor ([case 1300506](https://issuetracker.unity3d.com/issues/errors-are-thrown-in-the-console-when-deleting-multiple-bindings)).
- Fixed delete key not working in the input actions editor ([case 1282090](https://issuetracker.unity3d.com/issues/input-system-delete-key-doesnt-work-in-the-input-actions-window)).
- Fixed actions embedded into `MonoBehaviours` not showing bindings added directly from within constructors ([case 1291334](https://issuetracker.unity3d.com/issues/input-action-binding-doesnt-show-up-in-the-inspector-when-set-using-a-script)).
  ```CSharp
  public class MyMB : MonoBehaviour {
    // This would end up not showing the binding in the inspector.
    public InputAction action = new InputAction(binding: "<Gamepad>/leftStick");
  ```
- Fixed tooltips not appearing for elements of the Input Actions editor window ([case 1311595](https://issuetracker.unity3d.com/issues/no-tooltips-appear-when-hovering-over-parts-of-input-action-editor-window)).
- Fixed `NullReferenceException` when reading values through `InputAction.CallbackContext` on a `OneModifierComposite` or `TwoModifierComposite` binding.
- Fixed multi-taps not working when multiple controls were bound to an action ([case 1267805](https://issuetracker.unity3d.com/issues/input-system-multi-tap-interaction-doesnt-get-triggered-when-there-are-2-or-more-bindings-in-the-active-control-scheme)).
  * When there were multiple controls bound to an action, this bug would get triggered by any interaction that did not result in a phase change on the action.
- Fixed runtime rebinds added as new bindings from leaking into .inputactions assets when exiting play mode ([case 1190502](https://issuetracker.unity3d.com/issues/inputsystem-runtime-rebinds-are-leaking-into-inputactions-asset))
- Fixed `IndexOutOfRangeException` and `null` elements in `InputUser.lostDevices` when an `InputUser` loses a devices from a control scheme with only optional devices ([case 1275148](https://issuetracker.unity3d.com/issues/disconnecting-and-reconnecting-input-device-causes-exception-in-inputuser)).
- Fixed binding path selection windows not remembering navigation state when going up through hierarchy ([case 1254981](https://issuetracker.unity3d.com/issues/action-binding-path-selection-windows-doesnt-remember-navigation-state)).

### Added

- Support for Device Simulator touchscreen input.
- Enabled XR device support on Magic Leap (Lumin).
- Added ability to force XR Support in a project by defining `UNITY_INPUT_FORCE_XR_PLUGIN`.
- Added a warning message to PlayerInputManager editor when the attached input action asset won't work with Join Players When Button Is Pressed behaviour due to missing control scheme device requirements ([case 1265853](https://issuetracker.unity3d.com/issues/input-system-player-prefabs-are-not-instantiated-on-join-action-when-they-have-inputactionasset-assigned-to-them)).
- Added support for [UI Toolkit](https://docs.unity3d.com/Manual/UIElements.html) with Unity 2021.1+.
  * UITK is now supported as a UI solution in players. Input support for both [Unity UI](https://docs.unity3d.com/Manual/com.unity.ugui.html) and [UI Toolkit](https://docs.unity3d.com/Manual/UIElements.html) is based on the same `InputSystemUIInputModule` code path. More details in the manual.
- `InputSystemUIInputModule` now has an `xrTrackingOrigin` property. When assigned, this will transform all tracked device positions and rotations from it's local space into Unity's world space ([case 1308480](https://issuetracker.unity3d.com/issues/xr-sdk-tracked-device-raycaster-does-not-work-correctly-with-worldspace-canvas-when-xr-camera-is-offset-from-origin)).
- Added `InputSystemUIInputModule.GetLastRaycastResult`. This returns the most recent raycast result and can be used to draw ray visualizations or get information on the most recent UI object hit.
- Added `InputStateBlock` support for `kFormatSBit` when working with floats ([case 1258003](https://issuetracker.unity3d.com/issues/hid-exceptions-are-thrown-when-launching-a-project-while-analog-keyboard-is-connected-to-the-machine)).
- Added an API to parse control paths.
  ```CSharp
  var parsed = InputControlPath.Parse("<XRController>{LeftHand}/trigger").ToArray();

  Debug.Log(parsed.Length); // Prints 2.
  Debug.Log(parsed[0].layout); // Prints "XRController".
  Debug.Log(parsed[0].name); // Prints an empty string.
  Debug.Log(parsed[0].usages.First()); // Prints "LeftHand".
  Debug.Log(parsed[1].layout); // Prints null.
  Debug.Log(parsed[1].name); // Prints "trigger".
  ```
  * Can, for example, be used with `InputBinding.path`.
- Added a new API-only setting in the form of `InputSystem.settings.maxEventBytesPerUpdate`.
  * Puts an upper limit on the number of event bytes processed in a single update.
  * If exceeded, any additional event data will get thrown away and an error will be issued.
  * Set to 5MB by default.
- Added a new API-only setting called `InputSystem.settings.maxQueuedEventsPerUpdate`.
  * This limits the number of events that can be queued during event processing using the `InputSystem.QueueEvent` method. This guards against infinite loops in the case where an action callback queues an event that causes the same action callback to be called again.
- Added `InputSystemUIInputModule.AssignDefaultActions` to assign default actions when creating ui module in runtime.
- Added `UNITY_INCLUDE_TESTS` define constraints to our test assemblies, which is 2019.2+ equivalent to `"optionalUnityReferences": ["TestAssemblies"]`.

## [1.1.0-preview.3] - 2021-02-04

### Changed

- An upper limit of 1024 controls per device and 1kb of memory state per device has been introduced.
  * This allows for certain optimizations.
  * Should the limits prove too tight, they can be raised in the future.
  * The most complex device we have at the moment (`Touchscreen`) has 242 controls and 616 bytes of state.
- `TouchSimulation` now __disables__ the `Pointer` devices it reads input from.
  * This is to address the problem of mouse input leading to __both__ mouse and touch input happening concurrently. Instead, enabling touch simulation will now effectively __replace__ mouse and pen input with touch input.
  * Devices such `Mouse` and `Pen` will remain in place but will not get updated. Events received for them will be consumed by `TouchSimulation`.
- Enabled XR device support on Switch.

### Fixed

- Fixed Right stick to use AXIS.Z and AXIS.RZ for Android gamepads.
- Fixed triggers to always use Axis.Gas and Axis.Brake for Android gamepads.
- Fixed precompiled layouts such as `FastKeyboard` leading to build time regressions with il2cpp (case 1283676).
- Fixed `InputDevice.canRunInBackground` not being correctly set for VR devices (thus not allowing them to receive input while the application is not focused).
- Fixed `InputUser.OnEvent` and `RebindingOperation.OnEvent` exhibiting bad performance profiles and leading to multi-millisecond input update times (case 1253371).
  * In our own measurements, `InputUser.OnEvent` is >9 times faster than before and `RebindingOperation.OnEvent` is ~2.5 times faster.
- Fixed PS4 controller not recognized on Mac when connected over Bluetooth ([case 1286449](https://issuetracker.unity3d.com/issues/input-system-dualshock-4-zct1e-dualshock-2-v1-devices-are-not-fully-recognised-over-bluetooth)).
- Fixed `EnhancedTouch` leaking `NativeArray` memory on domain reloads ([case 1190150](https://issuetracker.unity3d.com/issues/new-input-system-simulated-touch-in-editor-doesnt-work)).
- Fixed `TouchSimulation` leading to `"Pointer should have exited all objects before being removed"` errors ([case 1190150](https://issuetracker.unity3d.com/issues/new-input-system-simulated-touch-in-editor-doesnt-work)).
- Fixed multi-touch not working with `InputSystemUIInputModule` ([case 1271942](https://issuetracker.unity3d.com/issues/android-onenddrag-not-being-called-when-there-are-at-least-2-touches-on-the-screen)).
  * This also manifested itself when using On-Screen Controls and not being able to use multiple controls at the same time (for example, in the [Warriors demo](https://github.com/UnityTechnologies/InputSystem_Warriors)).
- Fixed restart prompt after package installation not appearing on Unity 2020.2+ ([case 1292513](https://issuetracker.unity3d.com/issues/input-system-after-package-install-the-update-slash-switch-and-restart-prompt-does-not-appear)).
- Fixed action with multiple bindings getting stuck in `Performed` state when two or more controls are pressed at the same time ([case 1295535](https://issuetracker.unity3d.com/issues/input-system-not-registering-multiple-inputs)).
  * Regression introduced in 1.1-preview.2.
- Fixed `Touch.activeTouches` having incorrect touch phases after calling `EnhancedTouch.Disable()` and then `EnhancedTouch.Enable()` ([case 1286865](https://issuetracker.unity3d.com/issues/new-input-system-began-moved-and-ended-touch-phases-are-not-reported-when-a-second-scene-is-loaded)).
- Fixed compile errors related to XR/AR on console platforms.

#### Actions

- <a name="same_control_multiple_times_fix"></a>Fixed actions not triggering correctly when multiple bindings on the same action were referencing the same control ([case 1293808](https://issuetracker.unity3d.com/product/unity/issues/guid/1293808/)).
  * Bindings will now "claim" controls during resolution. If several bindings __on the same action__ resolve to the same control, only the first such binding will successfully resolve to the control. Subsequent bindings will only resolve to controls not already referenced by other bindings on the action.
  ```CSharp
  var action = new InputAction();
  action.AddBinding("<Gamepad>/buttonSouth");
  action.AddBinding("<Gamepad>/buttonSouth"); // Will be ignored.
  action.AddBinding("<Gamepad>/button*"); // Will only receive buttonWest, buttonEast, and buttonNorth.
  ```
  * This also means that `InputAction.controls` will now only contain any control at most once.
- Fixed JSON serialization of action maps not preserving empty binding paths ([case 1231968](https://issuetracker.unity3d.com/issues/cloning-actionmap-through-json-converts-empty-paths-to-null-which-is-not-allowed)).

### Added

- Added DualShock4GamepadAndroid and XboxOneGamepadAndroid layout for Android
- Added a new high-performance way to iterate over changed controls in an event.
  ```CSharp
  // Can optionally specify a magnitude threshold that controls must cross.
  // NOTE: This will note allocate GC memory.
  foreach (var control in eventPtr.EnumerateChangedControls(magnitudeThreshold: 0.1f))
      Debug.Log($"Control {control} changed state");
  ```
  * This can be used, for example, to implement much more performant "any button pressed?" queries.
  ```CSharp
  InputSystem.onEvent +=
      (eventPtr, device) =>
      {
          // Ignore anything that is not a state event.
          var eventType = eventPtr.type;
          if (eventType != StateEvent.Type && eventType != DeltaStateEvent.Type)
              return;

          // Find all changed controls actuated above the button press threshold.
          foreach (var control in eventPtr.EnumerateChangedControls
              (device: device, magnitudeThreshold: InputSystem.settings.defaultButtonPressThreshold))
              // Check if it's a button.
              if (control is ButtonControl button)
                  Debug.Log($"Button {button} was pressed");
      }
  ```
- Added support for Step Counter sensors for iOS.
  * You need to enable **Motion Usage** under Input System settings before using the sensor. You can also manually add **Privacy - Motion Usage Description** to your application's Info.plist file.

## [1.1.0-preview.2] - 2020-10-23

### Changed

- The `submit` and the `cancel` actions of the UI input module now trigger on __release__ instead of press. This makes the behavior consistent with clicks triggering UI response on release rather than press.
- Removed the old "Tanks" demo (previously available from the samples shipped with the package).
  * Added a new and improved demo project, which you can download from the [InputSystem_Warriors](https://github.com/UnityTechnologies/InputSystem_Warriors) GitHub repository.

#### Actions

- Actions of type `InputActionType.Button` now respect button press (and release) points.
  * Previously, button-type actions, when used without explicit "Press" interactions, would perform immediately when a bound control was actuated.
  * Now, a button-type action will behave the same as if a "Press" interaction is applied with "Trigger Behavior" set to "Press Only".
  * This means that a button-type action will now perform (and perform __once__ only) when a control crosses the button press threshold defined in the global settings or, if present, locally on a `ButtonControl`. It will then stay performed and finally cancel only when the control falls back to or below the release threshold.
- `InputAction.ReadValue<T>()` now always returns `default<T>` when the action is canceled.
  * This is to make it consistent with `InputAction.CallbackContext.ReadValue<T>()` which already returned `default<T>` when the action was canceled.
  * In general, all APIs that read values will return default values when an action is in a phase other than `Started` or `Performed`.
- If multiple actions in different action maps but in the same .inputactions asset have the same name, calling `InputActionAsset.FindAction()` with just an action name will now return the first __enabled__ action. If none of the actions are enabled, it will return the first action with a matching name as before ([case 1207550](https://issuetracker.unity3d.com/issues/input-system-action-can-only-be-triggered-by-one-of-the-action-maps-when-action-name-is-identical)).
  ```CSharp
  var map1 = new InputActionMap("map1");
  var map2 = new InputActionMap("map2");
  map1.AddAction("actionWithSameName");
  map2.AddAction("actionWithSameName");
  var asset = ScriptableObject.CreateInstance<InputActionAsset>();
  asset.AddActionMap(map1);
  asset.AddActionMap(map2);

  map2["actionWithSameName"].Enable();

  var action = asset["actionWithSameName"];
  // Before: "map1/actionWithSameName"
  // Now: "map2/actionWithSameName"
  ```

### Fixed

- Fixed player build causing `ProjectSettings.asset` to be checked out in Perforce ([case 1254502](https://issuetracker.unity3d.com/issues/projectsettings-dot-asset-is-checked-out-in-perforce-when-building-a-project-with-the-input-system-package-installed)).
- Fixed player build corrupting preloaded asset list in `PlayerSettings` if it was modified by another build processor.
- Fixed remoting in Input Debugger not working for devices in the player that are created from generated layouts (such as XR devices).
- Fixed potential `NullReferenceException` in `InputActionProperty` when the `InputActionReference` is `null`.
- Fixed "On-Screen Controls" sample still using `StandaloneInputModule` and thus throwing `InvalidOperationException` when used with "Active Input Handling" set to "Input System Package (New)" ([case 1201866](https://issuetracker.unity3d.com/issues/input-system-old-input-module-is-available-in-onscreencontrolssample-sample-scene-from-package)).
- Fixed `OnScreenButton` leaving button controls in pressed state when disabled in-between receiving `OnPointerDown` and `OnPointerUp`. Usually manifested itself by having to click the button twice next time it was enabled.
- Fixed exiting out of play mode in the Unity Editor while a test run is in progress leading to the Input System permanently losing all its state until the editor is restarted ([case 1251724](https://issuetracker.unity3d.com/issues/the-input-system-does-not-get-re-enabled-when-a-playmode-input-test-is-interrupted)).
- Fixed max values for `Axis` and `Double` controls stored as multi-bit fields being off by one ([case 1223436](https://issuetracker.unity3d.com/issues/value-equal-to-1-is-not-returned-by-the-input-system-when-reading-a-multi-bit-control)).
  * Fix contributed by [jamre](https://github.com/jamre) in [962](https://github.com/Unity-Technologies/InputSystem/pull/962). Thank you!
- Fixed debug assert in `InputDeviceTester` sample when simultaneously pressing two buttons on gamepad ([case 1244988](https://issuetracker.unity3d.com/issues/input-system-runtime-errors-when-pressing-more-than-one-button-at-the-same-time)).
- Fixed use of UI `Slider` causing drag thresholds to no longer work ([case 1275834](https://issuetracker.unity3d.com/issues/inputsystem-drag-threshold-value-is-ignored-for-scroll-view-after-interacting-with-a-slider-slash-scroll-bar)).
- Fixed layout lists in Input Debugger not updating when removing layouts.
- Fixed device connects leading to different but similar device being reported as reconnected.

#### Actions

- Fixed Action with multiple bindings becoming unresponsive after a Hold interaction was performed ([case 1239551](https://issuetracker.unity3d.com/issues/input-system-hold-interaction-makes-an-input-action-unresponsive-when-2-or-more-binding-are-attached-to-the-same-input-action)).
- Fixed `NullReferenceException` when `Player Input` component `Create Action` is pressed and saved ([case 1245921](https://issuetracker.unity3d.com/issues/input-system-nullreferenceexception-is-thrown-when-player-input-component-create-action-is-pressed-and-saved)).
- Fixed `InputActionTrace.ActionEventPtr.ReadValueAsObject` leading to `InvalidCastException` when trying to read values that came from composite bindings.
- Fixed not being able to stack a `MultiTap` on top of a `Tap` ([case 1261462](https://issuetracker.unity3d.com/issues/multi-tap-and-tap-interactions-in-the-same-action-doesnt-work-properly)).
- Fixed rebinds triggered by the Enter key causing stuck Enter key states ([case 1271591](https://issuetracker.unity3d.com/issues/input-system-rebind-action-requires-two-inputs-slash-presses-when-using-the-enter-key)).
- Fixed `Map index on trigger` and `IndexOutOfRangeException` errors when using multiple Interactions on the same Action. ([case 1253034](https://issuetracker.unity3d.com/issues/map-index-on-trigger-and-indexoutofrangeexception-errors-when-using-multiple-interactions-on-the-same-action)).
- Fixed context menu in action editor not filtering out composites the same way that the `+` icon menu does. This led to, for example, a "2D Vector" composite being shown as an option for a button type action.
- Fixed initial state checks for composite bindings failing if performed repeatedly. For example, doing a `ReadValue<Vector2>` for a WASD binding would return an incorrect value after disabling the map twice while no input from the keyboard was received ([case 1274977](https://issuetracker.unity3d.com/issues/input-system-cannot-read-vector2-values-after-inputactionset-has-been-disabled-and-enabled-twice)).
- Fixed "Add Interaction" menu in action editor not filtering out interactions with incompatible value types ([case 1272772](https://issuetracker.unity3d.com/issues/new-input-system-action-gets-called-only-once-when-using-mouse-press-interaction)).
- Fixed `PlayerInput` no longer auto-switching control schemes if `neverAutoSwitchControlSchemes` was toggled off and back on after the component was first enabled ([case 1232039](https://issuetracker.unity3d.com/issues/input-system-auto-switch-locks-on-one-device-when-its-disabled-and-re-enabled-via-script)).
- Fixed action map name being the same as .inputactions asset name leading to compile errors when `Generate C# Class` is used; now leads to import error ([case 1212052](https://issuetracker.unity3d.com/issues/input-system-user-can-name-inputaction-asset-and-action-map-the-same-creating-compilation-errors-on-generation)).
- Fixed bindings not getting updated when binding by display name and there is no control with the given display name initially.
  ```
  // If at the time this action is enabled, there's no ä key on the keyboard,
  // this did not update properly later when switched to a layout that does have the key.
  var action = new InputAction(binding: "<Keyboard>/#(ä)");
  ```

### Added

- Added tvOS documentation entries in 'Supported Input Devices' page.

#### Actions

- Added "release thresholds" for buttons.
  * Release points are now separated from press points by a percentage threshold.
  * The threshold is defined by `InputSettings.buttonReleaseThreshold`.
  * Thresholds are defined as percentages of press points. A release is thus defined as a button, after having reached a value of at least `InputSettings.defaultButtonPressPoint` (or whatever local press is used), falling back to a value equal to or less than `InputSettings.buttonReleaseThreshold` percent of the press point.
  * This is intended to solve the problem of buttons flickering around button press points.
  * The default threshold is set at 75%, that is, buttons release at 3/4 of the press point.
- Added new methods to the `InputAction` class:
  * `InputAction.IsPressed()`: Whether a bound control has crossed the press threshold and has not yet fallen back below the release threshold.
  * `InputAction.WasPressedThisFrame()`: Whether a bound control has crossed the press threshold this frame.
  * `InputAction.WasReleasedThisFrame()`: Whether a bound control has fallen back below the release threshold this frame.
  * `InputAction.WasPerformedThisFrame()`: Whether the action was performed at any point during the current frame. Equivalent to `InputAction.triggered`, which will be deprecated in the future.
  * `InputAction.Reset()`: Forcibly reset the action state. Cancels the action, if it is currently in progress.
- Added `InputAction.GetTimeoutCompletionPercentage` to query the amount left to complete a currently ongoing interaction.
  ```CSharp
  // Let's say there's a hold interaction on a "warp" action. The user presses a button bound
  // to the action and then holds it. While the user holds the button, we want to know how much
  // longer the user will have to hold it so that we can display feedback in the UI.
  var holdCompleted = playerInput.actions["warp"].GetTimeoutCompletionPercentage();
  ```
- Added three new binding composite types:
  * `OneModifierComposite`: This is a generalization of `ButtonWithOneModifier` (which is still available but now hidden from the UI) which also represents bindings such as "SHIFT+1" but now can be used to target bindings other than buttons (e.g. "SHIFT+delta").
  * `TwoModifiersComposite`: This is a generalization of `ButtonWithTwoModifiers` (which is still available but now hidden from the UI) which also represents bindings such as "SHIFT+CTRL+1" but now can be used to target bindings other than buttons (e.g. "SHIFT+CTRL+delta").
  * `Vector3Composite`: Works the same way `Vector2Composite` does. Adds a `forward` and `backward` binding in addition to `up`, `down`, `left`, and `right`.

## [1.1.0-preview.1] - 2020-08-20

>__The minimum version requirement for the Input System package has been moved up to 2019.4 LTS.__

### Changed

#### Actions

- Auto-generated C# files now have `<auto-generated>` headers so they get ignored by Rider code analysis.
- Auto-generated C# classes are now `partial` so that they can be manually extended.
- Deleting a composite binding with `action.ChangeBinding(0).Erase()` now also erases all the bindings that are part of the composite.
- Trigger binding resolution from within action callbacks (e.g. `InputAction.performed`) will now defer resolution until after the callback has completed.
  * This fixes crashes such as [case 1242406](https://issuetracker.unity3d.com/issues/mecanim-crash-when-entering-or-exiting-play-mode-destroying-gameobjects) where disabling `PlayerInput` from within an action callback led to an action's state being released while the action was still in a callback.

### Fixed

- Fixed input history on Android mono build by alligning memory of history records
- Fixed no input being processed when running a `[UnityTest]` over several frames. Before, this required calling `InputSystem.Update` manually.
- Fixed clicking on help page button in Unity inspector for Input System components not going to relevant manual pages.
- Fixed a bug that prevented DualShock controllers from working on tvOS. (case 1221223).
- `GravitySensor`, `LinearAccelerationSensor`, and `AttitudeSensor` not being initialized on iOS ([case 1251382](https://issuetracker.unity3d.com/product/unity/issues/guid/1251382/)).
- Fixed compilation issues with XR and VR references when building to platforms that do not have complete XR and VR implementations.
- Fixed possible `NullReferenceException`s on ARMs with controls that receive automatic memory offsets.
- Fixed `TouchControl.tapCount` resetting to 0 when "Script Debugging" is enabled (case 1194636).
- Fixed `Touch.activeTouches` not having a `TouchPhase.Began` entry for touches that moved in the same frame that they began in ([case 1230656](https://issuetracker.unity3d.com/issues/input-system-mobile-enhancedtouch-screen-taps-start-with-moved-or-stationary-phase-instead-of-began)).
- Fixed sequential taps causing touches to get stuck in `Touch.activeTouches`.
- Improved performance of `Touch.activeTouches` (most notably, a lot of time was spent in endlessly repetitive safety checks).
- Fixed `EnhancedTouch` APIs not indicating that they need to be enabled with `EnhancedTouchSupport.Enable()`.
  - The APIs now throw `InvalidOperationException` when used without being enabled.
- Fixed memory corruption in `InputEventTrace.AllocateEvent` ([case 1262496](https://issuetracker.unity3d.com/issues/input-system-crash-with-various-stack-traces-when-using-inputactiontrace-dot-subscribetoall))
  * Manifested itself, for example, as crashes when using `InputActionTrace.SubscribeToAll`.
- AxisControls and Vector2Controls' X and Y subcontrols on XR devices now have a minimum range of -1 and a maximum range of 1. This means they can now properly respond to modifiers and interactions in the binding system.

#### Actions

- Fixed drag&drop reordering actions while having one control scheme selected causing bindings from other control schemes to be lost ([case 122800](https://issuetracker.unity3d.com/issues/input-system-bindings-get-cleared-for-other-control-scheme-actions-when-reordering-an-action-in-a-specific-control-scheme)).
- Fixed stack overflow in `PlayerInput.SwitchCurrentActionMap` when called from action callback ([case 1232893](https://issuetracker.unity3d.com/issues/inputsystem-switchcurrentactionmap-causes-a-stackoverflow-when-called-by-each-pahse-of-an-action)).
- Fixed control picker ending up empty when listing devices in "Supported Devices" ([case 1254150](https://issuetracker.unity3d.com/product/unity/issues/guid/1254150/)).

### Added

- Device layouts can now be "precompiled" for speed. `Keyboard`, `Mouse`, and `Touchscreen` are now included as precompiled layouts greatly reducing instantiation time and GC heap cost for these devices. For `Touchscreen`, this results in a >20x speed-up for `InputSystem.AddDevice<Touchscreen>()`.
- Added Pose Control layout. The Pose Control is used on XR Devices and wraps tracking state, position, rotation, and velocity information.

#### Actions

- Can now save binding overrides as JSON strings and restore them from such using the newly added `SaveBindingOverridesAsJson` and `LoadBindingOverridesFromJson` extension methods.
  ```CSharp
  void SaveUserRebinds(PlayerInput player)
  {
      var rebinds = player.actions.SaveBindingOverridesAsJson();
      PlayerPrefs.SetString("rebinds", rebinds);
  }

  void LoadUserRebinds(PlayerInput player)
  {
      var rebinds = PlayerPrefs.GetString("rebinds");
      player.actions.LoadBindingOverridesFromJson(rebinds);
  }
  ```

## [1.0.0] - 2020-04-23

### Fixed

- Fixed compilation issues in `TrackedDeviceRaycaster` when disabling built-in XR module.

## [1.0.0-preview.7] - 2020-04-17

### Fixed

- `VirtualMouseInput` not moving the software cursor when set to `HardwareCursorIsAvailable` but not having a hardware cursor ()
- Can now override built-in Android gamepad layouts. Previously, the input system would always choose its default defaults even after registering more specific layouts using `InputSystem.RegisterLayout`.
- `InputControlPath.TryGetControlLayout` no longer throws `NotImplementedException` for `<Mouse>/scroll/x` and similar paths where the layout is modifying a control it inherited from its base layout ([thread](https://forum.unity.com/threads/notimplementedexception-when-using-inputcontrolpath-trygetcontrollayout-on-mouse-controls.847129/)).
- Fixed compilation errors when disabling built-in VR and XR modules. ([case 1214248](https://issuetracker.unity3d.com/issues/enable-input-system-symbol-is-not-being-updated-when-the-input-system-is-changed-in-player-settings/)).
- Fixed compilation errors when disabling built-in Physics and Physics2D modules. ([case 1191392](https://issuetracker.unity3d.com/issues/inputsystem-trackeddeviceraycaster-has-hard-references-on-both-physics-and-physics2d)).
- No longer throws `NotImplementedException` when matching against a field of `InputDeviceDescription.capabilities` when the value of the field used scientific notation.
- No longer incorrectly matches fields of `InputDeviceDescription.capabilities` by prefix only (i.e. previously it would find the field "foo" when actually looking for "foobar").
- Input device debugger window slowing editor to a crawl when opened on PS4 DualShock controller.
- `InputUser.UnpairDevices()` corrupting user device list.

#### Actions

- Controls are now re-resolved after adding or removing bindings from actions ([case 1218544](https://issuetracker.unity3d.com/issues/input-system-package-does-not-re-resolve-bindings-when-adding-a-new-binding-to-a-map-that-has-already-generated-its-state)).
- Can now have spaces and special characters in action names when using `PlayerInput` with the `SendMessages` or `BroadcastMessages` behavior. Previously, an incorrect method name was generated (fix contributed by [BHSPitMonkey](https://github.com/BHSPitMonkey) in [#1022](https://github.com/Unity-Technologies/InputSystem/pull/1022); [case 1214519](https://issuetracker.unity3d.com/issues/player-input-send-messages-wont-trigger-when-input-action-name-contains-spaces)).
- Adding a new action now sets `expectedControlType` to `Button` as expected ([case 1221015](https://issuetracker.unity3d.com/issues/input-system-default-value-of-expectedcontroltype-is-not-being-set-when-creating-a-new-action)).
- Player joins with `PlayerInputManager` from button presses no longer fail if there are multiple devices of the same type present and the join was not on the first gamepad ([case 226920](https://fogbugz.unity3d.com/f/cases/1226920/)).
- `PlayerInputEditor` no longer leads to the player's `InputActionAsset` mistakenly getting replaced with a clone when the inspector is open on a `PlayerInput` component ([case 1228636](https://issuetracker.unity3d.com/issues/action-map-gets-lost-on-play-when-prefab-is-highlighted-in-inspector)).
- The control picker in the .inputactions editor will no longer incorrectly filter out layouts such as `Xbox One Gamepad (on XB1)` when using them in control schemes. Also, it will no longer filter out controls from base layouts (such as `Gamepad`) ([case 1219415](https://issuetracker.unity3d.com/issues/impossible-to-choose-gamepad-as-binding-path-when-control-scheme-is-set-as-xboxone-scheme)).
- `RebindOperation`s will no longer pick controls right away that are already actuated above the magnitude threshold when the operation starts. Instead, these controls will have to change their actuation from their initial level such that they cross the magnitude threshold configured in the operation ([case 1215784](https://issuetracker.unity3d.com/issues/unnecessary-slash-unwanted-binding-candidates-are-found-when-detecting-and-changing-an-input-value-of-an-input-device)).
- Newly added actions and action maps are now scrolled to when there are more items than fit into view. Previously newly added item was appended but outside of the visible area.
- Actions and bindings in the `.inputactions` editor are no longer force-expanded on every domain reload and whenever a new action or binding is added.
- The importer for `.inputactions` assets will now check out from version control the generated .cs file when overwriting it &ndash; which only happens if the contents differ ([case 1222972](https://issuetracker.unity3d.com/issues/inputsystem-editor-generated-c-number-file-is-not-checked-out-when-overwriting)).
- The editor for `.inputactions` assets will now check out from version control the asset before saving it.
- Drag-reordering action maps no longer throws "Should have drop target" asserts in the console (case [1229146](https://issuetracker.unity3d.com/issues/inputsystem-reordering-of-actionmaps-in-input-action-window-fails-and-throws-should-have-drop-target-error)).
- Drag-reordering actions no longer changes action IDs of some of the existing actions ([case 1231233](https://issuetracker.unity3d.com/issues/input-systems-action-ids-dont-stick-with-action-names-when-input-actions-are-reorganized)).
- References to `InputActionReference` objects created by the importer for `.inputactions` files are no longer broken when the action referenced by the object is renamed ([case 1229145](https://issuetracker.unity3d.com/issues/inputsystem-inputactionreference-loses-guid-when-its-action-is-moved-or-renamed-in-the-inputaction-asset)).
  * __NOTE: This fix does not apply to existing `InputActionReference` instances.__ The problem was inherent in the internal file IDs generated for actions &ndash; which were affected by action and map names. Thus, changing the name of an action or map would change the resulting file ID of the `InputActionReference`.<br>However, changing file IDs will break any existing reference to the object. Thus we had to preserve the existing `InputActionReference` objects under their original file ID. We hide them in the Project Browser, however. The ones that are visible now have the new, fixed file IDs.<br>To switch existing `InputActionReference` properties to the new file IDs, simply replace them with the newly created `InputActionReference`.

### Changed

- `InputDevice.all` has been deprecated due to the confusion it creates with other getters like `Gamepad.all`. Use `InputSystem.devices` instead ([case 1231216](https://issuetracker.unity3d.com/issues/joystick-dot-all-lists-more-than-just-joysticks)).
  * In the same vein, we added a new `Joystick.all` getter that works the same as `Gamepad.all`.
- Changed UI Package to be optional dependency. Removing the package will now disable all UI relevant Input code.

## [1.0.0-preview.6] - 2020-03-06

### Changed

* `InputSystemUIInputModule.trackedDeviceSelect` has been removed. Use `InputSystemUIInputModule.leftClick` instead.
* `InputSystemUIInputModule.repeatDelay` has been renamed to `moveRepeatDelay` and `repeatRate` has been renamed to `moveRepeatRate`.

### Fixed

- Fixed CS0109 warning being generated during player build due to use of `new` with the `PlayerInput.camera property` (case 1174688).
- Fixed a number of issues in `InputSystemUIInputModule`.
  * Fixed GC heap garbage when click-dragging.
  * Fixed number of pointer states growing indefinitely if OS did not reuse touch IDs.
  * Fixed `lastPress` on `PointerEventData` getting lost.
  * Fixed button press-and-release happening in same frame resulting in no UI input.
  * Fixed clicks initiated from non-pointer devices resulting in pointer inputs with `(0,0)` positions.
  * Fixed huge screen deltas on pointer events from tracked devices.
  * Fixed touch input not sending pointer exit events ([case 1213550](https://issuetracker.unity3d.com/issues/input-system-onpointerexit-does-not-work)).
- Fixed `TrackedDeviceRaycaster` not setting `screenPosition` in `RaycastResult`.

#### Actions

- Mixing the enabling&disabling of single actions (as, for example, performed by `InputSystemUIInputModule`) with enabling&disabling of entire action maps (as, for example, performed by `PlayerInput`) no longer leaves to unresponsive input and `"should not reach here"` assertions ([forum thread](https://forum.unity.com/threads/error-while-switching-between-action-maps.825204/)).
- Leaving play mode no longer leaves state change monitors lingering around from enabled actions.
- Enabling action maps with bindings that do not refer to an existing action in the map no longer leads to asserts and exceptions when input on the bindings is received ([case 1213085](https://issuetracker.unity3d.com/issues/input-system-input-actions-cause-exceptions-and-should-not-get-here-errors-to-appear-after-deleting-an-action-map)).
- `PressInteraction` no longer misses the next button press if it gets reset from within the `performed` callback ([case 1205285](https://issuetracker.unity3d.com/issues/inputsystem-problem-with-button-state-after-deactivating-and-reactivating-an-action-map)).
- `InputBinding.DisplayStringOptions.DontIncludeInteractions` is now properly respected.
- Reading the value of a composite binding no longer causes processors from the last active part binding to be applied rather than the processors of the composite itself, if any ([case 1207082](https://issuetracker.unity3d.com/issues/input-system-invert-processors-have-no-effect-on-the-inputaction-dot-callbackcontext-value)).
- Fixed `InputSystem.onActionChange` getting invoked too many times on binding changes.

### Added

- `InputSystemUIInputModule` now sends pointer events using a new `ExtendedPointerEventData` instead of using the base `PointerEventData` class. This surfaces additional input data in pointer events.
- Added `InputSystemUIInputModule.pointerBehavior` to allow dictating how the UI will resolve concurrent input from multiple pointers.

#### Actions

- Added `InputAction.CallbackContext.ReadValueAsButton`.

## [1.0.0-preview.5] - 2020-02-14

### Changed

- We've changed the rules that govern how action phases have to progress:
  * __This is a breaking change!__
    - The primary effect is additional callbacks getting triggered.
  * __Before__:
    - There were no enforced rules about how an action would go through `InputAction.started`, `InputAction.performed`, and `InputAction.canceled`. Which of the callbacks were triggered and in what order depended on a number of factors, the biggest influencer of which were the different interactions that could be applied to actions (like `Press` or `Hold`).
    - This made for unpredictable and frequently surprising results. In addition, it led to bugs where, for [example](https://issuetracker.unity3d.com/issues/input-system-ui-becomes-unresponsive-after-the-first-ui-button-press), adding a `Press` interaction to the `Click` action of `InputSystemUIInputModule` would cause the click state to get stuck because the click action would never cancel.
  * __Now__:
    - The system will now *always* trigger `InputAction.started` first. If this is not done explicitly, it happens implicitly.
    - Likewise, the system will now *always* trigger `InputAction.canceled` before going back to waiting state. Like with `InputAction.started`, if this isn't done explicitly, it will happen implicitly. This implies that `InputAction.canceled` no longer signifies an action getting aborted because it stopped after it started but before it performed. It now simply means "the action has ended" whether it actually got performed or not.
    - In-between `InputAction.started` and `InputAction.canceled`, `InputAction.performed` may be triggered arbitrary many times (including not at all).
  * While late in the cycle for 1.0, we've opted to make this change now in order to fix a range of bugs and problems we've observed that people encountered because of the previous behavior of the system.
- Related to the change above, the behavior of `PressInteraction` has been tweaked and now is the following:
  * `Press Only`: Starts and immediately performs when pressed, then stays performed and cancels when button is released.
  * `Release Only`: Starts when button is pressed and then performs and immediately cancels when the button is released.
  * `Press And Release`: Starts and immediately performs when button is pressed, then stays performed and performs again and immediately cancels when button is released.
- `Vector2Composite` now has a `mode` parameter which can be used to choose between `DigitalNormalized` (the default), `Digital` (same as `DigitalNormalized` but does not normalize the resulting vector), and `Analog` (uses float input values as is).
  * `Vector2Composite.normalize` has been deprecated. Note that it will not work together with `Analog`. The parameter will be removed in the future.

### Fixed

- XR controllers and HMDs have proper display names in the UI again. This regressed in preview.4 such that all XR controllers were displayed as just "XR Controller" in the UI and all HMDs were displayed as "XR HMD".
- `InputSystemUIInputModule` no longer generates GC heap garbage every time mouse events are processed.
- Fixed a bug where an internal array helper method was corrupting array contents leading to bugs in both `InputUser` and `Touch`.
- Fixed exception when saving changes to an Input Action asset and the parent directory has been renamed. ([case 1207527](https://issuetracker.unity3d.com/issues/input-system-console-errors-appear-when-you-save-input-action-asset-after-changing-the-name-of-the-folder-containing-it))

#### Actions

- The regression in 1.0.0-preview.4 of `PlayerInputManager` not joining players correctly if a scheme has more than one device requirement has been fixed.
  * This most notably manifested itself with keyboard+mouse control schemes.
- `PlayerInputManager` will no longer join players when control schemes are used and none of the schemes produces a successful match based on the devices available for the join.
- When no action map is selected in action editor, plus icon to add an action is now disabled; formerly threw an exception when clicked (case 1199562).
- Removing a callback from actions from the callback itself no longer throws `ArgumentOutOfRangeException` ([case 1192972](https://issuetracker.unity3d.com/issues/input-system-package-argumentoutofrangeexception-error-is-thrown-when-the-callback-is-removed-while-its-being-triggered)).
- "Invalid user" `ArgumentException` when turning the same `PlayerInput` on and off ([case 1198889](https://issuetracker.unity3d.com/issues/input-system-package-argumentexception-invalid-user-error-is-thrown-when-the-callback-disables-game-object-with-playerinput)).
- The list of device requirements for a control scheme in the action editor no longer displays devices with their internal layout name rather than their external display name.
- `StackOverflowException` when `Invoke Unity Events` is selected in `PlayerInput` and it cannot find an action (#1033).
- `HoldInteraction` now stays performed after timer has expired and cancels only on release of the control ([case 1195498](https://issuetracker.unity3d.com/issues/inputsystem-inputaction-dot-readvalue-returns-0-when-a-hold-action-is-performed-for-hold-time-amount-of-time)).
- Foldouts in the various action UIs now properly toggle their expansion state when clicked in Unity 2019.3+ ([case 1213781](https://issuetracker.unity3d.com/issues/input-system-package-playerinput-component-events-menu-doesnt-expand-when-clicked-directly-on-the-arrow-icon)).

### Added

- We've added a new `Simple Multiplayer` sample which demonstrates a simple, bare-bones local multiplayer setup.
- We've also added a `Gamepad Mouse Cursor` sample that shows how to drive a UI mouse cursor using the gamepad.
  - The sample contains a reusable `VirtualMouseInput` component that does most of the work.
- Added a `Deselect On Background Click` option to `InputSystemUIInputModule`. This allows toggling the behavior off where clicking the mouse and not hitting a `GameObject` will automatically clear the current selection -- which will break keyboard and gamepad navigation.

## [1.0.0-preview.4] - 2020-01-24

This release includes a number of Quality-of-Life improvements for a range of common problems that users have reported.

### Added

- To aid in debugging issues, we've extended the system's event tracing and replay functionality to allow persisting and replaying arbitrary input event streams.
  * `InputEventTrace` now has APIs to persist the events to disk and to load them back in from previously persisted event streams. The same API can be used to persist in arbitrary C# `Stream` instances, not just in file streams.
     ```CSharp
    // Write.
    myTrace.WriteTo("file.inputtrace");

    // Read.
    InputEventTrace.LoadFrom("file.inputtrace");
     ```
  * `InputEventTrace` now has built-in replay functionality.
     ```CSharp
    myTrace.Replay().PlayAllFramesOneByOne();
     ```
  * The event trace in device windows of the Input Debugger has been extended with controls to save and load traces.
- We've added a new `InputRecording` sample which has a reusable `MonoBehaviour` component that can be used to capture and replay device activity.
- `Keyboard` now has a `FindKeyOnCurrentKeyboardLayout` method to look up key controls by their display names.
- Keyboards now have synthetic controls that combine left and right variants of modifier keys.
  * This means that you can bind to just "shift" now, for example, instead of having to bind to both "left shift" and "right shift".
    ```CSharp
    new InputAction(binding: "<Keyboard>/shift");
    ```
  * The controls are also available as properties on `Keyboard`.
    ```CSharp
    if (Keyboard.current.shiftKey.isPressed) /* ... */;

    // Is equivalent to:
    if (Keyboard.current.leftShiftKey.isPressed ||
        Keyboard.current.rightShiftKey.isPressed) /* ... */;
    ```

#### Actions

- `PlayerInput` now has a new `Controls Changed` event/message which is triggered when the control setup of the player changes (e.g. when switching control schemes).
    ```CSharp
        public void OnControlsChanged()
        {
            // Update UI display hints, for example...
        }
    ```
- We've added APIs to simplify turning bindings into strings suitable for display in UIs.
    ```CSharp
    // Takes things such as currently bound controls and active binding masks into account
    // and can handle composites.
    action.GetBindingDisplayString();
    ```
  * Related to this, custom binding composites can now be annotated with the new `DisplayStringFormat` attribute to control how composites as a whole are turned into display strings.
    ```CSharp
    [DisplayStringFormat("{button}+{stick}")]
    public class MyComposite : InputBindingComposite<Vector2>
    {
        [InputControl(layout = "Button")] public int button;
        [InputControl(layout = "Stick")] public int stick;
    }
    ```
- `InputActionRebindingExtension.RebindingOperation` has a new configuration method `WithMatchingEventsBeingSuppressed` which allows suitable input events to automatically be swallowed while a rebind is ongoing. This greatly helps with not having something else respond to input while a rebind is in progress.
- We've added two new samples:
  * __Rebinding UI__: Demonstrates how to create a rebinding screen using the Input System's APIs. The sample also includes a reusable prefab you can use directly in your projects to quickly put rebinding screens together.
  * __In-Game Hints__: Demonstrates how to show context-sensitive help that respects the current control scheme.

### Changed

- The logic for resetting devices on focus loss has changed somewhat:
  * When focus is lost, all devices are forcibly reset to their default state. As before, a `RequestResetCommand` for each device is also sent to the backend but regardless of whether the device responds or not, the input state for the device will be overwritten to default.
  * __Noisy controls are exempted from resets__. The assumption here is that noisy controls most often represent sensor readings of some kind (e.g. tracking data) and snapping the values back to their default will usually
  * If `Application.runInBackground` is `true`, all devices that return `true` from `InputDevice.canRunInBackground` are exempted from resets entirely. This, for example, allows XR devices to continue running regardless of focus change.
  * This fixes problems such as keyboard keys getting stuck when alt-tabbing between applications (case 1206199).
- `InputControlExtensions.GetStatePtrFromStateEvent` no longer throws `InvalidOperationException` when the state format for the event does not match that of the device. It simply returns `null` instead (same as when control is found in the event's state).
- `InputEventTrace` instances are no longer disposed automatically from their finalizer but __MUST__ be disposed of explicitly using `Dispose()`.
  * This is to allow event traces to survive domain reloads. If they are disposed of automatically during finalizers, even if they survive the reload, the next GC will cause traces to be deallocated.

#### Actions

* `InputActionRebindingExtensions.PerformInteractiveRebinding` has been greatly enhanced to apply a wide range of default configurations to the rebind. This greatly reduces the need to manually configure the resulting rebind.
    ```CSharp
    // Start a rebind with the default configuration.
    myAction.PerformInteractiveRebinding().Start();
    ```
  - Pointer position input will be ignored by default.
  - If not a suitable binding target itself, `<Keyboard>/escape` will automatically be made to quit the rebind.
  - Events with control input not explicitly matching exclusions will now get suppressed. This prevents input actions from getting triggered while a rebind is in progress.
  - The expected control type is automatically adjusted if a part binding of a composite is targeted by the rebind (e.g. if the action expects a `Vector2` but the part binding expects a `Button`, the rebind switches automatically to `Button`).
  - If the targeted binding is part of a control scheme, controls will automatically be restricted to match the device requirements of the control scheme. For example, if the binding belongs to a "Keyboard&Mouse" scheme that has `<Keyboard>` and a `<Mouse>` requirement, the rebind will ignore input on gamepads.
  - As before, you can always create a `RebindingOperation` from scratch yourself or wipe/alter the configuration returned by `PerformInteractiveRebinding` however you see fit.
- Control schemes can now handle ambiguity.
  * This means that, for example, you can now have one control scheme for generic gamepads and another control scheme specifically for PS4 controllers and the system will reliably pick the PS4 scheme when a PS4 controller is used and fall back to the generic gamepad scheme otherwise.
  * While this is exposed as a new `score` property on `InputControlScheme.MatchResult`, no code changes are necessary to take advantage of this feature.
- `PlayerInput.active` has been renamed to `PlayerInput.inputIsActive` to avoid ambiguities with `GameObject` activation.

### Fixed

- `InputUser` in combination with touchscreens no longer throws `InvalidOperationException` complaining about incorrect state format.
 * In a related change, `InputControlExtensions.GetStatePtrFromStateEvent` now works with touch events, too.
- Stack overflow in `InputTestFixture.currentTime` getter.
- Input that occurs in-between pressing the play button and the game starting no longer leaks into the game (case 1191342).
  * This usually manifested itself as large accumulated mouse deltas leading to such effects as the camera immediately jerking around on game start.
- Removing a device no longer has the potential of corrupting state change monitors (and thus actions getting triggered) from other devices.
  * This bug led to input being missed on a device once another device had been removed.
- `TrackedDevice` layout is no longer incorrectly registered as `Tracked Device`.
- Event traces in the input debugger are no longer lost on domain reloads.
- `IndexOutOfRangeException` being thrown when looking up controls on XR devices.

#### Actions

- Clicking the "Replace with InputSystemUIInputModule" button in the inspector when looking at `StandaloneInputModule`, the resulting operation is now undoable and will properly dirty the scene.

## [1.0.0-preview.3] - 2019-11-14

### Fixed

- Fixed wrong event handlers getting removed when having three or more handlers on an event (case 1196143).
  * This was an bug in an internal data structure that impacted a number of code paths that were using the data structure.
- Fixed `LayoutNotFoundException` being thrown when `InputControlPath.ToHumanReadableString` referenced a layout that could not be found.

## [1.0.0-preview.2] - 2019-11-04

### Changed

- Automatic conversion of window coordinates in `EditorWindow` code is now performed regardless of focus or the setting of `Lock Input to Game View` in the input debugger.

### Fixed

- Fixed touch taps triggering when they shouldn't on Android.
- Fixed custom devices registered from `[InitializeOnLoad]` code being lost on domain reload (case 1192379).
  * This happened when there were multiple pieces of `[InitializeOnLoad]` code that accessed the input system in the project and the `RegisterLayout` for the custom device happened to not be the first in sequence.
- OpenVR touchpad controls (`touchpadClicked` & `touchpadPressed`) now report accurate data.

#### Actions

- Fixed missing keyboard bindings in `DefaultInputActions.inputactions` for navigation in UI.
- Fixed using C# reserved names in .inputactions assets leading to compile errors in generated C# classes (case 1189861).
- Assigning a new `InputActionAsset` to a `InputSystemUIInputModule` will no longer look up action names globally but rather only look for actions that are located in action maps with the same name.
  * Previously, if you e.g. switched from one asset where the `point` action was bound to `UI/Point` to an asset that had no `UI` action map but did have an action called `Point` somewhere else, it would erroneously pick the most likely unrelated `Point` action for use by the UI.
- Fixed missing custom editors for `AxisDeadzoneProcessor` and `StickDeadzoneProcessor` that link `min` and `max` values to input settings.
- Fixed actions ending up being disabled if switching to a control scheme that has no binding for the action (case 1187377).
- Fixed part of composite not being bound leading to subsequent part bindings not being functional (case 1189867).
- Fixed `PlayerInput` not pairing devices added after it was enabled when not having control schemes.
  * This problem would also show in the `SimpleDemo` sample when having the `CustomDeviceUsages` sample installed as well. Gamepads would not get picked up in that case.
- Fixed `ArgumentNullException` when adding a device and a binding in an action map had an empty path (case 1187163).
- Fixed bindings that are not associated with any control scheme not getting enabled with other control schemes as they should.

### Added

- Added a new `EditorWindow Demo` sample that illustrates how to use the input system in editor UI code.

## [1.0.0-preview.1] - 2019-10-11

### Changed

- Generated action wrappers now won't `Destroy` the generated Asset in a finalizer, but instead implement `IDisposable`.
- Added back XR layouts (except for Magic Leap) that were removed for `1.0-preview`.
  * We removed these layouts under the assumption that they would almost concurrently become available in the respective device-specific XR packages. However, this did not work out as expected and the gap here turned out to be more than what we anticipated.
  * To deal with this gap, we have moved the bulk of the XR layouts back and will transition things gradually as support in device-specific packages becomes publicly available.

### Fixed

- Fixed a bug where the Input Settings Window might throw exceptions after assembly reload.
- Correctly implemented `IsPointerOverGameObject` method for `InputSystemUIInputModule`.
- Several bugs with layout overrides registered with (`InputSystem.RegisterLayoutOverrides`).
  * In `1.0-preview`, layout overrides could lead to corruption of the layout state and would also not be handled correctly by the various editor UIs.
- Selecting a layout in the input debugger no longer selects its first child item, too.
- Fixed XR devices reporting noise as valid user input (should fix problem of control schemes involving VR devices always activating when using `PlayerInput`).
- Fixed tap/swipe gesture detection in touch samples.

### Actions

- Fixed a bug where multiple composite bindings for the same controls but on different action maps would throw exceptions.
- Fixed `anyKey` not appearing in control picker for `Keyboard`.
- The text on the "Listen" button is no longer clipped off on 2019.3.
- Controls bound to actions through composites no longer show up as duplicates in the input debugger.
- Fixed "Create Actions..." on `PlayerInput` creating an asset with an incorrect binding for taps on Touchscreens. \
  __NOTE: If you have already created an .inputactions asset with this mechanism, update "tap [Touchscreen]" to "Primary Touch/Tap" to fix the problem manually.__
- Fixed `Invoke CSharp Events` when selected in `PlayerInput` not triggering `PlayerInput.onActionTriggered`.
- Fixed duplicating multiple items at the same time in the action editor duplicating them repeatedly.

### Added

- Will now recognize Xbox One and PS4 controllers connected to iOS devices correctly as Xbox One and PS4 controllers.
- Added a new sample called "Custom Device Usages" that shows how to use a layout override on `Gamepad` to allow distinguishing two gamepads in bindings based on which player the gamepad is assigned to.
- Added abstract `TrackedDevice` input device class as the basis for various kinds of tracked devices.

## [1.0.0-preview] - 2019-09-20

### Fixed

- Will now close Input Action Asset Editor windows from previous sessions when the corresponding action was deleted.
- Fixed an issue where Stick Controls could not be created in Players built with medium or high code stripping level enabled.
- Fixed incorrect default state for axes on some controllers.

#### Actions

- Fixed `CallbackContext.ReadValue` throwing when invoked during device removal

### Changed
### Added

## [0.9.6-preview] - 2019-09-06

### Fixed

- Exceptions in scenes of `Visualizers` sample if respective device was not present on system (e.g. in `PenVisualizer` if no pen was present in system).
- Fixed exception in Input Action Asset Editor window when typing whitespace into the search field.
- Fixed control scheme popup window in input action asset editor window showing in the correct screen position on windows.

#### Actions

- Setting timeouts from `IInputInteraction.Process` not working as expected when processing happened in response to previous timeout expiring (#714).
- Pending timeouts on a device not being removed when device was removed.

### Changed

- Replaced `HIDSupport.shouldCreateHID` event with a new `HIDSupport.supportedHIDUsages` property, which takes an array of supported usages.

### Added

#### Actions

- Added `PlayerInput.neverAutoSwitchControlSchemes` to disable logic that automatically enables control scheme switching when there is only a single `PlayerInput` in the game.
- Added `PlayerInput.SwitchControlScheme` to switch schemes manually.

## [0.9.5-preview] - 2019-08-29

### Fixed

- Don't pass events for null devices (for devices which have not been created) to `InputSystem.onEvent` callbacks.
- Will close debugger input state windows, when the state is no longer valid instead of throwing exceptions.
- Fixed pointer coordinates in editor windows for non-mouse pointing devices.
- Fixed using the input system in il2cpp when managed stripping level is set higher then "Low".
- Device debugger window will still show when reading from specific controls throws exceptions.
- Offsets and sizes for elements on Linux joysticks are now computed correctly.
- Joysticks now have a deadzone processor on the stick itself.
- Up/down/left/right on sticks are now deadzoned just like X and Y on sticks are.
- Removed toplevel `X` and `Y` controls on HIDs when there is a `Stick/X` and `Stick/Y` added for the device.
- HID fallback can now deal with sticks that have X and Y controls of different sizes and sitting in non-contiguous locations in the HID input report.
- Button 1 on HID joysticks will now correctly come out as the `trigger` control. Previously, the trigger control on the joystick was left pointing to random state.

#### Actions

- Binding paths now show the same way in the action editor UI as they do in the control picker.
  * For example, where before a binding to `<XInputController>/buttonSouth` was shown as `rightShoulder [XInputController]`, the same binding will now show as `A [Xbox Controller]`.
- When deleting a control scheme, bindings are now updated. A dialog is presented that allows choosing between deleting the bindings or just unassigning them from the control scheme.
- When renaming a control scheme, bindings are now updated. Previously the old name was in place on bindings.
- Control scheme names can no longer be set to empty strings.
- `PlayerInput.Instantiate` now correctly sets up a given control scheme, if specified.
  * When passing a `controlScheme:` argument, the result used to be a correctly assigned control scheme at the `InputUser` level but no restrictions being actually applied to the bindings, i.e. every single binding was active regardless of the specified control scheme.
- NullReferenceExceptions during event processing from `RebindingOperation`.

### Changed

- `InputUser.onUnpairedDeviceUsed` now receives a 2nd argument which is the event that triggered the callback.
  * Also, the callback is now triggered __BEFORE__ the given event is processed rather than after the event has already been written to the device. This allows updating the pairing state of the system before input is processed.
  * In practice, this means that, for example, if the user switches from keyboard&mouse to gamepad, the initial input that triggered the switch will get picked up right away.
- `InputControlPath.ToHumanReadableString` now takes display names from registered `InputControlLayout` instances into account.
  * This means that the method can now be used to generate strings to display in rebinding UIs.
- `AxisControl.clamp` is now an enum-valued property rather than a bool. Can now perform clamping *before* normalization.

#### Actions

- When switching devices/controls on actions, the system will no longer subsequently force an initial state check on __all__ actions. Instead, every time an action's bindings get re-resolved, the system will simply cancel all on-going actions and then re-enable them the same way it would happen by manually calling `InputAction.Enable`.
- Removed non-functional `InputControlScheme.baseScheme` API and `basedOn` serialized property. This was never fully implemented.

### Added

- Can right-click devices in Input Debugger (also those under "Unsupported") and select "Copy Device Description" to copy the internal `InputDeviceDescription` of the device in JSON format to the system clipboard.
  * This information is helpful for us to debug problems related to specific devices.
- If a device description has been copied to the clipboard, a new menu "Paste Device Description as Device" entry in the "Options" menu of the input debugger appears. This instantiates the device from the description as if it was reported locally by the Unity runtime.

## [0.9.3-preview] - 2019-08-15

### Fixed

- `XInputController` and `XboxOneGamepad` no longer have two extraneous, non-functional "menu" and "view" buttons.
- Fixed `InputUser.onUnpairedDeviceUser` ignoring input on controls that do not support `EvaluateMagnitude`.
  * This led to situations, for example, where `PlayerInput` would not initialize a control scheme switch from a `<Mouse>/delta` binding as the delta X and Y axes do not have min&max limits and thus return -1 from `EvaluateMagnitude`.
- Fixed available processor list not updated right away when changing the action type in the Input Action editor window.

#### Actions

- `NullReferenceException` when the input debugger is open with actions being enabled.
- When selecting a device to add to a control scheme, can now select devices with specific usages, too (e.g. "LeftHand" XRController).

### Changed

- Removed `timesliceEvents` setting - and made this tied to the update mode instead. We now always time slice when using fixed updates, and not when using dynamic updates.
- When adding a composite, only ones compatible with the value type of the current action are shown. This will, for example, no longer display a `2D Vector` composite as an option on a floating-point button action.
- The `InputState.onChange` callback now receives a second argument which is the event (if any) that triggered the state change on the device.

### Added

- `InputSystemUIInputModule` can now track multiple pointing devices separately, to allow multi-touch input - required to allow control of multiple On-Scree controls at the same time with different fingers.
- Two new composite bindings have been added.
  * `ButtonWithOneModifier` can be used to represent shortcut-like bindings such as "CTRL+1".
  * `ButtonWithTwoModifiers` can be used to represent shortcut-like bindings such as "CTRL+SHIFT+1".

## [0.9.2-preview] - 2019-08-09

### Fixed

- A `RebindingOperation` will now fall back to the default path generation behavior if the callback provided to `OnGeneratePath` returns null.
- Fixed the Input Action editor window throwing exceptions when trying to view action properties.

### Actions

- `PlayerInput` will now copy overrides when creating duplicate actions.
- It is now possible to use an empty binding path with a non empty override path.
- It is now possible to use set an empty override path to disable a binding.
- It is not possible to query the effectively used path of a binding using `effectivePath`.
- Actions embedded into MonoBehaviour components can now have their properties edited in the inspector. Previously there was no way to get to the properties in this workflow. There is a gear icon now on the action that will open the action properties.

### Changed

### Added

- Added a new sample to the package called `SimpleDemo`. You can install the sample from the package manager. See the [README.md](https://github.com/Unity-Technologies/InputSystem/Assets/Samples/SimpleDemo/README.md) file for details about the sample.

## [0.9.1-preview] - 2019-08-08

### Fixed

- Fixed GC heap garbage being caused by triggered by event processing.
  * This meant that every processing of input would trigger garbage being allocated on the managed heap. The culprit was a peculiarity in the C# compiler which caused a struct in `InputEventPtr.IsA` to be allocated on the heap.
- The bindings selection popup window will now show child controls matching the current action type even if the parent control does not match.
- Fixed `duration` values reported for Hold and Press interactions.
- DualShock 3 on macOS:
  * Fixed actions bound to the dpad control performing correctly.
  * Fixed non-present touchpad button control being triggered incorrectly.
- Fixed compile issues with switch classes on standalone Linux.
- Leak of unmanaged memory in `InputControlList`.

#### Actions

- Fixed actions not updating their set of controls when the usages of a device are changed.
- Composite bindings with the default interaction will now correctly cancel when the composite is released, even if there are multiple composite bindings on the action.

### Changed

- `MouseState`, `KeyboardState`, and `GamepadState` have been made public again.
- `PlayerInput` and `PlayerInputManager` have been moved from the `UnityEngine.InputSystem.PlayerInput` namespace to `UnityEngine.InputSystem`.
- The signature of `InputSystem.onEvent` has changed. The callback now takes a second argument which is the device the given event is sent to (null if there's no corresponding `InputDevice`).
  ```
  // Before:
  InputSystem.onEvent +=
      eventPtr =>
      {
          var device = InputSystem.GetDeviceById(eventPtr.deviceId);
          //...
      };

  // Now:
  InputSystem.onEvent +=
      (eventPtr, device) =>
      {
          //...
      };
  ```
- The signatures of `InputSystem.onBeforeUpdate` and `InputSystem.onAfterUpdate` have changed. The callbacks no longer receive an `InputUpdateType` argument.
  * Use `InputState.currentUpdateType` in case you need to know the type of update being run.
- `InputUpdateType` has been moved to the `UnityEngine.InputSystem.LowLevel` namespace.
- `InputSystem.Update(InputUpdateType)` has been removed from the public API.
- The way input devices are built internally has been streamlined.
  * `InputDeviceBuilder` is now internal. It is no longer necessary to access it to look up child controls. Simply use `InputControl.GetChildControl` instead.
  * To build a device without adding it to the system, call the newly added `InputDevice.Build` method.
    ```
    InputDevice.Build<Mouse>();
    ```
  * `InputSystem.SetLayoutVariant` has been removed. Layout variants can no longer be set retroactively but must be decided on as part of device creation.
- `InputSystem.RegisterControlProcessor` has been renamed to just `InputSystem.RegisterProcessor`.

#### Actions

* `InputAction.ReadValue<TValue>()` is longer correlated to `InputAction.triggered`. It simply returns the current value of a bound control or composite while the action is being interacted with.
* `InputInteractionContext.PerformedAndGoBackToWaiting` has been renamed to just `InputInteractionContext.Performed`.

#### Actions

- Individual composite part bindings can now no longer have interactions assigned to them as that never made any sense.

### Added

- Devices can now have more than one usage.
  * Call `InputSystem.AddDeviceUsage(device,usage)` to add additional usages to a device.
  * Call `InputSystem.RemoveDeviceUsage(device,usage)` to remove existing usages from a device.
  * `InputSystem.SetDeviceUsage(device,usage)` still exists. It will clear all existing usages from the given device.
- A new `VisualizerSamples` sample that can be installed through the package manager.
  * Contains two components `InputControlVisualizer` and `InputActionVisualizer` that help visualizing/debugging control/device and action activity through in-game overlays. A few sample scenes illustrate how to use them.

#### Actions

- Added `InputAction.ReadValueAsObject` API.
- Added `InputAction.activeControl` API.

## [0.9.0-preview] - 2019-07-18

### Fixed

- Validate all parameters on public APIs.
- Fixed an internal bug in `InlinedArray.RemoveAtByMovingTailWithCapacity`, which could cause data corruption.
- Fixed Xbox controller support on macOS il2cpp.
- Fixed issue of Xbox gamepads on Windows desktop not being able to navigate left and down in a UI.
- Allow using InputSystem package if the XR, VR or Physics modules are disabled for smaller builds.
- Fixed documentation landing page and table of contents.
- Fixed tracked devices assigning pointer ids for UI pointer events correctly.
- Adjusted some UI Elements to fit the Unity 19.3 font.
- Fixed NullReferenceException being thrown when project changes.
- Fixed duplicate devices showing in the "Supported Devices" popup when using a search filter.
- Fixed an error when adding new bindings in the Input Actions editor window when a filter was applied.
- Fixed scroll wheel handling in `InputSystemUIInputModule` not being smooth.
- Fixed compile errors from Switch Pro controller code on Linux.

#### Actions

- Fixed `CallbackContext.control` referencing the composite member control which was actually actuated for this trigger for composite bindings.
- Generated C# wrappers for .inputactions assets are no longer placed in Assets/Assets/ folder on Windows.

### Added

- Touch support has been reworked and extended.
  * `Touchscreen.touch[0..9]` are now bindable from the control picker.
  * `Touchscreen.primaryTouch` is now a separate control which tracks the primary touch on the screen.
  * The controls `Touchscreen` inherits from `Pointer` (such as `position`, `phase`, and `delta`) are now tied to `Touchscreen.primaryTouch` and allow for `Touchscreen` to function as a generic `Pointer` (like `Mouse` and `Pen`).
  * `Touchscreen.press` (renamed from `Touchscreen.button`) is now a working, synthetic button that is down whenever at least one finger is on the screen.
  * Recording of start time and start position has been added to touches.
    - `TouchControl.startPosition` gives the starting position of the touch.
    - `TouchControl.startTime` gives the starting time of the touch.
  * Tap detection has been added to `Touchscreen`.
    - Tap time (i.e. time within which a press-and-release must be completed for a tap to register) corresponds to `InputSettings.defaultTapTime`.
    - Tap release must happen within a certain radius of first contact. This is determined by a new setting `InputSettings.tapRadius`.
    - `TouchControl.tap` is a new button control that triggers then the touch is tapped. Note that this happens instantly when a touch ends. The button will go to 1 and __immediately__ go back to 0. This means that polling the button in `Update`, for example, will never trigger a tap. Either use actions to observe the button or use the `Touch` API from `EnhancedTouch` to poll taps.
  * `Touchscreen.activeTouches` has been removed. Use `Touch.activeTouches` from the new enhanced touch API instead for more reliable touch tracking.
  * `Touchscreen.allTouchControls` has been renamed to `Touchscreen.touches`.
  * A new `EnhancedTouch` plugin has been added which offers an enhanced `Touch` and `Finger` API to reliably track touches and fingers across updates. This obsoletes the need to manually track touch IDs and phases and gives access to individual touch history.
  * Touch can be simulated from mouse or pen input now. To enable simulation, call `TouchSimulation.Enable()` or put the `TouchSimulation` MonoBehaviour in your scene. Also, in the input debugger, you can now enable touch simulation from the "Options" dropdown.
- Changing state has been decoupled from events. While input events are the primary means by which to trigger state changes, anyone can perform state changes manually now from anywhere.
    ```
    InputState.Change(gamepad.leftStick, new Vector2(123, 234));
    ```
  * This change makes it possible to update state __from__ state and thus synthesize input data from other input coming in.
- A new API for recording state changes over time has been added.
    ```
    var history = new InputStateHistory("<Gamepad>/leftStick");
    history.StartRecording();

    //...

    foreach (var record in history)
        Debug.Log(record);
    ```
- Added support for generic joysticks on WebGL (which don't use the standard gamepad mapping).
- Added support for DualShock 3 gamepads on desktops.
- Added support for Nintendo Switch Pro Controllers on desktops.

#### Actions

- Actions now also have a __polling API__!
  * `InputAction.triggered` is true if the action was performed in the current frame.
  * `InputAction.ReadValue<TValue>()` yields the last value that `started`, `performed`, or `cancelled` (whichever came last) was called with. If the action is disabled, returns `default(TValue)`. For `InputActionType.Button` type actions, returns `1.0f` if `triggered==true` and `0.0f` otherwise.
- Generated C# wrappers for .inputactions can now placed relative to the .inputactions file by specifying a path starting with './' (e.g. `./foo/bar.cs`).

### Changed

- **The system no longer supports processing input in __BOTH__ fixed and dynamic updates**. Instead, a choice has to be made whether to process input before each `FixedUpdate()` or before each `Update()`.
  * Rationale: the existing code that supported having both updates receive input independently still had several holes and became increasingly complex and brittle. Our solution was based on not actually processing input twice but on channeling input concurrently into both the state of both updates. Together with the fact that specific inputs have to reset (and possibly accumulate) correctly with respect to their update time slices, this became increasingly hard to do right. This, together with the fact that we've come to increasingly question the value of this feature, led us to removing the capability while preserving the ability to determine where input is processed.
  * NOTE: Timeslicing is NOT affected by this. You can still switch to `ProcessEventInFixedUpdates` and get events timesliced to individual `FixedUpdate` periods according to their timestamps.
  * `InputSettings.UpdateMode.ProcessEventsInBothFixedAndDynamicUpdate` has been removed.
  * `InputSettings.UpdateMode.ProcessEventsInDynamicUpdateOnly` has been renamed to `InputSettings.UpdateMode.ProcessEventsInDynamicUpdate` and is now the default.
  * `InputSettings.UpdateMode.ProcessEventsInFixedUpdateOnly` has been renamed to `InputSettings.UpdateMode.ProcessEventsInFixedUpdate`.
- Added icons for PlayerInput, PlayerInputManager, InputSystemUIInputModule and MultiplayerEventSystem components.
- Changed `Keyboard` IME properties (`imeEnabled`, `imeCursorPosition`) to methods (`SetIMEEnabled`, `SetIMECursorPosition`).
- Added getters to all `IInputRuntime` properties.
- Replace some `GetXxx` methods in our API with `xxx`  properties.
- `Pointer.phase` has been removed and `PointerPhase` has been renamed to `TouchPhase`. Phases are now specific to touch. `PointerPhaseControl` has been renamed to `TouchPhaseControl`.
- `Pointer.button` has been renamed to `Pointer.press` and now is a control that indicates whether the pointer is in "press down" state.
  * For mouse, corresponds to left button press.
  * For pen, corresponds to tip contact.
  * For touch, corresponds to primary touch contact (i.e. whether __any__ finger is down).
- The state change monitor APIs (`IInputStateChangeMonitor` and friends) have been moved out of `InputSystem` into a new static class `InputState` in `UnityEngine.Experimental.Input.LowLevel`.
  * Rationale: These APIs are fairly low-level and not of general interest so having them out of `InputSystem` reduces the API surface visible to most users.
- `InputDeviceChange.StateChanged` has been removed and is now a separate callback `InputState.onChange`.
  * Rationale: The other `InputDeviceChange` notifications are low-frequency whereas `StateChanged` is high-frequency. Putting them all on the same callback made adding a callback to `InputSystem.onDeviceChange` unnecessarily expensive.
- `IInputStateCallbackReceiver` has been rewritten from scratch. Now has two simple methods `OnNextUpdate` and `OnEvent`. If implemented by a device, the device now has completely control over changing its own state. Use the `InputState.Change` methods to affect state changes while trigger state change monitors (e.g. for actions) correctly.
- Simplified handling of XR input in `InputSystemUIInputModule` by having only one set of actions for all XR devices.
- We now use the same hierarchical device picker in the "Add Control Scheme" popup, which is already used in the "Input Settings" window.
- Made all `IInputStateTypeInfo` implementations internal, as these did not offer value to the user.
- Made all `IInputDeviceCommandInfo` implementations internal, as these did not offer value to the user.
- Removed `ReadWriteArray`, which was only used for making `RebindingOperation.scores` editable, which did not add any value.
- Removed `PrimitiveValueOrArray`, as non of it's functionality over `PrimitiveValue` was implemented.
- Made all `InputProcessor` implementation internal, as access to these types is exposed only through text mode representations.
- Removed `CurveProcessor` as it was not implemented.
- Renamed XInputControllerOSX to a more descriptive XboxGamepadMacOS.

#### Actions

- `InputAction.continuous` has been removed. Running logic every frame regardless of input can easily be achieved in game code.
- The way action behavior is configured has been simplified.
  * The previous roster of toggles has been replaced with two settings:
    1. `Action Type`: Determines the behavior of the action. Choices are `Value`, `Button`, and `PassThrough`.
    2. `Control Type`: Determines the type of control (and implicitly the type of value) the action is looking for if the action is a `Value` or `PassThrough` action.
  * The previous `Initial State Check` toggle is now implicit in the action type now. `Value` actions perform an initial state check (i.e. trigger if their control is already actuated when the action is enabled). Other types of actions don't.
  * The previous `Pass Through` toggle is now rolled into the action type.

## [0.2.10-preview] - 2019-05-17

### Added

- Added a `MultiplayerEventSystem` class, which allows you use multiple UI event systems to control different parts of the UI by different players.
- `InputSystemUIInputModule` now lets you specify an `InputActionAsset` in the `actionsAsset` property. If this is set, the inspector will populate all actions from this asset. If you have a `PlayerInput` component on the same game object, referencing the same  `InputActionAsset`, the `PlayerInput` component will keep the actions on the `InputSystemUIInputModule` in synch, allowing easy setup of multiplayer UI systems.

### Changed

- `StickControl.x` and `StickControl.y` are now deadzoned, i.e. have `AxisDeadzone` processors on them. This affects all gamepads and joysticks.
  * __NOTE:__ The deadzoning is __independent__ of the stick. Whereas the stack has a radial deadzones, `x` and `y` have linear deadzones. This means that `leftStick.ReadValue().x` is __not__ necessary equal to `leftStick.x.ReadValue()`.
  * This change also fixes the problem of noise from sticks not getting filtered out and causing devices such as the PS4 controller to constantly make itself `Gamepad.current`.

- Redesigned `UIActionInputModule`
 * Added a button in the inspector to automatically assign actions from an input action asset based on commonly used action names.
 * Will now populate actions with useful defaults.
 * Removed `clickSpeed` property - will use native click counts from the OS where available instead.
 * Removed `sendEventsWhenInBackground` property.
 * Hiding `Touches` and `TrackedDevices` until we decide how to handle them.
 * Remove `moveDeadzone` property as it is made redundant by the action's dead zone.
 * Removed `UIActionInputModuleEnabler` component, `UIActionInputModule` will now enable itself.
- Changed default button press point to 0.5.
- Changed all constants in public API to match Unity naming conventions ("Constant" instead of "kConstant").
- Changed namespace from `UnityEngine.Experimental.Input` to `UnityEngine.InputSystem`.
- Generated wrapper code now has nicer formatting.
- Renamed `UIActionInputModule` to `InputSystemUIInputModule`.
- Nicer icons for `InputActionAssets` and `InputActions` and for `Button` and generic controls.
- Change all public API using `IntPtr` to use unsafe pointer types instead.
- `PlayerInput` will no longer disable any actions not in the currently active action map when disabling input or switching action maps.
- Change some public fields into properties.
- Input System project settings are now called "Input System Package" in the project window instead of "Input (NEW)".
- Removed `Plugins` from all namespaces.
- Rename "Cancelled" -> "Canceled" (US spelling) in all APIs.

### Fixed

- Adding devices to "Supported Devices" in input preferences not allowing to select certain device types (like "Gamepad").
- Fixed scrolling in `UIActionInputModule`.
- Fixed compiling the input system package in Unity 19.2 with ugui being moved to a package now.
- In the Input System project settings window, you can no longer add a supported device twice.

#### Actions

- Custom inspector for `PlayerInput` no longer adds duplicates of action events if `Invoke Unity Events` notification behavior is selected.
- Fixed `Hold` interactions firing immediately before the duration has passed.
- Fixed editing bindings or processors for `InputAction` fields in the inspector (Changes wouldn't persist before).
- Fixed exception message when calling `CallbackContext.ReadValue<TValue>()` for an action with a composite binding with `TValue` not matching the composite's value type.

### Added

#### Actions

- `PlayerInput` can now handle `.inputactions` assets that have no control schemes.
  * Will pair __all__ devices mentioned by any of the bindings except if already paired to another player.

## [0.2.8-preview] - 2019-04-23

### Added

- Added a `clickCount` control to the `Mouse` class, which specifies the click count for the last mouse click (to allow distinguishing between single-, double- and multi-clicks).
- Support for Bluetooth Xbox One controllers on macOS.

#### Actions

- New API for changing bindings on actions
```
    // Several variations exist that allow to look up bindings in various ways.
    myAction.ChangeBindingWithPath("<Gamepad>/buttonSouth")
        .WithPath("<Keyboard>/space");

    // Can also replace the binding wholesale.
    myAction.ChangeBindingWithPath("<Keyboard>/space")
        .To(new InputBinding { ... });

    // Can also remove bindings programmatically now.
    myAction.ChangeBindingWithPath("<Keyboard>/space").Erase();
```

### Changed

- `Joystick.axes` and `Joystick.buttons` have been removed.
- Generated wrapper code for Input Action Assets are now self-contained, generating all the data from code and not needing a reference to the asset; `InputActionAssetReference` has been removed.
- The option to generate interfaces on wrappers has been removed, instead we always do this now.
- The option to generate events on wrappers has been removed, we felt that this no longer made sense.
- Will now show default values in Input Action inspector if no custom values for file path, class name or namespace have been provided.
- `InputSettings.runInBackground` has been removed. This should now be supported or not on a per-device level. Most devices never supported it in the first place, so a global setting did not seem to be useful.
- Several new `Sensor`-based classes have been added. Various existing Android sensor implementations are now based on them.
- `InputControlLayoutAttribute` is no longer inherited.
  * Rationale: A class marked as a layout will usually be registered using `RegisterLayout`. A class derived from it will usually be registered the same way. Because of layout inheritance, properties applied to the base class through `InputControlLayoutAttribute` will affect the subclass as intended. Not inheriting the attribute itself, however, now allows having properties such as `isGenericTypeOfDevice` which should not be inherited.
- Removed `acceleration`, `orientation`, and `angularVelocity` controls from `DualShockGamepad` base class.
  * They are still on `DualShockGamepadPS4`.
  * The reason is that ATM we do not yet support these controls other than on the PS4. The previous setup pretended that these controls work when in fact they don't.
- Marking a control as noisy now also marks all child controls as noisy.
- The input system now defaults to ignoring any HID devices with usage types not known to map to game controllers. You can use `HIDSupport.supportedUsages` to enable specific usage types.
- In the Input Settings window, asset selection has now been moved to the "gear" popup menu. If no asset is created, we now automatically create one.
- In the inspector for Input Settings assets, we now show a button to go to the Input Settings window, and a button to make the asset active if it isn't.
- Tests are now no longer part of the com.unity.inputsystem package. The `InputTestFixture` class still is for when you want to write input-related tests for your project. You can reference the `Unity.InputSystem.TestFixture` assembly when you need to do that.
- Implemented adding usages to and removing them from devices.

#### Actions

- A number of changes have been made to the control picker UI in the editor. \
  ![Input Control Picker](Documentation~/Images/InputControlPicker.png)
  * The button to pick controls interactively (e.g. by pressing a button on a gamepad) has been moved inside the picker and renamed to "Listen". It now works as a toggle that puts the picker into a special kind of 'search' mode. While listening, suitable controls that are actuated will be listed in the picker and can then be picked from.
  * Controls are now displayed with their nice names (e.g. "Cross" instead of "buttonSouth" in the case of the PS4 controller).
  * Child controls are indented instead of listed in "parent/child" format.
  * The hierarchy of devices has been rearranged for clarity. The toplevel groups of "Specific Devices" and "Abstract Devices" are now merged into one hierarchy that progressively groups devices into more specific groups.
  * Controls now have icons displayed for them.
- There is new support for binding to keys on the keyboard by their generated character rather than by their location. \
  ![Keyboard Binding](Documentation~/Images/KeyboardBindByLocationVsCharacter.png)
  * At the toplevel of the Keyboard device, you now have the choice of either binding by keyboard location or binding by generated/mapped character.
  * Binding by location shows differences between the local keyboard layout and the US reference layout.
  * The control path language has been extended to allow referencing controls by display name. `<Keyboard>/#(a)` binds to the control on a `Keyboard` with the display name `a`.
- `continuous` flag is now ignored for `Press and Release` interactions, as it did not  make sense.
- Reacting to controls that are already actuated when an action is enabled is now an __optional__ behavior rather than the default behavior. This is a __breaking__ change.
  * Essentially, this change reverts back to the behavior before 0.2-preview.
  * To reenable the behavior, toggle "Initial State Check" on in the UI or set the `initialStateCheck` property in code.
  ![Inital State Check](Documentation~/Images/InitialStateCheck.png)
  * The reason for the change is that having the behavior on by default made certain setups hard to achieve. For example, if `<Keyboard>/escape` is used in one action map to toggle *into* the main menu and in another action map to toggle *out* of it, then the previous behavior would immediately exit out of the menu if `escape` was still pressed from going into the menu. \
  We have come to believe that wanting to react to the current state of a control right away is the less often desirable behavior and so have made it optional with a separate toggle.
- Processors and Interactions are now shown in a component-inspector-like fashion in the Input Action editor window, allowing you to see the properties of all items at once.
- The various `InputAction.lastTriggerXXX` APIs have been removed.
  * Rationale: They have very limited usefulness and if you need the information, it's easy to set things up in order to keep track of it yourself. Also, we plan on having a polling API for actions in the future which is really what the `lastActionXXX` APIs were trying to (imperfectly) solve.
- `Tap`, `SlowTap`, and `MultiTap` interactions now respect button press points.
- `Tap`, `SlowTap`, and `MultiTap` interactions now have improved parameter editing UIs.

### Fixed

- Input Settings configured in the editor are now transferred to the built player correctly.
- Time slicing for fixed updates now works correctly, even when pausing or dropping frames.
- Make sure we Disable any InputActionAsset when it is being destroyed. Otherwise, callbacks which were not cleaned up would could cause exceptions.
- DualShock sensors on PS4 are now marked as noisy (#494).
- IL2CPP causing issues with XInput on windows and osx desktops.
- Devices not being available yet in `MonoBehavior.Awake`, `MonoBehaviour.Start`, and `MonoBehaviour.OnEnable` in player or when entering play mode in editor.
- Fixed a bug where the event buffer used by `InputEventTrace` could get corrupted.

#### Actions

- Actions and bindings disappearing when control schemes have spaces in their names.
- `InputActionRebindingExceptions.RebindOperation` can now be reused as intended; used to stop working properly the first time a rebind completed or was cancelled.
- Actions bound to multiple controls now trigger correctly when using `PressInteraction` set to `ReleaseOnly` (#492).
- `PlayerInput` no longer fails to find actions when using UnityEvents (#500).
- The `"{...}"` format for referencing action maps and actions using GUIDs as strings has been obsoleted. It will still work but adding the extra braces is no longer necessary.
- Drag&dropping bindings between other bindings that came before them in the list no longer drops the items at a location one higher up in the list than intended.
- Editing name of control scheme in editor not taking effect *except* if hitting enter key.
- Saving no longer causes the selection of the current processor or interaction to be lost.
  * This was especially annoying when having "Auto-Save" on as it made editing parameters on interactions and processors very tedious.
- In locales that use decimal separators other than '.', floating-point parameters on composites, interactions, and processors no longer lead to invalid serialized data being generated.
- Fix choosing "Add Action" in action map context menu throwing an exception.
- The input action asset editor window will no longer fail saving if the asset has been moved.
- The input action asset editor window will now show the name of the asset being edited when asking for saving changes.
- Clicking "Cancel" in the save changes dialog for the input action asset editor window will now cancel quitting the editor.
- Fixed pasting or dragging a composite binding from one action into another.
- In the action map editor window, switching from renaming an action to renaming an action map will no longer break the UI.
- Fixed calling Enable/Disable from within action callbacks sometimes leading to corruption of state which would then lead to actions not getting triggered (#472).
- Fixed setting of "Auto-Save" toggle in action editor getting lost on domain reload.
- Fixed blurry icons in editor for imported .inputactions assets and actions in them.
- `Press` and `Release` interactions will now work correctly if they have multiple bound controls.
- `Release` interactions will now invoke a `Started` callback when the control is pressed.
- Made Vector2 composite actions respect the press points of button controls used to compose the value.

## [0.2.6-preview] - 2019-03-20

>NOTE: The UI code for editing actions has largely been rewritten. There may be regressions.
>NOTE: The minimum version requirement for the new input system has been bumped
       to 2019.1

### Added

- Support gamepad vibration on Switch.
- Added support for Joysticks on Linux.

#### Actions

- Added ability to change which part of a composite a binding that is part of the composite is assigned to.
  * Part bindings can now be freely duplicated or copy-pasted. This allows having multiple bindings for "up", for example. Changing part assignments retroactively allows to freely edit the composite makeup.
- Can now drag&drop multiple items as well as drop items onto others (equivalent to cut&paste). Holding ALT copies data instead of moving it.
- Edits to control schemes are now undoable.
- Control schemes are now sorted alphabetically.
- Can now search by binding group (control scheme) or devices directly from search box.
  * `g:Gamepad` filters bindings to those in the "Gamepad" group.
  * `d:Gamepad` filters bindings to those from Gamepad-compatible devices.

### Changed

- The input debugger will no longer automatically show remote devices when the profiler is connected. Instead, use the new menu in debugger toolbar to connect to players or to enable/disable remote input debugging.
- "Press and Release" interactions will now invoke the `performed` callback on both press and release (instead of invoking `performed` and `cancel`, which was inconsistent with other behaviors).

#### Actions

- Bindings have GUIDs now like actions and maps already did. This allows to persistently and uniquely identify individual bindings.
- Replaced UI overlay while rebinding interactively with cancellable progress bar. Interactive rebinding now cancels automatically after 4 seconds without suitable input.
- Bindings that are not assigned to any control scheme are now visible when a particular control scheme is selected.
  * Bindings not assigned to any control scheme are active in *ALL* control schemes.
  * The change makes this visible in the UI now.
  * When a specific control scheme is selected, these bindings are affixed with `{GLOBAL}` for added visibility.
- When filtering by devices from a control scheme, the filtering now takes layout inheritance into account. So, a binding to a control on `Pointer` will now be shown when the filter is `Mouse`.
- The public control picker API has been revised.
  * The simplest way to add control picker UI to a control path is to add an `InputControlAttribute` to the field.
    ```
    // In the inspector, shows full UI to select a control interactively
    // (including interactive picking through device input).
    [InputControl(layout = "Button")]
    private string buttonControlPath;
    ```
- Processors of incompatible types will now be ignored instead of throwing an exception.

### Fixed

- Remote connections in input debugger now remain connected across domain reloads.
- Don't incorrectly create non-functioning devices if a physical device implements multiple incompatible logical HID devices (such as the MacBook keyboard/touch pad and touch bar).
- Removed non-functioning sort triangles in event list in Input Debugger device windows.
- Sort events in input debugger window by id rather then by timestamp.
- Make parsing of float parameters support floats represented in "e"-notation and "Infinity".
- Input device icons in input debugger window now render in appropriate resolution on retina displays.
- Fixed Xbox Controller on macOS reporting negative values for the sticks when represented as dpad buttons.
- `InputSettings.UpdateMode.ProcessEventsManually` now correctly triggers updates when calling `InputSystem.Update(InputUpdateType.Manual)`.

#### Actions

- Pasting or duplicating an action in an action map asset will now assign a new and unique ID to the action.
- "Add Action" button being active and triggering exceptions when no action map had been added yet.
- Fixed assert when generating C# class and make sure it gets imported correctly.
- Generate directories as needed when generating C# class, and allow path names without "Assets/" path prefix.
- Allow binding dpad controls to actions of type "Vector2".
- Fixed old name of action appearing underneath rename overlay.
- Fixed inspector UIs for on-screen controls throwing exceptions and being non-functional.
- Fixed deleting multiple items at same time in action editor leading to wrong items being deleted.
- Fixed copy-pasting actions not preserving action properties other than name.
- Fixed memory corruptions coming from binding resolution of actions.
- InputActionAssetReferences in ScriptableObjects will continue to work after domain reloads in the editor.
- Fixed `startTime` and `duration` properties of action callbacks.

## [0.2.1-preview] - 2019-03-11

### Changed

 - NativeUpdateCallback API update to match Unity 2018.3.8f1

## [0.2.0-preview] - 2019-02-12

This release contains a number of fairly significant changes. The focus has been on further improving the action system to make it easier to use as well as to make it work more reliably and predictably.

>NOTE: There are some breaking changes. Please see the "Changed" section below.

### Changed

- Removed Unity 2018.2 support code.
- Removed .NET 3.5 support code.
- Started using C# 7.
- `IInputControlProcessor<TValue>` has been replaced with `InputProcessor` and `InputProcessor<TValue>` base classes.
- `IInputBindingComposite` has been replaced with an `InputBindingComposite` base class and the `IInputBindingComposite<TValue>` interface has been merged with the `InputBindingComposite<TValue>` class which had already existed.
- `InputUser.onUnpairedDeviceUser` will now notify for each actuated control until the device is paired or there are no more actuated controls.
- `SensitivityProcessor` has been removed.
    * The approach needs rethinking. What `SensitivityProcessor` did caused more problems than it solved.
- State monitors no longer have their timeouts removed automatically when they fire. This makes it possible to have a timeout that is removed only in response to a specific state change.
- Events for devices that implement `IInputStateCallbacks` (such as `Touchscreen`) are allowed to go back in time. Avoids the problem of having to order events between multiple fingers correctly or seeing events getting rejected.
- `PenState.Button` is now `PenButton`.
- Removed TouchPositionTransformProcessor, was used only by Android, the position transformation will occur in native backend in 2019.x

#### Actions:
- Bindings that have no interactions on them will trigger differently now. __This is a breaking change__.
  * Previously, these bindings would trigger `performed` on every value change including when going back to their default value. This is why you would see two calls of `performed` with a button; one when the button was pressed, another when it was depressed.
  * Now, a binding without an interaction will trigger `started` and then `performed` when a bound control is actuated. Thereafter, the action will remain in `Started` phase. For as long as the control is actuated, every value change will trigger `performed` again. When the control stops being actuated, it will trigger `cancelled` and the action will remain in `Waiting` state.
  * Control actuation is defined as a control having a magnitude (see `InputControl.EvaluateMagnitude`) greater than zero. If a control does not support magnitudes (returns -1 from `EvaluateMagnitude`), then the control is considered actuated when it changes state away from its default state.
  * To restore the previous behavior, simply change code like
      ```
        myAction.performed += MyCallback;
      ```
    to
      ```
        myAction.performed += MyCallback;
        myAction.cancelled += MyCallback;
      ```
  * Alternatively, enable `passThrough` mode on an action. This effectively restores the previous default behavior of actions.
    ```
        new InputAction(binding: "<Gamepad>/leftTrigger") { passThrough = true };
    ```
- As part of the aforementioned change, the following interactions have been removed as they are no longer relevant:
  - `StickInteraction`: Can simply be removed from bindings. The new default behavior obsoletes the need for what `StickInteraction` did. Use `started` to know then the stick starts being actuated, `performed` to be updated on movements, and `cancelled` to know when the stick goes back into rest position.
  - `PressAndReleaseInteraction`: Can simply be removed from bindings. The default behavior with no interaction encompasses press and release detection. Use `started` to know then a button is pressed and `cancelled` to know when it is released. To set a custom button press point, simply put an `AxisDeadzoneProcessor` on the binding.
- `PressInteraction` has been completely rewritten.
  - Trigger behavior can be set through `behavior` parameter and now provides options for observing just presses (`PressOnly`), just releases (`ReleaseOnly`), or both presses and releases (`PressAndRelease`).
  - Also, the interaction now operates on control actuation rather than reading out float values directly. This means that any control that supports magnitudes can be used.
  - Also supports continuous mode now.
- If bound controls are already actuated when an action is enabled, the action will now trigger in the next input update as if the control had just been moved from non-actuated to actuated state.
  - In other words, if e.g. you have a binding to the A button of the gamepad and the A button is already pressed when the action is first enabled, then the action associated with the A button will trigger as if the button had just been pressed. Previously, it required releasing and re-pressing the button first -- which, together with certain interactions, could lead to actions ending up in a confused state.
- When an action is disabled, it will now cancel all ongoing interactions, if any (i.e. you will see `InputAction.cancelled` being called).
  - Note that unlike the above-mentioned callbacks that happen when an action starts out with a control already actuated, the cancellation callbacks happen __immediately__ rather than in the next input update.
- Actions that at runtime are bound to multiple controls will now perform *conflict resolution*, if necessary.
  - This applies only if an action actually receives multiple concurrent actuations from controls.
  - When ambiguity is detected, the greatest amount of actuation on any of the controls gets to drive the action.
  - In practice, this means that as long as any of the controls bound to an action is actuated, the action will keep going. This resolves ambiguities when an action has primary and secondary bindings, for examples, or when an action is bound to multiple different devices at the same time.
  - Composite bindings count as single actuations regardless of how many controls participate in the composite.
  - This behavior __can be bypassed__ by setting the action to be pass-through.
- Action editor now closes when asset is deleted.
  - If there are unsaved changes, asks for confirmation first.
- Interactions and processors in the UI are now filtered based on the type of the action (if set) and sorted by name.
- Renamed "Axis" and "Dpad" composites to "1D Axis" and "2D Vector" composite.
  - The old names can still be used and existing data will load as expected.
  - `DpadComposite` got renamed to `Vector2Composite`; `AxisComposite` is unchanged.
- `InputInteractionContext.controlHasDefaultValue` has been replaced with `InputInteractionContext.ControlIsActuated()`.
- `InputActionChange.BindingsHaveChangedWhileEnabled` has been reworked and split in two:
    1. `InputActionChange.BoundControlsAboutToChange`: Bindings have been previously resolved but are about to be re-resolved.
    2. `InputActionChange.BoundControlsChanged`: Bindings have been resolved on one or more actions.
- Actions internally now allocate unmanaged memory.
  - Disposing should be taken care of automatically (though you can manually `Dispose` as well). If you see errors in the console log about unmanaged memory being leaked, please report the bug.
  - All execution state except for C# heap objects for processors, interactions, and composites has been collapsed into a single block of unmanaged memory. Actions should now be able to re-resolve efficiently without allocating additional GC memory.

### Added

- `PlayerInput` component which simplifies setting up individual player input actions and device pairings. \
  ![PlayerInput](Documentation~/Images/PlayerInput.png)
- `PlayerInputManager` component which simplifies player joining and split-screen setups. \
  ![PlayerInput](Documentation~/Images/PlayerInputManager.png)
- `InputDevice.all` (equivalent to `InputSystem.devices`)
- `InputControl.IsActuated()` can be used to determine whether control is currently actuated (defined as extension method in `InputControlExtensions`).
- Can now read control values from buffers as objects using `InputControl.ReadValueFromBufferAsObject`. This allows reading a value stored in memory without having to know the value type.
- New processors:
    * `ScaleProcessor`
    * `ScaleVector2Processor`
    * `ScaleVector3Processor`
    * `InvertVector2Processor`
    * `InvertVector3Processor`
    * `NormalizeVector2Processor`
    * `NormalizeVector3Processor`
- Added `MultiTapInteraction`. Can be used to listen for double-taps and the like.
- Can get total and average event lag times through `InputMetrics.totalEventLagTime` and `InputMetrics.averageEventLagTime`.
- `Mouse.forwardButton` and `Mouse.backButton`.
- The input debugger now shows users along with their paired devices and actions. See the [documentation](Documentation~/UserManagement.md#debugging)
- Added third and fourth barrel buttons on `Pen`.

#### Actions:
- Actions have a new continuous mode that will cause the action to trigger continuously even if there is no input. See the [documentation](Documentation~/Actions.md#continuous-actions) for details. \
  ![Continuous Action](Documentation~/Images/ContinuousAction.png)
- Actions have a new pass-through mode. In this mode an action will bypass any checks on control actuation and let any input activity on the action directly flow through. See the [documentation](Documentation~/Actions.md#pass-through-actions) for details. \
  ![Pass-Through Action](Documentation~/Images/PassThroughAction.png)
- Can now add interactions and processors directly to actions.
  ![Action Properties](Documentation~/Images/ActionProperties.png)
    * This is functionally equivalent to adding the respective processors and/or interactions to every binding on the action.
- Can now change the type of a composite retroactively.
  ![Composite Properties](Documentation~/Images/CompositeProperties.png)
- Values can now be read out as objects using `InputAction.CallbackContext.ReadValueAsObject()`.
    * Allocates GC memory. Should not be used during normal gameplay but is very useful for testing and debugging.
- Added auto-save mode for .inputactions editor.
  ![Auto Save](Documentation~/Images/AutoSave.png)
- Processors, interactions, and composites can now define their own parameter editor UIs by deriving from `InputParameterEditor`. This solves the problem of these elements not making it clear that the parameters usually have global defaults and do not need to be edited except if local overrides are necessary.
- Can now set custom min and max values for axis composites.
    ```
    var action = new InputAction();
    action.AddCompositeBinding("Axis(minValue=0,maxValue=2)")
        .With("Positive", "<Keyboard>/a")
        .With("Negative", "<Keyboard>/d");
    ```
- "C# Class File" property on .inputactions importer settings now has a file picker next to it.
- `InputActionTrace` has seen various improvements.
    * Recorded data will now stay valid even if actions are rebound to different controls.
    * Can listen to all actions using `InputActionTrace.SubscribeToAll`.
    * `InputActionTrace` now maintains a list of subscriptions. Add subscriptions with `SubscribeTo` and remove a subscription with `UnsubscribeFrom`. See the [documentation](Documentation~/Actions.md#tracing-actions) for details.

### Fixes

- Fixed support for Unity 2019.1 where we landed a native API change.
- `InputUser.UnpairDevicesAndRemoveUser()` corrupting device pairings of other InputUsers
- Control picker in UI having no devices if list of supported devices is empty but not null
- `IndexOutOfRangeException` when having multiple action maps in an asset (#359 and #358).
- Interactions timing out even if there was a pending event that would complete the interaction in time.
- Action editor updates when asset is renamed or moved.
- Exceptions when removing action in last position of action map.
- Devices marked as unsupported in input settings getting added back on domain reload.
- Fixed `Pen` causing exceptions and asserts.
- Composites that assign multiple bindings to parts failing to set up properly when parts are assigned out of order (#410).

### Known Issues

- Input processing in edit mode on 2019.1 is sporadic rather than happening on every editor update.

## [0.1.2-preview] - 2018-12-19

    NOTE: The minimum version requirement for the new input system has been bumped
          to 2018.3. The previous minum requirement of 2018.2 is no longer supported.
          Also, we have dropped support for the .NET 3.5 runtime. The new .NET 4
          runtime is now required to use the new input system.

We've started working on documentation. The current work-in-progress can be found on [GitHub](https://github.com/Unity-Technologies/InputSystem/blob/develop/Packages/com.unity.inputsystem/Documentation~/InputSystem.md).

### Changed

- `InputConfiguration` has been replaced with a new `InputSettings` class.
- `InputConfiguration.lockInputToGame` has been moved to `InputEditorUserSettings.lockInputToGameView`. This setting is now persisted as a local user setting.
- `InputSystem.updateMask` has been replaced with `InputSettings.updateMode`.
- `InputSystem.runInBackground` has been moved to `InputSettings.runInBackground`.
- Icons have been updated for improved styling and now have separate dark and light skin versions.
- `Lock Input To Game` and `Diagnostics Mode` are now persisted as user settings
- Brought back `.current` getters and added `InputSettings.filterNoiseOnCurrent` to control whether noise filtering on the getters is performed or not.
- Removed old and outdated Doxygen-generated API docs.

### Added

- `InputSystem.settings` contains the current input system settings.
- A new UI has been added to "Edit >> Project Settings..." to edit input system settings. Settings are stored in a user-controlled asset in any location inside `Assets/`. Multiple assets can be used and switched between.
- Joystick HIDs are now supported on Windows, Mac, and UWP.
- Can now put system into manual update mode (`InputSettings.updateMode`). In this mode, events will not get automatically processed. To process events, call `InputSystem.Update()`.
- Added shortcuts to action editor window (requires 2019.1).
- Added icons for .inputactions assets.

### Fixed

- `InputSystem.devices` not yet being initialized in `MonoBehaviour.Start` when in editor.

### Known Issues

- Input settings are not yet included in player builds. This means that at the moment, player builds will always start out with default input settings.
- There have been reports of some stickiness to buttons on 2019.1 alpha builds.  We are looking at this now.

## [0.0.14-preview] - 2018-12-11

### Changed

- `Pointer.delta` no longer has `SensitivityProcessor` on it. The processor was causing many issues with mouse deltas. It is still available for adding it manually to action bindings but the processor likely needs additional work.

### Fixed

Core:
- Invalid memory accesses when using .NET 4 runtime
- Mouse.button not being identical to Mouse.leftButton
- DualShock not being recognized when connected via Bluetooth

Actions:
- Parameters disappearing on processors and interactions in UI when edited
- Parameters on processors and interactions having wrong value type in UI (e.g. int instead of float)
- RebindingOperation calling OnComplete() after being cancelled

Misc:
- Documentation no longer picked up as assets in user project

## [0.0.13-preview] - 2018-12-05

First release from stable branch.<|MERGE_RESOLUTION|>--- conflicted
+++ resolved
@@ -12,11 +12,8 @@
 
 ### Changed
 - From 2023.2 forward: UI toolkit now uses the "UI" action map of project-wide actions as their default input actions. Previously, the actions were hardcoded and were based on `DefaultInputActions` asset which didn't allow user changes. Also, removing bindings or renaming the 'UI' action map of project wide actions will break UI input for UI toolkit.
-<<<<<<< HEAD
+- Changed the 'Max player count reached' error to a warning instead.
 - Removed "Input Actions" title from UI-Toolkit Input Action Editor when used in a window and not embedded in Project Settings.
-=======
-- Changed the 'Max player count reached' error to a warning instead.
->>>>>>> 48879b98
 
 ### Added
 - Added new methods and properties to [`InputAction`](xref:UnityEngine.InputSystem.InputAction):
