# Changelog
All notable changes to the input system package will be documented in this file.

The format is based on [Keep a Changelog](http://keepachangelog.com/en/1.0.0/)
and this project adheres to [Semantic Versioning](http://semver.org/spec/v2.0.0.html).

## [0.3-preview] - TBD

### Added

- Support for Bluetooth Xbox One controllers on macOS.

### Changed

- `Joystick.axes` and `Joystick.buttons` have been removed.

<<<<<<< HEAD
### Fixed

- Input Settings configured in the editor are now transferred to the built player correctly.

## [0.2.5-preview] - 2019-03-20
=======
## [0.2.6-preview] - 2019-03-20
>>>>>>> ccddf8df

>NOTE: The UI code for editing actions has largely been rewritten. There may be regressions.
>NOTE: The minimum version requirement for the new input system has been bumped
       to 2019.1

### Added

- Support gamepad vibration on Switch.
- Added support for Joysticks on Linux.

#### Actions

- Added ability to change which part of a composite a binding that is part of the composite is assigned to.
  * Part bindings can now be freely duplicated or copy-pasted. This allows having multiple bindings for "up", for example. Changing part assignments retroactively allows to freely edit the composite makeup.
- Can now drag&drop multiple items as well as drop items onto others (equivalent to cut&paste). Holding ALT copies data instead of moving it.
- Edits to control schemes are now undoable.
- Control schemes are now sorted alphabetically.
- Can now search by binding group (control scheme) or devices directly from search box.
  * `g:Gamepad` filters bindings to those in the "Gamepad" group.
  * `d:Gamepad` filters bindings to those from Gamepad-compatible devices.

### Changed

- The input debugger will no longer automatically show remote devices when the profiler is connected. Instead, use the new menu in debugger toolbar to connect to players or to enable/disable remote input debugging.
- "Press and Release" interactions will now invoke the `performed` callback on both press and release (instead of invoking `performed` and `cancel`, which was inconsistent with other behaviors).

#### Actions

- Bindings have GUIDs now like actions and maps already did. This allows to persistently and uniquely identify individual bindings.
- Replaced UI overlay while rebinding interactively with cancellable progress bar. Interactive rebinding now cancels automatically after 4 seconds without suitable input.
- Bindings that are not assigned to any control scheme are now visible when a particular control scheme is selected.
  * Bindings not assigned to any control scheme are active in *ALL* control schemes.
  * The change makes this visible in the UI now.
  * When a specific control scheme is selected, these bindings are affixed with `{GLOBAL}` for added visibility.
- When filtering by devices from a control scheme, the filtering now takes layout inheritance into account. So, a binding to a control on `Pointer` will now be shown when the filter is `Mouse`.
- The public control picker API has been revised.
  * The simplest way to add control picker UI to a control path is to add an `InputControlAttribute` to the field.
    ```
    // In the inspector, shows full UI to select a control interactively
    // (including interactive picking through device input).
    [InputControl(layout = "Button")]
    private string buttonControlPath;
    ```
- Processors of incompatible types will now be ignored instead of throwing an exception.

### Fixed

- Remote connections in input debugger now remain connected across domain reloads.
- Don't incorrectly create non-functioning devices if a physical device implements multiple incompatible logical HID devices (such as the MacBook keyboard/touch pad and touch bar).
- Removed non-functioning sort triangles in event list in Input Debugger device windows.
- Sort events in input debugger window by id rather then by timestamp.
- Make parsing of float parameters support floats represented in "e"-notation and "Infinity".
- Input device icons in input debugger window now render in appropriate resolution on retina displays.
- Fixed Xbox Controller on macOS reporting negative values for the sticks when represented as dpad buttons.
- `InputSettings.UpdateMode.ProcessEventsManually` now correctly triggers updates when calling `InputSystem.Update(InputUpdateType.Manual)`.

#### Actions

- Pasting or duplicating an action in an action map asset will now assign a new and unique ID to the action.
- "Add Action" button being active and triggering exceptions when no action map had been added yet.
- Fixed assert when generating C# class and make sure it gets imported correctly.
- Generate directories as needed when generating C# class, and allow path names without "Assets/" path prefix.
- Allow binding dpad controls to actions of type "Vector2".
- Fixed old name of action appearing underneath rename overlay.
- Fixed inspector UIs for on-screen controls throwing exceptions and being non-functional.
- Fixed deleting multiple items at same time in action editor leading to wrong items being deleted.
- Fixed copy-pasting actions not preserving action properties other than name.
- Fixed memory corruptions coming from binding resolution of actions.
- InputActionAssetReferences in ScriptableObjects will continue to work after domain reloads in the editor.
- Fixed `startTime` and `duration` properties of action callbacks.

## [0.2.1-preview] - 2019-03-11

### Changed

 - NativeUpdateCallback API update to match Unity 2018.3.8f1

## [0.2.0-preview] - 2019-02-12

This release contains a number of fairly significant changes. The focus has been on further improving the action system to make it easier to use as well as to make it work more reliably and predictably.

>NOTE: There are some breaking changes. Please see the "Changed" section below.

### Changed

- Removed Unity 2018.2 support code.
- Removed .NET 3.5 support code.
- Started using C# 7.
- `IInputControlProcessor<TValue>` has been replaced with `InputProcessor` and `InputProcessor<TValue>` base classes.
- `IInputBindingComposite` has been replaced with an `InputBindingComposite` base class and the `IInputBindingComposite<TValue>` interface has been merged with the `InputBindingComposite<TValue>` class which had already existed.
- `InputUser.onUnpairedDeviceUser` will now notify for each actuated control until the device is paired or there are no more actuated controls.
- `SensitivityProcessor` has been removed.
    * The approach needs rethinking. What `SensitivityProcessor` did caused more problems than it solved.
- State monitors no longer have their timeouts removed automatically when they fire. This makes it possible to have a timeout that is removed only in response to a specific state change.
- Events for devices that implement `IInputStateCallbacks` (such as `Touchscreen`) are allowed to go back in time. Avoids the problem of having to order events between multiple fingers correctly or seeing events getting rejected.
- `PenState.Button` is now `PenButton`.
- Removed TouchPositionTransformProcessor, was used only by Android, the position transformation will occur in native backend in 2019.x

#### Actions:
- Bindings that have no interactions on them will trigger differently now. __This is a breaking change__.
  * Previously, these bindings would trigger `performed` on every value change including when going back to their default value. This is why you would see two calls of `performed` with a button; one when the button was pressed, another when it was depressed.
  * Now, a binding without an interaction will trigger `started` and then `performed` when a bound control is actuated. Thereafter, the action will remain in `Started` phase. For as long as the control is actuated, every value change will trigger `performed` again. When the control stops being actuated, it will trigger `cancelled` and the action will remain in `Waiting` state.
  * Control actuation is defined as a control having a magnitude (see `InputControl.EvaluateMagnitude`) greater than zero. If a control does not support magnitudes (returns -1 from `EvaluateMagnitude`), then the control is considered actuated when it changes state away from its default state.
  * To restore the previous behavior, simply change code like
      ```
        myAction.performed += MyCallback;
      ```
    to
      ```
        myAction.performed += MyCallback;
        myAction.cancelled += MyCallback;
      ```
  * Alternatively, enable `passThrough` mode on an action. This effectively restores the previous default behavior of actions.
    ```
        new InputAction(binding: "<Gamepad>/leftTrigger") { passThrough = true };
    ```
- As part of the aforementioned change, the following interactions have been removed as they are no longer relevant:
  - `StickInteraction`: Can simply be removed from bindings. The new default behavior obsoletes the need for what `StickInteraction` did. Use `started` to know then the stick starts being actuated, `performed` to be updated on movements, and `cancelled` to know when the stick goes back into rest position.
  - `PressAndReleaseInteraction`: Can simply be removed from bindings. The default behavior with no interaction encompasses press and release detection. Use `started` to know then a button is pressed and `cancelled` to know when it is released. To set a custom button press point, simply put an `AxisDeadzoneProcessor` on the binding.
- `PressInteraction` has been completely rewritten.
  - Trigger behavior can be set through `behavior` parameter and now provides options for observing just presses (`PressOnly`), just releases (`ReleaseOnly`), or both presses and releases (`PressAndRelease`).
  - Also, the interaction now operates on control actuation rather than reading out float values directly. This means that any control that supports magnitudes can be used.
  - Also supports continuous mode now.
- If bound controls are already actuated when an action is enabled, the action will now trigger in the next input update as if the control had just been moved from non-actuated to actuated state.
  - In other words, if e.g. you have a binding to the A button of the gamepad and the A button is already pressed when the action is first enabled, then the action associated with the A button will trigger as if the button had just been pressed. Previously, it required releasing and re-pressing the button first -- which, together with certain interactions, could lead to actions ending up in a confused state.
- When an action is disabled, it will now cancel all ongoing interactions, if any (i.e. you will see `InputAction.cancelled` being called).
  - Note that unlike the above-mentioned callbacks that happen when an action starts out with a control already actuated, the cancellation callbacks happen __immediately__ rather than in the next input update.
- Actions that at runtime are bound to multiple controls will now perform *conflict resolution*, if necessary.
  - This applies only if an action actually receives multiple concurrent actuations from controls.
  - When ambiguity is detected, the greatest amount of actuation on any of the controls gets to drive the action.
  - In practice, this means that as long as any of the controls bound to an action is actuated, the action will keep going. This resolves ambiguities when an action has primary and secondary bindings, for examples, or when an action is bound to multiple different devices at the same time.
  - Composite bindings count as single actuations regardless of how many controls participate in the composite.
  - This behavior __can be bypassed__ by setting the action to be pass-through.
- Action editor now closes when asset is deleted.
  - If there are unsaved changes, asks for confirmation first.
- Interactions and processors in the UI are now filtered based on the type of the action (if set) and sorted by name.
- Renamed "Axis" and "Dpad" composites to "1D Axis" and "2D Vector" composite.
  - The old names can still be used and existing data will load as expected.
  - `DpadComposite` got renamed to `Vector2Composite`; `AxisComposite` is unchanged.
- `InputInteractionContext.controlHasDefaultValue` has been replaced with `InputInteractionContext.ControlIsActuated()`.
- `InputActionChange.BindingsHaveChangedWhileEnabled` has been reworked and split in two:
    1. `InputActionChange.BoundControlsAboutToChange`: Bindings have been previously resolved but are about to be re-resolved.
    2. `InputActionChange.BoundControlsChanged`: Bindings have been resolved on one or more actions.
- Actions internally now allocate unmanaged memory.
  - Disposing should be taken care of automatically (though you can manually `Dispose` as well). If you see errors in the console log about unmanaged memory being leaked, please report the bug.
  - All execution state except for C# heap objects for processors, interactions, and composites has been collapsed into a single block of unmanaged memory. Actions should now be able to re-resolve efficiently without allocating additional GC memory.

### Added

- `PlayerInput` component which simplifies setting up individual player input actions and device pairings. \
  ![PlayerInput](Documentation~/Images/PlayerInput.png)
- `PlayerInputManager` component which simplifies player joining and split-screen setups. \
  ![PlayerInput](Documentation~/Images/PlayerInputManager.png)
- `InputDevice.all` (equivalent to `InputSystem.devices`)
- `InputControl.IsActuated()` can be used to determine whether control is currently actuated (defined as extension method in `InputControlExtensions`).
- Can now read control values from buffers as objects using `InputControl.ReadValueFromBufferAsObject`. This allows reading a value stored in memory without having to know the value type.
- New processors:
    * `ScaleProcessor`
    * `ScaleVector2Processor`
    * `ScaleVector3Processor`
    * `InvertVector2Processor`
    * `InvertVector3Processor`
    * `NormalizeVector2Processor`
    * `NormalizeVector3Processor`
- Added `MultiTapInteraction`. Can be used to listen for double-taps and the like.
- Can get total and average event lag times through `InputMetrics.totalEventLagTime` and `InputMetrics.averageEventLagTime`.
- `Mouse.forwardButton` and `Mouse.backButton`.
- The input debugger now shows users along with their paired devices and actions. See the [documentation](Documentation~/UserManagement.md#debugging)
- Added third and fourth barrel buttons on `Pen`.

#### Actions:
- Actions have a new continuous mode that will cause the action to trigger continuously even if there is no input. See the [documentation](Documentation~/Actions.md#continuous-actions) for details. \
  ![Continuous Action](Documentation~/Images/ContinuousAction.png)
- Actions have a new pass-through mode. In this mode an action will bypass any checks on control actuation and let any input activity on the action directly flow through. See the [documentation](Documentation~/Actions.md#pass-through-actions) for details. \
  ![Pass-Through Action](Documentation~/Images/PassThroughAction.png)
- Can now add interactions and processors directly to actions.
  ![Action Properties](Documentation~/Images/ActionProperties.png)
    * This is functionally equivalent to adding the respective processors and/or interactions to every binding on the action.
- Can now change the type of a composite retroactively.
  ![Composite Properties](Documentation~/Images/CompositeProperties.png)
- Values can now be read out as objects using `InputAction.CallbackContext.ReadValueAsObject()`.
    * Allocates GC memory. Should not be used during normal gameplay but is very useful for testing and debugging.
- Added auto-save mode for .inputactions editor.
  ![Auto Save](Documentation~/Images/AutoSave.png)
- Processors, interactions, and composites can now define their own parameter editor UIs by deriving from `InputParameterEditor`. This solves the problem of these elements not making it clear that the parameters usually have global defaults and do not need to be edited except if local overrides are necessary.
- Can now set custom min and max values for axis composites.
    ```
    var action = new InputAction();
    action.AddCompositeBinding("Axis(minValue=0,maxValue=2)")
        .With("Positive", "<Keyboard>/a")
        .With("Negative", "<Keyboard>/d");
    ```
- "C# Class File" property on .inputactions importer settings now has a file picker next to it.
- `InputActionTrace` has seen various improvements.
    * Recorded data will now stay valid even if actions are rebound to different controls.
    * Can listen to all actions using `InputActionTrace.SubscribeToAll`.
    * `InputActionTrace` now maintains a list of subscriptions. Add subscriptions with `SubscribeTo` and remove a subscription with `UnsubscribeFrom`. See the [documentation](Documentation~/Actions.md#tracing-actions) for details.

### Fixes

- Fixed support for Unity 2019.1 where we landed a native API change.
- `InputUser.UnpairDevicesAndRemoveUser()` corrupting device pairings of other InputUsers
- Control picker in UI having no devices if list of supported devices is empty but not null
- `IndexOutOfRangeException` when having multiple action maps in an asset (#359 and #358).
- Interactions timing out even if there was a pending event that would complete the interaction in time.
- Action editor updates when asset is renamed or moved.
- Exceptions when removing action in last position of action map.
- Devices marked as unsupported in input settings getting added back on domain reload.
- Fixed `Pen` causing exceptions and asserts.
- Composites that assign multiple bindings to parts failing to set up properly when parts are assigned out of order (#410).

### Known Issues

- Input processing in edit mode on 2019.1 is sporadic rather than happening on every editor update.

## [0.1.2-preview] - 2018-12-19

    NOTE: The minimum version requirement for the new input system has been bumped
          to 2018.3. The previous minum requirement of 2018.2 is no longer supported.
          Also, we have dropped support for the .NET 3.5 runtime. The new .NET 4
          runtime is now required to use the new input system.

We've started working on documentation. The current work-in-progress can be found on [GitHub](https://github.com/Unity-Technologies/InputSystem/blob/develop/Packages/com.unity.inputsystem/Documentation~/InputSystem.md).

### Changed

- `InputConfiguration` has been replaced with a new `InputSettings` class.
- `InputConfiguration.lockInputToGame` has been moved to `InputEditorUserSettings.lockInputToGameView`. This setting is now persisted as a local user setting.
- `InputSystem.updateMask` has been replaced with `InputSettings.updateMode`.
- `InputSystem.runInBackground` has been moved to `InputSettings.runInBackground`.
- Icons have been updated for improved styling and now have separate dark and light skin versions.
- `Lock Input To Game` and `Diagnostics Mode` are now persisted as user settings
- Brought back `.current` getters and added `InputSettings.filterNoiseOnCurrent` to control whether noise filtering on the getters is performed or not.
- Removed old and outdated Doxygen-generated API docs.

### Added

- `InputSystem.settings` contains the current input system settings.
- A new UI has been added to "Edit >> Project Settings..." to edit input system settings. Settings are stored in a user-controlled asset in any location inside `Assets/`. Multiple assets can be used and switched between.
- Joystick HIDs are now supported on Windows, Mac, and UWP.
- Can now put system into manual update mode (`InputSettings.updateMode`). In this mode, events will not get automatically processed. To process events, call `InputSystem.Update()`.
- Added shortcuts to action editor window (requires 2019.1).
- Added icons for .inputactions assets.

### Fixed

- `InputSystem.devices` not yet being initialized in `MonoBehaviour.Start` when in editor.

### Known Issues

- Input settings are not yet included in player builds. This means that at the moment, player builds will always start out with default input settings.
- There have been reports of some stickiness to buttons on 2019.1 alpha builds.  We are looking at this now.

## [0.0.14-preview] - 2018-12-11

### Changed

- `Pointer.delta` no longer has `SensitivityProcessor` on it. The processor was causing many issues with mouse deltas. It is still available for adding it manually to action bindings but the processor likely needs additional work.

### Fixed

Core:
- Invalid memory accesses when using .NET 4 runtime
- Mouse.button not being identical to Mouse.leftButton
- DualShock not being recognized when connected via Bluetooth

Actions:
- Parameters disappearing on processors and interactions in UI when edited
- Parameters on processors and interactions having wrong value type in UI (e.g. int instead of float)
- RebindingOperation calling OnComplete() after being cancelled

Misc:
- Documentation no longer picked up as assets in user project

## [0.0.13-preview] - 2018-12-5

First release from stable branch.<|MERGE_RESOLUTION|>--- conflicted
+++ resolved
@@ -14,15 +14,11 @@
 
 - `Joystick.axes` and `Joystick.buttons` have been removed.
 
-<<<<<<< HEAD
 ### Fixed
 
 - Input Settings configured in the editor are now transferred to the built player correctly.
 
-## [0.2.5-preview] - 2019-03-20
-=======
 ## [0.2.6-preview] - 2019-03-20
->>>>>>> ccddf8df
 
 >NOTE: The UI code for editing actions has largely been rewritten. There may be regressions.
 >NOTE: The minimum version requirement for the new input system has been bumped
