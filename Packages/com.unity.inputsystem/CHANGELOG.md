--- conflicted
+++ resolved
@@ -10,12 +10,6 @@
 
 ## [Unreleased]
 
-<<<<<<< HEAD
-### Fixed
-
-- Fixed `InputTestFixture` incorrectly running input updates out of sync with the player loop ([case 1341740](https://issuetracker.unity3d.com/issues/buttoncontrol-dot-waspressedthisframe-is-false-when-using-inputtestfixture-dot-press)).
-  * This had effects such as `InputAction.WasPressedThisFrame()` returning false expectedly.
-=======
 ### Changed
 
 - The artificial `ctrl`, `shift`, and `alt` controls (which combine the left and right controls into one) on the keyboard can now be written to and no longer throw `NotSupportedException` when trying to do so ([case 1340793](https://issuetracker.unity3d.com/issues/on-screen-button-errors-on-mouse-down-slash-up-when-its-control-path-is-set-to-control-keyboard)).
@@ -23,6 +17,7 @@
 - Replaced `UnityLinkerBuildPipelineData.inputDirectory` with hardcoded `Temp` folder because `inputDirectory` is deprecated.
 - Deprecated `InputSettings.filterNoiseOnCurrent`. Now noise filtering is always enabled. Device only will become `.current` if any non-noise control have changed state.
 - A device reset (such as when focus is lost) on `Touchscreen` will now result in all ongoing touches getting cancelled instead of all touches being simply reset to default state.
+- Calling `InputTestFixture.Press`, `InputTestFixture.Set`, etc. from within a `[UnityTest]` will no longer immediately process input. Instead, input will be processed like it normally would as part of the Unity player loop.
 
 ### Fixed
 
@@ -38,6 +33,8 @@
 - Fixed calling `IsPressed` on an entire device returning `true` ([case 1374024](https://issuetracker.unity3d.com/issues/inputcontrol-dot-ispressed-always-returns-true-when-using-new-input-system)).
 - Fixed `InputSystem.RegisterLayoutOverride` resulting in the layout that overrides are being applied to losing the connection to its base layout ([case 1377719](https://fogbugz.unity3d.com/f/cases/1377719/)).
 - Fixed `Touch.activeTouches` still registering touches after the app loses focus ([case 1364017](https://issuetracker.unity3d.com/issues/input-system-new-input-system-registering-active-touches-when-app-loses-focus)).
+- Fixed `InputTestFixture` incorrectly running input updates out of sync with the player loop ([case 1341740](https://issuetracker.unity3d.com/issues/buttoncontrol-dot-waspressedthisframe-is-false-when-using-inputtestfixture-dot-press)).
+  * This had effects such as `InputAction.WasPressedThisFrame()` returning false expectedly.
 
 #### Actions
 
@@ -55,7 +52,6 @@
 - Fixed control schemes of bindings not getting updates when being pasted from one `.inputactions` asset into another ([case 1276106](https://issuetracker.unity3d.com/issues/input-system-control-schemes-are-not-resolved-when-copying-bindings-between-inputactionassets)).
   * For example, if you copied a binding from an asset that had a "Gamepad" control scheme into an asset that had none, the resulting binding would be unusable.
   * All associations with control schemes that do not exist in the target asset are now removed from bindings upon pasting.
->>>>>>> fb983da7
 
 ## [1.2.0] - 2021-10-22
 
