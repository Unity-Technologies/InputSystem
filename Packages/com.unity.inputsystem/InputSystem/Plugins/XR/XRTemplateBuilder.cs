using System;
using System.Collections.Generic;
using UnityEngine.InputSystem.LowLevel;
using UnityEngine.InputSystem.Utilities;
using System.Text;
using UnityEngine.InputSystem.Layouts;
<<<<<<< HEAD
#if UNITY_INPUT_SYSTEM_ENABLE_XR
using UnityEngine.XR;
#endif
=======
using UnityEngine.XR;
>>>>>>> 12a10559

namespace UnityEngine.InputSystem.XR
{
    [Serializable]
    class XRLayoutBuilder
    {
        [SerializeField]
        string parentLayout;
        [SerializeField]
        string interfaceName;
        [SerializeField]
        XRDeviceDescriptor descriptor;

        static uint GetSizeOfFeature(XRFeatureDescriptor featureDescriptor)
        {
            switch (featureDescriptor.featureType)
            {
                case FeatureType.Binary:
                    return sizeof(byte);
                case FeatureType.DiscreteStates:
                    return sizeof(int);
                case FeatureType.Axis1D:
                    return sizeof(float);
                case FeatureType.Axis2D:
                    return sizeof(float) * 2;
                case FeatureType.Axis3D:
                    return sizeof(float) * 3;
                case FeatureType.Rotation:
                    return sizeof(float) * 4;
                case FeatureType.Hand:
                    return sizeof(uint) * 26;
                case FeatureType.Bone:
                    return sizeof(uint) + (sizeof(float) * 3) + (sizeof(float) * 4);
                case FeatureType.Eyes:
                    return ((sizeof(float) * 3) * 3) + ((sizeof(float) * 4) * 2) + (sizeof(float) * 2);
                case FeatureType.Custom:
                    return featureDescriptor.customSize;
            }
            return 0;
        }

        static string SanitizeName(string originalName)
        {
            int stringLength = originalName.Length;
            var sanitizedName = new StringBuilder(stringLength);
            for (int i = 0; i < stringLength; i++)
            {
                char letter = originalName[i];
                if (char.IsUpper(letter) || char.IsLower(letter) || char.IsDigit(letter))
                {
                    sanitizedName.Append(letter);
                }
            }
            return sanitizedName.ToString();
        }

        internal static string OnFindLayoutForDevice(int deviceId, ref InputDeviceDescription description, string matchedLayout, IInputRuntime runtime)
<<<<<<< HEAD
        {
#if UNITY_INPUT_SYSTEM_ENABLE_XR

            // If the device isn't a XRInput, we're not interested.
            if (description.interfaceName != XRUtilities.kXRInterfaceCurrent && description.interfaceName != XRUtilities.kXRInterfaceV1)
=======
        {
            // If the device isn't a XRInput, we're not interested.
            if (description.interfaceName != XRUtilities.InterfaceCurrent && description.interfaceName != XRUtilities.InterfaceV1)
>>>>>>> 12a10559
            {
                return null;
            }

            // If the description doesn't come with a XR SDK descriptor, we're not
            // interested either.
            if (string.IsNullOrEmpty(description.capabilities))
            {
                return null;
            }

            Debug.Log(description.capabilities);

            // Try to parse the XR descriptor.
            XRDeviceDescriptor deviceDescriptor;
            try
            {
                deviceDescriptor = XRDeviceDescriptor.FromJson(description.capabilities);
            }
            catch (Exception)
            {
                return null;
            }

            if (deviceDescriptor == null)
            {
                return null;
            }

            if (string.IsNullOrEmpty(matchedLayout))
            {
#if UNITY_2019_3_OR_NEWER
                const InputDeviceCharacteristics controllerCharacteristics = (InputDeviceCharacteristics)(InputDeviceCharacteristics.HeldInHand | InputDeviceCharacteristics.Controller);
                if ((deviceDescriptor.characteristics & InputDeviceCharacteristics.HeadMounted) != 0)
                    matchedLayout = "XRHMD";
                else if ((deviceDescriptor.characteristics & controllerCharacteristics) == controllerCharacteristics)
                    matchedLayout = "XRController";
<<<<<<< HEAD
#else //UNITY_2019_3_OR_NEWER
=======
#else
>>>>>>> 12a10559
                if (deviceDescriptor.deviceRole == InputDeviceRole.LeftHanded || deviceDescriptor.deviceRole == InputDeviceRole.RightHanded)
                    matchedLayout = "XRController";
                else if (deviceDescriptor.deviceRole == InputDeviceRole.Generic)
                    matchedLayout = "XRHMD";
<<<<<<< HEAD
#endif //UNITY_2019_3_OR_NEWER
=======
#endif
>>>>>>> 12a10559
            }
            Debug.Log($"[TOMB] Matched Layout: {matchedLayout}");

            string layoutName = null;
            if (string.IsNullOrEmpty(description.manufacturer))
            {
                layoutName = string.Format("{0}::{1}", SanitizeName(description.interfaceName),
                    SanitizeName(description.product));
            }
            else
            {
                layoutName = string.Format("{0}::{1}::{2}", SanitizeName(description.interfaceName), SanitizeName(description.manufacturer), SanitizeName(description.product));
            }

            var layout = new XRLayoutBuilder { descriptor = deviceDescriptor, parentLayout = matchedLayout, interfaceName = description.interfaceName };
            InputSystem.RegisterLayoutBuilder(() => layout.Build(), layoutName, matchedLayout);

            return layoutName;
#else //UNITY_INPUT_SYSTEM_ENABLE_XR
            return null;
#endif //UNITY_INPUT_SYSTEM_ENABLE_XR
        }

        string ConvertPotentialAliasToName(InputControlLayout layout, string nameOrAlias)
        {
            InternedString internedNameOrAlias = new InternedString(nameOrAlias);
            ReadOnlyArray<InputControlLayout.ControlItem> controls = layout.controls;
            for (int i = 0; i < controls.Count; i++)
            {
                InputControlLayout.ControlItem controlItem = controls[i];

                if (controlItem.name == internedNameOrAlias)
                    return nameOrAlias;

                ReadOnlyArray<InternedString> aliases = controlItem.aliases;
                for (int j = 0; j < aliases.Count; j++)
                {
                    if (aliases[j] == nameOrAlias)
                        return controlItem.name.ToString();
                }
            }
            return nameOrAlias;
        }

        internal InputControlLayout Build()
        {
            var builder = new InputControlLayout.Builder
            {
                stateFormat = new FourCC('X', 'R', 'S', '0'),
                extendsLayout = parentLayout,
                updateBeforeRender = true
            };

            var inherittedLayout = InputSystem.LoadLayout(parentLayout);

            var currentUsages = new List<string>();

            uint currentOffset = 0;
            foreach (var feature in descriptor.inputFeatures)
            {
                currentUsages.Clear();

                if (feature.usageHints != null)
                {
                    foreach (var usageHint in feature.usageHints)
                    {
                        if (!string.IsNullOrEmpty(usageHint.content))
                            currentUsages.Add(usageHint.content);
                    }
                }

                string featureName = feature.name;
                featureName = SanitizeName(featureName);
                if (inherittedLayout != null)
                    featureName = ConvertPotentialAliasToName(inherittedLayout, featureName);

                featureName = featureName.ToLower();

                uint nextOffset = GetSizeOfFeature(feature);

                if (interfaceName == XRUtilities.InterfaceV1)
                {
#if UNITY_ANDROID
                    if (nextOffset < 4)
                        nextOffset = 4;
#endif
                }
                else
                {
                    if (nextOffset >= 4 && (currentOffset % 4 != 0))
                        currentOffset += (4 - (currentOffset % 4));
                }


                switch (feature.featureType)
                {
                    case FeatureType.Binary:
                    {
                        builder.AddControl(featureName)
                            .WithLayout("Button")
                            .WithByteOffset(currentOffset)
                            .WithFormat(InputStateBlock.FormatBit)
                            .WithUsages(currentUsages);
                        break;
                    }
                    case FeatureType.DiscreteStates:
                    {
                        builder.AddControl(featureName)
                            .WithLayout("Integer")
                            .WithByteOffset(currentOffset)
                            .WithFormat(InputStateBlock.FormatInt)
                            .WithUsages(currentUsages);
                        break;
                    }
                    case FeatureType.Axis1D:
                    {
                        builder.AddControl(featureName)
                            .WithLayout("Analog")
                            .WithByteOffset(currentOffset)
                            .WithFormat(InputStateBlock.FormatFloat)
                            .WithUsages(currentUsages);
                        break;
                    }
                    case FeatureType.Axis2D:
                    {
                        builder.AddControl(featureName)
                            .WithLayout("Vector2")
                            .WithByteOffset(currentOffset)
                            .WithFormat(InputStateBlock.FormatVector2)
                            .WithUsages(currentUsages);
                        break;
                    }
                    case FeatureType.Axis3D:
                    {
                        builder.AddControl(featureName)
                            .WithLayout("Vector3")
                            .WithByteOffset(currentOffset)
                            .WithFormat(InputStateBlock.FormatVector3)
                            .WithUsages(currentUsages);
                        break;
                    }
                    case FeatureType.Rotation:
                    {
                        builder.AddControl(featureName)
                            .WithLayout("Quaternion")
                            .WithByteOffset(currentOffset)
                            .WithFormat(InputStateBlock.FormatQuaternion)
                            .WithUsages(currentUsages);
                        break;
                    }
                    case FeatureType.Hand:
                        {
                            break;
                        }
                    case FeatureType.Bone:
                        {
                            builder.AddControl(featureName)
                                .WithLayout("Bone")
                                .WithByteOffset(currentOffset)
                                .WithUsages(currentUsages);
                            break;
                        }
                    case FeatureType.Eyes:
                        {
                            builder.AddControl(featureName)
                                .WithLayout("Eyes")
                                .WithByteOffset(currentOffset)
                                .WithUsages(currentUsages);
                            break;
                        }
                }
                currentOffset += nextOffset;
            }

            return builder.Build();
        }
    }
}<|MERGE_RESOLUTION|>--- conflicted
+++ resolved
@@ -4,13 +4,9 @@
 using UnityEngine.InputSystem.Utilities;
 using System.Text;
 using UnityEngine.InputSystem.Layouts;
-<<<<<<< HEAD
 #if UNITY_INPUT_SYSTEM_ENABLE_XR
 using UnityEngine.XR;
 #endif
-=======
-using UnityEngine.XR;
->>>>>>> 12a10559
 
 namespace UnityEngine.InputSystem.XR
 {
@@ -68,17 +64,11 @@
         }
 
         internal static string OnFindLayoutForDevice(int deviceId, ref InputDeviceDescription description, string matchedLayout, IInputRuntime runtime)
-<<<<<<< HEAD
         {
 #if UNITY_INPUT_SYSTEM_ENABLE_XR
 
-            // If the device isn't a XRInput, we're not interested.
-            if (description.interfaceName != XRUtilities.kXRInterfaceCurrent && description.interfaceName != XRUtilities.kXRInterfaceV1)
-=======
-        {
             // If the device isn't a XRInput, we're not interested.
             if (description.interfaceName != XRUtilities.InterfaceCurrent && description.interfaceName != XRUtilities.InterfaceV1)
->>>>>>> 12a10559
             {
                 return null;
             }
@@ -89,8 +79,6 @@
             {
                 return null;
             }
-
-            Debug.Log(description.capabilities);
 
             // Try to parse the XR descriptor.
             XRDeviceDescriptor deviceDescriptor;
@@ -116,20 +104,12 @@
                     matchedLayout = "XRHMD";
                 else if ((deviceDescriptor.characteristics & controllerCharacteristics) == controllerCharacteristics)
                     matchedLayout = "XRController";
-<<<<<<< HEAD
 #else //UNITY_2019_3_OR_NEWER
-=======
-#else
->>>>>>> 12a10559
                 if (deviceDescriptor.deviceRole == InputDeviceRole.LeftHanded || deviceDescriptor.deviceRole == InputDeviceRole.RightHanded)
                     matchedLayout = "XRController";
                 else if (deviceDescriptor.deviceRole == InputDeviceRole.Generic)
                     matchedLayout = "XRHMD";
-<<<<<<< HEAD
 #endif //UNITY_2019_3_OR_NEWER
-=======
-#endif
->>>>>>> 12a10559
             }
             Debug.Log($"[TOMB] Matched Layout: {matchedLayout}");
 
