# Changelog

All notable changes to the input system package will be documented in this file.

The format is based on [Keep a Changelog](http://keepachangelog.com/en/1.0.0/)
and this project adheres to [Semantic Versioning](http://semver.org/spec/v2.0.0.html).

Due to package verification, the latest version below is the unpublished version and the date is meaningless.
however, it has to be formatted properly to pass verification tests.

## [Unreleased]

### Changed
- Removed icons from action map list as these were always the same and the icon was placeholder

### Added
- Support for [Game rotation vector](https://developer.android.com/reference/android/hardware/Sensor#TYPE_GAME_ROTATION_VECTOR) sensor on Android

## [1.8.0-pre.1] - 2023-09-04

### Added
- Initial version of Project Wide Actions for pre-release (`InputSystem.actions`). This feature is available only on Unity Editor versions 2022.3 and above and can be modified in the Project Settings.

### Fixed
- Fixed device selection menu not responding to mouse clicks when trying to add a device in a Control Scheme ([case ISXB-622](https://issuetracker.unity3d.com/product/unity/issues/guid/ISXB-622)).

## [1.7.0] - 2023-08-14

### Added
- Preliminary support for visionOS.
- Show a list of `Derived Bindings` underneath the Binding Path editor to show all controls that matched.

### Changed
- Changed the `InputAction` constructors so it generates an ID for the action and the optional binding parameter. This is intended to improve the serialization of input actions on behaviors when created through API when the property drawer in the Inspector window does not have a chance to generate an ID.

### Fixed
- Fixed missing prefab errors in InputDeviceTester project ([case ISXB-420](https://issuetracker.unity3d.com/product/unity/issues/guid/ISXB-420)).
- Fixed serialization migration in the Tracked Pose Driver component causing bindings to clear when prefabs are used in some cases ([case ISXB-512](https://issuetracker.unity3d.com/product/unity/issues/guid/ISXB-512), [case ISXB-521](https://issuetracker.unity3d.com/product/unity/issues/guid/ISXB-521)).
- Fixed Tracked Pose Driver to use `Transform.SetLocalPositionAndRotation` when available to improve performance. Based on the user contribution from [DevDunk](https://forum.unity.com/members/devdunk.4432119/) in a [forum post](https://forum.unity.com/threads/more-performant-tracked-pose-driver-solution-included.1462691).
- Fixed the `Clone` methods of `InputAction` and `InputActionMap` so it copies the Initial State Check flag (`InputAction.wantsInitialStateCheck`) of input actions.
- Fixed the "Release tests throws exception in InputSystem" bug ([case ISXB-581](https://issuetracker.unity3d.com/issues/release-tests-fail-when-input-system-package-is-installed)).
<<<<<<< HEAD
- Partially fixed case ISX-1357 (Investigate performance regressing over time).  A sample showed that leaving an InputActionMap enabled could lead to an internal list of listeners growing.  This leads to slow-down, so we now warn if we think this is happening.
=======
- Fixed issues with generating Precompiled Layouts for devices which are not defined in a namespace
- Fixed an issue where some controls like `QuaternionControl` could not be included in a Precompiled Layout because the generated code could not access a setter on child control properties.
>>>>>>> 91c2b882

## [1.6.3] - 2023-07-11

### Fixed
- Fixed warning in USS file

## [1.6.2] - 2023-07-10

### Added
- Enabled `displayIndex` support for Unity 2022.3.

### Fixed
- Fixed UI clicks not registering when OS provides multiple input sources for the same event, e.g. on Samsung Dex (case ISX-1416, ISXB-342).
- Fixed unstable integration test `Integration_CanSendAndReceiveEvents` by ignoring application focus on integration tests. (case ISX-1381)
- Fixed broken "Listen" button in Input actions editor window with Unity dark skin (case ISXB-536).

## [1.6.1] - 2023-05-26

### Fixed
- Fixed issue with compiling in Unity 2022.1 and with XR Toolkit by guarding the experimental UITK Asset Editor code completely.

## [1.6.0] - 2023-05-25

### Added
- Added internal `InputSystemProvider` class for the new `InputForUI` internal module. `InputForUI` allows the UIToolkit to have a single dependency for input events, regardless of using the new input system or the legacy input system.
- Added `InputSystem.customBindingPathValidators` interface to allow showing warnings in the `InputAsset` Editor for specific InputBindings and draw custom UI in the properties panel.
- Added `InputSystem.runInBackground` to be used internally by specific platforms packages. Allows telling the input system that a specific platform runs in background. It allows fixing of [case UUM-6744](https://issuetracker.unity3d.com/product/unity/issues/guid/UUM-6744).
- Added new UIToolkit version of the `InputActionsAsset` editor. Currently this is incomplete (view-only) and the existing editor is still used by default.
- Added `displayIndex` field to the Touch struct to expose the index of the display that was touched.

### Changed
- Changed XR Layout build behavior to create Axis2D control devices with `StickControl` type instead of `Vector2Control`.

### Fixed
- Fixed BindingPath String-Comparison to be culture and case insensitive (case ISXB-449).
- Fixed custom processor display in the input action asset UI after entering/exiting play mode (previously they got hidden) ([case ISXB-445](https://issuetracker.unity3d.com/product/unity/issues/guid/ISXB-445)).

## [1.5.1] - 2023-03-15

### Fixed
- Fixed unclosed profiler marker in `InvokeCallbacksSafe_AnyCallbackReturnsTrue` which would lead to eventually broken profiler traces in some cases like using `PlayerInput` (case ISXB-393).
- Fixed InputAction.bindings.count not getting correctly updated after removing bindings with Erase().
- Fixed an issue where connecting a gamepad in the editor with certain settings will cause memory and performance to degrade ([case UUM-19480](https://issuetracker.unity3d.com/product/unity/issues/guid/UUM-19480)).
- Fixed issue leading to a stack overflow crash during device initialization in `InsertControlBitRangeNode` (case ISXB-405).
- Fixed the issue where saving and loading override bindings to JSON would set unassigned overrides (that were `null`) to assigned overrides (as an empty string `""`).

## [1.5.0] - 2023-01-24

### Added
- Added support for reading Tracking State in [TrackedPoseDriver](xref:UnityEngine.InputSystem.XR.TrackedPoseDriver) to constrain whether the input pose is applied to the Transform. This should be used when the device supports valid flags for the position and rotation values, which is the case for XR poses.
- Added `InputSettings.shortcutKeysConsumeInput`. This allows programmatic access to opt-in to the enhanced shortcut key behaviour ([case ISXB-254](https://issuetracker.unity3d.com/product/unity/issues/guid/ISXB-254))).
- Significantly optimized cost of `ReadValue`/`ReadUnprocessedValueFromState`/`WriteValueIntoState` for some control types. Optimization is opt-in for now, please call `InputSystem.settings.SetInternalFeatureFlag("USE_OPTIMIZED_CONTROLS", true);` in your project to enable it. You can observe which controls are optimized by looking at new optimized column in device debugger. You will need to call a new `InputControl.ApplyParameterChanges()` method if the code is changing `AxisControl` fields after initial setup is done.
- Added the ability to change the origin positioning and movement behaviour of the OnScreenStick (`OnScreenStick.cs`) via the new `behaviour` property. This currently supports three modes of operation, two of which are new in addition to the previous behaviour. Based on the user contribution from [eblabs](https://github.com/eblabs) in [#658](https://github.com/Unity-Technologies/InputSystem/pull/658).
- Significantly optimized cost of `InputAction.ReadValue` and `InputControl.ReadValue` calls by introducing caching behaviour to input controls. Input controls now keep track of whether their underlying state has been changed and only read the value from the underlying state and apply processors when absolutely necessary. Optimization is opt-in for now, please call `InputSystem.settings.SetInternalFeatureFlag("USE_READ_VALUE_CACHING", true);` in your project to enable it. If there are issues try enabling `InputSystem.settings.SetInternalFeatureFlag("PARANOID_READ_VALUE_CACHING_CHECKS", true);` and check in the console if there are any errors regarding caching.
- Added a note in the [supported devices page](Documentation~/SupportedDevices.md) about DualSense support for Android devices.
- Exposed `displayIndex` property for `Pointer`, `Touchscreen`, `TouchControl`, `TouchState`, `Mouse`, `MouseState` which enables look up of the logical screen associated with a pointer event via (display documentation)[https://docs.unity3d.com/ScriptReference/Display.html]

### Fixed
- Fixed composite bindings incorrectly getting a control scheme assigned when pasting into input asset editor with a control scheme selected.
- Fixed an issue on PS5 where device disconnected events that happen while the app is in the background are missed causing orphaned devices to hang around forever and exceptions when the same device is added again ([case UUM-7842](https://issuetracker.unity3d.com/product/unity/issues/guid/UUM-6744)).
- Fixed Switch Pro, DualShock 4, DualSense gamepads becoming current on PC/macOS when no controls are changing ([case ISXB-223](https://issuetracker.unity3d.com/product/unity/issues/guid/ISXB-223))).
- Fixed an issue that made OnScreenStick unusable when used in conjunction with PlayerInput in Auto-Switch devices mode, or with any code that changes user/device pairing on unsued device activity being detected ([case ISXB-48](https://issuetracker.unity3d.com/product/unity/issues/guid/ISXB-48)).
- Fixed issue where input events were being suppressed during interactive action rebinding even when when their controls were excluded ([case ISXB-367](https://issuetracker.unity3d.com/issues/mouse-position-and-mouse-click-input-not-recognized-when-rebinding-is-active)).
- Removed unneeded check that could trigger a NotImplementedException when binding to a Usage (e.g. Submit) ([case ISXB-373](https://issuetracker.unity3d.com/product/unity/issues/guid/ISXB-373)).
- Display a warning instead of throwing a NotImplementedException when loading binding overrides from json when some of the entries have become outdated ([case ISXB-375](https://issuetracker.unity3d.com/product/unity/issues/guid/ISXB-375)).

### Actions
- Extended input action code generator (`InputActionCodeGenerator.cs`) to support optional registration and unregistration of callbacks for multiple callback instances via `AddCallbacks(...)` and `RemoveCallbacks(...)` part of the generated code. Contribution by [Ramobo](https://github.com/Ramobo) in [#889](https://github.com/Unity-Technologies/InputSystem/pull/889).

### Changed
- Changed define requirements of `Unity.InputSystem.TestFramework`, so that it can be used by other packages without setting the `com.unity.inputsystem` package to be testable in the project manifest.

## [1.4.4] - 2022-11-01

### Fixed
- Fixed `ArgumentNullException` when opening the Prefab Overrides window and selecting a component with an `InputAction`.
- Fixed `{fileID: 0}` getting appended to `ProjectSettings.asset` file when building a project ([case ISXB-296](https://issuetracker.unity3d.com/product/unity/issues/guid/ISXB-296)).
- Fixed `Type of instance in array does not match expected type` assertion when using PlayerInput in combination with Control Schemes and Interactions ([case ISXB-282](https://issuetracker.unity3d.com/product/unity/issues/guid/ISXB-282)).
- The `InputActions consume their inputs` behaviour for shortcut support introduced in v1.4 is opt-in now and can be enabled via the project settings ([case ISXB-254](https://issuetracker.unity3d.com/product/unity/issues/guid/ISXB-254))).
- Fixed Memory alignment issue with deserialized InputEventTraces that could cause infinite loops when playing back replays ([case ISXB-317](https://issuetracker.unity3d.com/product/unity/issues/guid/ISXB-317)).
- Fixed an InvalidOperationException when using Hold interaction, and by extension any interaction that changes to performed state after a timeout ([case ISXB-332](https://issuetracker.unity3d.com/product/unity/issues/guid/ISXB-330)).
- Fixed `Given object is neither an InputAction nor an InputActionMap` when using `InputActionTrace` on input action from an input action asset ([case ISXB-29](https://issuetracker.unity3d.com/product/unity/issues/guid/ISXB-29)).
- Fixing devices not being removed if unplugged during domain reload (entering or exiting play mode) ([case ISXB-232](https://issuetracker.unity3d.com/product/unity/issues/guid/ISXB-232)).

## [1.4.3] - 2022-09-23

### Fixed
- Added missing script and gizmo icon for `TrackedPoseDriver.cs` component ([case ISXB-262](https://issuetracker.unity3d.com/product/unity/issues/guid/ISXB-262)).
- Fix for mitigating symptoms reported in ([case UUM-10774](https://issuetracker.unity3d.com/product/unity/issues/guid/UUM-10774) effectively avoiding reenabling mouse, pen or touch devices in `InputSystemPlugin.OnDestroy()` if currently quitting the editor. The fix avoids editor crashing if closed when Simulator Window is open. Note that the actual issue needs a separate fix in Unity and this package fix is only to avoid running into the issue.
- Fixed an issue where Input Action name would not display correctly in Inspector if serialized as `[SerializedProperty]` within a class not derived from `MonoBehavior` ([case ISXB-124](https://issuetracker.unity3d.com/product/unity/issues/guid/ISXB-124).
- Fix an issue where users could end up with the wrong device assignments when using the InputUser API directly and removing a user ([case ISXB-274](https://issuetracker.unity3d.com/product/unity/issues/guid/ISXB-231)).
- Fixed an issue where PlayerInput behavior description was not updated when changing action assset ([case ISXB-286](https://issuetracker.unity3d.com/product/unity/issues/guid/ISXB-286)).

### Changed
- Readded OnDisable() member to MultiplayerEventSystem which was previously removed from the API
- Improved performance of HID descriptor parsing by moving json parsing to a simple custom predicitve parser instead of relying on Unity's json parsing. This should improve domain reload times when there are many HID devices connected to a machine.

### Changed

- Documentation improvements: New workflows and concepts pages. Reorganised table of contents. Improved some code samples. Updated screenshots.

## [1.4.2] - 2022-08-12

### Changed
- Hide XR legacy HMD and controllers layouts from Editor UI dropdown.

### Fixed
- Fix UI sometimes ignoring the first mouse click event after losing and regaining focus ([case ISXB-127](https://issuetracker.unity3d.com/product/unity/issues/guid/ISXB-127).
- Fixed issue when using MultiplayerEventSystems where the visual state of UI controls would change due to constant toggling of CanvasGroup.interactable on and off ([case ISXB-112](https://issuetracker.unity3d.com/product/unity/issues/guid/ISXB-112)).
- Fixed minor issue when renaming input actions where unique renaming would incorrectly consider the input action being renamed as a different action and not allow renaming of 'A' to 'a' without appending a unique integer for example ([case ISXB-25](https://issuetracker.unity3d.com/product/unity/issues/guid/ISXB-25)).
- Fixed an issue where the Input Action asset icon would not be visible during asset creation ([case ISXB-6](https://issuetracker.unity3d.com/product/unity/issues/guid/ISXB-6)).
- Fixed DualSense low frequency motor speed being always set to min value.
- Fixed an issue where `ReadUnprocessedValueFromState` in PoseControl always returning default values.
- Fix Player 1's UI controls stop working after second player joins ([case ISXB-125](https://issuetracker.unity3d.com/product/unity/issues/guid/ISXB-125)))

## [1.4.1] - 2022-05-30

### Fixed
- Fixed composite touchscreen controls were not firing an action if screen was touched before enabling the action ([case ISXB-98](https://issuetracker.unity3d.com/product/unity/issues/guid/ISXB-98)).

## [1.4.0] - 2022-04-10

### Changed

- `Button` type `InputAction`s now go to `started` when a button goes from a press to below the release threshold but not yet to 0.
  ```CSharp
  // Before:
  Set(Gamepad.current.rightTrigger, 0.7f); // Performed (pressed)
  Set(Gamepad.current.rightTrigger, 0.2f); // Canceled (released)
  Set(Gamepad.current.rightTrigger, 0.1f); // Started!!
  Set(Gamepad.current.rightTrigger, 0f);   // Canceled

  // Now:
  Set(Gamepad.current.rightTrigger, 0.7f); // Performed (pressed)
  Set(Gamepad.current.rightTrigger, 0.2f); // Started (released but not fully)
  Set(Gamepad.current.rightTrigger, 0.1f); // <Nothing>
  Set(Gamepad.current.rightTrigger, 0f);   // Canceled
  ```
  * This also applies to `PressInteraction` when set to `Press` behavior.
  * In effect, it means that a button will be in `started` or `performed` phase for as long as its value is not 0 and will only go to `canceled` once dropping to 0.
- Processors are now always applied when reading action values through `InputAction.ReadValue<>` or `CallbackContext.ReadValue<>`. Previously, if no bound control was actuated, ReadValue calls would return the default value for the action type but not run the value through the processors.([case 1293728](https://issuetracker.unity3d.com/product/unity/issues/guid/1293728/)).
- Made the following internal types public. These types can be useful when deconstructing raw events captured via `InputEventTrace`.
  * `UnityEngine.InputSystem.Android.LowLevel.AndroidAxis`
  * `UnityEngine.InputSystem.Android.LowLevel.AndroidGameControllerState`
  * `UnityEngine.InputSystem.Android.LowLevel.AndroidKeyCode`
- Adding or removing a device no longer leads to affected actions being temporarily disabled ([case 1379932](https://issuetracker.unity3d.com/issues/inputactionreferences-reading-resets-when-inputactionmap-has-an-action-for-the-other-hand-and-that-hand-starts-slash-stops-tracking)).
  * If, for example, an action was bound to `<Gamepad>/buttonSouth` and was enabled, adding a second `Gamepad` would lead to the action being temporarily disabled, then updated, and finally re-enabled.
  * This was especially noticeable if the action was currently in progress as it would get cancelled and then subsequently resumed.
  * Now, an in-progress action will get cancelled if the device of its active control is removed. If its active control is not affected, however, the action will keep going regardless of whether controls are added or removed from its `InputAction.controls` list.
- Installing the package for the first time will now set `"Active Input Handling"` to `"Both"` rather than `"Input System Package"`.
  * This means, that by default, both the old and the new input system will run side by side where supported.
  * This can be manually switched by going to `Edit >> Project Settings >> Player >> Active Input Handling`.

### Fixed

- Fixed an issue where a layout-override registered via `InputSystem.RegisterLayoutOverride(...)` would cause the editor to malfunction or crash if the layout override had a name already used by an existing layout (case 1377685).
- Fixed an issue where attempting to replace an existing layout-override by using an existing layout-override name didn't work as expected and would instead aggregate overrides instead of replacing them when an override with the given name already exists.
- Fixed Switch Pro controller not working correctly in different scenarios ([case 1369091](https://issuetracker.unity3d.com/issues/nintendo-switch-pro-controller-output-garbage), [case 1190216](https://issuetracker.unity3d.com/issues/inputsystem-windows-switch-pro-controller-only-works-when-connected-via-bluetooth-but-not-via-usb), case 1314869).
- Fixed DualShock 4 controller not allowing input from other devices due to noisy input from its unmapped sensors ([case 1365891](https://issuetracker.unity3d.com/issues/input-from-the-keyboard-is-not-working-when-the-dualshock-4-controller-is-connected)).
- Fixed `InputSystem.onAnyButtonPress` so that it doesn't throw exceptions when trying to process non state or delta events ([case 1376034](https://issuetracker.unity3d.com/product/unity/issues/guid/1376034/)).
- Fixed `InputControlPath.Matches` incorrectly reporting matches when only a prefix was matching.
  * This would, for example, cause `Keyboard.eKey` to be matched by `<Keyboard>/escape`.
  * Fix contributed by [Fredrik Ludvigsen](https://github.com/steinbitglis) in [#1485](https://github.com/Unity-Technologies/InputSystem/pull/1485).
- Fixed `OnScreenButton` triggering `NullReferenceException` in combination with custom devices ([case 1380790 ](https://issuetracker.unity3d.com/issues/nullreferenceexception-error-when-setting-on-screen-button-to-a-custom-device)).
- Fixed no devices being available in `Start` and `Awake` methods if, in the player, any `InputSystem` API was accessed during the `SubsystemRegistration` phase ([case 1392358](https://issuetracker.unity3d.com/issues/inputsystem-does-not-initialize-properly-in-a-build-when-accessed-early)).
- Fixed dropdown for "Supported Devices" in settings not showing all device layouts.
- Fixed "STAT event with state format TOUC cannot be used with device 'Touchscreen:/Touchscreen'" when more than max supported amount of fingers, currently 10, are present on the screen at a same time (case 1395648).
- Fixed mouse events not being timesliced when input system is switched to process input in fixed updates (case 1386738).
- Fixed missing tooltips in PlayerInputManagerEditor for the Player Limit and Fixed Splitscreen sizes labels ([case 1396945](https://issuetracker.unity3d.com/issues/player-input-manager-pops-up-placeholder-text-when-hovering-over-it)).
- Fixed DualShock 4 controllers not working in some scenarios by adding support for extended mode HID reports ([case 1281633](https://issuetracker.unity3d.com/issues/input-system-dualshock4-controller-returns-random-input-values-when-connected-via-bluetooth-while-steam-is-running), case 1409867).
- Fixed `BackgroundBehavior.IgnoreFocus` having no effect when `Application.runInBackground` was false ([case 1400456](https://issuetracker.unity3d.com/issues/xr-head-tracking-lost-when-lost-focus-with-action-based-trackedposedriver-on-android)).
- Fixed an issue where a device was left disabled when it was disconnected while an application was out-of-focus and then re-connected when in-focus (case 1404320).

#### Actions

- Fixed `InvalidCastException: Specified cast is not valid.` being thrown when clicking on menu separators in the control picker ([case 1388049](https://issuetracker.unity3d.com/issues/invalidcastexception-is-thrown-when-selecting-the-header-of-an-advanceddropdown)).
- Fixed accessing `InputAction`s directly during `RuntimeInitializeOnLoad` not initializing the input system as a whole and leading to exceptions ([case 1378614](https://issuetracker.unity3d.com/issues/input-system-nullreferenceexception-error-is-thrown-when-using-input-actions-in-builds)).
- Fixed `InputAction.GetTimeoutCompletionPercentage` jumping to 100% completion early ([case 1377009](https://issuetracker.unity3d.com/issues/gettimeoutcompletionpercentage-returns-1-after-0-dot-1s-when-hold-action-was-started-even-though-it-is-not-performed-yet)).
- Fixed d-pad inputs sometimes being ignored on actions that were binding to multiple controls ([case 1389858](https://unity.slack.com/archives/G01RVV1SPU4/p1642501574002300)).
- Fixed `IndexOutOfRangeException` when having multiple interactions on an action and/or binding in an action map other than the first of an asset ([case 1392559](https://issuetracker.unity3d.com/issues/map-index-on-trigger-and-indexoutofrangeexception-are-thrown-when-using-interaction-on-both-binding-and-its-parent-action)).
  * Fix contributed by [Russell Quinn](https://github.com/russellquinn) in [#1483](https://github.com/Unity-Technologies/InputSystem/pull/1483).
- Fixed `AxisComposite` not respecting processors applied to `positive` and `negative` bindings (case 1398942).
  * This was a regression introduced in [1.0.0-pre.6](#axiscomposite-min-max-value-fix).
- Fixed calling `action.AddCompositeBinding(...).With(...)` while action is enabled not correctly updating controls for part bindings of the composite.
- Fixed `TwoModifiersComposite` inadvertently not allowing controls other than `ButtonControl`s being bound to its `binding` part.
- Added support for keyboard shortcuts and mutually exclusive use of modifiers.
  * In short, this means that a "Shift+B" binding can now prevent a "B" binding from triggering.
  * `OneModifierComposite`, `TwoModifiersComposite`, as well as the legacy `ButtonWithOneModifierComposite` and `ButtonWithTwoModifiersComposite` now require their modifiers to be pressed __before__ (or at least simultaneously with) pressing the target button.
    * This check is performed only if the target is a button. For a binding such as `"CTRL+MouseDelta"` the check is bypassed. It can also be manually bypassed via the `overrideModifiersNeedToBePressedFirst`.
  * State change monitors on a device (`IInputStateChangeMonitor`) are now sorted by their `monitorIndex` and will trigger in that order.
  * Actions are now automatically arranging their bindings to trigger in the order of decreasing "complexity". This metric is derived automatically. The more complex a composite a binding is part of, the higher its complexity. So, `"Shift+B"` has a higher "complexity" than just `"B"`.
  * If an binding of higher complexity "consumes" a given input, all bindings waiting to consume the same input will automatically get skipped. So, if a `"Shift+B"` binding composite consumes a `"B"` key press, a binding to `"B"` that is waiting in line will get skipped and not see the key press.
  * If your project is broken by these changes, you can disable the new behaviors via a feature toggle in code:
    ```CSharp
    InputSystem.settings.SetInternalFeatureFlag("DISABLE_SHORTCUT_SUPPORT", true);
    ```
- Added new APIs for getting and setting parameter values on interactions, processors, and composites.
  ```CSharp
  // Get parameter.
  action.GetParameterValue("duration");     // Any "duration" value on any binding.
  action.GetParameterValue("tap:duration"); // "duration" on "tap" interaction on any binding.
  action.GetParameterValue("tap:duration",  // "duration" on "tap" on binding in "Gamepad" group.
      InputBinding.MaskByGroup("Gamepad"));

  // Set parameter.
  action.ApplyParameterOverride("duration", 0.4f);
  action.ApplyParameterOverride("tap:duration", 0.4f);
  action.ApplyParameterOverride("tap:duration", 0.4f,
      InputBinding.MaskByGroup("Gamepad"));

  // Can also apply parameter overrides at the level of
  // InputActionMaps and InputActionAssets with an effect
  // on all the bindings contained therein.
  asset.ApplyParameterOverride("scaleVector2:x", 0.25f,
      new InputBinding("<Mouse>/delta"));
  ```

### Added

- Added support for "Hori Co HORIPAD for Nintendo Switch", "HORI Pokken Tournament DX Pro Pad", "HORI Wireless Switch Pad", "HORI Real Arcade Pro V Hayabusa in Switch Mode", "PowerA NSW Fusion Wired FightPad", "PowerA NSW Fusion Pro Controller (USB only)", "PDP Wired Fight Pad Pro: Mario", "PDP Faceoff Wired Pro Controller for Nintendo Switch", "PDP Faceoff Wired Pro Controller for Nintendo Switch", "PDP Afterglow Wireless Switch Controller", "PDP Rockcandy Wired Controller".
- Added support for SteelSeries Nimbus+ gamepad on Mac (addition contributed by [Mollyjameson](https://github.com/MollyJameson)).
- Added support for Game Core platforms to XR layouts, devices, and input controls. These classes were previously only enabled on platforms where `ENABLE_VR` is defined.
- Added a new `DeltaControl` control type that is now used for delta-style controls such as `Mouse.delta` and `Mouse.scroll`.
  * Like `StickControl`, this control has individual `up`, `down`, `left`, and `right` controls (as well as `x` and `y` that it inherits from `Vector2Control`). This means it is now possible to directly bind to individual scroll directions (such as `<Mouse>/scroll/up`).
- Added the 'Cursor Lock Behavior' setting to InputSystemUIInputModule to control the origin point of UI raycasts when the cursor is locked. This enables the use of PhysicsRaycaster when the cursor is locked to the center of the screen ([case 1395281](https://issuetracker.unity3d.com/product/unity/issues/guid/1395281/)).
- Added support for using the Unity Remote app with the Input System.
  * Requires Unity 2021.2.18 or later.

## [1.3.0] - 2021-12-10

### Changed

- The artificial `ctrl`, `shift`, and `alt` controls (which combine the left and right controls into one) on the keyboard can now be written to and no longer throw `NotSupportedException` when trying to do so ([case 1340793](https://issuetracker.unity3d.com/issues/on-screen-button-errors-on-mouse-down-slash-up-when-its-control-path-is-set-to-control-keyboard)).
- All devices are now re-synced/reset in next update after entering play mode, this is needed to read current state of devices before any intentional input is provided ([case 1231907](https://issuetracker.unity3d.com/issues/mouse-coordinates-reported-as-00-until-the-first-move)).
- Replaced `UnityLinkerBuildPipelineData.inputDirectory` with hardcoded `Temp` folder because `inputDirectory` is deprecated.
- Deprecated `InputSettings.filterNoiseOnCurrent`. Now noise filtering is always enabled. Device only will become `.current` if any non-noise control have changed state.
- A device reset (such as when focus is lost) on `Touchscreen` will now result in all ongoing touches getting cancelled instead of all touches being simply reset to default state.
- Calling `InputTestFixture.Press`, `InputTestFixture.Set`, etc. from within a `[UnityTest]` will no longer immediately process input. Instead, input will be processed like it normally would as part of the Unity player loop.

### Fixed

- Fixed writing values into the half-axis controls of sticks (such as `Gamepad.leftStick.left`) producing incorrect values on the stick ([case 1336240](https://issuetracker.unity3d.com/issues/inputtestfixture-tests-return-inverted-values-when-pressing-gamepads-left-or-down-joystick-buttons)).
- Fixed setting size of event trace in input debugger always growing back to largest size set before.
- Fixed successive clicks not getting triggered with `TouchSimulation` on when not moving the mouse in-between clicks ([case 1330014](https://issuetracker.unity3d.com/issues/onclick-isnt-triggered-on-the-second-click-when-the-mouse-isnt-moved-and-simulate-touch-input-from-mouse-or-pen-is-enabled)).
- Fixed `InputSystemUIInputModule` stopping to listen for input when swapping `InputActionAsset` instances while input was disabled ([case 1371332](https://issuetracker.unity3d.com/issues/ui-navigation-stops-working-after-adding-two-input-devices-to-a-scene)).
- Fixed `InputSystemUIInputModule` showing incorrect bindings after pressing the 'Fix UI Input Module' button in PlayerInput component([case 1319968](https://issuetracker.unity3d.com/product/unity/issues/guid/1319968/)).
- Fixed an issue where UI button clicks could be ignored by `InputSystemUIInputModule` if modifying on-screen devices from Update() callbacks ([case 1365070](https://issuetracker.unity3d.com/product/unity/issues/guid/1365070)).
- Fixed an issue with `InputSystemUIInputModule` that would cause UI to stop responding during play mode after changing a script file while Recompile and Continue mode is active, or by forcing a script recompile using `RequestScriptCompilation`([case 1324215](https://issuetracker.unity3d.com/product/unity/issues/guid/1324215/)).
- Fixed `InputSystemUIInputModule` inspector showing all action bindings as "None" when assigned a runtime created actions asset ([case 1304943](https://issuetracker.unity3d.com/issues/input-system-ui-input-module-loses-prefab-action-mapping-in-local-co-op)).
- Fixed a problem with UI Toolkit buttons remaining active when multiple fingers are used on a touchscreen, using `InputSystemUIInputModule` with pointerBehavior set to `UIPointerBehavior.SingleUnifiedPointer`. UI Toolkit will now always receive the same pointerId when that option is in use, regardless of the hardware component that produced the pointer event. ([case 1369081](https://issuetracker.unity3d.com/issues/transitions-get-stuck-when-pointer-behavior-is-set-to-single-unified-pointer-and-multiple-touches-are-made)).
- Fixed a problem with `InputUser` where devices would be removed and not added again after layout overrides preventing certain devices, e.g. gamepads to not work correctly when associated with action map bindings tied to `PlayerInput` ([case 1347320](https://issuetracker.unity3d.com/product/unity/issues/guid/1347320)).
- Fixed DualSense on iOS not inheriting from `DualShockGamepad` ([case 1378308](https://issuetracker.unity3d.com/issues/input-dualsense-detection-ios)).
- Fixed a device becoming `.current` (e.g. `Gamepad.current`, etc) when sending a new state event that contains no control changes (case 1377952).
- Fixed calling `IsPressed` on an entire device returning `true` ([case 1374024](https://issuetracker.unity3d.com/issues/inputcontrol-dot-ispressed-always-returns-true-when-using-new-input-system)).
- Fixed HIDs having blackslashes in their vendor or product names leading to binding paths generated by interactive rebinding that failed to resolve to controls and thus lead to no input being received ([case 1335465](https://issuetracker.unity3d.com/product/unity/issues/guid/1335465/)).
- Fixed `InputSystem.RegisterLayoutOverride` resulting in the layout that overrides are being applied to losing the connection to its base layout ([case 1377719](https://fogbugz.unity3d.com/f/cases/1377719/)).
- Fixed `Touch.activeTouches` still registering touches after the app loses focus ([case 1364017](https://issuetracker.unity3d.com/issues/input-system-new-input-system-registering-active-touches-when-app-loses-focus)).
- Fixed `MultiplayerEventSystem` not preventing keyboard and gamepad/joystick navigation from one player's UI moving to another player's UI ([case 1306361](https://issuetracker.unity3d.com/issues/input-system-ui-input-module-lets-the-player-navigate-across-other-canvases)).
  * This fix relies on a `CanvasGroup` being injected into each `playerRoot` and the `interactable` property of the group being toggled back and forth depending on which part of the UI is being updated.
- Fixed `InputTestFixture` incorrectly running input updates out of sync with the player loop ([case 1341740](https://issuetracker.unity3d.com/issues/buttoncontrol-dot-waspressedthisframe-is-false-when-using-inputtestfixture-dot-press)).
  * This had effects such as `InputAction.WasPressedThisFrame()` returning false expectedly.
- Fixed broken code example for state structs in `Devices.md` documentation (fix contributed by [jeffreylanters](https://github.com/jeffreylanters)).
- Fixed `TrackedDeviceRaycaster` not picking closest hit in scene (fix originally contributed by [alexboost222](https://github.com/alexboost222)).

#### Actions

- Fixed opening a new project (or one that needs a full reimport) leading to several exceptions in the console if the most recently opened project was closed with a `.inputactions` editor open ([case 1313185](https://issuetracker.unity3d.com/issues/exceptions-about-previously-open-action-map-being-thrown-when-opening-new-project)).
- Fixed incorrect indentation of input actions in the inspector ([case 1285546](https://issuetracker.unity3d.com/product/unity/issues/guid/1285546/)).
- Fixed an issue where serialized `InputAction` properties would have display name "Input Action" in the Inspector window instead of their given name. ([case 1367240](https://issuetracker.unity3d.com/product/unity/issues/guid/1367240)).
- Fixed an issue where `InputAction.Enable` would not reuse memory allocated prior and thus lead to memory leaks ([case 1367442](https://issuetracker.unity3d.com/issues/input-system-puts-a-lot-of-pressure-on-the-garbage-collector-when-enabling-and-disabling-inputactionmaps)).
- Fixed interactions such as `Press` not getting processed correctly when having multiple of them on different bindings of the same action and receiving simultaneous input on all of them ([case 1364667](https://issuetracker.unity3d.com/issues/new-input-system-stops-working-after-pressing-2-keyboard-buttons-at-the-same-time)).
  * If, for example, you bind the A and S key on the same action, put a `Press` interaction on both, and then press both keys, interactions would get missed or got stuck.
- Fixed `InputAction.IsPressed`/`WasPressed`/`WasReleased` returning incorrect results when binding multiple buttons on the same action and pressing/releasing them simultaneously.
- Improved performance of looking up actions by name.
- Fixed `InputAction.controls` exhibiting bad performance when there were no controls bound to an action ([case 1347829](https://issuetracker.unity3d.com/issues/inputaction-dot-controls-are-accessed-slower-when-the-gamepad-slash-controller-is-not-connected)).
- Fixed interactions involving timeouts (such as `HoldInteraction`) performing erroneous delayed triggers on actions when input is composed of multiple controls ([1251231](https://issuetracker.unity3d.com/issues/input-system-composites-hold-interaction-can-be-performed-when-no-keys-are-hold)).
  * For example, if you bind `Shift+B` using a `OneModifierComposite` and put a `HoldInteraction` on the binding, then depending on the order in which the keys are pressed, you would sometimes see the action spuriously getting triggered when in fact no input was received.
- Fixed control schemes of bindings not getting updates when being pasted from one `.inputactions` asset into another ([case 1276106](https://issuetracker.unity3d.com/issues/input-system-control-schemes-are-not-resolved-when-copying-bindings-between-inputactionassets)).
  * For example, if you copied a binding from an asset that had a "Gamepad" control scheme into an asset that had none, the resulting binding would be unusable.
  * All associations with control schemes that do not exist in the target asset are now removed from bindings upon pasting.
- Fixed `InputActionSetupExtensions.AddCompositeBinding` not setting name of composite.

## [1.2.0] - 2021-10-22

### Changed

- When exceptions occur in user code inside of Input System callbacks, the exception message is now printed __first__ and details about the callback second.
  * Previously a message similar to "Exception ... while executing '...' callbacks" was printed first and then followed by exception log. This was hiding the actual exception and created confusion.

### Fixed

- Fixed a performance issue on entering/exiting playmode where HID device capabilities JSON could be parsed multiple times for a single device([case 1362733](https://issuetracker.unity3d.com/issues/input-package-deserializing-json-multiple-times-when-entering-slash-exiting-playmode)).
- Fixed a problem where explicitly switching to the already active control scheme and device set for PlayerInput would cancel event callbacks for no reason when the control scheme switch would have no practical effect. This fix detects and skips device unpairing and re-pairing if the switch is detected to not be a change to scheme or devices. (case 1342297)
- Any unhandled exception in `InputManager.OnUpdate` failing latter updates with `InvalidOperationException: Already have an event buffer set! Was OnUpdate() called recursively?`. Instead the system will try to handle the exception and recover into a working state.
- Fixed an issue that broke the `VirtualMouseInput` component in the editor ([case 1367553](https://issuetracker.unity3d.com/issues/vitrualmouseinput-stickaction-doesnt-work)).
- Fixed a problem where only using runtimes that are not XR supported causes a compile error. This fix adds back in `ENABLE_VR` checks to prevent this case (case 1368300)
- Fixed input action for Android gamepad's right stick will be correctly invoked when only y axis is changing ([case 1308637](https://issuetracker.unity3d.com/issues/android-input-system-right-analog-stick-tracking-is-erratic-when-using-a-gamepad-connected-to-an-android-device)).
- Generic gamepad short display button names were incorrectly mapped on Switch (`A` instead of `B`, etc).
- Fixed an issue where resetting an action via `InputAction.Reset()` while being in disabled state would prevent the action from being enabled again. ([case 1370732](https://issuetracker.unity3d.com/product/unity/issues/guid/1370732/)).
- Fixed "Default constructor not found for type UnityEngine.InputSystem.iOS.LowLevel.iOSStepCounter" any other potential exceptions due to classes, methods, fields and properties being stripped when managed stripping setting set to medium or high ([case 1368761](https://issuetracker.unity3d.com/issues/ios-new-input-system-iosstepcounter-crash-on-launch-with-managed-stripping)).
- Fixed an issue where `InvalidOperationExceptions` are thrown if an input for an action with multiple interactions is held  while disconnecting the device([case 1354098](https://issuetracker.unity3d.com/issues/input-system-errors-are-thrown-when-disconnecting-controller-while-holding-a-button-with-press-and-release-set-up-separately)).
- Fixed `action.ReadValue` and others returning invalid data when used from `FixedUpdate` or early update when running in play mode in the editor ([case 1368559](https://issuetracker.unity3d.com/issues/enter-key-is-not-registered-when-using-waspressedthisframe-with-input-system-1-dot-1-1) [case 1367556](https://issuetracker.unity3d.com/issues/input-action-readvalue-always-returns-zero-when-called-from-fixedupdate) [case 1372830](https://issuetracker.unity3d.com/issues/querying-inputs-before-preupdate-dot-newinputupdate-returns-invalid-data-when-running-in-play-mode-in-editor)).
- Fixed current being `null` for sensors (`Accelerometer.current`, others) ([case 1371204](https://issuetracker.unity3d.com/issues/accelerometer-not-working-when-using-input-system-1-dot-1-1)).

### Added

- Added support for PS5 DualSense controllers on Mac and Windows.
- Improved the user experience when creating single vs multi-touch touchscreen bindings in the Input Action Asset editor by making both options visible in the input action dropdown menu. Now it's not neccessary to be aware of the touch\*/press path binding syntax ([case 1357664](https://issuetracker.unity3d.com/issues/inputsystem-touchscreens-multi-touch-doesnt-work-when-using-a-custom-inputactionasset)).
- Added support for the Unity Remote app.
  * __NOTE__: This unfortunately requires a change in the Unity native runtime. We are in the process of rolling out the change to Unity versions. A public build that receives the change will automatically enable the functionality in the Input System package.

## [1.1.1] - 2021-09-03

### Fixed

- Fixed `InvalidCastException: Specified cast is not valid.` and `InvalidOperationException: Already have an event buffer set! Was OnUpdate() called recursively?` when upgrading from 1.1.0-pre.5 or earlier. If you experience this issue you can also restart the editor to resolve it.
- Fixed `InputDeviceChange.Destroyed` not being available, now it's correctly marked as obsolete instead.
- Removed documentation around platform user account management of `InputUser` which was ahead of actual backend support for the feature.

## [1.1.0] - 2021-08-27

### Changed

- Modified the fix that landed in `1.1-preview.3` for [any given control being added to an action only once](#same_control_multiple_times_fix).
  * This caused a regression with some setups that, for example, bound the same control multiple times in a composite using processors to alter the value of the control.
  * Internally, a control is now again allowed to feed into the same action through more than one binding.
  * However, externally the control will be mentioned on the action's `InputAction.controls` list only once.
- Adding `InputSystemUIInputModule` from code now installs `DefaultInputActions`. This is equivalent to the default setup when adding the component in the editor ([case 1259306](https://issuetracker.unity3d.com/issues/input-system-ugui-button-does-not-react-when-clicked)).
  ```CSharp
  var go = new GameObject();
  go.AddComponent<EventSystem>();
  var uiModule = go.AddComponent<InputSystemUIInputModule>();
  // uiModule.actionsAsset now has a DefaultInputActions() asset assigned to it and the various
  // action references point to its actions.
  ```
  * `InputSystemUIInputModule.UnassignActions` has been added to remove all actions from the module en bloc.
  ```CSharp
  uiModule.UnassignActions();
  ```

### Fixed

- Fixed an issue where mixing test cases based on `InputTestFixture` (using mocked `InputSystem`) and regular test cases (using real `InputSystem`) would lead to static state leaking between test cases causing random failures and unexpected/undefined behavior ([case 1329015](https://issuetracker.unity3d.com/product/unity/issues/guid/1329015)).
- Fixed `InputSystemUIInputModule.AssignDefaultActions` not assigning `trackedDeviceOrientation` and `trackedDevicePosition`.
- Fixed regression introduced by [previous change](#ui_multiple_scenes_fix) where `InputSystemUIInputModule` would not disable actions correctly.
- Fixed `InputAction.canceled` not getting triggered reliably for `InputActionType.PassThrough` actions when `InputSystem.ResetDevice` was called.
- Fixed device resets (e.g. happening as part of focus changes) leading to only some actions bound to these devices getting cancelled instead of all of them.

## [1.1.0-pre.6] - 2021-08-23

### Fixed

- Fixed pairing devices to existing `InputUser`s potentially corrupting list of paired devices from other `InputUser`s ([case 1327628](https://issuetracker.unity3d.com/issues/input-system-devices-are-reassigned-to-the-wrong-users-after-adding-a-new-device)).
- Fixed duplication of control paths when viewing collections of `InputControl`s in the inspector.
  * Fix contributed by [NibbleByte](https://github.com/NibbleByte) in [1354](https://github.com/Unity-Technologies/InputSystem/pull/1354).
- Fixed `StackOverflowException` caused by calling `InputSystem.Update` from inside an input action callback such as `InputAction.performed` ([case 1316000](https://issuetracker.unity3d.com/issues/crash-when-adding-inputsystem-dot-update-to-inputsystem-command-handler-to-force-processing-an-event-and-sending-input)).
- Fixed `InputTestFixture` leaving all `.current` getters uninitialized after a test run ([case 1329015](https://issuetracker.unity3d.com/issues/inputsystem-mouseeventhandler-breaks-when-running-multiple-playmode-tests)).
- Fixed broken script references in Touch Samples project ([case 1190598](https://issuetracker.unity3d.com/issues/input-system-sample-projects-have-missing-script-references)).
- Fixed `PointerInput` composite in `TouchSamples` project being registered only after scenes already loaded ([case 1215048](https://issuetracker.unity3d.com/issues/mobile-input-system-custom-binding-broken-slash-not-registered-when-using-runtimeinitializeonloadmethod-and-loading-scene-directly)).
- Fixed `InputControlExtensions.EnumerateChangedControls` skipping over `left`, `right`, and `down` controls on PS4 controller's dpad ([case 1315107](https://issuetracker.unity3d.com/issues/input-system-left-right-and-down-directional-pad-buttons-do-not-switch-controls-over-to-controller)).
- Fixed undo not working in `Input System Package` project settings pane ([case 1291709](https://issuetracker.unity3d.com/issues/inputsystem-exception-thrown-continuously-when-undo-operation-is-performed-with-supported-devices-list-in-the-project-settings)).
- Fixed incorrect indexing in `InputUser.OnDeviceChanged` that could result in incorrect pairing of devices or `IndexOutOfRangeException` being thrown when removing, adding or reconfiguring a device. Fix contribution by [Mikael Klages](https://github.com/ITR13) in [#1359](https://github.com/Unity-Technologies/InputSystem/pull/1359).
- Fixed incorrect indexing when sorting magnitude based on score in `InputActionRebindingExtensions.RebindingOperation` which could result in incorrect magnitudes for candidates. Contribution by [Fredrik Ludvigsen](https://github.com/steinbitglis) in [#1348](https://github.com/Unity-Technologies/InputSystem/pull/1348).
- Fixed inconsistent ordering and execution when adding to or removing from the various callbacks in the API (such as `InputSystem.onDeviceChange` but also `InputAction.started` etc.) during the execution of a callback ([case 1322530](https://issuetracker.unity3d.com/issues/inputsystems-events-are-not-called-the-order-they-were-added-when-they-are-modified-in-the-middle-of-the-call-by-other-listener).
- Fixed inconsistent behavior of WebGL gamepad left/right stick. Up/Down controls were reverse of X/Y controls. ([case 1348959](https://fogbugz.unity3d.com/f/cases/1348959))
- Fixed `PlayerInputManager`s join action not triggering when using a referenced `InputAction` ([case 1260625](https://issuetracker.unity3d.com/issues/input-system-player-input-managers-join-action-is-not-triggered-when-using-a-referenced-input-action)).
- Fixed UI issue where pressing the wrong button was possible while quickly moving through a UI because the submit action fired on action press instead of action release ([1333563](https://issuetracker.unity3d.com/issues/input-submit-action-is-called-on-release-rather-than-on-press-when-using-enter-key)).
- Fixed InvalidOperationException when opening a preset created from a .inputactions asset ([case 1199544](https://issuetracker.unity3d.com/issues/input-system-properties-are-not-visible-and-invalidoperationexception-is-thrown-on-selecting-inputactionimporter-preset-asset)).
- Fixed a problem arising when combining InputSystemUIInputModule and PlayInput with SendMessage or BroadcastMessage callback behavior on the same game object or hierarchy which is an ambiguous input setup. This fix eliminates callbacks into InputSystemUIInputModule. Related to ([1343712](https://issuetracker.unity3d.com/issues/input-system-ui-components-lags-when-using-input-system-ui-input-module-together-with-player-input-component)).
- Fixed inconsistent usage of `ENABLE_PROFILER` define together with `Profiler.BeginSample`/`Profiler.EndSample` by removing `ENABLE_PROFILER` macro check because `BeginSample`/`EndSample` are already conditional with `[Conditional("ENABLE_PROFILER")]` ([case 1350139](https://issuetracker.unity3d.com/issues/inconsistent-enable-profiler-scripting-defines-in-inputmanager-dot-cs-when-using-profiler-dot-beginssample-and-profiler-dot-endsample)).
- Remediated majority of performance issues with high frequency mice (>=1kHz poll rates) in release mode by merging consecutive mouse move events together ([case 1281266](https://issuetracker.unity3d.com/issues/many-input-events-when-using-1000hz-mouse)), see the events documentation for more information.
- Fixed `InputEventTrace` replays skipping over empty frames and thus causing playback to happen too fast.
- Fixed `"Pointer should have exited all objects before being removed"` error when changing screen orientation on mobile.
- Controls such as mouse positions are no longer reset when focus is lost.
- Pressing a uGUI `Button` and then alt-tabbing away, letting go of the button, and then going back to the application will no longer trigger a button click.
- Fixed `Input.onUnpairedDeviceActivity` triggering from editor input.
- Fixed 'up' and 'down' controls on `WebGLGamepad` left and right sticks not being clamped correctly.

#### Actions

- Fixed right-clicking in empty action map or action list not popping up context menu ([case 1336426](https://issuetracker.unity3d.com/issues/cant-open-drop-down-menu-when-hovering-over-free-space-in-input-action)).
- Fixed binding paths being misaligned in UI when switching to text mode editing ([case 1200107](https://issuetracker.unity3d.com/issues/input-system-path-input-field-text-is-clipping-under-binding-in-the-properties-section)).
- Fixed `"Exception: Style.Draw may not be called with GUIContent that is null."` error from `PlayerInput` inspector when having an action map with no actions ([case 1317735](https://issuetracker.unity3d.com/issues/multiple-error-messages-are-thrown-when-trying-to-expand-the-event-list-of-an-input-actions-asset-that-has-an-empty-action-map)).
- Fixed calling `GetBindingDisplayString()` on an `InputAction` with a composite binding leading to doubled up output ([case 1321175](https://issuetracker.unity3d.com/issues/macos-input-system-getbindingdisplaystring-returns-empty-strings-for-some-mappings)).
- Fixed `MultiTapInteraction` not respecting `InputSettings.multiTapDelayTime` ([case 1292754](https://issuetracker.unity3d.com/issues/multitapdelaytime-does-not-influence-maxtapspacing-in-input-action-assets)).
- Fixed changing values in `Input System Package` project settings not affecting default values displayed in `.inputactions` editor window ([case 1292754](https://issuetracker.unity3d.com/issues/multitapdelaytime-does-not-influence-maxtapspacing-in-input-action-assets)).
- Fixed rebinding a part of a composite with `RebindingOperation.WithTargetBinding` not also changing the type of control being looked for ([case 1272563](https://issuetracker.unity3d.com/issues/input-system-performinteractiverebinding-method-doesnt-detect-button-input-when-rebinding-part-of-a-2d-vector-composite)).
- <a name="axiscomposite-min-max-value-fix"></a> Fixed `AxisComposite` not respecting `minValue` and `maxValue` properties ([case 1335838](https://issuetracker.unity3d.com/issues/inputsystem-1d-axis-composite-binding-will-return-a-incorrect-value-if-minvalue-and-maxvalue-is-not-1-and-1)).
- Fixed `ArgumentOutOfRangeException` caused by `IsPointerOverGameObject` ([case 1337354](https://issuetracker.unity3d.com/issues/mobile-argumentoutofrangeexception-is-thrown-when-calling-ispointerovergameobject)).
- `PlayerInput` no longer logs an error message when it is set to `Invoke UnityEvents` and can't find  an action in the given `.inputactions` asset ([case 1259577](https://issuetracker.unity3d.com/issues/an-error-is-thrown-when-deleting-an-input-action-and-entering-play-mode)).
- Fixed `HoldInteraction` getting stuck when hold and release happens in same event ([case 1346786](https://issuetracker.unity3d.com/issues/input-system-the-canceled-event-is-not-fired-when-clicking-a-button-for-a-precise-amount-of-time)).
- Fixed adding an action in the `.inputactions` editor automatically duplicating interactions and processors from the first action in the map.
- Fixed `InputActionSetupExtensions.ChangeBinding` when modifying binding from a different action than specified. Contribution by [Fredrik Ludvigsen](https://github.com/steinbitglis) in [#1348](https://github.com/Unity-Technologies/InputSystem/pull/1352).

### Added

- Added `InputSystem.runUpdatesInEditMode` to enable processing of non-editor updates without entering playmode (only available for XR).
- Added a new "UI vs Game Input" sample to the package. The sample can be installed from the Unity Package Manager UI in the editor.
  * The sample demonstrates how to deal with inputs that may both lead to UI actions as well as in-game actions.
- Added method `SetMotorSpeedsAndLightBarColor` as a workaround for setting both the light bar and motor speeds simultaneously on a DualShock 4 controller ([case 1271119](https://issuetracker.unity3d.com/issues/dualshock4-setlightbarcolor-and-setmotorspeeds-cannot-be-called-on-the-same-frame-using-input-system)).
- Added the concept of "soft" and "hard" device resets.
  * In general, resetting a device will reset its state to default values.
  * Individual controls can be marked as `dontReset` to exclude them from resets. This makes the reset "soft" (default).
    ```CSharp
    //  Perform a "soft" reset of the mouse. The mouse position will not be affected
    // but controls such as buttons will be reset.
    InputSystem.ResetDevice(Mouse.current);
    ```
  * A "hard" reset can be forced through the API. This also resets `dontReset` controls.
    ```CSharp
    // Perform a "hard" reset of the mouse. The mouse position will also be reset to (0,0).
    InputSystem.ResetDevice(Mouse.current, alsoResetDontResetControls: true);
    ```
  * Resets will lead to `InputAction`s that are enabled and in-progress from controls that being reset, to be canceled. This will not perform actions even if they trigger on, for example, button release.
- `InputDevice.canRunInBackground` can now be force-set through layouts.
   ```CSharp
   // Force XInputWindows gamepads to not run in the background.
   InputSystem.RegisterLayoutOverride(@"
       {
           ""name"": ""XInputWindowsNoCanRunInBackground"",
           ""extend"": ""XInputWindows"",
           ""runInBackground"": ""off""
       }
   ");
   ```
- Improved performance of `Touchscreen` by merging consecutive touch move events together. See the events documentation for more information.

#### Actions

- Added a new `InputAction.wantsInitialStateCheck` property that allows toggling on initial state checks for `Button` and `Pass-Through` actions (implicitly enabled for `Value` actions).
  * This allows responding immediately to controls that are already actuated when the action is enabled.
- Added new API for more easily listening for event changes.
  ```CSharp
  InputSystem.onEvent
    .ForDevice<Gamepad>()
    .Where(e => e.HasButtonPress())
    .CallOnce(e => Debug.Log("Button pressed!));
  ```
- Added new API to easily listen for button presses on any device.
  ```CSharp
  InputSystem.onAnyButtonPress
    .CallOnce(ctrl => Debug.Log($"Button '{ctrl}' pressed"));
  ```
  * This is a simple wrapper around the new API mentioned above.

### Changed

- Application focus handling behavior has been reworked.
  * When `runInBackground` is off, no action will be taken on focus loss. When focus comes back, all devices will receive a sync request. Those that don't support it will see a "soft" reset.
  * When `runInBackground` is on (which, when running in the editor, is considered to always be the case), a new setting `InputSettings.backgroundBehavior` dictates how input is to be handled while the application does not have focus. The default setting of `ResetAndDisableNonBackgroundDevices` will soft-reset and disable all devices for which `InputDevice.canRunInBackground` is false. While in the background, devices that are flagged as `canRunInBackground` will keep running as in the foreground.
  * In the editor, devices other than `Pointer` and `Keyboard` devices (i.e. anything not used to operate the editor UI) are now by default routing their input to the Game View regardless of focus. This also fixes the problem of gamepad sticks resetting to `(0,0)` on focus loss ([case 1222305](https://issuetracker.unity3d.com/issues/input-system-gamepad-stick-values-are-cached-when-changing-editor-window-focus)).
  * A new setting `InputSettings.gameViewFocus` has been introduced to determine how Game View focused is handled in the editor with respect to input.
- Editor: Removed 'Lock Input to Game View' setting in the Input Debugger.
  * The setting has been replaced by the new 'Game View Focus' project setting.
- `InputSystem.defaultButtonPressPoint` is now clamped to a minimum value of `0.0001` ([case 1349002](https://issuetracker.unity3d.com/issues/onclick-not-working-when-in-player)).
- `InputDevice.OnConfigurationChanged` can now be overridden in derived classes.
- `InputSystemUIInputModule` now defers removing pointers for touches by one frame.
  * This is to ensure that `IsPointerOverGameObject` can meaningfully be queried for touches that have happened within the frame &ndash; even if by the time the method is called, a touch has technically already ended ([case 1347048](https://issuetracker.unity3d.com/issues/input-system-ispointerovergameobject-returns-false-when-used-with-a-tap-interaction)).
  * More precisely, this means that whereas before a `PointerExit` and `PointerUp` was received in the same frame, a touch will now see a `PointerUp` in the frame of release but only see a `PointerExit` in the subsequent frame.
- Calling `EventSystem.IsPointerOverGameObject()` from within `InputAction` callbacks (such as `InputAction.performed`) will now result in a warning.
  * UI updates *after* input and consumes input through `InputAction`s as they are processed. Thus, querying UI state from within `InputAction` callbacks will query outdated UI state.
- Changed `TrackedPoseDriver` to use properties of type `InputActionProperty` rather than `InputAction` to allow more flexibility.
- Changed quickstart documentation sample to use the Update method instead of FixedUpdate to show a more correct usage of the `wasPressedThisFrame` API.

## [1.1.0-pre.5] - 2021-05-11

- Fixes a problem with the package's manifest missing a dependency on the UI Elements module.

## [1.1.0-pre.4] - 2021-05-04

### Changed

- The `VirtualMouseInput` component is now part of the Input System assembly. It was previously packaged with the `Gamepad Mouse Cursor` sample.
  * The component has a different GUID from before, so existing setups that use the component from the sample are not broken. To use the built-in component you must explicitly switch over.
- `InputTestFixture` no longer deletes the `GameObject`s in the current scene in its `TearDown` ([case 1286987](https://issuetracker.unity3d.com/issues/input-system-inputtestfixture-destroys-test-scene)).
  * This was added for the sake of the Input System's own tests but should not have been in the public fixture.
- Generic `Gamepad` now has platform independent long button names. Previously it used different names if editor targeted PS4/Switch consoles (case 1321676).
- When creating a new control scheme with a name `All Control Schemes`, `All Control Schemes1` will be created to avoid confusion with implicit `All Control Schemes` scheme ([case 1217379](https://issuetracker.unity3d.com/issues/control-scheme-cannot-be-selected-when-it-is-named-all-control-schemes)).
- Display names of keyboard buttons are now passed through `ToLower` and `ToTitleCase` to enforce consistent casing between different platforms and keyboard layouts ([case 1254705](https://issuetracker.unity3d.com/issues/the-display-names-for-keyboard-keys-in-the-input-debugger-do-not-match-those-defined-in-input-system-package)).
- Editor: All remaining `InputUser` instances are now removed automatically when exiting play mode. This means that all devices are automatically unpaired.
  * In essence, like `InputAction`, `InputUser` is now considered a player-only feature.
- Events queued __during__ event processing (i.e. `InputSystem.Update()`) are now processed in the same frame. This eliminates the 1-frame lag previously incurred by simulated input.
  * Note that this does not extend to input queued __outside__ of event processing but in the same frame. For example, input queued by the UI (such as by `OnScreenButton` and `OnScreenStick`) will still see a 1-frame lag as UI event processing happens later in the frame and outside of input event processing.

#### Actions

- When removing/unplugging a device, it will now also be removed from the device list of `InputActionMap.devices` and `InputActionAsset.devices`.
  ```CSharp
  var gamepad = InputSystem.AddDevice<Gamepad>();
  var actions = new MyGeneratedActions();
  actions.devices = new[] { gamepad };
  InputSystem.RemoveDevice(gamepad);
  // `actions.devices` is now an empty array.
  ```
- Adding an action to a `InputActionMap` that is part of an `InputActionAsset` now requires all actions in the asset to be disabled ([case 1288335](https://issuetracker.unity3d.com/issues/adding-actions-at-runtime-to-existing-map-from-asset-triggers-assertion-error)).
  * This used to trigger an `Assert` at runtime but now properly throws an `InvalidOperationException`.

### Fixed

- Fixed inputs in game view sometimes not working when running in the editor, as initial focus state could end up being incorrect.
- Fixed bad performance in Input Debugger with high-frequency devices (e.g. 1+ KHz gaming mice). Before, high event volumes led to excessive refreshes of debugger data.
- Fixed compile error on tvOS due to step counter support for iOS added in `1.1.0-preview.3`.
- Fixed PS4- and PS3-specific `rightTriggerButton` and `leftTriggerButton` controls not being marked as synthetic and thus conflicting with `rightTrigger` and `leftTrigger` input ([case 1293734](https://issuetracker.unity3d.com/issues/input-system-when-binding-gamepad-controls-triggerbutton-gets-bound-instead-of-triggeraxis)).
  * This manifested itself, for example, when using interactive rebinding and seeing `rightTriggerButton` getting picked instead of the expected `rightTrigger` control.
- Fixed changes to usages of devices in remote player not being reflected in Input Debugger.
- Fixed exceptions and incorrect values with HIDs using 32-bit fields ([case 1189859](https://issuetracker.unity3d.com/issues/inputsystem-error-when-vjoy-is-installed)).
  * This happened, for example, with vJoy installed.
- Fixed `InputUser` no longer sending `InputUserChange.ControlsChanged` when adding a new user after previously, all users were removed.
  * Fix contributed by [Sven Herrmann](https://github.com/SvenRH) in [1292](https://github.com/Unity-Technologies/InputSystem/pull/1292).
- Fixed `AxisDeadzoneProcessor` min/max values not being settable to 0 in editor UI ([case 1293744](https://issuetracker.unity3d.com/issues/input-system-input-system-axis-deadzone-minimum-value-fallsback-to-default-value-if-its-set-to-0)).
- Fixed blurry icons in input debugger, asset editor, input settings ([case 1299595](https://issuetracker.unity3d.com/issues/inputsystem-supported-device-list-dropdown-icons-present-under-project-settings-are-not-user-friendly)).
- Fixed `clickCount` not being incremented correctly by `InputSystemUIInputModule` for successive mouse clicks ([case 1317239](https://issuetracker.unity3d.com/issues/eventdata-dot-clickcount-doesnt-increase-when-clicking-repeatedly-in-the-new-input-system)).
- <a name="ui_multiple_scenes_fix"></a>Fixed UI not working after additively loading scenes with additional InputSystemUIInputModule modules ([case 1251720](https://issuetracker.unity3d.com/issues/input-system-buttons-cannot-be-pressed-after-additively-loading-scenes-with-additional-event-systems)).
- Fixed no `OnPointerExit` received when changing UI state without moving pointer ([case 1232705](https://issuetracker.unity3d.com/issues/input-system-onpointerexit-is-not-triggered-when-a-ui-element-interrupts-a-mouse-hover)).
- Fixed reference to `.inputactions` of `Player Prefab` referenced by `PlayerInputManager` being destroyed on going into play mode, if the player prefab was a nested prefab ([case 1319756](https://issuetracker.unity3d.com/issues/playerinput-component-loses-its-reference-to-an-inputactionasset)).
- Fixed "Scheme Name" label clipped in "Add Control Schema" popup window ([case 1199560]https://issuetracker.unity3d.com/issues/themes-input-system-scheme-name-is-clipped-in-add-control-schema-window-with-inter-default-font)).
- Fixed `InputSystem.QueueEvent` calls from within `InputAction` callbacks getting dropped entirely ([case 1297339](https://issuetracker.unity3d.com/issues/input-system-ui-button-wont-click-when-simulating-a-mouse-click-with-inputsystem-dot-queueevent)).
- Fixed `InputSystemUIInputModule` being in invalid state when added from `Awake` to a game object when entering playmode ([case 1323566](https://issuetracker.unity3d.com/issues/input-system-default-ui-actions-do-not-register-when-adding-inputsystemuiinputmodule-at-runtime-to-an-active-game-object)).
- Fixed `Keyboard.current` becoming `null` after `OnScreenButton` is disabled or destroyed ([case 1305016](https://issuetracker.unity3d.com/issues/inputsystem-keyboard-dot-current-becomes-null-after-onscreenbutton-is-destroyed)).

#### Actions

- Fixed rebinding not working for any discrete control that was held when the rebinding operation started ([case 1317225](https://issuetracker.unity3d.com/issues/inputsystem-a-key-will-not-be-registered-after-rebinding-if-it-was-pressed-when-the-rebinding-operation-started)).
- Fixed bindings being added to every InputAction in a collection when editing a collection of InputActions in the inspector. ([case 1258578](https://issuetracker.unity3d.com/issues/adding-a-binding-to-one-inputaction-element-in-a-list-adds-the-same-binding-to-all-the-other-elements-in-the-list))
- Fixed `Retrieving array element that was out of bounds` and `SerializedProperty ... has disappeared!` errors when deleting multiple action bindings in the input asset editor ([case 1300506](https://issuetracker.unity3d.com/issues/errors-are-thrown-in-the-console-when-deleting-multiple-bindings)).
- Fixed delete key not working in the input actions editor ([case 1282090](https://issuetracker.unity3d.com/issues/input-system-delete-key-doesnt-work-in-the-input-actions-window)).
- Fixed actions embedded into `MonoBehaviours` not showing bindings added directly from within constructors ([case 1291334](https://issuetracker.unity3d.com/issues/input-action-binding-doesnt-show-up-in-the-inspector-when-set-using-a-script)).
  ```CSharp
  public class MyMB : MonoBehaviour {
    // This would end up not showing the binding in the inspector.
    public InputAction action = new InputAction(binding: "<Gamepad>/leftStick");
  ```
- Fixed tooltips not appearing for elements of the Input Actions editor window ([case 1311595](https://issuetracker.unity3d.com/issues/no-tooltips-appear-when-hovering-over-parts-of-input-action-editor-window)).
- Fixed `NullReferenceException` when reading values through `InputAction.CallbackContext` on a `OneModifierComposite` or `TwoModifierComposite` binding.
- Fixed multi-taps not working when multiple controls were bound to an action ([case 1267805](https://issuetracker.unity3d.com/issues/input-system-multi-tap-interaction-doesnt-get-triggered-when-there-are-2-or-more-bindings-in-the-active-control-scheme)).
  * When there were multiple controls bound to an action, this bug would get triggered by any interaction that did not result in a phase change on the action.
- Fixed runtime rebinds added as new bindings from leaking into .inputactions assets when exiting play mode ([case 1190502](https://issuetracker.unity3d.com/issues/inputsystem-runtime-rebinds-are-leaking-into-inputactions-asset))
- Fixed `IndexOutOfRangeException` and `null` elements in `InputUser.lostDevices` when an `InputUser` loses a devices from a control scheme with only optional devices ([case 1275148](https://issuetracker.unity3d.com/issues/disconnecting-and-reconnecting-input-device-causes-exception-in-inputuser)).
- Fixed binding path selection windows not remembering navigation state when going up through hierarchy ([case 1254981](https://issuetracker.unity3d.com/issues/action-binding-path-selection-windows-doesnt-remember-navigation-state)).

### Added

- Support for Device Simulator touchscreen input.
- Enabled XR device support on Magic Leap (Lumin).
- Added ability to force XR Support in a project by defining `UNITY_INPUT_FORCE_XR_PLUGIN`.
- Added a warning message to PlayerInputManager editor when the attached input action asset won't work with Join Players When Button Is Pressed behaviour due to missing control scheme device requirements ([case 1265853](https://issuetracker.unity3d.com/issues/input-system-player-prefabs-are-not-instantiated-on-join-action-when-they-have-inputactionasset-assigned-to-them)).
- Added support for [UI Toolkit](https://docs.unity3d.com/Manual/UIElements.html) with Unity 2021.1+.
  * UITK is now supported as a UI solution in players. Input support for both [Unity UI](https://docs.unity3d.com/Manual/com.unity.ugui.html) and [UI Toolkit](https://docs.unity3d.com/Manual/UIElements.html) is based on the same `InputSystemUIInputModule` code path. More details in the manual.
- `InputSystemUIInputModule` now has an `xrTrackingOrigin` property. When assigned, this will transform all tracked device positions and rotations from it's local space into Unity's world space ([case 1308480](https://issuetracker.unity3d.com/issues/xr-sdk-tracked-device-raycaster-does-not-work-correctly-with-worldspace-canvas-when-xr-camera-is-offset-from-origin)).
- Added `InputSystemUIInputModule.GetLastRaycastResult`. This returns the most recent raycast result and can be used to draw ray visualizations or get information on the most recent UI object hit.
- Added `InputStateBlock` support for `kFormatSBit` when working with floats ([case 1258003](https://issuetracker.unity3d.com/issues/hid-exceptions-are-thrown-when-launching-a-project-while-analog-keyboard-is-connected-to-the-machine)).
- Added an API to parse control paths.
  ```CSharp
  var parsed = InputControlPath.Parse("<XRController>{LeftHand}/trigger").ToArray();

  Debug.Log(parsed.Length); // Prints 2.
  Debug.Log(parsed[0].layout); // Prints "XRController".
  Debug.Log(parsed[0].name); // Prints an empty string.
  Debug.Log(parsed[0].usages.First()); // Prints "LeftHand".
  Debug.Log(parsed[1].layout); // Prints null.
  Debug.Log(parsed[1].name); // Prints "trigger".
  ```
  * Can, for example, be used with `InputBinding.path`.
- Added a new API-only setting in the form of `InputSystem.settings.maxEventBytesPerUpdate`.
  * Puts an upper limit on the number of event bytes processed in a single update.
  * If exceeded, any additional event data will get thrown away and an error will be issued.
  * Set to 5MB by default.
- Added a new API-only setting called `InputSystem.settings.maxQueuedEventsPerUpdate`.
  * This limits the number of events that can be queued during event processing using the `InputSystem.QueueEvent` method. This guards against infinite loops in the case where an action callback queues an event that causes the same action callback to be called again.
- Added `InputSystemUIInputModule.AssignDefaultActions` to assign default actions when creating ui module in runtime.
- Added `UNITY_INCLUDE_TESTS` define constraints to our test assemblies, which is 2019.2+ equivalent to `"optionalUnityReferences": ["TestAssemblies"]`.

## [1.1.0-preview.3] - 2021-02-04

### Changed

- An upper limit of 1024 controls per device and 1kb of memory state per device has been introduced.
  * This allows for certain optimizations.
  * Should the limits prove too tight, they can be raised in the future.
  * The most complex device we have at the moment (`Touchscreen`) has 242 controls and 616 bytes of state.
- `TouchSimulation` now __disables__ the `Pointer` devices it reads input from.
  * This is to address the problem of mouse input leading to __both__ mouse and touch input happening concurrently. Instead, enabling touch simulation will now effectively __replace__ mouse and pen input with touch input.
  * Devices such `Mouse` and `Pen` will remain in place but will not get updated. Events received for them will be consumed by `TouchSimulation`.
- Enabled XR device support on Switch.

### Fixed

- Fixed Right stick to use AXIS.Z and AXIS.RZ for Android gamepads.
- Fixed triggers to always use Axis.Gas and Axis.Brake for Android gamepads.
- Fixed precompiled layouts such as `FastKeyboard` leading to build time regressions with il2cpp (case 1283676).
- Fixed `InputDevice.canRunInBackground` not being correctly set for VR devices (thus not allowing them to receive input while the application is not focused).
- Fixed `InputUser.OnEvent` and `RebindingOperation.OnEvent` exhibiting bad performance profiles and leading to multi-millisecond input update times (case 1253371).
  * In our own measurements, `InputUser.OnEvent` is >9 times faster than before and `RebindingOperation.OnEvent` is ~2.5 times faster.
- Fixed PS4 controller not recognized on Mac when connected over Bluetooth ([case 1286449](https://issuetracker.unity3d.com/issues/input-system-dualshock-4-zct1e-dualshock-2-v1-devices-are-not-fully-recognised-over-bluetooth)).
- Fixed `EnhancedTouch` leaking `NativeArray` memory on domain reloads ([case 1190150](https://issuetracker.unity3d.com/issues/new-input-system-simulated-touch-in-editor-doesnt-work)).
- Fixed `TouchSimulation` leading to `"Pointer should have exited all objects before being removed"` errors ([case 1190150](https://issuetracker.unity3d.com/issues/new-input-system-simulated-touch-in-editor-doesnt-work)).
- Fixed multi-touch not working with `InputSystemUIInputModule` ([case 1271942](https://issuetracker.unity3d.com/issues/android-onenddrag-not-being-called-when-there-are-at-least-2-touches-on-the-screen)).
  * This also manifested itself when using On-Screen Controls and not being able to use multiple controls at the same time (for example, in the [Warriors demo](https://github.com/UnityTechnologies/InputSystem_Warriors)).
- Fixed restart prompt after package installation not appearing on Unity 2020.2+ ([case 1292513](https://issuetracker.unity3d.com/issues/input-system-after-package-install-the-update-slash-switch-and-restart-prompt-does-not-appear)).
- Fixed action with multiple bindings getting stuck in `Performed` state when two or more controls are pressed at the same time ([case 1295535](https://issuetracker.unity3d.com/issues/input-system-not-registering-multiple-inputs)).
  * Regression introduced in 1.1-preview.2.
- Fixed `Touch.activeTouches` having incorrect touch phases after calling `EnhancedTouch.Disable()` and then `EnhancedTouch.Enable()` ([case 1286865](https://issuetracker.unity3d.com/issues/new-input-system-began-moved-and-ended-touch-phases-are-not-reported-when-a-second-scene-is-loaded)).
- Fixed compile errors related to XR/AR on console platforms.

#### Actions

- <a name="same_control_multiple_times_fix"></a>Fixed actions not triggering correctly when multiple bindings on the same action were referencing the same control ([case 1293808](https://issuetracker.unity3d.com/product/unity/issues/guid/1293808/)).
  * Bindings will now "claim" controls during resolution. If several bindings __on the same action__ resolve to the same control, only the first such binding will successfully resolve to the control. Subsequent bindings will only resolve to controls not already referenced by other bindings on the action.
  ```CSharp
  var action = new InputAction();
  action.AddBinding("<Gamepad>/buttonSouth");
  action.AddBinding("<Gamepad>/buttonSouth"); // Will be ignored.
  action.AddBinding("<Gamepad>/button*"); // Will only receive buttonWest, buttonEast, and buttonNorth.
  ```
  * This also means that `InputAction.controls` will now only contain any control at most once.
- Fixed JSON serialization of action maps not preserving empty binding paths ([case 1231968](https://issuetracker.unity3d.com/issues/cloning-actionmap-through-json-converts-empty-paths-to-null-which-is-not-allowed)).

### Added

- Added DualShock4GamepadAndroid and XboxOneGamepadAndroid layout for Android
- Added a new high-performance way to iterate over changed controls in an event.
  ```CSharp
  // Can optionally specify a magnitude threshold that controls must cross.
  // NOTE: This will note allocate GC memory.
  foreach (var control in eventPtr.EnumerateChangedControls(magnitudeThreshold: 0.1f))
      Debug.Log($"Control {control} changed state");
  ```
  * This can be used, for example, to implement much more performant "any button pressed?" queries.
  ```CSharp
  InputSystem.onEvent +=
      (eventPtr, device) =>
      {
          // Ignore anything that is not a state event.
          var eventType = eventPtr.type;
          if (eventType != StateEvent.Type && eventType != DeltaStateEvent.Type)
              return;

          // Find all changed controls actuated above the button press threshold.
          foreach (var control in eventPtr.EnumerateChangedControls
              (device: device, magnitudeThreshold: InputSystem.settings.defaultButtonPressThreshold))
              // Check if it's a button.
              if (control is ButtonControl button)
                  Debug.Log($"Button {button} was pressed");
      }
  ```
- Added support for Step Counter sensors for iOS.
  * You need to enable **Motion Usage** under Input System settings before using the sensor. You can also manually add **Privacy - Motion Usage Description** to your application's Info.plist file.

## [1.1.0-preview.2] - 2020-10-23

### Changed

- The `submit` and the `cancel` actions of the UI input module now trigger on __release__ instead of press. This makes the behavior consistent with clicks triggering UI response on release rather than press.
- Removed the old "Tanks" demo (previously available from the samples shipped with the package).
  * Added a new and improved demo project, which you can download from the [InputSystem_Warriors](https://github.com/UnityTechnologies/InputSystem_Warriors) GitHub repository.

#### Actions

- Actions of type `InputActionType.Button` now respect button press (and release) points.
  * Previously, button-type actions, when used without explicit "Press" interactions, would perform immediately when a bound control was actuated.
  * Now, a button-type action will behave the same as if a "Press" interaction is applied with "Trigger Behavior" set to "Press Only".
  * This means that a button-type action will now perform (and perform __once__ only) when a control crosses the button press threshold defined in the global settings or, if present, locally on a `ButtonControl`. It will then stay performed and finally cancel only when the control falls back to or below the release threshold.
- `InputAction.ReadValue<T>()` now always returns `default<T>` when the action is canceled.
  * This is to make it consistent with `InputAction.CallbackContext.ReadValue<T>()` which already returned `default<T>` when the action was canceled.
  * In general, all APIs that read values will return default values when an action is in a phase other than `Started` or `Performed`.
- If multiple actions in different action maps but in the same .inputactions asset have the same name, calling `InputActionAsset.FindAction()` with just an action name will now return the first __enabled__ action. If none of the actions are enabled, it will return the first action with a matching name as before ([case 1207550](https://issuetracker.unity3d.com/issues/input-system-action-can-only-be-triggered-by-one-of-the-action-maps-when-action-name-is-identical)).
  ```CSharp
  var map1 = new InputActionMap("map1");
  var map2 = new InputActionMap("map2");
  map1.AddAction("actionWithSameName");
  map2.AddAction("actionWithSameName");
  var asset = ScriptableObject.CreateInstance<InputActionAsset>();
  asset.AddActionMap(map1);
  asset.AddActionMap(map2);

  map2["actionWithSameName"].Enable();

  var action = asset["actionWithSameName"];
  // Before: "map1/actionWithSameName"
  // Now: "map2/actionWithSameName"
  ```

### Fixed

- Fixed player build causing `ProjectSettings.asset` to be checked out in Perforce ([case 1254502](https://issuetracker.unity3d.com/issues/projectsettings-dot-asset-is-checked-out-in-perforce-when-building-a-project-with-the-input-system-package-installed)).
- Fixed player build corrupting preloaded asset list in `PlayerSettings` if it was modified by another build processor.
- Fixed remoting in Input Debugger not working for devices in the player that are created from generated layouts (such as XR devices).
- Fixed potential `NullReferenceException` in `InputActionProperty` when the `InputActionReference` is `null`.
- Fixed "On-Screen Controls" sample still using `StandaloneInputModule` and thus throwing `InvalidOperationException` when used with "Active Input Handling" set to "Input System Package (New)" ([case 1201866](https://issuetracker.unity3d.com/issues/input-system-old-input-module-is-available-in-onscreencontrolssample-sample-scene-from-package)).
- Fixed `OnScreenButton` leaving button controls in pressed state when disabled in-between receiving `OnPointerDown` and `OnPointerUp`. Usually manifested itself by having to click the button twice next time it was enabled.
- Fixed exiting out of play mode in the Unity Editor while a test run is in progress leading to the Input System permanently losing all its state until the editor is restarted ([case 1251724](https://issuetracker.unity3d.com/issues/the-input-system-does-not-get-re-enabled-when-a-playmode-input-test-is-interrupted)).
- Fixed max values for `Axis` and `Double` controls stored as multi-bit fields being off by one ([case 1223436](https://issuetracker.unity3d.com/issues/value-equal-to-1-is-not-returned-by-the-input-system-when-reading-a-multi-bit-control)).
  * Fix contributed by [jamre](https://github.com/jamre) in [962](https://github.com/Unity-Technologies/InputSystem/pull/962). Thank you!
- Fixed debug assert in `InputDeviceTester` sample when simultaneously pressing two buttons on gamepad ([case 1244988](https://issuetracker.unity3d.com/issues/input-system-runtime-errors-when-pressing-more-than-one-button-at-the-same-time)).
- Fixed use of UI `Slider` causing drag thresholds to no longer work ([case 1275834](https://issuetracker.unity3d.com/issues/inputsystem-drag-threshold-value-is-ignored-for-scroll-view-after-interacting-with-a-slider-slash-scroll-bar)).
- Fixed layout lists in Input Debugger not updating when removing layouts.
- Fixed device connects leading to different but similar device being reported as reconnected.

#### Actions

- Fixed Action with multiple bindings becoming unresponsive after a Hold interaction was performed ([case 1239551](https://issuetracker.unity3d.com/issues/input-system-hold-interaction-makes-an-input-action-unresponsive-when-2-or-more-binding-are-attached-to-the-same-input-action)).
- Fixed `NullReferenceException` when `Player Input` component `Create Action` is pressed and saved ([case 1245921](https://issuetracker.unity3d.com/issues/input-system-nullreferenceexception-is-thrown-when-player-input-component-create-action-is-pressed-and-saved)).
- Fixed `InputActionTrace.ActionEventPtr.ReadValueAsObject` leading to `InvalidCastException` when trying to read values that came from composite bindings.
- Fixed not being able to stack a `MultiTap` on top of a `Tap` ([case 1261462](https://issuetracker.unity3d.com/issues/multi-tap-and-tap-interactions-in-the-same-action-doesnt-work-properly)).
- Fixed rebinds triggered by the Enter key causing stuck Enter key states ([case 1271591](https://issuetracker.unity3d.com/issues/input-system-rebind-action-requires-two-inputs-slash-presses-when-using-the-enter-key)).
- Fixed `Map index on trigger` and `IndexOutOfRangeException` errors when using multiple Interactions on the same Action. ([case 1253034](https://issuetracker.unity3d.com/issues/map-index-on-trigger-and-indexoutofrangeexception-errors-when-using-multiple-interactions-on-the-same-action)).
- Fixed context menu in action editor not filtering out composites the same way that the `+` icon menu does. This led to, for example, a "2D Vector" composite being shown as an option for a button type action.
- Fixed initial state checks for composite bindings failing if performed repeatedly. For example, doing a `ReadValue<Vector2>` for a WASD binding would return an incorrect value after disabling the map twice while no input from the keyboard was received ([case 1274977](https://issuetracker.unity3d.com/issues/input-system-cannot-read-vector2-values-after-inputactionset-has-been-disabled-and-enabled-twice)).
- Fixed "Add Interaction" menu in action editor not filtering out interactions with incompatible value types ([case 1272772](https://issuetracker.unity3d.com/issues/new-input-system-action-gets-called-only-once-when-using-mouse-press-interaction)).
- Fixed `PlayerInput` no longer auto-switching control schemes if `neverAutoSwitchControlSchemes` was toggled off and back on after the component was first enabled ([case 1232039](https://issuetracker.unity3d.com/issues/input-system-auto-switch-locks-on-one-device-when-its-disabled-and-re-enabled-via-script)).
- Fixed action map name being the same as .inputactions asset name leading to compile errors when `Generate C# Class` is used; now leads to import error ([case 1212052](https://issuetracker.unity3d.com/issues/input-system-user-can-name-inputaction-asset-and-action-map-the-same-creating-compilation-errors-on-generation)).
- Fixed bindings not getting updated when binding by display name and there is no control with the given display name initially.
  ```
  // If at the time this action is enabled, there's no ä key on the keyboard,
  // this did not update properly later when switched to a layout that does have the key.
  var action = new InputAction(binding: "<Keyboard>/#(ä)");
  ```

### Added

- Added tvOS documentation entries in 'Supported Input Devices' page.

#### Actions

- Added "release thresholds" for buttons.
  * Release points are now separated from press points by a percentage threshold.
  * The threshold is defined by `InputSettings.buttonReleaseThreshold`.
  * Thresholds are defined as percentages of press points. A release is thus defined as a button, after having reached a value of at least `InputSettings.defaultButtonPressPoint` (or whatever local press is used), falling back to a value equal to or less than `InputSettings.buttonReleaseThreshold` percent of the press point.
  * This is intended to solve the problem of buttons flickering around button press points.
  * The default threshold is set at 75%, that is, buttons release at 3/4 of the press point.
- Added new methods to the `InputAction` class:
  * `InputAction.IsPressed()`: Whether a bound control has crossed the press threshold and has not yet fallen back below the release threshold.
  * `InputAction.WasPressedThisFrame()`: Whether a bound control has crossed the press threshold this frame.
  * `InputAction.WasReleasedThisFrame()`: Whether a bound control has fallen back below the release threshold this frame.
  * `InputAction.WasPerformedThisFrame()`: Whether the action was performed at any point during the current frame. Equivalent to `InputAction.triggered`, which will be deprecated in the future.
  * `InputAction.Reset()`: Forcibly reset the action state. Cancels the action, if it is currently in progress.
- Added `InputAction.GetTimeoutCompletionPercentage` to query the amount left to complete a currently ongoing interaction.
  ```CSharp
  // Let's say there's a hold interaction on a "warp" action. The user presses a button bound
  // to the action and then holds it. While the user holds the button, we want to know how much
  // longer the user will have to hold it so that we can display feedback in the UI.
  var holdCompleted = playerInput.actions["warp"].GetTimeoutCompletionPercentage();
  ```
- Added three new binding composite types:
  * `OneModifierComposite`: This is a generalization of `ButtonWithOneModifier` (which is still available but now hidden from the UI) which also represents bindings such as "SHIFT+1" but now can be used to target bindings other than buttons (e.g. "SHIFT+delta").
  * `TwoModifiersComposite`: This is a generalization of `ButtonWithTwoModifiers` (which is still available but now hidden from the UI) which also represents bindings such as "SHIFT+CTRL+1" but now can be used to target bindings other than buttons (e.g. "SHIFT+CTRL+delta").
  * `Vector3Composite`: Works the same way `Vector2Composite` does. Adds a `forward` and `backward` binding in addition to `up`, `down`, `left`, and `right`.

## [1.1.0-preview.1] - 2020-08-20

>__The minimum version requirement for the Input System package has been moved up to 2019.4 LTS.__

### Changed

#### Actions

- Auto-generated C# files now have `<auto-generated>` headers so they get ignored by Rider code analysis.
- Auto-generated C# classes are now `partial` so that they can be manually extended.
- Deleting a composite binding with `action.ChangeBinding(0).Erase()` now also erases all the bindings that are part of the composite.
- Trigger binding resolution from within action callbacks (e.g. `InputAction.performed`) will now defer resolution until after the callback has completed.
  * This fixes crashes such as [case 1242406](https://issuetracker.unity3d.com/issues/mecanim-crash-when-entering-or-exiting-play-mode-destroying-gameobjects) where disabling `PlayerInput` from within an action callback led to an action's state being released while the action was still in a callback.

### Fixed

- Fixed input history on Android mono build by alligning memory of history records
- Fixed no input being processed when running a `[UnityTest]` over several frames. Before, this required calling `InputSystem.Update` manually.
- Fixed clicking on help page button in Unity inspector for Input System components not going to relevant manual pages.
- Fixed a bug that prevented DualShock controllers from working on tvOS. (case 1221223).
- `GravitySensor`, `LinearAccelerationSensor`, and `AttitudeSensor` not being initialized on iOS ([case 1251382](https://issuetracker.unity3d.com/product/unity/issues/guid/1251382/)).
- Fixed compilation issues with XR and VR references when building to platforms that do not have complete XR and VR implementations.
- Fixed possible `NullReferenceException`s on ARMs with controls that receive automatic memory offsets.
- Fixed `TouchControl.tapCount` resetting to 0 when "Script Debugging" is enabled (case 1194636).
- Fixed `Touch.activeTouches` not having a `TouchPhase.Began` entry for touches that moved in the same frame that they began in ([case 1230656](https://issuetracker.unity3d.com/issues/input-system-mobile-enhancedtouch-screen-taps-start-with-moved-or-stationary-phase-instead-of-began)).
- Fixed sequential taps causing touches to get stuck in `Touch.activeTouches`.
- Improved performance of `Touch.activeTouches` (most notably, a lot of time was spent in endlessly repetitive safety checks).
- Fixed `EnhancedTouch` APIs not indicating that they need to be enabled with `EnhancedTouchSupport.Enable()`.
  - The APIs now throw `InvalidOperationException` when used without being enabled.
- Fixed memory corruption in `InputEventTrace.AllocateEvent` ([case 1262496](https://issuetracker.unity3d.com/issues/input-system-crash-with-various-stack-traces-when-using-inputactiontrace-dot-subscribetoall))
  * Manifested itself, for example, as crashes when using `InputActionTrace.SubscribeToAll`.
- AxisControls and Vector2Controls' X and Y subcontrols on XR devices now have a minimum range of -1 and a maximum range of 1. This means they can now properly respond to modifiers and interactions in the binding system.

#### Actions

- Fixed drag&drop reordering actions while having one control scheme selected causing bindings from other control schemes to be lost ([case 122800](https://issuetracker.unity3d.com/issues/input-system-bindings-get-cleared-for-other-control-scheme-actions-when-reordering-an-action-in-a-specific-control-scheme)).
- Fixed stack overflow in `PlayerInput.SwitchCurrentActionMap` when called from action callback ([case 1232893](https://issuetracker.unity3d.com/issues/inputsystem-switchcurrentactionmap-causes-a-stackoverflow-when-called-by-each-pahse-of-an-action)).
- Fixed control picker ending up empty when listing devices in "Supported Devices" ([case 1254150](https://issuetracker.unity3d.com/product/unity/issues/guid/1254150/)).

### Added

- Device layouts can now be "precompiled" for speed. `Keyboard`, `Mouse`, and `Touchscreen` are now included as precompiled layouts greatly reducing instantiation time and GC heap cost for these devices. For `Touchscreen`, this results in a >20x speed-up for `InputSystem.AddDevice<Touchscreen>()`.
- Added Pose Control layout. The Pose Control is used on XR Devices and wraps tracking state, position, rotation, and velocity information.

#### Actions

- Can now save binding overrides as JSON strings and restore them from such using the newly added `SaveBindingOverridesAsJson` and `LoadBindingOverridesFromJson` extension methods.
  ```CSharp
  void SaveUserRebinds(PlayerInput player)
  {
      var rebinds = player.actions.SaveBindingOverridesAsJson();
      PlayerPrefs.SetString("rebinds", rebinds);
  }

  void LoadUserRebinds(PlayerInput player)
  {
      var rebinds = PlayerPrefs.GetString("rebinds");
      player.actions.LoadBindingOverridesFromJson(rebinds);
  }
  ```

## [1.0.0] - 2020-04-23

### Fixed

- Fixed compilation issues in `TrackedDeviceRaycaster` when disabling built-in XR module.

## [1.0.0-preview.7] - 2020-04-17

### Fixed

- `VirtualMouseInput` not moving the software cursor when set to `HardwareCursorIsAvailable` but not having a hardware cursor ()
- Can now override built-in Android gamepad layouts. Previously, the input system would always choose its default defaults even after registering more specific layouts using `InputSystem.RegisterLayout`.
- `InputControlPath.TryGetControlLayout` no longer throws `NotImplementedException` for `<Mouse>/scroll/x` and similar paths where the layout is modifying a control it inherited from its base layout ([thread](https://forum.unity.com/threads/notimplementedexception-when-using-inputcontrolpath-trygetcontrollayout-on-mouse-controls.847129/)).
- Fixed compilation errors when disabling built-in VR and XR modules. ([case 1214248](https://issuetracker.unity3d.com/issues/enable-input-system-symbol-is-not-being-updated-when-the-input-system-is-changed-in-player-settings/)).
- Fixed compilation errors when disabling built-in Physics and Physics2D modules. ([case 1191392](https://issuetracker.unity3d.com/issues/inputsystem-trackeddeviceraycaster-has-hard-references-on-both-physics-and-physics2d)).
- No longer throws `NotImplementedException` when matching against a field of `InputDeviceDescription.capabilities` when the value of the field used scientific notation.
- No longer incorrectly matches fields of `InputDeviceDescription.capabilities` by prefix only (i.e. previously it would find the field "foo" when actually looking for "foobar").
- Input device debugger window slowing editor to a crawl when opened on PS4 DualShock controller.
- `InputUser.UnpairDevices()` corrupting user device list.

#### Actions

- Controls are now re-resolved after adding or removing bindings from actions ([case 1218544](https://issuetracker.unity3d.com/issues/input-system-package-does-not-re-resolve-bindings-when-adding-a-new-binding-to-a-map-that-has-already-generated-its-state)).
- Can now have spaces and special characters in action names when using `PlayerInput` with the `SendMessages` or `BroadcastMessages` behavior. Previously, an incorrect method name was generated (fix contributed by [BHSPitMonkey](https://github.com/BHSPitMonkey) in [#1022](https://github.com/Unity-Technologies/InputSystem/pull/1022); [case 1214519](https://issuetracker.unity3d.com/issues/player-input-send-messages-wont-trigger-when-input-action-name-contains-spaces)).
- Adding a new action now sets `expectedControlType` to `Button` as expected ([case 1221015](https://issuetracker.unity3d.com/issues/input-system-default-value-of-expectedcontroltype-is-not-being-set-when-creating-a-new-action)).
- Player joins with `PlayerInputManager` from button presses no longer fail if there are multiple devices of the same type present and the join was not on the first gamepad ([case 226920](https://fogbugz.unity3d.com/f/cases/1226920/)).
- `PlayerInputEditor` no longer leads to the player's `InputActionAsset` mistakenly getting replaced with a clone when the inspector is open on a `PlayerInput` component ([case 1228636](https://issuetracker.unity3d.com/issues/action-map-gets-lost-on-play-when-prefab-is-highlighted-in-inspector)).
- The control picker in the .inputactions editor will no longer incorrectly filter out layouts such as `Xbox One Gamepad (on XB1)` when using them in control schemes. Also, it will no longer filter out controls from base layouts (such as `Gamepad`) ([case 1219415](https://issuetracker.unity3d.com/issues/impossible-to-choose-gamepad-as-binding-path-when-control-scheme-is-set-as-xboxone-scheme)).
- `RebindOperation`s will no longer pick controls right away that are already actuated above the magnitude threshold when the operation starts. Instead, these controls will have to change their actuation from their initial level such that they cross the magnitude threshold configured in the operation ([case 1215784](https://issuetracker.unity3d.com/issues/unnecessary-slash-unwanted-binding-candidates-are-found-when-detecting-and-changing-an-input-value-of-an-input-device)).
- Newly added actions and action maps are now scrolled to when there are more items than fit into view. Previously newly added item was appended but outside of the visible area.
- Actions and bindings in the `.inputactions` editor are no longer force-expanded on every domain reload and whenever a new action or binding is added.
- The importer for `.inputactions` assets will now check out from version control the generated .cs file when overwriting it &ndash; which only happens if the contents differ ([case 1222972](https://issuetracker.unity3d.com/issues/inputsystem-editor-generated-c-number-file-is-not-checked-out-when-overwriting)).
- The editor for `.inputactions` assets will now check out from version control the asset before saving it.
- Drag-reordering action maps no longer throws "Should have drop target" asserts in the console (case [1229146](https://issuetracker.unity3d.com/issues/inputsystem-reordering-of-actionmaps-in-input-action-window-fails-and-throws-should-have-drop-target-error)).
- Drag-reordering actions no longer changes action IDs of some of the existing actions ([case 1231233](https://issuetracker.unity3d.com/issues/input-systems-action-ids-dont-stick-with-action-names-when-input-actions-are-reorganized)).
- References to `InputActionReference` objects created by the importer for `.inputactions` files are no longer broken when the action referenced by the object is renamed ([case 1229145](https://issuetracker.unity3d.com/issues/inputsystem-inputactionreference-loses-guid-when-its-action-is-moved-or-renamed-in-the-inputaction-asset)).
  * __NOTE: This fix does not apply to existing `InputActionReference` instances.__ The problem was inherent in the internal file IDs generated for actions &ndash; which were affected by action and map names. Thus, changing the name of an action or map would change the resulting file ID of the `InputActionReference`.<br>However, changing file IDs will break any existing reference to the object. Thus we had to preserve the existing `InputActionReference` objects under their original file ID. We hide them in the Project Browser, however. The ones that are visible now have the new, fixed file IDs.<br>To switch existing `InputActionReference` properties to the new file IDs, simply replace them with the newly created `InputActionReference`.

### Changed

- `InputDevice.all` has been deprecated due to the confusion it creates with other getters like `Gamepad.all`. Use `InputSystem.devices` instead ([case 1231216](https://issuetracker.unity3d.com/issues/joystick-dot-all-lists-more-than-just-joysticks)).
  * In the same vein, we added a new `Joystick.all` getter that works the same as `Gamepad.all`.
- Changed UI Package to be optional dependency. Removing the package will now disable all UI relevant Input code.

## [1.0.0-preview.6] - 2020-03-06

### Changed

* `InputSystemUIInputModule.trackedDeviceSelect` has been removed. Use `InputSystemUIInputModule.leftClick` instead.
* `InputSystemUIInputModule.repeatDelay` has been renamed to `moveRepeatDelay` and `repeatRate` has been renamed to `moveRepeatRate`.

### Fixed

- Fixed CS0109 warning being generated during player build due to use of `new` with the `PlayerInput.camera property` (case 1174688).
- Fixed a number of issues in `InputSystemUIInputModule`.
  * Fixed GC heap garbage when click-dragging.
  * Fixed number of pointer states growing indefinitely if OS did not reuse touch IDs.
  * Fixed `lastPress` on `PointerEventData` getting lost.
  * Fixed button press-and-release happening in same frame resulting in no UI input.
  * Fixed clicks initiated from non-pointer devices resulting in pointer inputs with `(0,0)` positions.
  * Fixed huge screen deltas on pointer events from tracked devices.
  * Fixed touch input not sending pointer exit events ([case 1213550](https://issuetracker.unity3d.com/issues/input-system-onpointerexit-does-not-work)).
- Fixed `TrackedDeviceRaycaster` not setting `screenPosition` in `RaycastResult`.

#### Actions

- Mixing the enabling&disabling of single actions (as, for example, performed by `InputSystemUIInputModule`) with enabling&disabling of entire action maps (as, for example, performed by `PlayerInput`) no longer leaves to unresponsive input and `"should not reach here"` assertions ([forum thread](https://forum.unity.com/threads/error-while-switching-between-action-maps.825204/)).
- Leaving play mode no longer leaves state change monitors lingering around from enabled actions.
- Enabling action maps with bindings that do not refer to an existing action in the map no longer leads to asserts and exceptions when input on the bindings is received ([case 1213085](https://issuetracker.unity3d.com/issues/input-system-input-actions-cause-exceptions-and-should-not-get-here-errors-to-appear-after-deleting-an-action-map)).
- `PressInteraction` no longer misses the next button press if it gets reset from within the `performed` callback ([case 1205285](https://issuetracker.unity3d.com/issues/inputsystem-problem-with-button-state-after-deactivating-and-reactivating-an-action-map)).
- `InputBinding.DisplayStringOptions.DontIncludeInteractions` is now properly respected.
- Reading the value of a composite binding no longer causes processors from the last active part binding to be applied rather than the processors of the composite itself, if any ([case 1207082](https://issuetracker.unity3d.com/issues/input-system-invert-processors-have-no-effect-on-the-inputaction-dot-callbackcontext-value)).
- Fixed `InputSystem.onActionChange` getting invoked too many times on binding changes.

### Added

- `InputSystemUIInputModule` now sends pointer events using a new `ExtendedPointerEventData` instead of using the base `PointerEventData` class. This surfaces additional input data in pointer events.
- Added `InputSystemUIInputModule.pointerBehavior` to allow dictating how the UI will resolve concurrent input from multiple pointers.

#### Actions

- Added `InputAction.CallbackContext.ReadValueAsButton`.

## [1.0.0-preview.5] - 2020-02-14

### Changed

- We've changed the rules that govern how action phases have to progress:
  * __This is a breaking change!__
    - The primary effect is additional callbacks getting triggered.
  * __Before__:
    - There were no enforced rules about how an action would go through `InputAction.started`, `InputAction.performed`, and `InputAction.canceled`. Which of the callbacks were triggered and in what order depended on a number of factors, the biggest influencer of which were the different interactions that could be applied to actions (like `Press` or `Hold`).
    - This made for unpredictable and frequently surprising results. In addition, it led to bugs where, for [example](https://issuetracker.unity3d.com/issues/input-system-ui-becomes-unresponsive-after-the-first-ui-button-press), adding a `Press` interaction to the `Click` action of `InputSystemUIInputModule` would cause the click state to get stuck because the click action would never cancel.
  * __Now__:
    - The system will now *always* trigger `InputAction.started` first. If this is not done explicitly, it happens implicitly.
    - Likewise, the system will now *always* trigger `InputAction.canceled` before going back to waiting state. Like with `InputAction.started`, if this isn't done explicitly, it will happen implicitly. This implies that `InputAction.canceled` no longer signifies an action getting aborted because it stopped after it started but before it performed. It now simply means "the action has ended" whether it actually got performed or not.
    - In-between `InputAction.started` and `InputAction.canceled`, `InputAction.performed` may be triggered arbitrary many times (including not at all).
  * While late in the cycle for 1.0, we've opted to make this change now in order to fix a range of bugs and problems we've observed that people encountered because of the previous behavior of the system.
- Related to the change above, the behavior of `PressInteraction` has been tweaked and now is the following:
  * `Press Only`: Starts and immediately performs when pressed, then stays performed and cancels when button is released.
  * `Release Only`: Starts when button is pressed and then performs and immediately cancels when the button is released.
  * `Press And Release`: Starts and immediately performs when button is pressed, then stays performed and performs again and immediately cancels when button is released.
- `Vector2Composite` now has a `mode` parameter which can be used to choose between `DigitalNormalized` (the default), `Digital` (same as `DigitalNormalized` but does not normalize the resulting vector), and `Analog` (uses float input values as is).
  * `Vector2Composite.normalize` has been deprecated. Note that it will not work together with `Analog`. The parameter will be removed in the future.

### Fixed

- XR controllers and HMDs have proper display names in the UI again. This regressed in preview.4 such that all XR controllers were displayed as just "XR Controller" in the UI and all HMDs were displayed as "XR HMD".
- `InputSystemUIInputModule` no longer generates GC heap garbage every time mouse events are processed.
- Fixed a bug where an internal array helper method was corrupting array contents leading to bugs in both `InputUser` and `Touch`.
- Fixed exception when saving changes to an Input Action asset and the parent directory has been renamed. ([case 1207527](https://issuetracker.unity3d.com/issues/input-system-console-errors-appear-when-you-save-input-action-asset-after-changing-the-name-of-the-folder-containing-it))

#### Actions

- The regression in 1.0.0-preview.4 of `PlayerInputManager` not joining players correctly if a scheme has more than one device requirement has been fixed.
  * This most notably manifested itself with keyboard+mouse control schemes.
- `PlayerInputManager` will no longer join players when control schemes are used and none of the schemes produces a successful match based on the devices available for the join.
- When no action map is selected in action editor, plus icon to add an action is now disabled; formerly threw an exception when clicked (case 1199562).
- Removing a callback from actions from the callback itself no longer throws `ArgumentOutOfRangeException` ([case 1192972](https://issuetracker.unity3d.com/issues/input-system-package-argumentoutofrangeexception-error-is-thrown-when-the-callback-is-removed-while-its-being-triggered)).
- "Invalid user" `ArgumentException` when turning the same `PlayerInput` on and off ([case 1198889](https://issuetracker.unity3d.com/issues/input-system-package-argumentexception-invalid-user-error-is-thrown-when-the-callback-disables-game-object-with-playerinput)).
- The list of device requirements for a control scheme in the action editor no longer displays devices with their internal layout name rather than their external display name.
- `StackOverflowException` when `Invoke Unity Events` is selected in `PlayerInput` and it cannot find an action (#1033).
- `HoldInteraction` now stays performed after timer has expired and cancels only on release of the control ([case 1195498](https://issuetracker.unity3d.com/issues/inputsystem-inputaction-dot-readvalue-returns-0-when-a-hold-action-is-performed-for-hold-time-amount-of-time)).
- Foldouts in the various action UIs now properly toggle their expansion state when clicked in Unity 2019.3+ ([case 1213781](https://issuetracker.unity3d.com/issues/input-system-package-playerinput-component-events-menu-doesnt-expand-when-clicked-directly-on-the-arrow-icon)).

### Added

- We've added a new `Simple Multiplayer` sample which demonstrates a simple, bare-bones local multiplayer setup.
- We've also added a `Gamepad Mouse Cursor` sample that shows how to drive a UI mouse cursor using the gamepad.
  - The sample contains a reusable `VirtualMouseInput` component that does most of the work.
- Added a `Deselect On Background Click` option to `InputSystemUIInputModule`. This allows toggling the behavior off where clicking the mouse and not hitting a `GameObject` will automatically clear the current selection -- which will break keyboard and gamepad navigation.

## [1.0.0-preview.4] - 2020-01-24

This release includes a number of Quality-of-Life improvements for a range of common problems that users have reported.

### Added

- To aid in debugging issues, we've extended the system's event tracing and replay functionality to allow persisting and replaying arbitrary input event streams.
  * `InputEventTrace` now has APIs to persist the events to disk and to load them back in from previously persisted event streams. The same API can be used to persist in arbitrary C# `Stream` instances, not just in file streams.
     ```CSharp
    // Write.
    myTrace.WriteTo("file.inputtrace");

    // Read.
    InputEventTrace.LoadFrom("file.inputtrace");
     ```
  * `InputEventTrace` now has built-in replay functionality.
     ```CSharp
    myTrace.Replay().PlayAllFramesOneByOne();
     ```
  * The event trace in device windows of the Input Debugger has been extended with controls to save and load traces.
- We've added a new `InputRecording` sample which has a reusable `MonoBehaviour` component that can be used to capture and replay device activity.
- `Keyboard` now has a `FindKeyOnCurrentKeyboardLayout` method to look up key controls by their display names.
- Keyboards now have synthetic controls that combine left and right variants of modifier keys.
  * This means that you can bind to just "shift" now, for example, instead of having to bind to both "left shift" and "right shift".
    ```CSharp
    new InputAction(binding: "<Keyboard>/shift");
    ```
  * The controls are also available as properties on `Keyboard`.
    ```CSharp
    if (Keyboard.current.shiftKey.isPressed) /* ... */;

    // Is equivalent to:
    if (Keyboard.current.leftShiftKey.isPressed ||
        Keyboard.current.rightShiftKey.isPressed) /* ... */;
    ```

#### Actions

- `PlayerInput` now has a new `Controls Changed` event/message which is triggered when the control setup of the player changes (e.g. when switching control schemes).
    ```CSharp
        public void OnControlsChanged()
        {
            // Update UI display hints, for example...
        }
    ```
- We've added APIs to simplify turning bindings into strings suitable for display in UIs.
    ```CSharp
    // Takes things such as currently bound controls and active binding masks into account
    // and can handle composites.
    action.GetBindingDisplayString();
    ```
  * Related to this, custom binding composites can now be annotated with the new `DisplayStringFormat` attribute to control how composites as a whole are turned into display strings.
    ```CSharp
    [DisplayStringFormat("{button}+{stick}")]
    public class MyComposite : InputBindingComposite<Vector2>
    {
        [InputControl(layout = "Button")] public int button;
        [InputControl(layout = "Stick")] public int stick;
    }
    ```
- `InputActionRebindingExtension.RebindingOperation` has a new configuration method `WithMatchingEventsBeingSuppressed` which allows suitable input events to automatically be swallowed while a rebind is ongoing. This greatly helps with not having something else respond to input while a rebind is in progress.
- We've added two new samples:
  * __Rebinding UI__: Demonstrates how to create a rebinding screen using the Input System's APIs. The sample also includes a reusable prefab you can use directly in your projects to quickly put rebinding screens together.
  * __In-Game Hints__: Demonstrates how to show context-sensitive help that respects the current control scheme.

### Changed

- The logic for resetting devices on focus loss has changed somewhat:
  * When focus is lost, all devices are forcibly reset to their default state. As before, a `RequestResetCommand` for each device is also sent to the backend but regardless of whether the device responds or not, the input state for the device will be overwritten to default.
  * __Noisy controls are exempted from resets__. The assumption here is that noisy controls most often represent sensor readings of some kind (e.g. tracking data) and snapping the values back to their default will usually
  * If `Application.runInBackground` is `true`, all devices that return `true` from `InputDevice.canRunInBackground` are exempted from resets entirely. This, for example, allows XR devices to continue running regardless of focus change.
  * This fixes problems such as keyboard keys getting stuck when alt-tabbing between applications (case 1206199).
- `InputControlExtensions.GetStatePtrFromStateEvent` no longer throws `InvalidOperationException` when the state format for the event does not match that of the device. It simply returns `null` instead (same as when control is found in the event's state).
- `InputEventTrace` instances are no longer disposed automatically from their finalizer but __MUST__ be disposed of explicitly using `Dispose()`.
  * This is to allow event traces to survive domain reloads. If they are disposed of automatically during finalizers, even if they survive the reload, the next GC will cause traces to be deallocated.

#### Actions

* `InputActionRebindingExtensions.PerformInteractiveRebinding` has been greatly enhanced to apply a wide range of default configurations to the rebind. This greatly reduces the need to manually configure the resulting rebind.
    ```CSharp
    // Start a rebind with the default configuration.
    myAction.PerformInteractiveRebinding().Start();
    ```
  - Pointer position input will be ignored by default.
  - If not a suitable binding target itself, `<Keyboard>/escape` will automatically be made to quit the rebind.
  - Events with control input not explicitly matching exclusions will now get suppressed. This prevents input actions from getting triggered while a rebind is in progress.
  - The expected control type is automatically adjusted if a part binding of a composite is targeted by the rebind (e.g. if the action expects a `Vector2` but the part binding expects a `Button`, the rebind switches automatically to `Button`).
  - If the targeted binding is part of a control scheme, controls will automatically be restricted to match the device requirements of the control scheme. For example, if the binding belongs to a "Keyboard&Mouse" scheme that has `<Keyboard>` and a `<Mouse>` requirement, the rebind will ignore input on gamepads.
  - As before, you can always create a `RebindingOperation` from scratch yourself or wipe/alter the configuration returned by `PerformInteractiveRebinding` however you see fit.
- Control schemes can now handle ambiguity.
  * This means that, for example, you can now have one control scheme for generic gamepads and another control scheme specifically for PS4 controllers and the system will reliably pick the PS4 scheme when a PS4 controller is used and fall back to the generic gamepad scheme otherwise.
  * While this is exposed as a new `score` property on `InputControlScheme.MatchResult`, no code changes are necessary to take advantage of this feature.
- `PlayerInput.active` has been renamed to `PlayerInput.inputIsActive` to avoid ambiguities with `GameObject` activation.

### Fixed

- `InputUser` in combination with touchscreens no longer throws `InvalidOperationException` complaining about incorrect state format.
 * In a related change, `InputControlExtensions.GetStatePtrFromStateEvent` now works with touch events, too.
- Stack overflow in `InputTestFixture.currentTime` getter.
- Input that occurs in-between pressing the play button and the game starting no longer leaks into the game (case 1191342).
  * This usually manifested itself as large accumulated mouse deltas leading to such effects as the camera immediately jerking around on game start.
- Removing a device no longer has the potential of corrupting state change monitors (and thus actions getting triggered) from other devices.
  * This bug led to input being missed on a device once another device had been removed.
- `TrackedDevice` layout is no longer incorrectly registered as `Tracked Device`.
- Event traces in the input debugger are no longer lost on domain reloads.
- `IndexOutOfRangeException` being thrown when looking up controls on XR devices.

#### Actions

- Clicking the "Replace with InputSystemUIInputModule" button in the inspector when looking at `StandaloneInputModule`, the resulting operation is now undoable and will properly dirty the scene.

## [1.0.0-preview.3] - 2019-11-14

### Fixed

- Fixed wrong event handlers getting removed when having three or more handlers on an event (case 1196143).
  * This was an bug in an internal data structure that impacted a number of code paths that were using the data structure.
- Fixed `LayoutNotFoundException` being thrown when `InputControlPath.ToHumanReadableString` referenced a layout that could not be found.

## [1.0.0-preview.2] - 2019-11-04

### Changed

- Automatic conversion of window coordinates in `EditorWindow` code is now performed regardless of focus or the setting of `Lock Input to Game View` in the input debugger.

### Fixed

- Fixed touch taps triggering when they shouldn't on Android.
- Fixed custom devices registered from `[InitializeOnLoad]` code being lost on domain reload (case 1192379).
  * This happened when there were multiple pieces of `[InitializeOnLoad]` code that accessed the input system in the project and the `RegisterLayout` for the custom device happened to not be the first in sequence.
- OpenVR touchpad controls (`touchpadClicked` & `touchpadPressed`) now report accurate data.

#### Actions

- Fixed missing keyboard bindings in `DefaultInputActions.inputactions` for navigation in UI.
- Fixed using C# reserved names in .inputactions assets leading to compile errors in generated C# classes (case 1189861).
- Assigning a new `InputActionAsset` to a `InputSystemUIInputModule` will no longer look up action names globally but rather only look for actions that are located in action maps with the same name.
  * Previously, if you e.g. switched from one asset where the `point` action was bound to `UI/Point` to an asset that had no `UI` action map but did have an action called `Point` somewhere else, it would erroneously pick the most likely unrelated `Point` action for use by the UI.
- Fixed missing custom editors for `AxisDeadzoneProcessor` and `StickDeadzoneProcessor` that link `min` and `max` values to input settings.
- Fixed actions ending up being disabled if switching to a control scheme that has no binding for the action (case 1187377).
- Fixed part of composite not being bound leading to subsequent part bindings not being functional (case 1189867).
- Fixed `PlayerInput` not pairing devices added after it was enabled when not having control schemes.
  * This problem would also show in the `SimpleDemo` sample when having the `CustomDeviceUsages` sample installed as well. Gamepads would not get picked up in that case.
- Fixed `ArgumentNullException` when adding a device and a binding in an action map had an empty path (case 1187163).
- Fixed bindings that are not associated with any control scheme not getting enabled with other control schemes as they should.

### Added

- Added a new `EditorWindow Demo` sample that illustrates how to use the input system in editor UI code.

## [1.0.0-preview.1] - 2019-10-11

### Changed

- Generated action wrappers now won't `Destroy` the generated Asset in a finalizer, but instead implement `IDisposable`.
- Added back XR layouts (except for Magic Leap) that were removed for `1.0-preview`.
  * We removed these layouts under the assumption that they would almost concurrently become available in the respective device-specific XR packages. However, this did not work out as expected and the gap here turned out to be more than what we anticipated.
  * To deal with this gap, we have moved the bulk of the XR layouts back and will transition things gradually as support in device-specific packages becomes publicly available.

### Fixed

- Fixed a bug where the Input Settings Window might throw exceptions after assembly reload.
- Correctly implemented `IsPointerOverGameObject` method for `InputSystemUIInputModule`.
- Several bugs with layout overrides registered with (`InputSystem.RegisterLayoutOverrides`).
  * In `1.0-preview`, layout overrides could lead to corruption of the layout state and would also not be handled correctly by the various editor UIs.
- Selecting a layout in the input debugger no longer selects its first child item, too.
- Fixed XR devices reporting noise as valid user input (should fix problem of control schemes involving VR devices always activating when using `PlayerInput`).
- Fixed tap/swipe gesture detection in touch samples.

### Actions

- Fixed a bug where multiple composite bindings for the same controls but on different action maps would throw exceptions.
- Fixed `anyKey` not appearing in control picker for `Keyboard`.
- The text on the "Listen" button is no longer clipped off on 2019.3.
- Controls bound to actions through composites no longer show up as duplicates in the input debugger.
- Fixed "Create Actions..." on `PlayerInput` creating an asset with an incorrect binding for taps on Touchscreens. \
  __NOTE: If you have already created an .inputactions asset with this mechanism, update "tap [Touchscreen]" to "Primary Touch/Tap" to fix the problem manually.__
- Fixed `Invoke CSharp Events` when selected in `PlayerInput` not triggering `PlayerInput.onActionTriggered`.
- Fixed duplicating multiple items at the same time in the action editor duplicating them repeatedly.

### Added

- Will now recognize Xbox One and PS4 controllers connected to iOS devices correctly as Xbox One and PS4 controllers.
- Added a new sample called "Custom Device Usages" that shows how to use a layout override on `Gamepad` to allow distinguishing two gamepads in bindings based on which player the gamepad is assigned to.
- Added abstract `TrackedDevice` input device class as the basis for various kinds of tracked devices.

## [1.0.0-preview] - 2019-09-20

### Fixed

- Will now close Input Action Asset Editor windows from previous sessions when the corresponding action was deleted.
- Fixed an issue where Stick Controls could not be created in Players built with medium or high code stripping level enabled.
- Fixed incorrect default state for axes on some controllers.

#### Actions

- Fixed `CallbackContext.ReadValue` throwing when invoked during device removal

### Changed
### Added

## [0.9.6-preview] - 2019-09-06

### Fixed

- Exceptions in scenes of `Visualizers` sample if respective device was not present on system (e.g. in `PenVisualizer` if no pen was present in system).
- Fixed exception in Input Action Asset Editor window when typing whitespace into the search field.
- Fixed control scheme popup window in input action asset editor window showing in the correct screen position on windows.

#### Actions

- Setting timeouts from `IInputInteraction.Process` not working as expected when processing happened in response to previous timeout expiring (#714).
- Pending timeouts on a device not being removed when device was removed.

### Changed

- Replaced `HIDSupport.shouldCreateHID` event with a new `HIDSupport.supportedHIDUsages` property, which takes an array of supported usages.

### Added

#### Actions

- Added `PlayerInput.neverAutoSwitchControlSchemes` to disable logic that automatically enables control scheme switching when there is only a single `PlayerInput` in the game.
- Added `PlayerInput.SwitchControlScheme` to switch schemes manually.

## [0.9.5-preview] - 2019-08-29

### Fixed

- Don't pass events for null devices (for devices which have not been created) to `InputSystem.onEvent` callbacks.
- Will close debugger input state windows, when the state is no longer valid instead of throwing exceptions.
- Fixed pointer coordinates in editor windows for non-mouse pointing devices.
- Fixed using the input system in il2cpp when managed stripping level is set higher then "Low".
- Device debugger window will still show when reading from specific controls throws exceptions.
- Offsets and sizes for elements on Linux joysticks are now computed correctly.
- Joysticks now have a deadzone processor on the stick itself.
- Up/down/left/right on sticks are now deadzoned just like X and Y on sticks are.
- Removed toplevel `X` and `Y` controls on HIDs when there is a `Stick/X` and `Stick/Y` added for the device.
- HID fallback can now deal with sticks that have X and Y controls of different sizes and sitting in non-contiguous locations in the HID input report.
- Button 1 on HID joysticks will now correctly come out as the `trigger` control. Previously, the trigger control on the joystick was left pointing to random state.

#### Actions

- Binding paths now show the same way in the action editor UI as they do in the control picker.
  * For example, where before a binding to `<XInputController>/buttonSouth` was shown as `rightShoulder [XInputController]`, the same binding will now show as `A [Xbox Controller]`.
- When deleting a control scheme, bindings are now updated. A dialog is presented that allows choosing between deleting the bindings or just unassigning them from the control scheme.
- When renaming a control scheme, bindings are now updated. Previously the old name was in place on bindings.
- Control scheme names can no longer be set to empty strings.
- `PlayerInput.Instantiate` now correctly sets up a given control scheme, if specified.
  * When passing a `controlScheme:` argument, the result used to be a correctly assigned control scheme at the `InputUser` level but no restrictions being actually applied to the bindings, i.e. every single binding was active regardless of the specified control scheme.
- NullReferenceExceptions during event processing from `RebindingOperation`.

### Changed

- `InputUser.onUnpairedDeviceUsed` now receives a 2nd argument which is the event that triggered the callback.
  * Also, the callback is now triggered __BEFORE__ the given event is processed rather than after the event has already been written to the device. This allows updating the pairing state of the system before input is processed.
  * In practice, this means that, for example, if the user switches from keyboard&mouse to gamepad, the initial input that triggered the switch will get picked up right away.
- `InputControlPath.ToHumanReadableString` now takes display names from registered `InputControlLayout` instances into account.
  * This means that the method can now be used to generate strings to display in rebinding UIs.
- `AxisControl.clamp` is now an enum-valued property rather than a bool. Can now perform clamping *before* normalization.

#### Actions

- When switching devices/controls on actions, the system will no longer subsequently force an initial state check on __all__ actions. Instead, every time an action's bindings get re-resolved, the system will simply cancel all on-going actions and then re-enable them the same way it would happen by manually calling `InputAction.Enable`.
- Removed non-functional `InputControlScheme.baseScheme` API and `basedOn` serialized property. This was never fully implemented.

### Added

- Can right-click devices in Input Debugger (also those under "Unsupported") and select "Copy Device Description" to copy the internal `InputDeviceDescription` of the device in JSON format to the system clipboard.
  * This information is helpful for us to debug problems related to specific devices.
- If a device description has been copied to the clipboard, a new menu "Paste Device Description as Device" entry in the "Options" menu of the input debugger appears. This instantiates the device from the description as if it was reported locally by the Unity runtime.

## [0.9.3-preview] - 2019-08-15

### Fixed

- `XInputController` and `XboxOneGamepad` no longer have two extraneous, non-functional "menu" and "view" buttons.
- Fixed `InputUser.onUnpairedDeviceUser` ignoring input on controls that do not support `EvaluateMagnitude`.
  * This led to situations, for example, where `PlayerInput` would not initialize a control scheme switch from a `<Mouse>/delta` binding as the delta X and Y axes do not have min&max limits and thus return -1 from `EvaluateMagnitude`.
- Fixed available processor list not updated right away when changing the action type in the Input Action editor window.

#### Actions

- `NullReferenceException` when the input debugger is open with actions being enabled.
- When selecting a device to add to a control scheme, can now select devices with specific usages, too (e.g. "LeftHand" XRController).

### Changed

- Removed `timesliceEvents` setting - and made this tied to the update mode instead. We now always time slice when using fixed updates, and not when using dynamic updates.
- When adding a composite, only ones compatible with the value type of the current action are shown. This will, for example, no longer display a `2D Vector` composite as an option on a floating-point button action.
- The `InputState.onChange` callback now receives a second argument which is the event (if any) that triggered the state change on the device.

### Added

- `InputSystemUIInputModule` can now track multiple pointing devices separately, to allow multi-touch input - required to allow control of multiple On-Scree controls at the same time with different fingers.
- Two new composite bindings have been added.
  * `ButtonWithOneModifier` can be used to represent shortcut-like bindings such as "CTRL+1".
  * `ButtonWithTwoModifiers` can be used to represent shortcut-like bindings such as "CTRL+SHIFT+1".

## [0.9.2-preview] - 2019-08-09

### Fixed

- A `RebindingOperation` will now fall back to the default path generation behavior if the callback provided to `OnGeneratePath` returns null.
- Fixed the Input Action editor window throwing exceptions when trying to view action properties.

### Actions

- `PlayerInput` will now copy overrides when creating duplicate actions.
- It is now possible to use an empty binding path with a non empty override path.
- It is now possible to use set an empty override path to disable a binding.
- It is not possible to query the effectively used path of a binding using `effectivePath`.
- Actions embedded into MonoBehaviour components can now have their properties edited in the inspector. Previously there was no way to get to the properties in this workflow. There is a gear icon now on the action that will open the action properties.

### Changed

### Added

- Added a new sample to the package called `SimpleDemo`. You can install the sample from the package manager. See the [README.md](https://github.com/Unity-Technologies/InputSystem/Assets/Samples/SimpleDemo/README.md) file for details about the sample.

## [0.9.1-preview] - 2019-08-08

### Fixed

- Fixed GC heap garbage being caused by triggered by event processing.
  * This meant that every processing of input would trigger garbage being allocated on the managed heap. The culprit was a peculiarity in the C# compiler which caused a struct in `InputEventPtr.IsA` to be allocated on the heap.
- The bindings selection popup window will now show child controls matching the current action type even if the parent control does not match.
- Fixed `duration` values reported for Hold and Press interactions.
- DualShock 3 on macOS:
  * Fixed actions bound to the dpad control performing correctly.
  * Fixed non-present touchpad button control being triggered incorrectly.
- Fixed compile issues with switch classes on standalone Linux.
- Leak of unmanaged memory in `InputControlList`.

#### Actions

- Fixed actions not updating their set of controls when the usages of a device are changed.
- Composite bindings with the default interaction will now correctly cancel when the composite is released, even if there are multiple composite bindings on the action.

### Changed

- `MouseState`, `KeyboardState`, and `GamepadState` have been made public again.
- `PlayerInput` and `PlayerInputManager` have been moved from the `UnityEngine.InputSystem.PlayerInput` namespace to `UnityEngine.InputSystem`.
- The signature of `InputSystem.onEvent` has changed. The callback now takes a second argument which is the device the given event is sent to (null if there's no corresponding `InputDevice`).
  ```
  // Before:
  InputSystem.onEvent +=
      eventPtr =>
      {
          var device = InputSystem.GetDeviceById(eventPtr.deviceId);
          //...
      };

  // Now:
  InputSystem.onEvent +=
      (eventPtr, device) =>
      {
          //...
      };
  ```
- The signatures of `InputSystem.onBeforeUpdate` and `InputSystem.onAfterUpdate` have changed. The callbacks no longer receive an `InputUpdateType` argument.
  * Use `InputState.currentUpdateType` in case you need to know the type of update being run.
- `InputUpdateType` has been moved to the `UnityEngine.InputSystem.LowLevel` namespace.
- `InputSystem.Update(InputUpdateType)` has been removed from the public API.
- The way input devices are built internally has been streamlined.
  * `InputDeviceBuilder` is now internal. It is no longer necessary to access it to look up child controls. Simply use `InputControl.GetChildControl` instead.
  * To build a device without adding it to the system, call the newly added `InputDevice.Build` method.
    ```
    InputDevice.Build<Mouse>();
    ```
  * `InputSystem.SetLayoutVariant` has been removed. Layout variants can no longer be set retroactively but must be decided on as part of device creation.
- `InputSystem.RegisterControlProcessor` has been renamed to just `InputSystem.RegisterProcessor`.

#### Actions

* `InputAction.ReadValue<TValue>()` is longer correlated to `InputAction.triggered`. It simply returns the current value of a bound control or composite while the action is being interacted with.
* `InputInteractionContext.PerformedAndGoBackToWaiting` has been renamed to just `InputInteractionContext.Performed`.

#### Actions

- Individual composite part bindings can now no longer have interactions assigned to them as that never made any sense.

### Added

- Devices can now have more than one usage.
  * Call `InputSystem.AddDeviceUsage(device,usage)` to add additional usages to a device.
  * Call `InputSystem.RemoveDeviceUsage(device,usage)` to remove existing usages from a device.
  * `InputSystem.SetDeviceUsage(device,usage)` still exists. It will clear all existing usages from the given device.
- A new `VisualizerSamples` sample that can be installed through the package manager.
  * Contains two components `InputControlVisualizer` and `InputActionVisualizer` that help visualizing/debugging control/device and action activity through in-game overlays. A few sample scenes illustrate how to use them.

#### Actions

- Added `InputAction.ReadValueAsObject` API.
- Added `InputAction.activeControl` API.

## [0.9.0-preview] - 2019-07-18

### Fixed

- Validate all parameters on public APIs.
- Fixed an internal bug in `InlinedArray.RemoveAtByMovingTailWithCapacity`, which could cause data corruption.
- Fixed Xbox controller support on macOS il2cpp.
- Fixed issue of Xbox gamepads on Windows desktop not being able to navigate left and down in a UI.
- Allow using InputSystem package if the XR, VR or Physics modules are disabled for smaller builds.
- Fixed documentation landing page and table of contents.
- Fixed tracked devices assigning pointer ids for UI pointer events correctly.
- Adjusted some UI Elements to fit the Unity 19.3 font.
- Fixed NullReferenceException being thrown when project changes.
- Fixed duplicate devices showing in the "Supported Devices" popup when using a search filter.
- Fixed an error when adding new bindings in the Input Actions editor window when a filter was applied.
- Fixed scroll wheel handling in `InputSystemUIInputModule` not being smooth.
- Fixed compile errors from Switch Pro controller code on Linux.

#### Actions

- Fixed `CallbackContext.control` referencing the composite member control which was actually actuated for this trigger for composite bindings.
- Generated C# wrappers for .inputactions assets are no longer placed in Assets/Assets/ folder on Windows.

### Added

- Touch support has been reworked and extended.
  * `Touchscreen.touch[0..9]` are now bindable from the control picker.
  * `Touchscreen.primaryTouch` is now a separate control which tracks the primary touch on the screen.
  * The controls `Touchscreen` inherits from `Pointer` (such as `position`, `phase`, and `delta`) are now tied to `Touchscreen.primaryTouch` and allow for `Touchscreen` to function as a generic `Pointer` (like `Mouse` and `Pen`).
  * `Touchscreen.press` (renamed from `Touchscreen.button`) is now a working, synthetic button that is down whenever at least one finger is on the screen.
  * Recording of start time and start position has been added to touches.
    - `TouchControl.startPosition` gives the starting position of the touch.
    - `TouchControl.startTime` gives the starting time of the touch.
  * Tap detection has been added to `Touchscreen`.
    - Tap time (i.e. time within which a press-and-release must be completed for a tap to register) corresponds to `InputSettings.defaultTapTime`.
    - Tap release must happen within a certain radius of first contact. This is determined by a new setting `InputSettings.tapRadius`.
    - `TouchControl.tap` is a new button control that triggers then the touch is tapped. Note that this happens instantly when a touch ends. The button will go to 1 and __immediately__ go back to 0. This means that polling the button in `Update`, for example, will never trigger a tap. Either use actions to observe the button or use the `Touch` API from `EnhancedTouch` to poll taps.
  * `Touchscreen.activeTouches` has been removed. Use `Touch.activeTouches` from the new enhanced touch API instead for more reliable touch tracking.
  * `Touchscreen.allTouchControls` has been renamed to `Touchscreen.touches`.
  * A new `EnhancedTouch` plugin has been added which offers an enhanced `Touch` and `Finger` API to reliably track touches and fingers across updates. This obsoletes the need to manually track touch IDs and phases and gives access to individual touch history.
  * Touch can be simulated from mouse or pen input now. To enable simulation, call `TouchSimulation.Enable()` or put the `TouchSimulation` MonoBehaviour in your scene. Also, in the input debugger, you can now enable touch simulation from the "Options" dropdown.
- Changing state has been decoupled from events. While input events are the primary means by which to trigger state changes, anyone can perform state changes manually now from anywhere.
    ```
    InputState.Change(gamepad.leftStick, new Vector2(123, 234));
    ```
  * This change makes it possible to update state __from__ state and thus synthesize input data from other input coming in.
- A new API for recording state changes over time has been added.
    ```
    var history = new InputStateHistory("<Gamepad>/leftStick");
    history.StartRecording();

    //...

    foreach (var record in history)
        Debug.Log(record);
    ```
- Added support for generic joysticks on WebGL (which don't use the standard gamepad mapping).
- Added support for DualShock 3 gamepads on desktops.
- Added support for Nintendo Switch Pro Controllers on desktops.

#### Actions

- Actions now also have a __polling API__!
  * `InputAction.triggered` is true if the action was performed in the current frame.
  * `InputAction.ReadValue<TValue>()` yields the last value that `started`, `performed`, or `cancelled` (whichever came last) was called with. If the action is disabled, returns `default(TValue)`. For `InputActionType.Button` type actions, returns `1.0f` if `triggered==true` and `0.0f` otherwise.
- Generated C# wrappers for .inputactions can now placed relative to the .inputactions file by specifying a path starting with './' (e.g. `./foo/bar.cs`).

### Changed

- **The system no longer supports processing input in __BOTH__ fixed and dynamic updates**. Instead, a choice has to be made whether to process input before each `FixedUpdate()` or before each `Update()`.
  * Rationale: the existing code that supported having both updates receive input independently still had several holes and became increasingly complex and brittle. Our solution was based on not actually processing input twice but on channeling input concurrently into both the state of both updates. Together with the fact that specific inputs have to reset (and possibly accumulate) correctly with respect to their update time slices, this became increasingly hard to do right. This, together with the fact that we've come to increasingly question the value of this feature, led us to removing the capability while preserving the ability to determine where input is processed.
  * NOTE: Timeslicing is NOT affected by this. You can still switch to `ProcessEventInFixedUpdates` and get events timesliced to individual `FixedUpdate` periods according to their timestamps.
  * `InputSettings.UpdateMode.ProcessEventsInBothFixedAndDynamicUpdate` has been removed.
  * `InputSettings.UpdateMode.ProcessEventsInDynamicUpdateOnly` has been renamed to `InputSettings.UpdateMode.ProcessEventsInDynamicUpdate` and is now the default.
  * `InputSettings.UpdateMode.ProcessEventsInFixedUpdateOnly` has been renamed to `InputSettings.UpdateMode.ProcessEventsInFixedUpdate`.
- Added icons for PlayerInput, PlayerInputManager, InputSystemUIInputModule and MultiplayerEventSystem components.
- Changed `Keyboard` IME properties (`imeEnabled`, `imeCursorPosition`) to methods (`SetIMEEnabled`, `SetIMECursorPosition`).
- Added getters to all `IInputRuntime` properties.
- Replace some `GetXxx` methods in our API with `xxx`  properties.
- `Pointer.phase` has been removed and `PointerPhase` has been renamed to `TouchPhase`. Phases are now specific to touch. `PointerPhaseControl` has been renamed to `TouchPhaseControl`.
- `Pointer.button` has been renamed to `Pointer.press` and now is a control that indicates whether the pointer is in "press down" state.
  * For mouse, corresponds to left button press.
  * For pen, corresponds to tip contact.
  * For touch, corresponds to primary touch contact (i.e. whether __any__ finger is down).
- The state change monitor APIs (`IInputStateChangeMonitor` and friends) have been moved out of `InputSystem` into a new static class `InputState` in `UnityEngine.Experimental.Input.LowLevel`.
  * Rationale: These APIs are fairly low-level and not of general interest so having them out of `InputSystem` reduces the API surface visible to most users.
- `InputDeviceChange.StateChanged` has been removed and is now a separate callback `InputState.onChange`.
  * Rationale: The other `InputDeviceChange` notifications are low-frequency whereas `StateChanged` is high-frequency. Putting them all on the same callback made adding a callback to `InputSystem.onDeviceChange` unnecessarily expensive.
- `IInputStateCallbackReceiver` has been rewritten from scratch. Now has two simple methods `OnNextUpdate` and `OnEvent`. If implemented by a device, the device now has completely control over changing its own state. Use the `InputState.Change` methods to affect state changes while trigger state change monitors (e.g. for actions) correctly.
- Simplified handling of XR input in `InputSystemUIInputModule` by having only one set of actions for all XR devices.
- We now use the same hierarchical device picker in the "Add Control Scheme" popup, which is already used in the "Input Settings" window.
- Made all `IInputStateTypeInfo` implementations internal, as these did not offer value to the user.
- Made all `IInputDeviceCommandInfo` implementations internal, as these did not offer value to the user.
- Removed `ReadWriteArray`, which was only used for making `RebindingOperation.scores` editable, which did not add any value.
- Removed `PrimitiveValueOrArray`, as non of it's functionality over `PrimitiveValue` was implemented.
- Made all `InputProcessor` implementation internal, as access to these types is exposed only through text mode representations.
- Removed `CurveProcessor` as it was not implemented.
- Renamed XInputControllerOSX to a more descriptive XboxGamepadMacOS.

#### Actions

- `InputAction.continuous` has been removed. Running logic every frame regardless of input can easily be achieved in game code.
- The way action behavior is configured has been simplified.
  * The previous roster of toggles has been replaced with two settings:
    1. `Action Type`: Determines the behavior of the action. Choices are `Value`, `Button`, and `PassThrough`.
    2. `Control Type`: Determines the type of control (and implicitly the type of value) the action is looking for if the action is a `Value` or `PassThrough` action.
  * The previous `Initial State Check` toggle is now implicit in the action type now. `Value` actions perform an initial state check (i.e. trigger if their control is already actuated when the action is enabled). Other types of actions don't.
  * The previous `Pass Through` toggle is now rolled into the action type.

## [0.2.10-preview] - 2019-05-17

### Added

- Added a `MultiplayerEventSystem` class, which allows you use multiple UI event systems to control different parts of the UI by different players.
- `InputSystemUIInputModule` now lets you specify an `InputActionAsset` in the `actionsAsset` property. If this is set, the inspector will populate all actions from this asset. If you have a `PlayerInput` component on the same game object, referencing the same  `InputActionAsset`, the `PlayerInput` component will keep the actions on the `InputSystemUIInputModule` in synch, allowing easy setup of multiplayer UI systems.

### Changed

- `StickControl.x` and `StickControl.y` are now deadzoned, i.e. have `AxisDeadzone` processors on them. This affects all gamepads and joysticks.
  * __NOTE:__ The deadzoning is __independent__ of the stick. Whereas the stack has a radial deadzones, `x` and `y` have linear deadzones. This means that `leftStick.ReadValue().x` is __not__ necessary equal to `leftStick.x.ReadValue()`.
  * This change also fixes the problem of noise from sticks not getting filtered out and causing devices such as the PS4 controller to constantly make itself `Gamepad.current`.

- Redesigned `UIActionInputModule`
 * Added a button in the inspector to automatically assign actions from an input action asset based on commonly used action names.
 * Will now populate actions with useful defaults.
 * Removed `clickSpeed` property - will use native click counts from the OS where available instead.
 * Removed `sendEventsWhenInBackground` property.
 * Hiding `Touches` and `TrackedDevices` until we decide how to handle them.
 * Remove `moveDeadzone` property as it is made redundant by the action's dead zone.
 * Removed `UIActionInputModuleEnabler` component, `UIActionInputModule` will now enable itself.
- Changed default button press point to 0.5.
- Changed all constants in public API to match Unity naming conventions ("Constant" instead of "kConstant").
- Changed namespace from `UnityEngine.Experimental.Input` to `UnityEngine.InputSystem`.
- Generated wrapper code now has nicer formatting.
- Renamed `UIActionInputModule` to `InputSystemUIInputModule`.
- Nicer icons for `InputActionAssets` and `InputActions` and for `Button` and generic controls.
- Change all public API using `IntPtr` to use unsafe pointer types instead.
- `PlayerInput` will no longer disable any actions not in the currently active action map when disabling input or switching action maps.
- Change some public fields into properties.
- Input System project settings are now called "Input System Package" in the project window instead of "Input (NEW)".
- Removed `Plugins` from all namespaces.
- Rename "Cancelled" -> "Canceled" (US spelling) in all APIs.

### Fixed

- Adding devices to "Supported Devices" in input preferences not allowing to select certain device types (like "Gamepad").
- Fixed scrolling in `UIActionInputModule`.
- Fixed compiling the input system package in Unity 19.2 with ugui being moved to a package now.
- In the Input System project settings window, you can no longer add a supported device twice.

#### Actions

- Custom inspector for `PlayerInput` no longer adds duplicates of action events if `Invoke Unity Events` notification behavior is selected.
- Fixed `Hold` interactions firing immediately before the duration has passed.
- Fixed editing bindings or processors for `InputAction` fields in the inspector (Changes wouldn't persist before).
- Fixed exception message when calling `CallbackContext.ReadValue<TValue>()` for an action with a composite binding with `TValue` not matching the composite's value type.

### Added

#### Actions

- `PlayerInput` can now handle `.inputactions` assets that have no control schemes.
  * Will pair __all__ devices mentioned by any of the bindings except if already paired to another player.

## [0.2.8-preview] - 2019-04-23

### Added

- Added a `clickCount` control to the `Mouse` class, which specifies the click count for the last mouse click (to allow distinguishing between single-, double- and multi-clicks).
- Support for Bluetooth Xbox One controllers on macOS.

#### Actions

- New API for changing bindings on actions
```
    // Several variations exist that allow to look up bindings in various ways.
    myAction.ChangeBindingWithPath("<Gamepad>/buttonSouth")
        .WithPath("<Keyboard>/space");

    // Can also replace the binding wholesale.
    myAction.ChangeBindingWithPath("<Keyboard>/space")
        .To(new InputBinding { ... });

    // Can also remove bindings programmatically now.
    myAction.ChangeBindingWithPath("<Keyboard>/space").Erase();
```

### Changed

- `Joystick.axes` and `Joystick.buttons` have been removed.
- Generated wrapper code for Input Action Assets are now self-contained, generating all the data from code and not needing a reference to the asset; `InputActionAssetReference` has been removed.
- The option to generate interfaces on wrappers has been removed, instead we always do this now.
- The option to generate events on wrappers has been removed, we felt that this no longer made sense.
- Will now show default values in Input Action inspector if no custom values for file path, class name or namespace have been provided.
- `InputSettings.runInBackground` has been removed. This should now be supported or not on a per-device level. Most devices never supported it in the first place, so a global setting did not seem to be useful.
- Several new `Sensor`-based classes have been added. Various existing Android sensor implementations are now based on them.
- `InputControlLayoutAttribute` is no longer inherited.
  * Rationale: A class marked as a layout will usually be registered using `RegisterLayout`. A class derived from it will usually be registered the same way. Because of layout inheritance, properties applied to the base class through `InputControlLayoutAttribute` will affect the subclass as intended. Not inheriting the attribute itself, however, now allows having properties such as `isGenericTypeOfDevice` which should not be inherited.
- Removed `acceleration`, `orientation`, and `angularVelocity` controls from `DualShockGamepad` base class.
  * They are still on `DualShockGamepadPS4`.
  * The reason is that ATM we do not yet support these controls other than on the PS4. The previous setup pretended that these controls work when in fact they don't.
- Marking a control as noisy now also marks all child controls as noisy.
- The input system now defaults to ignoring any HID devices with usage types not known to map to game controllers. You can use `HIDSupport.supportedUsages` to enable specific usage types.
- In the Input Settings window, asset selection has now been moved to the "gear" popup menu. If no asset is created, we now automatically create one.
- In the inspector for Input Settings assets, we now show a button to go to the Input Settings window, and a button to make the asset active if it isn't.
- Tests are now no longer part of the com.unity.inputsystem package. The `InputTestFixture` class still is for when you want to write input-related tests for your project. You can reference the `Unity.InputSystem.TestFixture` assembly when you need to do that.
- Implemented adding usages to and removing them from devices.

#### Actions

- A number of changes have been made to the control picker UI in the editor. \
  ![Input Control Picker](Documentation~/Images/InputControlPicker.png)
  * The button to pick controls interactively (e.g. by pressing a button on a gamepad) has been moved inside the picker and renamed to "Listen". It now works as a toggle that puts the picker into a special kind of 'search' mode. While listening, suitable controls that are actuated will be listed in the picker and can then be picked from.
  * Controls are now displayed with their nice names (e.g. "Cross" instead of "buttonSouth" in the case of the PS4 controller).
  * Child controls are indented instead of listed in "parent/child" format.
  * The hierarchy of devices has been rearranged for clarity. The toplevel groups of "Specific Devices" and "Abstract Devices" are now merged into one hierarchy that progressively groups devices into more specific groups.
  * Controls now have icons displayed for them.
- There is new support for binding to keys on the keyboard by their generated character rather than by their location. \
  ![Keyboard Binding](Documentation~/Images/KeyboardBindByLocationVsCharacter.png)
  * At the toplevel of the Keyboard device, you now have the choice of either binding by keyboard location or binding by generated/mapped character.
  * Binding by location shows differences between the local keyboard layout and the US reference layout.
  * The control path language has been extended to allow referencing controls by display name. `<Keyboard>/#(a)` binds to the control on a `Keyboard` with the display name `a`.
- `continuous` flag is now ignored for `Press and Release` interactions, as it did not  make sense.
- Reacting to controls that are already actuated when an action is enabled is now an __optional__ behavior rather than the default behavior. This is a __breaking__ change.
  * Essentially, this change reverts back to the behavior before 0.2-preview.
  * To reenable the behavior, toggle "Initial State Check" on in the UI or set the `initialStateCheck` property in code.
  ![Inital State Check](Documentation~/Images/InitialStateCheck.png)
  * The reason for the change is that having the behavior on by default made certain setups hard to achieve. For example, if `<Keyboard>/escape` is used in one action map to toggle *into* the main menu and in another action map to toggle *out* of it, then the previous behavior would immediately exit out of the menu if `escape` was still pressed from going into the menu. \
  We have come to believe that wanting to react to the current state of a control right away is the less often desirable behavior and so have made it optional with a separate toggle.
- Processors and Interactions are now shown in a component-inspector-like fashion in the Input Action editor window, allowing you to see the properties of all items at once.
- The various `InputAction.lastTriggerXXX` APIs have been removed.
  * Rationale: They have very limited usefulness and if you need the information, it's easy to set things up in order to keep track of it yourself. Also, we plan on having a polling API for actions in the future which is really what the `lastActionXXX` APIs were trying to (imperfectly) solve.
- `Tap`, `SlowTap`, and `MultiTap` interactions now respect button press points.
- `Tap`, `SlowTap`, and `MultiTap` interactions now have improved parameter editing UIs.

### Fixed

- Input Settings configured in the editor are now transferred to the built player correctly.
- Time slicing for fixed updates now works correctly, even when pausing or dropping frames.
- Make sure we Disable any InputActionAsset when it is being destroyed. Otherwise, callbacks which were not cleaned up would could cause exceptions.
- DualShock sensors on PS4 are now marked as noisy (#494).
- IL2CPP causing issues with XInput on windows and osx desktops.
- Devices not being available yet in `MonoBehavior.Awake`, `MonoBehaviour.Start`, and `MonoBehaviour.OnEnable` in player or when entering play mode in editor.
- Fixed a bug where the event buffer used by `InputEventTrace` could get corrupted.

#### Actions

- Actions and bindings disappearing when control schemes have spaces in their names.
- `InputActionRebindingExceptions.RebindOperation` can now be reused as intended; used to stop working properly the first time a rebind completed or was cancelled.
- Actions bound to multiple controls now trigger correctly when using `PressInteraction` set to `ReleaseOnly` (#492).
- `PlayerInput` no longer fails to find actions when using UnityEvents (#500).
- The `"{...}"` format for referencing action maps and actions using GUIDs as strings has been obsoleted. It will still work but adding the extra braces is no longer necessary.
- Drag&dropping bindings between other bindings that came before them in the list no longer drops the items at a location one higher up in the list than intended.
- Editing name of control scheme in editor not taking effect *except* if hitting enter key.
- Saving no longer causes the selection of the current processor or interaction to be lost.
  * This was especially annoying when having "Auto-Save" on as it made editing parameters on interactions and processors very tedious.
- In locales that use decimal separators other than '.', floating-point parameters on composites, interactions, and processors no longer lead to invalid serialized data being generated.
- Fix choosing "Add Action" in action map context menu throwing an exception.
- The input action asset editor window will no longer fail saving if the asset has been moved.
- The input action asset editor window will now show the name of the asset being edited when asking for saving changes.
- Clicking "Cancel" in the save changes dialog for the input action asset editor window will now cancel quitting the editor.
- Fixed pasting or dragging a composite binding from one action into another.
- In the action map editor window, switching from renaming an action to renaming an action map will no longer break the UI.
- Fixed calling Enable/Disable from within action callbacks sometimes leading to corruption of state which would then lead to actions not getting triggered (#472).
- Fixed setting of "Auto-Save" toggle in action editor getting lost on domain reload.
- Fixed blurry icons in editor for imported .inputactions assets and actions in them.
- `Press` and `Release` interactions will now work correctly if they have multiple bound controls.
- `Release` interactions will now invoke a `Started` callback when the control is pressed.
- Made Vector2 composite actions respect the press points of button controls used to compose the value.

## [0.2.6-preview] - 2019-03-20

>NOTE: The UI code for editing actions has largely been rewritten. There may be regressions.
>NOTE: The minimum version requirement for the new input system has been bumped
       to 2019.1

### Added

- Support gamepad vibration on Switch.
- Added support for Joysticks on Linux.

#### Actions

- Added ability to change which part of a composite a binding that is part of the composite is assigned to.
  * Part bindings can now be freely duplicated or copy-pasted. This allows having multiple bindings for "up", for example. Changing part assignments retroactively allows to freely edit the composite makeup.
- Can now drag&drop multiple items as well as drop items onto others (equivalent to cut&paste). Holding ALT copies data instead of moving it.
- Edits to control schemes are now undoable.
- Control schemes are now sorted alphabetically.
- Can now search by binding group (control scheme) or devices directly from search box.
  * `g:Gamepad` filters bindings to those in the "Gamepad" group.
  * `d:Gamepad` filters bindings to those from Gamepad-compatible devices.

### Changed

- The input debugger will no longer automatically show remote devices when the profiler is connected. Instead, use the new menu in debugger toolbar to connect to players or to enable/disable remote input debugging.
- "Press and Release" interactions will now invoke the `performed` callback on both press and release (instead of invoking `performed` and `cancel`, which was inconsistent with other behaviors).

#### Actions

- Bindings have GUIDs now like actions and maps already did. This allows to persistently and uniquely identify individual bindings.
- Replaced UI overlay while rebinding interactively with cancellable progress bar. Interactive rebinding now cancels automatically after 4 seconds without suitable input.
- Bindings that are not assigned to any control scheme are now visible when a particular control scheme is selected.
  * Bindings not assigned to any control scheme are active in *ALL* control schemes.
  * The change makes this visible in the UI now.
  * When a specific control scheme is selected, these bindings are affixed with `{GLOBAL}` for added visibility.
- When filtering by devices from a control scheme, the filtering now takes layout inheritance into account. So, a binding to a control on `Pointer` will now be shown when the filter is `Mouse`.
- The public control picker API has been revised.
  * The simplest way to add control picker UI to a control path is to add an `InputControlAttribute` to the field.
    ```
    // In the inspector, shows full UI to select a control interactively
    // (including interactive picking through device input).
    [InputControl(layout = "Button")]
    private string buttonControlPath;
    ```
- Processors of incompatible types will now be ignored instead of throwing an exception.

### Fixed

- Remote connections in input debugger now remain connected across domain reloads.
- Don't incorrectly create non-functioning devices if a physical device implements multiple incompatible logical HID devices (such as the MacBook keyboard/touch pad and touch bar).
- Removed non-functioning sort triangles in event list in Input Debugger device windows.
- Sort events in input debugger window by id rather then by timestamp.
- Make parsing of float parameters support floats represented in "e"-notation and "Infinity".
- Input device icons in input debugger window now render in appropriate resolution on retina displays.
- Fixed Xbox Controller on macOS reporting negative values for the sticks when represented as dpad buttons.
- `InputSettings.UpdateMode.ProcessEventsManually` now correctly triggers updates when calling `InputSystem.Update(InputUpdateType.Manual)`.

#### Actions

- Pasting or duplicating an action in an action map asset will now assign a new and unique ID to the action.
- "Add Action" button being active and triggering exceptions when no action map had been added yet.
- Fixed assert when generating C# class and make sure it gets imported correctly.
- Generate directories as needed when generating C# class, and allow path names without "Assets/" path prefix.
- Allow binding dpad controls to actions of type "Vector2".
- Fixed old name of action appearing underneath rename overlay.
- Fixed inspector UIs for on-screen controls throwing exceptions and being non-functional.
- Fixed deleting multiple items at same time in action editor leading to wrong items being deleted.
- Fixed copy-pasting actions not preserving action properties other than name.
- Fixed memory corruptions coming from binding resolution of actions.
- InputActionAssetReferences in ScriptableObjects will continue to work after domain reloads in the editor.
- Fixed `startTime` and `duration` properties of action callbacks.

## [0.2.1-preview] - 2019-03-11

### Changed

 - NativeUpdateCallback API update to match Unity 2018.3.8f1

## [0.2.0-preview] - 2019-02-12

This release contains a number of fairly significant changes. The focus has been on further improving the action system to make it easier to use as well as to make it work more reliably and predictably.

>NOTE: There are some breaking changes. Please see the "Changed" section below.

### Changed

- Removed Unity 2018.2 support code.
- Removed .NET 3.5 support code.
- Started using C# 7.
- `IInputControlProcessor<TValue>` has been replaced with `InputProcessor` and `InputProcessor<TValue>` base classes.
- `IInputBindingComposite` has been replaced with an `InputBindingComposite` base class and the `IInputBindingComposite<TValue>` interface has been merged with the `InputBindingComposite<TValue>` class which had already existed.
- `InputUser.onUnpairedDeviceUser` will now notify for each actuated control until the device is paired or there are no more actuated controls.
- `SensitivityProcessor` has been removed.
    * The approach needs rethinking. What `SensitivityProcessor` did caused more problems than it solved.
- State monitors no longer have their timeouts removed automatically when they fire. This makes it possible to have a timeout that is removed only in response to a specific state change.
- Events for devices that implement `IInputStateCallbacks` (such as `Touchscreen`) are allowed to go back in time. Avoids the problem of having to order events between multiple fingers correctly or seeing events getting rejected.
- `PenState.Button` is now `PenButton`.
- Removed TouchPositionTransformProcessor, was used only by Android, the position transformation will occur in native backend in 2019.x

#### Actions:
- Bindings that have no interactions on them will trigger differently now. __This is a breaking change__.
  * Previously, these bindings would trigger `performed` on every value change including when going back to their default value. This is why you would see two calls of `performed` with a button; one when the button was pressed, another when it was depressed.
  * Now, a binding without an interaction will trigger `started` and then `performed` when a bound control is actuated. Thereafter, the action will remain in `Started` phase. For as long as the control is actuated, every value change will trigger `performed` again. When the control stops being actuated, it will trigger `cancelled` and the action will remain in `Waiting` state.
  * Control actuation is defined as a control having a magnitude (see `InputControl.EvaluateMagnitude`) greater than zero. If a control does not support magnitudes (returns -1 from `EvaluateMagnitude`), then the control is considered actuated when it changes state away from its default state.
  * To restore the previous behavior, simply change code like
      ```
        myAction.performed += MyCallback;
      ```
    to
      ```
        myAction.performed += MyCallback;
        myAction.cancelled += MyCallback;
      ```
  * Alternatively, enable `passThrough` mode on an action. This effectively restores the previous default behavior of actions.
    ```
        new InputAction(binding: "<Gamepad>/leftTrigger") { passThrough = true };
    ```
- As part of the aforementioned change, the following interactions have been removed as they are no longer relevant:
  - `StickInteraction`: Can simply be removed from bindings. The new default behavior obsoletes the need for what `StickInteraction` did. Use `started` to know then the stick starts being actuated, `performed` to be updated on movements, and `cancelled` to know when the stick goes back into rest position.
  - `PressAndReleaseInteraction`: Can simply be removed from bindings. The default behavior with no interaction encompasses press and release detection. Use `started` to know then a button is pressed and `cancelled` to know when it is released. To set a custom button press point, simply put an `AxisDeadzoneProcessor` on the binding.
- `PressInteraction` has been completely rewritten.
  - Trigger behavior can be set through `behavior` parameter and now provides options for observing just presses (`PressOnly`), just releases (`ReleaseOnly`), or both presses and releases (`PressAndRelease`).
  - Also, the interaction now operates on control actuation rather than reading out float values directly. This means that any control that supports magnitudes can be used.
  - Also supports continuous mode now.
- If bound controls are already actuated when an action is enabled, the action will now trigger in the next input update as if the control had just been moved from non-actuated to actuated state.
  - In other words, if e.g. you have a binding to the A button of the gamepad and the A button is already pressed when the action is first enabled, then the action associated with the A button will trigger as if the button had just been pressed. Previously, it required releasing and re-pressing the button first -- which, together with certain interactions, could lead to actions ending up in a confused state.
- When an action is disabled, it will now cancel all ongoing interactions, if any (i.e. you will see `InputAction.cancelled` being called).
  - Note that unlike the above-mentioned callbacks that happen when an action starts out with a control already actuated, the cancellation callbacks happen __immediately__ rather than in the next input update.
- Actions that at runtime are bound to multiple controls will now perform *conflict resolution*, if necessary.
  - This applies only if an action actually receives multiple concurrent actuations from controls.
  - When ambiguity is detected, the greatest amount of actuation on any of the controls gets to drive the action.
  - In practice, this means that as long as any of the controls bound to an action is actuated, the action will keep going. This resolves ambiguities when an action has primary and secondary bindings, for examples, or when an action is bound to multiple different devices at the same time.
  - Composite bindings count as single actuations regardless of how many controls participate in the composite.
  - This behavior __can be bypassed__ by setting the action to be pass-through.
- Action editor now closes when asset is deleted.
  - If there are unsaved changes, asks for confirmation first.
- Interactions and processors in the UI are now filtered based on the type of the action (if set) and sorted by name.
- Renamed "Axis" and "Dpad" composites to "1D Axis" and "2D Vector" composite.
  - The old names can still be used and existing data will load as expected.
  - `DpadComposite` got renamed to `Vector2Composite`; `AxisComposite` is unchanged.
- `InputInteractionContext.controlHasDefaultValue` has been replaced with `InputInteractionContext.ControlIsActuated()`.
- `InputActionChange.BindingsHaveChangedWhileEnabled` has been reworked and split in two:
    1. `InputActionChange.BoundControlsAboutToChange`: Bindings have been previously resolved but are about to be re-resolved.
    2. `InputActionChange.BoundControlsChanged`: Bindings have been resolved on one or more actions.
- Actions internally now allocate unmanaged memory.
  - Disposing should be taken care of automatically (though you can manually `Dispose` as well). If you see errors in the console log about unmanaged memory being leaked, please report the bug.
  - All execution state except for C# heap objects for processors, interactions, and composites has been collapsed into a single block of unmanaged memory. Actions should now be able to re-resolve efficiently without allocating additional GC memory.

### Added

- `PlayerInput` component which simplifies setting up individual player input actions and device pairings. \
  ![PlayerInput](Documentation~/Images/PlayerInput.png)
- `PlayerInputManager` component which simplifies player joining and split-screen setups. \
  ![PlayerInput](Documentation~/Images/PlayerInputManager.png)
- `InputDevice.all` (equivalent to `InputSystem.devices`)
- `InputControl.IsActuated()` can be used to determine whether control is currently actuated (defined as extension method in `InputControlExtensions`).
- Can now read control values from buffers as objects using `InputControl.ReadValueFromBufferAsObject`. This allows reading a value stored in memory without having to know the value type.
- New processors:
    * `ScaleProcessor`
    * `ScaleVector2Processor`
    * `ScaleVector3Processor`
    * `InvertVector2Processor`
    * `InvertVector3Processor`
    * `NormalizeVector2Processor`
    * `NormalizeVector3Processor`
- Added `MultiTapInteraction`. Can be used to listen for double-taps and the like.
- Can get total and average event lag times through `InputMetrics.totalEventLagTime` and `InputMetrics.averageEventLagTime`.
- `Mouse.forwardButton` and `Mouse.backButton`.
- The input debugger now shows users along with their paired devices and actions. See the [documentation](Documentation~/UserManagement.md#debugging)
- Added third and fourth barrel buttons on `Pen`.

#### Actions:
- Actions have a new continuous mode that will cause the action to trigger continuously even if there is no input. See the [documentation](Documentation~/Actions.md#continuous-actions) for details. \
  ![Continuous Action](Documentation~/Images/ContinuousAction.png)
- Actions have a new pass-through mode. In this mode an action will bypass any checks on control actuation and let any input activity on the action directly flow through. See the [documentation](Documentation~/Actions.md#pass-through-actions) for details. \
  ![Pass-Through Action](Documentation~/Images/PassThroughAction.png)
- Can now add interactions and processors directly to actions.
  ![Action Properties](Documentation~/Images/ActionProperties.png)
    * This is functionally equivalent to adding the respective processors and/or interactions to every binding on the action.
- Can now change the type of a composite retroactively.
  ![Composite Properties](Documentation~/Images/CompositeProperties.png)
- Values can now be read out as objects using `InputAction.CallbackContext.ReadValueAsObject()`.
    * Allocates GC memory. Should not be used during normal gameplay but is very useful for testing and debugging.
- Added auto-save mode for .inputactions editor.
  ![Auto Save](Documentation~/Images/AutoSave.png)
- Processors, interactions, and composites can now define their own parameter editor UIs by deriving from `InputParameterEditor`. This solves the problem of these elements not making it clear that the parameters usually have global defaults and do not need to be edited except if local overrides are necessary.
- Can now set custom min and max values for axis composites.
    ```
    var action = new InputAction();
    action.AddCompositeBinding("Axis(minValue=0,maxValue=2)")
        .With("Positive", "<Keyboard>/a")
        .With("Negative", "<Keyboard>/d");
    ```
- "C# Class File" property on .inputactions importer settings now has a file picker next to it.
- `InputActionTrace` has seen various improvements.
    * Recorded data will now stay valid even if actions are rebound to different controls.
    * Can listen to all actions using `InputActionTrace.SubscribeToAll`.
    * `InputActionTrace` now maintains a list of subscriptions. Add subscriptions with `SubscribeTo` and remove a subscription with `UnsubscribeFrom`. See the [documentation](Documentation~/Actions.md#tracing-actions) for details.

### Fixes

- Fixed support for Unity 2019.1 where we landed a native API change.
- `InputUser.UnpairDevicesAndRemoveUser()` corrupting device pairings of other InputUsers
- Control picker in UI having no devices if list of supported devices is empty but not null
- `IndexOutOfRangeException` when having multiple action maps in an asset (#359 and #358).
- Interactions timing out even if there was a pending event that would complete the interaction in time.
- Action editor updates when asset is renamed or moved.
- Exceptions when removing action in last position of action map.
- Devices marked as unsupported in input settings getting added back on domain reload.
- Fixed `Pen` causing exceptions and asserts.
- Composites that assign multiple bindings to parts failing to set up properly when parts are assigned out of order (#410).

### Known Issues

- Input processing in edit mode on 2019.1 is sporadic rather than happening on every editor update.

## [0.1.2-preview] - 2018-12-19

    NOTE: The minimum version requirement for the new input system has been bumped
          to 2018.3. The previous minum requirement of 2018.2 is no longer supported.
          Also, we have dropped support for the .NET 3.5 runtime. The new .NET 4
          runtime is now required to use the new input system.

We've started working on documentation. The current work-in-progress can be found on [GitHub](https://github.com/Unity-Technologies/InputSystem/blob/develop/Packages/com.unity.inputsystem/Documentation~/InputSystem.md).

### Changed

- `InputConfiguration` has been replaced with a new `InputSettings` class.
- `InputConfiguration.lockInputToGame` has been moved to `InputEditorUserSettings.lockInputToGameView`. This setting is now persisted as a local user setting.
- `InputSystem.updateMask` has been replaced with `InputSettings.updateMode`.
- `InputSystem.runInBackground` has been moved to `InputSettings.runInBackground`.
- Icons have been updated for improved styling and now have separate dark and light skin versions.
- `Lock Input To Game` and `Diagnostics Mode` are now persisted as user settings
- Brought back `.current` getters and added `InputSettings.filterNoiseOnCurrent` to control whether noise filtering on the getters is performed or not.
- Removed old and outdated Doxygen-generated API docs.

### Added

- `InputSystem.settings` contains the current input system settings.
- A new UI has been added to "Edit >> Project Settings..." to edit input system settings. Settings are stored in a user-controlled asset in any location inside `Assets/`. Multiple assets can be used and switched between.
- Joystick HIDs are now supported on Windows, Mac, and UWP.
- Can now put system into manual update mode (`InputSettings.updateMode`). In this mode, events will not get automatically processed. To process events, call `InputSystem.Update()`.
- Added shortcuts to action editor window (requires 2019.1).
- Added icons for .inputactions assets.

### Fixed

- `InputSystem.devices` not yet being initialized in `MonoBehaviour.Start` when in editor.

### Known Issues

- Input settings are not yet included in player builds. This means that at the moment, player builds will always start out with default input settings.
- There have been reports of some stickiness to buttons on 2019.1 alpha builds.  We are looking at this now.

## [0.0.14-preview] - 2018-12-11

### Changed

- `Pointer.delta` no longer has `SensitivityProcessor` on it. The processor was causing many issues with mouse deltas. It is still available for adding it manually to action bindings but the processor likely needs additional work.

### Fixed

Core:
- Invalid memory accesses when using .NET 4 runtime
- Mouse.button not being identical to Mouse.leftButton
- DualShock not being recognized when connected via Bluetooth

Actions:
- Parameters disappearing on processors and interactions in UI when edited
- Parameters on processors and interactions having wrong value type in UI (e.g. int instead of float)
- RebindingOperation calling OnComplete() after being cancelled

Misc:
- Documentation no longer picked up as assets in user project

## [0.0.13-preview] - 2018-12-05

First release from stable branch.<|MERGE_RESOLUTION|>--- conflicted
+++ resolved
@@ -15,6 +15,9 @@
 
 ### Added
 - Support for [Game rotation vector](https://developer.android.com/reference/android/hardware/Sensor#TYPE_GAME_ROTATION_VECTOR) sensor on Android
+
+### Fixed
+- Partially fixed case ISX-1357 (Investigate performance regressing over time).  A sample showed that leaving an InputActionMap enabled could lead to an internal list of listeners growing.  This leads to slow-down, so we now warn if we think this is happening.
 
 ## [1.8.0-pre.1] - 2023-09-04
 
@@ -39,12 +42,8 @@
 - Fixed Tracked Pose Driver to use `Transform.SetLocalPositionAndRotation` when available to improve performance. Based on the user contribution from [DevDunk](https://forum.unity.com/members/devdunk.4432119/) in a [forum post](https://forum.unity.com/threads/more-performant-tracked-pose-driver-solution-included.1462691).
 - Fixed the `Clone` methods of `InputAction` and `InputActionMap` so it copies the Initial State Check flag (`InputAction.wantsInitialStateCheck`) of input actions.
 - Fixed the "Release tests throws exception in InputSystem" bug ([case ISXB-581](https://issuetracker.unity3d.com/issues/release-tests-fail-when-input-system-package-is-installed)).
-<<<<<<< HEAD
-- Partially fixed case ISX-1357 (Investigate performance regressing over time).  A sample showed that leaving an InputActionMap enabled could lead to an internal list of listeners growing.  This leads to slow-down, so we now warn if we think this is happening.
-=======
 - Fixed issues with generating Precompiled Layouts for devices which are not defined in a namespace
 - Fixed an issue where some controls like `QuaternionControl` could not be included in a Precompiled Layout because the generated code could not access a setter on child control properties.
->>>>>>> 91c2b882
 
 ## [1.6.3] - 2023-07-11
 
