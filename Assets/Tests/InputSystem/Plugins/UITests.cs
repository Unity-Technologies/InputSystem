using System;
using System.Collections;
using System.Collections.Generic;
using System.Linq;
using System.Reflection;
using System.Text.RegularExpressions;
using NUnit.Framework;
using NUnit.Framework.Constraints;
using UnityEngine;
using UnityEngine.EventSystems;
using UnityEngine.InputSystem;
using UnityEngine.InputSystem.Controls;
using UnityEngine.InputSystem.EnhancedTouch;
using UnityEngine.InputSystem.LowLevel;
using UnityEngine.InputSystem.UI;
using UnityEngine.InputSystem.Utilities;
using UnityEngine.Profiling;
using UnityEngine.SceneManagement;
using UnityEngine.TestTools;
using UnityEngine.TestTools.Constraints;
using UnityEngine.TestTools.Utils;
using UnityEngine.UI;
using Image = UnityEngine.UI.Image;
using Is = UnityEngine.TestTools.Constraints.Is;
using MouseButton = UnityEngine.InputSystem.LowLevel.MouseButton;

#if UNITY_EDITOR
using UnityEditor;
using UnityEditor.SceneManagement;
#endif

#if UNITY_2021_2_OR_NEWER
using UnityEngine.UIElements;
#endif

#pragma warning disable CS0649
////TODO: app focus handling

internal class UITests : CoreTestsFixture
{
    private struct TestObjects
    {
        public Camera camera;
        public InputSystemUIInputModule uiModule;
        public TestEventSystem eventSystem;
        public GameObject parentGameObject;
        public GameObject leftGameObject;
        public GameObject rightGameObject;
        public UICallbackReceiver parentReceiver;
        public UICallbackReceiver leftChildReceiver;
        public UICallbackReceiver rightChildReceiver;
        public DefaultInputActions actions;

        // Assume a 640x480 resolution and translate the given coordinates from a resolution
        // in that space to coordinates in the current camera screen space.
        public Vector2 From640x480ToScreen(float x, float y)
        {
            var cameraRect = camera.rect;
            var cameraPixelRect = camera.pixelRect;

            var result = new Vector2(cameraPixelRect.x + x / 640f * cameraRect.width * cameraPixelRect.width,
                cameraPixelRect.y + y / 480f * cameraRect.height * cameraPixelRect.height);

            // Pixel-snap. Not sure where this is coming from but Mac tests are failing without this.
            return new Vector2(Mathf.Floor(result.x), Mathf.Floor(result.y));
        }

        public bool IsWithinRect(Vector2 screenPoint, GameObject gameObject)
        {
            var transform = gameObject.GetComponent<RectTransform>();
            return RectTransformUtility.RectangleContainsScreenPoint(transform, screenPoint, camera, default);
        }

        public void ClearEvents()
        {
            parentReceiver.events.Clear();
            leftChildReceiver.events.Clear();
            rightChildReceiver.events.Clear();
        }
    }

    [SetUp]
    public override void Setup()
    {
        base.Setup();
    }

    private static TestObjects CreateUIScene()
    {
        var scene = CreateTestUI();
        scene.actions = new DefaultInputActions();

        scene.uiModule.point = InputActionReference.Create(scene.actions.UI.Point);
        scene.uiModule.leftClick = InputActionReference.Create(scene.actions.UI.Click);

        scene.actions.UI.Enable();

        return scene;
    }

    // Set up a InputSystemUIInputModule with a full roster of actions and inputs
    // and then see if we can generate all the various events expected by the UI
    // from activity on input devices.
    private static TestObjects CreateTestUI(Rect viewport = default, bool noFirstSelected = false, string namePrefix = "")
    {
        var objects = new TestObjects();

        // Set up GameObject with EventSystem.
        var systemObject = new GameObject(namePrefix + "System");
        objects.eventSystem = systemObject.AddComponent<TestEventSystem>();
        var uiModule = systemObject.AddComponent<InputSystemUIInputModule>();
        uiModule.UnassignActions();
        objects.uiModule = uiModule;
        objects.eventSystem.UpdateModules();

        var cameraObject = new GameObject(namePrefix + "Camera");
        objects.camera = cameraObject.AddComponent<Camera>();
        objects.camera.stereoTargetEye = StereoTargetEyeMask.None;
        objects.camera.rect = viewport == default ? new Rect(0, 0, 1, 1) : viewport;

        var canvasObject = new GameObject(namePrefix + "Canvas");
        canvasObject.SetActive(false);
        var canvas = canvasObject.AddComponent<Canvas>();
        canvas.renderMode = RenderMode.ScreenSpaceCamera;
        canvasObject.AddComponent<GraphicRaycaster>();
        canvasObject.AddComponent<TrackedDeviceRaycaster>();
        canvas.worldCamera = objects.camera;

        // Set up a GameObject hierarchy that we send events to. In a real setup,
        // this would be a hierarchy involving UI components.
        var parentGameObject = new GameObject(namePrefix + "Parent");
        parentGameObject.SetActive(false);
        var parentTransform = parentGameObject.AddComponent<RectTransform>();
        objects.parentGameObject = parentGameObject;
        objects.parentReceiver = parentGameObject.AddComponent<UICallbackReceiver>();

        var leftChildGameObject = new GameObject(namePrefix + "Left Child");
        leftChildGameObject.SetActive(false);
        var leftChildTransform = leftChildGameObject.AddComponent<RectTransform>();
        leftChildGameObject.AddComponent<Image>();
        objects.leftChildReceiver = leftChildGameObject.AddComponent<UICallbackReceiver>();
        objects.leftGameObject = leftChildGameObject;

        var rightChildGameObject = new GameObject(namePrefix + "Right Child");
        rightChildGameObject.SetActive(false);
        var rightChildTransform = rightChildGameObject.AddComponent<RectTransform>();
        rightChildGameObject.AddComponent<Image>();
        objects.rightChildReceiver = rightChildGameObject.AddComponent<UICallbackReceiver>();
        objects.rightGameObject = rightChildGameObject;

        parentTransform.SetParent(canvasObject.transform, worldPositionStays: false);
        leftChildTransform.SetParent(parentTransform, worldPositionStays: false);
        rightChildTransform.SetParent(parentTransform, worldPositionStays: false);

        // Parent occupies full space of canvas.
        parentTransform.anchoredPosition = default;
        parentTransform.anchorMin = Vector2.zero;
        parentTransform.anchorMax = Vector2.one;
        parentTransform.sizeDelta = default;

        // Left child occupies left half of parent.
        leftChildTransform.anchoredPosition = default;
        leftChildTransform.anchorMin = default;
        leftChildTransform.anchorMax = new Vector2(0.5f, 1);
        leftChildTransform.sizeDelta = default;

        // Right child occupies right half of parent.
        rightChildTransform.anchoredPosition = default;
        rightChildTransform.anchorMin = new Vector2(0.5f, 0);
        rightChildTransform.anchorMax = new Vector2(1, 1);
        rightChildTransform.sizeDelta = default;

        canvasObject.SetActive(true);
        parentGameObject.SetActive(true);
        leftChildGameObject.SetActive(true);
        rightChildGameObject.SetActive(true);

        objects.eventSystem.playerRoot = parentGameObject;
        if (!noFirstSelected)
            objects.eventSystem.firstSelectedGameObject = leftChildGameObject;
        objects.eventSystem.InvokeUpdate(); // Initial update only sets current module.

        return objects;
    }

    [Test]
    [Category("UI")]
    public void UI_InputModuleHasDefaultActions()
    {
        var go = new GameObject();
        var uiModule = go.AddComponent<InputSystemUIInputModule>();

        Assert.That(uiModule.actionsAsset, Is.Not.Null);
        Assert.That(uiModule.point?.action, Is.SameAs(uiModule.actionsAsset["UI/Point"]));
        Assert.That(uiModule.leftClick?.action, Is.SameAs(uiModule.actionsAsset["UI/Click"]));
        Assert.That(uiModule.rightClick?.action, Is.SameAs(uiModule.actionsAsset["UI/RightClick"]));
        Assert.That(uiModule.middleClick?.action, Is.SameAs(uiModule.actionsAsset["UI/MiddleClick"]));
        Assert.That(uiModule.scrollWheel?.action, Is.SameAs(uiModule.actionsAsset["UI/ScrollWheel"]));
        Assert.That(uiModule.submit?.action, Is.SameAs(uiModule.actionsAsset["UI/Submit"]));
        Assert.That(uiModule.cancel?.action, Is.SameAs(uiModule.actionsAsset["UI/Cancel"]));
        Assert.That(uiModule.move?.action, Is.SameAs(uiModule.actionsAsset["UI/Navigate"]));
        Assert.That(uiModule.trackedDeviceOrientation?.action, Is.SameAs(uiModule.actionsAsset["UI/TrackedDeviceOrientation"]));
        Assert.That(uiModule.trackedDevicePosition?.action, Is.SameAs(uiModule.actionsAsset["UI/TrackedDevicePosition"]));

        uiModule.UnassignActions();

        Assert.That(uiModule.actionsAsset, Is.Null);
        Assert.That(uiModule.point, Is.Null);
        Assert.That(uiModule.leftClick, Is.Null);
        Assert.That(uiModule.rightClick, Is.Null);
        Assert.That(uiModule.middleClick, Is.Null);
        Assert.That(uiModule.scrollWheel, Is.Null);
        Assert.That(uiModule.submit, Is.Null);
        Assert.That(uiModule.cancel, Is.Null);
        Assert.That(uiModule.move, Is.Null);
        Assert.That(uiModule.trackedDeviceOrientation, Is.Null);
        Assert.That(uiModule.trackedDevicePosition, Is.Null);
    }

    // Comprehensive test for general pointer input behaviors.
    // NOTE: The behavior we test for here is slightly *DIFFERENT* than what you get with StandaloneInputModule. The reason is that
    //       StandaloneInputModule has both lots of inconsistencies between touch and mouse input (example: touch press handling goes
    //       selection -> enter/exit -> down -> click -> potential drag whereas mouse press handling goes selection -> down -> click
    //       -> potential drag; also, touch will set pressPosition always to the current position whereas mouse will set it only on
    //       click like the docs say) and also has some questionable behaviors that we opt to do different (for example, we perform
    //       click detection *before* invoking click handlers so that clickCount and clickTime correspond to the current click instead
    //       of to the previous click).
#if !TEMP_DISABLE_UI_TESTS_ON_TRUNK
    [UnityTest]
    [Category("UI")]
#if UNITY_IOS || UNITY_TVOS
    [Ignore("Failing on iOS https://jira.unity3d.com/browse/ISX-448")]
#endif
    // All pointer input goes through a single code path. Goes for Pointer-derived devices as well as for TrackedDevice input but
    // also any other input that can deliver point and click functionality.
    //
    // NOTE: ExpectedResult is required for the test to pass; the value will not actually be validated for a UnityTest.
    [TestCase("Mouse", UIPointerType.MouseOrPen, PointerEventData.InputButton.Left, ExpectedResult = 1)]
    [TestCase("Mouse", UIPointerType.MouseOrPen, PointerEventData.InputButton.Middle, ExpectedResult = 1)]
    [TestCase("Mouse", UIPointerType.MouseOrPen, PointerEventData.InputButton.Right, ExpectedResult = 1)]
    [TestCase("Pen", UIPointerType.MouseOrPen, PointerEventData.InputButton.Left, ExpectedResult = 1)]
    [TestCase("Touchscreen", UIPointerType.Touch, PointerEventData.InputButton.Left, ExpectedResult = 1)]
    [TestCase("TrackedDeviceWithButton", UIPointerType.Tracked, PointerEventData.InputButton.Left, ExpectedResult = 1)]
    [TestCase("GenericDeviceWithPointingAbility", UIPointerType.MouseOrPen, PointerEventData.InputButton.Left, ExpectedResult = 1)]
    public IEnumerator UI_CanDriveUIFromPointer(string deviceLayout, UIPointerType pointerType, PointerEventData.InputButton clickButton)
    {
        InputSystem.RegisterLayout(kTrackedDeviceWithButton);
        InputSystem.RegisterLayout(kGenericDeviceWithPointingAbility);

        var device = InputSystem.AddDevice(deviceLayout);

        var isTouch = pointerType == UIPointerType.Touch;
        var isTracked = pointerType == UIPointerType.Tracked;
        var touchId = isTouch ? 1 : 0;
        var pointerId = isTouch ? ExtendedPointerEventData.MakePointerIdForTouch(device.deviceId, touchId) : device.deviceId;
        var trackedOrientation = isTracked ? Quaternion.Euler(0, -90, 0) : default;
        var trackedPosition = isTracked ? new Vector3(0.001f, 0.001f, 0.001f) : default;

        var scene = CreateTestUI();

        const string kActions = @"
            {
                ""maps"" : [
                    {
                        ""name"" : ""UIActions"",
                        ""actions"" : [
                            { ""name"" : ""point"", ""type"" : ""PassThrough"" },
                            { ""name"" : ""leftClick"", ""type"" : ""PassThrough"" },
                            { ""name"" : ""rightClick"", ""type"" : ""PassThrough"" },
                            { ""name"" : ""middleClick"", ""type"" : ""PassThrough"" },
                            { ""name"" : ""scroll"", ""type"" : ""PassThrough"" },
                            { ""name"" : ""position"", ""type"" : ""PassThrough"" },
                            { ""name"" : ""orientation"", ""type"" : ""PassThrough"" }
                        ],
                        ""bindings"" : [
                            { ""path"" : ""<Mouse>/position"", ""action"" : ""point"" },
                            { ""path"" : ""<Pen>/position"", ""action"" : ""point"" },
                            { ""path"" : ""<Touchscreen>/touch*/position"", ""action"" : ""point"" },
                            { ""path"" : ""<GenericDeviceWithPointingAbility>/position"", ""action"" : ""point"" },
                            { ""path"" : ""<Mouse>/leftButton"", ""action"" : ""leftClick"" },
                            { ""path"" : ""<Pen>/tip"", ""action"" : ""leftClick"" },
                            { ""path"" : ""<Touchscreen>/touch*/press"", ""action"" : ""leftClick"" },
                            { ""path"" : ""<TrackedDevice>/button"", ""action"" : ""leftClick"" },
                            { ""path"" : ""<GenericDeviceWithPointingAbility>/click"", ""action"" : ""leftClick"" },
                            { ""path"" : ""<Mouse>/rightButton"", ""action"" : ""rightClick"" },
                            { ""path"" : ""<Pen>/barrel0"", ""action"" : ""rightClick"" },
                            { ""path"" : ""<Mouse>/middleButton"", ""action"" : ""middleClick"" },
                            { ""path"" : ""<Pen>/barrel1"", ""action"" : ""middleClick"" },
                            { ""path"" : ""<Mouse>/scroll"", ""action"" : ""scroll"" },
                            { ""path"" : ""<GenericDeviceWithPointingAbility>/scroll"", ""action"" : ""scroll"" },
                            { ""path"" : ""<TrackedDevice>/devicePosition"", ""action"" : ""position"" },
                            { ""path"" : ""<TrackedDevice>/deviceRotation"", ""action"" : ""orientation"" }
                        ]
                    }
                ]
            }
        ";

        var actions = InputActionAsset.FromJson(kActions);

        var pointAction = actions["point"];
        var leftClickAction = actions["leftClick"];
        var rightClickAction = actions["rightClick"];
        var middleClickAction = actions["middleClick"];
        var scrollAction = actions["scroll"];
        var positionAction = actions["position"];
        var orientationAction = actions["orientation"];

        scene.uiModule.point = InputActionReference.Create(pointAction);
        scene.uiModule.leftClick = InputActionReference.Create(leftClickAction);
        scene.uiModule.middleClick = InputActionReference.Create(middleClickAction);
        scene.uiModule.rightClick = InputActionReference.Create(rightClickAction);
        scene.uiModule.scrollWheel = InputActionReference.Create(scrollAction);
        scene.uiModule.trackedDevicePosition = InputActionReference.Create(positionAction);
        scene.uiModule.trackedDeviceOrientation = InputActionReference.Create(orientationAction);

        actions.Enable();

        var clickControl = (ButtonControl)leftClickAction.controls[0];
        if (clickButton == PointerEventData.InputButton.Right)
            clickControl = (ButtonControl)rightClickAction.controls[0];
        else if (clickButton == PointerEventData.InputButton.Middle)
            clickControl = (ButtonControl)middleClickAction.controls[0];

        if (isTracked)
        {
            Set(device, "deviceRotation", trackedOrientation, queueEventOnly: true);
            Set(device, "devicePosition", trackedPosition, queueEventOnly: true);
        }

        // We need to wait a frame to let the underlying canvas update and properly order the graphics images for raycasting.
        yield return null;

        // Reset initial selection.
        scene.leftChildReceiver.events.Clear();

        Assert.That(scene.eventSystem.IsPointerOverGameObject(), Is.False);

        var firstScreenPosition = scene.From640x480ToScreen(100, 100);
        var secondScreenPosition = scene.From640x480ToScreen(100, 200);
        var thirdScreenPosition = scene.From640x480ToScreen(350, 200);

        var clickTime = 0f;
        var clickCount = 0;

        // Move pointer over left child.
        currentTime = 1;
        unscaledGameTime = 1;
        if (isTouch)
        {
            BeginTouch(1, firstScreenPosition, queueEventOnly: true);
        }
        else if (isTracked)
        {
            trackedOrientation = Quaternion.Euler(0, -35, 0);
            Set(device, "deviceRotation", trackedOrientation, queueEventOnly: true);
        }
        else
        {
            Set((Vector2Control)pointAction.controls[0], firstScreenPosition, queueEventOnly: true);
        }
        yield return null;

        const int kHaveMovementEvents =
#if UNITY_2021_2_OR_NEWER
            1
#else
            0
#endif
        ;

        Assert.That(scene.leftChildReceiver.events, Has.Count.EqualTo((isTouch ? 3 : 1) + kHaveMovementEvents));
        Assert.That(scene.parentReceiver.events, Has.Count.EqualTo(1 + kHaveMovementEvents));
        Assert.That(scene.rightChildReceiver.events, Is.Empty);

        Assert.That(scene.eventSystem.IsPointerOverGameObject(pointerId), Is.True);

        if (isTracked)
        {
            // Different screen geometries will lead to different ray intersection points from tracked devices.
            // Only check whether we reported a position inside of leftGameObject.
            Assert.That(scene.IsWithinRect(scene.leftChildReceiver.events[0].pointerData.position, scene.leftGameObject), Is.True);

            firstScreenPosition = scene.leftChildReceiver.events[0].pointerData.position;
        }

        // For both regular pointers and touch, pointer enter is the first event.
        // NOTE: This is different to StandaloneInputModule where for mouse, click comes before pointer enter.
        Assert.That(scene.leftChildReceiver.events[0].type, Is.EqualTo(EventType.PointerEnter));
        Assert.That(scene.leftChildReceiver.events[0].pointerData.device, Is.SameAs(device));
        Assert.That(scene.leftChildReceiver.events[0].pointerData.button, Is.EqualTo(PointerEventData.InputButton.Left));
        Assert.That(scene.leftChildReceiver.events[0].pointerData.pointerId, Is.EqualTo(pointerId));
        Assert.That(scene.leftChildReceiver.events[0].pointerData.pointerType, Is.EqualTo(pointerType));
        Assert.That(scene.leftChildReceiver.events[0].pointerData.touchId, Is.EqualTo(touchId));
        Assert.That(scene.leftChildReceiver.events[0].pointerData.trackedDeviceOrientation, Is.EqualTo(trackedOrientation));
        Assert.That(scene.leftChildReceiver.events[0].pointerData.trackedDevicePosition, Is.EqualTo(trackedPosition));
        Assert.That(scene.leftChildReceiver.events[0].pointerData.position, Is.EqualTo(firstScreenPosition).Using(Vector2EqualityComparer.Instance));
        ////REVIEW: For touch, should the initial pointer event really have a delta or should it be (0,0) when we first touch the screen?
        Assert.That(scene.leftChildReceiver.events[0].pointerData.delta, Is.EqualTo(firstScreenPosition).Using(Vector2EqualityComparer.Instance));
        Assert.That(scene.leftChildReceiver.events[0].pointerData.pressPosition, Is.EqualTo(Vector2.zero));
        Assert.That(scene.leftChildReceiver.events[0].pointerData.clickTime, Is.Zero);
        Assert.That(scene.leftChildReceiver.events[0].pointerData.clickCount, Is.Zero);
        Assert.That(scene.leftChildReceiver.events[0].pointerData.pointerEnter, Is.SameAs(scene.leftGameObject));
        Assert.That(scene.leftChildReceiver.events[0].pointerData.pointerDrag, Is.Null);
        Assert.That(scene.leftChildReceiver.events[0].pointerData.pointerPress, Is.Null);
        Assert.That(scene.leftChildReceiver.events[0].pointerData.rawPointerPress, Is.Null);
        Assert.That(scene.leftChildReceiver.events[0].pointerData.lastPress, Is.Null);
        Assert.That(scene.leftChildReceiver.events[0].pointerData.dragging, Is.False);
        Assert.That(scene.leftChildReceiver.events[0].pointerData.useDragThreshold, Is.True);
        Assert.That(scene.leftChildReceiver.events[0].pointerData.eligibleForClick, Is.False);
        Assert.That(scene.leftChildReceiver.events[0].pointerData.hovered, Is.Empty); // The object is added *after* the event has been processed.
        Assert.That(scene.leftChildReceiver.events[0].pointerData.pointerCurrentRaycast.gameObject, Is.SameAs(scene.leftGameObject));
        Assert.That(scene.leftChildReceiver.events[0].pointerData.pointerCurrentRaycast.screenPosition,
            Is.EqualTo(firstScreenPosition).Using(Vector2EqualityComparer.Instance));
        Assert.That(scene.leftChildReceiver.events[0].pointerData.pointerPressRaycast.gameObject, Is.Null);
        Assert.That(scene.leftChildReceiver.events[0].pointerData.pointerPressRaycast.screenPosition,
            Is.EqualTo(Vector2.zero).Using(Vector2EqualityComparer.Instance));

        // Pointer enter event should also have been sent to parent.
        Assert.That(scene.parentReceiver.events[0].type, Is.EqualTo(EventType.PointerEnter));
        Assert.That(scene.parentReceiver.events[0].pointerData.button, Is.EqualTo(PointerEventData.InputButton.Left));
        Assert.That(scene.parentReceiver.events[0].pointerData.pointerId, Is.EqualTo(pointerId));
        Assert.That(scene.parentReceiver.events[0].pointerData.position, Is.EqualTo(firstScreenPosition).Using(Vector2EqualityComparer.Instance));
        Assert.That(scene.parentReceiver.events[0].pointerData.delta, Is.EqualTo(firstScreenPosition).Using(Vector2EqualityComparer.Instance));
        Assert.That(scene.parentReceiver.events[0].pointerData.pressPosition, Is.EqualTo(Vector2.zero));
        Assert.That(scene.parentReceiver.events[0].pointerData.clickTime, Is.Zero);
        Assert.That(scene.parentReceiver.events[0].pointerData.clickCount, Is.Zero);
        Assert.That(scene.parentReceiver.events[0].pointerData.pointerEnter, Is.SameAs(scene.leftGameObject));
        Assert.That(scene.parentReceiver.events[0].pointerData.pointerDrag, Is.Null);
        Assert.That(scene.parentReceiver.events[0].pointerData.pointerPress, Is.Null);
        Assert.That(scene.parentReceiver.events[0].pointerData.rawPointerPress, Is.Null);
        Assert.That(scene.parentReceiver.events[0].pointerData.lastPress, Is.Null);
        Assert.That(scene.parentReceiver.events[0].pointerData.dragging, Is.False);
        Assert.That(scene.parentReceiver.events[0].pointerData.useDragThreshold, Is.True);
        Assert.That(scene.parentReceiver.events[0].pointerData.eligibleForClick, Is.False);
        Assert.That(scene.parentReceiver.events[0].pointerData.hovered, Is.EquivalentTo(new[] { scene.leftGameObject })); // Added as we walk up the hierarchy.
        Assert.That(scene.parentReceiver.events[0].pointerData.pointerCurrentRaycast.gameObject, Is.SameAs(scene.leftGameObject));
        Assert.That(scene.parentReceiver.events[0].pointerData.pointerCurrentRaycast.screenPosition,
            Is.EqualTo(firstScreenPosition).Using(Vector2EqualityComparer.Instance));
        Assert.That(scene.parentReceiver.events[0].pointerData.pointerPressRaycast.gameObject, Is.Null);
        Assert.That(scene.parentReceiver.events[0].pointerData.pointerPressRaycast.screenPosition,
            Is.EqualTo(Vector2.zero).Using(Vector2EqualityComparer.Instance));

        scene.parentReceiver.events.Clear();

        if (isTouch)
        {
            // Touch has no ability to point without pressing so pointer enter event is followed
            // right by pointer down event.

#if UNITY_2021_2_OR_NEWER
            // PointerMove.
            Assert.That(scene.leftChildReceiver.events[0 + kHaveMovementEvents].type, Is.EqualTo(EventType.PointerMove));
            Assert.That(scene.leftChildReceiver.events[0 + kHaveMovementEvents].pointerData.button, Is.EqualTo(PointerEventData.InputButton.Left));
            Assert.That(scene.leftChildReceiver.events[0 + kHaveMovementEvents].pointerData.device, Is.SameAs(device));
            Assert.That(scene.leftChildReceiver.events[0 + kHaveMovementEvents].pointerData.pointerType, Is.EqualTo(pointerType));
            Assert.That(scene.leftChildReceiver.events[0 + kHaveMovementEvents].pointerData.pointerId, Is.EqualTo(pointerId));
            Assert.That(scene.leftChildReceiver.events[0 + kHaveMovementEvents].pointerData.touchId, Is.EqualTo(touchId));
            Assert.That(scene.leftChildReceiver.events[0 + kHaveMovementEvents].pointerData.position, Is.EqualTo(firstScreenPosition).Using(Vector2EqualityComparer.Instance));
            Assert.That(scene.leftChildReceiver.events[0 + kHaveMovementEvents].pointerData.delta, Is.EqualTo(firstScreenPosition).Using(Vector2EqualityComparer.Instance)); // Same as PointerEnter.
            Assert.That(scene.leftChildReceiver.events[0 + kHaveMovementEvents].pointerData.pressPosition, Is.EqualTo(default(Vector2)));
            Assert.That(scene.leftChildReceiver.events[0 + kHaveMovementEvents].pointerData.clickTime, Is.Zero);
            Assert.That(scene.leftChildReceiver.events[0 + kHaveMovementEvents].pointerData.clickCount, Is.Zero);
            Assert.That(scene.leftChildReceiver.events[0 + kHaveMovementEvents].pointerData.pointerEnter, Is.SameAs(scene.leftGameObject));
            Assert.That(scene.leftChildReceiver.events[0 + kHaveMovementEvents].pointerData.pointerDrag, Is.Null);
            Assert.That(scene.leftChildReceiver.events[0 + kHaveMovementEvents].pointerData.pointerPress, Is.Null); // This is set only after the event has been processed.
            Assert.That(scene.leftChildReceiver.events[0 + kHaveMovementEvents].pointerData.rawPointerPress, Is.Null); // This is set only after the event has been processed.
            Assert.That(scene.leftChildReceiver.events[0 + kHaveMovementEvents].pointerData.lastPress, Is.Null); // This actually means lastPointerPress, i.e. last value of pointerPress before current.
            Assert.That(scene.leftChildReceiver.events[0 + kHaveMovementEvents].pointerData.dragging, Is.False);
            Assert.That(scene.leftChildReceiver.events[0 + kHaveMovementEvents].pointerData.useDragThreshold, Is.True);
            Assert.That(scene.leftChildReceiver.events[0 + kHaveMovementEvents].pointerData.eligibleForClick, Is.False);
            Assert.That(scene.leftChildReceiver.events[0 + kHaveMovementEvents].pointerData.hovered, Is.Empty); // Same as PointerEnter.
            Assert.That(scene.leftChildReceiver.events[0 + kHaveMovementEvents].pointerData.pointerCurrentRaycast.gameObject, Is.SameAs(scene.leftGameObject));
            Assert.That(scene.leftChildReceiver.events[0 + kHaveMovementEvents].pointerData.pointerCurrentRaycast.screenPosition,
                Is.EqualTo(firstScreenPosition).Using(Vector2EqualityComparer.Instance));
            Assert.That(scene.leftChildReceiver.events[0 + kHaveMovementEvents].pointerData.pointerPressRaycast.gameObject, Is.Null);
            Assert.That(scene.leftChildReceiver.events[0 + kHaveMovementEvents].pointerData.pointerPressRaycast.screenPosition,
                Is.EqualTo(default(Vector2)).Using(Vector2EqualityComparer.Instance));
#endif

            // PointerDown.
            Assert.That(scene.leftChildReceiver.events[1 + kHaveMovementEvents].type, Is.EqualTo(EventType.PointerDown));
            Assert.That(scene.leftChildReceiver.events[1 + kHaveMovementEvents].pointerData.button, Is.EqualTo(PointerEventData.InputButton.Left));
            Assert.That(scene.leftChildReceiver.events[1 + kHaveMovementEvents].pointerData.device, Is.SameAs(device));
            Assert.That(scene.leftChildReceiver.events[1 + kHaveMovementEvents].pointerData.pointerType, Is.EqualTo(pointerType));
            Assert.That(scene.leftChildReceiver.events[1 + kHaveMovementEvents].pointerData.pointerId, Is.EqualTo(pointerId));
            Assert.That(scene.leftChildReceiver.events[1 + kHaveMovementEvents].pointerData.touchId, Is.EqualTo(touchId));
            Assert.That(scene.leftChildReceiver.events[1 + kHaveMovementEvents].pointerData.position, Is.EqualTo(firstScreenPosition).Using(Vector2EqualityComparer.Instance));
            Assert.That(scene.leftChildReceiver.events[1 + kHaveMovementEvents].pointerData.delta, Is.EqualTo(Vector2.zero));
            Assert.That(scene.leftChildReceiver.events[1 + kHaveMovementEvents].pointerData.pressPosition, Is.EqualTo(firstScreenPosition).Using(Vector2EqualityComparer.Instance));
            Assert.That(scene.leftChildReceiver.events[1 + kHaveMovementEvents].pointerData.clickTime, Is.Zero);
            Assert.That(scene.leftChildReceiver.events[1 + kHaveMovementEvents].pointerData.clickCount, Is.Zero);
            Assert.That(scene.leftChildReceiver.events[1 + kHaveMovementEvents].pointerData.pointerEnter, Is.SameAs(scene.leftGameObject));
            Assert.That(scene.leftChildReceiver.events[1 + kHaveMovementEvents].pointerData.pointerDrag, Is.Null);
            Assert.That(scene.leftChildReceiver.events[1 + kHaveMovementEvents].pointerData.pointerPress, Is.Null); // This is set only after the event has been processed.
            Assert.That(scene.leftChildReceiver.events[1 + kHaveMovementEvents].pointerData.rawPointerPress, Is.Null); // This is set only after the event has been processed.
            Assert.That(scene.leftChildReceiver.events[1 + kHaveMovementEvents].pointerData.lastPress, Is.Null); // This actually means lastPointerPress, i.e. last value of pointerPress before current.
            Assert.That(scene.leftChildReceiver.events[1 + kHaveMovementEvents].pointerData.dragging, Is.False);
            Assert.That(scene.leftChildReceiver.events[1 + kHaveMovementEvents].pointerData.useDragThreshold, Is.True);
            Assert.That(scene.leftChildReceiver.events[1 + kHaveMovementEvents].pointerData.eligibleForClick, Is.True);
            Assert.That(scene.leftChildReceiver.events[1 + kHaveMovementEvents].pointerData.hovered, Is.EquivalentTo(new[] { scene.leftGameObject, scene.parentGameObject }));
            Assert.That(scene.leftChildReceiver.events[1 + kHaveMovementEvents].pointerData.pointerCurrentRaycast.gameObject, Is.SameAs(scene.leftGameObject));
            Assert.That(scene.leftChildReceiver.events[1 + kHaveMovementEvents].pointerData.pointerCurrentRaycast.screenPosition,
                Is.EqualTo(firstScreenPosition).Using(Vector2EqualityComparer.Instance));
            Assert.That(scene.leftChildReceiver.events[1 + kHaveMovementEvents].pointerData.pointerPressRaycast.gameObject, Is.SameAs(scene.leftGameObject));
            Assert.That(scene.leftChildReceiver.events[1 + kHaveMovementEvents].pointerData.pointerPressRaycast.screenPosition,
                Is.EqualTo(firstScreenPosition).Using(Vector2EqualityComparer.Instance));

            // InitializePotentialDrag.
            Assert.That(scene.leftChildReceiver.events[2 + kHaveMovementEvents].type, Is.EqualTo(EventType.InitializePotentialDrag));
            Assert.That(scene.leftChildReceiver.events[2 + kHaveMovementEvents].pointerData.button, Is.EqualTo(PointerEventData.InputButton.Left));
            Assert.That(scene.leftChildReceiver.events[2 + kHaveMovementEvents].pointerData.pointerId, Is.EqualTo(pointerId));
            Assert.That(scene.leftChildReceiver.events[2 + kHaveMovementEvents].pointerData.touchId, Is.EqualTo(touchId));
            Assert.That(scene.leftChildReceiver.events[2 + kHaveMovementEvents].pointerData.pointerType, Is.EqualTo(pointerType));
            Assert.That(scene.leftChildReceiver.events[2 + kHaveMovementEvents].pointerData.position, Is.EqualTo(firstScreenPosition).Using(Vector2EqualityComparer.Instance));
            Assert.That(scene.leftChildReceiver.events[2 + kHaveMovementEvents].pointerData.delta, Is.EqualTo(Vector2.zero));
            Assert.That(scene.leftChildReceiver.events[2 + kHaveMovementEvents].pointerData.pressPosition, Is.EqualTo(firstScreenPosition).Using(Vector2EqualityComparer.Instance));
            Assert.That(scene.leftChildReceiver.events[2 + kHaveMovementEvents].pointerData.clickTime, Is.Zero);
            Assert.That(scene.leftChildReceiver.events[2 + kHaveMovementEvents].pointerData.clickCount, Is.Zero);
            Assert.That(scene.leftChildReceiver.events[2 + kHaveMovementEvents].pointerData.pointerEnter, Is.SameAs(scene.leftGameObject));
            Assert.That(scene.leftChildReceiver.events[2 + kHaveMovementEvents].pointerData.pointerDrag, Is.SameAs(scene.leftGameObject));
            Assert.That(scene.leftChildReceiver.events[2 + kHaveMovementEvents].pointerData.pointerPress, Is.SameAs(scene.leftGameObject));
            Assert.That(scene.leftChildReceiver.events[2 + kHaveMovementEvents].pointerData.rawPointerPress, Is.SameAs(scene.leftGameObject));
            Assert.That(scene.leftChildReceiver.events[2 + kHaveMovementEvents].pointerData.lastPress, Is.Null);
            Assert.That(scene.leftChildReceiver.events[2 + kHaveMovementEvents].pointerData.dragging, Is.False);
            Assert.That(scene.leftChildReceiver.events[2 + kHaveMovementEvents].pointerData.useDragThreshold, Is.False); // We set it in OnInitializePotentialDrag.
            Assert.That(scene.leftChildReceiver.events[2 + kHaveMovementEvents].pointerData.eligibleForClick, Is.True);
            Assert.That(scene.leftChildReceiver.events[2 + kHaveMovementEvents].pointerData.hovered, Is.EquivalentTo(new[] { scene.leftGameObject, scene.parentGameObject }));
            Assert.That(scene.leftChildReceiver.events[2 + kHaveMovementEvents].pointerData.pointerCurrentRaycast.gameObject, Is.SameAs(scene.leftGameObject));
            Assert.That(scene.leftChildReceiver.events[2 + kHaveMovementEvents].pointerData.pointerCurrentRaycast.screenPosition,
                Is.EqualTo(firstScreenPosition).Using(Vector2EqualityComparer.Instance));
            Assert.That(scene.leftChildReceiver.events[2 + kHaveMovementEvents].pointerData.pointerPressRaycast.gameObject, Is.SameAs(scene.leftGameObject));
            Assert.That(scene.leftChildReceiver.events[2 + kHaveMovementEvents].pointerData.pointerPressRaycast.screenPosition,
                Is.EqualTo(firstScreenPosition).Using(Vector2EqualityComparer.Instance));
        }
        else
        {
            // For mouse, pen, and tracked, next we click.

            scene.leftChildReceiver.events.Clear();

            PressAndRelease(clickControl, queueEventOnly: true);
            yield return null;

            clickTime = unscaledGameTime;
            Assert.That(scene.leftChildReceiver.events,
                EventSequence(
                    AllEvents("button", clickButton),
                    AllEvents("pointerId", pointerId),
                    AllEvents("touchId", touchId),
                    AllEvents("device", device),
                    AllEvents("pointerType", pointerType),
                    AllEvents("position", firstScreenPosition),
                    AllEvents("delta", Vector2.zero),
                    AllEvents("pressPosition", firstScreenPosition),
                    AllEvents("pointerEnter", scene.leftGameObject),
                    AllEvents("pointerCurrentRaycast.gameObject", scene.leftGameObject),
                    AllEvents("pointerCurrentRaycast.screenPosition", firstScreenPosition),
                    AllEvents("pointerPressRaycast.gameObject", scene.leftGameObject),
                    AllEvents("pointerPressRaycast.screenPosition", firstScreenPosition),
                    AllEvents("hovered", new[] { scene.leftGameObject, scene.parentGameObject }),
                    AllEvents("lastPress", null),
                    AllEvents("dragging", false),
                    AllEvents("eligibleForClick", true),

                    // PointerDown.
                    OneEvent("type", EventType.PointerDown),
                    OneEvent("clickTime", 0f),
                    OneEvent("clickCount", 0),
                    OneEvent("pointerDrag", null),
                    OneEvent("pointerPress", null),
                    OneEvent("rawPointerPress", null),
                    OneEvent("useDragThreshold", true),

                    // InitializePotentialDrag.
                    OneEvent("type", EventType.InitializePotentialDrag),
                    OneEvent("clickTime", 0f),
                    OneEvent("clickCount", 0),
                    OneEvent("pointerDrag", scene.leftGameObject),
                    OneEvent("pointerPress", scene.leftGameObject),
                    OneEvent("rawPointerPress", scene.leftGameObject),
                    OneEvent("useDragThreshold", false),

                    // PointerUp.
                    OneEvent("type", EventType.PointerUp),
                    OneEvent("clickTime", unscaledGameTime),
                    OneEvent("clickCount", 1),
                    OneEvent("pointerDrag", scene.leftGameObject),
                    OneEvent("pointerPress", scene.leftGameObject),
                    OneEvent("rawPointerPress", scene.leftGameObject),
                    OneEvent("useDragThreshold", false),

                    // PointerClick.
                    OneEvent("type", EventType.PointerClick),
                    OneEvent("clickTime", clickTime),
                    OneEvent("clickCount", 1),
                    OneEvent("pointerDrag", scene.leftGameObject),
                    OneEvent("pointerPress", scene.leftGameObject),
                    OneEvent("rawPointerPress", scene.leftGameObject),
                    OneEvent("useDragThreshold", false)
                )
            );

            Assert.That(scene.rightChildReceiver.events, Is.Empty);

            scene.leftChildReceiver.events.Clear();

            // Press again to start drag.
            unscaledGameTime = 1.2f; // Advance so we can tell whether this got picked up by click detection (but stay below clickSpeed).
            Press(clickControl, queueEventOnly: true);
            yield return null;

            Assert.That(scene.leftChildReceiver.events,
                EventSequence(
                    AllEvents("button", clickButton),
                    AllEvents("pointerId", pointerId),
                    AllEvents("touchId", touchId),
                    AllEvents("device", device),
                    AllEvents("pointerType", pointerType),
                    AllEvents("position", firstScreenPosition),
                    AllEvents("pressPosition", firstScreenPosition),
                    AllEvents("delta", Vector2.zero),
                    AllEvents("pointerEnter", scene.leftGameObject),
                    AllEvents("dragging", false),
                    AllEvents("eligibleForClick", true),
                    AllEvents("hovered", new[] { scene.leftGameObject, scene.parentGameObject }),
                    AllEvents("pointerCurrentRaycast.gameObject", scene.leftGameObject),
                    AllEvents("pointerCurrentRaycast.screenPosition", firstScreenPosition),
                    AllEvents("pointerPressRaycast.gameObject", scene.leftGameObject),
                    AllEvents("pointerPressRaycast.screenPosition", firstScreenPosition),

                    // PointerDown.
                    OneEvent("type", EventType.PointerDown),
                    OneEvent("clickTime", clickTime),
                    OneEvent("clickCount", 1),
                    OneEvent("pointerDrag", null),
                    OneEvent("pointerPress", null), // This is set only after the event has been processed.
                    OneEvent("rawPointerPress", null), // This is set only after the event has been processed.
                    OneEvent("lastPress", scene.leftGameObject),
                    OneEvent("useDragThreshold", true),

                    // InitializePotentialDrag.
                    OneEvent("type", EventType.InitializePotentialDrag),
                    OneEvent("clickTime", clickTime),
                    OneEvent("clickCount", 1),
                    OneEvent("pointerDrag", scene.leftGameObject),
                    OneEvent("pointerPress", scene.leftGameObject),
                    OneEvent("rawPointerPress", scene.leftGameObject),
                    OneEvent("lastPress", null), // See PointerModel.ButtonState.CopyPressStateTo.
                    OneEvent("useDragThreshold", false) // We set it in OnInitializePotentialDrag.
                )
            );

            Assert.That(scene.rightChildReceiver.events, Is.Empty);
        }

        scene.leftChildReceiver.events.Clear();
        clickCount = isTouch ? 0 : 1;

        // Move. Still over left object.
        runtime.unscaledGameTime = 2;
        if (isTouch)
        {
            MoveTouch(1, secondScreenPosition, queueEventOnly: true);
        }
        else if (isTracked)
        {
            trackedOrientation = Quaternion.Euler(0, -30, 0);
            Set(device, "deviceRotation", trackedOrientation, queueEventOnly: true);
        }
        else
        {
            Set((Vector2Control)pointAction.controls[0], secondScreenPosition, queueEventOnly: true);
        }
        yield return null;

        Assert.That(scene.eventSystem.IsPointerOverGameObject(pointerId), Is.True);

        if (isTracked)
        {
            // Different screen geometries will lead to different ray intersection points from tracked devices.
            // Only check whether we reported a position inside of leftGameObject.
            Assert.That(scene.IsWithinRect(scene.leftChildReceiver.events[0].pointerData.position, scene.leftGameObject), Is.True);

            secondScreenPosition = scene.leftChildReceiver.events[0].pointerData.position;
        }

        Assert.That(scene.leftChildReceiver.events,
            EventSequence(
                AllEvents("pointerType", pointerType),
                AllEvents("pointerId", pointerId),
                AllEvents("touchId", touchId),
                AllEvents("device", device),
                AllEvents("position", secondScreenPosition),
                AllEvents("delta", secondScreenPosition - firstScreenPosition),
                AllEvents("trackedDeviceOrientation", trackedOrientation),
                AllEvents("trackedDevicePosition", trackedPosition),
                AllEvents("pointerEnter", scene.leftGameObject),
                AllEvents("useDragThreshold", false), // We set it in OnInitializePotentialDrag.
                AllEvents("eligibleForClick", true),
                AllEvents("hovered", new[] { scene.leftGameObject, scene.parentGameObject }),
                AllEvents("pointerCurrentRaycast.gameObject", scene.leftGameObject),
                AllEvents("pointerCurrentRaycast.screenPosition", secondScreenPosition),

                // PointerMove.
#if UNITY_2021_2_OR_NEWER
                OneEvent("type", EventType.PointerMove),
                OneEvent("dragging", false),
                // Again, pointer movement is processed exclusively "from" the left button.
                OneEvent("button", PointerEventData.InputButton.Left),
                OneEvent("pressPosition", clickButton == PointerEventData.InputButton.Left ? firstScreenPosition : Vector2.zero),
                OneEvent("clickTime", clickButton == PointerEventData.InputButton.Left ? clickTime : 0f),
                OneEvent("clickCount", clickButton == PointerEventData.InputButton.Left ? clickCount : 0),
                OneEvent("pointerPress", clickButton == PointerEventData.InputButton.Left ? scene.leftGameObject : null),
                OneEvent("rawPointerPress", clickButton == PointerEventData.InputButton.Left ? scene.leftGameObject : null),
                OneEvent("pointerDrag", clickButton == PointerEventData.InputButton.Left ? scene.leftGameObject : null),
                OneEvent("lastPress", clickButton == PointerEventData.InputButton.Left ? null : scene.leftGameObject),
                OneEvent("pointerPressRaycast.gameObject", clickButton == PointerEventData.InputButton.Left ? scene.leftGameObject : null),
                OneEvent("pointerPressRaycast.screenPosition", clickButton == PointerEventData.InputButton.Left ? firstScreenPosition : Vector2.zero),
#endif

                // BeginDrag.
                OneEvent("type", EventType.BeginDrag),
                OneEvent("button", clickButton),
                OneEvent("dragging", false),
                OneEvent("pressPosition", firstScreenPosition),
                OneEvent("clickTime", clickTime),
                OneEvent("clickCount", clickCount),
                OneEvent("pointerPress", scene.leftGameObject),
                OneEvent("rawPointerPress", scene.leftGameObject),
                OneEvent("pointerDrag", scene.leftGameObject),
                OneEvent("lastPress", null),
                OneEvent("pointerPressRaycast.gameObject", scene.leftGameObject),
                OneEvent("pointerPressRaycast.screenPosition", firstScreenPosition),

                // Dragging.
                OneEvent("type", EventType.Dragging),
                OneEvent("button", clickButton),
                OneEvent("dragging", true),
                OneEvent("pressPosition", firstScreenPosition),
                OneEvent("clickTime", clickTime),
                OneEvent("clickCount", clickCount),
                OneEvent("pointerPress", scene.leftGameObject),
                OneEvent("rawPointerPress", scene.leftGameObject),
                OneEvent("pointerDrag", scene.leftGameObject),
                OneEvent("lastPress", null),
                OneEvent("pointerPressRaycast.gameObject", scene.leftGameObject),
                OneEvent("pointerPressRaycast.screenPosition", firstScreenPosition)
            )
        );

        Assert.That(scene.rightChildReceiver.events, Is.Empty);
        Assert.That(scene.parentReceiver.events,
            EventSequence(
#if UNITY_2021_2_OR_NEWER
                OneEvent("type", EventType.PointerMove)
#endif
            )
        );

        scene.leftChildReceiver.events.Clear();
        scene.parentReceiver.events.Clear();

        // Move over to right object.
        runtime.unscaledGameTime = 2.5f;
        if (isTouch)
        {
            MoveTouch(1, thirdScreenPosition, queueEventOnly: true);
        }
        else if (isTracked)
        {
            trackedOrientation = Quaternion.Euler(0, 30, 0);
            Set(device, "deviceRotation", trackedOrientation, queueEventOnly: true);
        }
        else
        {
            Set((Vector2Control)pointAction.controls[0], thirdScreenPosition, queueEventOnly: true);
        }
        yield return null;

        Assert.That(scene.eventSystem.IsPointerOverGameObject(pointerId), Is.True);
        // Should not have seen pointer enter/exit on parent (we only moved from one of its
        // children to another) but *should* have seen a move event.
        Assert.That(scene.parentReceiver.events,
            EventSequence(
#if UNITY_2021_2_OR_NEWER
                OneEvent("type", EventType.PointerMove)
#endif
            )
        );

        if (isTracked)
        {
            // Different screen geometries will lead to different ray intersection points from tracked devices.
            // Only check whether we reported a position inside of rightGameObject.
            Assert.That(scene.IsWithinRect(scene.leftChildReceiver.events[0].pointerData.position, scene.rightGameObject), Is.True);

            thirdScreenPosition = scene.leftChildReceiver.events[0].pointerData.position;
        }

        // Input module (like StandaloneInputModule on mouse path) processes move first which is why
        // we get an exit *before* a drag even though it would make more sense the other way round.

        Assert.That(scene.leftChildReceiver.events,
            EventSequence(
                AllEvents("pointerId", pointerId),
                AllEvents("position", thirdScreenPosition),
                AllEvents("delta", thirdScreenPosition - secondScreenPosition),
                AllEvents("useDragThreshold", false), // We set it in OnInitializePotentialDrag.
                AllEvents("pointerCurrentRaycast.gameObject", scene.rightGameObject),
                AllEvents("pointerCurrentRaycast.screenPosition", thirdScreenPosition),

                // Moves (pointer enter/exit) are always keyed to the left button. So when clicking with another one,
                // press positions on the moves will be zero.

                // PointerMove.
#if UNITY_2021_2_OR_NEWER
                OneEvent("type", EventType.PointerMove),
                OneEvent("button", PointerEventData.InputButton.Left),
                OneEvent("pointerEnter", scene.leftGameObject),
                OneEvent("hovered", new[] { scene.leftGameObject, scene.parentGameObject }),
                OneEvent("pressPosition", clickButton == PointerEventData.InputButton.Left ? firstScreenPosition : Vector2.zero),
                OneEvent("clickTime", clickButton == PointerEventData.InputButton.Left ? clickTime : 0f),
                OneEvent("clickCount", clickButton == PointerEventData.InputButton.Left ? clickCount : 0),
                OneEvent("pointerDrag", clickButton == PointerEventData.InputButton.Left ? scene.leftGameObject : null),
                OneEvent("pointerPress", clickButton == PointerEventData.InputButton.Left ? scene.leftGameObject : null),
                OneEvent("rawPointerPress", clickButton == PointerEventData.InputButton.Left ? scene.leftGameObject : null),
                OneEvent("lastPress", clickButton == PointerEventData.InputButton.Left ? null : scene.leftGameObject),
                OneEvent("dragging", clickButton == PointerEventData.InputButton.Left ? true : false),
                OneEvent("pointerPressRaycast.gameObject", clickButton == PointerEventData.InputButton.Left ? scene.leftGameObject : null),
                OneEvent("pointerPressRaycast.screenPosition", clickButton == PointerEventData.InputButton.Left ? firstScreenPosition : Vector2.zero),
#endif

                // PointerExit.
                OneEvent("type", EventType.PointerExit),
                OneEvent("button", PointerEventData.InputButton.Left),
                OneEvent("pointerEnter", scene.leftGameObject),
                OneEvent("hovered", new[] { scene.leftGameObject, scene.parentGameObject }),
                OneEvent("pressPosition", clickButton == PointerEventData.InputButton.Left ? firstScreenPosition : Vector2.zero),
                OneEvent("clickTime", clickButton == PointerEventData.InputButton.Left ? clickTime : 0f),
                OneEvent("clickCount", clickButton == PointerEventData.InputButton.Left ? clickCount : 0),
                OneEvent("pointerDrag", clickButton == PointerEventData.InputButton.Left ? scene.leftGameObject : null),
                OneEvent("pointerPress", clickButton == PointerEventData.InputButton.Left ? scene.leftGameObject : null),
                OneEvent("rawPointerPress", clickButton == PointerEventData.InputButton.Left ? scene.leftGameObject : null),
                OneEvent("lastPress", clickButton == PointerEventData.InputButton.Left ? null : scene.leftGameObject),
                OneEvent("dragging", clickButton == PointerEventData.InputButton.Left ? true : false),
                OneEvent("pointerPressRaycast.gameObject", clickButton == PointerEventData.InputButton.Left ? scene.leftGameObject : null),
                OneEvent("pointerPressRaycast.screenPosition", clickButton == PointerEventData.InputButton.Left ? firstScreenPosition : Vector2.zero),

                // Dragging.
                // The drag is sent after the PointerEnter is sent to the right child so it already has the information
                // from the pointer enter.
                OneEvent("type", EventType.Dragging),
                OneEvent("button", clickButton),
                OneEvent("pointerEnter", scene.rightGameObject),
                OneEvent("hovered", new[] { scene.rightGameObject, scene.parentGameObject }),
                OneEvent("pressPosition", firstScreenPosition),
                OneEvent("clickTime", clickTime),
                OneEvent("clickCount", clickCount),
                OneEvent("pointerDrag", scene.leftGameObject),
                OneEvent("pointerPress", scene.leftGameObject),
                OneEvent("rawPointerPress", scene.leftGameObject),
                OneEvent("lastPress", null),
                OneEvent("dragging", true),
                OneEvent("pointerPressRaycast.gameObject", scene.leftGameObject),
                OneEvent("pointerPressRaycast.screenPosition", firstScreenPosition)
            )
        );

        Assert.That(scene.rightChildReceiver.events,
            EventSequence(
                AllEvents("button", PointerEventData.InputButton.Left),
                AllEvents("pointerId", pointerId),
                AllEvents("position", thirdScreenPosition),
                AllEvents("delta", thirdScreenPosition - secondScreenPosition),
                AllEvents("pointerEnter", scene.rightGameObject),
                AllEvents("useDragThreshold", false), // We set it in OnInitializePotentialDrag.
                AllEvents("hovered", new[] { scene.parentGameObject }), // Right GO gets added after.
                AllEvents("pointerCurrentRaycast.gameObject", scene.rightGameObject),
                AllEvents("pointerCurrentRaycast.screenPosition", thirdScreenPosition),
                AllEvents("pressPosition", clickButton == PointerEventData.InputButton.Left ? firstScreenPosition : Vector2.zero),
                AllEvents("clickTime", clickButton == PointerEventData.InputButton.Left ? clickTime : 0f),
                AllEvents("clickCount", clickButton == PointerEventData.InputButton.Left ? clickCount : 0),
                AllEvents("pointerDrag", clickButton == PointerEventData.InputButton.Left ? scene.leftGameObject : null),
                AllEvents("dragging", clickButton == PointerEventData.InputButton.Left ? true : false),
                AllEvents("pointerPress", clickButton == PointerEventData.InputButton.Left ? scene.leftGameObject : null),
                AllEvents("rawPointerPress", clickButton == PointerEventData.InputButton.Left ? scene.leftGameObject : null),
                AllEvents("lastPress", clickButton == PointerEventData.InputButton.Left ? null : scene.leftGameObject),
                AllEvents("pointerPressRaycast.gameObject", clickButton == PointerEventData.InputButton.Left ? scene.leftGameObject : null),
                AllEvents("pointerPressRaycast.screenPosition", clickButton == PointerEventData.InputButton.Left ? firstScreenPosition : Vector2.zero),

                OneEvent("type", EventType.PointerEnter)
#if UNITY_2021_2_OR_NEWER
                , OneEvent("type", EventType.PointerMove)
#endif
            )
        );

        scene.leftChildReceiver.events.Clear();
        scene.rightChildReceiver.events.Clear();
        scene.parentReceiver.events.Clear();

        // Release.
        if (isTouch)
            EndTouch(1, thirdScreenPosition, queueEventOnly: true);
        else
            Release(clickControl, queueEventOnly: true);
        yield return null;

        // Left child should have seen pointer up and end drag.
        Assert.That(scene.leftChildReceiver.events, Has.Count.EqualTo(2));
        Assert.That(scene.leftChildReceiver.events[0].type, Is.EqualTo(EventType.PointerUp));
        Assert.That(scene.leftChildReceiver.events[0].pointerData.button, Is.EqualTo(clickButton));
        Assert.That(scene.leftChildReceiver.events[0].pointerData.pointerId, Is.EqualTo(pointerId));
        Assert.That(scene.leftChildReceiver.events[0].pointerData.position, Is.EqualTo(thirdScreenPosition).Using(Vector2EqualityComparer.Instance));
        Assert.That(scene.leftChildReceiver.events[0].pointerData.delta, Is.EqualTo(Vector2.zero));
        Assert.That(scene.leftChildReceiver.events[0].pointerData.pressPosition, Is.EqualTo(firstScreenPosition).Using(Vector2EqualityComparer.Instance));
        Assert.That(scene.leftChildReceiver.events[0].pointerData.clickTime, Is.EqualTo(clickTime));
        Assert.That(scene.leftChildReceiver.events[0].pointerData.clickCount, Is.EqualTo(clickCount));
        Assert.That(scene.leftChildReceiver.events[0].pointerData.pointerEnter, Is.SameAs(scene.rightGameObject)); // Pointer-exit comes before pointer-up.
        Assert.That(scene.leftChildReceiver.events[0].pointerData.pointerDrag, Is.SameAs(scene.leftGameObject));
        Assert.That(scene.leftChildReceiver.events[0].pointerData.pointerPress, Is.SameAs(scene.leftGameObject));
        Assert.That(scene.leftChildReceiver.events[0].pointerData.rawPointerPress, Is.SameAs(scene.leftGameObject));
        Assert.That(scene.leftChildReceiver.events[0].pointerData.lastPress, Is.Null);
        Assert.That(scene.leftChildReceiver.events[0].pointerData.dragging, Is.True);
        Assert.That(scene.leftChildReceiver.events[0].pointerData.useDragThreshold, Is.False); // We set it in OnInitializePotentialDrag.
        Assert.That(scene.leftChildReceiver.events[0].pointerData.hovered, Is.EquivalentTo(new[] { scene.rightGameObject, scene.parentGameObject }));
        Assert.That(scene.leftChildReceiver.events[0].pointerData.pointerCurrentRaycast.gameObject, Is.SameAs(scene.rightGameObject));
        Assert.That(scene.leftChildReceiver.events[0].pointerData.pointerCurrentRaycast.screenPosition,
            Is.EqualTo(thirdScreenPosition).Using(Vector2EqualityComparer.Instance));
        Assert.That(scene.leftChildReceiver.events[0].pointerData.pointerPressRaycast.gameObject, Is.SameAs(scene.leftGameObject));
        Assert.That(scene.leftChildReceiver.events[0].pointerData.pointerPressRaycast.screenPosition,
            Is.EqualTo(firstScreenPosition).Using(Vector2EqualityComparer.Instance));

        Assert.That(scene.leftChildReceiver.events[1].type, Is.EqualTo(EventType.EndDrag));
        Assert.That(scene.leftChildReceiver.events[1].pointerData.button, Is.EqualTo(clickButton));
        Assert.That(scene.leftChildReceiver.events[1].pointerData.pointerId, Is.EqualTo(pointerId));
        Assert.That(scene.leftChildReceiver.events[1].pointerData.position, Is.EqualTo(thirdScreenPosition).Using(Vector2EqualityComparer.Instance));
        Assert.That(scene.leftChildReceiver.events[1].pointerData.delta, Is.EqualTo(Vector2.zero));
        Assert.That(scene.leftChildReceiver.events[1].pointerData.pressPosition, Is.EqualTo(firstScreenPosition).Using(Vector2EqualityComparer.Instance));
        Assert.That(scene.leftChildReceiver.events[1].pointerData.clickTime, Is.EqualTo(clickTime));
        Assert.That(scene.leftChildReceiver.events[1].pointerData.clickCount, Is.EqualTo(clickCount));
        Assert.That(scene.leftChildReceiver.events[1].pointerData.pointerEnter, Is.SameAs(scene.rightGameObject));
        Assert.That(scene.leftChildReceiver.events[1].pointerData.pointerDrag, Is.SameAs(scene.leftGameObject));
        Assert.That(scene.leftChildReceiver.events[1].pointerData.pointerPress, Is.Null);
        Assert.That(scene.leftChildReceiver.events[1].pointerData.rawPointerPress, Is.Null);
        Assert.That(scene.leftChildReceiver.events[1].pointerData.lastPress, Is.SameAs(scene.leftGameObject)); // Remembers last pointerPress.
        Assert.That(scene.leftChildReceiver.events[1].pointerData.dragging, Is.True);
        Assert.That(scene.leftChildReceiver.events[1].pointerData.useDragThreshold, Is.False); // We set it in OnInitializePotentialDrag.
        Assert.That(scene.leftChildReceiver.events[1].pointerData.hovered, Is.EquivalentTo(new[] { scene.rightGameObject, scene.parentGameObject }));
        Assert.That(scene.leftChildReceiver.events[1].pointerData.pointerCurrentRaycast.gameObject, Is.SameAs(scene.rightGameObject));
        Assert.That(scene.leftChildReceiver.events[1].pointerData.pointerCurrentRaycast.screenPosition,
            Is.EqualTo(thirdScreenPosition).Using(Vector2EqualityComparer.Instance));
        Assert.That(scene.leftChildReceiver.events[1].pointerData.pointerPressRaycast.gameObject, Is.SameAs(scene.leftGameObject));
        Assert.That(scene.leftChildReceiver.events[1].pointerData.pointerPressRaycast.screenPosition,
            Is.EqualTo(firstScreenPosition).Using(Vector2EqualityComparer.Instance));

        Assert.That(scene.eventSystem.IsPointerOverGameObject(pointerId), Is.True);
        Assert.That(scene.parentReceiver.events, Is.Empty);

        // Right child should have seen drop.
        Assert.That(scene.rightChildReceiver.events, Has.Count.EqualTo(1));
        Assert.That(scene.rightChildReceiver.events[0].type, Is.EqualTo(EventType.Drop));
        Assert.That(scene.rightChildReceiver.events[0].pointerData.button, Is.EqualTo(clickButton));
        Assert.That(scene.rightChildReceiver.events[0].pointerData.pointerId, Is.EqualTo(pointerId));
        Assert.That(scene.rightChildReceiver.events[0].pointerData.position, Is.EqualTo(thirdScreenPosition).Using(Vector2EqualityComparer.Instance));
        Assert.That(scene.rightChildReceiver.events[0].pointerData.delta, Is.EqualTo(Vector2.zero));
        Assert.That(scene.rightChildReceiver.events[0].pointerData.pressPosition, Is.EqualTo(firstScreenPosition).Using(Vector2EqualityComparer.Instance));
        Assert.That(scene.rightChildReceiver.events[0].pointerData.clickTime, Is.EqualTo(clickTime));
        Assert.That(scene.rightChildReceiver.events[0].pointerData.clickCount, Is.EqualTo(clickCount));
        Assert.That(scene.rightChildReceiver.events[0].pointerData.pointerEnter, Is.SameAs(scene.rightGameObject));
        Assert.That(scene.rightChildReceiver.events[0].pointerData.pointerDrag, Is.SameAs(scene.leftGameObject));
        Assert.That(scene.rightChildReceiver.events[0].pointerData.pointerPress, Is.SameAs(scene.leftGameObject)); // For the drop, this is still set.
        Assert.That(scene.rightChildReceiver.events[0].pointerData.rawPointerPress, Is.SameAs(scene.leftGameObject));
        Assert.That(scene.rightChildReceiver.events[0].pointerData.lastPress, Is.Null); // See PointerModel.ButtonState.CopyPressStateTo.
        Assert.That(scene.rightChildReceiver.events[0].pointerData.dragging, Is.True);
        Assert.That(scene.rightChildReceiver.events[0].pointerData.useDragThreshold, Is.False); // We set it in OnInitializePotentialDrag.
        Assert.That(scene.rightChildReceiver.events[0].pointerData.hovered, Is.EquivalentTo(new[] { scene.rightGameObject, scene.parentGameObject }));
        Assert.That(scene.rightChildReceiver.events[0].pointerData.pointerCurrentRaycast.gameObject, Is.SameAs(scene.rightGameObject));
        Assert.That(scene.rightChildReceiver.events[0].pointerData.pointerCurrentRaycast.screenPosition,
            Is.EqualTo(thirdScreenPosition).Using(Vector2EqualityComparer.Instance));
        Assert.That(scene.rightChildReceiver.events[0].pointerData.pointerPressRaycast.gameObject, Is.SameAs(scene.leftGameObject));
        Assert.That(scene.rightChildReceiver.events[0].pointerData.pointerPressRaycast.screenPosition,
            Is.EqualTo(firstScreenPosition).Using(Vector2EqualityComparer.Instance));

        scene.leftChildReceiver.events.Clear();
        scene.rightChildReceiver.events.Clear();

        // Scroll.
        if (scrollAction.controls.Count > 0)
        {
            Set((Vector2Control)scrollAction.controls[0], Vector2.one, queueEventOnly: true);
            yield return null;

            Assert.That(scene.eventSystem.IsPointerOverGameObject(), Is.True);
            Assert.That(scene.leftChildReceiver.events, Is.Empty);
            Assert.That(scene.rightChildReceiver.events, Has.Count.EqualTo(1));
            Assert.That(scene.rightChildReceiver.events[0].type, Is.EqualTo(EventType.Scroll));
            Assert.That(scene.rightChildReceiver.events[0].pointerData.button, Is.EqualTo(PointerEventData.InputButton.Left)); // Scrolls should always "come from" left button.
            Assert.That(scene.rightChildReceiver.events[0].pointerData.pointerId, Is.EqualTo(pointerId));
            Assert.That(scene.rightChildReceiver.events[0].pointerData.position, Is.EqualTo(thirdScreenPosition).Using(Vector2EqualityComparer.Instance));
            Assert.That(scene.rightChildReceiver.events[0].pointerData.delta, Is.EqualTo(Vector2.zero));
            Assert.That(scene.rightChildReceiver.events[0].pointerData.scrollDelta, Is.EqualTo(Vector2.one * (1 / InputSystemUIInputModule.kPixelPerLine)).Using(Vector2EqualityComparer.Instance));
            Assert.That(scene.rightChildReceiver.events[0].pointerData.pointerEnter, Is.SameAs(scene.rightGameObject));
            Assert.That(scene.rightChildReceiver.events[0].pointerData.pointerDrag, Is.Null);
            Assert.That(scene.rightChildReceiver.events[0].pointerData.pointerPress, Is.Null);
            Assert.That(scene.rightChildReceiver.events[0].pointerData.rawPointerPress, Is.Null);
            Assert.That(scene.rightChildReceiver.events[0].pointerData.lastPress, Is.SameAs(scene.leftGameObject));
            Assert.That(scene.rightChildReceiver.events[0].pointerData.dragging, Is.False);
            Assert.That(scene.rightChildReceiver.events[0].pointerData.useDragThreshold, Is.False); // We set it in OnInitializePotentialDrag.
            Assert.That(scene.rightChildReceiver.events[0].pointerData.hovered, Is.EquivalentTo(new[] { scene.rightGameObject, scene.parentGameObject }));
            Assert.That(scene.rightChildReceiver.events[0].pointerData.pointerCurrentRaycast.gameObject, Is.SameAs(scene.rightGameObject));
            Assert.That(scene.rightChildReceiver.events[0].pointerData.pointerCurrentRaycast.screenPosition,
                Is.EqualTo(thirdScreenPosition).Using(Vector2EqualityComparer.Instance));
            // Same logic as for moves, scrolls are always keyed to left button.
            if (clickButton == PointerEventData.InputButton.Left)
            {
                Assert.That(scene.rightChildReceiver.events[0].pointerData.pressPosition, Is.EqualTo(firstScreenPosition).Using(Vector2EqualityComparer.Instance));
                Assert.That(scene.rightChildReceiver.events[0].pointerData.clickTime, Is.EqualTo(clickTime));
                Assert.That(scene.rightChildReceiver.events[0].pointerData.clickCount, Is.EqualTo(clickCount));
                Assert.That(scene.rightChildReceiver.events[0].pointerData.pointerPressRaycast.gameObject, Is.SameAs(scene.leftGameObject));
                Assert.That(scene.rightChildReceiver.events[0].pointerData.pointerPressRaycast.screenPosition,
                    Is.EqualTo(firstScreenPosition).Using(Vector2EqualityComparer.Instance));
            }
            else
            {
                Assert.That(scene.rightChildReceiver.events[0].pointerData.pressPosition, Is.EqualTo(default(Vector2)));
                Assert.That(scene.rightChildReceiver.events[0].pointerData.clickTime, Is.Zero);
                Assert.That(scene.rightChildReceiver.events[0].pointerData.clickCount, Is.Zero);
                Assert.That(scene.rightChildReceiver.events[0].pointerData.pointerPressRaycast.gameObject, Is.Null);
                Assert.That(scene.rightChildReceiver.events[0].pointerData.pointerPressRaycast.screenPosition, Is.EqualTo(default(Vector2)));
            }
        }

        // For touch, the pointer should cease to exist one frame after and we should get exit events.
        if (isTouch)
        {
            scene.leftChildReceiver.events.Clear();
            scene.rightChildReceiver.events.Clear();
            scene.parentReceiver.events.Clear();

            yield return null;

            Assert.That(scene.eventSystem.IsPointerOverGameObject(pointerId), Is.False);

            // Right child should have seen exit.
            Assert.That(scene.rightChildReceiver.events,
                EventSequence(
                    AllEvents("pointerId", pointerId),
                    AllEvents("position", thirdScreenPosition),
                    AllEvents("delta", Vector2.zero),
                    AllEvents("pressPosition", firstScreenPosition),
                    AllEvents("clickTime", clickTime),
                    AllEvents("clickCount", clickCount),
                    AllEvents("pointerDrag", null),
                    AllEvents("pointerPress", null),
                    AllEvents("rawPointerPress", null),
                    AllEvents("lastPress", scene.leftGameObject),
                    AllEvents("dragging", false),
                    AllEvents("useDragThreshold", false),
                    AllEvents("pointerCurrentRaycast.gameObject", scene.rightGameObject),
                    AllEvents("pointerCurrentRaycast.screenPosition", thirdScreenPosition),
                    AllEvents("pointerPressRaycast.gameObject", scene.leftGameObject),
                    AllEvents("pointerPressRaycast.screenPosition", firstScreenPosition),

                    // PointerExit.
                    OneEvent("type", EventType.PointerExit),
                    OneEvent("button", PointerEventData.InputButton.Left), // PointerExit always coming from left buffer.
                    OneEvent("pointerEnter", scene.rightGameObject), // Reset after event.
                    OneEvent("hovered", new[] { scene.rightGameObject, scene.parentGameObject })
                )
            );

            // Parent should have seen an exit, too. However, no PointerMove as we
            // released the touch in a position we had already moved to.
            Assert.That(scene.parentReceiver.events,
                EventSequence(
                    AllEvents("button", PointerEventData.InputButton.Left),
                    AllEvents("pointerId", pointerId),
                    AllEvents("position", thirdScreenPosition),
                    AllEvents("delta", Vector2.zero),
                    AllEvents("pressPosition", firstScreenPosition),
                    AllEvents("clickTime", clickTime),
                    AllEvents("clickCount", clickCount),
                    AllEvents("pointerEnter", scene.rightGameObject),
                    AllEvents("pointerDrag", null),
                    AllEvents("pointerPress", null),
                    AllEvents("rawPointerPress", null),
                    AllEvents("lastPress", scene.leftGameObject),
                    AllEvents("dragging", false),
                    AllEvents("useDragThreshold", false), // We set it in OnInitializePotentialDrag.
                    ////REVIEW: This behavior is inconsistent between "normal" pointer-enter/exit sequences but is consistent with what StandaloneInputModule does.
                    ////        However, it seems wrong that on one path, GOs are removed one-by-one from `hovered` as the callbacks step through the hierarchy, whereas
                    ////        on the other path, the list stays unmodified until the end and is then cleared en-bloc.
                    AllEvents("hovered", new[] { scene.rightGameObject, scene.parentGameObject }),
                    AllEvents("pointerCurrentRaycast.gameObject", scene.rightGameObject),
                    AllEvents("pointerCurrentRaycast.screenPosition", thirdScreenPosition),
                    AllEvents("pointerPressRaycast.gameObject", scene.leftGameObject),
                    AllEvents("pointerPressRaycast.screenPosition", firstScreenPosition),

                    OneEvent("type", EventType.PointerExit)
                )
            );
        }
    }

#endif

    // https://fogbugz.unity3d.com/f/cases/1232705/
#if !TEMP_DISABLE_UI_TESTS_ON_TRUNK
    [UnityTest]
    [Category("UI")]
    public IEnumerator UI_CanReceivePointerExitsWhenChangingUIStateWithoutMovingPointer()
    {
        var mouse = InputSystem.AddDevice<Mouse>();
        var scene = CreateTestUI();
        var actions = new DefaultInputActions();
        scene.uiModule.point = InputActionReference.Create(actions.UI.Point);

        Set(mouse.position, scene.From640x480ToScreen(100, 100));

        yield return null;

        Assert.That(scene.eventSystem.IsPointerOverGameObject(), Is.True);

        scene.parentReceiver.events.Clear();

        // Hide the left GO. Should send a pointer exit.
        scene.leftGameObject.SetActive(false);
        yield return null;

        // We already disabled the left GO so ExecuteEvents will refuse to send OnPointerExit
        // to it. However, we should see the exit on the still-active parent.
        Assert.That(scene.parentReceiver.events,
            EventSequence(
                OneEvent("type", EventType.PointerExit),
                AllEvents("position", scene.From640x480ToScreen(100, 100)),
                AllEvents("pointerEnter", scene.leftGameObject)
            )
        );
    }

#endif

#if !TEMP_DISABLE_UI_TESTS_ON_TRUNK
    [UnityTest]
    [Category("UI")]
    [TestCase(UIPointerBehavior.SingleUnifiedPointer, ExpectedResult = -1)]
    [TestCase(UIPointerBehavior.AllPointersAsIs, ExpectedResult = -1)]
    [TestCase(UIPointerBehavior.SingleMouseOrPenButMultiTouchAndTrack, ExpectedResult = -1)]
#if UNITY_IOS || UNITY_TVOS
    [Ignore("Failing on iOS https://jira.unity3d.com/browse/ISX-448")]
#endif
    public IEnumerator UI_CanDriveUIFromMultiplePointers(UIPointerBehavior pointerBehavior)
    {
        InputSystem.RegisterLayout(kTrackedDeviceWithButton);

        // Go crazy and hook the UI up with two mice, two touchscreens, and two tracked devices.
        // NOTE: Ignores pens as to the UI they are not really any different to mice.
        var mouse1 = InputSystem.AddDevice<Mouse>();
        var mouse2 = InputSystem.AddDevice<Mouse>();
        var touch1 = InputSystem.AddDevice<Touchscreen>();
        var touch2 = InputSystem.AddDevice<Touchscreen>();
        var trackedDevice1 = (TrackedDevice)InputSystem.AddDevice("TrackedDeviceWithButton");
        var trackedDevice2 = (TrackedDevice)InputSystem.AddDevice("TrackedDeviceWithButton");

        var scene = CreateTestUI();
        scene.uiModule.pointerBehavior = pointerBehavior;

        var actions = ScriptableObject.CreateInstance<InputActionAsset>();
        var uiActions = actions.AddActionMap("UI");
        var pointAction = uiActions.AddAction("point", type: InputActionType.PassThrough);
        var clickAction = uiActions.AddAction("click", type: InputActionType.PassThrough);
        var positionAction =
            uiActions.AddAction("position", type: InputActionType.PassThrough, binding: "<TrackedDevice>/devicePosition");
        var orientationAction =
            uiActions.AddAction("orientation", type: InputActionType.PassThrough, binding: "<TrackedDevice>/deviceRotation");

        pointAction.AddBinding("<Mouse>/position");
        pointAction.AddBinding("<Pen>/position");
        pointAction.AddBinding("<Touchscreen>/touch*/position");

        clickAction.AddBinding("<Mouse>/leftButton");
        clickAction.AddBinding("<Pen>/tip");
        clickAction.AddBinding("<Touchscreen>/touch*/press");
        clickAction.AddBinding("<TrackedDevice>/button");

        pointAction.Enable();
        clickAction.Enable();
        positionAction.Enable();
        orientationAction.Enable();

        scene.uiModule.point = InputActionReference.Create(pointAction);
        scene.uiModule.leftClick = InputActionReference.Create(clickAction);
        scene.uiModule.trackedDevicePosition = InputActionReference.Create(positionAction);
        scene.uiModule.trackedDeviceOrientation = InputActionReference.Create(orientationAction);

        yield return null;

        scene.leftChildReceiver.events.Clear();

        // Put mouse1 over left object.
        var firstPosition = scene.From640x480ToScreen(100, 100);
        Set(mouse1.position, firstPosition);
        scene.eventSystem.InvokeUpdate();

        Assert.That(scene.leftChildReceiver.events,
            Has.Exactly(1).With.Property("type").EqualTo(EventType.PointerEnter).And
                .Matches((UICallbackReceiver.Event e) => e.pointerData.device == mouse1).And
                .Matches((UICallbackReceiver.Event e) => e.pointerData.position == firstPosition));
        Assert.That(scene.rightChildReceiver.events, Is.Empty);

        scene.leftChildReceiver.events.Clear();
        scene.rightChildReceiver.events.Clear();

        // Put mouse2 over right object.
        var secondPosition = scene.From640x480ToScreen(350, 200);
        Set(mouse2.position, secondPosition);
        scene.eventSystem.InvokeUpdate();

        switch (pointerBehavior)
        {
            case UIPointerBehavior.SingleUnifiedPointer:
            case UIPointerBehavior.SingleMouseOrPenButMultiTouchAndTrack:
                // Pointer-exit on left, pointer-enter on right.
                Assert.That(scene.leftChildReceiver.events,
                    Has.Exactly(1).With.Property("type").EqualTo(EventType.PointerExit).And
                        .Matches((UICallbackReceiver.Event e) => e.pointerData.device == mouse2).And
                        .Matches((UICallbackReceiver.Event e) => e.pointerData.position == secondPosition));
                Assert.That(scene.rightChildReceiver.events,
                    Has.Exactly(1).With.Property("type").EqualTo(EventType.PointerEnter).And
                        .Matches((UICallbackReceiver.Event e) => e.pointerData.device == mouse2).And
                        .Matches((UICallbackReceiver.Event e) => e.pointerData.position == secondPosition));
                break;

            case UIPointerBehavior.AllPointersAsIs:
                // No change on left, pointer-enter on right.
                Assert.That(scene.leftChildReceiver.events, Is.Empty);
                Assert.That(scene.rightChildReceiver.events,
                    Has.Exactly(1).With.Property("type").EqualTo(EventType.PointerEnter).And
                        .Matches((UICallbackReceiver.Event e) => e.pointerData.device == mouse2).And
                        .Matches((UICallbackReceiver.Event e) => e.pointerData.position == secondPosition));
                break;
        }

        scene.leftChildReceiver.events.Clear();
        scene.rightChildReceiver.events.Clear();

        // Put tracked device #1 over left object and tracked device #2 over right object.
        // Need two updates as otherwise we'd end up with just another pointer of the right object
        // which would not result in an event.
        Set(trackedDevice1, "deviceRotation", Quaternion.Euler(0, -30, 0));
        scene.eventSystem.InvokeUpdate();
        Set(trackedDevice2, "deviceRotation", Quaternion.Euler(0, 30, 0));
        scene.eventSystem.InvokeUpdate();

        var leftPosition = scene.From640x480ToScreen(80, 240);
        var rightPosition = scene.From640x480ToScreen(560, 240);

        switch (pointerBehavior)
        {
            case UIPointerBehavior.SingleUnifiedPointer:
                // Pointer-exit on right, pointer-enter on left, pointer-exit on left, pointer-enter on right.
                Assert.That(scene.rightChildReceiver.events,
                    Has.Exactly(1).With.Property("type").EqualTo(EventType.PointerExit).And
                        .Matches((UICallbackReceiver.Event e) => e.pointerData.device == trackedDevice1).And // System transparently switched from mouse2 to trackedDevice1.
                        .Matches((UICallbackReceiver.Event e) =>
                            scene.IsWithinRect(e.pointerData.position, scene.leftGameObject))); // Exits at position of trackedDevice1.
                Assert.That(scene.leftChildReceiver.events,
                    Has.Exactly(1).With.Property("type").EqualTo(EventType.PointerEnter).And
                        .Matches((UICallbackReceiver.Event e) => e.pointerData.device == trackedDevice1).And
                        .Matches((UICallbackReceiver.Event e) =>
                            scene.IsWithinRect(e.pointerData.position, scene.leftGameObject)));
                Assert.That(scene.leftChildReceiver.events,
                    Has.Exactly(1).With.Property("type").EqualTo(EventType.PointerExit).And
                        .Matches((UICallbackReceiver.Event e) => e.pointerData.device == trackedDevice2).And
                        .Matches((UICallbackReceiver.Event e) =>
                            scene.IsWithinRect(e.pointerData.position, scene.rightGameObject)));
                Assert.That(scene.rightChildReceiver.events,
                    Has.Exactly(1).With.Property("type").EqualTo(EventType.PointerEnter).And
                        .Matches((UICallbackReceiver.Event e) => e.pointerData.device == trackedDevice2).And
                        .Matches((UICallbackReceiver.Event e) =>
                            scene.IsWithinRect(e.pointerData.position, scene.rightGameObject)));
                break;

            case UIPointerBehavior.AllPointersAsIs:
            case UIPointerBehavior.SingleMouseOrPenButMultiTouchAndTrack:
                if (pointerBehavior == UIPointerBehavior.SingleMouseOrPenButMultiTouchAndTrack)
                {
                    // Tracked device activity should have removed the MouseOrPen pointer and thus generated exit events on it.
                    Assert.That(scene.rightChildReceiver.events,
                        Has.Exactly(1).With.Property("type").EqualTo(EventType.PointerExit).And
                            .Matches((UICallbackReceiver.Event e) => e.pointerData.device == mouse2).And
                            .Matches((UICallbackReceiver.Event e) => e.pointerData.position == secondPosition));
                }

                // Pointer-enter on left, pointer-enter on right.
                Assert.That(scene.leftChildReceiver.events,
                    Has.Exactly(1).With.Property("type").EqualTo(EventType.PointerEnter).And
                        .Matches((UICallbackReceiver.Event e) => e.pointerData.device == trackedDevice1).And
                        .Matches((UICallbackReceiver.Event e) =>
                            scene.IsWithinRect(e.pointerData.position, scene.leftGameObject)));
                Assert.That(scene.rightChildReceiver.events,
                    Has.Exactly(1).With.Property("type").EqualTo(EventType.PointerEnter).And
                        .Matches((UICallbackReceiver.Event e) => e.pointerData.device == trackedDevice2).And
                        .Matches((UICallbackReceiver.Event e) =>
                            scene.IsWithinRect(e.pointerData.position, scene.rightGameObject)));
                break;
        }

        scene.leftChildReceiver.events.Clear();
        scene.rightChildReceiver.events.Clear();

        // Touch right object on first touchscreen and left object on second touchscreen.
        BeginTouch(1, secondPosition, screen: touch1);
        scene.eventSystem.InvokeUpdate();
        BeginTouch(1, firstPosition, screen: touch2);
        scene.eventSystem.InvokeUpdate();

        switch (pointerBehavior)
        {
            case UIPointerBehavior.SingleUnifiedPointer:
                ////REVIEW: this likely needs refinement; ATM the second touch leads to a drag as the position changes after a press has occurred
                // Pointer-down on right, pointer-exit on right, begin-drag on right, pointer-enter on left.
                Assert.That(scene.rightChildReceiver.events,
                    Has.Exactly(1).With.Property("type").EqualTo(EventType.PointerDown).And
                        .Matches((UICallbackReceiver.Event e) => e.pointerData.device == touch1).And
                        .Matches((UICallbackReceiver.Event e) => e.pointerData.touchId == 1).And
                        .Matches((UICallbackReceiver.Event e) => e.pointerData.position == secondPosition));
                Assert.That(scene.rightChildReceiver.events,
                    Has.Exactly(1).With.Property("type").EqualTo(EventType.PointerExit).And
                        .Matches((UICallbackReceiver.Event e) => e.pointerData.device == touch2).And // Transparently switched.
                        .Matches((UICallbackReceiver.Event e) => e.pointerData.touchId == 1).And // Transparently switched.
                        .Matches((UICallbackReceiver.Event e) => e.pointerData.position == firstPosition));
                Assert.That(scene.rightChildReceiver.events,
                    Has.Exactly(1).With.Property("type").EqualTo(EventType.BeginDrag).And
                        .Matches((UICallbackReceiver.Event e) => e.pointerData.device == touch2).And
                        .Matches((UICallbackReceiver.Event e) => e.pointerData.touchId == 1).And
                        .Matches((UICallbackReceiver.Event e) => e.pointerData.position == firstPosition));
                Assert.That(scene.leftChildReceiver.events,
                    Has.Exactly(1).With.Property("type").EqualTo(EventType.PointerEnter).And
                        .Matches((UICallbackReceiver.Event e) => e.pointerData.device == touch2).And
                        .Matches((UICallbackReceiver.Event e) => e.pointerData.touchId == 1).And
                        .Matches((UICallbackReceiver.Event e) => e.pointerData.position == firstPosition));
                break;

            case UIPointerBehavior.SingleMouseOrPenButMultiTouchAndTrack:
            case UIPointerBehavior.AllPointersAsIs:
                // Pointer-enter on right, pointer-enter on left.
                Assert.That(scene.rightChildReceiver.events,
                    Has.Exactly(1).With.Property("type").EqualTo(EventType.PointerEnter).And
                        .Matches((UICallbackReceiver.Event e) => e.pointerData.device == touch1).And
                        .Matches((UICallbackReceiver.Event e) => e.pointerData.position == secondPosition));
                Assert.That(scene.leftChildReceiver.events,
                    Has.Exactly(1).With.Property("type").EqualTo(EventType.PointerEnter).And
                        .Matches((UICallbackReceiver.Event e) => e.pointerData.device == touch2).And
                        .Matches((UICallbackReceiver.Event e) => e.pointerData.position == firstPosition));
                Assert.That(scene.leftChildReceiver.events, Has.None.With.Property("type").EqualTo(EventType.Dragging));
                Assert.That(scene.rightChildReceiver.events, Has.None.With.Property("type").EqualTo(EventType.Dragging));
                break;
        }
    }

#endif

#if !TEMP_DISABLE_UI_TESTS_ON_TRUNK
    [UnityTest]
    [Category("UI")]
    public IEnumerator UI_CanDriveUIFromMultipleTouches()
    {
        var touchScreen = InputSystem.AddDevice<Touchscreen>();

        // Prevent default selection of left object. This means that we will not have to contend with selections at all
        // in this test as they are driven from UI objects and not by the input module itself.
        var scene = CreateTestUI(noFirstSelected: true);

        var asset = ScriptableObject.CreateInstance<InputActionAsset>();
        var map = asset.AddActionMap("map");
        var pointAction = map.AddAction("point", type: InputActionType.PassThrough, binding: "<Touchscreen>/touch*/position");
        var leftClickAction = map.AddAction("leftClick", type: InputActionType.PassThrough, binding: "<Touchscreen>/touch*/press");

        scene.uiModule.point = InputActionReference.Create(pointAction);
        scene.uiModule.leftClick = InputActionReference.Create(leftClickAction);

        map.Enable();

        yield return null;

        scene.leftChildReceiver.events.Clear();

        Assert.That(scene.eventSystem.IsPointerOverGameObject(), Is.False);
        Assert.That(scene.eventSystem.IsPointerOverGameObject(touchScreen.deviceId), Is.False);
        Assert.That(scene.eventSystem.IsPointerOverGameObject(1), Is.False);
        Assert.That(scene.eventSystem.IsPointerOverGameObject(2), Is.False);
        Assert.That(scene.eventSystem.IsPointerOverGameObject(3), Is.False);

        // Touch left object.
        var firstPosition = scene.From640x480ToScreen(100, 100);
        BeginTouch(1, firstPosition);
        scene.eventSystem.InvokeUpdate();

        Assert.That(scene.eventSystem.IsPointerOverGameObject(), Is.True);
        Assert.That(scene.eventSystem.IsPointerOverGameObject(touchScreen.deviceId), Is.True);
        Assert.That(scene.eventSystem.IsPointerOverGameObject(1), Is.True);
        Assert.That(scene.eventSystem.IsPointerOverGameObject(2), Is.False);
        Assert.That(scene.eventSystem.IsPointerOverGameObject(3), Is.False);

        Assert.That(scene.leftChildReceiver.events,
            Has.Exactly(1).With.Property("type").EqualTo(EventType.PointerEnter).And
                .Matches((UICallbackReceiver.Event e) => e.pointerData.device == touchScreen).And
                .Matches((UICallbackReceiver.Event e) => e.pointerData.touchId == 1).And
                .Matches((UICallbackReceiver.Event e) => e.pointerData.pointerType == UIPointerType.Touch).And
                .Matches((UICallbackReceiver.Event e) => e.pointerData.position == firstPosition));
        Assert.That(scene.leftChildReceiver.events,
            Has.Exactly(1).With.Property("type").EqualTo(EventType.PointerDown).And
                .Matches((UICallbackReceiver.Event e) => e.pointerData.device == touchScreen).And
                .Matches((UICallbackReceiver.Event e) => e.pointerData.touchId == 1).And
                .Matches((UICallbackReceiver.Event e) => e.pointerData.pointerType == UIPointerType.Touch).And
                .Matches((UICallbackReceiver.Event e) => e.pointerData.position == firstPosition));
        Assert.That(scene.rightChildReceiver.events, Is.Empty);

        scene.leftChildReceiver.events.Clear();
        scene.rightChildReceiver.events.Clear();

        // Touch right object.
        var secondPosition = scene.From640x480ToScreen(350, 200);
        BeginTouch(2, secondPosition);
        scene.eventSystem.InvokeUpdate();

        Assert.That(scene.eventSystem.IsPointerOverGameObject(), Is.True);
        Assert.That(scene.eventSystem.IsPointerOverGameObject(touchScreen.deviceId), Is.True);
        Assert.That(scene.eventSystem.IsPointerOverGameObject(1), Is.True);
        Assert.That(scene.eventSystem.IsPointerOverGameObject(2), Is.True);
        Assert.That(scene.eventSystem.IsPointerOverGameObject(3), Is.False);

        Assert.That(scene.rightChildReceiver.events,
            Has.Exactly(1).With.Property("type").EqualTo(EventType.PointerEnter).And
                .Matches((UICallbackReceiver.Event e) => e.pointerData.device == touchScreen).And
                .Matches((UICallbackReceiver.Event e) => e.pointerData.touchId == 2).And
                .Matches((UICallbackReceiver.Event e) => e.pointerData.pointerType == UIPointerType.Touch).And
                .Matches((UICallbackReceiver.Event e) => e.pointerData.position == secondPosition));
        Assert.That(scene.rightChildReceiver.events,
            Has.Exactly(1).With.Property("type").EqualTo(EventType.PointerDown).And
                .Matches((UICallbackReceiver.Event e) => e.pointerData.device == touchScreen).And
                .Matches((UICallbackReceiver.Event e) => e.pointerData.touchId == 2).And
                .Matches((UICallbackReceiver.Event e) => e.pointerData.pointerType == UIPointerType.Touch).And
                .Matches((UICallbackReceiver.Event e) => e.pointerData.position == secondPosition));
        Assert.That(scene.leftChildReceiver.events, Is.Empty);

        scene.leftChildReceiver.events.Clear();
        scene.rightChildReceiver.events.Clear();

        // Drag left object over right object.
        var thirdPosition = scene.From640x480ToScreen(355, 210);
        MoveTouch(1, thirdPosition);
        scene.eventSystem.InvokeUpdate();

        Assert.That(scene.eventSystem.IsPointerOverGameObject(), Is.True);
        Assert.That(scene.eventSystem.IsPointerOverGameObject(touchScreen.deviceId), Is.True);
        Assert.That(scene.eventSystem.IsPointerOverGameObject(1), Is.True);
        Assert.That(scene.eventSystem.IsPointerOverGameObject(2), Is.True);
        Assert.That(scene.eventSystem.IsPointerOverGameObject(3), Is.False);

        Assert.That(scene.leftChildReceiver.events,
            Has.Exactly(1).With.Property("type").EqualTo(EventType.Dragging).And
                .Matches((UICallbackReceiver.Event e) => e.pointerData.device == touchScreen).And
                .Matches((UICallbackReceiver.Event e) => e.pointerData.touchId == 1).And
                .Matches((UICallbackReceiver.Event e) => e.pointerData.pointerType == UIPointerType.Touch).And
                .Matches((UICallbackReceiver.Event e) => e.pointerData.position == thirdPosition));
        Assert.That(scene.leftChildReceiver.events,
            Has.Exactly(1).With.Property("type").EqualTo(EventType.PointerExit).And
                .Matches((UICallbackReceiver.Event e) => e.pointerData.device == touchScreen).And
                .Matches((UICallbackReceiver.Event e) => e.pointerData.touchId == 1).And
                .Matches((UICallbackReceiver.Event e) => e.pointerData.pointerType == UIPointerType.Touch).And
                .Matches((UICallbackReceiver.Event e) => e.pointerData.position == thirdPosition));
        Assert.That(scene.rightChildReceiver.events,
            Has.Exactly(1).With.Property("type").EqualTo(EventType.PointerEnter).And
                .Matches((UICallbackReceiver.Event e) => e.pointerData.device == touchScreen).And
                .Matches((UICallbackReceiver.Event e) => e.pointerData.touchId == 1).And
                .Matches((UICallbackReceiver.Event e) => e.pointerData.pointerType == UIPointerType.Touch).And
                .Matches((UICallbackReceiver.Event e) => e.pointerData.position == thirdPosition));

        scene.leftChildReceiver.events.Clear();
        scene.rightChildReceiver.events.Clear();

        // Touch left object again.
        var fourthPosition = scene.From640x480ToScreen(123, 123);
        BeginTouch(3, fourthPosition);
        scene.eventSystem.InvokeUpdate();

        Assert.That(scene.eventSystem.IsPointerOverGameObject(), Is.True);
        Assert.That(scene.eventSystem.IsPointerOverGameObject(touchScreen.deviceId), Is.True);
        Assert.That(scene.eventSystem.IsPointerOverGameObject(1), Is.True);
        Assert.That(scene.eventSystem.IsPointerOverGameObject(2), Is.True);
        Assert.That(scene.eventSystem.IsPointerOverGameObject(3), Is.True);

        Assert.That(scene.leftChildReceiver.events,
            Has.Exactly(1).With.Property("type").EqualTo(EventType.PointerEnter).And
                .Matches((UICallbackReceiver.Event e) => e.pointerData.device == touchScreen).And
                .Matches((UICallbackReceiver.Event e) => e.pointerData.touchId == 3).And
                .Matches((UICallbackReceiver.Event e) => e.pointerData.pointerType == UIPointerType.Touch).And
                .Matches((UICallbackReceiver.Event e) => e.pointerData.position == fourthPosition));
        Assert.That(scene.rightChildReceiver.events, Is.Empty);

        scene.leftChildReceiver.events.Clear();
        scene.rightChildReceiver.events.Clear();

        // End second touch.
        var fifthPosition = scene.From640x480ToScreen(355, 205);
        EndTouch(2, fifthPosition);
        scene.eventSystem.InvokeUpdate();

        Assert.That(scene.eventSystem.IsPointerOverGameObject(), Is.True);
        Assert.That(scene.eventSystem.IsPointerOverGameObject(touchScreen.deviceId), Is.True);
        Assert.That(scene.eventSystem.IsPointerOverGameObject(1), Is.True);
        Assert.That(scene.eventSystem.IsPointerOverGameObject(2), Is.True);
        Assert.That(scene.eventSystem.IsPointerOverGameObject(3), Is.True);

        Assert.That(scene.rightChildReceiver.events,
            Has.Exactly(1).With.Property("type").EqualTo(EventType.PointerUp).And
                .Matches((UICallbackReceiver.Event e) => e.pointerData.device == touchScreen).And
                .Matches((UICallbackReceiver.Event e) => e.pointerData.touchId == 2).And
                .Matches((UICallbackReceiver.Event e) => e.pointerData.pointerType == UIPointerType.Touch).And
                .Matches((UICallbackReceiver.Event e) => e.pointerData.position == fifthPosition));
        Assert.That(scene.leftChildReceiver.events, Is.Empty);

        scene.eventSystem.InvokeUpdate();

        Assert.That(scene.eventSystem.IsPointerOverGameObject(), Is.True);
        Assert.That(scene.eventSystem.IsPointerOverGameObject(touchScreen.deviceId), Is.True);
        Assert.That(scene.eventSystem.IsPointerOverGameObject(1), Is.True);
        Assert.That(scene.eventSystem.IsPointerOverGameObject(2), Is.False);
        Assert.That(scene.eventSystem.IsPointerOverGameObject(3), Is.True);

        Assert.That(scene.rightChildReceiver.events,
            Has.Exactly(1).With.Property("type").EqualTo(EventType.PointerExit).And
                .Matches((UICallbackReceiver.Event e) => e.pointerData.device == touchScreen).And
                .Matches((UICallbackReceiver.Event e) => e.pointerData.touchId == 2).And
                .Matches((UICallbackReceiver.Event e) => e.pointerData.pointerType == UIPointerType.Touch).And
                .Matches((UICallbackReceiver.Event e) => e.pointerData.position == fifthPosition));

        scene.leftChildReceiver.events.Clear();
        scene.rightChildReceiver.events.Clear();

        // Begin second touch again.
        var sixthPosition = scene.From640x480ToScreen(345, 195);
        BeginTouch(2, sixthPosition);
        scene.eventSystem.InvokeUpdate();

        Assert.That(scene.eventSystem.IsPointerOverGameObject(), Is.True);
        Assert.That(scene.eventSystem.IsPointerOverGameObject(touchScreen.deviceId), Is.True);
        Assert.That(scene.eventSystem.IsPointerOverGameObject(1), Is.True);
        Assert.That(scene.eventSystem.IsPointerOverGameObject(2), Is.True);
        Assert.That(scene.eventSystem.IsPointerOverGameObject(3), Is.True);

        Assert.That(scene.rightChildReceiver.events,
            Has.Exactly(1).With.Property("type").EqualTo(EventType.PointerEnter).And
                .Matches((UICallbackReceiver.Event e) => e.pointerData.device == touchScreen).And
                .Matches((UICallbackReceiver.Event e) => e.pointerData.touchId == 2).And
                .Matches((UICallbackReceiver.Event e) => e.pointerData.pointerType == UIPointerType.Touch).And
                .Matches((UICallbackReceiver.Event e) => e.pointerData.position == sixthPosition));
        Assert.That(scene.rightChildReceiver.events,
            Has.Exactly(1).With.Property("type").EqualTo(EventType.PointerDown).And
                .Matches((UICallbackReceiver.Event e) => e.pointerData.device == touchScreen).And
                .Matches((UICallbackReceiver.Event e) => e.pointerData.touchId == 2).And
                .Matches((UICallbackReceiver.Event e) => e.pointerData.pointerType == UIPointerType.Touch).And
                .Matches((UICallbackReceiver.Event e) => e.pointerData.position == sixthPosition));
        Assert.That(scene.leftChildReceiver.events, Is.Empty);
    }

#endif

    // https://fogbugz.unity3d.com/f/cases/1190150/
#if !TEMP_DISABLE_UI_TESTS_ON_TRUNK
    [UnityTest]
    [Category("UI")]
    public IEnumerator UI_CanUseTouchSimulationWithUI()
    {
        var mouse = InputSystem.AddDevice<Mouse>();

        var scene = CreateTestUI();
        scene.uiModule.AssignDefaultActions();
        TouchSimulation.Enable();

        try
        {
            yield return null;
            scene.leftChildReceiver.events.Clear();

            InputSystem.QueueStateEvent(mouse, new MouseState
            {
                position = scene.From640x480ToScreen(123, 123)
            }.WithButton(MouseButton.Left));
            InputSystem.Update();

            yield return null;

            Assert.That(scene.uiModule.m_CurrentPointerType, Is.EqualTo(UIPointerType.Touch));
            Assert.That(scene.uiModule.m_PointerIds.length, Is.EqualTo(1));
            Assert.That(scene.uiModule.m_PointerTouchControls.length, Is.EqualTo(1));
            Assert.That(scene.uiModule.m_PointerTouchControls[0], Is.SameAs(Touchscreen.current.touches[0]));
            Assert.That(scene.leftChildReceiver.events.Select(x => x.type),
                Is.EquivalentTo(new[]
                {
                    EventType.PointerEnter,
#if UNITY_2021_2_OR_NEWER
                    EventType.PointerMove,
#endif
                    EventType.PointerDown,
                    EventType.InitializePotentialDrag
                }));
            Assert.That(scene.leftChildReceiver.events,
                Has.All.Matches((UICallbackReceiver.Event evt) => evt.pointerData.pointerType == UIPointerType.Touch));
            Assert.That(scene.leftChildReceiver.events,
                Has.All.Matches((UICallbackReceiver.Event evt) => evt.pointerData.touchId == 1));

            // Release the mouse button so the touch ends. TouchSimulation.Disable() will remove
            // the touchscreen and thus cancel ongoing actions (like Point). This should not result
            // in exceptions from the input module trying to read data from the already removed touchscreen.
            Release(mouse.leftButton);
            yield return null;
        }
        finally
        {
            TouchSimulation.Disable();
        }
    }

#endif

    #if UNITY_IOS || UNITY_TVOS
    [Ignore("Failing on iOS https://jira.unity3d.com/browse/ISX-448")]
    #endif
    [UnityTest]
    [Category("UI")]
    public IEnumerator UI_CanDriveUIFromMultipleTrackedDevices()
    {
        InputSystem.RegisterLayout(kTrackedDeviceWithButton);

        var trackedDevice1 = (TrackedDevice)InputSystem.AddDevice("TrackedDeviceWithButton");
        var trackedDevice2 = (TrackedDevice)InputSystem.AddDevice("TrackedDeviceWithButton");

        var scene = CreateTestUI();

        var asset = ScriptableObject.CreateInstance<InputActionAsset>();
        var map = new InputActionMap("map");
        asset.AddActionMap(map);
        var trackedPositionAction = map.AddAction("position", type: InputActionType.PassThrough, binding: "*/devicePosition");
        var trackedOrientationAction = map.AddAction("orientation", type: InputActionType.PassThrough, binding: "*/deviceRotation");
        var clickAction = map.AddAction("click", type: InputActionType.PassThrough, binding: "*/button");

        scene.uiModule.trackedDevicePosition = InputActionReference.Create(trackedPositionAction);
        scene.uiModule.trackedDeviceOrientation = InputActionReference.Create(trackedOrientationAction);
        scene.uiModule.leftClick = InputActionReference.Create(clickAction);

        map.Enable();

        // Point both devices away from objects.
        Set(trackedDevice1.deviceRotation, Quaternion.Euler(0, -90, 0));
        Set(trackedDevice2.deviceRotation, Quaternion.Euler(0, -90, 0));

        yield return null;

        scene.leftChildReceiver.events.Clear();
        scene.rightChildReceiver.events.Clear();

        // Point first device at left child.
        Set(trackedDevice1.deviceRotation, Quaternion.Euler(0, -30, 0));
        scene.eventSystem.InvokeUpdate();

        Assert.That(scene.leftChildReceiver.events,
            EventSequence(
                AllEvents("pointerType", UIPointerType.Tracked),
                AllEvents("pointerId", trackedDevice1.deviceId),
                AllEvents("device", trackedDevice1),
                AllEvents("trackedDeviceOrientation", Quaternion.Euler(0, -30, 0)),
                OneEvent("type", EventType.PointerEnter)
                #if UNITY_2021_2_OR_NEWER
                , OneEvent("type", EventType.PointerMove)
                #endif
            )
        );
        Assert.That(scene.rightChildReceiver.events, Is.Empty);

        scene.leftChildReceiver.events.Clear();

        // Point second device at left child.
        Set(trackedDevice2.deviceRotation, Quaternion.Euler(0, -31, 0));
        scene.eventSystem.InvokeUpdate();

        Assert.That(scene.leftChildReceiver.events,
            EventSequence(
                AllEvents("pointerType", UIPointerType.Tracked),
                AllEvents("pointerId", trackedDevice2.deviceId),
                AllEvents("device", trackedDevice2),
                AllEvents("trackedDeviceOrientation", Quaternion.Euler(0, -31, 0)),
                OneEvent("type", EventType.PointerEnter)
                #if UNITY_2021_2_OR_NEWER
                , OneEvent("type", EventType.PointerMove)
                #endif
            )
        );
        Assert.That(scene.rightChildReceiver.events, Is.Empty);

        scene.leftChildReceiver.events.Clear();

        // Click button on first device.
        PressAndRelease((ButtonControl)trackedDevice1["button"]);
        scene.eventSystem.InvokeUpdate();

        Assert.That(scene.leftChildReceiver.events,
            EventSequence(
                AllEvents("pointerType", UIPointerType.Tracked),
                AllEvents("pointerId", trackedDevice1.deviceId),
                AllEvents("device", trackedDevice1),
                AllEvents("trackedDeviceOrientation", Quaternion.Euler(0, -30, 0)),
                OneEvent("type", EventType.PointerDown),
                OneEvent("type", EventType.InitializePotentialDrag),
                OneEvent("type", EventType.PointerUp),
                OneEvent("type", EventType.PointerClick)
            )
        );
        Assert.That(scene.rightChildReceiver.events, Is.Empty);

        scene.leftChildReceiver.events.Clear();

        // Click button on second device.
        PressAndRelease((ButtonControl)trackedDevice2["button"]);
        scene.eventSystem.InvokeUpdate();

        Assert.That(scene.leftChildReceiver.events,
            EventSequence(
                AllEvents("pointerType", UIPointerType.Tracked),
                AllEvents("pointerId", trackedDevice2.deviceId),
                AllEvents("device", trackedDevice2),
                AllEvents("trackedDeviceOrientation", Quaternion.Euler(0, -31, 0)),
                OneEvent("type", EventType.PointerDown),
                OneEvent("type", EventType.InitializePotentialDrag),
                OneEvent("type", EventType.PointerUp),
                OneEvent("type", EventType.PointerClick)
            )
        );
        Assert.That(scene.rightChildReceiver.events, Is.Empty);

        scene.leftChildReceiver.events.Clear();

        // Point first device at right child.
        Set(trackedDevice1.deviceRotation, Quaternion.Euler(0, 30, 0));
        scene.eventSystem.InvokeUpdate();

        Assert.That(scene.leftChildReceiver.events,
            EventSequence(
                AllEvents("pointerType", UIPointerType.Tracked),
                AllEvents("pointerId", trackedDevice1.deviceId),
                AllEvents("device", trackedDevice1),
                AllEvents("trackedDeviceOrientation", Quaternion.Euler(0, 30, 0)),
                #if UNITY_2021_2_OR_NEWER
                OneEvent("type", EventType.PointerMove),
                #endif
                OneEvent("type", EventType.PointerExit)
            )
        );
        Assert.That(scene.rightChildReceiver.events,
            EventSequence(
                AllEvents("pointerType", UIPointerType.Tracked),
                AllEvents("pointerId", trackedDevice1.deviceId),
                AllEvents("device", trackedDevice1),
                AllEvents("trackedDeviceOrientation", Quaternion.Euler(0, 30, 0)),
                OneEvent("type", EventType.PointerEnter)
                #if UNITY_2021_2_OR_NEWER
                , OneEvent("type", EventType.PointerMove)
                #endif
            )
        );

        scene.leftChildReceiver.events.Clear();
        scene.rightChildReceiver.events.Clear();

        // Point second device at right child.
        Set(trackedDevice2.deviceRotation, Quaternion.Euler(0, 31, 0));
        scene.eventSystem.InvokeUpdate();

        Assert.That(scene.leftChildReceiver.events,
            EventSequence(
                AllEvents("pointerType", UIPointerType.Tracked),
                AllEvents("pointerId", trackedDevice2.deviceId),
                AllEvents("device", trackedDevice2),
                AllEvents("trackedDeviceOrientation", Quaternion.Euler(0, 31, 0)),
                #if UNITY_2021_2_OR_NEWER
                OneEvent("type", EventType.PointerMove),
                #endif
                OneEvent("type", EventType.PointerExit)
            )
        );
        Assert.That(scene.rightChildReceiver.events,
            EventSequence(
                AllEvents("pointerType", UIPointerType.Tracked),
                AllEvents("pointerId", trackedDevice2.deviceId),
                AllEvents("device", trackedDevice2),
                AllEvents("trackedDeviceOrientation", Quaternion.Euler(0, 31, 0)),
                OneEvent("type", EventType.PointerEnter)
                #if UNITY_2021_2_OR_NEWER
                , OneEvent("type", EventType.PointerMove)
                #endif
            )
        );
    }

    // There's nothing preventing the user from binding actions for pointer-type input to devices that aren't pointers.
    // For example, the setup allows binding the leftClick action to the space bar. When pointer-type actions get triggered
    // from non-pointer devices, we need to decide what to do. What the UI input module does is try to find a pointer (classic
    // or tracked) into which to route the input. Only if it can't find an existing pointer to route the input into will it
    // resort to turning the non-pointer device into a (likely non-functional) pointer.
#if !TEMP_DISABLE_UI_TESTS_ON_TRUNK
    [UnityTest]
    [Category("UI")]
    public IEnumerator UI_CanTriggerPointerClicksFromNonPointerDevices()
    {
        var mouse = InputSystem.AddDevice<Mouse>();
        var keyboard = InputSystem.AddDevice<Keyboard>();

        var scene = CreateTestUI();

        var actions = ScriptableObject.CreateInstance<InputActionAsset>();
        var uiActions = actions.AddActionMap("UI");
        var pointAction = uiActions.AddAction("point", type: InputActionType.PassThrough, binding: "<Mouse>/position");
        var clickAction = uiActions.AddAction("click", type: InputActionType.PassThrough, binding: "<Keyboard>/space");

        pointAction.Enable();
        clickAction.Enable();

        scene.uiModule.point = InputActionReference.Create(pointAction);
        scene.uiModule.leftClick = InputActionReference.Create(clickAction);

        yield return null;

        // Move mouse over right object.
        Set(mouse.position, scene.From640x480ToScreen(350, 200));
        scene.eventSystem.InvokeUpdate();

        scene.rightChildReceiver.events.Clear();

        Press(keyboard.spaceKey);
        scene.eventSystem.InvokeUpdate();

        Assert.That(scene.rightChildReceiver.events,
            Has.Exactly(1).With.Property("type").EqualTo(EventType.PointerDown).And
                .Matches((UICallbackReceiver.Event eventRecord) => eventRecord.pointerData.pointerId == mouse.deviceId).And
                .Matches((UICallbackReceiver.Event eventRecord) => eventRecord.pointerData.pointerType == UIPointerType.MouseOrPen).And
                .Matches((UICallbackReceiver.Event eventRecord) => eventRecord.pointerData.clickCount == 0));
    }

#endif

    // https://fogbugz.unity3d.com/f/cases/1317239/
#if !TEMP_DISABLE_UI_TESTS_ON_TRUNK
    [UnityTest]
    [Category("UI")]
    public IEnumerator UI_CanDetectClicks_WithSuccessiveClicksReflectedInClickCount()
    {
        var mouse = InputSystem.AddDevice<Mouse>();
        var scene = CreateTestUI();
        var actions = new DefaultInputActions();
        scene.uiModule.point = InputActionReference.Create(actions.UI.Point);
        scene.uiModule.leftClick = InputActionReference.Create(actions.UI.Click);

        Set(mouse.position, scene.From640x480ToScreen(100, 100), queueEventOnly: true);

        yield return null;

        scene.ClearEvents();
        Press(mouse.leftButton, queueEventOnly: true);

        yield return null;

        // No click yet.
        // NOTE: This is different from StandaloneInputModule which immediately ups
        //       clickCount on press. However, until we release we don't know yet whether
        //       we actually have a click or a drag (or neither).
        Assert.That(scene.leftChildReceiver.events,
            EventSequence(
                AllEvents("clickCount", 0),
                AllEvents("clickTime", 0f),
                AllEvents("lastPress", null)
            )
        );

        scene.ClearEvents();
        Release(mouse.leftButton, queueEventOnly: true);

        yield return null;

        var clickTime = runtime.unscaledGameTime;
        Assert.That(scene.leftChildReceiver.events,
            EventSequence(
                AllEvents("clickCount", 1),
                AllEvents("clickTime", clickTime),
                AllEvents("lastPress", null)
            )
        );

        scene.ClearEvents();
        PressAndRelease(mouse.leftButton, queueEventOnly: true);

        yield return null;

        Assert.That(scene.leftChildReceiver.events,
            EventSequence(
                // PointerDown.
                OneEvent("type", EventType.PointerDown),
                OneEvent("clickCount", 1),
                OneEvent("clickTime", clickTime),

                // InitializePotentialDrag.
                OneEvent("type", EventType.InitializePotentialDrag),
                OneEvent("clickCount", 1),
                OneEvent("clickTime", clickTime),

                // PointerUp.
                OneEvent("type", EventType.PointerUp),
                OneEvent("clickCount", 2),
                OneEvent("clickTime", runtime.unscaledGameTime),

                // PointerClick.
                OneEvent("type", EventType.PointerClick),
                OneEvent("clickCount", 2),
                OneEvent("clickTime", runtime.unscaledGameTime)
            )
        );

        clickTime = runtime.unscaledGameTime;
        scene.ClearEvents();
        PressAndRelease(mouse.leftButton, queueEventOnly: true);

        yield return null;

        Assert.That(scene.leftChildReceiver.events,
            EventSequence(
                // PointerDown.
                OneEvent("type", EventType.PointerDown),
                OneEvent("clickCount", 2),
                OneEvent("clickTime", clickTime),

                // InitializePotentialDrag.
                OneEvent("type", EventType.InitializePotentialDrag),
                OneEvent("clickCount", 2),
                OneEvent("clickTime", clickTime),

                // PointerUp.
                OneEvent("type", EventType.PointerUp),
                OneEvent("clickCount", 3),
                OneEvent("clickTime", runtime.unscaledGameTime),

                // PointerClick.
                OneEvent("type", EventType.PointerClick),
                OneEvent("clickCount", 3),
                OneEvent("clickTime", runtime.unscaledGameTime)
            )
        );

        clickTime = runtime.unscaledGameTime;
        scene.ClearEvents();
        Press(mouse.leftButton, queueEventOnly: true);

        yield return null;

        Assert.That(scene.leftChildReceiver.events,
            EventSequence(
                AllEvents("clickCount", 3),
                AllEvents("clickTime", clickTime)
            )
        );

        scene.ClearEvents();
        Release(mouse.leftButton, queueEventOnly: true);

        // Doesn't matter how long we hold the button. If we don't move far enough by the time we release and we still
        // have the same UI element underneath us, it's a click.
        runtime.unscaledGameTime += 1f;
        yield return null;

        clickTime = runtime.unscaledGameTime;
        Assert.That(scene.leftChildReceiver.events,
            EventSequence(
                AllEvents("clickCount", 4),
                AllEvents("clickTime", clickTime)
            )
        );

        scene.ClearEvents();

        // However, when more than 0.3s elapses between release and next press, it resets
        // the click sequence.
        Press(mouse.leftButton, queueEventOnly: true);
        runtime.unscaledGameTime += 1f;
        yield return null;

        Assert.That(scene.leftChildReceiver.events,
            EventSequence(
                // On button down, we still see the state from the previous click (we don't
                // know yet whether we clicked on the same object).
                OneEvent("type", EventType.PointerDown),
                OneEvent("clickCount", 4),
                OneEvent("clickTime", clickTime),

                // Before InitializePotentialDrag, we reset.
                OneEvent("type", EventType.InitializePotentialDrag),
                OneEvent("clickCount", 0),
                OneEvent("clickTime", 0f)
            )
        );
        clickTime = runtime.unscaledGameTime;

        // Clone left button. If we release the button now, there should not be
        // a click because the object pointed to has changed.
        UnityEngine.Object.Instantiate(scene.leftGameObject, scene.parentReceiver.transform);
        Release(mouse.leftButton, queueEventOnly: true);
        scene.ClearEvents();

        yield return null;

        Assert.That(scene.leftChildReceiver.events,
            EventSequence(
                AllEvents("clickCount", 0),
                AllEvents("clickTime", 0f)
            )
        );
    }

#endif

    // The UI input module needs to return true from IsPointerOverGameObject() for touches
    // that have ended in the current frame. I.e. even though the touch is already concluded
    // at the InputDevice level, the UI module needs to maintain state for one more frame.
    //
    // https://fogbugz.unity3d.com/f/cases/1347048/
#if !TEMP_DISABLE_UI_TESTS_ON_TRUNK
    [UnityTest]
    [Category("UI")]
    public IEnumerator UI_TouchPointersAreKeptForOneFrameAfterRelease()
    {
        InputSystem.AddDevice<Touchscreen>();

        var scene = CreateTestUI();

        var actions = ScriptableObject.CreateInstance<InputActionAsset>();
        var uiActions = actions.AddActionMap("UI");
        var pointAction = uiActions.AddAction("point", type: InputActionType.PassThrough, binding: "<Touchscreen>/position");
        var clickAction = uiActions.AddAction("press", type: InputActionType.PassThrough, binding: "<Touchscreen>/press");

        actions.Enable();

        scene.uiModule.point = InputActionReference.Create(pointAction);
        scene.uiModule.leftClick = InputActionReference.Create(clickAction);

        yield return null;

        BeginTouch(1, new Vector2(100, 100), queueEventOnly: true);
        yield return null;

        Assert.That(EventSystem.current.IsPointerOverGameObject(), Is.True);

        EndTouch(1, new Vector2(100, 100), queueEventOnly: true);
        yield return null;

        Assert.That(EventSystem.current.IsPointerOverGameObject(), Is.True);

        yield return null;

        Assert.That(EventSystem.current.IsPointerOverGameObject(), Is.False);
    }

#endif

    [UnityTest]
    [Category("UI")]
    public IEnumerator UI_CallingIsPointerOverGameObject_FromActionCallback_ResultsInWarning()
    {
        var mouse = InputSystem.AddDevice<Mouse>();

        var scene = CreateTestUI();

        var actions = ScriptableObject.CreateInstance<InputActionAsset>();
        var uiActions = actions.AddActionMap("UI");
        var pointAction = uiActions.AddAction("point", type: InputActionType.PassThrough, binding: "<Mouse>/position");
        scene.uiModule.point = InputActionReference.Create(pointAction);

        pointAction.performed += ctx => { EventSystem.current.IsPointerOverGameObject(); };

        actions.Enable();

        yield return null;

        LogAssert.Expect(LogType.Warning, new Regex("Calling IsPointerOverGameObject\\(\\) from within event processing .* will not work as expected"));

        Set(mouse.position, new Vector2(123, 234), queueEventOnly: true);

        yield return null;
    }

#if UNITY_IOS || UNITY_TVOS
    [Ignore("Failing on iOS https://jira.unity3d.com/browse/ISX-448")]
#endif
    [UnityTest]
    [Category("UI")]
    public IEnumerator UI_CanGetRaycastResultMatchingEvent()
    {
        InputSystem.RegisterLayout(kTrackedDeviceWithButton);

        var trackedDevice = (TrackedDevice)InputSystem.AddDevice("TrackedDeviceWithButton");
        var scene = CreateTestUI();

        var asset = ScriptableObject.CreateInstance<InputActionAsset>();
        var map = new InputActionMap("map");
        asset.AddActionMap(map);
        var trackedPositionAction = map.AddAction("position", type: InputActionType.PassThrough, binding: "*/devicePosition");
        var trackedOrientationAction = map.AddAction("orientation", type: InputActionType.PassThrough, binding: "*/deviceRotation");
        var clickAction = map.AddAction("click", type: InputActionType.PassThrough, binding: "*/button");

        scene.uiModule.trackedDevicePosition = InputActionReference.Create(trackedPositionAction);
        scene.uiModule.trackedDeviceOrientation = InputActionReference.Create(trackedOrientationAction);
        scene.uiModule.leftClick = InputActionReference.Create(clickAction);

        map.Enable();

        // Point device away from objects.
        Set(trackedDevice.deviceRotation, Quaternion.Euler(0, -90, 0));
        yield return null;

        scene.leftChildReceiver.events.Clear();
        scene.rightChildReceiver.events.Clear();

        // Point device at left child.
        Set(trackedDevice.deviceRotation, Quaternion.Euler(0, -30, 0));
        scene.eventSystem.InvokeUpdate();

        var raycastResult = scene.uiModule.GetLastRaycastResult(trackedDevice.deviceId);
        Assert.That(raycastResult.isValid, Is.True);

        //2021.2 added an additional move event.
#if UNITY_2021_2_OR_NEWER
        Assert.That(scene.leftChildReceiver.events, Has.Count.EqualTo(2));
#else
        Assert.That(scene.leftChildReceiver.events, Has.Count.EqualTo(1));
#endif
        Assert.That(scene.leftChildReceiver.events[0].pointerData, Is.Not.Null);

        var eventRaycastResult = scene.leftChildReceiver.events[0].pointerData.pointerCurrentRaycast;
        Assert.That(raycastResult.worldPosition, Is.EqualTo(eventRaycastResult.worldPosition));
        Assert.That(raycastResult.worldNormal, Is.EqualTo(eventRaycastResult.worldNormal));
        Assert.That(raycastResult.distance, Is.EqualTo(eventRaycastResult.distance));
        Assert.That(raycastResult.module, Is.EqualTo(eventRaycastResult.module));
        Assert.That(raycastResult.screenPosition, Is.EqualTo(eventRaycastResult.screenPosition));
        Assert.That(raycastResult.gameObject, Is.EqualTo(eventRaycastResult.gameObject));

        // Move back off the object
        Set(trackedDevice.deviceRotation, Quaternion.Euler(0, -90, 0));
        scene.eventSystem.InvokeUpdate();

        raycastResult = scene.uiModule.GetLastRaycastResult(trackedDevice.deviceId);
        Assert.That(raycastResult.isValid, Is.False);
    }

    #if UNITY_IOS || UNITY_TVOS
    [Ignore("Failing on iOS https://jira.unity3d.com/browse/ISX-448")]
    #endif
    [UnityTest]
    [Category("UI")]
    public IEnumerator UI_XRTrackingOriginTransformModifiesTrackedPointers()
    {
        InputSystem.RegisterLayout(kTrackedDeviceWithButton);

        var trackedDevice = (TrackedDevice)InputSystem.AddDevice("TrackedDeviceWithButton");

        var scene = CreateTestUI();

        var xrTrackingOrigin = new GameObject("XRStage").transform;
        scene.uiModule.xrTrackingOrigin = xrTrackingOrigin;

        var asset = ScriptableObject.CreateInstance<InputActionAsset>();
        var map = new InputActionMap("map");
        asset.AddActionMap(map);
        var trackedPositionAction = map.AddAction("position", type: InputActionType.PassThrough, binding: "*/devicePosition");
        var trackedOrientationAction = map.AddAction("orientation", type: InputActionType.PassThrough, binding: "*/deviceRotation");
        var clickAction = map.AddAction("click", type: InputActionType.PassThrough, binding: "*/button");

        scene.uiModule.trackedDevicePosition = InputActionReference.Create(trackedPositionAction);
        scene.uiModule.trackedDeviceOrientation = InputActionReference.Create(trackedOrientationAction);
        scene.uiModule.leftClick = InputActionReference.Create(clickAction);

        map.Enable();

        // Point both devices away from objects.
        Set(trackedDevice.deviceRotation, Quaternion.Euler(0, -90, 0));

        yield return null;

        var trackedDeviceRaycast = scene.uiModule.GetLastRaycastResult(trackedDevice.deviceId);
        Assert.That(trackedDeviceRaycast.isValid, Is.False);

        // Point device at left child.
        Set(trackedDevice.deviceRotation, Quaternion.Euler(0, -30, 0));
        scene.eventSystem.InvokeUpdate();

        trackedDeviceRaycast = scene.uiModule.GetLastRaycastResult(trackedDevice.deviceId);
        Assert.That(trackedDeviceRaycast.isValid, Is.True);
        Assert.That(trackedDeviceRaycast.gameObject, Is.EqualTo(scene.leftGameObject));

        // Rotate so right object is targetted
        xrTrackingOrigin.rotation = Quaternion.Euler(0f, 60, 0f);
        scene.eventSystem.InvokeUpdate();

        trackedDeviceRaycast = scene.uiModule.GetLastRaycastResult(trackedDevice.deviceId);
        Assert.That(trackedDeviceRaycast.isValid, Is.True);
        Assert.That(trackedDeviceRaycast.gameObject, Is.EqualTo(scene.rightGameObject));

        xrTrackingOrigin.position = Vector3.up * 1000f;
        scene.eventSystem.InvokeUpdate();

        trackedDeviceRaycast = scene.uiModule.GetLastRaycastResult(trackedDevice.deviceId);
        Assert.That(trackedDeviceRaycast.isValid, Is.False);
    }

    [UnityTest]
    [Category("UI")]
    [Ignore("TODO")]
    public IEnumerator TODO_UI_CanGetLastUsedDevice()
    {
        yield return null;
        Assert.Fail();
    }

    [UnityTest]
    [Category("UI")]
    public IEnumerator UI_ClickDraggingMouseDoesNotAllocateGCMemory()
    {
        var mouse = InputSystem.AddDevice<Mouse>();

        var scene = CreateTestUI();

        var actions = ScriptableObject.CreateInstance<InputActionAsset>();
        var uiActions = actions.AddActionMap("UI");
        var pointAction = uiActions.AddAction("point", type: InputActionType.PassThrough, binding: "<Mouse>/position");
        var clickAction = uiActions.AddAction("click", type: InputActionType.PassThrough, binding: "<Mouse>/leftClick");

        pointAction.Enable();
        clickAction.Enable();

        scene.uiModule.point = InputActionReference.Create(pointAction);
        scene.uiModule.leftClick = InputActionReference.Create(clickAction);

        // Remove the test listeners as they will allocate GC memory.
        Component.DestroyImmediate(scene.parentReceiver);
        Component.DestroyImmediate(scene.leftChildReceiver);
        Component.DestroyImmediate(scene.rightChildReceiver);

        yield return null;

        // The first time we go through this, we allocate some memory (not garbage, just memory that is going to be reused over
        // and over). The events, the hovered list, stuff like that. So do one click drag as a dry run and then do it for real.
        //
        // NOTE: We also need to do this because we can't use Retry(2) -- as we normally do to warm up the JIT -- in combination
        //       with UnityTest. Doing so will flat out lead to InvalidCastExceptions in the test runner :(
        Set(mouse.position, scene.From640x480ToScreen(100, 100));
        scene.eventSystem.InvokeUpdate();
        Press(mouse.leftButton);
        scene.eventSystem.InvokeUpdate();
        Set(mouse.position, scene.From640x480ToScreen(200, 200));
        scene.eventSystem.InvokeUpdate();
        Release(mouse.leftButton);
        scene.eventSystem.InvokeUpdate();

        var kProfilerRegion = "UI_ClickDraggingDoesNotAllocateGCMemory";

        // Now for real.
        Assert.That(() =>
        {
            Profiler.BeginSample(kProfilerRegion);
            Set(mouse.position, scene.From640x480ToScreen(100, 100));
            scene.eventSystem.InvokeUpdate();
            Press(mouse.leftButton);
            scene.eventSystem.InvokeUpdate();
            Set(mouse.position, scene.From640x480ToScreen(200, 200));
            scene.eventSystem.InvokeUpdate();
            Release(mouse.leftButton);
            scene.eventSystem.InvokeUpdate();

            // And just for kicks, do it the opposite way, too.
            Set(mouse.position, scene.From640x480ToScreen(200, 200));
            scene.eventSystem.InvokeUpdate();
            Press(mouse.leftButton);
            scene.eventSystem.InvokeUpdate();
            Set(mouse.position, scene.From640x480ToScreen(100, 100));
            scene.eventSystem.InvokeUpdate();
            Release(mouse.leftButton);
            scene.eventSystem.InvokeUpdate();
            Profiler.EndSample();
        }, Is.Not.AllocatingGCMemory());
    }

#if !TEMP_DISABLE_UI_TESTS_ON_TRUNK
    [UnityTest]
    [Category("UI")]
    // Check that two players can have separate UI, and that both selections will stay active when
    // clicking on UI with the mouse, using MultiPlayerEventSystem.playerRoot to match UI to the players.
    public IEnumerator UI_CanOperateMultiplayerUIGloballyUsingMouse()
    {
        var mouse = InputSystem.AddDevice<Mouse>();

        // Create two players each with their own UI scene and split
        // it vertically across the screen.
        var players = new[]
        {
            CreateTestUI(new Rect(0, 0, 1, 0.5f), namePrefix: "Player1 "),
            CreateTestUI(new Rect(0, 0.5f, 1, 0.5f), namePrefix: "Player2 ")
        };

        // Create asset
        var asset = ScriptableObject.CreateInstance<InputActionAsset>();

        // Create actions.
        var map = new InputActionMap("map");
        asset.AddActionMap(map);
        var pointAction = map.AddAction("point", type: InputActionType.PassThrough);
        var leftClickAction = map.AddAction("leftClick", type: InputActionType.PassThrough);
        var rightClickAction = map.AddAction("rightClick", type: InputActionType.PassThrough);
        var middleClickAction = map.AddAction("middleClick", type: InputActionType.PassThrough);
        var scrollAction = map.AddAction("scroll", type: InputActionType.PassThrough);

        // Create bindings.
        pointAction.AddBinding(mouse.position);
        leftClickAction.AddBinding(mouse.leftButton);
        rightClickAction.AddBinding(mouse.rightButton);
        middleClickAction.AddBinding(mouse.middleButton);
        scrollAction.AddBinding(mouse.scroll);

        // Wire up actions.
        // NOTE: In a normal usage scenario, the user would wire these up in the inspector.
        foreach (var player in players)
        {
            player.uiModule.point = InputActionReference.Create(pointAction);
            player.uiModule.leftClick = InputActionReference.Create(leftClickAction);
            player.uiModule.middleClick = InputActionReference.Create(middleClickAction);
            player.uiModule.rightClick = InputActionReference.Create(rightClickAction);
            player.uiModule.scrollWheel = InputActionReference.Create(scrollAction);
            player.eventSystem.SetSelectedGameObject(null);
        }

        // Enable the whole thing.
        map.Enable();

        // We need to wait a frame to let the underlying canvas update and properly order the graphics images for raycasting.
        yield return null;

        // Click left gameObject of player 0.
        InputSystem.QueueStateEvent(mouse, new MouseState { position = players[0].From640x480ToScreen(100, 100), buttons = 1 << (int)MouseButton.Left });
        InputSystem.QueueStateEvent(mouse, new MouseState { position = players[0].From640x480ToScreen(100, 100), buttons = 0 });
        InputSystem.Update();

        foreach (var player in players)
            player.eventSystem.InvokeUpdate();

        Assert.That(players[0].eventSystem.currentSelectedGameObject, Is.SameAs(players[0].leftGameObject));
        Assert.That(players[1].eventSystem.currentSelectedGameObject, Is.Null);

        // Click right gameObject of player 1.
        InputSystem.QueueStateEvent(mouse, new MouseState { position = players[1].From640x480ToScreen(400, 100), buttons = 1 << (int)MouseButton.Left });
        InputSystem.QueueStateEvent(mouse, new MouseState { position = players[1].From640x480ToScreen(400, 100), buttons = 0 });

        InputSystem.Update();

        foreach (var player in players)
            player.eventSystem.InvokeUpdate();

        Assert.That(players[0].eventSystem.currentSelectedGameObject, Is.SameAs(players[0].leftGameObject));
        Assert.That(players[1].eventSystem.currentSelectedGameObject, Is.SameAs(players[1].rightGameObject));

        // Click right gameObject of player 0.
        InputSystem.QueueStateEvent(mouse, new MouseState { position = players[0].From640x480ToScreen(400, 100), buttons = 1 << (int)MouseButton.Left });
        InputSystem.QueueStateEvent(mouse, new MouseState { position = players[0].From640x480ToScreen(400, 100), buttons = 0 });
        InputSystem.Update();

        foreach (var player in players)
            player.eventSystem.InvokeUpdate();

        Assert.That(players[0].eventSystem.currentSelectedGameObject, Is.SameAs(players[0].rightGameObject));
        Assert.That(players[1].eventSystem.currentSelectedGameObject, Is.SameAs(players[1].rightGameObject));
    }

#endif

    [UnityTest]
    [Category("UI")]
    // Check that two players can have separate UI and control it using separate gamepads, using
    // MultiplayerEventSystem.
    public IEnumerator UI_CanOperateMultiplayerUILocallyUsingGamepads()
    {
        // Create devices.
        var gamepads = new[] { InputSystem.AddDevice<Gamepad>(), InputSystem.AddDevice<Gamepad>() };
        var players = new[] { CreateTestUI(new Rect(0, 0, 0.5f, 1)), CreateTestUI(new Rect(0.5f, 0, 0.5f, 1)) };

        for (var i = 0; i < 2; i++)
        {
            // Create asset
            var asset = ScriptableObject.CreateInstance<InputActionAsset>();

            // Create actions.
            var map = new InputActionMap("map");
            asset.AddActionMap(map);
            var moveAction = map.AddAction("move", type: InputActionType.PassThrough);
            var submitAction = map.AddAction("submit", type: InputActionType.PassThrough);
            var cancelAction = map.AddAction("cancel", type: InputActionType.PassThrough);

            // Create bindings.
            moveAction.AddBinding(gamepads[i].leftStick);
            submitAction.AddBinding(gamepads[i].buttonSouth);
            cancelAction.AddBinding(gamepads[i].buttonEast);

            // Wire up actions.
            players[i].uiModule.move = InputActionReference.Create(moveAction);
            players[i].uiModule.submit = InputActionReference.Create(submitAction);
            players[i].uiModule.cancel = InputActionReference.Create(cancelAction);

            players[i].leftChildReceiver.moveTo = players[i].rightGameObject;
            players[i].rightChildReceiver.moveTo = players[i].leftGameObject;

            // Enable the whole thing.
            map.Enable();
        }

        // We need to wait a frame to let the underlying canvas update and properly order the graphics images for raycasting.
        yield return null;

        Assert.That(players[0].eventSystem.currentSelectedGameObject, Is.SameAs(players[0].leftGameObject));
        Assert.That(players[1].eventSystem.currentSelectedGameObject, Is.SameAs(players[1].leftGameObject));

        // Reset initial selection
        players[0].leftChildReceiver.events.Clear();
        players[1].leftChildReceiver.events.Clear();

        // Check Player 0 Move Axes
        InputSystem.QueueDeltaStateEvent(gamepads[0].leftStick, new Vector2(1.0f, 0.0f));
        InputSystem.Update();

        foreach (var player in players)
        {
            Assert.That(player.leftChildReceiver.events, Is.Empty);
            Assert.That(player.rightChildReceiver.events, Is.Empty);
            player.eventSystem.InvokeUpdate();
        }

        Assert.That(players[0].eventSystem.currentSelectedGameObject, Is.SameAs(players[0].rightGameObject));
        Assert.That(players[1].eventSystem.currentSelectedGameObject, Is.SameAs(players[1].leftGameObject));

        Assert.That(players[0].leftChildReceiver.events, Has.Count.EqualTo(2));
        Assert.That(players[0].leftChildReceiver.events[0].type, Is.EqualTo(EventType.Move));
        Assert.That(players[0].leftChildReceiver.events[1].type, Is.EqualTo(EventType.Deselect));
        players[0].leftChildReceiver.events.Clear();

        Assert.That(players[0].rightChildReceiver.events, Has.Count.EqualTo(1));
        Assert.That(players[0].rightChildReceiver.events[0].type, Is.EqualTo(EventType.Select));
        players[0].rightChildReceiver.events.Clear();

        foreach (var player in players)
        {
            Assert.That(player.leftChildReceiver.events, Is.Empty);
            Assert.That(player.rightChildReceiver.events, Is.Empty);
            player.eventSystem.InvokeUpdate();
        }

        // Check Player 0 Submit
        PressAndRelease(gamepads[0].buttonSouth);

        foreach (var player in players)
        {
            Assert.That(player.leftChildReceiver.events, Is.Empty);
            Assert.That(player.rightChildReceiver.events, Is.Empty);
            player.eventSystem.InvokeUpdate();
        }

        Assert.That(players[0].rightChildReceiver.events, Has.Count.EqualTo(1));
        Assert.That(players[0].rightChildReceiver.events[0].type, Is.EqualTo(EventType.Submit));
        players[0].rightChildReceiver.events.Clear();

        // Check Player 1 Submit
        PressAndRelease(gamepads[1].buttonSouth);

        foreach (var player in players)
        {
            Assert.That(player.leftChildReceiver.events, Is.Empty);
            Assert.That(player.rightChildReceiver.events, Is.Empty);
            player.eventSystem.InvokeUpdate();
        }
        Assert.That(players[1].leftChildReceiver.events, Has.Count.EqualTo(1));
        Assert.That(players[1].leftChildReceiver.events[0].type, Is.EqualTo(EventType.Submit));
        players[1].leftChildReceiver.events.Clear();

        foreach (var player in players)
        {
            Assert.That(player.leftChildReceiver.events, Is.Empty);
            Assert.That(player.rightChildReceiver.events, Is.Empty);
        }
    }

    [UnityTest]
    [Category("UI")]
    public IEnumerator UI_CanDriveUIFromGamepad()
    {
        var gamepad = InputSystem.AddDevice<Gamepad>();

        var scene = CreateTestUI();

        var asset = ScriptableObject.CreateInstance<InputActionAsset>();
        var map = asset.AddActionMap("map");
        var moveAction = map.AddAction("move", type: InputActionType.PassThrough, binding: "<Gamepad>/*stick");
        var submitAction = map.AddAction("submit", type: InputActionType.PassThrough, binding: "<Gamepad>/buttonSouth");
        var cancelAction = map.AddAction("cancel", type: InputActionType.PassThrough, binding: "<Gamepad>/buttonEast");

        scene.uiModule.move = InputActionReference.Create(moveAction);
        scene.uiModule.submit = InputActionReference.Create(submitAction);
        scene.uiModule.cancel = InputActionReference.Create(cancelAction);

        scene.uiModule.moveRepeatDelay = 0.1f;
        scene.uiModule.moveRepeatRate = 0.1f;

        map.Enable();

        yield return null;

        ////TODO: test for IUpdateSelectedHandler

        // Left object should have been selected as part of enabling the event system and module.
        // This is key to having navigation work.
        Assert.That(scene.eventSystem.currentSelectedGameObject, Is.SameAs(scene.leftGameObject));
        Assert.That(scene.leftChildReceiver.events, EventSequence(OneEvent("type", EventType.Select)));
        Assert.That(scene.rightChildReceiver.events, Is.Empty);

        scene.leftChildReceiver.events.Clear();

        // Move right.
        Set(gamepad.leftStick, new Vector2(1, 0.5f));
        scene.eventSystem.InvokeUpdate();

        Assert.That(scene.leftChildReceiver.events,
            EventSequence(
                OneEvent("type", EventType.Move),
                OneEvent("moveDir", MoveDirection.Right),
                OneEvent("moveVector", gamepad.leftStick.ReadValue())));
        Assert.That(scene.rightChildReceiver.events, Is.Empty);

        scene.leftChildReceiver.events.Clear();

        // Move left.
        Set(gamepad.leftStick, new Vector2(-1, 0.5f));
        scene.eventSystem.InvokeUpdate();

        Assert.That(scene.leftChildReceiver.events,
            EventSequence(
                OneEvent("type", EventType.Move),
                OneEvent("moveDir", MoveDirection.Left),
                OneEvent("moveVector", gamepad.leftStick.ReadValue())));
        Assert.That(scene.rightChildReceiver.events, Is.Empty);

        scene.leftChildReceiver.events.Clear();

        // Move up.
        Set(gamepad.leftStick, new Vector2(-0.5f, 1));
        scene.eventSystem.InvokeUpdate();

        Assert.That(scene.leftChildReceiver.events,
            EventSequence(
                OneEvent("type", EventType.Move),
                OneEvent("moveDir", MoveDirection.Up),
                OneEvent("moveVector", gamepad.leftStick.ReadValue())));
        Assert.That(scene.rightChildReceiver.events, Is.Empty);

        scene.leftChildReceiver.events.Clear();

        // Move down.
        Set(gamepad.leftStick, new Vector2(0.5f, -1));
        scene.eventSystem.InvokeUpdate();

        Assert.That(scene.leftChildReceiver.events,
            EventSequence(
                OneEvent("type", EventType.Move),
                OneEvent("moveDir", MoveDirection.Down),
                OneEvent("moveVector", gamepad.leftStick.ReadValue())));
        Assert.That(scene.rightChildReceiver.events, Is.Empty);

        scene.leftChildReceiver.events.Clear();

        // Check repeat delay. Wait enough to cross both delay and subsequent repeat. We should
        // still only get one repeat event.
        unscaledGameTime += 1.21f;
        scene.eventSystem.InvokeUpdate();

        Assert.That(scene.leftChildReceiver.events,
            EventSequence(
                OneEvent("type", EventType.Move),
                OneEvent("moveDir", MoveDirection.Down),
                OneEvent("moveVector", gamepad.leftStick.ReadValue())));

        scene.leftChildReceiver.events.Clear();

        // Check repeat rate. Same here; doesn't matter how much time we pass as long as we cross
        // the repeat rate threshold.
        unscaledGameTime += 2;
        scene.eventSystem.InvokeUpdate();

        Assert.That(scene.leftChildReceiver.events,
            EventSequence(
                OneEvent("type", EventType.Move),
                OneEvent("moveDir", MoveDirection.Down),
                OneEvent("moveVector", gamepad.leftStick.ReadValue())));

        scene.leftChildReceiver.events.Clear();

        // Submit.
        PressAndRelease(gamepad.buttonSouth);
        scene.eventSystem.InvokeUpdate();

        Assert.That(scene.leftChildReceiver.events, EventSequence(OneEvent("type", EventType.Submit)));
        Assert.That(scene.rightChildReceiver.events, Is.Empty);

        scene.leftChildReceiver.events.Clear();

        // Cancel.
        PressAndRelease(gamepad.buttonEast);
        scene.eventSystem.InvokeUpdate();

        Assert.That(scene.leftChildReceiver.events, EventSequence(OneEvent("type", EventType.Cancel)));
        Assert.That(scene.rightChildReceiver.events, Is.Empty);

        scene.leftChildReceiver.events.Clear();

        // Make sure that no navigation events are sent if turned off.
        scene.eventSystem.sendNavigationEvents = false;

        Set(gamepad.leftStick, default);
        scene.eventSystem.InvokeUpdate();
        Set(gamepad.leftStick, new Vector2(1, 1));
        scene.eventSystem.InvokeUpdate();

        Assert.That(scene.leftChildReceiver.events, Is.Empty);
        Assert.That(scene.rightChildReceiver.events, Is.Empty);
    }

    [Test]
    [Category("UI")]
    public void UI_CanReassignUIActions()
    {
        var go = new GameObject();
        go.AddComponent<EventSystem>();
        var uiModule = go.AddComponent<InputSystemUIInputModule>();

        const string kActions = @"
            {
                ""maps"" : [
                    {
                        ""name"" : ""Gameplay"",
                        ""actions"" : [
                            { ""name"" : ""Point"" },
                            { ""name"" : ""Navigate"" }
                        ]
                    },
                    {
                        ""name"" : ""UI"",
                        ""actions"" : [
                            { ""name"" : ""Navigate"", ""type"" : ""PassThrough"" },
                            { ""name"" : ""Point"", ""type"" : ""PassThrough"" }
                        ]
                    }
                ]
            }
        ";

        var actions1 = InputActionAsset.FromJson(kActions);

        uiModule.actionsAsset = actions1;
        uiModule.move = InputActionReference.Create(actions1["ui/navigate"]);
        uiModule.point = InputActionReference.Create(actions1["ui/point"]);

        Assert.That(uiModule.actionsAsset, Is.SameAs(actions1));
        Assert.That(uiModule.move.action, Is.SameAs(actions1["ui/navigate"]));
        Assert.That(uiModule.point.action, Is.SameAs(actions1["ui/point"]));

        var actions2 = ScriptableObject.Instantiate(actions1);
        actions2["ui/point"].RemoveAction();

        uiModule.actionsAsset = actions2;

        Assert.That(uiModule.actionsAsset, Is.SameAs(actions2));
        Assert.That(uiModule.move.action, Is.SameAs(actions2["ui/navigate"]));
        Assert.That(uiModule.point?.action, Is.Null);
    }

#if !TEMP_DISABLE_UI_TESTS_ON_TRUNK
    [UnityTest]
    [Category("UI")]
    public IEnumerator UI_CanChangeControlsOnActions()
    {
        var mouse = InputSystem.AddDevice<Mouse>();

        var scene = CreateTestUI();

        var asset = ScriptableObject.CreateInstance<InputActionAsset>();
        var map = asset.AddActionMap("map");
        var pointAction = map.AddAction("point", type: InputActionType.PassThrough, binding: "<Mouse>/position");
        var clickAction = map.AddAction("click", type: InputActionType.PassThrough, binding: "<Mouse>/leftButton");

        scene.uiModule.point = InputActionReference.Create(pointAction);
        scene.uiModule.leftClick = InputActionReference.Create(clickAction);

        map.Enable();

        yield return null;

        // Put mouse over left object.
        Set(mouse.position, scene.From640x480ToScreen(100, 100));
        scene.eventSystem.InvokeUpdate();

        Assert.That(scene.leftChildReceiver.events, Has.Exactly(1).With.Property("type").EqualTo(EventType.PointerEnter));

        scene.leftChildReceiver.events.Clear();

        // Unbind click. This should not yet result in the pointer getting removed as we still
        // have the position binding.
        clickAction.ApplyBindingOverride(string.Empty);

        Assert.That(scene.leftChildReceiver.events, Is.Empty);

        // Remove mouse. Should result in pointer-exit event.
        InputSystem.RemoveDevice(mouse);
        yield return null;

        Assert.That(scene.leftChildReceiver.events,
            Has.Exactly(1).With.Property("type").EqualTo(EventType.PointerExit).And
                .Matches((UICallbackReceiver.Event e) => e.pointerData.device == mouse));
    }

#endif

    private class InputSystemUIInputModuleTestScene_Setup : IPrebuildSetup, IPostBuildCleanup
    {
        public void Setup()
        {
#if UNITY_EDITOR
            EditorBuildSettings.scenes = EditorBuildSettings.scenes.Append(new EditorBuildSettingsScene
                { path = UITestScene.TestScenePath, enabled = true }).ToArray();
#endif
        }

        public void Cleanup()
        {
#if UNITY_EDITOR
            Debug.Log("Running post build cleanup");
            var scenes = EditorBuildSettings.scenes.ToList();
            scenes.RemoveAll(s => s.path == UITestScene.TestScenePath);
            EditorBuildSettings.scenes = scenes.ToArray();
#endif
        }
    }

    [UnityTest]
    [Category("UI")]
    [PrebuildSetup(typeof(InputSystemUIInputModuleTestScene_Setup))]
    [PostBuildCleanup(typeof(InputSystemUIInputModuleTestScene_Setup))]
    public IEnumerator UI_WhenMultipleInputModulesExist_ActionsAreNotDisabledUntilTheLastInputModuleIsDisabled()
    {
        var firstScene = UITestScene.LoadScene();
        yield return null;

        var secondScene = UITestScene.LoadScene();
        yield return null;

        var unloadOperation = SceneManager.UnloadSceneAsync(firstScene.Scene);
        yield return new WaitUntil(() => unloadOperation.isDone);

        var pointAction = secondScene.InputModule.point.action;
        Assert.That(pointAction.enabled, Is.True);

        unloadOperation = SceneManager.UnloadSceneAsync(secondScene.Scene);
        yield return new WaitUntil(() => unloadOperation.isDone);

        Assert.That(pointAction.enabled, Is.False);
    }

    [Test]
    [Category("UI")]
    public void UI_WhenDisablingInputModule_ActionsAreNotDisabledIfTheyWereNotEnabledByTheInputModule()
    {
        var eventSystemGO = new GameObject();
        eventSystemGO.AddComponent<EventSystem>();
        var inputModule = eventSystemGO.AddComponent<InputSystemUIInputModule>();

        var asset = ScriptableObject.CreateInstance<InputActionAsset>();
        var map = asset.AddActionMap("map");
        var pointAction = map.AddAction("point", type: InputActionType.PassThrough, binding: "<Mouse>/position");

        map.Enable();

        inputModule.point = InputActionReference.Create(pointAction);

        GameObject.DestroyImmediate(eventSystemGO);

        Assert.That(pointAction.enabled, Is.True);
    }

    [UnityTest]
    [Category("UI")]
    [PrebuildSetup(typeof(InputSystemUIInputModuleTestScene_Setup))]
    [PostBuildCleanup(typeof(InputSystemUIInputModuleTestScene_Setup))]
    public IEnumerator UI_WhenAssigningInputModuleAction_PreviousOwnedActionsAreDisabled()
    {
        var scene = UITestScene.LoadScene();
        yield return null;

        var asset = ScriptableObject.CreateInstance<InputActionAsset>();
        var map = asset.AddActionMap("map");
        var pointAction = map.AddAction("point", type: InputActionType.PassThrough, binding: "<Mouse>/position");

        map.Enable();

        var inputModule = scene.InputModule;
        var previousAction = inputModule.point.action;
        inputModule.point = InputActionReference.Create(pointAction);

        Assert.That(previousAction.enabled, Is.False);
    }

    [UnityTest]
    [Category("UI")]
    [PrebuildSetup(typeof(InputSystemUIInputModuleTestScene_Setup))]
    [PostBuildCleanup(typeof(InputSystemUIInputModuleTestScene_Setup))]
    public IEnumerator UI_WhenAssigningInputModuleAction_ExternalActionsAreNotDisabled()
    {
        var scene = UITestScene.LoadScene();
        yield return null;

        var asset = ScriptableObject.CreateInstance<InputActionAsset>();
        var map = asset.AddActionMap("map");
        var pointAction = map.AddAction("point", type: InputActionType.PassThrough, binding: "<Mouse>/position");
        var scrollAction = map.AddAction("scroll", type: InputActionType.PassThrough, binding: "<Mouse>/scroll/x");

        map.Enable();

        var inputModule = scene.InputModule;
        inputModule.point = InputActionReference.Create(pointAction);
        inputModule.point = InputActionReference.Create(scrollAction);

        Assert.That(pointAction.enabled, Is.True);
    }

    [UnityTest]
    [Category("UI")]
    [Ignore("TODO")]
    public IEnumerator TODO_UI_WhenEnabled_InitialPointerPositionIsPickedUp()
    {
        var mouse = InputSystem.AddDevice<Mouse>();
        var scene = CreateTestUI();

        // Put mouse over left object.
        Set(mouse.position, scene.From640x480ToScreen(100, 100));

        var asset = ScriptableObject.CreateInstance<InputActionAsset>();
        var map = asset.AddActionMap("map");
        var pointAction = map.AddAction("point", type: InputActionType.PassThrough, binding: "<Mouse>/position");
        scene.uiModule.point = InputActionReference.Create(pointAction);
        asset.Enable();

        yield return null;

        scene.leftChildReceiver.events.Clear();

        scene.eventSystem.InvokeUpdate();

        Assert.That(scene.leftChildReceiver.events, Has.Exactly(1).With.Property("type").EqualTo(EventType.PointerEnter));
        Assert.That(scene.rightChildReceiver.events, Is.Empty);
    }

    // Right now, text input in uGUI is picked up from IMGUI events. ATM they're still out of reach for us.
    // Hopefully something we can solve as part of getting rid of the old input system.
    [Test]
    [Category("UI")]
    [Ignore("TODO")]
    public void TODO_UI_CanDriveTextInput()
    {
        var keyboard = InputSystem.AddDevice<Keyboard>();

        var eventSystemGO = new GameObject();
        eventSystemGO.AddComponent<EventSystem>();
        eventSystemGO.AddComponent<InputSystemUIInputModule>();

        var canvasGO = new GameObject();
        canvasGO.AddComponent<Canvas>();

        var inputFieldGO = new GameObject();
        inputFieldGO.transform.SetParent(canvasGO.transform);
        var inputField = inputFieldGO.AddComponent<InputField>();
        inputField.text = string.Empty;

        InputSystem.QueueTextEvent(keyboard, 'a');
        InputSystem.QueueTextEvent(keyboard, 'b');
        InputSystem.QueueTextEvent(keyboard, 'c');
        InputSystem.Update();

        Assert.That(inputField.text, Is.EqualTo("abc"));
    }

    ////TODO: We need to override BaseInput which currently is still hooked to the old input system APIs.
    [Test]
    [Category("UI")]
    [Ignore("TODO")]
    public void TODO_UI_CanDriveIME()
    {
        Assert.Fail();
    }

    [Test]
    [Category("UI")]
    [Retry(2)] // Warm up JIT
    public void UI_MovingAndClickingMouseDoesNotAllocateGCMemory()
    {
        var mouse = InputSystem.AddDevice<Mouse>();

        var actions = ScriptableObject.CreateInstance<InputActionAsset>();
        var uiActions = actions.AddActionMap("UI");
        var pointAction = uiActions.AddAction("Point", type: InputActionType.PassThrough, binding: "<Mouse>/position");
        var clickAction = uiActions.AddAction("Click", type: InputActionType.PassThrough, binding: "<Mouse>/leftButton");

        actions.Enable();

        var eventSystemGO = new GameObject();
        eventSystemGO.AddComponent<EventSystem>();
        var uiModule = eventSystemGO.AddComponent<InputSystemUIInputModule>();
        uiModule.actionsAsset = actions;
        uiModule.point = InputActionReference.Create(pointAction);
        uiModule.leftClick = InputActionReference.Create(clickAction);

        // We allow the first hit on the UI module to set up internal data structures
        // and thus allocate something. So go and run one event with data on the mouse.
        // Also gets rid of GC noise from the initial input system update.
        InputSystem.QueueStateEvent(mouse, new MouseState { position = new Vector2(1, 2) });
        InputSystem.Update();

        // Make sure we don't get an allocation from the string literal.
        var kProfilerRegion = "UI_MovingAndClickingMouseDoesNotAllocateMemory";

        Assert.That(() =>
        {
            Profiler.BeginSample(kProfilerRegion);
            Set(mouse.position, new Vector2(123, 234));
            Set(mouse.position, new Vector2(234, 345));
            Press(mouse.leftButton);
            Profiler.EndSample();
        }, Is.Not.AllocatingGCMemory());
    }

    // https://forum.unity.com/threads/feature-request-option-to-disable-deselect-in-ui-input-module.761531
#if !TEMP_DISABLE_UI_TESTS_ON_TRUNK
    [UnityTest]
    [Category("UI")]
    public IEnumerator UI_CanPreventAutomaticDeselectionOfGameObjects()
    {
        var mouse = InputSystem.AddDevice<Mouse>();

        var actions = ScriptableObject.CreateInstance<InputActionAsset>();
        var uiActions = actions.AddActionMap("UI");
        var pointAction = uiActions.AddAction("Point", type: InputActionType.PassThrough, binding: "<Mouse>/position");
        var clickAction = uiActions.AddAction("Click", type: InputActionType.PassThrough, binding: "<Mouse>/leftButton");

        actions.Enable();

        var scene = CreateTestUI();

        // Resize parent to span only half the screen.
        ((RectTransform)scene.parentGameObject.transform).anchorMax = new Vector2(0.5f, 1);

        scene.uiModule.actionsAsset = actions;
        scene.uiModule.point = InputActionReference.Create(pointAction);
        scene.uiModule.leftClick = InputActionReference.Create(clickAction);

        // Deselect behavior should be on by default as this corresponds to the behavior before
        // we introduced the switch that allows toggling the behavior off.
        Assert.That(scene.uiModule.deselectOnBackgroundClick, Is.True);

        // Give canvas a chance to set itself up.
        yield return null;

        // Click on left GO and make sure it gets selected.
        Set(mouse.position, scene.From640x480ToScreen(10, 10));
        PressAndRelease(mouse.leftButton);
        scene.eventSystem.InvokeUpdate();

        Assert.That(scene.eventSystem.currentSelectedGameObject, Is.SameAs(scene.leftGameObject));

        // Click on empty right side and make sure the selection gets cleared.
        Set(mouse.position, scene.From640x480ToScreen(400, 10));
        PressAndRelease(mouse.leftButton);
        scene.eventSystem.InvokeUpdate();

        Assert.That(scene.eventSystem.currentSelectedGameObject, Is.Null);

        scene.uiModule.deselectOnBackgroundClick = false;

        // Click on left GO and make sure it gets selected.
        Set(mouse.position, scene.From640x480ToScreen(10, 10));
        PressAndRelease(mouse.leftButton);
        scene.eventSystem.InvokeUpdate();

        Assert.That(scene.eventSystem.currentSelectedGameObject, Is.SameAs(scene.leftGameObject));

        // Click on empty right side and make sure our selection does NOT get cleared.
        Set(mouse.position, scene.From640x480ToScreen(400, 10));
        PressAndRelease(mouse.leftButton);
        scene.eventSystem.InvokeUpdate();

        Assert.That(scene.eventSystem.currentSelectedGameObject, Is.SameAs(scene.leftGameObject));
    }

#endif

#if !TEMP_DISABLE_UI_TESTS_ON_TRUNK
    [UnityTest]
    [Category("UI")]
    public IEnumerator UI_WhenBindingsAreReResolved_PointerStatesAreKeptInSync()
    {
        InputSystem.AddDevice<Touchscreen>();

        var actions = ScriptableObject.CreateInstance<InputActionAsset>();
        var uiActions = actions.AddActionMap("UI");
        var pointAction = uiActions.AddAction("Point", type: InputActionType.PassThrough, binding: "<Touchscreen>/position");
        var clickAction = uiActions.AddAction("Click", type: InputActionType.PassThrough, binding: "<Touchscreen>/press");

        pointAction.wantsInitialStateCheck = true;
        clickAction.wantsInitialStateCheck = true;

        actions.Enable();

        var scene = CreateTestUI();

        scene.uiModule.actionsAsset = actions;
        scene.uiModule.point = InputActionReference.Create(pointAction);
        scene.uiModule.leftClick = InputActionReference.Create(clickAction);

        yield return null;

        BeginTouch(1, scene.From640x480ToScreen(100, 100), queueEventOnly: true);
        yield return null;

        Assert.That(EventSystem.current.IsPointerOverGameObject(), Is.True);

        actions.Disable();
        yield return null;

        // UI module keeps pointer over GO in frame of release.
        Assert.That(EventSystem.current.IsPointerOverGameObject(), Is.True);

        yield return null;

        Assert.That(EventSystem.current.IsPointerOverGameObject(), Is.False);

        actions.Enable();
        yield return null;

        Assert.That(EventSystem.current.IsPointerOverGameObject(), Is.True);

        pointAction.ApplyBindingOverride("<Touchscreen>/primaryTouch/position");
        yield return null;

        Assert.That(EventSystem.current.IsPointerOverGameObject(), Is.True);
    }

#endif

    ////REVIEW: While `deselectOnBackgroundClick` does solve the problem of breaking keyboard and gamepad navigation, the question
    ////        IMO is whether navigation should even be affected that way by not having a current selection. Seems to me that the
    ////        the system should remember the last selected object and start up navigation from there when nothing is selected.
    ////        However, given EventSystem.lastSelectedGameObject is no longer supported (why???), it seems like this would require
    ////        some larger changes.
    [UnityTest]
    [Category("UI")]
    [Ignore("TODO")]
    public IEnumerator TODO_UI_CanStartNavigationWhenNothingIsSelected()
    {
        var mouse = InputSystem.AddDevice<Mouse>();
        var gamepad = InputSystem.AddDevice<Gamepad>();

        var actions = ScriptableObject.CreateInstance<InputActionAsset>();
        var uiActions = actions.AddActionMap("UI");
        var pointAction = uiActions.AddAction("Point", type: InputActionType.PassThrough, binding: "<Mouse>/position");
        var clickAction = uiActions.AddAction("Click", type: InputActionType.PassThrough, binding: "<Mouse>/leftButton");
        var navigateAction = uiActions.AddAction("Navigate", type: InputActionType.PassThrough, binding: "<Gamepad>/dpad");

        actions.Enable();

        var scene = CreateTestUI();

        scene.uiModule.actionsAsset = actions;
        scene.uiModule.point = InputActionReference.Create(pointAction);
        scene.uiModule.leftClick = InputActionReference.Create(clickAction);
        scene.uiModule.move = InputActionReference.Create(navigateAction);

        // Give canvas a chance to set itself up.
        yield return null;

        // Select left GO.
        Set(mouse.position, scene.From640x480ToScreen(10, 10));
        Press(mouse.leftButton);
        yield return null;
        Release(mouse.leftButton);

        Assert.That(scene.eventSystem.currentSelectedGameObject, Is.SameAs(scene.leftGameObject));

        // Click on background and make sure we deselect.
        Set(mouse.position, scene.From640x480ToScreen(50, 250));
        Press(mouse.leftButton);
        yield return null;
        Release(mouse.leftButton);

        Assert.That(scene.eventSystem.currentSelectedGameObject, Is.Null);

        // Now perform a navigate-right action. Given we have no current selection, this should
        // cause the right GO to be selected based on the fact that the left GO was selected last.
        Press(gamepad.dpad.right);
        yield return null;

        Assert.That(scene.eventSystem.currentSelectedGameObject, Is.SameAs(scene.rightGameObject));

        // Just to make extra sure, navigate left and make sure that results in the expected selection
        // change over to the left GO.
        Release(gamepad.dpad.right);
        Press(gamepad.dpad.left);
        yield return null;

        Assert.That(scene.eventSystem.currentSelectedGameObject, Is.SameAs(scene.leftGameObject));
    }

    [Test]
    [Category("UI")]
    public void UI_CanDriveVirtualMouseCursorFromGamepad()
    {
        const float kCursorSpeed = 100;
        const float kScrollSpeed = 25;

        var eventSystemGO = new GameObject();
        eventSystemGO.SetActive(false);
        eventSystemGO.AddComponent<EventSystem>();
        eventSystemGO.AddComponent<InputSystemUIInputModule>();

        var canvasGO = new GameObject();
        canvasGO.SetActive(false);
        canvasGO.AddComponent<Canvas>();

        var cursorGO = new GameObject();
        cursorGO.SetActive(false);
        var cursorTransform = cursorGO.AddComponent<RectTransform>();
        var cursorInput = cursorGO.AddComponent<VirtualMouseInput>();
        cursorInput.cursorSpeed = kCursorSpeed;
        cursorInput.scrollSpeed = kScrollSpeed;
        cursorInput.cursorTransform = cursorTransform;
        cursorTransform.SetParent(canvasGO.transform, worldPositionStays: false);
        cursorTransform.pivot = new Vector2(0.5f, 0.5f);
        cursorTransform.anchorMin = Vector2.zero;
        cursorTransform.anchorMax = Vector2.zero;
        cursorTransform.anchoredPosition = new Vector2(123, 234);

        var positionAction = new InputAction(type: InputActionType.Value, binding: "<Gamepad>/*stick");
        var leftButtonAction = new InputAction(binding: "<Gamepad>/buttonSouth");
        var rightButtonAction = new InputAction(binding: "<Gamepad>/rightShoulder");
        var middleButtonAction = new InputAction(binding: "<Gamepad>/leftShoulder");
        var forwardButtonAction = new InputAction(binding: "<Gamepad>/buttonWest");
        var backButtonAction = new InputAction(binding: "<Gamepad>/buttonEast");
        var scrollWheelAction = new InputAction();
        scrollWheelAction.AddCompositeBinding("2DVector(mode=2)")
            .With("Up", "<Gamepad>/leftTrigger")
            .With("Down", "<Gamepad>/rightTrigger")
            .With("Left", "<Gamepad>/dpad/left")
            .With("Right", "<Gamepad>/dpad/right");

        cursorInput.stickAction = new InputActionProperty(positionAction);
        cursorInput.leftButtonAction = new InputActionProperty(leftButtonAction);
        cursorInput.rightButtonAction = new InputActionProperty(rightButtonAction);
        cursorInput.middleButtonAction = new InputActionProperty(middleButtonAction);
        cursorInput.scrollWheelAction = new InputActionProperty(scrollWheelAction);
        cursorInput.forwardButtonAction = new InputActionProperty(forwardButtonAction);
        cursorInput.backButtonAction = new InputActionProperty(backButtonAction);

        var gamepad = InputSystem.AddDevice<Gamepad>();

        // Get rid of deadzones to simplify computations.
        InputSystem.settings.defaultDeadzoneMin = 0;
        InputSystem.settings.defaultDeadzoneMax = 1;

        eventSystemGO.SetActive(true);
        canvasGO.SetActive(true);
        cursorGO.SetActive(true);

        // Make sure the component added a virtual mouse.
        var virtualMouse = Mouse.current;
        Assert.That(virtualMouse, Is.Not.Null);
        Assert.That(virtualMouse.layout, Is.EqualTo("VirtualMouse"));
        Assert.That(cursorInput.virtualMouse, Is.SameAs(virtualMouse));

        // Make sure we can disable and re-enable the component.
        cursorGO.SetActive(false);

        Assert.That(Mouse.current, Is.Null);

        cursorGO.SetActive(true);

        Assert.That(Mouse.current, Is.Not.Null);
        Assert.That(Mouse.current, Is.SameAs(virtualMouse));

        // Ensure everything is at default values.
        // Starting position should be that of the cursor's initial transform.
        Assert.That(virtualMouse.position.ReadValue(), Is.EqualTo(new Vector2(123, 234)).Using(Vector2EqualityComparer.Instance));
        Assert.That(virtualMouse.delta.ReadValue(), Is.EqualTo(Vector2.zero));
        Assert.That(virtualMouse.scroll.ReadValue(), Is.EqualTo(Vector2.zero));
        Assert.That(virtualMouse.leftButton.isPressed, Is.False);
        Assert.That(virtualMouse.rightButton.isPressed, Is.False);
        Assert.That(virtualMouse.middleButton.isPressed, Is.False);
        Assert.That(cursorTransform.anchoredPosition, Is.EqualTo(new Vector2(123, 234)));

        // Now move the mouse cursor with the left stick and ensure we get a response.
        currentTime = 1;
        Set(gamepad.leftStick, new Vector2(0.25f, 0.75f));

        // No time has passed yet so first frame shouldn't move at all.
        Assert.That(virtualMouse.position.ReadValue(), Is.EqualTo(new Vector2(123, 234)).Using(Vector2EqualityComparer.Instance));
        Assert.That(virtualMouse.delta.ReadValue(), Is.EqualTo(Vector2.zero));
        Assert.That(cursorTransform.anchoredPosition, Is.EqualTo(new Vector2(123, 234)));

        currentTime = 1.4;
        InputSystem.Update();

        const float kFirstDeltaX = kCursorSpeed * 0.25f * 0.4f;
        const float kFirstDeltaY = kCursorSpeed * 0.75f * 0.4f;

        Assert.That(virtualMouse.position.ReadValue(), Is.EqualTo(new Vector2(123 + kFirstDeltaX, 234 + kFirstDeltaY)).Using(Vector2EqualityComparer.Instance));
        Assert.That(virtualMouse.delta.ReadValue(), Is.EqualTo(new Vector2(kFirstDeltaX, kFirstDeltaY)).Using(Vector2EqualityComparer.Instance));
        Assert.That(cursorTransform.anchoredPosition, Is.EqualTo(new Vector2(123 + kFirstDeltaX, 234 + kFirstDeltaY)).Using(Vector2EqualityComparer.Instance));

        // Each update should move the cursor along while the stick is actuated.
        currentTime = 2;
        InputSystem.Update();

        const float kSecondDeltaX = kCursorSpeed * 0.25f * 0.6f;
        const float kSecondDeltaY = kCursorSpeed * 0.75f * 0.6f;

        Assert.That(virtualMouse.position.ReadValue(), Is.EqualTo(new Vector2(123 + kFirstDeltaX + kSecondDeltaX, 234 + kFirstDeltaY + kSecondDeltaY)).Using(Vector2EqualityComparer.Instance));
        Assert.That(virtualMouse.delta.ReadValue(), Is.EqualTo(new Vector2(kSecondDeltaX, kSecondDeltaY)).Using(Vector2EqualityComparer.Instance));
        Assert.That(cursorTransform.anchoredPosition, Is.EqualTo(new Vector2(123 + kFirstDeltaX + kSecondDeltaX, 234 + kFirstDeltaY + kSecondDeltaY)).Using(Vector2EqualityComparer.Instance));

        // Only the final state of the stick in an update should matter.
        currentTime = 3;
        InputSystem.QueueStateEvent(gamepad, new GamepadState { leftStick = new Vector2(0.34f, 0.45f)});
        InputSystem.QueueStateEvent(gamepad, new GamepadState { leftStick = new Vector2(0.45f, 0.56f)});
        InputSystem.Update();

        const float kThirdDeltaX = kCursorSpeed * 0.45f;
        const float kThirdDeltaY = kCursorSpeed * 0.56f;

        Assert.That(virtualMouse.position.ReadValue(), Is.EqualTo(new Vector2(123 + kFirstDeltaX + kSecondDeltaX + kThirdDeltaX, 234 + kFirstDeltaY + kSecondDeltaY + kThirdDeltaY)).Using(Vector2EqualityComparer.Instance));
        Assert.That(virtualMouse.delta.ReadValue(), Is.EqualTo(new Vector2(kThirdDeltaX, kThirdDeltaY)).Using(Vector2EqualityComparer.Instance));
        Assert.That(cursorTransform.anchoredPosition, Is.EqualTo(new Vector2(123 + kFirstDeltaX + kSecondDeltaX + kThirdDeltaX, 234 + kFirstDeltaY + kSecondDeltaY + kThirdDeltaY)).Using(Vector2EqualityComparer.Instance));

        var leftClickAction = new InputAction(binding: "<Mouse>/leftButton");
        var middleClickAction = new InputAction(binding: "<Mouse>/middleButton");
        var rightClickAction = new InputAction(binding: "<Mouse>/rightButton");
        var forwardClickAction = new InputAction(binding: "<Mouse>/forwardButton");
        var backClickAction = new InputAction(binding: "<Mouse>/backButton");
        var scrollAction = new InputAction(binding: "<Mouse>/scroll");

        leftClickAction.Enable();
        middleClickAction.Enable();
        rightClickAction.Enable();
        forwardClickAction.Enable();
        backClickAction.Enable();
        scrollAction.Enable();

        // Press buttons.
        PressAndRelease(gamepad.buttonSouth);
        Assert.That(leftClickAction.triggered);
        PressAndRelease(gamepad.rightShoulder);
        Assert.That(rightClickAction.triggered);
        PressAndRelease(gamepad.leftShoulder);
        Assert.That(middleClickAction.triggered);
        PressAndRelease(gamepad.buttonWest);
        Assert.That(forwardClickAction.triggered);
        PressAndRelease(gamepad.buttonEast);
        Assert.That(backClickAction.triggered);

        // Scroll wheel.
        Set(gamepad.leftTrigger, 0.5f);
        Assert.That(scrollAction.ReadValue<Vector2>(), Is.EqualTo(new Vector2(0, kScrollSpeed * 0.5f)).Using(Vector2EqualityComparer.Instance));
        Set(gamepad.rightTrigger, 0.3f);
        Assert.That(scrollAction.ReadValue<Vector2>(), Is.EqualTo(new Vector2(0, kScrollSpeed * (0.5f - 0.3f))).Using(Vector2EqualityComparer.Instance));
        Set(gamepad.leftTrigger, 0);
        Assert.That(scrollAction.ReadValue<Vector2>(), Is.EqualTo(new Vector2(0, -kScrollSpeed * 0.3f)).Using(Vector2EqualityComparer.Instance));
        Press(gamepad.dpad.left);
        Assert.That(scrollAction.ReadValue<Vector2>(), Is.EqualTo(new Vector2(-kScrollSpeed, -kScrollSpeed * 0.3f)).Using(Vector2EqualityComparer.Instance));
        Press(gamepad.dpad.right);
        Assert.That(scrollAction.ReadValue<Vector2>(), Is.EqualTo(new Vector2(0, -kScrollSpeed * 0.3f)).Using(Vector2EqualityComparer.Instance));
        Release(gamepad.dpad.left);
        Assert.That(scrollAction.ReadValue<Vector2>(), Is.EqualTo(new Vector2(kScrollSpeed, -kScrollSpeed * 0.3f)).Using(Vector2EqualityComparer.Instance));
    }

    // Strictly speaking, this functionality is available as of 2021.1 but we can't add a reference to the "com.unity.ui" package
    // to our manifest without breaking test runs with previous versions of Unity. However, in 2021.2, all the UITK functionality
    // has moved into the com.unity.modules.uielements module which is also available in previous versions of Unity. This way we
    // can have a reference to UITK that doesn't break things in previous versions of Unity.
<<<<<<< HEAD
#if UNITY_2021_2_OR_NEWER
=======
    #if UNITY_2021_2_OR_NEWER && !TEMP_DISABLE_UI_TESTS_ON_TRUNK
>>>>>>> 7b058650
    [UnityTest]
    [Category("UI")]
#if UNITY_ANDROID || UNITY_IOS || UNITY_TVOS
    [Ignore("Currently fails on the farm but succeeds locally on Note 10+; needs looking into.")]
#endif
    [PrebuildSetup(typeof(UI_CanOperateUIToolkitInterface_UsingInputSystemUIInputModule_Setup))]
    public IEnumerator UI_CanOperateUIToolkitInterface_UsingInputSystemUIInputModule()
    {
        var mouse = InputSystem.AddDevice<Mouse>();
        var gamepad = InputSystem.AddDevice<Gamepad>();

        var scene = SceneManager.LoadScene("UITKTestScene", new LoadSceneParameters(LoadSceneMode.Additive));
        yield return null;
        Assert.That(scene.isLoaded, Is.True);

        try
        {
            var objects = scene.GetRootGameObjects();
            var uiModule = objects.First(x => x.name == "EventSystem").GetComponent<InputSystemUIInputModule>();
            InputSystem.settings.backgroundBehavior = InputSettings.BackgroundBehavior.IgnoreFocus;
            var uiDocument = objects.First(x => x.name == "UIDocument").GetComponent<UIDocument>();
            var uiRoot = uiDocument.rootVisualElement;
            var uiButton = uiRoot.Query<UnityEngine.UIElements.Button>("Button").First();
            var scrollView = uiRoot.Query<ScrollView>("ScrollView").First();

            var clickReceived = false;
            uiButton.clicked += () => clickReceived = true;
            // NOTE: We do *NOT* do the following as the gamepad submit action will *not* trigger a ClickEvent.
            //uiButton.RegisterCallback<ClickEvent>(_ => clickReceived = true);

            yield return null;

            var buttonCenter = new Vector2(uiButton.worldBound.center.x, Screen.height - uiButton.worldBound.center.y);
            var scrollViewCenter = new Vector2(scrollView.worldBound.center.x, Screen.height - scrollView.worldBound.center.y);

            Set(mouse.position, buttonCenter, queueEventOnly: true);
            Press(mouse.leftButton, queueEventOnly: true);

            ////TODO: look at BaseInput and whether we need to override it in order for IME to go through our codepaths
            ////TODO: look into or document raycasting aspect (GraphicRaycaster) when using UITK (disable raycaster?)
            ////TODO: fix scroll wheel bindings on virtual cursor sample

            yield return null;

            Assert.That(uiButton.HasMouseCapture(), Is.True);

            Release(mouse.leftButton, queueEventOnly: true);

            yield return null;

            Assert.That(uiButton.HasMouseCapture(), Is.False);
            Assert.That(clickReceived, Is.True);

            // Put mouse in upper right corner and scroll down.
            Assert.That(scrollView.verticalScroller.value, Is.Zero);
            Set(mouse.position, scrollViewCenter, queueEventOnly: true);
            yield return null;
            Set(mouse.scroll, new Vector2(0, -100), queueEventOnly: true);
            yield return null;

            ////FIXME: as of a time of writing, this line is broken on trunk due to the bug in UITK
            // The bug is https://fogbugz.unity3d.com/f/cases/1323488/
            // just adding a define as a safeguard measure to reenable it when trunk goes to next version cycle
#if UNITY_2021_3_OR_NEWER
            Assert.That(scrollView.verticalScroller.value, Is.GreaterThan(0));
#endif

            // Try a button press with the gamepad.
            // NOTE: The current version of UITK does not focus the button automatically. Fix for that is in the pipe.
            //       For now focus the button manually.
            uiButton.Focus();
            clickReceived = false;
            PressAndRelease(gamepad.buttonSouth, queueEventOnly: true);
            yield return null;

            Assert.That(clickReceived, Is.True);

            ////TODO: tracked device support (not yet supported by UITK)
        }
        finally
        {
            SceneManager.UnloadSceneAsync(scene);
        }

        // Wait for unload to complete.
        yield return null;
    }

    private class UI_CanOperateUIToolkitInterface_UsingInputSystemUIInputModule_Setup : IPrebuildSetup
    {
        public void Setup()
        {
#if UNITY_EDITOR
            EditorBuildSettings.scenes = EditorBuildSettings.scenes.Append(new EditorBuildSettingsScene
                { path = "Assets/Tests/InputSystem/Assets/UITKTestScene.unity", enabled = true }).ToArray();
#endif
        }
    }
#endif

<<<<<<< HEAD
    static bool[] canRunInBackgroundValueSource = new bool[] { false, true };
=======
#if !TEMP_DISABLE_UI_TESTS_ON_TRUNK
>>>>>>> 7b058650
    [UnityTest]
    public IEnumerator Run_UI_WhenAppLosesAndRegainsFocus_WhileUIButtonIsPressed_UIButtonClickBehaviorShouldDependOnIfDeviceCanRunInBackground(
        [ValueSource(nameof(canRunInBackgroundValueSource))] bool canRunInBackground)
    {
        // Whether we run in the background or not should only move the reset of the mouse button
        // around. Without running in the background, the reset should happen when we come back into focus.
        // With running in the background, the reset should happen when we lose focus.
        runtime.runInBackground = true;

        var scene = CreateUIScene();
        var mousePosition = scene.From640x480ToScreen(100, 100);

        var mouse = InputSystem.AddDevice<Mouse>();
        if (canRunInBackground)
            runtime.SetCanRunInBackground(mouse.device.deviceId);
        Assert.That(mouse.device.canRunInBackground, Is.EqualTo(canRunInBackground)); // sanity check precondition

        // On sync, send current position but with all buttons up.
        SyncMouse(mouse, mousePosition);

        // Turn left object into a button.
        var button = scene.leftGameObject.AddComponent<MyButton>();
        var clicked = false;
        button.onClick.AddListener(() => clicked = true);

        yield return null;
        scene.leftChildReceiver.events.Clear();

        // Put mouse over button and press it.
        Set(mouse.position, mousePosition);
        Press(mouse.leftButton);

        Assert.That(scene.actions.UI.Click.phase.IsInProgress(), Is.True);

        var clickCanceled = 0;
        scene.actions.UI.Click.canceled += _ => ++ clickCanceled;

        yield return null;

        Assert.That(button.receivedPointerDown, Is.True);
        Assert.That(scene.leftChildReceiver.events,
            EventSequence(
                OneEvent("type", EventType.PointerEnter),
#if UNITY_2021_2_OR_NEWER
                OneEvent("type", EventType.PointerMove),
#endif
                OneEvent("type", EventType.PointerDown),
                OneEvent("type", EventType.InitializePotentialDrag)
            )
        );

        scene.leftChildReceiver.events.Clear();

        runtime.PlayerFocusLost();
        if (canRunInBackground)
            Assert.That(clickCanceled, Is.EqualTo(0));
        else
            Assert.That(clickCanceled, Is.EqualTo(1));
        scene.eventSystem.SendMessage("OnApplicationFocus", false);

        Assert.That(scene.leftChildReceiver.events, Is.Empty);
        Assert.That(scene.eventSystem.hasFocus, Is.False);
        Assert.That(clicked, Is.False);

        runtime.PlayerFocusGained();
        scene.eventSystem.SendMessage("OnApplicationFocus", true);

        yield return null;

        // NOTE: We *do* need the pointer up to keep UI state consistent.

        if (canRunInBackground)
        {
            Assert.That(scene.eventSystem.hasFocus, Is.True);
            Assert.That(button.receivedPointerUp, Is.False);
            Assert.That(mouse.position.ReadValue(), Is.EqualTo(mousePosition));
            Assert.That(mouse.leftButton.isPressed, Is.True);
            Assert.That(clicked, Is.False);

            scene.leftChildReceiver.events.Clear();
            Release(mouse.leftButton);
            yield return null;
        }

        Assert.That(scene.eventSystem.hasFocus, Is.True);
        Assert.That(button.receivedPointerUp, Is.True);
        Assert.That(mouse.position.ReadValue(), Is.EqualTo(mousePosition));
        Assert.That(mouse.leftButton.isPressed, Is.False);
        Assert.That(clicked, Is.EqualTo(canRunInBackground));
    }

#endif

    public class MyButton : UnityEngine.UI.Button
    {
        public bool receivedPointerDown;
        public bool receivedPointerUp;
        public override void OnPointerDown(PointerEventData eventData)
        {
            receivedPointerDown = true;
            base.OnPointerDown(eventData);
        }

        public override void OnPointerUp(PointerEventData eventData)
        {
            receivedPointerUp = true;
            base.OnPointerDown(eventData);
        }
    }

    private unsafe void SyncMouse(Mouse mouse, Vector2 mousePosition)////FIXME: mousePosition should be by reference.
    {
        runtime.SetDeviceCommandCallback(mouse,
            (id, command) =>
            {
                if (command->type == RequestSyncCommand.Type)
                {
                    InputSystem.QueueStateEvent(mouse, new MouseState { position = mousePosition });
                    return InputDeviceCommand.GenericSuccess;
                }

                return InputDeviceCommand.GenericFailure;
            });
    }

    // This test requires some functionality which ATM is only available through InputTestRuntime (namely, being able to create
    // native devices and set up IOCTLs for them).
    [Test]
    [Category("UI")]
    [Ignore("TODO")]
    public void TODO_UI_CanDriveVirtualMouseCursorFromGamepad_AndWarpSystemMouseIfPresent()
    {
        Assert.Fail();
    }

    private const string kTrackedDeviceWithButton = @"
        {
            ""name"" : ""TrackedDeviceWithButton"",
            ""extend"" : ""TrackedDevice"",
            ""controls"" : [
                { ""name"" : ""button"", ""layout"" : ""Button"" }
            ]
        }
    ";

    // Random device that can point and click. Just to make sure the code won't get confused when dealing with
    // something other than Pointers and TrackedDevices.
    private const string kGenericDeviceWithPointingAbility = @"
        {
            ""name"" : ""GenericDeviceWithPointingAbility"",
            ""controls"" : [
                { ""name"" : ""position"", ""layout"" : ""Vector2"" },
                { ""name"" : ""scroll"", ""layout"" : ""Vector2"" },
                { ""name"" : ""click"", ""layout"" : ""Button"" }
            ]
        }
    ";

    private enum EventType
    {
        PointerClick,
        PointerDown,
        PointerUp,
        PointerEnter,
        PointerExit,
#if UNITY_2021_2_OR_NEWER
        PointerMove,
#endif
        Select,
        Deselect,
        InitializePotentialDrag,
        BeginDrag,
        Dragging,
        Drop,
        EndDrag,
        Move,
        Submit,
        Cancel,
        Scroll
    }

    private class UICallbackReceiver : MonoBehaviour, IPointerClickHandler, IPointerDownHandler, IPointerEnterHandler,
#if UNITY_2021_2_OR_NEWER
        IPointerMoveHandler,
#endif
        IPointerExitHandler, IPointerUpHandler, IMoveHandler, ISelectHandler, IDeselectHandler, IInitializePotentialDragHandler,
        IBeginDragHandler, IDragHandler, IEndDragHandler, IDropHandler, ISubmitHandler, ICancelHandler, IScrollHandler
    {
        public struct Event
        {
            public EventType type { get; }
            public BaseEventData data { get; }
            public AxisEventData axisData => (AxisEventData)data;
            public ExtendedPointerEventData pointerData => (ExtendedPointerEventData)data;

            public Event(EventType type, BaseEventData data)
            {
                this.type = type;
                this.data = data;
            }

            public override string ToString()
            {
                var dataString = data?.ToString();
                dataString = dataString?.Replace("\n", "\n\t");
                return $"{type}[\n\t{dataString}]";
            }
        }

        public List<Event> events = new List<Event>();
        public GameObject moveTo;

        public void OnPointerClick(PointerEventData eventData)
        {
            events.Add(new Event(EventType.PointerClick, ClonePointerEventData(eventData)));
            EventSystem.current.SetSelectedGameObject(gameObject, eventData);
        }

        public void OnPointerDown(PointerEventData eventData)
        {
            events.Add(new Event(EventType.PointerDown, ClonePointerEventData(eventData)));
        }

        public void OnPointerEnter(PointerEventData eventData)
        {
            events.Add(new Event(EventType.PointerEnter, ClonePointerEventData(eventData)));
        }

        public void OnPointerExit(PointerEventData eventData)
        {
            events.Add(new Event(EventType.PointerExit, ClonePointerEventData(eventData)));
        }

        public void OnPointerUp(PointerEventData eventData)
        {
            events.Add(new Event(EventType.PointerUp, ClonePointerEventData(eventData)));
        }

#if UNITY_2021_2_OR_NEWER
        public void OnPointerMove(PointerEventData eventData)
        {
            events.Add(new Event(EventType.PointerMove, ClonePointerEventData(eventData)));
        }

#endif

        public void OnMove(AxisEventData eventData)
        {
            events.Add(new Event(EventType.Move, CloneAxisEventData(eventData)));
            if (moveTo != null)
                EventSystem.current.SetSelectedGameObject(moveTo, eventData);
        }

        public void OnSubmit(BaseEventData eventData)
        {
            events.Add(new Event(EventType.Submit, null));
        }

        public void OnCancel(BaseEventData eventData)
        {
            events.Add(new Event(EventType.Cancel, null));
        }

        public void OnSelect(BaseEventData eventData)
        {
            events.Add(new Event(EventType.Select, null));
        }

        public void OnDeselect(BaseEventData eventData)
        {
            events.Add(new Event(EventType.Deselect, null));
        }

        public void OnInitializePotentialDrag(PointerEventData eventData)
        {
            // Slider sets useDragThreshold to false. Simulate this happening in response to InitializePotentialDrag
            // to ensure InputSystemUIInputModule handles that correctly.
            // https://fogbugz.unity3d.com/f/cases/1275834/
            Assert.That(eventData.useDragThreshold, Is.True); // Module should have initialized to true.
            eventData.useDragThreshold = false;

            events.Add(new Event(EventType.InitializePotentialDrag, ClonePointerEventData(eventData)));
        }

        public void OnBeginDrag(PointerEventData eventData)
        {
            events.Add(new Event(EventType.BeginDrag, ClonePointerEventData(eventData)));
        }

        public void OnDrag(PointerEventData eventData)
        {
            events.Add(new Event(EventType.Dragging, ClonePointerEventData(eventData)));
        }

        public void OnDrop(PointerEventData eventData)
        {
            events.Add(new Event(EventType.Drop, ClonePointerEventData(eventData)));
        }

        public void OnEndDrag(PointerEventData eventData)
        {
            events.Add(new Event(EventType.EndDrag, ClonePointerEventData(eventData)));
        }

        public void OnScroll(PointerEventData eventData)
        {
            events.Add(new Event(EventType.Scroll, ClonePointerEventData(eventData)));
        }

        private static AxisEventData CloneAxisEventData(AxisEventData eventData)
        {
            return new ExtendedAxisEventData(EventSystem.current)
            {
                moveVector = eventData.moveVector,
                moveDir = eventData.moveDir
            };
        }

        private static ExtendedPointerEventData ClonePointerEventData(PointerEventData eventData)
        {
            // InputSystemUIInputModule should only be sending ExtendedPointEventData.
            var extendedEventData = (ExtendedPointerEventData)eventData;
            var clone = new ExtendedPointerEventData(EventSystem.current)
            {
                pointerId = eventData.pointerId,
                position = eventData.position,
                button = eventData.button,
                clickCount = eventData.clickCount,
                clickTime = eventData.clickTime,
                eligibleForClick = eventData.eligibleForClick,
                delta = eventData.delta,
                scrollDelta = eventData.scrollDelta,
                dragging = eventData.dragging,
                hovered = eventData.hovered.ToList(),
                pointerDrag = eventData.pointerDrag,
                pointerEnter = eventData.pointerEnter,
                pressPosition = eventData.pressPosition,
                pointerCurrentRaycast = eventData.pointerCurrentRaycast,
                pointerPressRaycast = eventData.pointerPressRaycast,
                rawPointerPress = eventData.rawPointerPress,
                useDragThreshold = eventData.useDragThreshold,
                device = extendedEventData.device,
                touchId = extendedEventData.touchId,
                pointerType = extendedEventData.pointerType,
                trackedDeviceOrientation = extendedEventData.trackedDeviceOrientation,
                trackedDevicePosition = extendedEventData.trackedDevicePosition,
#if UNITY_2021_1_OR_NEWER
                pressure = eventData.pressure,
                tangentialPressure = eventData.tangentialPressure,
                altitudeAngle = eventData.altitudeAngle,
                azimuthAngle = eventData.azimuthAngle,
                twist = eventData.twist,
                radius = eventData.radius,
                radiusVariance = eventData.radiusVariance,
#endif
            };

            // Can't set lastPress directly.
            clone.pointerPress = eventData.lastPress;
            clone.pointerPress = eventData.pointerPress;

            return clone;
        }
    }

    private class TestEventSystem : MultiplayerEventSystem
    {
        public bool hasFocus;

        public void InvokeUpdate()
        {
            Update();
        }

        protected override void OnApplicationFocus(bool hasFocus)
        {
            // Sync our focus state to that of the test runtime rather than to the Unity test runner (where
            // debugging may still focus and thus alter the test run).
            hasFocus = ((InputTestRuntime)InputRuntime.s_Instance).isPlayerFocused;
            this.hasFocus = hasFocus;
            base.OnApplicationFocus(hasFocus);
        }
    }

    private static KeyValuePair<string, object> OneEvent(string property, object value)
    {
        return new KeyValuePair<string, object>("OneEvent_" + property, value);
    }

    private static KeyValuePair<string, object> AllEvents(string property, object value)
    {
        return new KeyValuePair<string, object>("AllEvents_" + property, value);
    }

    private static EventConstraint EventSequence(params KeyValuePair<string, object>[] values)
    {
        return new EventConstraint(values);
    }

    private class EventConstraint : Constraint
    {
        public KeyValuePair<string, object>[] values { get; }

        public EventConstraint(KeyValuePair<string, object>[] values)
        {
            this.values = values;
            Description = string.Join("\n", values.Select(p => $"{p.Key}={p.Value}"));
        }

        public override ConstraintResult ApplyTo(object actual)
        {
            if (!(actual is List<UICallbackReceiver.Event>))
                throw new ArgumentException($"Expecting List<UICallbackReceiver> but got {actual}",
                    nameof(actual));

            var events = (List<UICallbackReceiver.Event>)actual;

            bool Compare(string propertyPath, UICallbackReceiver.Event evt, object value)
            {
                var eventObject = propertyPath == "type" ? (object)evt : evt.data;
                object eventPropertyValue = null;
                Type eventPropertyType = null;
                foreach (var propertyName in propertyPath.Split('.'))
                {
                    if (eventPropertyValue != null)
                        eventObject = eventPropertyValue;
                    if (eventObject == null)
                        return false;
                    var eventProperty = eventObject.GetType().GetProperty(propertyName, BindingFlags.Instance | BindingFlags.Public);
                    if (eventProperty == null)
                    {
                        // Sadly, "hovered" is a field.
                        var field = eventObject.GetType().GetField(propertyName, BindingFlags.Instance | BindingFlags.Public);
                        if (field == null)
                            throw new Exception($"Could not find '{propertyName}' field or property on {eventObject}");
                        eventPropertyValue = field.GetValue(eventObject);
                        eventPropertyType = field.FieldType;
                    }
                    else
                    {
                        eventPropertyValue = eventProperty.GetValue(eventObject);
                        eventPropertyType = eventProperty.PropertyType;
                    }
                }

                bool result;
                if (eventPropertyType == typeof(float))
                    result = Mathf.Approximately((float)eventPropertyValue, (float)value);
                else if (eventPropertyType == typeof(double))
                    result = NumberHelpers.Approximately((double)eventPropertyValue, (double)value);
                else if (eventPropertyType == typeof(Vector2))
                    result = Vector2EqualityComparer.Instance.Equals((Vector2)eventPropertyValue, (Vector2)value);
                else if (eventPropertyType == typeof(Vector3))
                    result = Vector3EqualityComparer.Instance.Equals((Vector3)eventPropertyValue, (Vector3)value);
                else if (eventPropertyType == typeof(Quaternion))
                {
                    var q1 = (Quaternion)eventPropertyValue;
                    var q2 = (Quaternion)value;
                    result = Mathf.Approximately(q1.x, q2.x)
                        && Mathf.Approximately(q1.y, q2.y)
                        && Mathf.Approximately(q1.z, q2.z)
                        && Mathf.Approximately(q1.w, q2.w);
                }
                else if (typeof(IEnumerable<GameObject>).IsAssignableFrom(eventPropertyType))
                {
                    // This check corresponds to Is.EquivalentTo(), i.e. it only checks for the presence of the same
                    // elements but not for the order of them. The `hovered` property does not maintain a specific
                    // order but rather adds new elements to the end (and thus child elements may appear before *or*
                    // after their parents).
                    var eventPropertyList = (IEnumerable<GameObject>)eventPropertyValue;
                    var valueList = (IEnumerable<GameObject>)value;
                    result = eventPropertyList.All(x => valueList.Contains(x))
                        && eventPropertyList.Count() == valueList.Count();
                }
                else
                    result = value == null || eventPropertyValue == null ? ReferenceEquals(eventPropertyValue, value) : eventPropertyValue.Equals(value);

                if (!result)
                    Debug.Log(
                        $"Expected '{propertyPath}' to be '{value}' ({value?.GetType().GetNiceTypeName()}) but got '{eventPropertyValue}' ({eventPropertyValue?.GetType().GetNiceTypeName()}) instead!");
                return result;
            }

            if (values.Where(x => x.Key.StartsWith("AllEvents_"))
                .Any(p => events.Any(e => !Compare(p.Key.Substring("AllEvents_".Length), e, p.Value))))
                return new ConstraintResult(this, actual, false);

            // Take all OneEvent_XXX entries.
            if (values.Where(x => x.Key.StartsWith("OneEvent_"))
                // Group them.
                .GroupBy(x => x.Key)
                // Compare each entry in the group to the respective entry in `values`.
                .Any(g =>
                    g.Zip(events,
                        (a, b) => Compare(g.Key.Substring("OneEvent_".Length), b, a.Value))
                        .Any(b => !b) ||
                    g.Count() != events.Count))
                return new ConstraintResult(this, actual, false);

            return new ConstraintResult(this, actual, true);
        }
    }

    private class UITestScene
    {
        private UITestScene(Scene scene)
        {
            Scene = scene;
        }

        public static UITestScene LoadScene(LoadSceneMode loadSceneMode = LoadSceneMode.Additive)
        {
#if UNITY_EDITOR
            var scene = EditorSceneManager.LoadSceneInPlayMode(TestScenePath, new LoadSceneParameters(loadSceneMode));
#else
            var scene = SceneManager.LoadScene(TestScenePath, new LoadSceneParameters(loadSceneMode));
#endif
            return new UITestScene(scene);
        }

        public Scene Scene { get; }
        public InputSystemUIInputModule InputModule => Scene.GetRootGameObjects()[0].GetComponent<InputSystemUIInputModule>();

        public const string TestScenePath = "Assets/Tests/InputSystem/Assets/UIInputModuleTestScene.unity";
    }
}<|MERGE_RESOLUTION|>--- conflicted
+++ resolved
@@ -3310,11 +3310,7 @@
     // to our manifest without breaking test runs with previous versions of Unity. However, in 2021.2, all the UITK functionality
     // has moved into the com.unity.modules.uielements module which is also available in previous versions of Unity. This way we
     // can have a reference to UITK that doesn't break things in previous versions of Unity.
-<<<<<<< HEAD
-#if UNITY_2021_2_OR_NEWER
-=======
     #if UNITY_2021_2_OR_NEWER && !TEMP_DISABLE_UI_TESTS_ON_TRUNK
->>>>>>> 7b058650
     [UnityTest]
     [Category("UI")]
 #if UNITY_ANDROID || UNITY_IOS || UNITY_TVOS
@@ -3415,11 +3411,9 @@
     }
 #endif
 
-<<<<<<< HEAD
+#if !TEMP_DISABLE_UI_TESTS_ON_TRUNK
     static bool[] canRunInBackgroundValueSource = new bool[] { false, true };
-=======
-#if !TEMP_DISABLE_UI_TESTS_ON_TRUNK
->>>>>>> 7b058650
+    
     [UnityTest]
     public IEnumerator Run_UI_WhenAppLosesAndRegainsFocus_WhileUIButtonIsPressed_UIButtonClickBehaviorShouldDependOnIfDeviceCanRunInBackground(
         [ValueSource(nameof(canRunInBackgroundValueSource))] bool canRunInBackground)
