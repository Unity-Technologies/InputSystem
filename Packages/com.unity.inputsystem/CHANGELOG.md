--- conflicted
+++ resolved
@@ -52,12 +52,9 @@
 ### Added
 
 - Added `InputSystem.runUpdatesInEditMode` to enable processing of non-editor updates without entering playmode (only available for XR).
-<<<<<<< HEAD
 - Added a new "UI vs Game Input" sample to the package. The sample can be installed from the Unity Package Manager UI in the editor.
   * The sample demonstrates how to deal with inputs that may both lead to UI actions as well as in-game actions.
-=======
 - Added method `SetMotorSpeedsAndLightBarColor` as a workaround for setting both the light bar and motor speeds simultaneously on a DualShock 4 controller ([case 1271119](https://issuetracker.unity3d.com/issues/dualshock4-setlightbarcolor-and-setmotorspeeds-cannot-be-called-on-the-same-frame-using-input-system)).
->>>>>>> 1a6b80df
 
 ### Changed
 
@@ -66,12 +63,9 @@
 - `InputSystemUIInputModule` now defers removing pointers for touches by one frame.
   * This is to ensure that `IsPointerOverGameObject` can meaningfully be queried for touches that have happened within the frame &ndash; even if by the time the method is called, a touch has technically already ended ([case 1347048](https://issuetracker.unity3d.com/issues/input-system-ispointerovergameobject-returns-false-when-used-with-a-tap-interaction)).
   * More precisely, this means that whereas before a `PointerExit` and `PointerUp` was received in the same frame, a touch will now see a `PointerUp` in the frame of release but only see a `PointerExit` in the subsequent frame.
-<<<<<<< HEAD
 - Calling `EventSystem.IsPointerOverGameObject()` from within `InputAction` callbacks (such as `InputAction.performed`) will now result in a warning.
   * UI updates *after* input and consumes input through `InputAction`s as they are processed. Thus, querying UI state from within `InputAction` callbacks will query outdated UI state.
-=======
 - Changed `TrackedPoseDriver` to use properties of type `InputActionProperty` rather than `InputAction` to allow more flexibility.
->>>>>>> 1a6b80df
 
 ## [1.1.0-pre.5] - 2021-05-11
 
