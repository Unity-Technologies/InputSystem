#if UNITY_EDITOR && UNITY_INPUT_SYSTEM_PROJECT_WIDE_ACTIONS
using System;
using System.Collections.Generic;
using System.Text;
using UnityEditor;

namespace UnityEngine.InputSystem.Editor
{
    // TODO Make buffers an optional argument and only allocate if not already passed, reuse a common buffer

    internal static class CopyPasteHelper
    {
        private const string k_CopyPasteMarker = "INPUTASSET ";
        private const string k_StartOfText = "\u0002";
        private const string k_EndOfTransmission = "\u0004";
        private const string k_BindingData = "bindingData";
        private const string k_EndOfBinding = "+++";
        private static readonly Dictionary<Type, string> k_TypeMarker = new Dictionary<Type, string>
        {
            {typeof(InputActionMap), "InputActionMap"},
            {typeof(InputAction), "InputAction"},
            {typeof(InputBinding), "InputBinding"},
        };

        private static SerializedProperty s_lastAddedElement;
        private static InputActionsEditorState s_State;
        private static bool s_lastClipboardActionWasCut = false;

        private static bool IsComposite(SerializedProperty property) => property.FindPropertyRelative("m_Flags").intValue == (int)InputBinding.Flags.Composite;
        private static bool IsPartOfComposite(SerializedProperty property) => property.FindPropertyRelative("m_Flags").intValue == (int)InputBinding.Flags.PartOfComposite;
        private static string PropertyName(SerializedProperty property) => property.FindPropertyRelative("m_Name").stringValue;

        #region Cut

        public static void CutActionMap(InputActionsEditorState state)
        {
            CopyActionMap(state);
            s_lastClipboardActionWasCut = true;
        }

        public static void Cut(InputActionsEditorState state)
        {
            Copy(state);
            s_lastClipboardActionWasCut = true;
        }

        #endregion

        #region Copy

        public static void CopyActionMap(InputActionsEditorState state)
        {
            var actionMap = Selectors.GetSelectedActionMap(state)?.wrappedProperty;
            var selectedObject = Selectors.GetSelectedActionMap(state)?.wrappedProperty;
            CopySelectedTreeViewItemsToClipboard(new List<SerializedProperty> {selectedObject}, typeof(InputActionMap), actionMap);
        }

        public static void Copy(InputActionsEditorState state)
        {
            var actionMap = Selectors.GetSelectedActionMap(state)?.wrappedProperty;
            var selectedObject = Selectors.GetSelectedAction(state)?.wrappedProperty;
            var type = typeof(InputAction);
            if (state.selectionType == SelectionType.Binding)
            {
                selectedObject = Selectors.GetSelectedBinding(state)?.wrappedProperty;
                type = typeof(InputBinding);
            }
            CopySelectedTreeViewItemsToClipboard(new List<SerializedProperty> {selectedObject}, type, actionMap);
        }

        private static void CopySelectedTreeViewItemsToClipboard(List<SerializedProperty> items, Type type, SerializedProperty actionMap = null)
        {
            var copyBuffer = new StringBuilder();
            CopyItems(items, copyBuffer, type, actionMap);
            EditorHelpers.SetSystemCopyBufferContents(copyBuffer.ToString());
            s_lastClipboardActionWasCut = false;
        }

        internal static void CopyItems(List<SerializedProperty> items, StringBuilder buffer, Type type, SerializedProperty actionMap)
        {
            buffer.Append(k_CopyPasteMarker);
            buffer.Append(k_TypeMarker[type]);
            foreach (var item in items)
            {
                CopyItemData(item, buffer, type, actionMap);
                buffer.Append(k_EndOfTransmission);
            }
        }

        private static void CopyItemData(SerializedProperty item, StringBuilder buffer, Type type, SerializedProperty actionMap)
        {
            if (item == null)
                return;

            buffer.Append(k_StartOfText);
            buffer.Append(item.CopyToJson(true));
            if (type == typeof(InputAction))
                AppendBindingDataForAction(buffer, actionMap, item);
            if (type == typeof(InputBinding) && IsComposite(item))
                AppendBindingDataForComposite(buffer, actionMap, item);
        }

        private static void AppendBindingDataForAction(StringBuilder buffer, SerializedProperty actionMap, SerializedProperty item)
        {
            buffer.Append(k_BindingData);
            foreach (var binding in GetBindingsForActionInMap(actionMap, item))
            {
                buffer.Append(binding.CopyToJson(true));
                buffer.Append(k_EndOfBinding);
            }
        }

        private static void AppendBindingDataForComposite(StringBuilder buffer, SerializedProperty actionMap, SerializedProperty item)
        {
            var bindingsArray = actionMap.FindPropertyRelative(nameof(InputActionMap.m_Bindings));
            buffer.Append(k_BindingData);
            foreach (var binding in GetBindingsForComposite(bindingsArray, item.GetIndexOfArrayElement()))
            {
                buffer.Append(binding.CopyToJson(true));
                buffer.Append(k_EndOfBinding);
            }
        }

        private static IEnumerable<SerializedProperty> GetBindingsForActionInMap(SerializedProperty actionMap, SerializedProperty action)
        {
            var actionName = PropertyName(action);
            var bindingsArray = actionMap.FindPropertyRelative(nameof(InputActionMap.m_Bindings));
            var bindings = bindingsArray.Where(binding => binding.FindPropertyRelative("m_Action").stringValue.Equals(actionName));
            return bindings;
        }

        #endregion

        #region PasteChecks
        public static bool HasPastableClipboardData(Type selectedType)
        {
            var clipboard = EditorHelpers.GetSystemCopyBufferContents();
            if (clipboard.Length < k_CopyPasteMarker.Length)
                return false;
            var isInputAssetData = clipboard.StartsWith(k_CopyPasteMarker);
            return isInputAssetData && IsMatchingType(selectedType, GetCopiedClipboardType());
        }

        private static bool IsMatchingType(Type selectedType, Type copiedType)
        {
            if (selectedType == typeof(InputActionMap))
                return copiedType == typeof(InputActionMap) || copiedType == typeof(InputAction);
            if (selectedType == typeof(InputAction))
                return copiedType == typeof(InputAction) || copiedType == typeof(InputBinding);
            //bindings and composites
            return copiedType == typeof(InputBinding);
        }

        public static Type GetCopiedType(string buffer)
        {
            if (!buffer.StartsWith(k_CopyPasteMarker))
                return null;
            foreach (var typePair in k_TypeMarker)
            {
                if (buffer.Substring(k_CopyPasteMarker.Length).StartsWith(typePair.Value))
                    return typePair.Key;
            }
            return null;
        }

        public static Type GetCopiedClipboardType()
        {
            return GetCopiedType(EditorHelpers.GetSystemCopyBufferContents());
        }

        #endregion

        #region Paste

        public static SerializedProperty PasteActionMapsFromClipboard(InputActionsEditorState state)
        {
            s_lastAddedElement = null;
            var typeOfCopiedData = GetCopiedClipboardType();
            if (typeOfCopiedData != typeof(InputActionMap)) return null;
            s_State = state;
            var actionMapArray = state.serializedObject.FindProperty(nameof(InputActionAsset.m_ActionMaps));
            PasteData(EditorHelpers.GetSystemCopyBufferContents(), new[] {state.selectedActionMapIndex}, actionMapArray);

            // Don't want to be able to paste repeatedly after a cut - ISX-1821
            if (s_lastAddedElement != null && s_lastClipboardActionWasCut)
                EditorHelpers.SetSystemCopyBufferContents(string.Empty);

            return s_lastAddedElement;
        }

        public static SerializedProperty PasteActionsOrBindingsFromClipboard(InputActionsEditorState state, bool addLast = false, int mapIndex = -1)
        {
            s_lastAddedElement = null;
            s_State = state;
            var typeOfCopiedData = GetCopiedClipboardType();
            if (typeOfCopiedData == typeof(InputAction))
                PasteActionsFromClipboard(state, addLast, mapIndex);
            if (typeOfCopiedData == typeof(InputBinding))
                PasteBindingsFromClipboard(state);

            // Don't want to be able to paste repeatedly after a cut - ISX-1821
            if (s_lastAddedElement != null && s_lastClipboardActionWasCut)
                EditorHelpers.SetSystemCopyBufferContents(string.Empty);

            return s_lastAddedElement;
        }

        private static void PasteActionsFromClipboard(InputActionsEditorState state, bool addLast, int mapIndex)
        {
            var actionMap = mapIndex >= 0 ? Selectors.GetActionMapAtIndex(state, mapIndex)?.wrappedProperty
                : Selectors.GetSelectedActionMap(state)?.wrappedProperty;
            var actionArray = actionMap?.FindPropertyRelative(nameof(InputActionMap.m_Actions));
            if (actionArray == null) return;

            var index = state.selectedActionIndex;
            if (addLast || index >= actionArray.arraySize)
                index = actionArray.arraySize - 1;
            if (index < 0)
                index = 0;

            PasteData(EditorHelpers.GetSystemCopyBufferContents(), new[] {index}, actionArray);
        }

        private static void PasteBindingsFromClipboard(InputActionsEditorState state)
        {
            var actionMap = Selectors.GetSelectedActionMap(state)?.wrappedProperty;
            var bindingsArray = actionMap?.FindPropertyRelative(nameof(InputActionMap.m_Bindings));
<<<<<<< HEAD
            var actions = actionMap?.FindPropertyRelative(nameof(InputActionMap.m_Actions));

            // Don't do anything if there's no valid array to paste into.
            if (state.selectedActionIndex == -1 || actions == null || actions.arraySize == 0 || bindingsArray == null)
                return;

            var index = state.selectionType == SelectionType.Action ? Selectors.GetBindingIndexBeforeAction(actions, state.selectedActionIndex, bindingsArray) : state.selectedBindingIndex;
            PasteData(EditorHelpers.GetSystemCopyBufferContents(), new[] {index}, bindingsArray);
=======

            int newBindingIndex;
            if (state.selectionType == SelectionType.Action)
                newBindingIndex = Selectors.GetLastBindingIndexForSelectedAction(state);
            else
                newBindingIndex = state.selectedBindingIndex;

            PasteData(EditorHelpers.GetSystemCopyBufferContents(), new[] { newBindingIndex }, bindingsArray);
>>>>>>> 55ee0af1
        }

        private static void PasteData(string copyBufferString, int[] indicesToInsert, SerializedProperty arrayToInsertInto)
        {
            if (!copyBufferString.StartsWith(k_CopyPasteMarker))
                return;
            PasteItems(copyBufferString, indicesToInsert, arrayToInsertInto);
        }

        internal static void PasteItems(string copyBufferString, int[] indicesToInsert, SerializedProperty arrayToInsertInto)
        {
            // Split buffer into transmissions and then into transmission blocks
            var copiedType = GetCopiedType(copyBufferString);
            int indexOffset = 0;
            foreach (var transmission in copyBufferString.Substring(k_CopyPasteMarker.Length + k_TypeMarker[copiedType].Length)
                     .Split(new[] {k_EndOfTransmission}, StringSplitOptions.RemoveEmptyEntries))
            {
                indexOffset++;
                foreach (var index in indicesToInsert)
                    PasteBlocks(transmission, index + indexOffset, arrayToInsertInto, copiedType);
            }
        }

        private static void PasteBlocks(string transmission, int indexToInsert, SerializedProperty arrayToInsertInto, Type copiedType)
        {
            var block = transmission.Substring(transmission.IndexOf(k_StartOfText, StringComparison.Ordinal) + 1);
            if (copiedType == typeof(InputActionMap))
                PasteElement(arrayToInsertInto, block, indexToInsert, out _);
            else if (copiedType == typeof(InputAction))
                PasteAction(arrayToInsertInto, block, indexToInsert);
            else
            {
                var actionName = Selectors.GetSelectedBinding(s_State)?.wrappedProperty.FindPropertyRelative("m_Action")
                    .stringValue;
                if (s_State.selectionType == SelectionType.Action)
                    actionName = PropertyName(Selectors.GetSelectedAction(s_State)?.wrappedProperty);
                PasteBindingOrComposite(arrayToInsertInto, block, indexToInsert, actionName);
            }
        }

        private static SerializedProperty PasteElement(SerializedProperty arrayProperty, string json, int index, out string oldId, string name = "newElement",  bool changeName = true, bool assignUniqueIDs = true)
        {
            var duplicatedProperty = AddElement(arrayProperty, name, index);
            duplicatedProperty.RestoreFromJson(json);
            oldId = duplicatedProperty.FindPropertyRelative("m_Id").stringValue;
            if (changeName)
                InputActionSerializationHelpers.EnsureUniqueName(duplicatedProperty);
            if (assignUniqueIDs)
                InputActionSerializationHelpers.AssignUniqueIDs(duplicatedProperty);
            s_lastAddedElement = duplicatedProperty;
            return duplicatedProperty;
        }

        private static void PasteAction(SerializedProperty arrayProperty, string jsonToInsert, int indexToInsert)
        {
            var json = jsonToInsert.Split(k_BindingData, StringSplitOptions.RemoveEmptyEntries);
            var bindingJsons = new string[] {};
            if (json.Length > 1)
                bindingJsons = json[1].Split(k_EndOfBinding, StringSplitOptions.RemoveEmptyEntries);
            var property = PasteElement(arrayProperty, json[0], indexToInsert, out _, "");
            var newName = PropertyName(property);
            var newId = property.FindPropertyRelative("m_Id").stringValue;
            var actionMapTo = Selectors.GetActionMapForAction(s_State, newId);
            var bindingArrayToInsertTo = actionMapTo.FindPropertyRelative(nameof(InputActionMap.m_Bindings));
            var index = Mathf.Clamp(Selectors.GetBindingIndexBeforeAction(arrayProperty, indexToInsert, bindingArrayToInsertTo), 0, bindingArrayToInsertTo.arraySize);
            foreach (var bindingJson in bindingJsons)
            {
                var newIndex = PasteBindingOrComposite(bindingArrayToInsertTo, bindingJson, index, newName, false);
                index = newIndex;
            }
            s_lastAddedElement = property;
        }

        private static int PasteBindingOrComposite(SerializedProperty arrayProperty, string json, int index, string actionName, bool createCompositeParts = true)
        {
            var pastePartOfComposite = IsPartOfComposite(json);
<<<<<<< HEAD
            var currentPropertyIndex = index - 1;
            // We don't care about these checks if the array index is invalid
            if (currentPropertyIndex >= 0 && currentPropertyIndex < arrayProperty.arraySize)
            {
                var currentProperty = arrayProperty.GetArrayElementAtIndex(currentPropertyIndex);
                var currentIsComposite = IsComposite(currentProperty) || IsPartOfComposite(currentProperty);
=======
            bool currentPartOfComposite = false;
            bool currentIsComposite = false;

            if (arrayProperty.arraySize == 0)
                index = 0;

            if (index > 0)
            {
                var currentProperty = arrayProperty.GetArrayElementAtIndex(index - 1);
                currentPartOfComposite = IsPartOfComposite(currentProperty);
                currentIsComposite = IsComposite(currentProperty) || currentPartOfComposite;
>>>>>>> 55ee0af1
                if (pastePartOfComposite && !currentIsComposite) //prevent pasting part of composite into non-composite
                    return index;
            }

<<<<<<< HEAD
            index = pastePartOfComposite || s_State.selectionType == SelectionType.Action ? index : Selectors.GetSelectedBindingIndexAfterCompositeBindings(s_State) + 1;
=======
            // Update the target index for special cases when pasting a Binding
            if (s_State.selectionType != SelectionType.Action && createCompositeParts)
            {
                // - Pasting into a Composite with CompositePart not the target, i.e. Composite "root" selected, paste at the end of the composite
                // - Pasting a non-CompositePart, i.e. regular Binding, needs to skip all the CompositeParts (if any)
                if ((pastePartOfComposite && !currentPartOfComposite) || !pastePartOfComposite)
                    index = Selectors.GetSelectedBindingIndexAfterCompositeBindings(s_State) + 1;
            }

>>>>>>> 55ee0af1
            if (json.Contains(k_BindingData)) //copied data is composite with bindings - only true for directly copied composites, not for composites from copied actions
                return PasteCompositeFromJson(arrayProperty, json, index, actionName);
            var property = PasteElement(arrayProperty, json, index, out var oldId, "", false);
            if (IsComposite(property))
                return PasteComposite(arrayProperty, property, PropertyName(property), actionName, index, oldId, createCompositeParts); //Paste composites copied with actions
            property.FindPropertyRelative("m_Action").stringValue = actionName;
            return index + 1;
        }

        private static int PasteComposite(SerializedProperty bindingsArray, SerializedProperty duplicatedComposite, string name, string actionName, int index, string oldId, bool createCompositeParts)
        {
            duplicatedComposite.FindPropertyRelative("m_Name").stringValue = name;
            duplicatedComposite.FindPropertyRelative("m_Action").stringValue = actionName;
            if (createCompositeParts)
            {
                var composite = Selectors.GetBindingForId(s_State, oldId, out var bindingsFrom);
                var bindings = GetBindingsForComposite(bindingsFrom, composite.GetIndexOfArrayElement());
                PastePartsOfComposite(bindingsArray, bindings, ++index, actionName);
            }
            return index + 1;
        }

        private static int PastePartsOfComposite(SerializedProperty bindingsToInsertTo, List<SerializedProperty> bindingsOfComposite, int index, string actionName)
        {
            foreach (var binding in bindingsOfComposite)
            {
                var newBinding = DuplicateElement(bindingsToInsertTo, binding, PropertyName(binding), index++, false);
                newBinding.FindPropertyRelative("m_Action").stringValue = actionName;
            }

            return index;
        }

        private static int PasteCompositeFromJson(SerializedProperty arrayProperty, string json, int index, string actionName)
        {
            var jsons = json.Split(k_BindingData, StringSplitOptions.RemoveEmptyEntries);
            var property = PasteElement(arrayProperty, jsons[0], index, out _, "", false);
            var bindingJsons = jsons[1].Split(k_EndOfBinding, StringSplitOptions.RemoveEmptyEntries);
            property.FindPropertyRelative("m_Action").stringValue = actionName;
            foreach (var bindingJson in bindingJsons)
                PasteBindingOrComposite(arrayProperty, bindingJson, ++index, actionName, false);
            return index + 1;
        }

        private static bool IsPartOfComposite(string json)
        {
            if (!json.Contains("m_Flags") || json.Contains(k_BindingData))
                return false;
            var ob = JsonUtility.FromJson<InputBinding>(json);
            return ob.m_Flags == InputBinding.Flags.PartOfComposite;
        }

        private static SerializedProperty AddElement(SerializedProperty arrayProperty, string name, int index = -1)
        {
            var uniqueName = InputActionSerializationHelpers.FindUniqueName(arrayProperty, name);
            if (index < 0 || index > arrayProperty.arraySize)
                index = arrayProperty.arraySize;

            arrayProperty.InsertArrayElementAtIndex(index);
            var elementProperty = arrayProperty.GetArrayElementAtIndex(index);
            elementProperty.ResetValuesToDefault();

            elementProperty.FindPropertyRelative("m_Name").stringValue = uniqueName;
            elementProperty.FindPropertyRelative("m_Id").stringValue = Guid.NewGuid().ToString();

            return elementProperty;
        }

        public static int DeleteCutElements(InputActionsEditorState state)
        {
            if (!state.hasCutElements)
                return -1;
            var cutElements = state.GetCutElements();
            var index = state.selectedActionMapIndex;
            if (cutElements[0].type == typeof(InputAction))
                index = state.selectedActionIndex;
            else if (cutElements[0].type == typeof(InputBinding))
                index = state.selectionType == SelectionType.Binding ? state.selectedBindingIndex : state.selectedActionIndex;

            foreach (var cutElement in cutElements)
            {
                var cutIndex = cutElement.GetIndexOfProperty(state);
                var actionMapIndex = cutElement.actionMapIndex(state);
                var actionMap = Selectors.GetActionMapAtIndex(state, actionMapIndex)?.wrappedProperty;
                var isInsertBindingIntoAction = cutElement.type == typeof(InputBinding) && state.selectionType == SelectionType.Action;
                if (cutElement.type == typeof(InputBinding) || cutElement.type == typeof(InputAction))
                {
                    if (cutElement.type == typeof(InputAction))
                    {
                        var action = Selectors.GetActionForIndex(actionMap, cutIndex);
                        var id = InputActionSerializationHelpers.GetId(action);
                        InputActionSerializationHelpers.DeleteActionAndBindings(actionMap, id);
                    }
                    else
                    {
                        var binding = Selectors.GetCompositeOrBindingInMap(actionMap, cutIndex).wrappedProperty;
                        if (binding.FindPropertyRelative("m_Flags").intValue == (int)InputBinding.Flags.Composite && !isInsertBindingIntoAction)
                            index -= InputActionSerializationHelpers.GetCompositePartCount(Selectors.GetSelectedActionMap(state)?.wrappedProperty.FindPropertyRelative(nameof(InputActionMap.m_Bindings)), cutIndex);
                        InputActionSerializationHelpers.DeleteBinding(binding, actionMap);
                    }
                    if (cutIndex <= index && actionMapIndex == state.selectedActionMapIndex && !isInsertBindingIntoAction)
                        index--;
                }
                else if (cutElement.type == typeof(InputActionMap))
                {
                    InputActionSerializationHelpers.DeleteActionMap(state.serializedObject, InputActionSerializationHelpers.GetId(actionMap));
                    if (cutIndex <= index)
                        index--;
                }
            }
            return index;
        }

        #endregion

        #region Duplicate
        public static void DuplicateAction(SerializedProperty arrayProperty, SerializedProperty toDuplicate, SerializedProperty actionMap, InputActionsEditorState state)
        {
            s_State = state;
            var buffer = new StringBuilder();
            buffer.Append(toDuplicate.CopyToJson(true));
            AppendBindingDataForAction(buffer, actionMap, toDuplicate);
            PasteAction(arrayProperty, buffer.ToString(), toDuplicate.GetIndexOfArrayElement() + 1);
        }

        public static int DuplicateBinding(SerializedProperty arrayProperty, SerializedProperty toDuplicate, string newActionName, int index)
        {
            if (IsComposite(toDuplicate))
                return DuplicateComposite(arrayProperty, toDuplicate, PropertyName(toDuplicate), newActionName, index, out _).GetIndexOfArrayElement();
            var binding = DuplicateElement(arrayProperty, toDuplicate, newActionName, index, false);
            binding.FindPropertyRelative("m_Action").stringValue = newActionName;
            return index;
        }

        private static SerializedProperty DuplicateComposite(SerializedProperty bindingsArray, SerializedProperty compositeToDuplicate, string name, string actionName, int index, out int newIndex, bool increaseIndex = true)
        {
            if (increaseIndex)
                index += InputActionSerializationHelpers.GetCompositePartCount(bindingsArray, compositeToDuplicate.GetIndexOfArrayElement());
            var newComposite = DuplicateElement(bindingsArray, compositeToDuplicate, name, index++, false);
            newComposite.FindPropertyRelative("m_Action").stringValue = actionName;
            var bindings = GetBindingsForComposite(bindingsArray, compositeToDuplicate.GetIndexOfArrayElement());
            newIndex = PastePartsOfComposite(bindingsArray, bindings, index, actionName);
            return newComposite;
        }

        public static SerializedProperty DuplicateElement(SerializedProperty arrayProperty, SerializedProperty toDuplicate, string name, int index, bool changeName = true)
        {
            var json = toDuplicate.CopyToJson(true);
            return PasteElement(arrayProperty, json, index, out _, name, changeName);
        }

        #endregion

        internal static List<SerializedProperty> GetBindingsForComposite(SerializedProperty bindingsArray, int indexOfComposite)
        {
            var compositeBindings = new List<SerializedProperty>();
            var compositeStartIndex = InputActionSerializationHelpers.GetCompositeStartIndex(bindingsArray, indexOfComposite);
            if (compositeStartIndex == -1)
                return compositeBindings;

            for (var i = compositeStartIndex + 1; i < bindingsArray.arraySize; ++i)
            {
                var bindingProperty = bindingsArray.GetArrayElementAtIndex(i);
                var bindingFlags = (InputBinding.Flags)bindingProperty.FindPropertyRelative("m_Flags").intValue;
                if ((bindingFlags & InputBinding.Flags.PartOfComposite) == 0)
                    break;
                compositeBindings.Add(bindingProperty);
            }
            return compositeBindings;
        }
    }
}

#endif<|MERGE_RESOLUTION|>--- conflicted
+++ resolved
@@ -225,16 +225,6 @@
         {
             var actionMap = Selectors.GetSelectedActionMap(state)?.wrappedProperty;
             var bindingsArray = actionMap?.FindPropertyRelative(nameof(InputActionMap.m_Bindings));
-<<<<<<< HEAD
-            var actions = actionMap?.FindPropertyRelative(nameof(InputActionMap.m_Actions));
-
-            // Don't do anything if there's no valid array to paste into.
-            if (state.selectedActionIndex == -1 || actions == null || actions.arraySize == 0 || bindingsArray == null)
-                return;
-
-            var index = state.selectionType == SelectionType.Action ? Selectors.GetBindingIndexBeforeAction(actions, state.selectedActionIndex, bindingsArray) : state.selectedBindingIndex;
-            PasteData(EditorHelpers.GetSystemCopyBufferContents(), new[] {index}, bindingsArray);
-=======
 
             int newBindingIndex;
             if (state.selectionType == SelectionType.Action)
@@ -243,7 +233,6 @@
                 newBindingIndex = state.selectedBindingIndex;
 
             PasteData(EditorHelpers.GetSystemCopyBufferContents(), new[] { newBindingIndex }, bindingsArray);
->>>>>>> 55ee0af1
         }
 
         private static void PasteData(string copyBufferString, int[] indicesToInsert, SerializedProperty arrayToInsertInto)
@@ -320,14 +309,6 @@
         private static int PasteBindingOrComposite(SerializedProperty arrayProperty, string json, int index, string actionName, bool createCompositeParts = true)
         {
             var pastePartOfComposite = IsPartOfComposite(json);
-<<<<<<< HEAD
-            var currentPropertyIndex = index - 1;
-            // We don't care about these checks if the array index is invalid
-            if (currentPropertyIndex >= 0 && currentPropertyIndex < arrayProperty.arraySize)
-            {
-                var currentProperty = arrayProperty.GetArrayElementAtIndex(currentPropertyIndex);
-                var currentIsComposite = IsComposite(currentProperty) || IsPartOfComposite(currentProperty);
-=======
             bool currentPartOfComposite = false;
             bool currentIsComposite = false;
 
@@ -339,14 +320,10 @@
                 var currentProperty = arrayProperty.GetArrayElementAtIndex(index - 1);
                 currentPartOfComposite = IsPartOfComposite(currentProperty);
                 currentIsComposite = IsComposite(currentProperty) || currentPartOfComposite;
->>>>>>> 55ee0af1
                 if (pastePartOfComposite && !currentIsComposite) //prevent pasting part of composite into non-composite
                     return index;
             }
 
-<<<<<<< HEAD
-            index = pastePartOfComposite || s_State.selectionType == SelectionType.Action ? index : Selectors.GetSelectedBindingIndexAfterCompositeBindings(s_State) + 1;
-=======
             // Update the target index for special cases when pasting a Binding
             if (s_State.selectionType != SelectionType.Action && createCompositeParts)
             {
@@ -356,7 +333,6 @@
                     index = Selectors.GetSelectedBindingIndexAfterCompositeBindings(s_State) + 1;
             }
 
->>>>>>> 55ee0af1
             if (json.Contains(k_BindingData)) //copied data is composite with bindings - only true for directly copied composites, not for composites from copied actions
                 return PasteCompositeFromJson(arrayProperty, json, index, actionName);
             var property = PasteElement(arrayProperty, json, index, out var oldId, "", false);
