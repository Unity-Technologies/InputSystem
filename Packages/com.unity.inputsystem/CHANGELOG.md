--- conflicted
+++ resolved
@@ -7,8 +7,6 @@
 Due to package verification, the latest version below is the unpublished version and the date is meaningless.
 however, it has to be formatted properly to pass verification tests.
 
-<<<<<<< HEAD
-=======
 ## [0.9.0-preview] - 2019-7-18
 
 ### Fixed
@@ -118,7 +116,6 @@
   * The previous `Initial State Check` toggle is now implicit in the action type now. `Value` actions perform an initial state check (i.e. trigger if their control is already actuated when the action is enabled). Other types of actions don't.
   * The previous `Pass Through` toggle is now rolled into the action type.
 
->>>>>>> 533651a2
 ## [0.2.10-preview] - 2019-5-17
 
 ### Added
