--- conflicted
+++ resolved
@@ -78,20 +78,7 @@
     [Category("Devices")]
     public void Devices_SupportsAndroidGamepad()
     {
-<<<<<<< HEAD
         var device = InputSystem.AddDevice(GetGamepadDeviceDescriptor());
-=======
-        var device = InputSystem.AddDevice(
-                new InputDeviceDescription
-        {
-            interfaceName = "Android",
-            deviceClass = "AndroidGameController",
-            capabilities = new AndroidDeviceCapabilities
-            {
-                inputSources = AndroidInputSource.Gamepad | AndroidInputSource.Joystick,
-            }.ToJson()
-        });
->>>>>>> f0154250
 
         Assert.That(device, Is.TypeOf<AndroidGamepad>());
         var controller = (AndroidGamepad)device;
@@ -132,28 +119,11 @@
     {
         var gamepad = (Gamepad)InputSystem.AddDevice(GetGamepadDeviceDescriptor(new[]
         {
-<<<<<<< HEAD
             AndroidAxis.Generic1, // Noise
             AndroidAxis.HatX,
             AndroidAxis.Generic2, // Noise
             AndroidAxis.HatY
         }));
-=======
-            interfaceName = "Android",
-            deviceClass = "AndroidGameController",
-            capabilities = new AndroidDeviceCapabilities
-            {
-                inputSources = AndroidInputSource.Gamepad | AndroidInputSource.Joystick,
-                motionAxes = new[]
-                {
-                    AndroidAxis.Generic1,     // Noise
-                    AndroidAxis.HatX,
-                    AndroidAxis.Generic2,     // Noise
-                    AndroidAxis.HatY
-                }
-            }.ToJson()
-        });
->>>>>>> f0154250
 
         InputSystem.QueueStateEvent(gamepad,
             new AndroidGameControllerState()
@@ -182,28 +152,10 @@
     [Category("Devices")]
     public void Devices_SupportsAndroidGamepad_WithButtonDpad()
     {
-<<<<<<< HEAD
         var gamepad = (Gamepad)InputSystem.AddDevice(GetGamepadDeviceDescriptor(new[] {
             AndroidAxis.Generic1, // Noise
             AndroidAxis.Generic2, // Noise
         }));
-=======
-        var gamepad = (Gamepad)InputSystem.AddDevice(
-                new InputDeviceDescription
-        {
-            interfaceName = "Android",
-            deviceClass = "AndroidGameController",
-            capabilities = new AndroidDeviceCapabilities
-            {
-                inputSources = AndroidInputSource.Gamepad | AndroidInputSource.Joystick,
-                motionAxes = new[]
-                {
-                    AndroidAxis.Generic1,     // Noise
-                    AndroidAxis.Generic2,     // Noise
-                }
-            }.ToJson()
-        });
->>>>>>> f0154250
 
         AssertButtonPress(gamepad, new AndroidGameControllerState().WithButton(AndroidKeyCode.DpadDown), gamepad.dpad.down);
         AssertButtonPress(gamepad, new AndroidGameControllerState().WithButton(AndroidKeyCode.DpadUp), gamepad.dpad.up);
