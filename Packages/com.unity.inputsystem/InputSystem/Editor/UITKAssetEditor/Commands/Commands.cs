--- conflicted
+++ resolved
@@ -165,15 +165,7 @@
                 var actionID = InputActionSerializationHelpers.GetId(action);
                 InputActionSerializationHelpers.DeleteActionAndBindings(actionMap, actionID);
                 state.serializedObject.ApplyModifiedProperties();
-<<<<<<< HEAD
-                state.m_Analytics.RegisterActionEdit();
-                if (state.selectedActionIndex >= actionIndex)
-                    return SelectPrevAction(state, actionMap);
-                return state.SelectAction(state.selectedActionIndex);
-            };
-        }
-=======
->>>>>>> 48d106e4
+                state.m_Analytics.RegisterActionEdit();
 
                 // ActionsTreeView will dispatch a separate command to select the previous Action
                 return state;
@@ -188,15 +180,7 @@
                 var binding = Selectors.GetCompositeOrBindingInMap(actionMap, bindingIndex).wrappedProperty;
                 InputActionSerializationHelpers.DeleteBinding(binding, actionMap);
                 state.serializedObject.ApplyModifiedProperties();
-<<<<<<< HEAD
-                state.m_Analytics.RegisterBindingEdit();
-                if (state.selectedBindingIndex >= bindingIndex)
-                    return SelectPrevBinding(state, actionMap);
-                return state.SelectBinding(state.selectedBindingIndex);
-            };
-        }
-=======
->>>>>>> 48d106e4
+                state.m_Analytics.RegisterBindingEdit();
 
                 // ActionsTreeView will dispatch a separate command to select the previous Binding
                 return state;
