--- conflicted
+++ resolved
@@ -2956,8 +2956,8 @@
         //performed as a loop so virtual devices can feed into other virtual devices
         //virtual devices are marked with flag
         Assert.Fail();
-    }
-
+    }
+
     [InputControlLayout]
     public class NoisyInputDevice : InputDevice
     {
@@ -3142,7 +3142,7 @@
         var device1 = InputSystem.AddDevice("MyDevice");
         var device2 = InputSystem.AddDevice("MyDevice");
 
-        device1.userInteractionFilter = new NoiseFilter();
+        device1.userInteractionFilter = new InputNoiseFilter();
 
         Assert.That(NoisyInputDevice.current == device2);
 
@@ -3175,289 +3175,9 @@
         var device2 = InputSystem.AddDevice("MyDevice");
 
         // Tag the entire device as noisy
-        device1.userInteractionFilter = new NoiseFilter
-        {
-            elements = new NoiseFilter.FilterElement[]
-            {
-                new NoiseFilter.FilterElement
-                {
-                    controlIndex = 0,
-                    type = NoiseFilter.ElementType.EntireControl
-                },
-                new NoiseFilter.FilterElement
-                {
-                    controlIndex = 1,
-                    type = NoiseFilter.ElementType.EntireControl
-                },
-            }
-        };
-
-        Assert.That(NoisyInputDevice.current == device2);
-
-        InputSystem.QueueStateEvent(device1, new NoisyInputEventState { button1 = short.MaxValue, button2 = short.MaxValue });
-        InputSystem.Update();
-
-        Assert.AreEqual(NoisyInputDevice.current, device2);
-    }
-
-    [Test]
-    [Category("Devices")]
-    public void Devices_NoiseFilterCanHandleMultipleProcessors()
-    {
-        const string json = @"
-            {
-                ""name"" : ""MyDevice"",
-                ""extend"" : ""NoisyInputDevice"",
-                ""format"" : ""TEST"",
-                ""controls"" : [
-                    { ""name"" : ""first"", ""layout"" : ""Button"", ""format"" : ""FLT"", ""processors"" : ""Invert(),Clamp(min=0.0,max=0.9)""},
-                    { ""name"" : ""second"", ""layout"" : ""Button"", ""format"" : ""FLT"", ""processors"" : ""Clamp(min=0.0,max=0.9),Invert()""}
-                ]
-            }
-        ";
-
-        InputSystem.RegisterLayout<NoisyInputDevice>();
-        InputSystem.RegisterLayout(json);
-
-        var device1 = InputSystem.AddDevice("MyDevice");
-        var device2 = InputSystem.AddDevice("MyDevice");
-
-        Assert.That(NoisyInputDevice.current == device2);
-
-        InputSystem.QueueDeltaStateEvent<float>(device1["first"], 1.0f);
-        InputSystem.Update();
-
-        Assert.AreEqual(NoisyInputDevice.current, device2);
-
-        InputSystem.QueueDeltaStateEvent<float>(device1["second"], 1.0f);
-        InputSystem.Update();
-
-        Assert.AreEqual(NoisyInputDevice.current, device1);
-    }
-<<<<<<< HEAD
-}
-=======
-
-    [InputControlLayout]
-    public class NoisyInputDevice : InputDevice
-    {
-        public static NoisyInputDevice current { get; private set; }
-
-        public override void MakeCurrent()
-        {
-            base.MakeCurrent();
-            current = this;
-        }
-
-        protected override void OnRemoved()
-        {
-            base.OnRemoved();
-            if (current == this)
-                current = null;
-        }
-    }
-
-    [StructLayout(LayoutKind.Explicit)]
-    private struct NoisyInputEventState : IInputStateTypeInfo
-    {
-        public FourCC GetFormat()
-        {
-            return new FourCC('T', 'E', 'S', 'T');
-        }
-
-        [FieldOffset(0)] public short button1;
-        [FieldOffset(2)] public short button2;
-    }
-
-    [Test]
-    [Category("Devices")]
-    public void Devices_NoisyControlDoesNotUpdateCurrentDevice()
-    {
-        const string json = @"
-            {
-                ""name"" : ""MyDevice"",
-                ""extend"" : ""NoisyInputDevice"",
-                ""format"" : ""TEST"",
-                ""controls"" : [
-                    { ""name"" : ""first"", ""layout"" : ""Button"", ""format"" : ""SHRT"", ""offset"" : 0, ""noisy"" : ""true"" },
-                    { ""name"" : ""second"", ""layout"" : ""Button"", ""format"" : ""SHRT"", ""offset"" : 2 }
-                ]
-            }
-        ";
-
-        InputSystem.RegisterLayout<NoisyInputDevice>();
-        InputSystem.RegisterLayout(json);
-
-        var device1 = InputSystem.AddDevice("MyDevice");
-        var device2 = InputSystem.AddDevice("MyDevice");
-        var lastUpdateTime = device1.lastUpdateTime;
-
-        Assert.That(NoisyInputDevice.current == device2);
-
-        InputSystem.QueueStateEvent(device1, new NoisyInputEventState { button1 = short.MaxValue, button2 = 0 });
-        InputSystem.Update();
-
-        Assert.AreEqual(lastUpdateTime, device1.lastUpdateTime);
-        Assert.AreEqual(NoisyInputDevice.current, device2);
-    }
-
-    [Test]
-    [Category("Devices")]
-    public void Devices_NonNoisyControlDoesUpdateCurrentDevice()
-    {
-        const string json = @"
-            {
-                ""name"" : ""MyDevice"",
-                ""extend"" : ""NoisyInputDevice"",
-                ""format"" : ""TEST"",
-                ""controls"" : [
-                    { ""name"" : ""first"", ""layout"" : ""Button"", ""format"" : ""SHRT"", ""offset"" : 0, ""noisy"" : ""true"" },
-                    { ""name"" : ""second"", ""layout"" : ""Button"", ""format"" : ""SHRT"", ""offset"" : 2 }
-                ]
-            }
-        ";
-
-        InputSystem.RegisterLayout<NoisyInputDevice>();
-        InputSystem.RegisterLayout(json);
-
-        var device1 = InputSystem.AddDevice("MyDevice");
-        var device2 = InputSystem.AddDevice("MyDevice");
-
-        Assert.AreEqual(NoisyInputDevice.current, device2);
-
-        InputSystem.QueueStateEvent(device1, new NoisyInputEventState { button1 = short.MaxValue, button2 = short.MaxValue });
-        InputSystem.Update();
-
-        Assert.AreEqual(NoisyInputDevice.current, device1);
-    }
-
-    [Test]
-    [Category("Devices")]
-    public void Devices_NoisyDeadzonesAffectCurrentDevice()
-    {
-        const string json = @"
-            {
-                ""name"" : ""MyDevice"",
-                ""extend"" : ""Gamepad"",
-                ""controls"" : [
-                    {
-                        ""name"" : ""leftStick"",
-                        ""processors"" : ""deadzone(min=0.5,max=0.9)""
-                    }
-                ]
-            }
-        ";
-
-        InputSystem.RegisterLayout(json);
-        var device1 = InputSystem.AddDevice("MyDevice");
-        var device2 = InputSystem.AddDevice("MyDevice");
-
-        Assert.AreEqual(Gamepad.current, device2);
-
-        InputSystem.QueueStateEvent(device1, new GamepadState { leftStick = new Vector2(0.1f, 0.1f) });
-        InputSystem.Update();
-
-        Assert.AreEqual(Gamepad.current, device2);
-
-        InputSystem.QueueStateEvent(device1, new GamepadState { leftStick = new Vector2(1.0f, 1.0f) });
-        InputSystem.Update();
-
-        Assert.AreEqual(Gamepad.current, device1);
-    }
-
-    [Test]
-    [Category("Devices")]
-    public void Devices_CanDetectNoisyControlsOnDeltaStateEvents()
-    {
-        const string json = @"
-            {
-                ""name"" : ""MyDevice"",
-                ""extend"" : ""NoisyInputDevice"",
-                ""format"" : ""TEST"",
-                ""controls"" : [
-                    { ""name"" : ""first"", ""layout"" : ""Button"", ""format"" : ""SHRT""},
-                    { ""name"" : ""second"", ""layout"" : ""Button"", ""format"" : ""SHRT"", ""noisy"" : ""true"" }
-                ]
-            }
-        ";
-
-        InputSystem.RegisterLayout<NoisyInputDevice>();
-        InputSystem.RegisterLayout(json);
-
-        var device1 = InputSystem.AddDevice("MyDevice");
-        var device2 = InputSystem.AddDevice("MyDevice");
-
-        Assert.That(NoisyInputDevice.current == device2);
-
-        InputSystem.QueueDeltaStateEvent(device1["first"], short.MaxValue);
-        InputSystem.Update();
-
-        Assert.AreEqual(NoisyInputDevice.current, device1);
-
-        InputSystem.QueueDeltaStateEvent(device2["second"], short.MaxValue);
-        InputSystem.Update();
-
-        Assert.AreEqual(NoisyInputDevice.current, device1);
-    }
-
-    [Test]
-    [Category("Devices")]
-    public void Devices_SettingBlankFilterSkipsNoiseFiltering()
-    {
-        const string json = @"
-            {
-                ""name"" : ""MyDevice"",
-                ""extend"" : ""NoisyInputDevice"",
-                ""format"" : ""TEST"",
-                ""controls"" : [
-                    { ""name"" : ""first"", ""layout"" : ""Button"", ""format"" : ""SHRT"", ""noisy"" : ""true""},
-                    { ""name"" : ""second"", ""layout"" : ""Button"", ""format"" : ""SHRT""}
-                ]
-            }
-        ";
-
-        InputSystem.RegisterLayout<NoisyInputDevice>();
-        InputSystem.RegisterLayout(json);
-
-        var device1 = InputSystem.AddDevice("MyDevice");
-        var device2 = InputSystem.AddDevice("MyDevice");
-
-        device1.userInteractionFilter = new InputNoiseFilter();
-
-        Assert.That(NoisyInputDevice.current == device2);
-
-        InputSystem.QueueDeltaStateEvent(device1["first"], short.MaxValue);
-        InputSystem.Update();
-
-        Assert.AreEqual(NoisyInputDevice.current, device1);
-    }
-
-    [Test]
-    [Category("Devices")]
-    public void Devices_CanOverrideDefaultNoiseFilter()
-    {
-        const string json = @"
-            {
-                ""name"" : ""MyDevice"",
-                ""extend"" : ""NoisyInputDevice"",
-                ""format"" : ""TEST"",
-                ""controls"" : [
-                    { ""name"" : ""first"", ""layout"" : ""Button"", ""format"" : ""SHRT""},
-                    { ""name"" : ""second"", ""layout"" : ""Button"", ""format"" : ""SHRT""}
-                ]
-            }
-        ";
-
-        InputSystem.RegisterLayout<NoisyInputDevice>();
-        InputSystem.RegisterLayout(json);
-
-        var device1 = InputSystem.AddDevice("MyDevice");
-        var device2 = InputSystem.AddDevice("MyDevice");
-
-        // Tag the entire device as noisy
         device1.userInteractionFilter = new InputNoiseFilter
         {
-            elements = new[]
+            elements = new InputNoiseFilter.FilterElement[]
             {
                 new InputNoiseFilter.FilterElement
                 {
@@ -3504,15 +3224,14 @@
 
         Assert.That(NoisyInputDevice.current == device2);
 
-        InputSystem.QueueDeltaStateEvent(device1["first"], 1.0f);
+        InputSystem.QueueDeltaStateEvent<float>(device1["first"], 1.0f);
         InputSystem.Update();
 
         Assert.AreEqual(NoisyInputDevice.current, device2);
 
-        InputSystem.QueueDeltaStateEvent(device1["second"], 1.0f);
+        InputSystem.QueueDeltaStateEvent<float>(device1["second"], 1.0f);
         InputSystem.Update();
 
         Assert.AreEqual(NoisyInputDevice.current, device1);
     }
 }
->>>>>>> d8c82e83
