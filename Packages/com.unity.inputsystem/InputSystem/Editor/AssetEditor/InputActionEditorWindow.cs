--- conflicted
+++ resolved
@@ -37,13 +37,8 @@
         [OnOpenAsset]
         public static bool OnOpenAsset(int instanceId, int line)
         {
-<<<<<<< HEAD
 #if UNITY_INPUT_SYSTEM_PROJECT_WIDE_ACTIONS
-            if (InputSystem.settings.IsFeatureEnabled(InputFeatureNames.kUseUIToolkitEditor))
-=======
-#if UNITY_INPUT_SYSTEM_UI_TK_ASSET_EDITOR
             if (InputSystem.settings.IsFeatureEnabled(InputFeatureNames.kUseUIToolkitEditor) && InputActionsEditorWindow.isWindowEnabled)
->>>>>>> d426234b
                 return false;
 #endif
             var path = AssetDatabase.GetAssetPath(instanceId);
