--- conflicted
+++ resolved
@@ -194,24 +194,10 @@
                 return m_UserInteractionFilter;
             }
             set
-<<<<<<< HEAD
-            {
-                if (added)
-                {
-                    if (m_UserInteractionFilter != null)
-                        m_UserInteractionFilter.Reset(this);
-
-                    if (value != null)
-                        value.Apply(this);
-                }
-
-                m_UserInteractionFilter = value;
-=======
             {
                 m_UserInteractionFilter.Reset(this);        
                 m_UserInteractionFilter = value;
                 m_UserInteractionFilter.Apply(this);
->>>>>>> f97f12c9
             }
         }
 
