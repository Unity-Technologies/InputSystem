# Changelog
All notable changes to the input system package will be documented in this file.

The format is based on [Keep a Changelog](http://keepachangelog.com/en/1.0.0/)
and this project adheres to [Semantic Versioning](http://semver.org/spec/v2.0.0.html).

Due to package verification, the latest version below is the unpublished version and the date is meaningless.
however, it has to be formatted properly to pass verification tests.

## [1.0.0-preview.2] - 2999-11-11

### Fixed

- Fixed touch taps triggering when they shouldn't on Android.
<<<<<<< HEAD
- Fixed custom devices registered from `[InitializeOnLoad]` code being lost on domain reload (case 1192379).
  * This happened when there were multiple pieces of `[InitializeOnLoad]` code that accessed the input system in the project and the `RegisterLayout` for the custom device happened to not be the first in sequence.
=======
- OpenVR Touchpad actions (touchpadClicked & touchpadPressed) now report accurate data.
>>>>>>> 3dceb825

#### Actions

- Fixed missing keyboard bindings in `DefaultInputActions.inputactions` for navigation in UI.
- Fixed missing custom editors for `AxisDeadzoneProcessor` and `StickDeadzoneProcessor` that link `min` and `max` values to input settings.
- Fixed actions ending up being disabled if switching to a control scheme that has no binding for the action (case 1187377).
- Fixed part of composite not being bound leading to subsequent part bindings not being functional (case 1189867).
- Fixed `ArgumentNullException` when adding a device and a binding in an action map had an empty path (case 1187163).
- Fixed bindings that are not associated with any control scheme not getting enabled with other control schemes as they should.

## [1.0.0-preview.1] - 2019-10-11

### Changed

- Generated action wrappers now won't `Destroy` the generated Asset in a finalizer, but instead implement `IDisposable`.
- Added back XR layouts (except for Magic Leap) that were removed for `1.0-preview`.
  * We removed these layouts under the assumption that they would almost concurrently become available in the respective device-specific XR packages. However, this did not work out as expected and the gap here turned out to be more than what we anticipated.
  * To deal with this gap, we have moved the bulk of the XR layouts back and will transition things gradually as support in device-specific packages becomes publicly available.

### Fixed

- Fixed a bug where the Input Settings Window might throw exceptions after assembly reload.
- Correctly implemented `IsPointerOverGameObject` method for `InputSystemUIInputModule`.
- Several bugs with layout overrides registered with (`InputSystem.RegisterLayoutOverrides`).
  * In `1.0-preview`, layout overrides could lead to corruption of the layout state and would also not be handled correctly by the various editor UIs.
- Selecting a layout in the input debugger no longer selects its first child item, too.
- Fixed XR devices reporting noise as valid user input (should fix problem of control schemes involving VR devices always activating when using `PlayerInput`).
- Fixed tap/swipe gesture detection in touch samples.

### Actions

- Fixed a bug where multiple composite bindings for the same controls but on different action maps would throw exceptions.
- Fixed `anyKey` not appearing in control picker for `Keyboard`.
- The text on the "Listen" button is no longer clipped off on 2019.3.
- Controls bound to actions through composites no longer show up as duplicates in the input debugger.
- Fixed "Create Actions..." on `PlayerInput` creating an asset with an incorrect binding for taps on Touchscreens. \
  __NOTE: If you have already created an .inputactions asset with this mechanism, update "tap [Touchscreen]" to "Primary Touch/Tap" to fix the problem manually.__
- Fixed `Invoke CSharp Events` when selected in `PlayerInput` not triggering `PlayerInput.onActionTriggered`.
- Fixed duplicating multiple items at the same time in the action editor duplicating them repeatedly.

### Added

- Will now recognize Xbox One and PS4 controllers connected to iOS devices correctly as Xbox One and PS4 controllers.
- Added a new sample called "Custom Device Usages" that shows how to use a layout override on `Gamepad` to allow distinguishing two gamepads in bindings based on which player the gamepad is assigned to.
- Added abstract `TrackedDevice` input device class as the basis for various kinds of tracked devices.

## [1.0.0-preview] - 2019-9-20

### Fixed

- Will now close Input Action Asset Editor windows from previous sessions when the corresponding action was deleted.
- Fixed an issue where Stick Controls could not be created in Players built with medium or high code stripping level enabled.
- Fixed incorrect default state for axes on some controllers.

#### Actions

- Fixed `CallbackContext.ReadValue` throwing when invoked during device removal

### Changed
### Added

## [0.9.6-preview] - 2019-9-6

### Fixed

- Exceptions in scenes of `Visualizers` sample if respective device was not present on system (e.g. in `PenVisualizer` if no pen was present in system).
- Fixed exception in Input Action Asset Editor window when typing whitespace into the search field.
- Fixed control scheme popup window in input action asset editor window showing in the correct screen position on windows.

#### Actions

- Setting timeouts from `IInputInteraction.Process` not working as expected when processing happened in response to previous timeout expiring (#714).
- Pending timeouts on a device not being removed when device was removed.

### Changed

- Replaced `HIDSupport.shouldCreateHID` event with a new `HIDSupport.supportedHIDUsages` property, which takes an array of supported usages.

### Added

#### Actions

- Added `PlayerInput.neverAutoSwitchControlSchemes` to disable logic that automatically enables control scheme switching when there is only a single `PlayerInput` in the game.
- Added `PlayerInput.SwitchControlScheme` to switch schemes manually.

## [0.9.5-preview] - 2019-8-29

### Fixed

- Don't pass events for null devices (for devices which have not been created) to `InputSystem.onEvent` callbacks.
- Will close debugger input state windows, when the state is no longer valid instead of throwing exceptions.
- Fixed pointer coordinates in editor windows for non-mouse pointing devices.
- Fixed using the input system in il2cpp when managed stripping level is set higher then "Low".
- Device debugger window will still show when reading from specific controls throws exceptions.
- Offsets and sizes for elements on Linux joysticks are now computed correctly.
- Joysticks now have a deadzone processor on the stick itself.
- Up/down/left/right on sticks are now deadzoned just like X and Y on sticks are.
- Removed toplevel `X` and `Y` controls on HIDs when there is a `Stick/X` and `Stick/Y` added for the device.
- HID fallback can now deal with sticks that have X and Y controls of different sizes and sitting in non-contiguous locations in the HID input report.
- Button 1 on HID joysticks will now correctly come out as the `trigger` control. Previously, the trigger control on the joystick was left pointing to random state.

#### Actions

- Binding paths now show the same way in the action editor UI as they do in the control picker.
  * For example, where before a binding to `<XInputController>/buttonSouth` was shown as `rightShoulder [XInputController]`, the same binding will now show as `A [Xbox Controller]`.
- When deleting a control scheme, bindings are now updated. A dialog is presented that allows choosing between deleting the bindings or just unassigning them from the control scheme.
- When renaming a control scheme, bindings are now updated. Previously the old name was in place on bindings.
- Control scheme names can no longer be set to empty strings.
- `PlayerInput.Instantiate` now correctly sets up a given control scheme, if specified.
  * When passing a `controlScheme:` argument, the result used to be a correctly assigned control scheme at the `InputUser` level but no restrictions being actually applied to the bindings, i.e. every single binding was active regardless of the specified control scheme.
- NullReferenceExceptions during event processing from `RebindingOperation`.

### Changed

- `InputUser.onUnpairedDeviceUsed` now receives a 2nd argument which is the event that triggered the callback.
  * Also, the callback is now triggered __BEFORE__ the given event is processed rather than after the event has already been written to the device. This allows updating the pairing state of the system before input is processed.
  * In practice, this means that, for example, if the user switches from keyboard&mouse to gamepad, the initial input that triggered the switch will get picked up right away.
- `InputControlPath.ToHumanReadableString` now takes display names from registered `InputControlLayout` instances into account.
  * This means that the method can now be used to generate strings to display in rebinding UIs.
- `AxisControl.clamp` is now an enum-valued property rather than a bool. Can now perform clamping *before* normalization.

#### Actions

- When switching devices/controls on actions, the system will no longer subsequently force an initial state check on __all__ actions. Instead, every time an action's bindings get re-resolved, the system will simply cancel all on-going actions and then re-enable them the same way it would happen by manually calling `InputAction.Enable`.
- Removed non-functional `InputControlScheme.baseScheme` API and `basedOn` serialized property. This was never fully implemented.

### Added

- Can right-click devices in Input Debugger (also those under "Unsupported") and select "Copy Device Description" to copy the internal `InputDeviceDescription` of the device in JSON format to the system clipboard.
  * This information is helpful for us to debug problems related to specific devices.
- If a device description has been copied to the clipboard, a new menu "Paste Device Description as Device" entry in the "Options" menu of the input debugger appears. This instantiates the device from the description as if it was reported locally by the Unity runtime.

## [0.9.3-preview] - 2019-8-15

### Fixed

- `XInputController` and `XboxOneGamepad` no longer have two extraneous, non-functional "menu" and "view" buttons.
- Fixed `InputUser.onUnpairedDeviceUser` ignoring input on controls that do not support `EvaluateMagnitude`.
  * This led to situations, for example, where `PlayerInput` would not initialize a control scheme switch from a `<Mouse>/delta` binding as the delta X and Y axes do not have min&max limits and thus return -1 from `EvaluateMagnitude`.
- Fixed available processor list not updated right away when changing the action type in the Input Action editor window.

#### Actions

- `NullReferenceException` when the input debugger is open with actions being enabled.
- When selecting a device to add to a control scheme, can now select devices with specific usages, too (e.g. "LeftHand" XRController).

### Changed

- Removed `timesliceEvents` setting - and made this tied to the update mode instead. We now always time slice when using fixed updates, and not when using dynamic updates.
- When adding a composite, only ones compatible with the value type of the current action are shown. This will, for example, no longer display a `2D Vector` composite as an option on a floating-point button action.
- The `InputState.onChange` callback now receives a second argument which is the event (if any) that triggered the state change on the device.

### Added

- `InputSystemUIInputModule` can now track multiple pointing devices separately, to allow multi-touch input - required to allow control of multiple On-Scree controls at the same time with different fingers.
- Two new composite bindings have been added.
  * `ButtonWithOneModifier` can be used to represent shortcut-like bindings such as "CTRL+1".
  * `ButtonWithTwoModifiers` can be used to represent shortcut-like bindings such as "CTRL+SHIFT+1".

## [0.9.2-preview] - 2019-8-9

### Fixed

- A `RebindingOperation` will now fall back to the default path generation behavior if the callback provided to `OnGeneratePath` returns null.
- Fixed the Input Action editor window throwing exceptions when trying to view action properties.

### Actions

- `PlayerInput` will now copy overrides when creating duplicate actions.
- It is now possible to use an empty binding path with a non empty override path.
- It is now possible to use set an empty override path to disable a binding.
- It is not possible to query the effectively used path of a binding using `effectivePath`.
- Actions embedded into MonoBehaviour components can now have their properties edited in the inspector. Previously there was no way to get to the properties in this workflow. There is a gear icon now on the action that will open the action properties.

### Changed

### Added

- Added a new sample to the package called `SimpleDemo`. You can install the sample from the package manager. See the [README.md](https://github.com/Unity-Technologies/InputSystem/Assets/Samples/SimpleDemo/README.md) file for details about the sample.

## [0.9.1-preview] - 2019-8-8

### Fixed

- Fixed GC heap garbage being caused by triggered by event processing.
  * This meant that every processing of input would trigger garbage being allocated on the managed heap. The culprit was a peculiarity in the C# compiler which caused a struct in `InputEventPtr.IsA` to be allocated on the heap.
- The bindings selection popup window will now show child controls matching the current action type even if the parent control does not match.
- Fixed `duration` values reported for Hold and Press interactions.
- DualShock 3 on macOS:
  * Fixed actions bound to the dpad control performing correctly.
  * Fixed non-present touchpad button control being triggered incorrectly.
- Fixed compile issues with switch classes on standalone Linux.
- Leak of unmanaged memory in `InputControlList`.

#### Actions

- Fixed actions not updating their set of controls when the usages of a device are changed.
- Composite bindings with the default interaction will now correctly cancel when the composite is released, even if there are multiple composite bindings on the action.

### Changed

- `MouseState`, `KeyboardState`, and `GamepadState` have been made public again.
- `PlayerInput` and `PlayerInputManager` have been moved from the `UnityEngine.InputSystem.PlayerInput` namespace to `UnityEngine.InputSystem`.
- The signature of `InputSystem.onEvent` has changed. The callback now takes a second argument which is the device the given event is sent to (null if there's no corresponding `InputDevice`).
  ```
  // Before:
  InputSystem.onEvent +=
      eventPtr =>
      {
          var device = InputSystem.GetDeviceById(eventPtr.deviceId);
          //...
      };

  // Now:
  InputSystem.onEvent +=
      (eventPtr, device) =>
      {
          //...
      };
  ```
- The signatures of `InputSystem.onBeforeUpdate` and `InputSystem.onAfterUpdate` have changed. The callbacks no longer receive an `InputUpdateType` argument.
  * Use `InputState.currentUpdateType` in case you need to know the type of update being run.
- `InputUpdateType` has been moved to the `UnityEngine.InputSystem.LowLevel` namespace.
- `InputSystem.Update(InputUpdateType)` has been removed from the public API.
- The way input devices are built internally has been streamlined.
  * `InputDeviceBuilder` is now internal. It is no longer necessary to access it to look up child controls. Simply use `InputControl.GetChildControl` instead.
  * To build a device without adding it to the system, call the newly added `InputDevice.Build` method.
    ```
    InputDevice.Build<Mouse>();
    ```
  * `InputSystem.SetLayoutVariant` has been removed. Layout variants can no longer be set retroactively but must be decided on as part of device creation.
- `InputSystem.RegisterControlProcessor` has been renamed to just `InputSystem.RegisterProcessor`.

#### Actions

* `InputAction.ReadValue<TValue>()` is longer correlated to `InputAction.triggered`. It simply returns the current value of a bound control or composite while the action is being interacted with.
* `InputInteractionContext.PerformedAndGoBackToWaiting` has been renamed to just `InputInteractionContext.Performed`.

#### Actions

- Individual composite part bindings can now no longer have interactions assigned to them as that never made any sense.

### Added

- Devices can now have more than one usage.
  * Call `InputSystem.AddDeviceUsage(device,usage)` to add additional usages to a device.
  * Call `InputSystem.RemoveDeviceUsage(device,usage)` to remove existing usages from a device.
  * `InputSystem.SetDeviceUsage(device,usage)` still exists. It will clear all existing usages from the given device.
- A new `VisualizerSamples` sample that can be installed through the package manager.
  * Contains two components `InputControlVisualizer` and `InputActionVisualizer` that help visualizing/debugging control/device and action activity through in-game overlays. A few sample scenes illustrate how to use them.

#### Actions

- Added `InputAction.ReadValueAsObject` API.
- Added `InputAction.activeControl` API.

## [0.9.0-preview] - 2019-7-18

### Fixed

- Validate all parameters on public APIs.
- Fixed an internal bug in `InlinedArray.RemoveAtByMovingTailWithCapacity`, which could cause data corruption.
- Fixed Xbox controller support on macOS il2cpp.
- Fixed issue of Xbox gamepads on Windows desktop not being able to navigate left and down in a UI.
- Allow using InputSystem package if the XR, VR or Physics modules are disabled for smaller builds.
- Fixed documentation landing page and table of contents.
- Fixed tracked devices assigning pointer ids for UI pointer events correctly.
- Adjusted some UI Elements to fit the Unity 19.3 font.
- Fixed NullReferenceException being thrown when project changes.
- Fixed duplicate devices showing in the "Supported Devices" popup when using a search filter.
- Fixed an error when adding new bindings in the Input Actions editor window when a filter was applied.
- Fixed scroll wheel handling in `InputSystemUIInputModule` not being smooth.
- Fixed compile errors from Switch Pro controller code on Linux.

#### Actions

- Fixed `CallbackContext.control` referencing the composite member control which was actually actuated for this trigger for composite bindings.
- Generated C# wrappers for .inputactions assets are no longer placed in Assets/Assets/ folder on Windows.

### Added

- Touch support has been reworked and extended.
  * `Touchscreen.touch[0..9]` are now bindable from the control picker.
  * `Touchscreen.primaryTouch` is now a separate control which tracks the primary touch on the screen.
  * The controls `Touchscreen` inherits from `Pointer` (such as `position`, `phase`, and `delta`) are now tied to `Touchscreen.primaryTouch` and allow for `Touchscreen` to function as a generic `Pointer` (like `Mouse` and `Pen`).
  * `Touchscreen.press` (renamed from `Touchscreen.button`) is now a working, synthetic button that is down whenever at least one finger is on the screen.
  * Recording of start time and start position has been added to touches.
    - `TouchControl.startPosition` gives the starting position of the touch.
    - `TouchControl.startTime` gives the starting time of the touch.
  * Tap detection has been added to `Touchscreen`.
    - Tap time (i.e. time within which a press-and-release must be completed for a tap to register) corresponds to `InputSettings.defaultTapTime`.
    - Tap release must happen within a certain radius of first contact. This is determined by a new setting `InputSettings.tapRadius`.
    - `TouchControl.tap` is a new button control that triggers then the touch is tapped. Note that this happens instantly when a touch ends. The button will go to 1 and __immediately__ go back to 0. This means that polling the button in `Update`, for example, will never trigger a tap. Either use actions to observe the button or use the `Touch` API from `EnhancedTouch` to poll taps.
  * `Touchscreen.activeTouches` has been removed. Use `Touch.activeTouches` from the new enhanced touch API instead for more reliable touch tracking.
  * `Touchscreen.allTouchControls` has been renamed to `Touchscreen.touches`.
  * A new `EnhancedTouch` plugin has been added which offers an enhanced `Touch` and `Finger` API to reliably track touches and fingers across updates. This obsoletes the need to manually track touch IDs and phases and gives access to individual touch history.
  * Touch can be simulated from mouse or pen input now. To enable simulation, call `TouchSimulation.Enable()` or put the `TouchSimulation` MonoBehaviour in your scene. Also, in the input debugger, you can now enable touch simulation from the "Options" dropdown.
- Changing state has been decoupled from events. While input events are the primary means by which to trigger state changes, anyone can perform state changes manually now from anywhere.
    ```
    InputState.Change(gamepad.leftStick, new Vector2(123, 234));
    ```
  * This change makes it possible to update state __from__ state and thus synthesize input data from other input coming in.
- A new API for recording state changes over time has been added.
    ```
    var history = new InputStateHistory("<Gamepad>/leftStick");
    history.StartRecording();

    //...

    foreach (var record in history)
        Debug.Log(record);
    ```
- Added support for generic joysticks on WebGL (which don't use the standard gamepad mapping).
- Added support for DualShock 3 gamepads on desktops.
- Added support for Nintendo Switch Pro Controllers on desktops.

#### Actions

- Actions now also have a __polling API__!
  * `InputAction.triggered` is true if the action was performed in the current frame.
  * `InputAction.ReadValue<TValue>()` yields the last value that `started`, `performed`, or `cancelled` (whichever came last) was called with. If the action is disabled, returns `default(TValue)`. For `InputActionType.Button` type actions, returns `1.0f` if `triggered==true` and `0.0f` otherwise.
- Generated C# wrappers for .inputactions can now placed relative to the .inputactions file by specifying a path starting with './' (e.g. `./foo/bar.cs`).

### Changed

- **The system no longer supports processing input in __BOTH__ fixed and dynamic updates**. Instead, a choice has to be made whether to process input before each `FixedUpdate()` or before each `Update()`.
  * Rationale: the existing code that supported having both updates receive input independently still had several holes and became increasingly complex and brittle. Our solution was based on not actually processing input twice but on channeling input concurrently into both the state of both updates. Together with the fact that specific inputs have to reset (and possibly accumulate) correctly with respect to their update time slices, this became increasingly hard to do right. This, together with the fact that we've come to increasingly question the value of this feature, led us to removing the capability while preserving the ability to determine where input is processed.
  * NOTE: Timeslicing is NOT affected by this. You can still switch to `ProcessEventInFixedUpdates` and get events timesliced to individual `FixedUpdate` periods according to their timestamps.
  * `InputSettings.UpdateMode.ProcessEventsInBothFixedAndDynamicUpdate` has been removed.
  * `InputSettings.UpdateMode.ProcessEventsInDynamicUpdateOnly` has been renamed to `InputSettings.UpdateMode.ProcessEventsInDynamicUpdate` and is now the default.
  * `InputSettings.UpdateMode.ProcessEventsInFixedUpdateOnly` has been renamed to `InputSettings.UpdateMode.ProcessEventsInFixedUpdate`.
- Added icons for PlayerInput, PlayerInputManager, InputSystemUIInputModule and MultiplayerEventSystem components.
- Changed `Keyboard` IME properties (`imeEnabled`, `imeCursorPosition`) to methods (`SetIMEEnabled`, `SetIMECursorPosition`).
- Added getters to all `IInputRuntime` properties.
- Replace some `GetXxx` methods in our API with `xxx`  properties.
- `Pointer.phase` has been removed and `PointerPhase` has been renamed to `TouchPhase`. Phases are now specific to touch. `PointerPhaseControl` has been renamed to `TouchPhaseControl`.
- `Pointer.button` has been renamed to `Pointer.press` and now is a control that indicates whether the pointer is in "press down" state.
  * For mouse, corresponds to left button press.
  * For pen, corresponds to tip contact.
  * For touch, corresponds to primary touch contact (i.e. whether __any__ finger is down).
- The state change monitor APIs (`IInputStateChangeMonitor` and friends) have been moved out of `InputSystem` into a new static class `InputState` in `UnityEngine.Experimental.Input.LowLevel`.
  * Rationale: These APIs are fairly low-level and not of general interest so having them out of `InputSystem` reduces the API surface visible to most users.
- `InputDeviceChange.StateChanged` has been removed and is now a separate callback `InputState.onChange`.
  * Rationale: The other `InputDeviceChange` notifications are low-frequency whereas `StateChanged` is high-frequency. Putting them all on the same callback made adding a callback to `InputSystem.onDeviceChange` unnecessarily expensive.
- `IInputStateCallbackReceiver` has been rewritten from scratch. Now has two simple methods `OnNextUpdate` and `OnEvent`. If implemented by a device, the device now has completely control over changing its own state. Use the `InputState.Change` methods to affect state changes while trigger state change monitors (e.g. for actions) correctly.
- Simplified handling of XR input in `InputSystemUIInputModule` by having only one set of actions for all XR devices.
- We now use the same hierarchical device picker in the "Add Control Scheme" popup, which is already used in the "Input Settings" window.
- Made all `IInputStateTypeInfo` implementations internal, as these did not offer value to the user.
- Made all `IInputDeviceCommandInfo` implementations internal, as these did not offer value to the user.
- Removed `ReadWriteArray`, which was only used for making `RebindingOperation.scores` editable, which did not add any value.
- Removed `PrimitiveValueOrArray`, as non of it's functionality over `PrimitiveValue` was implemented.
- Made all `InputProcessor` implementation internal, as access to these types is exposed only through text mode representations.
- Removed `CurveProcessor` as it was not implemented.
- Renamed XInputControllerOSX to a more descriptive XboxGamepadMacOS.

#### Actions

- `InputAction.continuous` has been removed. Running logic every frame regardless of input can easily be achieved in game code.
- The way action behavior is configured has been simplified.
  * The previous roster of toggles has been replaced with two settings:
    1. `Action Type`: Determines the behavior of the action. Choices are `Value`, `Button`, and `PassThrough`.
    2. `Control Type`: Determines the type of control (and implicitly the type of value) the action is looking for if the action is a `Value` or `PassThrough` action.
  * The previous `Initial State Check` toggle is now implicit in the action type now. `Value` actions perform an initial state check (i.e. trigger if their control is already actuated when the action is enabled). Other types of actions don't.
  * The previous `Pass Through` toggle is now rolled into the action type.

## [0.2.10-preview] - 2019-5-17

### Added

- Added a `MultiplayerEventSystem` class, which allows you use multiple UI event systems to control different parts of the UI by different players.
- `InputSystemUIInputModule` now lets you specify an `InputActionAsset` in the `actionsAsset` property. If this is set, the inspector will populate all actions from this asset. If you have a `PlayerInput` component on the same game object, referencing the same  `InputActionAsset`, the `PlayerInput` component will keep the actions on the `InputSystemUIInputModule` in synch, allowing easy setup of multiplayer UI systems.

### Changed

- `StickControl.x` and `StickControl.y` are now deadzoned, i.e. have `AxisDeadzone` processors on them. This affects all gamepads and joysticks.
  * __NOTE:__ The deadzoning is __independent__ of the stick. Whereas the stack has a radial deadzones, `x` and `y` have linear deadzones. This means that `leftStick.ReadValue().x` is __not__ necessary equal to `leftStick.x.ReadValue()`.
  * This change also fixes the problem of noise from sticks not getting filtered out and causing devices such as the PS4 controller to constantly make itself `Gamepad.current`.

- Redesigned `UIActionInputModule`
 * Added a button in the inspector to automatically assign actions from an input action asset based on commonly used action names.
 * Will now populate actions with useful defaults.
 * Removed `clickSpeed` property - will use native click counts from the OS where available instead.
 * Removed `sendEventsWhenInBackground` property.
 * Hiding `Touches` and `TrackedDevices` until we decide how to handle them.
 * Remove `moveDeadzone` property as it is made redundant by the action's dead zone.
 * Removed `UIActionInputModuleEnabler` component, `UIActionInputModule` will now enable itself.
- Changed default button press point to 0.5.
- Changed all constants in public API to match Unity naming conventions ("Constant" instead of "kConstant").
- Changed namespace from `UnityEngine.Experimental.Input` to `UnityEngine.InputSystem`.
- Generated wrapper code now has nicer formatting.
- Renamed `UIActionInputModule` to `InputSystemUIInputModule`.
- Nicer icons for `InputActionAssets` and `InputActions` and for `Button` and generic controls.
- Change all public API using `IntPtr` to use unsafe pointer types instead.
- `PlayerInput` will no longer disable any actions not in the currently active action map when disabling input or switching action maps.
- Change some public fields into properties.
- Input System project settings are now called "Input System Package" in the project window instead of "Input (NEW)".
- Removed `Plugins` from all namespaces.
- Rename "Cancelled" -> "Canceled" (US spelling) in all APIs.

### Fixed

- Adding devices to "Supported Devices" in input preferences not allowing to select certain device types (like "Gamepad").
- Fixed scrolling in `UIActionInputModule`.
- Fixed compiling the input system package in Unity 19.2 with ugui being moved to a package now.
- In the Input System project settings window, you can no longer add a supported device twice.

#### Actions

- Custom inspector for `PlayerInput` no longer adds duplicates of action events if `Invoke Unity Events` notification behavior is selected.
- Fixed `Hold` interactions firing immediately before the duration has passed.
- Fixed editing bindings or processors for `InputAction` fields in the inspector (Changes wouldn't persist before).
- Fixed exception message when calling `CallbackContext.ReadValue<TValue>()` for an action with a composite binding with `TValue` not matching the composite's value type.

### Added

#### Actions

- `PlayerInput` can now handle `.inputactions` assets that have no control schemes.
  * Will pair __all__ devices mentioned by any of the bindings except if already paired to another player.

## [0.2.8-preview] - 2019-4-23

### Added

- Added a `clickCount` control to the `Mouse` class, which specifies the click count for the last mouse click (to allow distinguishing between single-, double- and multi-clicks).
- Support for Bluetooth Xbox One controllers on macOS.

#### Actions

- New API for changing bindings on actions
```
    // Several variations exist that allow to look up bindings in various ways.
    myAction.ChangeBindingWithPath("<Gamepad>/buttonSouth")
        .WithPath("<Keyboard>/space");

    // Can also replace the binding wholesale.
    myAction.ChangeBindingWithPath("<Keyboard>/space")
        .To(new InputBinding { ... });

    // Can also remove bindings programmatically now.
    myAction.ChangeBindingWithPath("<Keyboard>/space").Erase();
```

### Changed

- `Joystick.axes` and `Joystick.buttons` have been removed.
- Generated wrapper code for Input Action Assets are now self-contained, generating all the data from code and not needing a reference to the asset; `InputActionAssetReference` has been removed.
- The option to generate interfaces on wrappers has been removed, instead we always do this now.
- The option to generate events on wrappers has been removed, we felt that this no longer made sense.
- Will now show default values in Input Action inspector if no custom values for file path, class name or namespace have been provided.
- `InputSettings.runInBackground` has been removed. This should now be supported or not on a per-device level. Most devices never supported it in the first place, so a global setting did not seem to be useful.
- Several new `Sensor`-based classes have been added. Various existing Android sensor implementations are now based on them.
- `InputControlLayoutAttribute` is no longer inherited.
  * Rationale: A class marked as a layout will usually be registered using `RegisterLayout`. A class derived from it will usually be registered the same way. Because of layout inheritance, properties applied to the base class through `InputControlLayoutAttribute` will affect the subclass as intended. Not inheriting the attribute itself, however, now allows having properties such as `isGenericTypeOfDevice` which should not be inherited.
- Removed `acceleration`, `orientation`, and `angularVelocity` controls from `DualShockGamepad` base class.
  * They are still on `DualShockGamepadPS4`.
  * The reason is that ATM we do not yet support these controls other than on the PS4. The previous setup pretended that these controls work when in fact they don't.
- Marking a control as noisy now also marks all child controls as noisy.
- The input system now defaults to ignoring any HID devices with usage types not known to map to game controllers. You can use `HIDSupport.supportedUsages` to enable specific usage types.
- In the Input Settings window, asset selection has now been moved to the "gear" popup menu. If no asset is created, we now automatically create one.
- In the inspector for Input Settings assets, we now show a button to go to the Input Settings window, and a button to make the asset active if it isn't.
- Tests are now no longer part of the com.unity.inputsystem package. The `InputTestFixture` class still is for when you want to write input-related tests for your project. You can reference the `Unity.InputSystem.TestFixture` assembly when you need to do that.
- Implemented adding usages to and removing them from devices.

#### Actions

- A number of changes have been made to the control picker UI in the editor. \
  ![Input Control Picker](Documentation~/Images/InputControlPicker.png)
  * The button to pick controls interactively (e.g. by pressing a button on a gamepad) has been moved inside the picker and renamed to "Listen". It now works as a toggle that puts the picker into a special kind of 'search' mode. While listening, suitable controls that are actuated will be listed in the picker and can then be picked from.
  * Controls are now displayed with their nice names (e.g. "Cross" instead of "buttonSouth" in the case of the PS4 controller).
  * Child controls are indented instead of listed in "parent/child" format.
  * The hierarchy of devices has been rearranged for clarity. The toplevel groups of "Specific Devices" and "Abstract Devices" are now merged into one hierarchy that progressively groups devices into more specific groups.
  * Controls now have icons displayed for them.
- There is new support for binding to keys on the keyboard by their generated character rather than by their location. \
  ![Keyboard Binding](Documentation~/Images/KeyboardBindByLocationVsCharacter.png)
  * At the toplevel of the the Keyboard device, you now have the choice of either binding by keyboard location or binding by generated/mapped character.
  * Binding by location shows differences between the local keyboard layout and the US reference layout.
  * The control path language has been extended to allow referencing controls by display name. `<Keyboard>/#(a)` binds to the control on a `Keyboard` with the display name `a`.
- `continuous` flag is now ignored for `Press and Release` interactions, as it did not  make sense.
- Reacting to controls that are already actuated when an action is enabled is now an __optional__ behavior rather than the default behavior. This is a __breaking__ change.
  * Essentially, this change reverts back to the behavior before 0.2-preview.
  * To reenable the behavior, toggle "Initial State Check" on in the UI or set the `initialStateCheck` property in code.
  ![Inital State Check](Documentation~/Images/InitialStateCheck.png)
  * The reason for the change is that having the behavior on by default made certain setups hard to achieve. For example, if `<Keyboard>/escape` is used in one action map to toggle *into* the main menu and in another action map to toggle *out* of it, then the previous behavior would immediately exit out of the menu if `escape` was still pressed from going into the menu. \
  We have come to believe that wanting to react to the current state of a control right away is the less often desirable behavior and so have made it optional with a separate toggle.
- Processors and Interactions are now shown in a component-inspector-like fashion in the Input Action editor window, allowing you to see the properties of all items at once.
- The various `InputAction.lastTriggerXXX` APIs have been removed.
  * Rationale: They have very limited usefulness and if you need the information, it's easy to set things up in order to keep track of it yourself. Also, we plan on having a polling API for actions in the future which is really what the `lastActionXXX` APIs were trying to (imperfectly) solve.
- `Tap`, `SlowTap`, and `MultiTap` interactions now respect button press points.
- `Tap`, `SlowTap`, and `MultiTap` interactions now have improved parameter editing UIs.

### Fixed

- Input Settings configured in the editor are now transferred to the built player correctly.
- Time slicing for fixed updates now works correctly, even when pausing or dropping frames.
- Make sure we Disable any InputActionAsset when it is being destroyed. Otherwise, callbacks which were not cleaned up would could cause exceptions.
- DualShock sensors on PS4 are now marked as noisy (#494).
- IL2CPP causing issues with XInput on windows and osx desktops.
- Devices not being available yet in `MonoBehavior.Awake`, `MonoBehaviour.Start`, and `MonoBehaviour.OnEnable` in player or when entering play mode in editor.
- Fixed a bug where the event buffer used by `InputEventTrace` could get corrupted.

#### Actions

- Actions and bindings disappearing when control schemes have spaces in their names.
- `InputActionRebindingExceptions.RebindOperation` can now be reused as intended; used to stop working properly the first time a rebind completed or was cancelled.
- Actions bound to multiple controls now trigger correctly when using `PressInteraction` set to `ReleaseOnly` (#492).
- `PlayerInput` no longer fails to find actions when using UnityEvents (#500).
- The `"{...}"` format for referencing action maps and actions using GUIDs as strings has been obsoleted. It will still work but adding the extra braces is no longer necessary.
- Drag&dropping bindings between other bindings that came before them in the list no longer drops the items at a location one higher up in the list than intended.
- Editing name of control scheme in editor not taking effect *except* if hitting enter key.
- Saving no longer causes the selection of the current processor or interaction to be lost.
  * This was especially annoying when having "Auto-Save" on as it made editing parameters on interactions and processors very tedious.
- In locales that use decimal separators other than '.', floating-point parameters on composites, interactions, and processors no longer lead to invalid serialized data being generated.
- Fix choosing "Add Action" in action map context menu throwing an exception.
- The input action asset editor window will no longer fail saving if the asset has been moved.
- The input action asset editor window will now show the name of the asset being edited when asking for saving changes.
- Clicking "Cancel" in the save changes dialog for the input action asset editor window will now cancel quitting the editor.
- Fixed pasting or dragging a composite binding from one action into another.
- In the action map editor window, switching from renaming an action to renaming an action map will no longer break the UI.
- Fixed calling Enable/Disable from within action callbacks sometimes leading to corruption of state which would then lead to actions not getting triggered (#472).
- Fixed setting of "Auto-Save" toggle in action editor getting lost on domain reload.
- Fixed blurry icons in editor for imported .inputactions assets and actions in them.
- `Press` and `Release` interactions will now work correctly if they have multiple bound controls.
- `Release` interactions will now invoke a `Started` callback when the control is pressed.
- Made Vector2 composite actions respect the press points of button controls used to compose the value.

## [0.2.6-preview] - 2019-03-20

>NOTE: The UI code for editing actions has largely been rewritten. There may be regressions.
>NOTE: The minimum version requirement for the new input system has been bumped
       to 2019.1

### Added

- Support gamepad vibration on Switch.
- Added support for Joysticks on Linux.

#### Actions

- Added ability to change which part of a composite a binding that is part of the composite is assigned to.
  * Part bindings can now be freely duplicated or copy-pasted. This allows having multiple bindings for "up", for example. Changing part assignments retroactively allows to freely edit the composite makeup.
- Can now drag&drop multiple items as well as drop items onto others (equivalent to cut&paste). Holding ALT copies data instead of moving it.
- Edits to control schemes are now undoable.
- Control schemes are now sorted alphabetically.
- Can now search by binding group (control scheme) or devices directly from search box.
  * `g:Gamepad` filters bindings to those in the "Gamepad" group.
  * `d:Gamepad` filters bindings to those from Gamepad-compatible devices.

### Changed

- The input debugger will no longer automatically show remote devices when the profiler is connected. Instead, use the new menu in debugger toolbar to connect to players or to enable/disable remote input debugging.
- "Press and Release" interactions will now invoke the `performed` callback on both press and release (instead of invoking `performed` and `cancel`, which was inconsistent with other behaviors).

#### Actions

- Bindings have GUIDs now like actions and maps already did. This allows to persistently and uniquely identify individual bindings.
- Replaced UI overlay while rebinding interactively with cancellable progress bar. Interactive rebinding now cancels automatically after 4 seconds without suitable input.
- Bindings that are not assigned to any control scheme are now visible when a particular control scheme is selected.
  * Bindings not assigned to any control scheme are active in *ALL* control schemes.
  * The change makes this visible in the UI now.
  * When a specific control scheme is selected, these bindings are affixed with `{GLOBAL}` for added visibility.
- When filtering by devices from a control scheme, the filtering now takes layout inheritance into account. So, a binding to a control on `Pointer` will now be shown when the filter is `Mouse`.
- The public control picker API has been revised.
  * The simplest way to add control picker UI to a control path is to add an `InputControlAttribute` to the field.
    ```
    // In the inspector, shows full UI to select a control interactively
    // (including interactive picking through device input).
    [InputControl(layout = "Button")]
    private string buttonControlPath;
    ```
- Processors of incompatible types will now be ignored instead of throwing an exception.

### Fixed

- Remote connections in input debugger now remain connected across domain reloads.
- Don't incorrectly create non-functioning devices if a physical device implements multiple incompatible logical HID devices (such as the MacBook keyboard/touch pad and touch bar).
- Removed non-functioning sort triangles in event list in Input Debugger device windows.
- Sort events in input debugger window by id rather then by timestamp.
- Make parsing of float parameters support floats represented in "e"-notation and "Infinity".
- Input device icons in input debugger window now render in appropriate resolution on retina displays.
- Fixed Xbox Controller on macOS reporting negative values for the sticks when represented as dpad buttons.
- `InputSettings.UpdateMode.ProcessEventsManually` now correctly triggers updates when calling `InputSystem.Update(InputUpdateType.Manual)`.

#### Actions

- Pasting or duplicating an action in an action map asset will now assign a new and unique ID to the action.
- "Add Action" button being active and triggering exceptions when no action map had been added yet.
- Fixed assert when generating C# class and make sure it gets imported correctly.
- Generate directories as needed when generating C# class, and allow path names without "Assets/" path prefix.
- Allow binding dpad controls to actions of type "Vector2".
- Fixed old name of action appearing underneath rename overlay.
- Fixed inspector UIs for on-screen controls throwing exceptions and being non-functional.
- Fixed deleting multiple items at same time in action editor leading to wrong items being deleted.
- Fixed copy-pasting actions not preserving action properties other than name.
- Fixed memory corruptions coming from binding resolution of actions.
- InputActionAssetReferences in ScriptableObjects will continue to work after domain reloads in the editor.
- Fixed `startTime` and `duration` properties of action callbacks.

## [0.2.1-preview] - 2019-03-11

### Changed

 - NativeUpdateCallback API update to match Unity 2018.3.8f1

## [0.2.0-preview] - 2019-02-12

This release contains a number of fairly significant changes. The focus has been on further improving the action system to make it easier to use as well as to make it work more reliably and predictably.

>NOTE: There are some breaking changes. Please see the "Changed" section below.

### Changed

- Removed Unity 2018.2 support code.
- Removed .NET 3.5 support code.
- Started using C# 7.
- `IInputControlProcessor<TValue>` has been replaced with `InputProcessor` and `InputProcessor<TValue>` base classes.
- `IInputBindingComposite` has been replaced with an `InputBindingComposite` base class and the `IInputBindingComposite<TValue>` interface has been merged with the `InputBindingComposite<TValue>` class which had already existed.
- `InputUser.onUnpairedDeviceUser` will now notify for each actuated control until the device is paired or there are no more actuated controls.
- `SensitivityProcessor` has been removed.
    * The approach needs rethinking. What `SensitivityProcessor` did caused more problems than it solved.
- State monitors no longer have their timeouts removed automatically when they fire. This makes it possible to have a timeout that is removed only in response to a specific state change.
- Events for devices that implement `IInputStateCallbacks` (such as `Touchscreen`) are allowed to go back in time. Avoids the problem of having to order events between multiple fingers correctly or seeing events getting rejected.
- `PenState.Button` is now `PenButton`.
- Removed TouchPositionTransformProcessor, was used only by Android, the position transformation will occur in native backend in 2019.x

#### Actions:
- Bindings that have no interactions on them will trigger differently now. __This is a breaking change__.
  * Previously, these bindings would trigger `performed` on every value change including when going back to their default value. This is why you would see two calls of `performed` with a button; one when the button was pressed, another when it was depressed.
  * Now, a binding without an interaction will trigger `started` and then `performed` when a bound control is actuated. Thereafter, the action will remain in `Started` phase. For as long as the control is actuated, every value change will trigger `performed` again. When the control stops being actuated, it will trigger `cancelled` and the action will remain in `Waiting` state.
  * Control actuation is defined as a control having a magnitude (see `InputControl.EvaluateMagnitude`) greater than zero. If a control does not support magnitudes (returns -1 from `EvaluateMagnitude`), then the control is considered actuated when it changes state away from its default state.
  * To restore the previous behavior, simply change code like
      ```
        myAction.performed += MyCallback;
      ```
    to
      ```
        myAction.performed += MyCallback;
        myAction.cancelled += MyCallback;
      ```
  * Alternatively, enable `passThrough` mode on an action. This effectively restores the previous default behavior of actions.
    ```
        new InputAction(binding: "<Gamepad>/leftTrigger") { passThrough = true };
    ```
- As part of the aforementioned change, the following interactions have been removed as they are no longer relevant:
  - `StickInteraction`: Can simply be removed from bindings. The new default behavior obsoletes the need for what `StickInteraction` did. Use `started` to know then the stick starts being actuated, `performed` to be updated on movements, and `cancelled` to know when the stick goes back into rest position.
  - `PressAndReleaseInteraction`: Can simply be removed from bindings. The default behavior with no interaction encompasses press and release detection. Use `started` to know then a button is pressed and `cancelled` to know when it is released. To set a custom button press point, simply put an `AxisDeadzoneProcessor` on the binding.
- `PressInteraction` has been completely rewritten.
  - Trigger behavior can be set through `behavior` parameter and now provides options for observing just presses (`PressOnly`), just releases (`ReleaseOnly`), or both presses and releases (`PressAndRelease`).
  - Also, the interaction now operates on control actuation rather than reading out float values directly. This means that any control that supports magnitudes can be used.
  - Also supports continuous mode now.
- If bound controls are already actuated when an action is enabled, the action will now trigger in the next input update as if the control had just been moved from non-actuated to actuated state.
  - In other words, if e.g. you have a binding to the A button of the gamepad and the A button is already pressed when the action is first enabled, then the action associated with the A button will trigger as if the button had just been pressed. Previously, it required releasing and re-pressing the button first -- which, together with certain interactions, could lead to actions ending up in a confused state.
- When an action is disabled, it will now cancel all ongoing interactions, if any (i.e. you will see `InputAction.cancelled` being called).
  - Note that unlike the above-mentioned callbacks that happen when an action starts out with a control already actuated, the cancellation callbacks happen __immediately__ rather than in the next input update.
- Actions that at runtime are bound to multiple controls will now perform *conflict resolution*, if necessary.
  - This applies only if an action actually receives multiple concurrent actuations from controls.
  - When ambiguity is detected, the greatest amount of actuation on any of the controls gets to drive the action.
  - In practice, this means that as long as any of the controls bound to an action is actuated, the action will keep going. This resolves ambiguities when an action has primary and secondary bindings, for examples, or when an action is bound to multiple different devices at the same time.
  - Composite bindings count as single actuations regardless of how many controls participate in the composite.
  - This behavior __can be bypassed__ by setting the action to be pass-through.
- Action editor now closes when asset is deleted.
  - If there are unsaved changes, asks for confirmation first.
- Interactions and processors in the UI are now filtered based on the type of the action (if set) and sorted by name.
- Renamed "Axis" and "Dpad" composites to "1D Axis" and "2D Vector" composite.
  - The old names can still be used and existing data will load as expected.
  - `DpadComposite` got renamed to `Vector2Composite`; `AxisComposite` is unchanged.
- `InputInteractionContext.controlHasDefaultValue` has been replaced with `InputInteractionContext.ControlIsActuated()`.
- `InputActionChange.BindingsHaveChangedWhileEnabled` has been reworked and split in two:
    1. `InputActionChange.BoundControlsAboutToChange`: Bindings have been previously resolved but are about to be re-resolved.
    2. `InputActionChange.BoundControlsChanged`: Bindings have been resolved on one or more actions.
- Actions internally now allocate unmanaged memory.
  - Disposing should be taken care of automatically (though you can manually `Dispose` as well). If you see errors in the console log about unmanaged memory being leaked, please report the bug.
  - All execution state except for C# heap objects for processors, interactions, and composites has been collapsed into a single block of unmanaged memory. Actions should now be able to re-resolve efficiently without allocating additional GC memory.

### Added

- `PlayerInput` component which simplifies setting up individual player input actions and device pairings. \
  ![PlayerInput](Documentation~/Images/PlayerInput.png)
- `PlayerInputManager` component which simplifies player joining and split-screen setups. \
  ![PlayerInput](Documentation~/Images/PlayerInputManager.png)
- `InputDevice.all` (equivalent to `InputSystem.devices`)
- `InputControl.IsActuated()` can be used to determine whether control is currently actuated (defined as extension method in `InputControlExtensions`).
- Can now read control values from buffers as objects using `InputControl.ReadValueFromBufferAsObject`. This allows reading a value stored in memory without having to know the value type.
- New processors:
    * `ScaleProcessor`
    * `ScaleVector2Processor`
    * `ScaleVector3Processor`
    * `InvertVector2Processor`
    * `InvertVector3Processor`
    * `NormalizeVector2Processor`
    * `NormalizeVector3Processor`
- Added `MultiTapInteraction`. Can be used to listen for double-taps and the like.
- Can get total and average event lag times through `InputMetrics.totalEventLagTime` and `InputMetrics.averageEventLagTime`.
- `Mouse.forwardButton` and `Mouse.backButton`.
- The input debugger now shows users along with their paired devices and actions. See the [documentation](Documentation~/UserManagement.md#debugging)
- Added third and fourth barrel buttons on `Pen`.

#### Actions:
- Actions have a new continuous mode that will cause the action to trigger continuously even if there is no input. See the [documentation](Documentation~/Actions.md#continuous-actions) for details. \
  ![Continuous Action](Documentation~/Images/ContinuousAction.png)
- Actions have a new pass-through mode. In this mode an action will bypass any checks on control actuation and let any input activity on the action directly flow through. See the [documentation](Documentation~/Actions.md#pass-through-actions) for details. \
  ![Pass-Through Action](Documentation~/Images/PassThroughAction.png)
- Can now add interactions and processors directly to actions.
  ![Action Properties](Documentation~/Images/ActionProperties.png)
    * This is functionally equivalent to adding the respective processors and/or interactions to every binding on the action.
- Can now change the type of a composite retroactively.
  ![Composite Properties](Documentation~/Images/CompositeProperties.png)
- Values can now be read out as objects using `InputAction.CallbackContext.ReadValueAsObject()`.
    * Allocates GC memory. Should not be used during normal gameplay but is very useful for testing and debugging.
- Added auto-save mode for .inputactions editor.
  ![Auto Save](Documentation~/Images/AutoSave.png)
- Processors, interactions, and composites can now define their own parameter editor UIs by deriving from `InputParameterEditor`. This solves the problem of these elements not making it clear that the parameters usually have global defaults and do not need to be edited except if local overrides are necessary.
- Can now set custom min and max values for axis composites.
    ```
    var action = new InputAction();
    action.AddCompositeBinding("Axis(minValue=0,maxValue=2)")
        .With("Positive", "<Keyboard>/a")
        .With("Negative", "<Keyboard>/d");
    ```
- "C# Class File" property on .inputactions importer settings now has a file picker next to it.
- `InputActionTrace` has seen various improvements.
    * Recorded data will now stay valid even if actions are rebound to different controls.
    * Can listen to all actions using `InputActionTrace.SubscribeToAll`.
    * `InputActionTrace` now maintains a list of subscriptions. Add subscriptions with `SubscribeTo` and remove a subscription with `UnsubscribeFrom`. See the [documentation](Documentation~/Actions.md#tracing-actions) for details.

### Fixes

- Fixed support for Unity 2019.1 where we landed a native API change.
- `InputUser.UnpairDevicesAndRemoveUser()` corrupting device pairings of other InputUsers
- Control picker in UI having no devices if list of supported devices is empty but not null
- `IndexOutOfRangeException` when having multiple action maps in an asset (#359 and #358).
- Interactions timing out even if there was a pending event that would complete the interaction in time.
- Action editor updates when asset is renamed or moved.
- Exceptions when removing action in last position of action map.
- Devices marked as unsupported in input settings getting added back on domain reload.
- Fixed `Pen` causing exceptions and asserts.
- Composites that assign multiple bindings to parts failing to set up properly when parts are assigned out of order (#410).

### Known Issues

- Input processing in edit mode on 2019.1 is sporadic rather than happening on every editor update.

## [0.1.2-preview] - 2018-12-19

    NOTE: The minimum version requirement for the new input system has been bumped
          to 2018.3. The previous minum requirement of 2018.2 is no longer supported.
          Also, we have dropped support for the .NET 3.5 runtime. The new .NET 4
          runtime is now required to use the new input system.

We've started working on documentation. The current work-in-progress can be found on [GitHub](https://github.com/Unity-Technologies/InputSystem/blob/develop/Packages/com.unity.inputsystem/Documentation~/InputSystem.md).

### Changed

- `InputConfiguration` has been replaced with a new `InputSettings` class.
- `InputConfiguration.lockInputToGame` has been moved to `InputEditorUserSettings.lockInputToGameView`. This setting is now persisted as a local user setting.
- `InputSystem.updateMask` has been replaced with `InputSettings.updateMode`.
- `InputSystem.runInBackground` has been moved to `InputSettings.runInBackground`.
- Icons have been updated for improved styling and now have separate dark and light skin versions.
- `Lock Input To Game` and `Diagnostics Mode` are now persisted as user settings
- Brought back `.current` getters and added `InputSettings.filterNoiseOnCurrent` to control whether noise filtering on the getters is performed or not.
- Removed old and outdated Doxygen-generated API docs.

### Added

- `InputSystem.settings` contains the current input system settings.
- A new UI has been added to "Edit >> Project Settings..." to edit input system settings. Settings are stored in a user-controlled asset in any location inside `Assets/`. Multiple assets can be used and switched between.
- Joystick HIDs are now supported on Windows, Mac, and UWP.
- Can now put system into manual update mode (`InputSettings.updateMode`). In this mode, events will not get automatically processed. To process events, call `InputSystem.Update()`.
- Added shortcuts to action editor window (requires 2019.1).
- Added icons for .inputactions assets.

### Fixed

- `InputSystem.devices` not yet being initialized in `MonoBehaviour.Start` when in editor.

### Known Issues

- Input settings are not yet included in player builds. This means that at the moment, player builds will always start out with default input settings.
- There have been reports of some stickiness to buttons on 2019.1 alpha builds.  We are looking at this now.

## [0.0.14-preview] - 2018-12-11

### Changed

- `Pointer.delta` no longer has `SensitivityProcessor` on it. The processor was causing many issues with mouse deltas. It is still available for adding it manually to action bindings but the processor likely needs additional work.

### Fixed

Core:
- Invalid memory accesses when using .NET 4 runtime
- Mouse.button not being identical to Mouse.leftButton
- DualShock not being recognized when connected via Bluetooth

Actions:
- Parameters disappearing on processors and interactions in UI when edited
- Parameters on processors and interactions having wrong value type in UI (e.g. int instead of float)
- RebindingOperation calling OnComplete() after being cancelled

Misc:
- Documentation no longer picked up as assets in user project

## [0.0.13-preview] - 2018-12-5

First release from stable branch.<|MERGE_RESOLUTION|>--- conflicted
+++ resolved
@@ -12,12 +12,9 @@
 ### Fixed
 
 - Fixed touch taps triggering when they shouldn't on Android.
-<<<<<<< HEAD
 - Fixed custom devices registered from `[InitializeOnLoad]` code being lost on domain reload (case 1192379).
   * This happened when there were multiple pieces of `[InitializeOnLoad]` code that accessed the input system in the project and the `RegisterLayout` for the custom device happened to not be the first in sequence.
-=======
-- OpenVR Touchpad actions (touchpadClicked & touchpadPressed) now report accurate data.
->>>>>>> 3dceb825
+- OpenVR touchpad controls (`touchpadClicked` & `touchpadPressed`) now report accurate data.
 
 #### Actions
 
