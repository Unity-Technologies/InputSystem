--- conflicted
+++ resolved
@@ -582,7 +582,34 @@
         }
 
         /// <summary>
-<<<<<<< HEAD
+        /// Disables merging of redundant input events (at the moment, only mouse events).
+        /// Disable it if you want to get all events.
+        /// </summary>
+        /// <remarks>
+        /// When using a high frequency mouse, the number of mouse move events in each frame can be
+        /// very large, which can have a negative effect on performance. To help with this,
+        /// merging events can be used which coalesces consecutive mouse move events into a single
+        /// input action update.
+        ///
+        /// For example, if there are one hundred mouse events, but they are all position updates
+        /// with no clicks, and there is an input action callback handler for the mouse position, that
+        /// callback handler will only be called one time in the current frame. Delta and scroll
+        /// values for the mouse will still be accumulated across all mouse events.
+        /// </remarks>
+        public bool disableRedundantEventsMerging
+        {
+            get => m_DisableRedundantEventsMerging;
+            set
+            {
+                if (m_DisableRedundantEventsMerging == value)
+                    return;
+
+                m_DisableRedundantEventsMerging = value;
+                OnChange();
+            }
+        }
+
+        /// <summary>
         /// Enable or disable an internal feature by its name.
         /// </summary>
         /// <param name="featureName">Name of the feature.</param>
@@ -606,32 +633,6 @@
                 m_FeatureFlags.Remove(featureName.ToUpperInvariant());
 
             OnChange();
-=======
-        /// Disables redundant events merging. Disable it if you want to get all events.
-        /// </summary>
-        /// <remarks>
-        /// When using a high frequency mouse, the number of mouse move events in each frame can be
-        /// very large, which can have a negative effect on performance. To help with this,
-        /// merging events can be used which coalesces consecutive mouse move events into a single
-        /// input action update.
-        ///
-        /// For example, if there are one hundred mouse events, but they are all position updates
-        /// with no clicks, and there is an input action callback handler for the mouse position, that
-        /// callback handler will only be called one time in the current frame. Delta and scroll
-        /// values for the mouse will still be accumulated across all mouse events.
-        /// </remarks>
-        public bool disableRedundantEventsMerging
-        {
-            get => m_DisableRedundantEventsMerging;
-            set
-            {
-                if (m_DisableRedundantEventsMerging == value)
-                    return;
-
-                m_DisableRedundantEventsMerging = value;
-                OnChange();
-            }
->>>>>>> 11e8a43f
         }
 
         [Tooltip("Determine which type of devices are used by the application. By default, this is empty meaning that all devices recognized "
