using System;
using System.Collections.Generic;
using Unity.Collections;
using UnityEngine.Experimental.Input.LowLevel;
using UnityEngine.Experimental.Input.Utilities;
using UnityEngine.Profiling;

////REVIEW: do we need to handle the case where devices are added to a user that are each associated with a different user account

////TODO: option to bind to *all* devices instead of just the paired ones (bindToAllDevices)

////TODO: the account selection stuff needs cleanup; the current flow is too convoluted

namespace UnityEngine.Experimental.Input.Plugins.Users
{
    /// <summary>
    /// Represents a specific user/player interacting with one or more devices and input actions.
    /// </summary>
    /// <remarks>
    /// Principally, an InputUser represents a human interacting with the application. Moreover, at any point
    /// each InputUser represents a human actor distinct from all other InputUsers in the system.
    ///
    /// Each user has one or more paired devices. In general, these devices are unique to each user. However,
    /// it is permitted to use <see cref="PerformPairingWithDevice"/> to pair the same device to multiple users.
    /// This can be useful in setups such as split-keyboard (e.g. one user using left side of keyboard and the
    /// other the right one) use or hotseat-style gameplay (e.g. two players taking turns on the same game controller).
    ///
    /// A user may be associated with a platform user account (<see cref="platformUserAccountHandle"/>), if supported by the
    /// platform and the devices used. Support for this is commonly found on consoles. Note that the account
    /// associated with an InputUser may change if the player uses the system's facilities to switch to a different
    /// account (<see cref="InputUserChange.AccountChanged"/>). On Xbox and Switch, this may also be initiated from
    /// the application by passing <see cref="InputUserPairingOptions.ForcePlatformUserAccountSelection"/> to
    /// <see cref="PerformPairingWithDevice"/>.
    ///
    /// Platforms that support user account association are <see cref="RuntimePlatform.XboxOne"/>,
    /// <see cref="RuntimePlatform.PS4"/>, <see cref="RuntimePlatform.Switch"/>, <see cref="RuntimePlatform.WSAPlayerX86"/>,
    /// <see cref="RuntimePlatform.WSAPlayerX64"/>, and <see cref="RuntimePlatform.WSAPlayerARM"/>. Note that
    /// for WSA/UWP apps, the "User Account Information" capability must be enabled for the app in order for
    /// user information to come through on input devices.
    /// </remarks>
    /// <seealso cref="InputUserChange"/>
    public struct InputUser : IEquatable<InputUser>
    {
        public const uint kInvalidId = 0;

        /// <summary>
        /// Whether this is a currently active user record in <see cref="all"/>.
        /// </summary>
        /// <remarks>
        /// Users that are removed (<see cref="UnpairDevicesAndRemoveUser"/>) will become invalid.
        /// </remarks>
        /// <seealso cref="UnpairDevicesAndRemoveUser"/>
        /// <seealso cref="InputUserChange.Removed"/>
        public bool valid
        {
            get
            {
                if (m_Id == kInvalidId || s_AllUserCount == 0)
                    return false;

                // See if there's a currently active user with the given ID.
                for (var i = 0; i < s_AllUserCount; ++i)
                    if (s_AllUsers[i].m_Id == m_Id)
                        return true;

                return false;
            }
        }

        /// <summary>
        /// The sequence number of the user.
        /// </summary>
        /// <remarks>
        /// It can be useful to establish a sorting of players locally such that it is
        /// known who is the first player, who is the second, and so on. This property
        /// gives the positioning of the user within <see cref="all"/>.
        ///
        /// Note that the index of a user may change as users are added and removed.
        /// </remarks>
        /// <seealso cref="all"/>
        public int index
        {
            get
            {
                if (m_Id == kInvalidId)
                    throw new InvalidOperationException("Invalid user");

                var userIndex = TryFindUserIndex(m_Id);
                if (userIndex == -1)
                    throw new InvalidOperationException(string.Format("User with ID {0} is no longer valid", m_Id));

                return userIndex;
            }
        }

        /// <summary>
        /// The unique numeric ID of the user.
        /// </summary>
        /// <remarks>
        /// The ID of a user is internally assigned and cannot be changed over its lifetime. No two users, even
        /// if not concurrently active, will receive the same ID.
        ///
        /// Note that this is not the same as the platform's internal user ID (if relevant on the current
        /// platform). To get the ID that the platform uses to identify the user, use <see cref="platformUserAccountHandle"/>.
        ///
        /// The ID stays valid and unique even if the user is removed and no longer <see cref="valid"/>.
        /// </remarks>
        /// <seealso cref="platformUserAccountHandle"/>
        public uint id
        {
            get { return m_Id; }
        }

        /// <summary>
        /// If the user is is associated with a user account at the platform level, this is the handle used by the
        /// underlying platform API for the account.
        /// </summary>
        /// <remarks>
        /// Users may be associated with user accounts defined by the platform we are running on. Consoles, for example,
        /// have user account management built into the OS and marketplaces like Steam also have APIs for user management.
        ///
        /// If this property is not <c>null</c>, it is the handle associated with the user at the platform level. This can
        /// be used, for example, to call platform-specific APIs to fetch additional information about the user (such as
        /// user profile images).
        ///
        /// Be aware that there may be multiple InputUsers that have the same platformUserAccountHandle in case the platform
        /// allows different players to log in on the same user account.
        /// </remarks>
        /// <seealso cref="platformUserAccountName"/>
        /// <seealso cref="platformUserAccountId"/>
        /// <seealso cref="InputUserChange.AccountChanged"/>
        public InputUserAccountHandle? platformUserAccountHandle
        {
            get { return s_AllUserData[index].platformUserAccountHandle; }
        }

        /// <summary>
        /// Human-readable name assigned to the user account at the platform level.
        /// </summary>
        /// <remarks>
        /// This property will be <c>null</c> on platforms that do not have user account management. In that case,
        /// <see cref="platformUserAccountHandle"/> will be <c>null</c> as well.
        ///
        /// On platforms such as Xbox, PS4, and Switch, the user name will be the name of the user as logged in on the platform.
        /// </remarks>
        /// <seealso cref="platformUserAccountHandle"/>
        /// <seealso cref="platformUserAccountId"/>
        /// <seealso cref="InputUserChange.AccountChanged"/>
        /// <seealso cref="InputUserChange.AccountNameChanged"/>
        public string platformUserAccountName
        {
            get { return s_AllUserData[index].platformUserAccountName; }
        }

        /// <summary>
        /// Platform-specific user ID that is valid across sessions even if the <see cref="platformUserAccountName"/> of
        /// the user changes.
        /// </summary>
        /// <remarks>
        /// This is only valid if <see cref="platformUserAccountHandle"/> is not null.
        ///
        /// Use this to, for example, associate application settings with the user. For display in UIs, use
        /// <see cref="platformUserAccountName"/> instead.
        /// </remarks>
        /// <seealso cref="platformUserAccountHandle"/>
        /// <seealso cref="platformUserAccountName"/>
        /// <seealso cref="InputUserChange.AccountChanged"/>
        public string platformUserAccountId
        {
            get { return s_AllUserData[index].platformUserAccountId; }
        }

        ////REVIEW: Does it make sense to track used devices separately from paired devices?
        /// <summary>
        /// Devices assigned/paired/linked to the user.
        /// </summary>
        /// <remarks>
        /// It is generally valid for a device to be assigned to multiple users. For example, two users could
        /// both use the local keyboard in a split-keyboard or hot seat setup. However, a platform may restrict this
        /// and mandate that a device never belong to more than one user. This is the case on Xbox and PS4, for
        /// example.
        ///
        /// To associate devices with users, use <see cref="PerformPairingWithDevice"/>. To remove devices, use
        /// <see cref="UnpairDevice"/> or <see cref="UnpairDevicesAndRemoveUser"/>.
        ///
        /// The array will be empty for a user who is currently not paired to any devices.
        ///
        /// If <see cref="actions"/> is set (<see cref="AssociateActionsWithUser(IInputActionCollection)"/>), then
        /// <see cref="IInputActionCollection.devices"/> will be kept synchronized with the devices paired to the user.
        /// </remarks>
        /// <seealso cref="PerformPairingWithDevice"/>
        /// <seealso cref="UnpairDevice"/>
        /// <seealso cref="UnpairDevices"/>
        /// <seealso cref="UnpairDevicesAndRemoveUser"/>
        /// <seealso cref="InputUserChange.DevicePaired"/>
        /// <seealso cref="InputUserChange.DeviceUnpaired"/>
        public ReadOnlyArray<InputDevice> pairedDevices
        {
            get
            {
                var userIndex = index;
                return new ReadOnlyArray<InputDevice>(s_AllPairedDevices, s_AllUserData[userIndex].deviceStartIndex,
                    s_AllUserData[userIndex].deviceCount);
            }
        }

        /// <summary>
        /// Devices that were removed while they were still paired to the user.
        /// </summary>
        /// <remarks>
        ///
        /// This list is cleared once the user has either regained lost devices or has regained other devices
        /// such that the <see cref="controlScheme"/> is satisfied.
        /// </remarks>
        /// <seealso cref="InputUserChange.DeviceRegained"/>
        /// <seealso cref="InputUserChange.DeviceLost"/>
        public ReadOnlyArray<InputDevice> lostDevices
        {
            get
            {
                var userIndex = index;
                return new ReadOnlyArray<InputDevice>(s_AllLostDevices, s_AllUserData[userIndex].lostDeviceStartIndex,
                    s_AllUserData[userIndex].lostDeviceCount);
            }
        }

        /// <summary>
        /// By default, bindings on the user's <see cref="actions"/> are restricted to the devices paired
        /// to the user (<see cref="pairedDevices"/>). If this property is set to true, then actions are not
        /// restricted to <see cref="pairedDevices"/> but will instead bind to whatever devices in <see cref="InputSystem.devices"/>
        /// match their bindings.
        /// </summary>
        /// <remarks>
        /// This defaults to false.
        ///
        /// Enabling this behavior is useful for implementing automatic control scheme switching that does not
        /// rely on <see cref="onUnpairedDeviceUsed"/>. Instead of listening for unpaired device activity (which
        /// can be costly), one can instead hook into <see cref="InputSystem.onActionChange"/> and use
        /// <see cref="InputActionChange.ActionTriggered"/> to detect when an action was triggered from a device
        /// not currently paired to the user, in which case <see cref="ActivateControlScheme(InputControlScheme)"/>
        /// can be used to automatically switch to a different control scheme.
        /// </remarks>
        public bool bindToAllDevices
        {
            get { throw new NotImplementedException(); }
            set { throw new NotImplementedException(); }
        }

        /// <summary>
        /// Actions associated with the user.
        /// </summary>
        /// <remarks>
        /// Associating actions with a user will synchronize the actions with the devices paired to the
        /// user. Also, it makes it possible to use support for control scheme activation (<see
        /// cref="ActivateControlScheme(InputControlScheme)"/> and related APIs like <see cref="controlScheme"/>
        /// and <see cref="controlSchemeMatch"/>).
        ///
        /// Note that is generally does not make sense for users to share actions. Instead, each user should
        /// receive a set of actions private to the user. To duplicate an existing set of actions, call
        /// <see cref="InputActionAssetReference.MakePrivateCopyOfActions"/> or <see cref="ScriptableObject.Instantiate(Object)"/>
        /// to duplicate an <see cref="InputActionAsset"/>.
        ///
        /// If <see cref="settings"/> are applied with customized bindings (<see cref="InputUserSettings.customBindings"/>),
        /// these are applied automatically to the actions.
        /// </remarks>
        /// <seealso cref="AssociateActionsWithUser(IInputActionCollection)"/>
        /// <seealso cref="AssociateActionsWithUser(InputActionAssetReference)"/>
        /// <seealso cref="InputActionMap"/>
        /// <seealso cref="InputActionAsset"/>
        /// <seealso cref="InputUserChange.BindingsChanged"/>
        public IInputActionCollection actions
        {
            get { return s_AllUserData[index].actions; }
        }

        /// <summary>
        /// The control scheme currently employed by the user.
        /// </summary>
        /// <remarks>
        /// This is null by default.
        ///
        /// Any time the value of this property changes (whether by <see cref="SetControlScheme"/>
        /// or by automatic switching), a notification is sent on <see cref="onChange"/> with
        /// <see cref="InputUserChange.ControlSchemeChanged"/>.
        ///
        /// Be aware that using control schemes with InputUsers requires <see cref="actions"/> to
        /// be set, i.e. input actions to be associated with the user (<see
        /// cref="AssociateActionsWithUser(IInputActionCollection)"/>).
        /// </remarks>
        /// <seealso cref="ActivateControlScheme(string)"/>
        /// <seealso cref="ActivateControlScheme(InputControlScheme)"/>
        /// <seealso cref="InputUserChange.ControlSchemeChanged"/>
        public InputControlScheme? controlScheme
        {
            get { return s_AllUserData[index].controlScheme; }
        }

        /// <summary>
        /// The result of matching the device requirements given by <see cref="controlScheme"/> against
        /// the devices paired to the user (<see cref="pairedDevices"/>).
        /// </summary>
        /// <remarks>
        /// When devices are paired to or unpaired from a user, as well as when a new control scheme is
        /// activated on a user, this property is updated automatically.
        /// </remarks>
        /// <seealso cref="InputControlScheme.deviceRequirements"/>
        /// <seealso cref="InputControlScheme.PickDevicesFrom{TDevices}"/>
        public InputControlScheme.MatchResult controlSchemeMatch
        {
            get { return s_AllUserData[index].controlSchemeMatch; }
        }

        /// <summary>
        /// Whether the user is missing devices required by the <see cref="controlScheme"/> activated
        /// on the user.
        /// </summary>
        /// <remarks>
        /// This will only take required devices into account. Device requirements marked optional (<see
        /// cref="InputControlScheme.DeviceRequirement.isOptional"/>) will not be considered missing
        /// devices if they cannot be satisfied based on the devices paired to the user.
        /// </remarks>
        /// <seealso cref="InputControlScheme.deviceRequirements"/>
        public bool hasMissingDevices
        {
            get { return s_AllUserData[index].controlSchemeMatch.hasMissingRequiredDevices; }
        }

        /// <summary>
        /// Profile settings associated with the user or <c>null</c> if the user has no associated
        /// profile settings.
        /// </summary>
        public InputUserSettings settings
        {
            //on get, refresh profile (such as custom bindings); keep dirty flag?
            get { throw new NotImplementedException(); }
            set { throw new NotImplementedException(); }
        }

        /// <summary>
        /// List of all current users.
        /// </summary>
        /// <remarks>
        /// Use <see cref="PerformPairingWithDevice"/> to add new users and <see cref="UnpairDevicesAndRemoveUser"/> to
        /// remove users.
        ///
        /// Note that this array does not necessarily correspond to the list of users present at the platform level
        /// (e.g. Xbox and PS4). There can be users present at the platform level that are not present in this array
        /// (e.g. because they are not joined to the game) and users can even be present more than once (e.g. if
        /// playing on the user account but as two different players in the game). Also, there can be users in the array
        /// that are not present at the platform level.
        /// </remarks>
        /// <seealso cref="PerformPairingWithDevice"/>
        /// <seealso cref="UnpairDevicesAndRemoveUser"/>
        public static ReadOnlyArray<InputUser> all
        {
            get { return new ReadOnlyArray<InputUser>(s_AllUsers, 0, s_AllUserCount); }
        }

        /// <summary>
        /// Event that is triggered when the <see cref="InputUser">user</see> setup in the system
        /// changes.
        /// </summary>
        /// <remarks>
        /// Each notification receives the user that was affected by the change and, in the form of <see cref="InputUserChange"/>,
        /// a description of what has changed about the user. The third parameter may be null but if the change will be related
        /// to an input device, will reference the device involved in the change.
        /// </remarks>
        public static event Action<InputUser, InputUserChange, InputDevice> onChange
        {
            add
            {
                if (value == null)
                    throw new ArgumentNullException("value");
                s_OnChange.AppendWithCapacity(value);
            }
            remove
            {
                if (value == null)
                    throw new ArgumentNullException("value");
                ////FIXME: probably don't want to move tail
                s_OnChange.RemoveByMovingTailWithCapacity(value);
            }
        }

        /// <summary>
        /// Event that is triggered when a device is used that is not currently paired to any user.
        /// </summary>
        /// <remarks>
        /// A device is considered "used" when it has magnitude (<see cref="InputControl.EvaluateMagnitude()"/>) greater than zero
        /// on a control that is not noisy (<see cref="InputControl.noisy"/>) and not synthetic (i.e. not a control that is
        /// "made up" like <see cref="Keyboard.anyKey"/>; <see cref="InputControl.synthetic"/>).
        ///
        /// Detecting the use of unpaired devices has a non-zero cost. While multiple levels of tests are applied to try to
        /// cheaply ignore devices that have events sent to them that do not contain user activity, finding out whether
        /// a device had real user activity will eventually require going through the device control by control.
        ///
        /// To enable detection of the use of unpaired devices, set <see cref="listenForUnpairedDeviceActivity"/> to true.
        /// It is disabled by default.
        ///
        /// The control passed to the callback is the first control that activity was detected on. The device can be accessed
        /// through <see cref="InputControl.device"/>. If multiple controls on a device have been actuated, this will simply
        /// be the first control in <see cref="InputDevice.allControls"/> that is actuated. The system does not spend time
        /// trying to find the control that has been actuated the strongest. If desired, this can be done manually in the callback.
        ///
        /// Note that whether the use of unpaired devices leads to them getting paired is under the control of the application.
        /// If the device should be paired, invoke <see cref="PerformPairingWithDevice"/> from the callback. This can also be used
        /// to further filter the activity, e.g. to only join users when pressing a button.
        ///
        /// <example>
        /// <code>
        /// // Activate support for listening to device activity.
        /// InputUser.listenForUnpairedDeviceActivity = true;
        ///
        /// // When a button on an unpaired device is pressed, pair the device to a new
        /// // or existing user.
        /// InputUser.onUnpairedDeviceUsed +=
        ///     usedControl =>
        ///     {
        ///         // Only react to button presses on unpaired devices.
        ///         if (!(usedControl is ButtonControl))
        ///             return;
        ///
        ///         // Pair the device to a user.
        ///         InputUser.PerformPairingWithDevice(usedControl.device);
        ///     };
        ///
        /// InputUser.onChange +=
        ///     (user, change) =>
        ///     {
        ///         ////TODO
        ///     };
        /// </code>
        /// </example>
        ///
        /// Another possible use of the callback is for implementing automatic control scheme switching for a user such that
        /// the user can, for example, switch from keyboard&amp;mouse to gamepad seamlessly by simply picking up the gamepad
        /// and starting to play.
        /// </remarks>
        public static event Action<InputControl> onUnpairedDeviceUsed
        {
            add
            {
                if (value == null)
                    throw new ArgumentNullException("value");
                s_OnUnpairedDeviceUsed.AppendWithCapacity(value);
                HookIntoDeviceChange();
            }
            remove
            {
                if (value == null)
                    throw new ArgumentNullException("value");
                ////FIXME: probably don't want to move tail
                s_OnUnpairedDeviceUsed.RemoveByMovingTailWithCapacity(value);
                if (s_OnUnpairedDeviceUsed.length == 0 && !s_ListenForUnpairedDeviceActivity)
                    UnhookFromDeviceChange();
            }
        }

        /// <summary>
        /// Whether to listen for user activity on currently unpaired devices and invoke <see cref="onUnpairedDeviceUsed"/>
        /// if such activity is detected.
        /// </summary>
        /// <remarks>
        /// This is off by default.
        ///
        /// Note that enabling this has a non-zero cost. Whenever the state changes of a device that is not currently paired
        /// to a user, the system has to spend time figuring out whether there was a meaningful change or whether it's just
        /// noise on the device.
        /// </remarks>
        /// <seealso cref="onUnpairedDeviceUsed"/>
        /// <seealso cref="pairedDevices"/>
        /// <seealso cref="PerformPairingWithDevice"/>
        public static bool listenForUnpairedDeviceActivity
        {
            get { return s_ListenForUnpairedDeviceActivity; }
            set
            {
                if (value)
                {
                    HookIntoDeviceChange();
                }
                else if (s_OnUnpairedDeviceUsed.length == 0 && s_AllUserCount == 0)
                {
                    UnhookFromDeviceChange();
                }
                s_ListenForUnpairedDeviceActivity = value;
            }
        }

        /// <summary>
        /// Associate an .inputactions asset with the user.
        /// </summary>
        /// <param name="actions"></param>
        /// <exception cref="InvalidOperationException"></exception>
        public void AssociateActionsWithUser(IInputActionCollection actions)
        {
            var userIndex = index; // Throws if user is invalid.
            if (s_AllUserData[userIndex].actions == actions)
                return;

            // If we already had actions associated, reset the binding mask and device list.
            var oldActions = s_AllUserData[userIndex].actions;
            if (oldActions != null)
            {
                oldActions.devices = null;
                oldActions.bindingMask = null;
            }

            s_AllUserData[userIndex].actions = actions;

            // If we've switched to a different set of actions, synchronize our state.
            if (actions != null)
            {
                actions.devices = pairedDevices;
                if (s_AllUserData[userIndex].controlScheme != null)
                    ActivateControlScheme(s_AllUserData[userIndex].controlScheme.Value);
            }
        }

        public void AssociateActionsWithUser(InputActionAssetReference assetReference)
        {
            if (assetReference == null)
                throw new ArgumentNullException("assetReference");

            AssociateActionsWithUser(assetReference.asset);
        }

        public ControlSchemeChangeSyntax ActivateControlScheme(string schemeName)
        {
            // Look up control scheme by name in actions.
            var scheme = new InputControlScheme();
            if (!string.IsNullOrEmpty(schemeName))
            {
                var userIndex = index; // Throws if user is invalid.

                // Need actions to be available to be able to activate control schemes
                // by name only.
                if (s_AllUserData[userIndex].actions == null)
                    throw new InvalidOperationException(string.Format(
                        "Cannot set control scheme '{0}' by name on user #{1} as not actions have been associated with the user yet (AssociateActionsWithUser)",
                        schemeName, userIndex));

                var controlSchemes = s_AllUserData[userIndex].actions.controlSchemes;
                for (var i = 0; i < controlSchemes.Count; ++i)
                    if (string.Compare(controlSchemes[i].name, schemeName,
                        StringComparison.InvariantCultureIgnoreCase) == 0)
                    {
                        scheme = controlSchemes[i];
                        break;
                    }

                // Throw if we can't find it.
                if (scheme == default(InputControlScheme))
                    throw new ArgumentException(string.Format("Cannot find control scheme '{0}' in actions '{1}'",
                        schemeName, s_AllUserData[userIndex].actions));
            }

            return ActivateControlScheme(scheme);
        }

        public ControlSchemeChangeSyntax ActivateControlScheme(InputControlScheme scheme)
        {
            var userIndex = index; // Throws if user is invalid.
            var isEmpty = scheme == default(InputControlScheme);

            if (s_AllUserData[userIndex].controlScheme != scheme || (isEmpty && s_AllUserData[userIndex].controlScheme != null))
            {
                if (isEmpty)
                    s_AllUserData[userIndex].controlScheme = null;
                else
                    s_AllUserData[userIndex].controlScheme = scheme;

                if (s_AllUserData[userIndex].actions != null)
                {
                    if (isEmpty)
                    {
                        s_AllUserData[userIndex].actions.bindingMask = null;
                        s_AllUserData[userIndex].controlSchemeMatch.Dispose();
                        s_AllUserData[userIndex].controlSchemeMatch = new InputControlScheme.MatchResult();
                    }
                    else
                    {
                        s_AllUserData[userIndex].actions.bindingMask = new InputBinding {groups = scheme.bindingGroup};
                        UpdateControlSchemeMatch(userIndex);
                    }
                }

                Notify(userIndex, InputUserChange.ControlSchemeChanged, null);
            }

            return new ControlSchemeChangeSyntax {m_UserIndex = userIndex};
        }

        public void PauseHaptics()
        {
            ////TODO
        }

        public void ResumeHaptics()
        {
            ////TODO
        }

        public void ResetHaptics()
        {
            ////TODO
        }

        /// <summary>
        /// Unpair a single device from the user.
        /// </summary>
        /// <param name="device">Device to unpair from the user. If the device is not currently paired to the user,
        /// the method does nothing.</param>
        /// <exception cref="ArgumentNullException"><paramref name="device"/> is <c>null</c>.</exception>
        /// <remarks>
        /// If actions are associated with the user (<see cref="actions"/>), the list of devices used by the
        /// actions (<see cref="IInputActionCollection.devices"/>) is automatically updated.
        ///
        /// If a control scheme is activated on the user (<see cref="controlScheme"/>), <see cref="controlSchemeMatch"/>
        /// is automatically updated.
        ///
        /// Sends <see cref="InputUserChange.DeviceUnpaired"/> through <see cref="onChange"/>.
        /// </remarks>
        /// <seealso cref="PerformPairingWithDevice"/>
        /// <seealso cref="pairedDevices"/>
        /// <seealso cref="UnpairDevices"/>
        /// <seealso cref="UnpairDevicesAndRemoveUser"/>
        /// <seealso cref="InputUserChange.DeviceUnpaired"/>
        public void UnpairDevice(InputDevice device)
        {
            if (device == null)
                throw new ArgumentNullException("device");

            var userIndex = index; // Throws if user is invalid.

            // Ignore if not currently paired to user.
            if (!pairedDevices.ContainsReference(device))
                return;

            RemoveDeviceFromUser(userIndex, device);
        }

        /// <summary>
        /// Unpair all devices from the user.
        /// </summary>
        /// <remarks>
        /// If actions are associated with the user (<see cref="actions"/>), the list of devices used by the
        /// actions (<see cref="IInputActionCollection.devices"/>) is automatically updated.
        ///
        /// If a control scheme is activated on the user (<see cref="controlScheme"/>), <see cref="controlSchemeMatch"/>
        /// is automatically updated.
        ///
        /// Sends <see cref="InputUserChange.DeviceUnpaired"/> through <see cref="onChange"/> for every device
        /// unpaired from the user.
        /// </remarks>
        /// <seealso cref="PerformPairingWithDevice"/>
        /// <seealso cref="pairedDevices"/>
        /// <seealso cref="UnpairDevice"/>
        /// <seealso cref="UnpairDevicesAndRemoveUser"/>
        /// <seealso cref="InputUserChange.DeviceUnpaired"/>
        public void UnpairDevices()
        {
            var userIndex = index; // Throws if user is invalid.

            // Reset device count so it appears all devices are gone from the user. We still want to send
            // notifications one by one, so we can't yet remove the devices from s_AllPairedDevices.
            var deviceCount = s_AllUserData[userIndex].deviceCount;
            var deviceStartIndex = s_AllUserData[userIndex].deviceStartIndex;
            s_AllUserData[userIndex].deviceCount = 0;
            s_AllUserData[deviceStartIndex].deviceStartIndex = 0;

            // Update actions, if necessary.
            var actions = s_AllUserData[userIndex].actions;
            if (actions != null)
                actions.devices = null;

            // Update control scheme, if necessary.
            if (s_AllUserData[userIndex].controlScheme != null)
                UpdateControlSchemeMatch(userIndex);

            // Notify.
            for (var i = 0; i < deviceCount; ++i)
                Notify(userIndex, InputUserChange.DeviceUnpaired, s_AllPairedDevices[deviceStartIndex + i]);

            // Remove.
            ArrayHelpers.EraseSliceWithCapacity(ref s_AllPairedDevices, ref s_AllPairedDeviceCount, deviceStartIndex, deviceCount);
        }

        /// <summary>
        /// Unpair all devices from the user and remove the user.
        /// </summary>
        /// <remarks>
        /// If actions are associated with the user (<see cref="actions"/>), the list of devices used by the
        /// actions (<see cref="IInputActionCollection.devices"/>) is reset as is the binding mask (<see
        /// cref="IInputActionCollection.bindingMask"/>) in case a control scheme is activated on the user.
        ///
        /// Sends <see cref="InputUserChange.DeviceUnpaired"/> through <see cref="onChange"/> for every device
        /// unpaired from the user.
        ///
        /// Sends <see cref="InputUserChange.Removed"/>.
        /// </remarks>
        /// <seealso cref="PerformPairingWithDevice"/>
        /// <seealso cref="pairedDevices"/>
        /// <seealso cref="UnpairDevice"/>
        /// <seealso cref="UnpairDevicesAndRemoveUser"/>
        /// <seealso cref="InputUserChange.DeviceUnpaired"/>
        /// <seealso cref="InputUserChange.Removed"/>
        public void UnpairDevicesAndRemoveUser()
        {
            UnpairDevices();

            var userIndex = index;
            RemoveUser(userIndex);
        }

        /// <summary>
        /// Return a list of all currently added devices that are not paired to any user.
        /// </summary>
        /// <returns>A (possibly empty) list of devices that are currently not paired to a user.</returns>
        /// <remarks>
        /// The resulting list uses <see cref="Allocator.Temp"> temporary, unmanaged memory</see>. If not disposed of
        /// explicitly, the list will automatically be deallocated at the end of the frame and will become unusable.
        /// </remarks>
        /// <seealso cref="InputSystem.devices"/>
        /// <seealso cref="pairedDevices"/>
        /// <seealso cref="PerformPairingWithDevice"/>
        public static InputControlList<InputDevice> GetUnpairedInputDevices()
        {
            var list = new InputControlList<InputDevice>(Allocator.Temp);
            GetUnpairedInputDevices(ref list);
            return list;
        }

        /// <summary>
        /// Add all currently added devices that are not paired to any user to <paramref name="list"/>.
        /// </summary>
        /// <param name="list">List to add the devices to. Devices will be added to the end.</param>
        /// <returns>Number of devices added to <paramref name="list"/>.</returns>
        /// <seealso cref="InputSystem.devices"/>
        /// <seealso cref="pairedDevices"/>
        /// <seealso cref="PerformPairingWithDevice"/>
        public static int GetUnpairedInputDevices(ref InputControlList<InputDevice> list)
        {
            var countBefore = list.Count;
            foreach (var device in InputSystem.devices)
            {
                // If it's in s_AllPairedDevices, there is *some* user that is using the device.
                // We don't care which one it is here.
                if (ArrayHelpers.ContainsReferenceTo(s_AllPairedDevices, s_AllPairedDeviceCount, device))
                    continue;

                list.Add(device);
            }

            return list.Count - countBefore;
        }

        /// <summary>
        /// Find the user (if any) that <paramref name="device"/> is currently paired to.
        /// </summary>
        /// <param name="device">An input device.</param>
        /// <returns>The user that <paramref name="device"/> is currently paired to or <c>null</c> if the device
        /// is not currently paired to an user.</returns>
        /// <remarks>
        /// Note that multiple users may be paired to the same device. If that is the case for <paramref name="device"/>,
        /// the method will return one of the users with no guarantee which one it is.
        ///
        /// To find all users paired to a device requires manually going through the list of users and their paired
        /// devices.
        /// </remarks>
        /// <exception cref="ArgumentNullException"><paramref name="device"/> is <c>null</c>.</exception>
        /// <seealso cref="pairedDevices"/>
        /// <seealso cref="PerformPairingWithDevice"/>
        public static InputUser? FindUserPairedToDevice(InputDevice device)
        {
            if (device == null)
                throw new ArgumentNullException("device");

            var userIndex = TryFindUserIndex(device);
            if (userIndex == -1)
                return null;

            return s_AllUsers[userIndex];
        }

        public static InputUser? FindUserByAccount(InputUserAccountHandle platformUserAccountHandle)
        {
            if (platformUserAccountHandle == default(InputUserAccountHandle))
                throw new ArgumentException("Empty platform user account handle", "platformUserAccountHandle");

            var userIndex = TryFindUserIndex(platformUserAccountHandle);
            if (userIndex == -1)
                return null;

            return s_AllUsers[userIndex];
        }

        ////REVIEW: allow re-adding a user through this method?
        /// <summary>
        /// Pair the given device to a user.
        /// </summary>
        /// <param name="device">Device to pair to a user.</param>
        /// <param name="user">Optional parameter. If given, instead of creating a new user to pair the device
        /// to, the device is paired to the given user.</param>
        /// <param name="options">Optional set of options to modify pairing behavior.</param>
        /// <remarks>
        /// By default, a new user is created and <paramref name="device"/> is added <see cref="pairedDevices"/>
        /// of the user and <see cref="InputUserChange.DevicePaired"/> is sent on <see cref="onChange"/>.
        ///
        /// If a valid user is supplied to <paramref name="user"/>, the device is paired to the given user instead
        /// of creating a new user. By default, the device is added to the list of already paired devices for the user.
        /// This can be changed by using <see cref="InputUserPairingOptions.UnpairCurrentDevicesFromUser"/> which causes
        /// devices currently paired to the user to first be unpaired.
        ///
        /// The method will not prevent pairing of the same device to multiple users.
        ///
        /// Note that if the user has an associated set of actions (<see cref="actions"/>), the list of devices on the
        /// actions (<see cref="IInputActionCollection.devices"/>) will automatically be updated meaning that the newly
        /// paired devices will automatically reflect in the set of devices available to the user's actions. If the
        /// user has a control scheme that is currently activated (<see cref="controlScheme"/>), then <see cref="controlSchemeMatch"/>
        /// will also automatically update to reflect the matching of devices to the control scheme's device requirements.
        ///
        /// If the given device is associated with a user account at the platform level (queried through
        /// <see cref="QueryPairedUserAccountCommand"/>), the user's platform account details (<see cref="platformUserAccountHandle"/>,
        /// <see cref="platformUserAccountName"/>, and <see cref="platformUserAccountId"/>) are updated accordingly. In this case,
        /// <see cref="InputUserChange.AccountChanged"/> or <see cref="InputUserChange.AccountNameChanged"/> may be signalled.
        /// through <see cref="onChange"/>.
        ///
        /// If the given device is not associated with a user account at the platform level, but it does
        /// respond to <see cref="InitiateUserAccountPairingCommand"/>, then the device is NOT immediately paired
        /// to the user. Instead, pairing is deferred to until after an account selection has been made by the user.
        /// In this case, <see cref="InputUserChange.AccountSelectionInProgress"/> will be signalled through <see cref="onChange"/>
        /// and <see cref="InputUserChange.AccountChanged"/> will be signalled once the user has selected an account or
        /// <see cref="InputUserChange.AccountSelectionCancelled"/> will be signalled if the user cancels account
        /// selection. The device will be paired to the user once account selection is complete.
        ///
        /// This behavior is most useful on Xbox and Switch to require the user to choose which account to play with. Note that
        /// if the device is already associated with a user account, account selection will not be initiated. However,
        /// it can be explicitly forced to be performed by using <see
        /// cref="InputUserPairingOptions.ForcePlatformUserAccountSelection"/>. This is useful,
        /// for example, to allow the user to explicitly switch accounts.
        ///
        /// On Xbox and Switch, to permit playing even on devices that do not currently have an associated user account,
        /// use <see cref="InputUserPairingOptions.ForceNoPlatformUserAccountSelection"/>.
        ///
        /// On PS4, devices will always have associated user accounts meaning that the returned InputUser will always
        /// have updated platform account details.
        ///
        /// Note that user account queries and initiating account selection can be intercepted by the application. For
        /// example, on Switch where user account pairing is not stored at the platform level, one can, for example, both
        /// implement custom pairing logic as well as a custom account selection UI by intercepting <see cref="QueryPairedUserAccountCommand"/>
        /// and <seealso cref="InitiateUserAccountPairingCommand"/>.
        ///
        /// <example>
        /// <code>
        /// InputSystem.onDeviceCommand +=
        ///     (device, commandPtr, runtime) =>
        ///     {
        ///         // Dealing with InputDeviceCommands requires handling raw pointers.
        ///         unsafe
        ///         {
        ///             // We're only looking for QueryPairedUserAccountCommand and InitiateUserAccountPairingCommand here.
        ///             if (commandPtr->type != QueryPairedUserAccountCommand.Type && commandPtr->type != InitiateUserAccountPairingCommand)
        ///                 return null; // Command not handled.
        ///
        ///             // Check if device is the one your interested in. As an example, we look for Switch gamepads
        ///             // here.
        ///             if (!(device is Npad))
        ///                 return null; // Command not handled.
        ///
        ///             // If it's a QueryPairedUserAccountCommand, see if we have a user ID to use with the Npad
        ///             // based on last time the application ran.
        ///             if (commandPtr->type == QueryPairedUserAccountCommand.Type)
        ///             {
        ///                 ////TODO
        ///         }
        ///     };
        /// </code>
        /// </example>
        /// </remarks>
        /// <example>
        /// <code>
        /// // Pair device to new user.
        /// var user = InputUser.PerformPairingWithDevice(wand1);
        ///
        /// // Pair another device to the same user.
        /// InputUser.PerformPairingWithDevice(wand2, user: user);
        /// </code>
        /// </example>
        /// <seealso cref="pairedDevices"/>
        /// <seealso cref="UnpairDevice"/>
        /// <seealso cref="UnpairDevices"/>
        /// <seealso cref="UnpairDevicesAndRemoveUser"/>
        /// <seealso cref="InputUserChange.DevicePaired"/>
        public static InputUser PerformPairingWithDevice(InputDevice device,
            InputUser user = default(InputUser),
            InputUserPairingOptions options = InputUserPairingOptions.None)
        {
            if (device == null)
                throw new ArgumentNullException("device");
            if (user != default(InputUser) && !user.valid)
                throw new ArgumentException("Invalid user", "user");

            // Create new user, if needed.
            int userIndex;
            if (user == default(InputUser))
            {
                userIndex = AddUser();
            }
            else
            {
                // We have an existing user.
                userIndex = user.index;

                // See if we're supposed to clear out the user's currently paired devices first.
                if ((options & InputUserPairingOptions.UnpairCurrentDevicesFromUser) != 0)
                    user.UnpairDevices();

                // Ignore call if device is already paired to user.
                if (user.pairedDevices.ContainsReference(device))
                {
                    // Still might have to initiate user account selection.
                    if ((options & InputUserPairingOptions.ForcePlatformUserAccountSelection) != 0)
                        InitiateUserAccountSelection(userIndex, device, options);
                    return user;
                }
            }

            // Handle the user account side of pairing.
            var accountSelectionInProgress = InitiateUserAccountSelection(userIndex, device, options);

            // Except if we have initiate user account selection, pair the device to
            // to the user now.
            if (!accountSelectionInProgress)
                AddDeviceToUser(userIndex, device);

            return s_AllUsers[userIndex];
        }

        private static bool InitiateUserAccountSelection(int userIndex, InputDevice device,
            InputUserPairingOptions options)
        {
            // See if there's a platform user account we can get from the device.
            // NOTE: We don't query the current user account if the caller has opted to force account selection.
            var queryUserAccountResult =
                (options & InputUserPairingOptions.ForcePlatformUserAccountSelection) == 0
                ? UpdatePlatformUserAccount(userIndex, device)
                : 0;

            ////REVIEW: what should we do if there already is an account selection in progress? InvalidOperationException?
            // If the device supports user account selection but we didn't get one,
            // try to initiate account selection.
            if ((options & InputUserPairingOptions.ForcePlatformUserAccountSelection) != 0 ||
                (queryUserAccountResult != QueryPairedUserAccountCommand.Result.NotSupported &&
                 (queryUserAccountResult & QueryPairedUserAccountCommand.Result.DevicePairedToUserAccount) == 0 &&
                 (options & InputUserPairingOptions.ForceNoPlatformUserAccountSelection) == 0))
            {
                if (InitiateUserAccountSelectionAtPlatformLevel(device))
                {
                    s_AllUserData[userIndex].flags |= UserFlags.UserAccountSelectionInProgress;
                    s_OngoingAccountSelections.Append(
                        new OngoingAccountSelection
                        {
                            device = device,
                            userId = s_AllUsers[userIndex].id,
                        });

                    // Make sure we receive a notification for the configuration event.
                    HookIntoDeviceChange();

                    // Tell listeners that we started an account selection.
                    Notify(userIndex, InputUserChange.AccountSelectionInProgress, device);

                    return true;
                }
            }

            return false;
        }

        public bool Equals(InputUser other)
        {
            return m_Id == other.m_Id;
        }

        public override bool Equals(object obj)
        {
            if (ReferenceEquals(null, obj))
                return false;
            return obj is InputUser && Equals((InputUser)obj);
        }

        public override int GetHashCode()
        {
            return (int)m_Id;
        }

        public static bool operator==(InputUser left, InputUser right)
        {
            return left.m_Id == right.m_Id;
        }

        public static bool operator!=(InputUser left, InputUser right)
        {
            return left.m_Id != right.m_Id;
        }

        /// <summary>
        /// Add a new user.
        /// </summary>
        /// <returns>Index of the newly created user.</returns>
        /// <remarks>
        /// Adding a user sends a notification with <see cref="InputUserChange.Added"/> through <see cref="onChange"/>.
        ///
        /// The user will start out with no devices and no actions assigned.
        ///
        /// The user is added to <see cref="all"/>.
        /// </remarks>
        private static int AddUser()
        {
            var id = ++s_LastUserId;

            // Add to list.
            var userCount = s_AllUserCount;
            ArrayHelpers.AppendWithCapacity(ref s_AllUsers, ref userCount, new InputUser {m_Id = id});
            var userIndex = ArrayHelpers.AppendWithCapacity(ref s_AllUserData, ref s_AllUserCount, new UserData());

            // Send notification.
            Notify(userIndex, InputUserChange.Added, null);

            return userIndex;
        }

        /// <summary>
        /// Remove an active user.
        /// </summary>
        /// <param name="userIndex">Index of active user.</param>
        /// <remarks>
        /// Removing a user also unassigns all currently assigned devices from the user. On completion of this
        /// method, <see cref="pairedDevices"/> of <paramref name="user"/> will be empty.
        /// </remarks>
        private static void RemoveUser(int userIndex)
        {
            Debug.Assert(userIndex >= 0 && userIndex < s_AllUserCount);
            Debug.Assert(s_AllUserData[userIndex].deviceCount == 0, "User must not have paired devices still");

            // Reset data from control scheme.
            if (s_AllUserData[userIndex].controlScheme != null)
            {
                if (s_AllUserData[userIndex].actions != null)
                    s_AllUserData[userIndex].actions.bindingMask = null;
                s_AllUserData[userIndex].controlSchemeMatch.Dispose();
            }

            // Remove lost devices.
            var lostDeviceCount = s_AllUserData[userIndex].lostDeviceCount;
            if (lostDeviceCount > 0)
            {
                ArrayHelpers.EraseSliceWithCapacity(ref s_AllLostDevices, ref s_AllLostDeviceCount,
                    s_AllUserData[userIndex].lostDeviceStartIndex, lostDeviceCount);
            }

            // Remove account selections that are in progress.
            for (var i = 0; i < s_OngoingAccountSelections.length; ++i)
            {
                if (s_OngoingAccountSelections[i].userId != s_AllUsers[userIndex].id)
                    continue;

                s_OngoingAccountSelections.RemoveAtByMovingTailWithCapacity(i);
                --i;
            }

            // Send notification (do before we actually remove the user).
            Notify(userIndex, InputUserChange.Removed, null);

            // Remove.
            var userCount = s_AllUserCount;
            ArrayHelpers.EraseAtWithCapacity(ref s_AllUsers, ref userCount, userIndex);
            ArrayHelpers.EraseAtWithCapacity(ref s_AllUserData, ref s_AllUserCount, userIndex);

            // Remove our hook if we no longer need it.
            if (s_AllUserCount == 0 && !s_ListenForUnpairedDeviceActivity)
                UnhookFromDeviceChange();
        }

        private static void Notify(int userIndex, InputUserChange change, InputDevice device)
        {
            Debug.Assert(userIndex >= 0 && userIndex < s_AllUserCount);

            for (var i = 0; i < s_OnChange.length; ++i)
                s_OnChange[i](s_AllUsers[userIndex], change, device);
        }

        private static int TryFindUserIndex(uint userId)
        {
            Debug.Assert(userId != kInvalidId);

            for (var i = 0; i < s_AllUserCount; ++i)
            {
                if (s_AllUsers[i].m_Id == userId)
                    return i;
            }
            return -1;
        }

        private static int TryFindUserIndex(InputUserAccountHandle platformHandle)
        {
            Debug.Assert(platformHandle != new InputUserAccountHandle());

            for (var i = 0; i < s_AllUserCount; ++i)
            {
                if (s_AllUserData[i].platformUserAccountHandle == platformHandle)
                    return i;
            }
            return -1;
        }

        /// <summary>
        /// Find the user (if any) that is currently assigned the given <paramref name="device"/>.
        /// </summary>
        /// <param name="device">An input device that has been added to the system.</param>
        /// <returns>Index of the user that has <paramref name="device"/> among its <see cref="pairedDevices"/> or -1 if
        /// no user is currently assigned the given device.</returns>
        private static int TryFindUserIndex(InputDevice device)
        {
            Debug.Assert(device != null);

            var indexOfDevice = ArrayHelpers.IndexOfReference(s_AllPairedDevices, s_AllPairedDeviceCount, device);
            if (indexOfDevice == -1)
                return -1;

            for (var i = 0; i < s_AllUserCount; ++i)
            {
                var startIndex = s_AllUserData[i].deviceStartIndex;
                if (startIndex <= indexOfDevice && indexOfDevice < startIndex + s_AllUserData[i].deviceCount)
                    return i;
            }

            return -1;
        }

        /// <summary>
        /// Add the given device to the user as either a lost device or a paired device.
        /// </summary>
        /// <param name="userIndex"></param>
        /// <param name="device"></param>
        /// <param name="asLostDevice"></param>
        private static void AddDeviceToUser(int userIndex, InputDevice device, bool asLostDevice = false, bool dontUpdateControlScheme = false)
        {
            Debug.Assert(userIndex >= 0 && userIndex < s_AllUserCount);
            Debug.Assert(device != null);
            if (asLostDevice)
                Debug.Assert(!s_AllUsers[userIndex].lostDevices.ContainsReference(device));
            else
                Debug.Assert(!s_AllUsers[userIndex].pairedDevices.ContainsReference(device));

            var deviceCount = asLostDevice
                ? s_AllUserData[userIndex].lostDeviceCount
                : s_AllUserData[userIndex].deviceCount;
            var deviceStartIndex = asLostDevice
                ? s_AllUserData[userIndex].lostDeviceStartIndex
                : s_AllUserData[userIndex].deviceStartIndex;

            // Move our devices to end of array.
            if (deviceCount > 0)
            {
                ArrayHelpers.MoveSlice(asLostDevice ? s_AllLostDevices : s_AllPairedDevices, deviceStartIndex,
                    asLostDevice ? s_AllLostDeviceCount - deviceCount : s_AllPairedDeviceCount - deviceCount,
                    deviceCount);

                // Adjust users that have been impacted by the change.
                for (var i = 0; i < s_AllUserCount; ++i)
                {
                    if (i == userIndex)
                        continue;

                    if ((asLostDevice ? s_AllUserData[i].lostDeviceStartIndex : s_AllUserData[i].deviceStartIndex) <= deviceStartIndex)
                        continue;

                    if (asLostDevice)
                        s_AllUserData[i].lostDeviceStartIndex -= deviceCount;
                    else
                        s_AllUserData[i].deviceStartIndex -= deviceCount;
                }
            }

            // Append to array.
            if (asLostDevice)
            {
                s_AllUserData[userIndex].lostDeviceStartIndex = s_AllLostDeviceCount - deviceCount;
                ArrayHelpers.AppendWithCapacity(ref s_AllLostDevices, ref s_AllLostDeviceCount, device);
                ++s_AllUserData[userIndex].lostDeviceCount;
            }
            else
            {
                s_AllUserData[userIndex].deviceStartIndex = s_AllPairedDeviceCount - deviceCount;
                ArrayHelpers.AppendWithCapacity(ref s_AllPairedDevices, ref s_AllPairedDeviceCount, device);
                ++s_AllUserData[userIndex].deviceCount;

                // If the user has actions, sync the devices on them with what we have now.
                var actions = s_AllUserData[userIndex].actions;
                if (actions != null)
                {
                    actions.devices = s_AllUsers[userIndex].pairedDevices;

                    // Also, if we have a control scheme, update the matching of device requirements
                    // against the device we now have.
                    if (!dontUpdateControlScheme && s_AllUserData[userIndex].controlScheme != null)
                        UpdateControlSchemeMatch(userIndex);
                }
            }

            // Make sure we get OnDeviceChange notifications.
            HookIntoDeviceChange();

            // Let listeners know.
            Notify(userIndex, asLostDevice ? InputUserChange.DeviceLost : InputUserChange.DevicePaired, device);
        }

        private static void RemoveDeviceFromUser(int userIndex, InputDevice device, bool asLostDevice = false)
        {
            Debug.Assert(userIndex >= 0 && userIndex < s_AllUserCount);
            Debug.Assert(device != null);

            var deviceIndex = asLostDevice
                ? ArrayHelpers.IndexOfReference(s_AllLostDevices, s_AllLostDeviceCount, device)
                : ArrayHelpers.IndexOfReference(s_AllPairedDevices, s_AllPairedDeviceCount, device);
            Debug.Assert(deviceIndex != -1);
            if (deviceIndex == -1)
            {
                // Device not in list. Ignore.
                return;
            }

            if (asLostDevice)
            {
                ArrayHelpers.EraseAtWithCapacity(ref s_AllLostDevices, ref s_AllLostDeviceCount, deviceIndex);
                --s_AllUserData[userIndex].lostDeviceCount;
            }
            else
            {
                ArrayHelpers.EraseAtWithCapacity(ref s_AllPairedDevices, ref s_AllPairedDeviceCount, deviceIndex);
                --s_AllUserData[userIndex].deviceCount;
            }

            // Adjust indices of other users.
            for (var i = 0; i < s_AllUserCount; ++i)
            {
                if ((asLostDevice ? s_AllUserData[i].lostDeviceStartIndex : s_AllUserData[i].deviceStartIndex) <= deviceIndex)
                    continue;

                if (asLostDevice)
                    --s_AllUserData[i].lostDeviceStartIndex;
                else
                    --s_AllUserData[i].deviceStartIndex;
            }

            if (!asLostDevice)
            {
                // Remove any ongoing account selections for the user on the given device.
                for (var i = 0; i < s_OngoingAccountSelections.length; ++i)
                {
                    if (s_OngoingAccountSelections[i].userId != s_AllUsers[userIndex].id ||
                        s_OngoingAccountSelections[i].device != device)
                        continue;

                    s_OngoingAccountSelections.RemoveAtByMovingTailWithCapacity(i);
                    --i;
                }

                // If the user has actions, sync the devices on them with what we have now.
                var actions = s_AllUserData[userIndex].actions;
                if (actions != null)
                {
                    actions.devices = s_AllUsers[userIndex].pairedDevices;

                    if (s_AllUsers[userIndex].controlScheme != null)
                        UpdateControlSchemeMatch(userIndex);
                }

                // Notify listeners.
                Notify(userIndex, InputUserChange.DeviceUnpaired, device);
            }
        }

        private static void UpdateControlSchemeMatch(int userIndex, bool autoPairMissing = false)
        {
            Debug.Assert(userIndex >= 0 && userIndex < s_AllUserCount);

            // Nothing to do if we don't have a control scheme.
            if (s_AllUserData[userIndex].controlScheme == null)
                return;

            // Get rid of last match result and start new match.
            s_AllUserData[userIndex].controlSchemeMatch.Dispose();
            var matchResult = new InputControlScheme.MatchResult();
            try
            {
                // Match the control scheme's requirements against the devices paired to the user.
                var scheme = s_AllUserData[userIndex].controlScheme.Value;
                if (scheme.deviceRequirements.Count > 0)
                {
                    var availableDevices = new InputControlList<InputDevice>(Allocator.Temp);
                    try
                    {
                        // Add devices already paired to user.
                        availableDevices.AddSlice(s_AllUsers[userIndex].pairedDevices);

                        // If we're supposed to grab whatever additional devices we need from what's
                        // available, add all unpaired devices to the list.
                        // NOTE: These devices go *after* the devices already paired (if any) meaning that
                        //       the control scheme matching will grab already paired devices *first*.
                        if (autoPairMissing)
                        {
                            var startIndex = availableDevices.Count;
                            var count = GetUnpairedInputDevices(ref availableDevices);

                            // We want to favor devices that are already assigned to the same platform user account.
                            // Sort the unpaired devices we've added to the list such that the ones belonging to the
                            // same user account come first.
                            if (s_AllUserData[userIndex].platformUserAccountHandle != null)
                                availableDevices.Sort(startIndex, count,
                                    new CompareDevicesByUserAccount
                                    {
                                        platformUserAccountHandle = s_AllUserData[userIndex].platformUserAccountHandle.Value
                                    });
                        }

                        matchResult = scheme.PickDevicesFrom(availableDevices);
                        if (matchResult.isSuccessfulMatch)
                        {
                            // If we had lost some devices, flush the list. We haven't regained the device
                            // but we're no longer missing devices to play.
                            if (s_AllUserData[userIndex].lostDeviceCount > 0)
                                ArrayHelpers.EraseSliceWithCapacity(ref s_AllLostDevices, ref s_AllLostDeviceCount,
                                    s_AllUserData[userIndex].lostDeviceStartIndex,
                                    s_AllUserData[userIndex].lostDeviceCount);

                            // Control scheme is satisfied with the devices we have available.
                            // If we may have grabbed as of yet unpaired devices, go and pair them to the user.
                            if (autoPairMissing)
                            {
                                // Update match result on user before potentially invoking callbacks.
                                s_AllUserData[userIndex].controlSchemeMatch = matchResult;

                                foreach (var device in matchResult.devices)
                                {
                                    // Skip if already paired to user.
                                    if (s_AllUsers[userIndex].pairedDevices.ContainsReference(device))
                                        continue;

                                    AddDeviceToUser(userIndex, device, dontUpdateControlScheme: true);
                                }
                            }
                        }
                    }
                    finally
                    {
                        availableDevices.Dispose();
                    }
                }

                s_AllUserData[userIndex].controlSchemeMatch = matchResult;
            }
            catch (Exception)
            {
                // If we had an exception and are bailing out, make sure we aren't leaking native memory
                // we allocated.
                matchResult.Dispose();
                throw;
            }
        }

        private static QueryPairedUserAccountCommand.Result UpdatePlatformUserAccount(int userIndex, InputDevice device)
        {
            Debug.Assert(userIndex >= 0 && userIndex < s_AllUserCount);

            InputUserAccountHandle? platformUserAccountHandle;
            string platformUserAccountName;
            string platformUserAccountId;

            // Fetch account details from backend.
            var queryResult = QueryPairedPlatformUserAccount(device, out platformUserAccountHandle,
                out platformUserAccountName, out platformUserAccountId);

            // Nothing much to do if not supported by device.
            if ((queryResult & QueryPairedUserAccountCommand.Result.NotSupported) != 0)
            {
                // Check if there's an account selection in progress. There shouldn't be as it's
                // weird for the device to no signal it does not support querying user account, but
                // just to be safe, we check.
                if ((s_AllUserData[userIndex].flags & UserFlags.UserAccountSelectionInProgress) != 0)
                    Notify(userIndex, InputUserChange.AccountSelectionCancelled, null);

                s_AllUserData[userIndex].platformUserAccountHandle = null;
                s_AllUserData[userIndex].platformUserAccountName = null;
                s_AllUserData[userIndex].platformUserAccountId = null;

                return queryResult;
            }

            // Check if there's an account selection that we have initiated.
            if ((s_AllUserData[userIndex].flags & UserFlags.UserAccountSelectionInProgress) != 0)
            {
                // Yes, there is. See if it is complete.

                if ((queryResult & QueryPairedUserAccountCommand.Result.UserAccountSelectionInProgress) != 0)
                {
                    // No, still in progress.
                }
                else if ((queryResult & QueryPairedUserAccountCommand.Result.UserAccountSelectionCancelled) != 0)
                {
                    // Got cancelled.
                    Notify(userIndex, InputUserChange.AccountSelectionCancelled, device);
                }
                else
                {
                    // Yes, it is complete.
                    s_AllUserData[userIndex].flags &= ~UserFlags.UserAccountSelectionInProgress;

                    s_AllUserData[userIndex].platformUserAccountHandle = platformUserAccountHandle;
                    s_AllUserData[userIndex].platformUserAccountName = platformUserAccountName;
                    s_AllUserData[userIndex].platformUserAccountId = platformUserAccountId;

                    Notify(userIndex, InputUserChange.AccountSelectionComplete, device);
                }
            }
            // Check if user account details have changed.
            else if (s_AllUserData[userIndex].platformUserAccountHandle != platformUserAccountHandle ||
                     s_AllUserData[userIndex].platformUserAccountId != platformUserAccountId)
            {
                s_AllUserData[userIndex].platformUserAccountHandle = platformUserAccountHandle;
                s_AllUserData[userIndex].platformUserAccountName = platformUserAccountName;
                s_AllUserData[userIndex].platformUserAccountId = platformUserAccountId;

                Notify(userIndex, InputUserChange.AccountChanged, device);
            }
            else if (s_AllUserData[userIndex].platformUserAccountName != platformUserAccountName)
            {
                Notify(userIndex, InputUserChange.AccountNameChanged, device);
            }

            return queryResult;
        }

        /// <summary>
        /// If the given device is paired to a user account at the platform level, return the platform user
        /// account details.
        /// </summary>
        /// <param name="device">Any input device.</param>
        /// <param name="platformAccountHandle">Receives the platform user account handle or null.</param>
        /// <param name="platformAccountName">Receives the platform user account name or null.</param>
        /// <param name="platformAccountId">Receives the platform user account ID or null.</param>
        /// <returns>True if the device is paired to a user account, false otherwise.</returns>
        /// <remarks>
        /// Sends <see cref="QueryPairedUserAccountCommand"/> to the device.
        /// </remarks>
        /// <seealso cref="QueryPairedUserAccountCommand.handle"/>
        /// <seealso cref="QueryPairedUserAccountCommand.name"/>
        /// <seealso cref="QueryPairedUserAccountCommand.id"/>
        private static QueryPairedUserAccountCommand.Result QueryPairedPlatformUserAccount(InputDevice device,
            out InputUserAccountHandle? platformAccountHandle, out string platformAccountName, out string platformAccountId)
        {
            Debug.Assert(device != null);

            // Query user account info from backend.
            var queryPairedUser = QueryPairedUserAccountCommand.Create();
            var result = (QueryPairedUserAccountCommand.Result)device.ExecuteCommand(ref queryPairedUser);
            if (result == QueryPairedUserAccountCommand.Result.NotSupported)
            {
                // Not currently paired to user account in backend.
                platformAccountHandle = null;
                platformAccountName = null;
                platformAccountId = null;
                return QueryPairedUserAccountCommand.Result.NotSupported;
            }

            // Success. There is a user account currently paired to the device and we now have the
            // platform's user account details.

            if ((result & QueryPairedUserAccountCommand.Result.DevicePairedToUserAccount) != 0)
            {
                platformAccountHandle =
                    new InputUserAccountHandle(device.description.interfaceName ?? "<Unknown>", queryPairedUser.handle);
                platformAccountName = queryPairedUser.name;
                platformAccountId = queryPairedUser.id;
            }
            else
            {
                // The device supports QueryPairedUserAccountCommand but reports that the
                // device is not currently paired to a user.
                //
                // NOTE: On Switch, where the system itself does not store account<->pairing, we will always
                //       end up here until we've initiated an account selection through the backend itself.
                platformAccountHandle = null;
                platformAccountName = null;
                platformAccountId = null;
            }

            return result;
        }

        /// <summary>
        /// Try to initiate user account pairing for the given device at the platform level.
        /// </summary>
        /// <param name="device"></param>
        /// <returns>True if the device accepted the request and an account picker has been raised.</returns>
        /// <remarks>
        /// Sends <see cref="InitiateUserAccountPairingCommand"/> to the device.
        /// </remarks>
        private static bool InitiateUserAccountSelectionAtPlatformLevel(InputDevice device)
        {
            Debug.Assert(device != null);

            var initiateUserPairing = InitiateUserAccountPairingCommand.Create();
            var initiatePairingResult = device.ExecuteCommand(ref initiateUserPairing);
            if (initiatePairingResult == (long)InitiateUserAccountPairingCommand.Result.ErrorAlreadyInProgress)
                throw new InvalidOperationException("User pairing already in progress");

            return initiatePairingResult == (long)InitiateUserAccountPairingCommand.Result.SuccessfullyInitiated;
        }

        /// <summary>
        /// Invoked in response to <see cref="InputSystem.onDeviceChange"/>.
        /// </summary>
        /// <param name="device"></param>
        /// <param name="change"></param>
        /// <remarks>
        /// We monitor the device setup in the system for activity that impacts the user setup.
        /// </remarks>
        internal static void OnDeviceChange(InputDevice device, InputDeviceChange change)
        {
            switch (change)
            {
                // Existing device removed. May mean a user has lost a device due to the battery running
                // out or the device being unplugged.
                // NOTE: We ignore Disconnected here. Removed is what gets sent whenever a device is taken off of
                //       InputSystem.devices -- which is what we're interested in here.
                case InputDeviceChange.Removed:
                {
                    // Could have been removed from multiple users. Repeatedly search in s_AllPairedDevices
                    // until we can't find the device anymore.
                    var deviceIndex = ArrayHelpers.IndexOfReference(s_AllPairedDevices, device);
                    while (deviceIndex != -1)
                    {
                        // Find user. Must be there as we found the device in s_AllPairedDevices.
                        var userIndex = -1;
                        for (var i = 0; i < s_AllUserCount; ++i)
                        {
                            var deviceStartIndex = s_AllUserData[i].deviceStartIndex;
                            if (deviceStartIndex <= deviceIndex && deviceIndex < deviceStartIndex + s_AllUserData[i].deviceCount)
                            {
                                userIndex = i;
                                break;
                            }
                        }

                        // Add device to list of lost devices.
                        // NOTE: This will also send a DeviceLost notification.
                        // NOTE: Temporarily the device is on both lists.
                        AddDeviceToUser(userIndex, device, asLostDevice: true);

                        // Remove it from the user.
                        RemoveDeviceFromUser(userIndex, device);

                        // Search for another user paired to the same device.
                        deviceIndex = ArrayHelpers.IndexOfReference(s_AllPairedDevices, device, deviceIndex + 1);
                    }
                    break;
                }

                // New device was added. See if it was a device we previously lost on a user.
                case InputDeviceChange.Added:
                {
                    // Could be a previously lost device. Could affect multiple users. Repeatedly search in
                    // s_AllLostDevices until we can't find the device anymore.
                    var deviceIndex = ArrayHelpers.IndexOfReference(s_AllLostDevices, device);
                    while (deviceIndex != -1)
                    {
                        // Find user. Must be there as we found the device in s_AllLostDevices.
                        var userIndex = -1;
                        for (var i = 0; i < s_AllUserCount; ++i)
                        {
                            var deviceStartIndex = s_AllUserData[i].lostDeviceStartIndex;
                            if (deviceStartIndex <= deviceIndex && deviceIndex < deviceStartIndex + s_AllUserData[i].lostDeviceCount)
                            {
                                userIndex = i;
                                break;
                            }
                        }

                        // Remove from list of lost devices. No notification.
                        RemoveDeviceFromUser(userIndex, device, asLostDevice: true);

                        // Notify.
                        Notify(userIndex, InputUserChange.DeviceRegained, device);

                        // Add back as normally paired device.
                        AddDeviceToUser(userIndex, device);

                        // Search for another user who had lost the same device.
                        deviceIndex = ArrayHelpers.IndexOfReference(s_AllLostDevices, device, deviceIndex + 1);
                    }
                    break;
                }

                // Device had activity.
                case InputDeviceChange.StateChanged:
                {
                    // Ignore if we're not listening that kind of activity ATM.
                    if (!s_ListenForUnpairedDeviceActivity)
                        return;

                    // See if it's a device not belonging to any user.
                    if (ArrayHelpers.ContainsReferenceTo(s_AllPairedDevices, s_AllPairedDeviceCount, device))
                    {
                        // No, it's a device already paired to a player so do nothing.
                        return;
                    }

                    Profiler.BeginSample("InputCheckForUnpairedDeviceActivity");

                    ////TODO: allow filtering (e.g. by device requirements on user actions)

                    unsafe
                    {
                        // Yes, it is so let's find out whether there was actual user activity
                        // on the device. As a first level, we run the noise mask over the state
                        // while concurrently comparing whatever bits make it through to the default
                        // state buffer.
                        if (device.CheckStateIsAtDefaultIgnoringNoise())
                            return; // No activity at all.

                        ////REVIEW: should we restrict this to just leaf controls?
                        // Go through controls and for any one that isn't noisy or synthetic, find out
                        // if we have a magnitude greater than zero.
                        var controls = device.allControls;
                        for (var i = 0; i < controls.Count; ++i)
                        {
                            var control = controls[i];
                            if (control.noisy || control.synthetic)
                                continue;

                            // Check for default state. Cheaper check than magnitude evaluation
                            // which may involve several virtual method calls.
                            if (control.CheckStateIsAtDefault())
                                continue;

                            // Ending up here is costly. We now do per-control work that may involve
                            // walking all over the place in the InputControl machinery.
                            var magnitude = control.EvaluateMagnitude();
                            if (magnitude > 0)
                            {
                                // Yes, something was actuated on the device.
                                for (var n = 0; n < s_OnUnpairedDeviceUsed.length; ++n)
                                    s_OnUnpairedDeviceUsed[n](control);
                                break;
                            }
                        }
                    }

                    Profiler.EndSample();

                    break;
                }

                // Device had its configuration changed which may mean we have a different user account paired
                // to the device now.
                case InputDeviceChange.ConfigurationChanged:
                {
                    // See if the this is a device that we were waiting for an account selection on. If so, pair
                    // it to the user that was waiting.
                    var wasOngoingAccountSelection = false;
                    for (var i = 0; i < s_OngoingAccountSelections.length; ++i)
                    {
                        if (s_OngoingAccountSelections[i].device != device)
                            continue;

                        var userIndex = new InputUser { m_Id = s_OngoingAccountSelections[i].userId }.index;
                        var queryResult = UpdatePlatformUserAccount(userIndex, device);
                        if ((queryResult & QueryPairedUserAccountCommand.Result.UserAccountSelectionInProgress) == 0)
                        {
                            wasOngoingAccountSelection = true;
                            s_OngoingAccountSelections.RemoveAtByMovingTailWithCapacity(i);
                            --i;

                            // If the device wasn't paired to the user, pair it now.
                            if (!s_AllUsers[userIndex].pairedDevices.ContainsReference(device))
                                AddDeviceToUser(userIndex, device);
                        }
                    }

                    // If it wasn't a configuration change event from an account selection, go and check whether
                    // there was a user account change that happened outside the application.
                    if (!wasOngoingAccountSelection)
                    {
                        // Could paired to multiple users. Repeatedly search in s_AllPairedDevices
                        // until we can't find the device anymore.
                        var deviceIndex = ArrayHelpers.IndexOfReference(s_AllPairedDevices, device);
                        while (deviceIndex != -1)
                        {
                            // Find user. Must be there as we found the device in s_AllPairedDevices.
                            var userIndex = -1;
                            for (var i = 0; i < s_AllUserCount; ++i)
                            {
                                var deviceStartIndex = s_AllUserData[i].deviceStartIndex;
                                if (deviceStartIndex <= deviceIndex && deviceIndex < deviceStartIndex + s_AllUserData[i].deviceCount)
                                {
                                    userIndex = i;
                                    break;
                                }
                            }

                            // Check user account.
                            UpdatePlatformUserAccount(userIndex, device);

                            // Search for another user paired to the same device.
                            deviceIndex = ArrayHelpers.IndexOfReference(s_AllPairedDevices, device, deviceIndex + 1);
                        }
                    }
                    break;
                }
            }
        }

        /// <summary>
        /// Syntax for configuring a control scheme on a user.
        /// </summary>
        public struct ControlSchemeChangeSyntax
        {
            /// <summary>
            /// Leave the user's paired devices in place but pair any available devices
            /// that are still required by the control scheme.
            /// </summary>
            /// <returns></returns>
            /// <remarks>
            /// If there are unpaired devices that, at the platform level, are associated with the same
            /// user account, those will take precedence over other unpaired devices.
            /// </remarks>
            public ControlSchemeChangeSyntax AndPairRemainingDevices()
            {
                UpdateControlSchemeMatch(m_UserIndex, autoPairMissing: true);
                return this;
            }

            internal int m_UserIndex;
        }

        private uint m_Id;

        [Flags]
        public enum UserFlags
        {
            BindToAllDevices = 1 << 0,

            /// <summary>
            /// Whether we have initiated a user account selection.
            /// </summary>
            UserAccountSelectionInProgress = 1 << 1,
        }

        /// <summary>
        /// Data we store for each user.
        /// </summary>
        internal struct UserData
        {
            /// <summary>
            /// The platform handle associated with the user.
            /// </summary>
            /// <remarks>
            /// If set, this identifies the user on the platform. It also means that the devices
            /// assigned to the user may be paired at the platform level.
            /// </remarks>
            public InputUserAccountHandle? platformUserAccountHandle;

            /// <summary>
            /// Plain-text user name as returned by the underlying platform. Null if not associated with user on platform.
            /// </summary>
            public string platformUserAccountName;

            /// <summary>
            /// Platform-specific ID that identifies the user across sessions even if the user
            /// name changes.
            /// </summary>
            /// <remarks>
            /// This might not be a human-readable string.
            /// </remarks>
            public string platformUserAccountId;

            /// <summary>
            /// Number of devices in <see cref="InputUser.s_AllPairedDevices"/> assigned to the user.
            /// </summary>
            public int deviceCount;

            /// <summary>
            /// Index in <see cref="InputUser.s_AllPairedDevices"/> where the devices for this user start. Only valid
            /// if <see cref="deviceCount"/> is greater than zero.
            /// </summary>
            public int deviceStartIndex;

            /// <summary>
            /// Input actions associated with the user.
            /// </summary>
            public IInputActionCollection actions;

            /// <summary>
            /// Currently active control scheme or null if no control scheme has been set on the user.
            /// </summary>
            /// <remarks>
            /// This also dictates the binding mask that we're using with <see cref="actions"/>.
            /// </remarks>
            public InputControlScheme? controlScheme;

            public InputControlScheme.MatchResult controlSchemeMatch;

            public int lostDeviceCount;

            public int lostDeviceStartIndex;

            public InputUserSettings settings;

            public UserFlags flags;
        }

        /// <summary>
        /// Compare two devices for being associated with a specific platform user account.
        /// </summary>
        private struct CompareDevicesByUserAccount : IComparer<InputDevice>
        {
            public InputUserAccountHandle platformUserAccountHandle;

            public int Compare(InputDevice x, InputDevice y)
            {
                var firstAccountHandle = GetUserAccountHandleForDevice(x);
                var secondAccountHandle = GetUserAccountHandleForDevice(x);

                if (firstAccountHandle == platformUserAccountHandle &&
                    secondAccountHandle == platformUserAccountHandle)
                    return 0;

                if (firstAccountHandle == platformUserAccountHandle)
                    return -1;

                if (secondAccountHandle == platformUserAccountHandle)
                    return 1;

                return 0;
            }

            private static InputUserAccountHandle? GetUserAccountHandleForDevice(InputDevice device)
            {
                ////TODO (need to cache this)
                return null;
            }
        }

        private struct OngoingAccountSelection
        {
<<<<<<< HEAD
            s_AllUserCount = 0;
            s_AllDeviceCount = 0;
            s_AllUsers = null;
            s_AllUserData = null;
            s_AllDevices = null;
            s_OnChange = new InlinedArray<Action<IInputUser, InputUserChange>>();
            s_OnUnassignedDeviceUsed = new InlinedArray<Action<IInputUser, InputAction, InputControl>>();
            s_OnActionTriggered = null;
            s_OnActionChangedHooked = false;
=======
            public InputDevice device;
            public uint userId;
>>>>>>> 5a619b22
        }

        private static uint s_LastUserId;
        private static int s_AllUserCount;
        private static int s_AllPairedDeviceCount;
        private static int s_AllLostDeviceCount;
        private static InputUser[] s_AllUsers;
        private static UserData[] s_AllUserData;
        private static InputDevice[] s_AllPairedDevices; // We keep a single array that we slice out to each user.
        private static InputDevice[] s_AllLostDevices;
        private static InlinedArray<OngoingAccountSelection> s_OngoingAccountSelections;
        private static InlinedArray<Action<InputUser, InputUserChange, InputDevice>> s_OnChange;
        private static InlinedArray<Action<InputControl>> s_OnUnpairedDeviceUsed;
        private static Action<InputDevice, InputDeviceChange> s_OnDeviceChangeDelegate;
        private static bool s_OnDeviceChangeHooked;
        private static bool s_ListenForUnpairedDeviceActivity;

        private static void HookIntoDeviceChange()
        {
            if (s_OnDeviceChangeHooked)
                return;
            if (s_OnDeviceChangeDelegate == null)
                s_OnDeviceChangeDelegate = OnDeviceChange;
            InputSystem.onDeviceChange += s_OnDeviceChangeDelegate;
            s_OnDeviceChangeHooked = true;
        }

<<<<<<< HEAD
=======
        private static void UnhookFromDeviceChange()
        {
            if (!s_OnDeviceChangeHooked)
                return;
            InputSystem.onDeviceChange -= s_OnDeviceChangeDelegate;
            s_OnDeviceChangeHooked = false;
        }
>>>>>>> 5a619b22

        internal static void ResetGlobals()
        {
            // Release native memory held by control scheme match results.
            for (var i = 0; i < s_AllUserCount; ++i)
                s_AllUserData[i].controlSchemeMatch.Dispose();

            // Don't reset s_LastUserId and just let it increment instead so we never generate
            // the same ID twice.

            s_AllUserCount = 0;
            s_AllPairedDeviceCount = 0;
            s_AllUsers = null;
            s_AllUserData = null;
            s_AllPairedDevices = null;
            s_OngoingAccountSelections = new InlinedArray<OngoingAccountSelection>();
            s_OnChange = new InlinedArray<Action<InputUser, InputUserChange, InputDevice>>();
            s_OnUnpairedDeviceUsed = new InlinedArray<Action<InputControl>>();
            s_OnDeviceChangeDelegate = null;
            s_OnDeviceChangeHooked = false;
        }
    }
}<|MERGE_RESOLUTION|>--- conflicted
+++ resolved
@@ -1856,20 +1856,8 @@
 
         private struct OngoingAccountSelection
         {
-<<<<<<< HEAD
-            s_AllUserCount = 0;
-            s_AllDeviceCount = 0;
-            s_AllUsers = null;
-            s_AllUserData = null;
-            s_AllDevices = null;
-            s_OnChange = new InlinedArray<Action<IInputUser, InputUserChange>>();
-            s_OnUnassignedDeviceUsed = new InlinedArray<Action<IInputUser, InputAction, InputControl>>();
-            s_OnActionTriggered = null;
-            s_OnActionChangedHooked = false;
-=======
             public InputDevice device;
             public uint userId;
->>>>>>> 5a619b22
         }
 
         private static uint s_LastUserId;
@@ -1897,8 +1885,6 @@
             s_OnDeviceChangeHooked = true;
         }
 
-<<<<<<< HEAD
-=======
         private static void UnhookFromDeviceChange()
         {
             if (!s_OnDeviceChangeHooked)
@@ -1906,7 +1892,6 @@
             InputSystem.onDeviceChange -= s_OnDeviceChangeDelegate;
             s_OnDeviceChangeHooked = false;
         }
->>>>>>> 5a619b22
 
         internal static void ResetGlobals()
         {
