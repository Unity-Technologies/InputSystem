using System;
using System.Collections.Generic;

namespace UnityEngine.Experimental.Input.Plugins.XR
{
    static class XRUtilities
    {
        /// <summary>
        /// A simple Regex pattern that allows InputDeviceMatchers to match to any XRInput interface.
        /// </summary>
        public const string kXRInterfaceMatchingPattern = "^(XRInput)";

        /// <summary>
        /// The initial, deprecated interface for XRInput.  
        /// </summary>
        public const string kXRInterfaceV1 = "XRInput";
        
        /// <summary>
        /// The current interface code sent with devices to identify as XRInput devices.
        /// </summary>
        public const string kXRInterfaceCurrent = "XRInputV1";
    }

    // Sync to UnityXRInputFeatureType in IUnityXRInput.h
    enum FeatureType
    {
        Custom = 0,
        Binary,
        DiscreteStates,
        Axis1D,
        Axis2D,
        Axis3D,
        Rotation,
    }

    // These structures are not explicitly assigned, but they are filled in via JSON serialization coming from matching structs in native.
#pragma warning disable 0649
    [Serializable]
    struct UsageHint
    {
        public string content;
    }

    //Sync to XRInputFeatureDefinition in XRInputDeviceDefinition.h
    [Serializable]
    struct XRFeatureDescriptor
    {
        public string name;
        public List<UsageHint> usageHints;
        public FeatureType featureType;
        public uint customSize;
    }

    // Sync to UnityXRInputDeviceRole in IUnityXRInput.h
    /// <summary>
    /// The generalized role that the device plays.  This can help in grouping devices by type (HMD, vs. hardware tracker vs. handed controller).
    /// </summary>
    public enum DeviceRole
    {
        Unknown = 0,
        Generic,
        LeftHanded,
        RightHanded,
        GameController,
        TrackingReference,
        HardwareTracker,
    }

    //Sync to XRInputDeviceDefinition in XRInputDeviceDefinition.h
    [Serializable]
    class XRDeviceDescriptor
    {
        public string deviceName;
        public string manufacturer;
        public string serialNumber;
        public DeviceRole deviceRole;
        public int deviceId;
        public List<XRFeatureDescriptor> inputFeatures;

        public string ToJson()
        {
            return JsonUtility.ToJson(this);
        }

        public static XRDeviceDescriptor FromJson(string json)
        {
            return JsonUtility.FromJson<XRDeviceDescriptor>(json);
        }
    }
#pragma warning restore 0649

    /// <summary>
    /// A small helper class to aid in initializing and registering XR devices and layout builders.
    /// </summary>
    public static class XRSupport
    {
        /// <summary>
        /// Registers all initial templates and the generalized layout builder with the InputSystem.
        /// </summary>
        public static void Initialize()
        {
            InputSystem.RegisterControlLayout<XRHMD>();
            InputSystem.RegisterControlLayout<XRController>();

            InputSystem.RegisterControlLayout<WMRHMD>(
                matches: new InputDeviceMatcher()
<<<<<<< HEAD
                .WithInterface(XRUtilities.kXRInterfaceMatchingPattern)
                .WithProduct("Windows Mixed Reality HMD"));
            InputSystem.RegisterControlLayout<WMRSpatialController>(
                matches: new InputDeviceMatcher()
                .WithInterface(XRUtilities.kXRInterfaceMatchingPattern)
                .WithProduct("Spatial Controller"));
=======
                .WithInterface(XRUtilities.kXRInterface)
                .WithProduct("Windows Mixed Reality HMD"));
            InputSystem.RegisterControlLayout<WMRSpatialController>(
                matches: new InputDeviceMatcher()
                .WithInterface(XRUtilities.kXRInterface)
                .WithProduct("^(Spatial Controller)"));
>>>>>>> edb58aee

            InputSystem.RegisterControlLayout<OculusHMD>(
                matches: new InputDeviceMatcher()
                .WithInterface(XRUtilities.kXRInterfaceMatchingPattern)
                .WithManufacturer("Oculus")
                .WithProduct("Oculus Rift"));
            InputSystem.RegisterControlLayout<OculusTouchController>(
                matches: new InputDeviceMatcher()
                .WithInterface(XRUtilities.kXRInterfaceMatchingPattern)
                .WithManufacturer("Oculus")
                .WithProduct("^(Oculus Touch Controller)"));
            InputSystem.RegisterControlLayout<OculusTrackingReference>(
                matches: new InputDeviceMatcher()
                .WithInterface(XRUtilities.kXRInterfaceMatchingPattern)
                .WithManufacturer("Oculus")
                .WithProduct("^(Tracking Reference)"));

            InputSystem.RegisterControlLayout<GearVRHMD>(
                matches: new InputDeviceMatcher()
                .WithInterface(XRUtilities.kXRInterfaceMatchingPattern)
                .WithProduct("Oculus HMD"));
            InputSystem.RegisterControlLayout<GearVRTrackedController>(
                matches: new InputDeviceMatcher()
                .WithInterface(XRUtilities.kXRInterfaceMatchingPattern)
                .WithProduct("^(Oculus Tracked Remote)"));

            InputSystem.RegisterControlLayout<DaydreamHMD>(
                matches: new InputDeviceMatcher()
                .WithInterface(XRUtilities.kXRInterfaceMatchingPattern)
                .WithProduct("Daydream HMD"));
            InputSystem.RegisterControlLayout<DaydreamController>(
                matches: new InputDeviceMatcher()
                .WithInterface(XRUtilities.kXRInterfaceMatchingPattern)
                .WithProduct("Daydream Controller"));

            InputSystem.RegisterControlLayout<ViveHMD>(
                matches: new InputDeviceMatcher()
                .WithInterface(XRUtilities.kXRInterfaceMatchingPattern)
                .WithManufacturer("HTC")
                .WithProduct(@"^(Vive((Pro)|( MV)))"));
            InputSystem.RegisterControlLayout<ViveWand>(
                matches: new InputDeviceMatcher()
                .WithInterface(XRUtilities.kXRInterfaceMatchingPattern)
                .WithManufacturer("HTC")
                .WithProduct(@"^(OpenVR Controller\(Vive Controller)"));
            InputSystem.RegisterControlLayout<ViveLighthouse>(
                matches: new InputDeviceMatcher()
                .WithInterface(XRUtilities.kXRInterfaceMatchingPattern)
                .WithManufacturer("HTC")
                .WithProduct(@"^(HTC V2-XD/XE)"));

            InputSystem.RegisterControlLayout<KnucklesController>(
                matches: new InputDeviceMatcher()
                .WithInterface(XRUtilities.kXRInterfaceMatchingPattern)
                .WithManufacturer("Valve")
                .WithProduct(@"^(OpenVR Controller\(Knuckles)"));

            InputSystem.onFindControlLayoutForDevice += XRLayoutBuilder.OnFindControlLayoutForDevice;
        }
    }
}<|MERGE_RESOLUTION|>--- conflicted
+++ resolved
@@ -104,21 +104,12 @@
 
             InputSystem.RegisterControlLayout<WMRHMD>(
                 matches: new InputDeviceMatcher()
-<<<<<<< HEAD
                 .WithInterface(XRUtilities.kXRInterfaceMatchingPattern)
                 .WithProduct("Windows Mixed Reality HMD"));
             InputSystem.RegisterControlLayout<WMRSpatialController>(
                 matches: new InputDeviceMatcher()
                 .WithInterface(XRUtilities.kXRInterfaceMatchingPattern)
-                .WithProduct("Spatial Controller"));
-=======
-                .WithInterface(XRUtilities.kXRInterface)
-                .WithProduct("Windows Mixed Reality HMD"));
-            InputSystem.RegisterControlLayout<WMRSpatialController>(
-                matches: new InputDeviceMatcher()
-                .WithInterface(XRUtilities.kXRInterface)
                 .WithProduct("^(Spatial Controller)"));
->>>>>>> edb58aee
 
             InputSystem.RegisterControlLayout<OculusHMD>(
                 matches: new InputDeviceMatcher()
