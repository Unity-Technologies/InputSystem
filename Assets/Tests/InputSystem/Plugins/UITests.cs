using System.Collections;
using System.Collections.Generic;
using System.Linq;
using NUnit.Framework;
using UnityEngine;
using UnityEngine.EventSystems;
using UnityEngine.InputSystem;
using UnityEngine.InputSystem.Controls;
using UnityEngine.InputSystem.Layouts;
using UnityEngine.InputSystem.LowLevel;
using UnityEngine.InputSystem.UI;
using UnityEngine.InputSystem.Utilities;
<<<<<<< HEAD
using UnityEngine.Scripting;
using UnityEngine.TestTools;
using UnityEngine.TestTools.Utils;
=======
using UnityEngine.Profiling;
using UnityEngine.TestTools;
using UnityEngine.TestTools.Constraints;
>>>>>>> c2dbec31
using UnityEngine.UI;
using TouchPhase = UnityEngine.InputSystem.TouchPhase;
using Is = UnityEngine.TestTools.Constraints.Is;

#pragma warning disable CS0649
////TODO: app focus handling
////TODO: send IUpdateSelectedHandler.OnUpdateSelected event

internal class UITests : InputTestFixture
{
    private struct TestObjects
    {
        internal InputSystemUIInputModule uiModule;
        internal TestEventSystem eventSystem;
        internal RectTransform parentTransform;
        internal GameObject leftGameObject;
        internal GameObject rightGameObject;
        internal UICallbackReceiver leftChildReceiver;
        internal UICallbackReceiver rightChildReceiver;
    }

    // Set up a InputSystemUIInputModule with a full roster of actions and inputs
    // and then see if we can generate all the various events expected by the UI
    // from activity on input devices.
    private static TestObjects CreateScene(int minY = 0 , int maxY = 480)
    {
        var objects = new TestObjects();

        // Set up GameObject with EventSystem.
        var systemObject = new GameObject("System");
        objects.eventSystem = systemObject.AddComponent<TestEventSystem>();
        var uiModule = systemObject.AddComponent<InputSystemUIInputModule>();
        objects.uiModule = uiModule;
        objects.eventSystem.UpdateModules();

        var cameraObject = GameObject.Find("Camera");
        Camera camera;
        if (cameraObject == null)
        {
            // Set up camera and canvas on which we can perform raycasts.
            cameraObject = new GameObject("Camera");
            camera = cameraObject.AddComponent<Camera>();
            camera.stereoTargetEye = StereoTargetEyeMask.None;
            camera.pixelRect = new Rect(0, 0, 640, 480);
        }
        else
            camera = cameraObject.GetComponent<Camera>();

        var canvasObject = GameObject.Find("Canvas");
        if (canvasObject == null)
        {
            canvasObject = new GameObject("Canvas");
            var canvas = canvasObject.AddComponent<Canvas>();
            canvas.renderMode = RenderMode.ScreenSpaceCamera;
            canvasObject.AddComponent<GraphicRaycaster>();
            canvasObject.AddComponent<TrackedDeviceRaycaster>();
            canvas.worldCamera = camera;
        }

        // Set up a GameObject hierarchy that we send events to. In a real setup,
        // this would be a hierarchy involving UI components.
        var parentGameObject = new GameObject("Parent");
        var parentTransform = parentGameObject.AddComponent<RectTransform>();
        objects.parentTransform = parentTransform;
        parentGameObject.AddComponent<UICallbackReceiver>();

        var leftChildGameObject = new GameObject("Left Child");
        var leftChildTransform = leftChildGameObject.AddComponent<RectTransform>();
        leftChildGameObject.AddComponent<Image>();
        objects.leftChildReceiver = leftChildGameObject.AddComponent<UICallbackReceiver>();
        objects.leftGameObject = leftChildGameObject;

        var rightChildGameObject = new GameObject("Right Child");
        var rightChildTransform = rightChildGameObject.AddComponent<RectTransform>();
        rightChildGameObject.AddComponent<Image>();
        objects.rightChildReceiver = rightChildGameObject.AddComponent<UICallbackReceiver>();
        objects.rightGameObject = rightChildGameObject;

        parentTransform.SetParent(canvasObject.transform, worldPositionStays: false);
        leftChildTransform.SetParent(parentTransform, worldPositionStays: false);
        rightChildTransform.SetParent(parentTransform, worldPositionStays: false);

        // Parent occupies full space of canvas.
        parentTransform.sizeDelta = new Vector2(640, maxY - minY);
        parentTransform.anchoredPosition = new Vector2(0, (maxY + minY) / 2 - 240);

        // Left child occupies left half of parent.
        leftChildTransform.anchoredPosition = new Vector2(-(640 / 4), 0); //(maxY + minY)/2 - 240);
        leftChildTransform.sizeDelta = new Vector2(320, maxY - minY);

        // Right child occupies right half of parent.
        rightChildTransform.anchoredPosition = new Vector2(640 / 4, 0); //(maxY + minY) / 2 - 240);
        rightChildTransform.sizeDelta = new Vector2(320, maxY - minY);

        objects.eventSystem.playerRoot = parentGameObject;
        objects.eventSystem.firstSelectedGameObject = leftChildGameObject;
        objects.eventSystem.InvokeUpdate(); // Initial update only sets current module.

        return objects;
    }

    [UnityTest]
    [Category("UI")]
    public IEnumerator UI_CanDriveUIFromMouse()
    {
        // Create devices.
        var mouse = InputSystem.AddDevice<Mouse>();

        var objects = CreateScene();
        var uiModule = objects.uiModule;
        var eventSystem = objects.eventSystem;
        var leftChildGameObject = objects.leftGameObject;
        var leftChildReceiver = leftChildGameObject != null ? leftChildGameObject.GetComponent<UICallbackReceiver>() : null;
        var rightChildGameObject = objects.rightGameObject;
        var rightChildReceiver = rightChildGameObject != null ? rightChildGameObject.GetComponent<UICallbackReceiver>() : null;

        // Create asset
        var asset = ScriptableObject.CreateInstance<InputActionAsset>();

        // Create actions.
        var map = new InputActionMap("map");
        asset.AddActionMap(map);
        var pointAction = map.AddAction("point", type: InputActionType.PassThrough);
        var leftClickAction = map.AddAction("leftClick", type: InputActionType.PassThrough);
        var rightClickAction = map.AddAction("rightClick", type: InputActionType.PassThrough);
        var middleClickAction = map.AddAction("middleClick", type: InputActionType.PassThrough);
        var scrollAction = map.AddAction("scroll", type: InputActionType.PassThrough);

        // Create bindings.
        pointAction.AddBinding(mouse.position);
        leftClickAction.AddBinding(mouse.leftButton);
        rightClickAction.AddBinding(mouse.rightButton);
        middleClickAction.AddBinding(mouse.middleButton);
        scrollAction.AddBinding(mouse.scroll);

        // Wire up actions.
        // NOTE: In a normal usage scenario, the user would wire these up in the inspector.
        uiModule.point = InputActionReference.Create(pointAction);
        uiModule.leftClick = InputActionReference.Create(leftClickAction);
        uiModule.middleClick = InputActionReference.Create(middleClickAction);
        uiModule.rightClick = InputActionReference.Create(rightClickAction);
        uiModule.scrollWheel = InputActionReference.Create(scrollAction);

        // Enable the whole thing.
        map.Enable();

        // We need to wait a frame to let the underlying canvas update and properly order the graphics images for raycasting.
        yield return null;

        // Reset initial selection
        leftChildReceiver.Reset();

        Assert.That(eventSystem.IsPointerOverGameObject(), Is.False);
        // Move mouse over left child.
        InputSystem.QueueStateEvent(mouse, new MouseState { position = new Vector2(100, 100) });
        InputSystem.Update();
        eventSystem.InvokeUpdate();

        Assert.That(leftChildReceiver.events, Has.Count.EqualTo(1));
        Assert.That(leftChildReceiver.events[0].type, Is.EqualTo(EventType.Enter));
        leftChildReceiver.Reset();
        Assert.That(rightChildReceiver.events, Is.Empty);
        Assert.That(eventSystem.IsPointerOverGameObject(), Is.True);

        // Check basic down/up
        InputSystem.QueueStateEvent(mouse, new MouseState { position = new Vector2(100, 100), buttons = 1 << (int)MouseButton.Left });
        InputSystem.QueueStateEvent(mouse, new MouseState { position = new Vector2(100, 100), buttons = 0 });
        InputSystem.Update();
        eventSystem.InvokeUpdate();

        Assert.That(leftChildReceiver.events, Has.Count.EqualTo(4));
        Assert.That(leftChildReceiver.events[0].type, Is.EqualTo(EventType.Down));
        Assert.That(leftChildReceiver.events[0].data, Is.TypeOf<PointerEventData>());
        Assert.That((leftChildReceiver.events[0].data as PointerEventData).button, Is.EqualTo(PointerEventData.InputButton.Left));
        Assert.That(leftChildReceiver.events[1].type, Is.EqualTo(EventType.PotentialDrag));
        Assert.That(leftChildReceiver.events[2].type, Is.EqualTo(EventType.Up));
        Assert.That(leftChildReceiver.events[3].type, Is.EqualTo(EventType.Click));
        leftChildReceiver.Reset();
        Assert.That(rightChildReceiver.events, Is.Empty);

        // Check down and drag
        InputSystem.QueueStateEvent(mouse, new MouseState { position = new Vector2(100, 100), buttons = 1 << (int)MouseButton.Right });
        InputSystem.Update();
        eventSystem.InvokeUpdate();

        Assert.That(leftChildReceiver.events, Has.Count.EqualTo(2));
        Assert.That(leftChildReceiver.events[0].type, Is.EqualTo(EventType.Down));
        Assert.That(leftChildReceiver.events[0].data, Is.TypeOf<PointerEventData>());
        Assert.That((leftChildReceiver.events[0].data as PointerEventData).button, Is.EqualTo(PointerEventData.InputButton.Right));
        Assert.That(leftChildReceiver.events[1].type, Is.EqualTo(EventType.PotentialDrag));
        leftChildReceiver.Reset();
        Assert.That(rightChildReceiver.events, Is.Empty);

        // Move to new location on left child
        InputSystem.QueueDeltaStateEvent(mouse.position, new Vector2(100, 200));
        InputSystem.Update();
        eventSystem.InvokeUpdate();

        Assert.That(leftChildReceiver.events, Has.Count.EqualTo(2));
        Assert.That(leftChildReceiver.events[0].type, Is.EqualTo(EventType.BeginDrag));
        Assert.That(leftChildReceiver.events[1].type, Is.EqualTo(EventType.Dragging));
        leftChildReceiver.Reset();
        Assert.That(rightChildReceiver.events, Is.Empty);

        // Move children
        InputSystem.QueueDeltaStateEvent(mouse.position, new Vector2(350, 200));
        InputSystem.Update();
        eventSystem.InvokeUpdate();

        Assert.That(leftChildReceiver.events, Has.Count.EqualTo(2));
        Assert.That(leftChildReceiver.events[0].type, Is.EqualTo(EventType.Exit));
        Assert.That(leftChildReceiver.events[1].type, Is.EqualTo(EventType.Dragging));
        leftChildReceiver.Reset();
        Assert.That(rightChildReceiver.events, Has.Count.EqualTo(1));
        Assert.That(rightChildReceiver.events[0].type, Is.EqualTo(EventType.Enter));
        rightChildReceiver.Reset();

        // Release button
        InputSystem.QueueStateEvent(mouse, new MouseState { position = new Vector2(350, 200), buttons = 0 });
        InputSystem.Update();
        eventSystem.InvokeUpdate();

        Assert.That(leftChildReceiver.events, Has.Count.EqualTo(2));
        Assert.That(leftChildReceiver.events[0].type, Is.EqualTo(EventType.Up));
        Assert.That(leftChildReceiver.events[1].type, Is.EqualTo(EventType.EndDrag));
        leftChildReceiver.Reset();
        Assert.That(rightChildReceiver.events, Has.Count.EqualTo(1));
        Assert.That(rightChildReceiver.events[0].type, Is.EqualTo(EventType.Drop));
        rightChildReceiver.Reset();

        // Check Scroll
        InputSystem.QueueDeltaStateEvent(mouse.scroll, Vector2.one);
        InputSystem.Update();
        eventSystem.InvokeUpdate();

        Assert.That(leftChildReceiver.events, Is.Empty);
        Assert.That(rightChildReceiver.events, Has.Count.EqualTo(1));
        Assert.That(rightChildReceiver.events[0].type, Is.EqualTo(EventType.Scroll));
        rightChildReceiver.Reset();
        Assert.That(eventSystem.IsPointerOverGameObject(), Is.True);
    }

    [UnityTest]
    [Category("UI")]
    public IEnumerator UI_TouchActionsCanDriveUIAndDistinguishMultipleTouches()
    {
        // Create devices.
        var touchScreen = InputSystem.AddDevice<Touchscreen>();

        var objects = CreateScene();
        var uiModule = objects.uiModule;
        var eventSystem = objects.eventSystem;
        var leftChildGameObject = objects.leftGameObject;
        var leftChildReceiver = leftChildGameObject != null ? leftChildGameObject.GetComponent<UICallbackReceiver>() : null;
        var rightChildGameObject = objects.rightGameObject;
        var rightChildReceiver = rightChildGameObject != null ? rightChildGameObject.GetComponent<UICallbackReceiver>() : null;

        // Create asset
        var asset = ScriptableObject.CreateInstance<InputActionAsset>();

        // Create actions.
        var map = new InputActionMap("map");
        asset.AddActionMap(map);
        var pointAction = map.AddAction("point", type: InputActionType.PassThrough);
        var leftClickAction = map.AddAction("leftClick", type: InputActionType.PassThrough);

        // Create bindings.
        pointAction.AddBinding("<Touchscreen>/touch*/position");
        leftClickAction.AddBinding("<Touchscreen>/touch*/press");

        // Wire up actions.
        // NOTE: In a normal usage scenario, the user would wire these up in the inspector.
        uiModule.point = InputActionReference.Create(pointAction);
        uiModule.leftClick = InputActionReference.Create(leftClickAction);

        // Enable the whole thing.
        map.Enable();

        // We need to wait a frame to let the underlying canvas update and properly order the graphics images for raycasting.
        yield return null;

        // Reset initial selection
        leftChildReceiver.Reset();

        // Touch left button
        InputSystem.QueueDeltaStateEvent(touchScreen.touches[0], new TouchState()
        {
            touchId = 1,
            position = new Vector2(100, 100)
        });
        InputSystem.Update();
        eventSystem.InvokeUpdate();

        Assert.That(leftChildReceiver.events, Has.Count.EqualTo(1));
        Assert.That(leftChildReceiver.events[0].type, Is.EqualTo(EventType.Enter));
        leftChildReceiver.Reset();
        Assert.That(rightChildReceiver.events, Is.Empty);

        Assert.That(eventSystem.IsPointerOverGameObject(), Is.False);
        Assert.That(eventSystem.IsPointerOverGameObject(1), Is.True);
        Assert.That(eventSystem.IsPointerOverGameObject(2), Is.False);
        Assert.That(eventSystem.IsPointerOverGameObject(3), Is.False);

        InputSystem.QueueDeltaStateEvent(touchScreen.touches[0], new TouchState()
        {
            touchId = 1,
            position = new Vector2(100, 100),
            phase = TouchPhase.Began
        });

        InputSystem.Update();
        eventSystem.InvokeUpdate();

        Assert.That(leftChildReceiver.events, Has.Count.EqualTo(2));
        Assert.That(leftChildReceiver.events[0].type, Is.EqualTo(EventType.Down));
        Assert.That(leftChildReceiver.events[0].data, Is.TypeOf<PointerEventData>());
        Assert.That((leftChildReceiver.events[0].data as PointerEventData).pointerId, Is.EqualTo(0));
        Assert.That((leftChildReceiver.events[0].data as PointerEventData).button, Is.EqualTo(PointerEventData.InputButton.Left));
        Assert.That(leftChildReceiver.events[1].type, Is.EqualTo(EventType.PotentialDrag));
        leftChildReceiver.Reset();
        Assert.That(rightChildReceiver.events, Is.Empty);

        // Touch right button
        InputSystem.QueueDeltaStateEvent(touchScreen.touches[1], new TouchState()
        {
            touchId = 2,
            position = new Vector2(400, 100)
        });
        InputSystem.Update();
        eventSystem.InvokeUpdate();

        Assert.That(rightChildReceiver.events, Has.Count.EqualTo(1));
        Assert.That(rightChildReceiver.events[0].type, Is.EqualTo(EventType.Enter));
        rightChildReceiver.Reset();
        Assert.That(leftChildReceiver.events, Is.Empty);

        Assert.That(eventSystem.IsPointerOverGameObject(), Is.False);
        Assert.That(eventSystem.IsPointerOverGameObject(1), Is.True);
        Assert.That(eventSystem.IsPointerOverGameObject(2), Is.True);
        Assert.That(eventSystem.IsPointerOverGameObject(3), Is.False);

        InputSystem.QueueDeltaStateEvent(touchScreen.touches[1], new TouchState()
        {
            touchId = 2,
            position = new Vector2(400, 100),
            phase = TouchPhase.Began
        });

        InputSystem.Update();
        eventSystem.InvokeUpdate();

        Assert.That(rightChildReceiver.events, Has.Count.EqualTo(2));
        Assert.That(rightChildReceiver.events[0].type, Is.EqualTo(EventType.Down));
        Assert.That(rightChildReceiver.events[0].data, Is.TypeOf<PointerEventData>());
        Assert.That((rightChildReceiver.events[0].data as PointerEventData).pointerId, Is.EqualTo(1));
        Assert.That((rightChildReceiver.events[0].data as PointerEventData).button, Is.EqualTo(PointerEventData.InputButton.Left));
        Assert.That(rightChildReceiver.events[1].type, Is.EqualTo(EventType.PotentialDrag));
        rightChildReceiver.Reset();
        Assert.That(leftChildReceiver.events, Has.Count.EqualTo(1));
        Assert.That(leftChildReceiver.events[0].type, Is.EqualTo(EventType.Deselect));
        leftChildReceiver.Reset();

        // release left button
        InputSystem.QueueDeltaStateEvent(touchScreen.touches[0], new TouchState()
        {
            touchId = 1,
            position = new Vector2(100, 100),
            phase = TouchPhase.Stationary
        });
        InputSystem.QueueDeltaStateEvent(touchScreen.touches[0], new TouchState()
        {
            touchId = 1,
            position = new Vector2(100, 100),
            phase = TouchPhase.Ended
        });

        InputSystem.Update();
        eventSystem.InvokeUpdate();

        Assert.That(leftChildReceiver.events, Has.Count.EqualTo(3));
        Assert.That(leftChildReceiver.events[0].type, Is.EqualTo(EventType.Up));
        Assert.That(leftChildReceiver.events[0].data, Is.TypeOf<PointerEventData>());
        Assert.That((leftChildReceiver.events[0].data as PointerEventData).pointerId, Is.EqualTo(0));
        Assert.That((leftChildReceiver.events[0].data as PointerEventData).button, Is.EqualTo(PointerEventData.InputButton.Left));
        Assert.That(leftChildReceiver.events[1].type, Is.EqualTo(EventType.Click));
        Assert.That(leftChildReceiver.events[2].type, Is.EqualTo(EventType.Select));
        leftChildReceiver.Reset();
        Assert.That(rightChildReceiver.events, Is.Empty);

        Assert.That(eventSystem.IsPointerOverGameObject(), Is.False);
        Assert.That(eventSystem.IsPointerOverGameObject(1), Is.True);
        Assert.That(eventSystem.IsPointerOverGameObject(2), Is.True);
        Assert.That(eventSystem.IsPointerOverGameObject(3), Is.False);

        // release right button
        // NOTE: The UI behavior is a bit funky here, as it cannot properly handle selection state for multiple
        // objects. As a result, only releasing the left button will receive a click in this setup.
        // This is not great, but multi-touch UI is a corner case, not generally supported by UI systems on
        // Touch OSes. This does however correctly handle multiple on screen controls, which is the use case we care about.
        InputSystem.QueueDeltaStateEvent(touchScreen.touches[1], new TouchState()
        {
            touchId = 2,
            position = new Vector2(400, 100),
            phase = TouchPhase.Stationary
        });
        InputSystem.QueueDeltaStateEvent(touchScreen.touches[1], new TouchState()
        {
            touchId = 2,
            position = new Vector2(400, 100),
            phase = TouchPhase.Ended
        });

        InputSystem.Update();
        eventSystem.InvokeUpdate();

        Assert.That(rightChildReceiver.events, Has.Count.EqualTo(1));
        Assert.That(rightChildReceiver.events[0].type, Is.EqualTo(EventType.Up));
        Assert.That(rightChildReceiver.events[0].data, Is.TypeOf<PointerEventData>());
        Assert.That((rightChildReceiver.events[0].data as PointerEventData).pointerId, Is.EqualTo(1));
        Assert.That((rightChildReceiver.events[0].data as PointerEventData).button, Is.EqualTo(PointerEventData.InputButton.Left));
        rightChildReceiver.Reset();
        Assert.That(leftChildReceiver.events, Is.Empty);

        Assert.That(eventSystem.IsPointerOverGameObject(), Is.False);
        Assert.That(eventSystem.IsPointerOverGameObject(1), Is.True);
        Assert.That(eventSystem.IsPointerOverGameObject(2), Is.True);
        Assert.That(eventSystem.IsPointerOverGameObject(3), Is.False);
    }

    [UnityTest]
    [Category("UI")]
    // Check that two players can have separate UI, and that both selections will stay active when
    // clicking on UI with the mouse, using MultiPlayerEventSystem.playerRoot to match UI to the players.
    public IEnumerator UI_CanOperateMultiplayerUIGloballyUsingMouse()
    {
        var mouse = InputSystem.AddDevice<Mouse>();

        var players = new[] { CreateScene(0, 240), CreateScene(240, 480) };

        // Create asset
        var asset = ScriptableObject.CreateInstance<InputActionAsset>();

        // Create actions.
        var map = new InputActionMap("map");
        asset.AddActionMap(map);
        var pointAction = map.AddAction("point", type: InputActionType.PassThrough);
        var leftClickAction = map.AddAction("leftClick", type: InputActionType.PassThrough);
        var rightClickAction = map.AddAction("rightClick", type: InputActionType.PassThrough);
        var middleClickAction = map.AddAction("middleClick", type: InputActionType.PassThrough);
        var scrollAction = map.AddAction("scroll", type: InputActionType.PassThrough);

        // Create bindings.
        pointAction.AddBinding(mouse.position);
        leftClickAction.AddBinding(mouse.leftButton);
        rightClickAction.AddBinding(mouse.rightButton);
        middleClickAction.AddBinding(mouse.middleButton);
        scrollAction.AddBinding(mouse.scroll);

        // Wire up actions.
        // NOTE: In a normal usage scenario, the user would wire these up in the inspector.
        foreach (var player in players)
        {
            player.uiModule.point = InputActionReference.Create(pointAction);
            player.uiModule.leftClick = InputActionReference.Create(leftClickAction);
            player.uiModule.middleClick = InputActionReference.Create(middleClickAction);
            player.uiModule.rightClick = InputActionReference.Create(rightClickAction);
            player.uiModule.scrollWheel = InputActionReference.Create(scrollAction);
            player.eventSystem.SetSelectedGameObject(null);
        }

        // Enable the whole thing.
        map.Enable();

        // We need to wait a frame to let the underlying canvas update and properly order the graphics images for raycasting.
        yield return null;

        // Click left gameObject of player 0
        InputSystem.QueueStateEvent(mouse, new MouseState { position = new Vector2(100, 100), buttons = 1 << (int)MouseButton.Left });
        InputSystem.QueueStateEvent(mouse, new MouseState { position = new Vector2(100, 100), buttons = 0 });
        InputSystem.Update();

        foreach (var player in players)
            player.eventSystem.InvokeUpdate();

        Assert.That(players[0].eventSystem.currentSelectedGameObject, Is.SameAs(players[0].leftGameObject));
        Assert.That(players[1].eventSystem.currentSelectedGameObject, Is.Null);

        // Click right gameObject of player 1
        InputSystem.QueueStateEvent(mouse, new MouseState { position = new Vector2(400, 300), buttons = 1 << (int)MouseButton.Left });
        InputSystem.QueueStateEvent(mouse, new MouseState { position = new Vector2(400, 300), buttons = 0 });

        InputSystem.Update();

        foreach (var player in players)
            player.eventSystem.InvokeUpdate();

        Assert.That(players[0].eventSystem.currentSelectedGameObject, Is.SameAs(players[0].leftGameObject));
        Assert.That(players[1].eventSystem.currentSelectedGameObject, Is.SameAs(players[1].rightGameObject));

        // Click right gameObject of player 0
        InputSystem.QueueStateEvent(mouse, new MouseState { position = new Vector2(400, 100), buttons = 1 << (int)MouseButton.Left });
        InputSystem.QueueStateEvent(mouse, new MouseState { position = new Vector2(400, 100), buttons = 0 });
        InputSystem.Update();

        foreach (var player in players)
            player.eventSystem.InvokeUpdate();

        Assert.That(players[0].eventSystem.currentSelectedGameObject, Is.SameAs(players[0].rightGameObject));
        Assert.That(players[1].eventSystem.currentSelectedGameObject, Is.SameAs(players[1].rightGameObject));
    }

    [UnityTest]
    [Category("UI")]
    // Check that two players can have separate UI and control it using separate gamepads, using
    // MultiplayerEventSystem.
    public IEnumerator UI_CanOperateMultiplayerUILocallyUsingGamepads()
    {
        // Create devices.
        var gamepads = new[] { InputSystem.AddDevice<Gamepad>(), InputSystem.AddDevice<Gamepad>() };
        var players = new[] { CreateScene(0, 240), CreateScene(240, 480) };

        for (var i = 0; i < 2; i++)
        {
            // Create asset
            var asset = ScriptableObject.CreateInstance<InputActionAsset>();

            // Create actions.
            var map = new InputActionMap("map");
            asset.AddActionMap(map);
            var moveAction = map.AddAction("move");
            var submitAction = map.AddAction("submit");
            var cancelAction = map.AddAction("cancel");

            // Create bindings.
            moveAction.AddBinding(gamepads[i].leftStick);
            submitAction.AddBinding(gamepads[i].buttonSouth);
            cancelAction.AddBinding(gamepads[i].buttonEast);

            // Wire up actions.
            players[i].uiModule.move = InputActionReference.Create(moveAction);
            players[i].uiModule.submit = InputActionReference.Create(submitAction);
            players[i].uiModule.cancel = InputActionReference.Create(cancelAction);

            players[i].leftChildReceiver.moveTo = players[i].rightGameObject;
            players[i].rightChildReceiver.moveTo = players[i].leftGameObject;

            // Enable the whole thing.
            map.Enable();
        }

        // We need to wait a frame to let the underlying canvas update and properly order the graphics images for raycasting.
        yield return null;

        Assert.That(players[0].eventSystem.currentSelectedGameObject, Is.SameAs(players[0].leftGameObject));
        Assert.That(players[1].eventSystem.currentSelectedGameObject, Is.SameAs(players[1].leftGameObject));

        // Reset initial selection
        players[0].leftChildReceiver.Reset();
        players[1].leftChildReceiver.Reset();

        // Check Player 0 Move Axes
        InputSystem.QueueDeltaStateEvent(gamepads[0].leftStick, new Vector2(1.0f, 0.0f));
        InputSystem.Update();

        foreach (var player in players)
        {
            Assert.That(player.leftChildReceiver.events, Is.Empty);
            Assert.That(player.rightChildReceiver.events, Is.Empty);
            player.eventSystem.InvokeUpdate();
        }

        Assert.That(players[0].eventSystem.currentSelectedGameObject, Is.SameAs(players[0].rightGameObject));
        Assert.That(players[1].eventSystem.currentSelectedGameObject, Is.SameAs(players[1].leftGameObject));

        Assert.That(players[0].leftChildReceiver.events, Has.Count.EqualTo(2));
        Assert.That(players[0].leftChildReceiver.events[0].type, Is.EqualTo(EventType.Move));
        Assert.That(players[0].leftChildReceiver.events[1].type, Is.EqualTo(EventType.Deselect));
        players[0].leftChildReceiver.Reset();

        Assert.That(players[0].rightChildReceiver.events, Has.Count.EqualTo(1));
        Assert.That(players[0].rightChildReceiver.events[0].type, Is.EqualTo(EventType.Select));
        players[0].rightChildReceiver.Reset();

        foreach (var player in players)
        {
            Assert.That(player.leftChildReceiver.events, Is.Empty);
            Assert.That(player.rightChildReceiver.events, Is.Empty);
            player.eventSystem.InvokeUpdate();
        }

        // Check Player 0 Submit
        InputSystem.QueueStateEvent(gamepads[0], new GamepadState { buttons = 1 << (int)GamepadButton.South });
        InputSystem.Update();

        foreach (var player in players)
        {
            Assert.That(player.leftChildReceiver.events, Is.Empty);
            Assert.That(player.rightChildReceiver.events, Is.Empty);
            player.eventSystem.InvokeUpdate();
        }

        Assert.That(players[0].rightChildReceiver.events, Has.Count.EqualTo(1));
        Assert.That(players[0].rightChildReceiver.events[0].type, Is.EqualTo(EventType.Submit));
        players[0].rightChildReceiver.Reset();

        // Check Player 1 Submit
        InputSystem.QueueStateEvent(gamepads[1], new GamepadState { buttons = 1 << (int)GamepadButton.South });
        InputSystem.Update();

        foreach (var player in players)
        {
            Assert.That(player.leftChildReceiver.events, Is.Empty);
            Assert.That(player.rightChildReceiver.events, Is.Empty);
            player.eventSystem.InvokeUpdate();
        }
        Assert.That(players[1].leftChildReceiver.events, Has.Count.EqualTo(1));
        Assert.That(players[1].leftChildReceiver.events[0].type, Is.EqualTo(EventType.Submit));
        players[1].leftChildReceiver.Reset();

        foreach (var player in players)
        {
            Assert.That(player.leftChildReceiver.events, Is.Empty);
            Assert.That(player.rightChildReceiver.events, Is.Empty);
        }
    }

    [UnityTest]
    [Category("UI")]
    public IEnumerator UI_CanDriveUIFromGamepad()
    {
        // Create devices.
        var gamepad = InputSystem.AddDevice<Gamepad>();

        var objects = CreateScene();
        var uiModule = objects.uiModule;
        var eventSystem = objects.eventSystem;
        var leftChildGameObject = objects.leftGameObject;
        var leftChildReceiver = leftChildGameObject != null ? leftChildGameObject.GetComponent<UICallbackReceiver>() : null;
        var rightChildGameObject = objects.rightGameObject;
        var rightChildReceiver = rightChildGameObject != null ? rightChildGameObject.GetComponent<UICallbackReceiver>() : null;

        // Create asset
        var asset = ScriptableObject.CreateInstance<InputActionAsset>();

        // Create actions.
        var map = new InputActionMap("map");
        asset.AddActionMap(map);
        var moveAction = map.AddAction("move");
        var submitAction = map.AddAction("submit");
        var cancelAction = map.AddAction("cancel");

        // Create bindings.
        moveAction.AddBinding(gamepad.leftStick);
        submitAction.AddBinding(gamepad.buttonSouth);
        cancelAction.AddBinding(gamepad.buttonEast);

        // Wire up actions.
        // NOTE: In a normal usage scenario, the user would wire these up in the inspector.
        uiModule.move = InputActionReference.Create(moveAction);
        uiModule.submit = InputActionReference.Create(submitAction);
        uiModule.cancel = InputActionReference.Create(cancelAction);

        // Enable the whole thing.
        map.Enable();

        // We need to wait a frame to let the underlying canvas update and properly order the graphics images for raycasting.
        yield return null;

        // Test Selection
        eventSystem.SetSelectedGameObject(leftChildGameObject);
        eventSystem.InvokeUpdate();

        Assert.That(leftChildReceiver.events, Has.Count.EqualTo(1));
        Assert.That(leftChildReceiver.events[0].type, Is.EqualTo(EventType.Select));
        leftChildReceiver.Reset();
        Assert.That(rightChildReceiver.events, Is.Empty);

        // Check Move Axes
        // Fixme: replacing this with Set(gamepads[0].leftStick, new Vector2(1, 0)); throws a NRE.
        InputSystem.QueueDeltaStateEvent(gamepad.leftStick, new Vector2(1.0f, 0.0f));
        InputSystem.Update();
        eventSystem.InvokeUpdate();

        Assert.That(leftChildReceiver.events, Has.Count.EqualTo(1));
        Assert.That(leftChildReceiver.events[0].type, Is.EqualTo(EventType.Move));
        leftChildReceiver.Reset();
        Assert.That(rightChildReceiver.events, Is.Empty);

        // Check Submit
        InputSystem.QueueStateEvent(gamepad, new GamepadState { buttons = 1 << (int)GamepadButton.South });
        InputSystem.Update();
        eventSystem.InvokeUpdate();

        Assert.That(leftChildReceiver.events, Has.Count.EqualTo(1));
        Assert.That(leftChildReceiver.events[0].type, Is.EqualTo(EventType.Submit));
        leftChildReceiver.Reset();
        Assert.That(rightChildReceiver.events, Is.Empty);

        // Check Cancel
        InputSystem.QueueStateEvent(gamepad, new GamepadState { buttons = 1 << (int)GamepadButton.East });
        InputSystem.Update();
        eventSystem.InvokeUpdate();

        Assert.That(leftChildReceiver.events, Has.Count.EqualTo(1));
        Assert.That(leftChildReceiver.events[0].type, Is.EqualTo(EventType.Cancel));
        leftChildReceiver.Reset();
        Assert.That(rightChildReceiver.events, Is.Empty);

        // Check Selection Swap
        eventSystem.SetSelectedGameObject(rightChildGameObject);
        eventSystem.InvokeUpdate();

        Assert.That(leftChildReceiver.events, Has.Count.EqualTo(1));
        Assert.That(leftChildReceiver.events[0].type, Is.EqualTo(EventType.Deselect));
        leftChildReceiver.Reset();
        Assert.That(rightChildReceiver.events, Has.Count.EqualTo(1));
        Assert.That(rightChildReceiver.events[0].type, Is.EqualTo(EventType.Select));
        rightChildReceiver.Reset();

        // Check Deselect
        eventSystem.SetSelectedGameObject(null);
        eventSystem.InvokeUpdate();

        Assert.That(leftChildReceiver.events, Is.Empty);
        Assert.That(rightChildReceiver.events, Has.Count.EqualTo(1));
        Assert.That(rightChildReceiver.events[0].type, Is.EqualTo(EventType.Deselect));
        rightChildReceiver.Reset();
    }

    [Test]
    [Category("UI")]
    public void UI_CanReassignUIActions()
    {
        var go = new GameObject();
        go.AddComponent<EventSystem>();
        var uiModule = go.AddComponent<InputSystemUIInputModule>();

        const string kActions = @"
            {
                ""maps"" : [
                    {
                        ""name"" : ""Gameplay"",
                        ""actions"" : [
                            { ""name"" : ""Point"" },
                            { ""name"" : ""Navigate"" }
                        ]
                    },
                    {
                        ""name"" : ""UI"",
                        ""actions"" : [
                            { ""name"" : ""Navigate"" },
                            { ""name"" : ""Point"" }
                        ]
                    }
                ]
            }
        ";

        var actions1 = InputActionAsset.FromJson(kActions);

        uiModule.actionsAsset = actions1;
        uiModule.move = InputActionReference.Create(actions1["ui/navigate"]);
        uiModule.point = InputActionReference.Create(actions1["ui/point"]);

        Assert.That(uiModule.actionsAsset, Is.SameAs(actions1));
        Assert.That(uiModule.move.action, Is.SameAs(actions1["ui/navigate"]));
        Assert.That(uiModule.point.action, Is.SameAs(actions1["ui/point"]));

        var actions2 = ScriptableObject.Instantiate(actions1);
        actions2["ui/point"].RemoveAction();

        uiModule.actionsAsset = actions2;

        Assert.That(uiModule.actionsAsset, Is.SameAs(actions2));
        Assert.That(uiModule.move.action, Is.SameAs(actions2["ui/navigate"]));
        Assert.That(uiModule.point?.action, Is.Null);
    }

<<<<<<< HEAD
    // Right now, text input in uGUI is picked up from IMGUI events. ATM they're still out of reach for us.
    // Hopefully something we can solve as part of getting rid of the old input system.
    [Test]
    [Category("UI")]
    [Ignore("TODO")]
    public void TODO_UI_CanDriveTextInput()
    {
        var keyboard = InputSystem.AddDevice<Keyboard>();

        var eventSystemGO = new GameObject();
        eventSystemGO.AddComponent<EventSystem>();
        eventSystemGO.AddComponent<InputSystemUIInputModule>();

        var canvasGO = new GameObject();
        canvasGO.AddComponent<Canvas>();

        var inputFieldGO = new GameObject();
        inputFieldGO.transform.SetParent(canvasGO.transform);
        var inputField = inputFieldGO.AddComponent<InputField>();
        inputField.text = string.Empty;

        InputSystem.QueueTextEvent(keyboard, 'a');
        InputSystem.QueueTextEvent(keyboard, 'b');
        InputSystem.QueueTextEvent(keyboard, 'c');
        InputSystem.Update();

        Assert.That(inputField.text, Is.EqualTo("abc"));
    }

    ////TODO: We need to override BaseInput which currently is still hooked to the old input system APIs.
    [Test]
    [Category("UI")]
    [Ignore("TODO")]
    public void TODO_UI_CanDriveIME()
    {
        Assert.Fail();
=======
    [Test]
    [Category("UI")]
    [Retry(2)] // Warm up JIT
    public void UI_MovingAndClickingMouseDoesNotAllocateGCMemory()
    {
        var mouse = InputSystem.AddDevice<Mouse>();

        var actions = ScriptableObject.CreateInstance<InputActionAsset>();
        var uiActions = actions.AddActionMap("UI");
        var pointAction = uiActions.AddAction("Point", type: InputActionType.PassThrough, binding: "<Mouse>/position");
        var clickAction = uiActions.AddAction("Click", type: InputActionType.PassThrough, binding: "<Mouse>/leftButton");

        actions.Enable();

        var eventSystemGO = new GameObject();
        eventSystemGO.AddComponent<EventSystem>();
        var uiModule = eventSystemGO.AddComponent<InputSystemUIInputModule>();
        uiModule.actionsAsset = actions;
        uiModule.point = InputActionReference.Create(pointAction);
        uiModule.leftClick = InputActionReference.Create(clickAction);

        // We allow the first hit on the UI module to set up internal data structures
        // and thus allocate something. So go and run one event with data on the mouse.
        // Also gets rid of GC noise from the initial input system update.
        InputSystem.QueueStateEvent(mouse, new MouseState { position = new Vector2(1, 2) });
        InputSystem.Update();

        // Make sure we don't get an allocation from the string literal.
        var kProfilerRegion = "UI_MovingAndClickingMouseDoesNotAllocateMemory";

        Assert.That(() =>
        {
            Profiler.BeginSample(kProfilerRegion);
            Set(mouse.position, new Vector2(123, 234));
            Set(mouse.position, new Vector2(234, 345));
            Press(mouse.leftButton);
            Profiler.EndSample();
        }, Is.Not.AllocatingGCMemory());
>>>>>>> c2dbec31
    }

// The tracked device tests fail with NullReferenceException in the windows editor on yamato. I cannot reproduce this locally, so will disable them on windows for now.
#if !UNITY_EDITOR_WIN

    private struct TestTrackedDeviceLayout : IInputStateTypeInfo
    {
        [InputControl(name = "position", layout = "Vector3")]
        public Vector3 position;
        [InputControl(name = "orientation", layout = "Quaternion", offset = 12)]
        public Quaternion orientation;
        [InputControl(name = "select", layout = "Button", offset = 28, sizeInBits = 8)]
        public byte select;

        public FourCC format => new FourCC('T', 'E', 'S', 'T');
    }

    ////TODO: switch this to an actual TrackedDevice
    [InputControlLayout(stateType = typeof(TestTrackedDeviceLayout))]
    [Preserve]
    class TestTrackedDevice : InputDevice
    {
        public Vector3Control position { get; private set; }
        public QuaternionControl orientation { get; private set; }
        public ButtonControl select { get; private set; }

        protected override void FinishSetup()
        {
            base.FinishSetup();

            position = GetChildControl<Vector3Control>("position");
            orientation = GetChildControl<QuaternionControl>("orientation");
            select = GetChildControl<ButtonControl>("select");
        }
    }

    [UnityTest]
    [Category("UI")]
    public IEnumerator UI_CanDriveUIFromTrackedDevice()
    {
        // Create device.
        InputSystem.RegisterLayout<TestTrackedDevice>();
        var trackedDevice = InputSystem.AddDevice<TestTrackedDevice>();

        var objects = CreateScene();
        var uiModule = objects.uiModule;
        var eventSystem = objects.eventSystem;
        var leftChildGameObject = objects.leftGameObject;
        var leftChildReceiver = leftChildGameObject != null ? leftChildGameObject.GetComponent<UICallbackReceiver>() : null;
        var rightChildGameObject = objects.rightGameObject;
        var rightChildReceiver = rightChildGameObject != null ? rightChildGameObject.GetComponent<UICallbackReceiver>() : null;

        // Create actions.
        var asset = ScriptableObject.CreateInstance<InputActionAsset>();

        // Create actions.
        var map = new InputActionMap("map");
        asset.AddActionMap(map);
        var trackedPositionAction = map.AddAction("position", type: InputActionType.PassThrough);
        var trackedOrientationAction = map.AddAction("orientation", type: InputActionType.PassThrough);
        var trackedSelectAction = map.AddAction("selection", type: InputActionType.PassThrough);

        trackedPositionAction.AddBinding(trackedDevice.position);
        trackedOrientationAction.AddBinding(trackedDevice.orientation);
        trackedSelectAction.AddBinding(trackedDevice.select);

        // Wire up actions.
        // NOTE: In a normal usage scenario, the user would wire these up in the inspector.
        uiModule.trackedDevicePosition = InputActionReference.Create(trackedPositionAction);
        uiModule.trackedDeviceOrientation = InputActionReference.Create(trackedOrientationAction);
        uiModule.trackedDeviceSelect = InputActionReference.Create(trackedSelectAction);

        // Enable the whole thing.
        map.Enable();

        // We need to wait a frame to let the underlying canvas update and properly order the graphics images for raycasting.
        yield return null;

        using (StateEvent.From(trackedDevice, out var stateEvent))
        {
            // Reset to Defaults
            trackedDevice.position.WriteValueIntoEvent(Vector3.zero, stateEvent);
            trackedDevice.orientation.WriteValueIntoEvent(Quaternion.Euler(0.0f, -90.0f, 0.0f), stateEvent);
            trackedDevice.select.WriteValueIntoEvent(0f, stateEvent);
            InputSystem.QueueEvent(stateEvent);
            InputSystem.Update();

            leftChildReceiver.Reset();
            rightChildReceiver.Reset();

            // Move over left child.
            trackedDevice.orientation.WriteValueIntoEvent(Quaternion.Euler(0.0f, -30.0f, 0.0f), stateEvent);
            InputSystem.QueueEvent(stateEvent);
            InputSystem.Update();
            eventSystem.InvokeUpdate();

            Assert.That(leftChildReceiver.events, Has.Count.EqualTo(1));
            Assert.That(leftChildReceiver.events[0].type, Is.EqualTo(EventType.Enter));
            leftChildReceiver.Reset();
            Assert.That(rightChildReceiver.events, Is.Empty);

            // Check basic down/up
            trackedDevice.select.WriteValueIntoEvent(1f, stateEvent);
            InputSystem.QueueEvent(stateEvent);
            trackedDevice.select.WriteValueIntoEvent(0f, stateEvent);
            InputSystem.QueueEvent(stateEvent);
            InputSystem.Update();
            eventSystem.InvokeUpdate();

            Assert.That(leftChildReceiver.events, Has.Count.EqualTo(4));
            Assert.That(leftChildReceiver.events[0].type, Is.EqualTo(EventType.Down));
            Assert.That(leftChildReceiver.events[1].type, Is.EqualTo(EventType.PotentialDrag));
            Assert.That(leftChildReceiver.events[2].type, Is.EqualTo(EventType.Up));
            Assert.That(leftChildReceiver.events[3].type, Is.EqualTo(EventType.Click));
            leftChildReceiver.Reset();
            Assert.That(rightChildReceiver.events, Is.Empty);

            // Check down and drag
            trackedDevice.select.WriteValueIntoEvent(1f, stateEvent);
            InputSystem.QueueEvent(stateEvent);
            InputSystem.Update();
            eventSystem.InvokeUpdate();

            Assert.That(leftChildReceiver.events, Has.Count.EqualTo(2));
            Assert.That(leftChildReceiver.events[0].type, Is.EqualTo(EventType.Down));
            Assert.That(leftChildReceiver.events[1].type, Is.EqualTo(EventType.PotentialDrag));
            leftChildReceiver.Reset();
            Assert.That(rightChildReceiver.events, Is.Empty);

            // Move to new location on left child
            trackedDevice.orientation.WriteValueIntoEvent(Quaternion.Euler(0.0f, -10.0f, 0.0f), stateEvent);
            InputSystem.QueueEvent(stateEvent);
            InputSystem.Update();
            eventSystem.InvokeUpdate();

            Assert.That(leftChildReceiver.events, Has.Count.EqualTo(2));
            Assert.That(leftChildReceiver.events[0].type, Is.EqualTo(EventType.BeginDrag));
            Assert.That(leftChildReceiver.events[1].type, Is.EqualTo(EventType.Dragging));
            leftChildReceiver.Reset();
            Assert.That(rightChildReceiver.events, Is.Empty);

            // Move children
            trackedDevice.orientation.WriteValueIntoEvent(Quaternion.Euler(0.0f, 30.0f, 0.0f), stateEvent);
            InputSystem.QueueEvent(stateEvent);
            InputSystem.Update();
            eventSystem.InvokeUpdate();

            Assert.That(leftChildReceiver.events, Has.Count.EqualTo(2));
            Assert.That(leftChildReceiver.events[0].type, Is.EqualTo(EventType.Exit));
            Assert.That(leftChildReceiver.events[1].type, Is.EqualTo(EventType.Dragging));
            leftChildReceiver.Reset();
            Assert.That(rightChildReceiver.events, Has.Count.EqualTo(1));
            Assert.That(rightChildReceiver.events[0].type, Is.EqualTo(EventType.Enter));
            rightChildReceiver.Reset();

            trackedDevice.select.WriteValueIntoEvent(0f, stateEvent);
            InputSystem.QueueEvent(stateEvent);
            InputSystem.Update();
            eventSystem.InvokeUpdate();

            Assert.That(leftChildReceiver.events, Has.Count.EqualTo(2));
            Assert.That(leftChildReceiver.events[0].type, Is.EqualTo(EventType.Up));
            Assert.That(leftChildReceiver.events[1].type, Is.EqualTo(EventType.EndDrag));
            leftChildReceiver.Reset();
            Assert.That(rightChildReceiver.events, Has.Count.EqualTo(1));
            Assert.That(rightChildReceiver.events[0].type, Is.EqualTo(EventType.Drop));
            rightChildReceiver.Reset();
        }
    }

    [UnityTest]
    [Category("UI")]
    public IEnumerator UI_CanDriveUIFromMultipleTrackedDevices()
    {
        // Create device.
        InputSystem.RegisterLayout<TestTrackedDevice>();
        var trackedDevice = InputSystem.AddDevice<TestTrackedDevice>();
        var trackedDevice2 = InputSystem.AddDevice<TestTrackedDevice>();

        var objects = CreateScene();
        var uiModule = objects.uiModule;
        var eventSystem = objects.eventSystem;
        var leftChildGameObject = objects.leftGameObject;
        var leftChildReceiver = leftChildGameObject != null ? leftChildGameObject.GetComponent<UICallbackReceiver>() : null;
        var rightChildGameObject = objects.rightGameObject;
        var rightChildReceiver = rightChildGameObject != null ? rightChildGameObject.GetComponent<UICallbackReceiver>() : null;

        // Create actions.
        var asset = ScriptableObject.CreateInstance<InputActionAsset>();

        // Create actions.
        var map = new InputActionMap("map");
        asset.AddActionMap(map);
        var trackedPositionAction = map.AddAction("position", type: InputActionType.PassThrough);
        var trackedOrientationAction = map.AddAction("orientation", type: InputActionType.PassThrough);
        var trackedSelectAction = map.AddAction("selection", type: InputActionType.PassThrough);

        trackedPositionAction.AddBinding("*/position");
        trackedOrientationAction.AddBinding("*/orientation");
        trackedSelectAction.AddBinding("*/select");

        // Wire up actions.
        // NOTE: In a normal usage scenario, the user would wire these up in the inspector.
        uiModule.trackedDevicePosition = InputActionReference.Create(trackedPositionAction);
        uiModule.trackedDeviceOrientation = InputActionReference.Create(trackedOrientationAction);
        uiModule.trackedDeviceSelect = InputActionReference.Create(trackedSelectAction);

        // Enable the whole thing.
        map.Enable();

        // We need to wait a frame to let the underlying canvas update and properly order the graphics images for raycasting.
        yield return null;

        using (StateEvent.From(trackedDevice, out var stateEvent))
        using (StateEvent.From(trackedDevice2, out var stateEvent2))
        {
            // Reset to Defaults
            trackedDevice.position.WriteValueIntoEvent(Vector3.zero, stateEvent);
            trackedDevice.orientation.WriteValueIntoEvent(Quaternion.Euler(0.0f, -90.0f, 0.0f), stateEvent);
            trackedDevice.select.WriteValueIntoEvent(0f, stateEvent);
            InputSystem.QueueEvent(stateEvent);

            trackedDevice2.position.WriteValueIntoEvent(Vector3.zero, stateEvent2);
            trackedDevice2.orientation.WriteValueIntoEvent(Quaternion.Euler(0.0f, -90.0f, 0.0f), stateEvent2);
            trackedDevice2.select.WriteValueIntoEvent(0f, stateEvent2);
            InputSystem.QueueEvent(stateEvent2);
            InputSystem.Update();

            leftChildReceiver.Reset();
            rightChildReceiver.Reset();

            // Move over left child.
            trackedDevice.orientation.WriteValueIntoEvent(Quaternion.Euler(0.0f, -30.0f, 0.0f), stateEvent);
            InputSystem.QueueEvent(stateEvent);
            InputSystem.Update();
            eventSystem.InvokeUpdate();

            Assert.That(leftChildReceiver.events, Has.Count.EqualTo(1));
            Assert.That(leftChildReceiver.events[0].type, Is.EqualTo(EventType.Enter));
            Assert.That((leftChildReceiver.events[0].data as PointerEventData).pointerId, Is.EqualTo(0));
            leftChildReceiver.Reset();
            Assert.That(rightChildReceiver.events, Is.Empty);

            trackedDevice2.orientation.WriteValueIntoEvent(Quaternion.Euler(0.0f, -30.0f, 0.0f), stateEvent2);
            InputSystem.QueueEvent(stateEvent2);
            InputSystem.Update();
            eventSystem.InvokeUpdate();

            Assert.That(leftChildReceiver.events, Has.Count.EqualTo(1));
            Assert.That(leftChildReceiver.events[0].type, Is.EqualTo(EventType.Enter));
            Assert.That((leftChildReceiver.events[0].data as PointerEventData).pointerId, Is.EqualTo(1));
            leftChildReceiver.Reset();
            Assert.That(rightChildReceiver.events, Is.Empty);

            // Check basic down/up
            trackedDevice.select.WriteValueIntoEvent(1f, stateEvent);
            InputSystem.QueueEvent(stateEvent);
            trackedDevice.select.WriteValueIntoEvent(0f, stateEvent);
            InputSystem.QueueEvent(stateEvent);
            InputSystem.Update();
            eventSystem.InvokeUpdate();

            Assert.That(leftChildReceiver.events, Has.Count.EqualTo(4));
            Assert.That(leftChildReceiver.events[0].type, Is.EqualTo(EventType.Down));
            Assert.That((leftChildReceiver.events[0].data as PointerEventData).pointerId, Is.EqualTo(0));
            Assert.That(leftChildReceiver.events[1].type, Is.EqualTo(EventType.PotentialDrag));
            Assert.That((leftChildReceiver.events[1].data as PointerEventData).pointerId, Is.EqualTo(0));
            Assert.That(leftChildReceiver.events[2].type, Is.EqualTo(EventType.Up));
            Assert.That((leftChildReceiver.events[2].data as PointerEventData).pointerId, Is.EqualTo(0));
            Assert.That(leftChildReceiver.events[3].type, Is.EqualTo(EventType.Click));
            Assert.That((leftChildReceiver.events[3].data as PointerEventData).pointerId, Is.EqualTo(0));

            leftChildReceiver.Reset();
            Assert.That(rightChildReceiver.events, Is.Empty);

            trackedDevice2.select.WriteValueIntoEvent(1f, stateEvent2);
            InputSystem.QueueEvent(stateEvent2);
            trackedDevice2.select.WriteValueIntoEvent(0f, stateEvent2);
            InputSystem.QueueEvent(stateEvent2);
            InputSystem.Update();
            eventSystem.InvokeUpdate();

            Assert.That(leftChildReceiver.events, Has.Count.EqualTo(4));
            Assert.That(leftChildReceiver.events[0].type, Is.EqualTo(EventType.Down));
            Assert.That((leftChildReceiver.events[0].data as PointerEventData).pointerId, Is.EqualTo(1));
            Assert.That(leftChildReceiver.events[1].type, Is.EqualTo(EventType.PotentialDrag));
            Assert.That((leftChildReceiver.events[0].data as PointerEventData).pointerId, Is.EqualTo(1));
            Assert.That(leftChildReceiver.events[2].type, Is.EqualTo(EventType.Up));
            Assert.That((leftChildReceiver.events[0].data as PointerEventData).pointerId, Is.EqualTo(1));
            Assert.That(leftChildReceiver.events[3].type, Is.EqualTo(EventType.Click));
            Assert.That((leftChildReceiver.events[0].data as PointerEventData).pointerId, Is.EqualTo(1));
            leftChildReceiver.Reset();
            Assert.That(rightChildReceiver.events, Is.Empty);

            // Move to new location on right child
            trackedDevice.orientation.WriteValueIntoEvent(Quaternion.Euler(0.0f, 30.0f, 0.0f), stateEvent);
            InputSystem.QueueEvent(stateEvent);
            InputSystem.Update();
            eventSystem.InvokeUpdate();

            Assert.That(leftChildReceiver.events, Has.Count.EqualTo(1));
            Assert.That(leftChildReceiver.events[0].type, Is.EqualTo(EventType.Exit));
            Assert.That((leftChildReceiver.events[0].data as PointerEventData).pointerId, Is.EqualTo(0));
            leftChildReceiver.Reset();
            Assert.That(rightChildReceiver.events, Has.Count.EqualTo(1));
            Assert.That(rightChildReceiver.events[0].type, Is.EqualTo(EventType.Enter));
            Assert.That((rightChildReceiver.events[0].data as PointerEventData).pointerId, Is.EqualTo(0));
            rightChildReceiver.Reset();

            trackedDevice2.orientation.WriteValueIntoEvent(Quaternion.Euler(0.0f, 30.0f, 0.0f), stateEvent2);
            InputSystem.QueueEvent(stateEvent2);
            InputSystem.Update();
            eventSystem.InvokeUpdate();

            Assert.That(leftChildReceiver.events, Has.Count.EqualTo(1));
            Assert.That(leftChildReceiver.events[0].type, Is.EqualTo(EventType.Exit));
            Assert.That((leftChildReceiver.events[0].data as PointerEventData).pointerId, Is.EqualTo(1));
            leftChildReceiver.Reset();
            Assert.That(rightChildReceiver.events, Has.Count.EqualTo(1));
            Assert.That(rightChildReceiver.events[0].type, Is.EqualTo(EventType.Enter));
            Assert.That((rightChildReceiver.events[0].data as PointerEventData).pointerId, Is.EqualTo(1));
            rightChildReceiver.Reset();
        }
    }

#endif

    private enum EventType
    {
        Click,
        Down,
        Up,
        Enter,
        Exit,
        Select,
        Deselect,
        PotentialDrag,
        BeginDrag,
        Dragging,
        Drop,
        EndDrag,
        Move,
        Submit,
        Cancel,
        Scroll
    }

    private class UICallbackReceiver : MonoBehaviour, IPointerClickHandler, IPointerDownHandler, IPointerEnterHandler,
        IPointerExitHandler, IPointerUpHandler, IMoveHandler, ISelectHandler, IDeselectHandler, IInitializePotentialDragHandler,
        IBeginDragHandler, IDragHandler, IEndDragHandler, IDropHandler, ISubmitHandler, ICancelHandler, IScrollHandler
    {
        public struct Event
        {
            public EventType type;
            public BaseEventData data;

            public Event(EventType type, BaseEventData data)
            {
                this.type = type;
                this.data = data;
            }

            public override string ToString()
            {
                var dataString = data?.ToString();
                dataString = dataString?.Replace("\n", "\n\t");
                return $"{type}[\n\t{dataString}]";
            }
        }

        public List<Event> events = new List<Event>();
        public GameObject moveTo;

        public void Reset()
        {
            events.Clear();
        }

        public void OnPointerClick(PointerEventData eventData)
        {
            events.Add(new Event(EventType.Click, ClonePointerEventData(eventData)));
            EventSystem.current.SetSelectedGameObject(gameObject, eventData);
        }

        public void OnPointerDown(PointerEventData eventData)
        {
            events.Add(new Event(EventType.Down, ClonePointerEventData(eventData)));
        }

        public void OnPointerEnter(PointerEventData eventData)
        {
            events.Add(new Event(EventType.Enter, ClonePointerEventData(eventData)));
        }

        public void OnPointerExit(PointerEventData eventData)
        {
            events.Add(new Event(EventType.Exit, ClonePointerEventData(eventData)));
        }

        public void OnPointerUp(PointerEventData eventData)
        {
            events.Add(new Event(EventType.Up, ClonePointerEventData(eventData)));
        }

        public void OnMove(AxisEventData eventData)
        {
            events.Add(new Event(EventType.Move, CloneAxisEventData(eventData)));
            if (moveTo != null)
                EventSystem.current.SetSelectedGameObject(moveTo, eventData);
        }

        public void OnSubmit(BaseEventData eventData)
        {
            events.Add(new Event(EventType.Submit, null));
        }

        public void OnCancel(BaseEventData eventData)
        {
            events.Add(new Event(EventType.Cancel, null));
        }

        public void OnSelect(BaseEventData eventData)
        {
            events.Add(new Event(EventType.Select, null));
        }

        public void OnDeselect(BaseEventData eventData)
        {
            events.Add(new Event(EventType.Deselect, null));
        }

        public void OnInitializePotentialDrag(PointerEventData eventData)
        {
            events.Add(new Event(EventType.PotentialDrag, ClonePointerEventData(eventData)));
        }

        public void OnBeginDrag(PointerEventData eventData)
        {
            events.Add(new Event(EventType.BeginDrag, ClonePointerEventData(eventData)));
        }

        public void OnDrag(PointerEventData eventData)
        {
            events.Add(new Event(EventType.Dragging, ClonePointerEventData(eventData)));
        }

        public void OnDrop(PointerEventData eventData)
        {
            events.Add(new Event(EventType.Drop, ClonePointerEventData(eventData)));
        }

        public void OnEndDrag(PointerEventData eventData)
        {
            events.Add(new Event(EventType.EndDrag, ClonePointerEventData(eventData)));
        }

        public void OnScroll(PointerEventData eventData)
        {
            events.Add(new Event(EventType.Scroll, ClonePointerEventData(eventData)));
        }

        private AxisEventData CloneAxisEventData(AxisEventData eventData)
        {
            return new AxisEventData(EventSystem.current)
            {
                moveVector = eventData.moveVector,
                moveDir = eventData.moveDir
            };
        }

        private PointerEventData ClonePointerEventData(PointerEventData eventData)
        {
            return new PointerEventData(EventSystem.current)
            {
                pointerId = eventData.pointerId,
                position = eventData.position,
                button = eventData.button,
                clickCount = eventData.clickCount,
                clickTime = eventData.clickTime,
                eligibleForClick = eventData.eligibleForClick,
                delta = eventData.delta,
                scrollDelta = eventData.scrollDelta,
                dragging = eventData.dragging,
                hovered = eventData.hovered.Select(x => x).ToList(),
                pointerDrag = eventData.pointerDrag,
                pointerEnter = eventData.pointerEnter,
                pointerPress = eventData.pointerPress,
                pressPosition = eventData.pressPosition,
                pointerCurrentRaycast = eventData.pointerCurrentRaycast,
                pointerPressRaycast = eventData.pointerPressRaycast,
                rawPointerPress = eventData.rawPointerPress,
                useDragThreshold = eventData.useDragThreshold,
            };
        }
    }

    private class TestEventSystem : MultiplayerEventSystem
    {
        public void InvokeUpdate()
        {
            Update();
        }
    }
}<|MERGE_RESOLUTION|>--- conflicted
+++ resolved
@@ -10,15 +10,9 @@
 using UnityEngine.InputSystem.LowLevel;
 using UnityEngine.InputSystem.UI;
 using UnityEngine.InputSystem.Utilities;
-<<<<<<< HEAD
-using UnityEngine.Scripting;
-using UnityEngine.TestTools;
-using UnityEngine.TestTools.Utils;
-=======
 using UnityEngine.Profiling;
 using UnityEngine.TestTools;
 using UnityEngine.TestTools.Constraints;
->>>>>>> c2dbec31
 using UnityEngine.UI;
 using TouchPhase = UnityEngine.InputSystem.TouchPhase;
 using Is = UnityEngine.TestTools.Constraints.Is;
@@ -797,7 +791,6 @@
         Assert.That(uiModule.point?.action, Is.Null);
     }
 
-<<<<<<< HEAD
     // Right now, text input in uGUI is picked up from IMGUI events. ATM they're still out of reach for us.
     // Hopefully something we can solve as part of getting rid of the old input system.
     [Test]
@@ -834,7 +827,8 @@
     public void TODO_UI_CanDriveIME()
     {
         Assert.Fail();
-=======
+    }
+
     [Test]
     [Category("UI")]
     [Retry(2)] // Warm up JIT
@@ -873,7 +867,6 @@
             Press(mouse.leftButton);
             Profiler.EndSample();
         }, Is.Not.AllocatingGCMemory());
->>>>>>> c2dbec31
     }
 
 // The tracked device tests fail with NullReferenceException in the windows editor on yamato. I cannot reproduce this locally, so will disable them on windows for now.
