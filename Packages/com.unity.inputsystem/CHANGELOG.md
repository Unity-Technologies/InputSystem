--- conflicted
+++ resolved
@@ -12,12 +12,10 @@
 
 ### Fixed
 - Fixed missing confirmation popup when deleting a control scheme.
-<<<<<<< HEAD
 - Fixed add bindings button to support left button click.
 - Fixed icon for adding bindings and composites button.
-=======
 - Fixed Documentation~/filter.yml GlobalNamespace rule removing all API documentation.
->>>>>>> 67cd7129
+
 
 ## [1.8.0-pre.2] - 2023-11-09
 
