# Changelog

All notable changes to the input system package will be documented in this file.

The format is based on [Keep a Changelog](http://keepachangelog.com/en/1.0.0/)
and this project adheres to [Semantic Versioning](http://semver.org/spec/v2.0.0.html).

Due to package verification, the latest version below is the unpublished version and the date is meaningless.
however, it has to be formatted properly to pass verification tests.

## [Unreleased]

### Fixed

- Fixed pairing devices to existing `InputUser`s potentially corrupting list of paired devices from other `InputUser`s ([case 1327628](https://issuetracker.unity3d.com/issues/input-system-devices-are-reassigned-to-the-wrong-users-after-adding-a-new-device)).
- Fixed StackOverflowException caused by calling InputSystem.Update from inside an input action callback ([case 1316000](https://issuetracker.unity3d.com/issues/crash-when-adding-inputsystem-dot-update-to-inputsystem-command-handler-to-force-processing-an-event-and-sending-input)).

#### Actions

- Fixed binding paths being misaligned in UI when switching to text mode editing ([case 1200107](https://issuetracker.unity3d.com/issues/input-system-path-input-field-text-is-clipping-under-binding-in-the-properties-section)).

### Added

- Added `InputSystem.runUpdatesInEditMode` to enable processing of non-editor updates without entering playmode (only available for XR).

## [1.1.0-pre.4] - 2021-05-04

### Changed

- The `VirtualMouseInput` component is now part of the Input System assembly. It was previously packaged with the `Gamepad Mouse Cursor` sample.
  * The component has a different GUID from before, so existing setups that use the component from the sample are not broken. To use the built-in component you must explicitly switch over.
- `InputTestFixture` no longer deletes the `GameObject`s in the current scene in its `TearDown` ([case 1286987](https://issuetracker.unity3d.com/issues/input-system-inputtestfixture-destroys-test-scene)).
  * This was added for the sake of the Input System's own tests but should not have been in the public fixture.
- Generic `Gamepad` now has platform independent long button names. Previously it used different names if editor targeted PS4/Switch consoles (case 1321676).
- When creating a new control scheme with a name `All Control Schemes`, `All Control Schemes1` will be created to avoid confusion with implicit `All Control Schemes` scheme ([case 1217379](https://issuetracker.unity3d.com/issues/control-scheme-cannot-be-selected-when-it-is-named-all-control-schemes)).
- Display names of keyboard buttons are now passed through `ToLower` and `ToTitleCase` to enforce consistent casing between different platforms and keyboard layouts ([case 1254705](https://issuetracker.unity3d.com/issues/the-display-names-for-keyboard-keys-in-the-input-debugger-do-not-match-those-defined-in-input-system-package)).
- Editor: All remaining `InputUser` instances are now removed automatically when exiting play mode. This means that all devices are automatically unpaired.
  * In essence, like `InputAction`, `InputUser` is now considered a player-only feature.
- Events queued __during__ event processing (i.e. `InputSystem.Update()`) are now processed in the same frame. This eliminates the 1-frame lag previously incurred by simulated input.
  * Note that this does not extend to input queued __outside__ of event processing but in the same frame. For example, input queued by the UI (such as by `OnScreenButton` and `OnScreenStick`) will still see a 1-frame lag as UI event processing happens later in the frame and outside of input event processing.

#### Actions

- When removing/unplugging a device, it will now also be removed from the device list of `InputActionMap.devices` and `InputActionAsset.devices`.
  ```CSharp
  var gamepad = InputSystem.AddDevice<Gamepad>();
  var actions = new MyGeneratedActions();
  actions.devices = new[] { gamepad };
  InputSystem.RemoveDevice(gamepad);
  // `actions.devices` is now an empty array.
  ```
- Adding an action to a `InputActionMap` that is part of an `InputActionAsset` now requires all actions in the asset to be disabled ([case 1288335](https://issuetracker.unity3d.com/issues/adding-actions-at-runtime-to-existing-map-from-asset-triggers-assertion-error)).
  * This used to trigger an `Assert` at runtime but now properly throws an `InvalidOperationException`.

### Fixed

- Fixed inputs in game view sometimes not working when running in the editor, as initial focus state could end up being incorrect.
- Fixed bad performance in Input Debugger with high-frequency devices (e.g. 1+ KHz gaming mice). Before, high event volumes led to excessive refreshes of debugger data.
- Fixed compile error on tvOS due to step counter support for iOS added in `1.1.0-preview.3`.
- Fixed PS4- and PS3-specific `rightTriggerButton` and `leftTriggerButton` controls not being marked as synthetic and thus conflicting with `rightTrigger` and `leftTrigger` input ([case 1293734](https://issuetracker.unity3d.com/issues/input-system-when-binding-gamepad-controls-triggerbutton-gets-bound-instead-of-triggeraxis)).
  * This manifested itself, for example, when using interactive rebinding and seeing `rightTriggerButton` getting picked instead of the expected `rightTrigger` control.
- Fixed changes to usages of devices in remote player not being reflected in Input Debugger.
- Fixed exceptions and incorrect values with HIDs using 32-bit fields ([case 1189859](https://issuetracker.unity3d.com/issues/inputsystem-error-when-vjoy-is-installed)).
  * This happened, for example, with vJoy installed.
- Fixed `InputUser` no longer sending `InputUserChange.ControlsChanged` when adding a new user after previously, all users were removed.
  * Fix contributed by [Sven Herrmann](https://github.com/SvenRH) in [1292](https://github.com/Unity-Technologies/InputSystem/pull/1292).
- Fixed `AxisDeadzoneProcessor` min/max values not being settable to 0 in editor UI ([case 1293744](https://issuetracker.unity3d.com/issues/input-system-input-system-axis-deadzone-minimum-value-fallsback-to-default-value-if-its-set-to-0)).
- Fixed blurry icons in input debugger, asset editor, input settings ([case 1299595](https://issuetracker.unity3d.com/issues/inputsystem-supported-device-list-dropdown-icons-present-under-project-settings-are-not-user-friendly)).
- Fixed `clickCount` not being incremented correctly by `InputSystemUIInputModule` for successive mouse clicks ([case 1317239](https://issuetracker.unity3d.com/issues/eventdata-dot-clickcount-doesnt-increase-when-clicking-repeatedly-in-the-new-input-system)).
- Fixed UI not working after additively loading scenes with additional InputSystemUIInputModule modules ([case 1251720](https://issuetracker.unity3d.com/issues/input-system-buttons-cannot-be-pressed-after-additively-loading-scenes-with-additional-event-systems)).
- Fixed no `OnPointerExit` received when changing UI state without moving pointer ([case 1232705](https://issuetracker.unity3d.com/issues/input-system-onpointerexit-is-not-triggered-when-a-ui-element-interrupts-a-mouse-hover)).
- Fixed reference to `.inputactions` of `Player Prefab` referenced by `PlayerInputManager` being destroyed on going into play mode, if the player prefab was a nested prefab ([case 1319756](https://issuetracker.unity3d.com/issues/playerinput-component-loses-its-reference-to-an-inputactionasset)).
- Fixed "Scheme Name" label clipped in "Add Control Schema" popup window ([case 1199560]https://issuetracker.unity3d.com/issues/themes-input-system-scheme-name-is-clipped-in-add-control-schema-window-with-inter-default-font)).
- Fixed `InputSystem.QueueEvent` calls from within `InputAction` callbacks getting dropped entirely ([case 1297339](https://issuetracker.unity3d.com/issues/input-system-ui-button-wont-click-when-simulating-a-mouse-click-with-inputsystem-dot-queueevent)).
- Fixed `InputSystemUIInputModule` being in invalid state when added from `Awake` to a game object when entering playmode ([case 1323566](https://issuetracker.unity3d.com/issues/input-system-default-ui-actions-do-not-register-when-adding-inputsystemuiinputmodule-at-runtime-to-an-active-game-object)).
- Fixed `Keyboard.current` becoming `null` after `OnScreenButton` is disabled or destroyed ([case 1305016](https://issuetracker.unity3d.com/issues/inputsystem-keyboard-dot-current-becomes-null-after-onscreenbutton-is-destroyed)).

#### Actions

- Fixed rebinding not working for any discrete control that was held when the rebinding operation started ([case 1317225](https://issuetracker.unity3d.com/issues/inputsystem-a-key-will-not-be-registered-after-rebinding-if-it-was-pressed-when-the-rebinding-operation-started)).
- Fixed bindings being added to every InputAction in a collection when editing a collection of InputActions in the inspector. ([case 1258578](https://issuetracker.unity3d.com/issues/adding-a-binding-to-one-inputaction-element-in-a-list-adds-the-same-binding-to-all-the-other-elements-in-the-list))
- Fixed `Retrieving array element that was out of bounds` and `SerializedProperty ... has disappeared!` errors when deleting multiple action bindings in the input asset editor ([case 1300506](https://issuetracker.unity3d.com/issues/errors-are-thrown-in-the-console-when-deleting-multiple-bindings)).
- Fixed delete key not working in the input actions editor ([case 1282090](https://issuetracker.unity3d.com/issues/input-system-delete-key-doesnt-work-in-the-input-actions-window)).
- Fixed actions embedded into `MonoBehaviours` not showing bindings added directly from within constructors ([case 1291334](https://issuetracker.unity3d.com/issues/input-action-binding-doesnt-show-up-in-the-inspector-when-set-using-a-script)).
  ```CSharp
  public class MyMB : MonoBehaviour {
    // This would end up not showing the binding in the inspector.
    public InputAction action = new InputAction(binding: "<Gamepad>/leftStick");
  ```
- Fixed tooltips not appearing for elements of the Input Actions editor window ([case 1311595](https://issuetracker.unity3d.com/issues/no-tooltips-appear-when-hovering-over-parts-of-input-action-editor-window)).
- Fixed `NullReferenceException` when reading values through `InputAction.CallbackContext` on a `OneModifierComposite` or `TwoModifierComposite` binding.
- Fixed multi-taps not working when multiple controls were bound to an action ([case 1267805](https://issuetracker.unity3d.com/issues/input-system-multi-tap-interaction-doesnt-get-triggered-when-there-are-2-or-more-bindings-in-the-active-control-scheme)).
  * When there were multiple controls bound to an action, this bug would get triggered by any interaction that did not result in a phase change on the action.
- Fixed runtime rebinds added as new bindings from leaking into .inputactions assets when exiting play mode ([case 1190502](https://issuetracker.unity3d.com/issues/inputsystem-runtime-rebinds-are-leaking-into-inputactions-asset))
- Fixed `IndexOutOfRangeException` and `null` elements in `InputUser.lostDevices` when an `InputUser` loses a devices from a control scheme with only optional devices ([case 1275148](https://issuetracker.unity3d.com/issues/disconnecting-and-reconnecting-input-device-causes-exception-in-inputuser)).
- Fixed binding path selection windows not remembering navigation state when going up through hierarchy ([case 1254981](https://issuetracker.unity3d.com/issues/action-binding-path-selection-windows-doesnt-remember-navigation-state)).

### Added

<<<<<<< HEAD
- Added 'IPlayerInputEventSystem' to remove the 'MultiplayerEventSystem' dependency in 'InputSystemUIInputModule'.
   * This allows controlling what a 'PointerModel' can target.
   * This can be used, for example, to create an event system that allows every player to use multiple 'playerRoot's across different scenes.
=======
- Support for Device Simulator touchscreen input.
>>>>>>> 680c98d9
- Enabled XR device support on Magic Leap (Lumin).
- Added ability to force XR Support in a project by defining `UNITY_INPUT_FORCE_XR_PLUGIN`.
- Added a warning message to PlayerInputManager editor when the attached input action asset won't work with Join Players When Button Is Pressed behaviour due to missing control scheme device requirements ([case 1265853](https://issuetracker.unity3d.com/issues/input-system-player-prefabs-are-not-instantiated-on-join-action-when-they-have-inputactionasset-assigned-to-them)).
- Added support for [UI Toolkit](https://docs.unity3d.com/Manual/UIElements.html) with Unity 2021.1+.
  * UITK is now supported as a UI solution in players. Input support for both [Unity UI](https://docs.unity3d.com/Manual/com.unity.ugui.html) and [UI Toolkit](https://docs.unity3d.com/Manual/UIElements.html) is based on the same `InputSystemUIInputModule` code path. More details in the manual.
- `InputSystemUIInputModule` now has an `xrTrackingOrigin` property. When assigned, this will transform all tracked device positions and rotations from it's local space into Unity's world space ([case 1308480](https://issuetracker.unity3d.com/issues/xr-sdk-tracked-device-raycaster-does-not-work-correctly-with-worldspace-canvas-when-xr-camera-is-offset-from-origin)).
- Added `InputSystemUIInputModule.GetLastRaycastResult`. This returns the most recent raycast result and can be used to draw ray visualizations or get information on the most recent UI object hit.
- Added `InputStateBlock` support for `kFormatSBit` when working with floats ([case 1258003](https://issuetracker.unity3d.com/issues/hid-exceptions-are-thrown-when-launching-a-project-while-analog-keyboard-is-connected-to-the-machine)).
- Added an API to parse control paths.
  ```CSharp
  var parsed = InputControlPath.Parse("<XRController>{LeftHand}/trigger").ToArray();

  Debug.Log(parsed.Length); // Prints 2.
  Debug.Log(parsed[0].layout); // Prints "XRController".
  Debug.Log(parsed[0].name); // Prints an empty string.
  Debug.Log(parsed[0].usages.First()); // Prints "LeftHand".
  Debug.Log(parsed[1].layout); // Prints null.
  Debug.Log(parsed[1].name); // Prints "trigger".
  ```
  * Can, for example, be used with `InputBinding.path`.
- Added a new API-only setting in the form of `InputSystem.settings.maxEventBytesPerUpdate`.
  * Puts an upper limit on the number of event bytes processed in a single update.
  * If exceeded, any additional event data will get thrown away and an error will be issued.
  * Set to 5MB by default.
- Added a new API-only setting called `InputSystem.settings.maxQueuedEventsPerUpdate`.
  * This limits the number of events that can be queued during event processing using the `InputSystem.QueueEvent` method. This guards against infinite loops in the case where an action callback queues an event that causes the same action callback to be called again.
- Added `InputSystemUIInputModule.AssignDefaultActions` to assign default actions when creating ui module in runtime.
- Added `UNITY_INCLUDE_TESTS` define constraints to our test assemblies, which is 2019.2+ equivalent to `"optionalUnityReferences": ["TestAssemblies"]`.

## [1.1.0-preview.3] - 2021-02-04

### Changed

- An upper limit of 1024 controls per device and 1kb of memory state per device has been introduced.
  * This allows for certain optimizations.
  * Should the limits prove too tight, they can be raised in the future.
  * The most complex device we have at the moment (`Touchscreen`) has 242 controls and 616 bytes of state.
- `TouchSimulation` now __disables__ the `Pointer` devices it reads input from.
  * This is to address the problem of mouse input leading to __both__ mouse and touch input happening concurrently. Instead, enabling touch simulation will now effectively __replace__ mouse and pen input with touch input.
  * Devices such `Mouse` and `Pen` will remain in place but will not get updated. Events received for them will be consumed by `TouchSimulation`.
- Enabled XR device support on Switch.

### Fixed

- Fixed precompiled layouts such as `FastKeyboard` leading to build time regressions with il2cpp (case 1283676).
- Fixed `InputDevice.canRunInBackground` not being correctly set for VR devices (thus not allowing them to receive input while the application is not focused).
- Fixed `InputUser.OnEvent` and `RebindingOperation.OnEvent` exhibiting bad performance profiles and leading to multi-millisecond input update times (case 1253371).
  * In our own measurements, `InputUser.OnEvent` is >9 times faster than before and `RebindingOperation.OnEvent` is ~2.5 times faster.
- Fixed PS4 controller not recognized on Mac when connected over Bluetooth ([case 1286449](https://issuetracker.unity3d.com/issues/input-system-dualshock-4-zct1e-dualshock-2-v1-devices-are-not-fully-recognised-over-bluetooth)).
- Fixed `EnhancedTouch` leaking `NativeArray` memory on domain reloads ([case 1190150](https://issuetracker.unity3d.com/issues/new-input-system-simulated-touch-in-editor-doesnt-work)).
- Fixed `TouchSimulation` leading to `"Pointer should have exited all objects before being removed"` errors ([case 1190150](https://issuetracker.unity3d.com/issues/new-input-system-simulated-touch-in-editor-doesnt-work)).
- Fixed multi-touch not working with `InputSystemUIInputModule` ([case 1271942](https://issuetracker.unity3d.com/issues/android-onenddrag-not-being-called-when-there-are-at-least-2-touches-on-the-screen)).
  * This also manifested itself when using On-Screen Controls and not being able to use multiple controls at the same time (for example, in the [Warriors demo](https://github.com/UnityTechnologies/InputSystem_Warriors)).
- Fixed restart prompt after package installation not appearing on Unity 2020.2+ ([case 1292513](https://issuetracker.unity3d.com/issues/input-system-after-package-install-the-update-slash-switch-and-restart-prompt-does-not-appear)).
- Fixed action with multiple bindings getting stuck in `Performed` state when two or more controls are pressed at the same time ([case 1295535](https://issuetracker.unity3d.com/issues/input-system-not-registering-multiple-inputs)).
  * Regression introduced in 1.1-preview.2.
- Fixed `Touch.activeTouches` having incorrect touch phases after calling `EnhancedTouch.Disable()` and then `EnhancedTouch.Enable()` ([case 1286865](https://issuetracker.unity3d.com/issues/new-input-system-began-moved-and-ended-touch-phases-are-not-reported-when-a-second-scene-is-loaded)).
- Fixed compile errors related to XR/AR on console platforms.

#### Actions

- Fixed actions not triggering correctly when multiple bindings on the same action were referencing the same control ([case 1293808](https://issuetracker.unity3d.com/product/unity/issues/guid/1293808/)).
  * Bindings will now "claim" controls during resolution. If several bindings __on the same action__ resolve to the same control, only the first such binding will successfully resolve to the control. Subsequent bindings will only resolve to controls not already referenced by other bindings on the action.
  ```CSharp
  var action = new InputAction();
  action.AddBinding("<Gamepad>/buttonSouth");
  action.AddBinding("<Gamepad>/buttonSouth"); // Will be ignored.
  action.AddBinding("<Gamepad>/button*"); // Will only receive buttonWest, buttonEast, and buttonNorth.
  ```
  * This also means that `InputAction.controls` will now only contain any control at most once.
- Fixed JSON serialization of action maps not preserving empty binding paths ([case 1231968](https://issuetracker.unity3d.com/issues/cloning-actionmap-through-json-converts-empty-paths-to-null-which-is-not-allowed)).

### Added

- Added a new high-performance way to iterate over changed controls in an event.
  ```CSharp
  // Can optionally specify a magnitude threshold that controls must cross.
  // NOTE: This will note allocate GC memory.
  foreach (var control in eventPtr.EnumerateChangedControls(magnitudeThreshold: 0.1f))
      Debug.Log($"Control {control} changed state");
  ```
  * This can be used, for example, to implement much more performant "any button pressed?" queries.
  ```CSharp
  InputSystem.onEvent +=
      (eventPtr, device) =>
      {
          // Ignore anything that is not a state event.
          var eventType = eventPtr.type;
          if (eventType != StateEvent.Type && eventType != DeltaStateEvent.Type)
              return;

          // Find all changed controls actuated above the button press threshold.
          foreach (var control in eventPtr.EnumerateChangedControls
              (device: device, magnitudeThreshold: InputSystem.settings.defaultButtonPressThreshold))
              // Check if it's a button.
              if (control is ButtonControl button)
                  Debug.Log($"Button {button} was pressed");
      }
  ```
- Added support for Step Counter sensors for iOS.
  * You need to enable **Motion Usage** under Input System settings before using the sensor. You can also manually add **Privacy - Motion Usage Description** to your application's Info.plist file.

## [1.1.0-preview.2] - 2020-10-23

### Changed

- The `submit` and the `cancel` actions of the UI input module now trigger on __release__ instead of press. This makes the behavior consistent with clicks triggering UI response on release rather than press.
- Removed the old "Tanks" demo (previously available from the samples shipped with the package).
  * Added a new and improved demo project, which you can download from the [InputSystem_Warriors](https://github.com/UnityTechnologies/InputSystem_Warriors) GitHub repository.

#### Actions

- Actions of type `InputActionType.Button` now respect button press (and release) points.
  * Previously, button-type actions, when used without explicit "Press" interactions, would perform immediately when a bound control was actuated.
  * Now, a button-type action will behave the same as if a "Press" interaction is applied with "Trigger Behavior" set to "Press Only".
  * This means that a button-type action will now perform (and perform __once__ only) when a control crosses the button press threshold defined in the global settings or, if present, locally on a `ButtonControl`. It will then stay performed and finally cancel only when the control falls back to or below the release threshold.
- `InputAction.ReadValue<T>()` now always returns `default<T>` when the action is canceled.
  * This is to make it consistent with `InputAction.CallbackContext.ReadValue<T>()` which already returned `default<T>` when the action was canceled.
  * In general, all APIs that read values will return default values when an action is in a phase other than `Started` or `Performed`.
- If multiple actions in different action maps but in the same .inputactions asset have the same name, calling `InputActionAsset.FindAction()` with just an action name will now return the first __enabled__ action. If none of the actions are enabled, it will return the first action with a matching name as before ([case 1207550](https://issuetracker.unity3d.com/issues/input-system-action-can-only-be-triggered-by-one-of-the-action-maps-when-action-name-is-identical)).
  ```CSharp
  var map1 = new InputActionMap("map1");
  var map2 = new InputActionMap("map2");
  map1.AddAction("actionWithSameName");
  map2.AddAction("actionWithSameName");
  var asset = ScriptableObject.CreateInstance<InputActionAsset>();
  asset.AddActionMap(map1);
  asset.AddActionMap(map2);

  map2["actionWithSameName"].Enable();

  var action = asset["actionWithSameName"];
  // Before: "map1/actionWithSameName"
  // Now: "map2/actionWithSameName"
  ```

### Fixed

- Fixed player build causing `ProjectSettings.asset` to be checked out in Perforce ([case 1254502](https://issuetracker.unity3d.com/issues/projectsettings-dot-asset-is-checked-out-in-perforce-when-building-a-project-with-the-input-system-package-installed)).
- Fixed player build corrupting preloaded asset list in `PlayerSettings` if it was modified by another build processor.
- Fixed remoting in Input Debugger not working for devices in the player that are created from generated layouts (such as XR devices).
- Fixed potential `NullReferenceException` in `InputActionProperty` when the `InputActionReference` is `null`.
- Fixed "On-Screen Controls" sample still using `StandaloneInputModule` and thus throwing `InvalidOperationException` when used with "Active Input Handling" set to "Input System Package (New)" ([case 1201866](https://issuetracker.unity3d.com/issues/input-system-old-input-module-is-available-in-onscreencontrolssample-sample-scene-from-package)).
- Fixed `OnScreenButton` leaving button controls in pressed state when disabled in-between receiving `OnPointerDown` and `OnPointerUp`. Usually manifested itself by having to click the button twice next time it was enabled.
- Fixed exiting out of play mode in the Unity Editor while a test run is in progress leading to the Input System permanently losing all its state until the editor is restarted ([case 1251724](https://issuetracker.unity3d.com/issues/the-input-system-does-not-get-re-enabled-when-a-playmode-input-test-is-interrupted)).
- Fixed max values for `Axis` and `Double` controls stored as multi-bit fields being off by one ([case 1223436](https://issuetracker.unity3d.com/issues/value-equal-to-1-is-not-returned-by-the-input-system-when-reading-a-multi-bit-control)).
  * Fix contributed by [jamre](https://github.com/jamre) in [962](https://github.com/Unity-Technologies/InputSystem/pull/962). Thank you!
- Fixed debug assert in `InputDeviceTester` sample when simultaneously pressing two buttons on gamepad ([case 1244988](https://issuetracker.unity3d.com/issues/input-system-runtime-errors-when-pressing-more-than-one-button-at-the-same-time)).
- Fixed use of UI `Slider` causing drag thresholds to no longer work ([case 1275834](https://issuetracker.unity3d.com/issues/inputsystem-drag-threshold-value-is-ignored-for-scroll-view-after-interacting-with-a-slider-slash-scroll-bar)).
- Fixed layout lists in Input Debugger not updating when removing layouts.
- Fixed device connects leading to different but similar device being reported as reconnected.

#### Actions

- Fixed Action with multiple bindings becoming unresponsive after a Hold interaction was performed ([case 1239551](https://issuetracker.unity3d.com/issues/input-system-hold-interaction-makes-an-input-action-unresponsive-when-2-or-more-binding-are-attached-to-the-same-input-action)).
- Fixed `NullReferenceException` when `Player Input` component `Create Action` is pressed and saved ([case 1245921](https://issuetracker.unity3d.com/issues/input-system-nullreferenceexception-is-thrown-when-player-input-component-create-action-is-pressed-and-saved)).
- Fixed `InputActionTrace.ActionEventPtr.ReadValueAsObject` leading to `InvalidCastException` when trying to read values that came from composite bindings.
- Fixed not being able to stack a `MultiTap` on top of a `Tap` ([case 1261462](https://issuetracker.unity3d.com/issues/multi-tap-and-tap-interactions-in-the-same-action-doesnt-work-properly)).
- Fixed rebinds triggered by the Enter key causing stuck Enter key states ([case 1271591](https://issuetracker.unity3d.com/issues/input-system-rebind-action-requires-two-inputs-slash-presses-when-using-the-enter-key)).
- Fixed `Map index on trigger` and `IndexOutOfRangeException` errors when using multiple Interactions on the same Action. ([case 1253034](https://issuetracker.unity3d.com/issues/map-index-on-trigger-and-indexoutofrangeexception-errors-when-using-multiple-interactions-on-the-same-action)).
- Fixed context menu in action editor not filtering out composites the same way that the `+` icon menu does. This led to, for example, a "2D Vector" composite being shown as an option for a button type action.
- Fixed initial state checks for composite bindings failing if performed repeatedly. For example, doing a `ReadValue<Vector2>` for a WASD binding would return an incorrect value after disabling the map twice while no input from the keyboard was received ([case 1274977](https://issuetracker.unity3d.com/issues/input-system-cannot-read-vector2-values-after-inputactionset-has-been-disabled-and-enabled-twice)).
- Fixed "Add Interaction" menu in action editor not filtering out interactions with incompatible value types ([case 1272772](https://issuetracker.unity3d.com/issues/new-input-system-action-gets-called-only-once-when-using-mouse-press-interaction)).
- Fixed `PlayerInput` no longer auto-switching control schemes if `neverAutoSwitchControlSchemes` was toggled off and back on after the component was first enabled ([case 1232039](https://issuetracker.unity3d.com/issues/input-system-auto-switch-locks-on-one-device-when-its-disabled-and-re-enabled-via-script)).
- Fixed action map name being the same as .inputactions asset name leading to compile errors when `Generate C# Class` is used; now leads to import error ([case 1212052](https://issuetracker.unity3d.com/issues/input-system-user-can-name-inputaction-asset-and-action-map-the-same-creating-compilation-errors-on-generation)).
- Fixed bindings not getting updated when binding by display name and there is no control with the given display name initially.
  ```
  // If at the time this action is enabled, there's no ä key on the keyboard,
  // this did not update properly later when switched to a layout that does have the key.
  var action = new InputAction(binding: "<Keyboard>/#(ä)");
  ```

### Added

- Added tvOS documentation entries in 'Supported Input Devices' page.

#### Actions

- Added "release thresholds" for buttons.
  * Release points are now separated from press points by a percentage threshold.
  * The threshold is defined by `InputSettings.buttonReleaseThreshold`.
  * Thresholds are defined as percentages of press points. A release is thus defined as a button, after having reached a value of at least `InputSettings.defaultButtonPressPoint` (or whatever local press is used), falling back to a value equal to or less than `InputSettings.buttonReleaseThreshold` percent of the press point.
  * This is intended to solve the problem of buttons flickering around button press points.
  * The default threshold is set at 75%, that is, buttons release at 3/4 of the press point.
- Added new methods to the `InputAction` class:
  * `InputAction.IsPressed()`: Whether a bound control has crossed the press threshold and has not yet fallen back below the release threshold.
  * `InputAction.WasPressedThisFrame()`: Whether a bound control has crossed the press threshold this frame.
  * `InputAction.WasReleasedThisFrame()`: Whether a bound control has fallen back below the release threshold this frame.
  * `InputAction.WasPerformedThisFrame()`: Whether the action was performed at any point during the current frame. Equivalent to `InputAction.triggered`, which will be deprecated in the future.
  * `InputAction.Reset()`: Forcibly reset the action state. Cancels the action, if it is currently in progress.
- Added `InputAction.GetTimeoutCompletionPercentage` to query the amount left to complete a currently ongoing interaction.
  ```CSharp
  // Let's say there's a hold interaction on a "warp" action. The user presses a button bound
  // to the action and then holds it. While the user holds the button, we want to know how much
  // longer the user will have to hold it so that we can display feedback in the UI.
  var holdCompleted = playerInput.actions["warp"].GetTimeoutCompletionPercentage();
  ```
- Added three new binding composite types:
  * `OneModifierComposite`: This is a generalization of `ButtonWithOneModifier` (which is still available but now hidden from the UI) which also represents bindings such as "SHIFT+1" but now can be used to target bindings other than buttons (e.g. "SHIFT+delta").
  * `TwoModifiersComposite`: This is a generalization of `ButtonWithTwoModifiers` (which is still available but now hidden from the UI) which also represents bindings such as "SHIFT+CTRL+1" but now can be used to target bindings other than buttons (e.g. "SHIFT+CTRL+delta").
  * `Vector3Composite`: Works the same way `Vector2Composite` does. Adds a `forward` and `backward` binding in addition to `up`, `down`, `left`, and `right`.

## [1.1.0-preview.1] - 2020-08-20

>__The minimum version requirement for the Input System package has been moved up to 2019.4 LTS.__

### Changed

#### Actions

- Auto-generated C# files now have `<auto-generated>` headers so they get ignored by Rider code analysis.
- Auto-generated C# classes are now `partial` so that they can be manually extended.
- Deleting a composite binding with `action.ChangeBinding(0).Erase()` now also erases all the bindings that are part of the composite.
- Trigger binding resolution from within action callbacks (e.g. `InputAction.performed`) will now defer resolution until after the callback has completed.
  * This fixes crashes such as [case 1242406](https://issuetracker.unity3d.com/issues/mecanim-crash-when-entering-or-exiting-play-mode-destroying-gameobjects) where disabling `PlayerInput` from within an action callback led to an action's state being released while the action was still in a callback.

### Fixed

- Fixed input history on Android mono build by alligning memory of history records
- Fixed no input being processed when running a `[UnityTest]` over several frames. Before, this required calling `InputSystem.Update` manually.
- Fixed clicking on help page button in Unity inspector for Input System components not going to relevant manual pages.
- Fixed a bug that prevented DualShock controllers from working on tvOS. (case 1221223).
- `GravitySensor`, `LinearAccelerationSensor`, and `AttitudeSensor` not being initialized on iOS ([case 1251382](https://issuetracker.unity3d.com/product/unity/issues/guid/1251382/)).
- Fixed compilation issues with XR and VR references when building to platforms that do not have complete XR and VR implementations.
- Fixed possible `NullReferenceException`s on ARMs with controls that receive automatic memory offsets.
- Fixed `TouchControl.tapCount` resetting to 0 when "Script Debugging" is enabled (case 1194636).
- Fixed `Touch.activeTouches` not having a `TouchPhase.Began` entry for touches that moved in the same frame that they began in ([case 1230656](https://issuetracker.unity3d.com/issues/input-system-mobile-enhancedtouch-screen-taps-start-with-moved-or-stationary-phase-instead-of-began)).
- Fixed sequential taps causing touches to get stuck in `Touch.activeTouches`.
- Improved performance of `Touch.activeTouches` (most notably, a lot of time was spent in endlessly repetitive safety checks).
- Fixed `EnhancedTouch` APIs not indicating that they need to be enabled with `EnhancedTouchSupport.Enable()`.
  - The APIs now throw `InvalidOperationException` when used without being enabled.
- Fixed memory corruption in `InputEventTrace.AllocateEvent` ([case 1262496](https://issuetracker.unity3d.com/issues/input-system-crash-with-various-stack-traces-when-using-inputactiontrace-dot-subscribetoall))
  * Manifested itself, for example, as crashes when using `InputActionTrace.SubscribeToAll`.
- AxisControls and Vector2Controls' X and Y subcontrols on XR devices now have a minimum range of -1 and a maximum range of 1. This means they can now properly respond to modifiers and interactions in the binding system.

#### Actions

- Fixed drag&drop reordering actions while having one control scheme selected causing bindings from other control schemes to be lost ([case 122800](https://issuetracker.unity3d.com/issues/input-system-bindings-get-cleared-for-other-control-scheme-actions-when-reordering-an-action-in-a-specific-control-scheme)).
- Fixed stack overflow in `PlayerInput.SwitchCurrentActionMap` when called from action callback ([case 1232893](https://issuetracker.unity3d.com/issues/inputsystem-switchcurrentactionmap-causes-a-stackoverflow-when-called-by-each-pahse-of-an-action)).
- Fixed control picker ending up empty when listing devices in "Supported Devices" ([case 1254150](https://issuetracker.unity3d.com/product/unity/issues/guid/1254150/)).

### Added

- Device layouts can now be "precompiled" for speed. `Keyboard`, `Mouse`, and `Touchscreen` are now included as precompiled layouts greatly reducing instantiation time and GC heap cost for these devices. For `Touchscreen`, this results in a >20x speed-up for `InputSystem.AddDevice<Touchscreen>()`.
- Added Pose Control layout. The Pose Control is used on XR Devices and wraps tracking state, position, rotation, and velocity information.

#### Actions

- Can now save binding overrides as JSON strings and restore them from such using the newly added `SaveBindingOverridesAsJson` and `LoadBindingOverridesFromJson` extension methods.
  ```CSharp
  void SaveUserRebinds(PlayerInput player)
  {
      var rebinds = player.actions.SaveBindingOverridesAsJson();
      PlayerPrefs.SetString("rebinds", rebinds);
  }

  void LoadUserRebinds(PlayerInput player)
  {
      var rebinds = PlayerPrefs.GetString("rebinds");
      player.actions.LoadBindingOverridesFromJson(rebinds);
  }
  ```

## [1.0.0] - 2020-04-23

### Fixed

- Fixed compilation issues in `TrackedDeviceRaycaster` when disabling built-in XR module.

## [1.0.0-preview.7] - 2020-04-17

### Fixed

- `VirtualMouseInput` not moving the software cursor when set to `HardwareCursorIsAvailable` but not having a hardware cursor ()
- Can now override built-in Android gamepad layouts. Previously, the input system would always choose its default defaults even after registering more specific layouts using `InputSystem.RegisterLayout`.
- `InputControlPath.TryGetControlLayout` no longer throws `NotImplementedException` for `<Mouse>/scroll/x` and similar paths where the layout is modifying a control it inherited from its base layout ([thread](https://forum.unity.com/threads/notimplementedexception-when-using-inputcontrolpath-trygetcontrollayout-on-mouse-controls.847129/)).
- Fixed compilation errors when disabling built-in VR and XR modules. ([case 1214248](https://issuetracker.unity3d.com/issues/enable-input-system-symbol-is-not-being-updated-when-the-input-system-is-changed-in-player-settings/)).
- Fixed compilation errors when disabling built-in Physics and Physics2D modules. ([case 1191392](https://issuetracker.unity3d.com/issues/inputsystem-trackeddeviceraycaster-has-hard-references-on-both-physics-and-physics2d)).
- No longer throws `NotImplementedException` when matching against a field of `InputDeviceDescription.capabilities` when the value of the field used scientific notation.
- No longer incorrectly matches fields of `InputDeviceDescription.capabilities` by prefix only (i.e. previously it would find the field "foo" when actually looking for "foobar").
- Input device debugger window slowing editor to a crawl when opened on PS4 DualShock controller.
- `InputUser.UnpairDevices()` corrupting user device list.

#### Actions

- Controls are now re-resolved after adding or removing bindings from actions ([case 1218544](https://issuetracker.unity3d.com/issues/input-system-package-does-not-re-resolve-bindings-when-adding-a-new-binding-to-a-map-that-has-already-generated-its-state)).
- Can now have spaces and special characters in action names when using `PlayerInput` with the `SendMessages` or `BroadcastMessages` behavior. Previously, an incorrect method name was generated (fix contributed by [BHSPitMonkey](https://github.com/BHSPitMonkey) in [#1022](https://github.com/Unity-Technologies/InputSystem/pull/1022); [case 1214519](https://issuetracker.unity3d.com/issues/player-input-send-messages-wont-trigger-when-input-action-name-contains-spaces)).
- Adding a new action now sets `expectedControlType` to `Button` as expected ([case 1221015](https://issuetracker.unity3d.com/issues/input-system-default-value-of-expectedcontroltype-is-not-being-set-when-creating-a-new-action)).
- Player joins with `PlayerInputManager` from button presses no longer fail if there are multiple devices of the same type present and the join was not on the first gamepad ([case 226920](https://fogbugz.unity3d.com/f/cases/1226920/)).
- `PlayerInputEditor` no longer leads to the player's `InputActionAsset` mistakenly getting replaced with a clone when the inspector is open on a `PlayerInput` component ([case 1228636](https://issuetracker.unity3d.com/issues/action-map-gets-lost-on-play-when-prefab-is-highlighted-in-inspector)).
- The control picker in the .inputactions editor will no longer incorrectly filter out layouts such as `Xbox One Gamepad (on XB1)` when using them in control schemes. Also, it will no longer filter out controls from base layouts (such as `Gamepad`) ([case 1219415](https://issuetracker.unity3d.com/issues/impossible-to-choose-gamepad-as-binding-path-when-control-scheme-is-set-as-xboxone-scheme)).
- `RebindOperation`s will no longer pick controls right away that are already actuated above the magnitude threshold when the operation starts. Instead, these controls will have to change their actuation from their initial level such that they cross the magnitude threshold configured in the operation ([case 1215784](https://issuetracker.unity3d.com/issues/unnecessary-slash-unwanted-binding-candidates-are-found-when-detecting-and-changing-an-input-value-of-an-input-device)).
- Newly added actions and action maps are now scrolled to when there are more items than fit into view. Previously newly added item was appended but outside of the visible area.
- Actions and bindings in the `.inputactions` editor are no longer force-expanded on every domain reload and whenever a new action or binding is added.
- The importer for `.inputactions` assets will now check out from version control the generated .cs file when overwriting it &ndash; which only happens if the contents differ ([case 1222972](https://issuetracker.unity3d.com/issues/inputsystem-editor-generated-c-number-file-is-not-checked-out-when-overwriting)).
- The editor for `.inputactions` assets will now check out from version control the asset before saving it.
- Drag-reordering action maps no longer throws "Should have drop target" asserts in the console (case [1229146](https://issuetracker.unity3d.com/issues/inputsystem-reordering-of-actionmaps-in-input-action-window-fails-and-throws-should-have-drop-target-error)).
- Drag-reordering actions no longer changes action IDs of some of the existing actions ([case 1231233](https://issuetracker.unity3d.com/issues/input-systems-action-ids-dont-stick-with-action-names-when-input-actions-are-reorganized)).
- References to `InputActionReference` objects created by the importer for `.inputactions` files are no longer broken when the action referenced by the object is renamed ([case 1229145](https://issuetracker.unity3d.com/issues/inputsystem-inputactionreference-loses-guid-when-its-action-is-moved-or-renamed-in-the-inputaction-asset)).
  * __NOTE: This fix does not apply to existing `InputActionReference` instances.__ The problem was inherent in the internal file IDs generated for actions &ndash; which were affected by action and map names. Thus, changing the name of an action or map would change the resulting file ID of the `InputActionReference`.<br>However, changing file IDs will break any existing reference to the object. Thus we had to preserve the existing `InputActionReference` objects under their original file ID. We hide them in the Project Browser, however. The ones that are visible now have the new, fixed file IDs.<br>To switch existing `InputActionReference` properties to the new file IDs, simply replace them with the newly created `InputActionReference`.

### Changed

- `InputDevice.all` has been deprecated due to the confusion it creates with other getters like `Gamepad.all`. Use `InputSystem.devices` instead ([case 1231216](https://issuetracker.unity3d.com/issues/joystick-dot-all-lists-more-than-just-joysticks)).
  * In the same vein, we added a new `Joystick.all` getter that works the same as `Gamepad.all`.
- Changed UI Package to be optional dependency. Removing the package will now disable all UI relevant Input code.

## [1.0.0-preview.6] - 2020-03-06

### Changed

* `InputSystemUIInputModule.trackedDeviceSelect` has been removed. Use `InputSystemUIInputModule.leftClick` instead.
* `InputSystemUIInputModule.repeatDelay` has been renamed to `moveRepeatDelay` and `repeatRate` has been renamed to `moveRepeatRate`.

### Fixed

- Fixed CS0109 warning being generated during player build due to use of `new` with the `PlayerInput.camera property` (case 1174688).
- Fixed a number of issues in `InputSystemUIInputModule`.
  * Fixed GC heap garbage when click-dragging.
  * Fixed number of pointer states growing indefinitely if OS did not reuse touch IDs.
  * Fixed `lastPress` on `PointerEventData` getting lost.
  * Fixed button press-and-release happening in same frame resulting in no UI input.
  * Fixed clicks initiated from non-pointer devices resulting in pointer inputs with `(0,0)` positions.
  * Fixed huge screen deltas on pointer events from tracked devices.
  * Fixed touch input not sending pointer exit events ([case 1213550](https://issuetracker.unity3d.com/issues/input-system-onpointerexit-does-not-work)).
- Fixed `TrackedDeviceRaycaster` not setting `screenPosition` in `RaycastResult`.

#### Actions

- Mixing the enabling&disabling of single actions (as, for example, performed by `InputSystemUIInputModule`) with enabling&disabling of entire action maps (as, for example, performed by `PlayerInput`) no longer leaves to unresponsive input and `"should not reach here"` assertions ([forum thread](https://forum.unity.com/threads/error-while-switching-between-action-maps.825204/)).
- Leaving play mode no longer leaves state change monitors lingering around from enabled actions.
- Enabling action maps with bindings that do not refer to an existing action in the map no longer leads to asserts and exceptions when input on the bindings is received ([case 1213085](https://issuetracker.unity3d.com/issues/input-system-input-actions-cause-exceptions-and-should-not-get-here-errors-to-appear-after-deleting-an-action-map)).
- `PressInteraction` no longer misses the next button press if it gets reset from within the `performed` callback ([case 1205285](https://issuetracker.unity3d.com/issues/inputsystem-problem-with-button-state-after-deactivating-and-reactivating-an-action-map)).
- `InputBinding.DisplayStringOptions.DontIncludeInteractions` is now properly respected.
- Reading the value of a composite binding no longer causes processors from the last active part binding to be applied rather than the processors of the composite itself, if any ([case 1207082](https://issuetracker.unity3d.com/issues/input-system-invert-processors-have-no-effect-on-the-inputaction-dot-callbackcontext-value)).
- Fixed `InputSystem.onActionChange` getting invoked too many times on binding changes.

### Added

- `InputSystemUIInputModule` now sends pointer events using a new `ExtendedPointerEventData` instead of using the base `PointerEventData` class. This surfaces additional input data in pointer events.
- Added `InputSystemUIInputModule.pointerBehavior` to allow dictating how the UI will resolve concurrent input from multiple pointers.

#### Actions

- Added `InputAction.CallbackContext.ReadValueAsButton`.

## [1.0.0-preview.5] - 2020-02-14

### Changed

- We've changed the rules that govern how action phases have to progress:
  * __This is a breaking change!__
    - The primary effect is additional callbacks getting triggered.
  * __Before__:
    - There were no enforced rules about how an action would go through `InputAction.started`, `InputAction.performed`, and `InputAction.canceled`. Which of the callbacks were triggered and in what order depended on a number of factors, the biggest influencer of which were the different interactions that could be applied to actions (like `Press` or `Hold`).
    - This made for unpredictable and frequently surprising results. In addition, it led to bugs where, for [example](https://issuetracker.unity3d.com/issues/input-system-ui-becomes-unresponsive-after-the-first-ui-button-press), adding a `Press` interaction to the `Click` action of `InputSystemUIInputModule` would cause the click state to get stuck because the click action would never cancel.
  * __Now__:
    - The system will now *always* trigger `InputAction.started` first. If this is not done explicitly, it happens implicitly.
    - Likewise, the system will now *always* trigger `InputAction.canceled` before going back to waiting state. Like with `InputAction.started`, if this isn't done explicitly, it will happen implicitly. This implies that `InputAction.canceled` no longer signifies an action getting aborted because it stopped after it started but before it performed. It now simply means "the action has ended" whether it actually got performed or not.
    - In-between `InputAction.started` and `InputAction.canceled`, `InputAction.performed` may be triggered arbitrary many times (including not at all).
  * While late in the cycle for 1.0, we've opted to make this change now in order to fix a range of bugs and problems we've observed that people encountered because of the previous behavior of the system.
- Related to the change above, the behavior of `PressInteraction` has been tweaked and now is the following:
  * `Press Only`: Starts and immediately performs when pressed, then stays performed and cancels when button is released.
  * `Release Only`: Starts when button is pressed and then performs and immediately cancels when the button is released.
  * `Press And Release`: Starts and immediately performs when button is pressed, then stays performed and performs again and immediately cancels when button is released.
- `Vector2Composite` now has a `mode` parameter which can be used to choose between `DigitalNormalized` (the default), `Digital` (same as `DigitalNormalized` but does not normalize the resulting vector), and `Analog` (uses float input values as is).
  * `Vector2Composite.normalize` has been deprecated. Note that it will not work together with `Analog`. The parameter will be removed in the future.

### Fixed

- XR controllers and HMDs have proper display names in the UI again. This regressed in preview.4 such that all XR controllers were displayed as just "XR Controller" in the UI and all HMDs were displayed as "XR HMD".
- `InputSystemUIInputModule` no longer generates GC heap garbage every time mouse events are processed.
- Fixed a bug where an internal array helper method was corrupting array contents leading to bugs in both `InputUser` and `Touch`.
- Fixed exception when saving changes to an Input Action asset and the parent directory has been renamed. ([case 1207527](https://issuetracker.unity3d.com/issues/input-system-console-errors-appear-when-you-save-input-action-asset-after-changing-the-name-of-the-folder-containing-it))

#### Actions

- The regression in 1.0.0-preview.4 of `PlayerInputManager` not joining players correctly if a scheme has more than one device requirement has been fixed.
  * This most notably manifested itself with keyboard+mouse control schemes.
- `PlayerInputManager` will no longer join players when control schemes are used and none of the schemes produces a successful match based on the devices available for the join.
- When no action map is selected in action editor, plus icon to add an action is now disabled; formerly threw an exception when clicked (case 1199562).
- Removing a callback from actions from the callback itself no longer throws `ArgumentOutOfRangeException` ([case 1192972](https://issuetracker.unity3d.com/issues/input-system-package-argumentoutofrangeexception-error-is-thrown-when-the-callback-is-removed-while-its-being-triggered)).
- "Invalid user" `ArgumentException` when turning the same `PlayerInput` on and off ([case 1198889](https://issuetracker.unity3d.com/issues/input-system-package-argumentexception-invalid-user-error-is-thrown-when-the-callback-disables-game-object-with-playerinput)).
- The list of device requirements for a control scheme in the action editor no longer displays devices with their internal layout name rather than their external display name.
- `StackOverflowException` when `Invoke Unity Events` is selected in `PlayerInput` and it cannot find an action (#1033).
- `HoldInteraction` now stays performed after timer has expired and cancels only on release of the control ([case 1195498](https://issuetracker.unity3d.com/issues/inputsystem-inputaction-dot-readvalue-returns-0-when-a-hold-action-is-performed-for-hold-time-amount-of-time)).
- Foldouts in the various action UIs now properly toggle their expansion state when clicked in Unity 2019.3+ ([case 1213781](https://issuetracker.unity3d.com/issues/input-system-package-playerinput-component-events-menu-doesnt-expand-when-clicked-directly-on-the-arrow-icon)).

### Added

- We've added a new `Simple Multiplayer` sample which demonstrates a simple, bare-bones local multiplayer setup.
- We've also added a `Gamepad Mouse Cursor` sample that shows how to drive a UI mouse cursor using the gamepad.
  - The sample contains a reusable `VirtualMouseInput` component that does most of the work.
- Added a `Deselect On Background Click` option to `InputSystemUIInputModule`. This allows toggling the behavior off where clicking the mouse and not hitting a `GameObject` will automatically clear the current selection -- which will break keyboard and gamepad navigation.

## [1.0.0-preview.4] - 2020-01-24

This release includes a number of Quality-of-Life improvements for a range of common problems that users have reported.

### Added

- To aid in debugging issues, we've extended the system's event tracing and replay functionality to allow persisting and replaying arbitrary input event streams.
  * `InputEventTrace` now has APIs to persist the events to disk and to load them back in from previously persisted event streams. The same API can be used to persist in arbitrary C# `Stream` instances, not just in file streams.
     ```CSharp
    // Write.
    myTrace.WriteTo("file.inputtrace");

    // Read.
    InputEventTrace.LoadFrom("file.inputtrace");
     ```
  * `InputEventTrace` now has built-in replay functionality.
     ```CSharp
    myTrace.Replay().PlayAllFramesOneByOne();
     ```
  * The event trace in device windows of the Input Debugger has been extended with controls to save and load traces.
- We've added a new `InputRecording` sample which has a reusable `MonoBehaviour` component that can be used to capture and replay device activity.
- `Keyboard` now has a `FindKeyOnCurrentKeyboardLayout` method to look up key controls by their display names.
- Keyboards now have synthetic controls that combine left and right variants of modifier keys.
  * This means that you can bind to just "shift" now, for example, instead of having to bind to both "left shift" and "right shift".
    ```CSharp
    new InputAction(binding: "<Keyboard>/shift");
    ```
  * The controls are also available as properties on `Keyboard`.
    ```CSharp
    if (Keyboard.current.shiftKey.isPressed) /* ... */;

    // Is equivalent to:
    if (Keyboard.current.leftShiftKey.isPressed ||
        Keyboard.current.rightShiftKey.isPressed) /* ... */;
    ```

#### Actions

- `PlayerInput` now has a new `Controls Changed` event/message which is triggered when the control setup of the player changes (e.g. when switching control schemes).
    ```CSharp
        public void OnControlsChanged()
        {
            // Update UI display hints, for example...
        }
    ```
- We've added APIs to simplify turning bindings into strings suitable for display in UIs.
    ```CSharp
    // Takes things such as currently bound controls and active binding masks into account
    // and can handle composites.
    action.GetBindingDisplayString();
    ```
  * Related to this, custom binding composites can now be annotated with the new `DisplayStringFormat` attribute to control how composites as a whole are turned into display strings.
    ```CSharp
    [DisplayStringFormat("{button}+{stick}")]
    public class MyComposite : InputBindingComposite<Vector2>
    {
        [InputControl(layout = "Button")] public int button;
        [InputControl(layout = "Stick")] public int stick;
    }
    ```
- `InputActionRebindingExtension.RebindingOperation` has a new configuration method `WithMatchingEventsBeingSuppressed` which allows suitable input events to automatically be swallowed while a rebind is ongoing. This greatly helps with not having something else respond to input while a rebind is in progress.
- We've added two new samples:
  * __Rebinding UI__: Demonstrates how to create a rebinding screen using the Input System's APIs. The sample also includes a reusable prefab you can use directly in your projects to quickly put rebinding screens together.
  * __In-Game Hints__: Demonstrates how to show context-sensitive help that respects the current control scheme.

### Changed

- The logic for resetting devices on focus loss has changed somewhat:
  * When focus is lost, all devices are forcibly reset to their default state. As before, a `RequestResetCommand` for each device is also sent to the backend but regardless of whether the device responds or not, the input state for the device will be overwritten to default.
  * __Noisy controls are exempted from resets__. The assumption here is that noisy controls most often represent sensor readings of some kind (e.g. tracking data) and snapping the values back to their default will usually
  * If `Application.runInBackground` is `true`, all devices that return `true` from `InputDevice.canRunInBackground` are exempted from resets entirely. This, for example, allows XR devices to continue running regardless of focus change.
  * This fixes problems such as keyboard keys getting stuck when alt-tabbing between applications (case 1206199).
- `InputControlExtensions.GetStatePtrFromStateEvent` no longer throws `InvalidOperationException` when the state format for the event does not match that of the device. It simply returns `null` instead (same as when control is found in the event's state).
- `InputEventTrace` instances are no longer disposed automatically from their finalizer but __MUST__ be disposed of explicitly using `Dispose()`.
  * This is to allow event traces to survive domain reloads. If they are disposed of automatically during finalizers, even if they survive the reload, the next GC will cause traces to be deallocated.

#### Actions

* `InputActionRebindingExtensions.PerformInteractiveRebinding` has been greatly enhanced to apply a wide range of default configurations to the rebind. This greatly reduces the need to manually configure the resulting rebind.
    ```CSharp
    // Start a rebind with the default configuration.
    myAction.PerformInteractiveRebinding().Start();
    ```
  - Pointer position input will be ignored by default.
  - If not a suitable binding target itself, `<Keyboard>/escape` will automatically be made to quit the rebind.
  - Events with control input not explicitly matching exclusions will now get suppressed. This prevents input actions from getting triggered while a rebind is in progress.
  - The expected control type is automatically adjusted if a part binding of a composite is targeted by the rebind (e.g. if the action expects a `Vector2` but the part binding expects a `Button`, the rebind switches automatically to `Button`).
  - If the targeted binding is part of a control scheme, controls will automatically be restricted to match the device requirements of the control scheme. For example, if the binding belongs to a "Keyboard&Mouse" scheme that has `<Keyboard>` and a `<Mouse>` requirement, the rebind will ignore input on gamepads.
  - As before, you can always create a `RebindingOperation` from scratch yourself or wipe/alter the configuration returned by `PerformInteractiveRebinding` however you see fit.
- Control schemes can now handle ambiguity.
  * This means that, for example, you can now have one control scheme for generic gamepads and another control scheme specifically for PS4 controllers and the system will reliably pick the PS4 scheme when a PS4 controller is used and fall back to the generic gamepad scheme otherwise.
  * While this is exposed as a new `score` property on `InputControlScheme.MatchResult`, no code changes are necessary to take advantage of this feature.
- `PlayerInput.active` has been renamed to `PlayerInput.inputIsActive` to avoid ambiguities with `GameObject` activation.

### Fixed

- `InputUser` in combination with touchscreens no longer throws `InvalidOperationException` complaining about incorrect state format.
 * In a related change, `InputControlExtensions.GetStatePtrFromStateEvent` now works with touch events, too.
- Stack overflow in `InputTestFixture.currentTime` getter.
- Input that occurs in-between pressing the play button and the game starting no longer leaks into the game (case 1191342).
  * This usually manifested itself as large accumulated mouse deltas leading to such effects as the camera immediately jerking around on game start.
- Removing a device no longer has the potential of corrupting state change monitors (and thus actions getting triggered) from other devices.
  * This bug led to input being missed on a device once another device had been removed.
- `TrackedDevice` layout is no longer incorrectly registered as `Tracked Device`.
- Event traces in the input debugger are no longer lost on domain reloads.
- `IndexOutOfRangeException` being thrown when looking up controls on XR devices.

#### Actions

- Clicking the "Replace with InputSystemUIInputModule" button in the inspector when looking at `StandaloneInputModule`, the resulting operation is now undoable and will properly dirty the scene.

## [1.0.0-preview.3] - 2019-11-14

### Fixed

- Fixed wrong event handlers getting removed when having three or more handlers on an event (case 1196143).
  * This was an bug in an internal data structure that impacted a number of code paths that were using the data structure.
- Fixed `LayoutNotFoundException` being thrown when `InputControlPath.ToHumanReadableString` referenced a layout that could not be found.

## [1.0.0-preview.2] - 2019-11-04

### Changed

- Automatic conversion of window coordinates in `EditorWindow` code is now performed regardless of focus or the setting of `Lock Input to Game View` in the input debugger.

### Fixed

- Fixed touch taps triggering when they shouldn't on Android.
- Fixed custom devices registered from `[InitializeOnLoad]` code being lost on domain reload (case 1192379).
  * This happened when there were multiple pieces of `[InitializeOnLoad]` code that accessed the input system in the project and the `RegisterLayout` for the custom device happened to not be the first in sequence.
- OpenVR touchpad controls (`touchpadClicked` & `touchpadPressed`) now report accurate data.

#### Actions

- Fixed missing keyboard bindings in `DefaultInputActions.inputactions` for navigation in UI.
- Fixed using C# reserved names in .inputactions assets leading to compile errors in generated C# classes (case 1189861).
- Assigning a new `InputActionAsset` to a `InputSystemUIInputModule` will no longer look up action names globally but rather only look for actions that are located in action maps with the same name.
  * Previously, if you e.g. switched from one asset where the `point` action was bound to `UI/Point` to an asset that had no `UI` action map but did have an action called `Point` somewhere else, it would erroneously pick the most likely unrelated `Point` action for use by the UI.
- Fixed missing custom editors for `AxisDeadzoneProcessor` and `StickDeadzoneProcessor` that link `min` and `max` values to input settings.
- Fixed actions ending up being disabled if switching to a control scheme that has no binding for the action (case 1187377).
- Fixed part of composite not being bound leading to subsequent part bindings not being functional (case 1189867).
- Fixed `PlayerInput` not pairing devices added after it was enabled when not having control schemes.
  * This problem would also show in the `SimpleDemo` sample when having the `CustomDeviceUsages` sample installed as well. Gamepads would not get picked up in that case.
- Fixed `ArgumentNullException` when adding a device and a binding in an action map had an empty path (case 1187163).
- Fixed bindings that are not associated with any control scheme not getting enabled with other control schemes as they should.

### Added

- Added a new `EditorWindow Demo` sample that illustrates how to use the input system in editor UI code.

## [1.0.0-preview.1] - 2019-10-11

### Changed

- Generated action wrappers now won't `Destroy` the generated Asset in a finalizer, but instead implement `IDisposable`.
- Added back XR layouts (except for Magic Leap) that were removed for `1.0-preview`.
  * We removed these layouts under the assumption that they would almost concurrently become available in the respective device-specific XR packages. However, this did not work out as expected and the gap here turned out to be more than what we anticipated.
  * To deal with this gap, we have moved the bulk of the XR layouts back and will transition things gradually as support in device-specific packages becomes publicly available.

### Fixed

- Fixed a bug where the Input Settings Window might throw exceptions after assembly reload.
- Correctly implemented `IsPointerOverGameObject` method for `InputSystemUIInputModule`.
- Several bugs with layout overrides registered with (`InputSystem.RegisterLayoutOverrides`).
  * In `1.0-preview`, layout overrides could lead to corruption of the layout state and would also not be handled correctly by the various editor UIs.
- Selecting a layout in the input debugger no longer selects its first child item, too.
- Fixed XR devices reporting noise as valid user input (should fix problem of control schemes involving VR devices always activating when using `PlayerInput`).
- Fixed tap/swipe gesture detection in touch samples.

### Actions

- Fixed a bug where multiple composite bindings for the same controls but on different action maps would throw exceptions.
- Fixed `anyKey` not appearing in control picker for `Keyboard`.
- The text on the "Listen" button is no longer clipped off on 2019.3.
- Controls bound to actions through composites no longer show up as duplicates in the input debugger.
- Fixed "Create Actions..." on `PlayerInput` creating an asset with an incorrect binding for taps on Touchscreens. \
  __NOTE: If you have already created an .inputactions asset with this mechanism, update "tap [Touchscreen]" to "Primary Touch/Tap" to fix the problem manually.__
- Fixed `Invoke CSharp Events` when selected in `PlayerInput` not triggering `PlayerInput.onActionTriggered`.
- Fixed duplicating multiple items at the same time in the action editor duplicating them repeatedly.

### Added

- Will now recognize Xbox One and PS4 controllers connected to iOS devices correctly as Xbox One and PS4 controllers.
- Added a new sample called "Custom Device Usages" that shows how to use a layout override on `Gamepad` to allow distinguishing two gamepads in bindings based on which player the gamepad is assigned to.
- Added abstract `TrackedDevice` input device class as the basis for various kinds of tracked devices.

## [1.0.0-preview] - 2019-09-20

### Fixed

- Will now close Input Action Asset Editor windows from previous sessions when the corresponding action was deleted.
- Fixed an issue where Stick Controls could not be created in Players built with medium or high code stripping level enabled.
- Fixed incorrect default state for axes on some controllers.

#### Actions

- Fixed `CallbackContext.ReadValue` throwing when invoked during device removal

### Changed
### Added

## [0.9.6-preview] - 2019-09-06

### Fixed

- Exceptions in scenes of `Visualizers` sample if respective device was not present on system (e.g. in `PenVisualizer` if no pen was present in system).
- Fixed exception in Input Action Asset Editor window when typing whitespace into the search field.
- Fixed control scheme popup window in input action asset editor window showing in the correct screen position on windows.

#### Actions

- Setting timeouts from `IInputInteraction.Process` not working as expected when processing happened in response to previous timeout expiring (#714).
- Pending timeouts on a device not being removed when device was removed.

### Changed

- Replaced `HIDSupport.shouldCreateHID` event with a new `HIDSupport.supportedHIDUsages` property, which takes an array of supported usages.

### Added

#### Actions

- Added `PlayerInput.neverAutoSwitchControlSchemes` to disable logic that automatically enables control scheme switching when there is only a single `PlayerInput` in the game.
- Added `PlayerInput.SwitchControlScheme` to switch schemes manually.

## [0.9.5-preview] - 2019-08-29

### Fixed

- Don't pass events for null devices (for devices which have not been created) to `InputSystem.onEvent` callbacks.
- Will close debugger input state windows, when the state is no longer valid instead of throwing exceptions.
- Fixed pointer coordinates in editor windows for non-mouse pointing devices.
- Fixed using the input system in il2cpp when managed stripping level is set higher then "Low".
- Device debugger window will still show when reading from specific controls throws exceptions.
- Offsets and sizes for elements on Linux joysticks are now computed correctly.
- Joysticks now have a deadzone processor on the stick itself.
- Up/down/left/right on sticks are now deadzoned just like X and Y on sticks are.
- Removed toplevel `X` and `Y` controls on HIDs when there is a `Stick/X` and `Stick/Y` added for the device.
- HID fallback can now deal with sticks that have X and Y controls of different sizes and sitting in non-contiguous locations in the HID input report.
- Button 1 on HID joysticks will now correctly come out as the `trigger` control. Previously, the trigger control on the joystick was left pointing to random state.

#### Actions

- Binding paths now show the same way in the action editor UI as they do in the control picker.
  * For example, where before a binding to `<XInputController>/buttonSouth` was shown as `rightShoulder [XInputController]`, the same binding will now show as `A [Xbox Controller]`.
- When deleting a control scheme, bindings are now updated. A dialog is presented that allows choosing between deleting the bindings or just unassigning them from the control scheme.
- When renaming a control scheme, bindings are now updated. Previously the old name was in place on bindings.
- Control scheme names can no longer be set to empty strings.
- `PlayerInput.Instantiate` now correctly sets up a given control scheme, if specified.
  * When passing a `controlScheme:` argument, the result used to be a correctly assigned control scheme at the `InputUser` level but no restrictions being actually applied to the bindings, i.e. every single binding was active regardless of the specified control scheme.
- NullReferenceExceptions during event processing from `RebindingOperation`.

### Changed

- `InputUser.onUnpairedDeviceUsed` now receives a 2nd argument which is the event that triggered the callback.
  * Also, the callback is now triggered __BEFORE__ the given event is processed rather than after the event has already been written to the device. This allows updating the pairing state of the system before input is processed.
  * In practice, this means that, for example, if the user switches from keyboard&mouse to gamepad, the initial input that triggered the switch will get picked up right away.
- `InputControlPath.ToHumanReadableString` now takes display names from registered `InputControlLayout` instances into account.
  * This means that the method can now be used to generate strings to display in rebinding UIs.
- `AxisControl.clamp` is now an enum-valued property rather than a bool. Can now perform clamping *before* normalization.

#### Actions

- When switching devices/controls on actions, the system will no longer subsequently force an initial state check on __all__ actions. Instead, every time an action's bindings get re-resolved, the system will simply cancel all on-going actions and then re-enable them the same way it would happen by manually calling `InputAction.Enable`.
- Removed non-functional `InputControlScheme.baseScheme` API and `basedOn` serialized property. This was never fully implemented.

### Added

- Can right-click devices in Input Debugger (also those under "Unsupported") and select "Copy Device Description" to copy the internal `InputDeviceDescription` of the device in JSON format to the system clipboard.
  * This information is helpful for us to debug problems related to specific devices.
- If a device description has been copied to the clipboard, a new menu "Paste Device Description as Device" entry in the "Options" menu of the input debugger appears. This instantiates the device from the description as if it was reported locally by the Unity runtime.

## [0.9.3-preview] - 2019-08-15

### Fixed

- `XInputController` and `XboxOneGamepad` no longer have two extraneous, non-functional "menu" and "view" buttons.
- Fixed `InputUser.onUnpairedDeviceUser` ignoring input on controls that do not support `EvaluateMagnitude`.
  * This led to situations, for example, where `PlayerInput` would not initialize a control scheme switch from a `<Mouse>/delta` binding as the delta X and Y axes do not have min&max limits and thus return -1 from `EvaluateMagnitude`.
- Fixed available processor list not updated right away when changing the action type in the Input Action editor window.

#### Actions

- `NullReferenceException` when the input debugger is open with actions being enabled.
- When selecting a device to add to a control scheme, can now select devices with specific usages, too (e.g. "LeftHand" XRController).

### Changed

- Removed `timesliceEvents` setting - and made this tied to the update mode instead. We now always time slice when using fixed updates, and not when using dynamic updates.
- When adding a composite, only ones compatible with the value type of the current action are shown. This will, for example, no longer display a `2D Vector` composite as an option on a floating-point button action.
- The `InputState.onChange` callback now receives a second argument which is the event (if any) that triggered the state change on the device.

### Added

- `InputSystemUIInputModule` can now track multiple pointing devices separately, to allow multi-touch input - required to allow control of multiple On-Scree controls at the same time with different fingers.
- Two new composite bindings have been added.
  * `ButtonWithOneModifier` can be used to represent shortcut-like bindings such as "CTRL+1".
  * `ButtonWithTwoModifiers` can be used to represent shortcut-like bindings such as "CTRL+SHIFT+1".

## [0.9.2-preview] - 2019-08-09

### Fixed

- A `RebindingOperation` will now fall back to the default path generation behavior if the callback provided to `OnGeneratePath` returns null.
- Fixed the Input Action editor window throwing exceptions when trying to view action properties.

### Actions

- `PlayerInput` will now copy overrides when creating duplicate actions.
- It is now possible to use an empty binding path with a non empty override path.
- It is now possible to use set an empty override path to disable a binding.
- It is not possible to query the effectively used path of a binding using `effectivePath`.
- Actions embedded into MonoBehaviour components can now have their properties edited in the inspector. Previously there was no way to get to the properties in this workflow. There is a gear icon now on the action that will open the action properties.

### Changed

### Added

- Added a new sample to the package called `SimpleDemo`. You can install the sample from the package manager. See the [README.md](https://github.com/Unity-Technologies/InputSystem/Assets/Samples/SimpleDemo/README.md) file for details about the sample.

## [0.9.1-preview] - 2019-08-08

### Fixed

- Fixed GC heap garbage being caused by triggered by event processing.
  * This meant that every processing of input would trigger garbage being allocated on the managed heap. The culprit was a peculiarity in the C# compiler which caused a struct in `InputEventPtr.IsA` to be allocated on the heap.
- The bindings selection popup window will now show child controls matching the current action type even if the parent control does not match.
- Fixed `duration` values reported for Hold and Press interactions.
- DualShock 3 on macOS:
  * Fixed actions bound to the dpad control performing correctly.
  * Fixed non-present touchpad button control being triggered incorrectly.
- Fixed compile issues with switch classes on standalone Linux.
- Leak of unmanaged memory in `InputControlList`.

#### Actions

- Fixed actions not updating their set of controls when the usages of a device are changed.
- Composite bindings with the default interaction will now correctly cancel when the composite is released, even if there are multiple composite bindings on the action.

### Changed

- `MouseState`, `KeyboardState`, and `GamepadState` have been made public again.
- `PlayerInput` and `PlayerInputManager` have been moved from the `UnityEngine.InputSystem.PlayerInput` namespace to `UnityEngine.InputSystem`.
- The signature of `InputSystem.onEvent` has changed. The callback now takes a second argument which is the device the given event is sent to (null if there's no corresponding `InputDevice`).
  ```
  // Before:
  InputSystem.onEvent +=
      eventPtr =>
      {
          var device = InputSystem.GetDeviceById(eventPtr.deviceId);
          //...
      };

  // Now:
  InputSystem.onEvent +=
      (eventPtr, device) =>
      {
          //...
      };
  ```
- The signatures of `InputSystem.onBeforeUpdate` and `InputSystem.onAfterUpdate` have changed. The callbacks no longer receive an `InputUpdateType` argument.
  * Use `InputState.currentUpdateType` in case you need to know the type of update being run.
- `InputUpdateType` has been moved to the `UnityEngine.InputSystem.LowLevel` namespace.
- `InputSystem.Update(InputUpdateType)` has been removed from the public API.
- The way input devices are built internally has been streamlined.
  * `InputDeviceBuilder` is now internal. It is no longer necessary to access it to look up child controls. Simply use `InputControl.GetChildControl` instead.
  * To build a device without adding it to the system, call the newly added `InputDevice.Build` method.
    ```
    InputDevice.Build<Mouse>();
    ```
  * `InputSystem.SetLayoutVariant` has been removed. Layout variants can no longer be set retroactively but must be decided on as part of device creation.
- `InputSystem.RegisterControlProcessor` has been renamed to just `InputSystem.RegisterProcessor`.

#### Actions

* `InputAction.ReadValue<TValue>()` is longer correlated to `InputAction.triggered`. It simply returns the current value of a bound control or composite while the action is being interacted with.
* `InputInteractionContext.PerformedAndGoBackToWaiting` has been renamed to just `InputInteractionContext.Performed`.

#### Actions

- Individual composite part bindings can now no longer have interactions assigned to them as that never made any sense.

### Added

- Devices can now have more than one usage.
  * Call `InputSystem.AddDeviceUsage(device,usage)` to add additional usages to a device.
  * Call `InputSystem.RemoveDeviceUsage(device,usage)` to remove existing usages from a device.
  * `InputSystem.SetDeviceUsage(device,usage)` still exists. It will clear all existing usages from the given device.
- A new `VisualizerSamples` sample that can be installed through the package manager.
  * Contains two components `InputControlVisualizer` and `InputActionVisualizer` that help visualizing/debugging control/device and action activity through in-game overlays. A few sample scenes illustrate how to use them.

#### Actions

- Added `InputAction.ReadValueAsObject` API.
- Added `InputAction.activeControl` API.

## [0.9.0-preview] - 2019-07-18

### Fixed

- Validate all parameters on public APIs.
- Fixed an internal bug in `InlinedArray.RemoveAtByMovingTailWithCapacity`, which could cause data corruption.
- Fixed Xbox controller support on macOS il2cpp.
- Fixed issue of Xbox gamepads on Windows desktop not being able to navigate left and down in a UI.
- Allow using InputSystem package if the XR, VR or Physics modules are disabled for smaller builds.
- Fixed documentation landing page and table of contents.
- Fixed tracked devices assigning pointer ids for UI pointer events correctly.
- Adjusted some UI Elements to fit the Unity 19.3 font.
- Fixed NullReferenceException being thrown when project changes.
- Fixed duplicate devices showing in the "Supported Devices" popup when using a search filter.
- Fixed an error when adding new bindings in the Input Actions editor window when a filter was applied.
- Fixed scroll wheel handling in `InputSystemUIInputModule` not being smooth.
- Fixed compile errors from Switch Pro controller code on Linux.

#### Actions

- Fixed `CallbackContext.control` referencing the composite member control which was actually actuated for this trigger for composite bindings.
- Generated C# wrappers for .inputactions assets are no longer placed in Assets/Assets/ folder on Windows.

### Added

- Touch support has been reworked and extended.
  * `Touchscreen.touch[0..9]` are now bindable from the control picker.
  * `Touchscreen.primaryTouch` is now a separate control which tracks the primary touch on the screen.
  * The controls `Touchscreen` inherits from `Pointer` (such as `position`, `phase`, and `delta`) are now tied to `Touchscreen.primaryTouch` and allow for `Touchscreen` to function as a generic `Pointer` (like `Mouse` and `Pen`).
  * `Touchscreen.press` (renamed from `Touchscreen.button`) is now a working, synthetic button that is down whenever at least one finger is on the screen.
  * Recording of start time and start position has been added to touches.
    - `TouchControl.startPosition` gives the starting position of the touch.
    - `TouchControl.startTime` gives the starting time of the touch.
  * Tap detection has been added to `Touchscreen`.
    - Tap time (i.e. time within which a press-and-release must be completed for a tap to register) corresponds to `InputSettings.defaultTapTime`.
    - Tap release must happen within a certain radius of first contact. This is determined by a new setting `InputSettings.tapRadius`.
    - `TouchControl.tap` is a new button control that triggers then the touch is tapped. Note that this happens instantly when a touch ends. The button will go to 1 and __immediately__ go back to 0. This means that polling the button in `Update`, for example, will never trigger a tap. Either use actions to observe the button or use the `Touch` API from `EnhancedTouch` to poll taps.
  * `Touchscreen.activeTouches` has been removed. Use `Touch.activeTouches` from the new enhanced touch API instead for more reliable touch tracking.
  * `Touchscreen.allTouchControls` has been renamed to `Touchscreen.touches`.
  * A new `EnhancedTouch` plugin has been added which offers an enhanced `Touch` and `Finger` API to reliably track touches and fingers across updates. This obsoletes the need to manually track touch IDs and phases and gives access to individual touch history.
  * Touch can be simulated from mouse or pen input now. To enable simulation, call `TouchSimulation.Enable()` or put the `TouchSimulation` MonoBehaviour in your scene. Also, in the input debugger, you can now enable touch simulation from the "Options" dropdown.
- Changing state has been decoupled from events. While input events are the primary means by which to trigger state changes, anyone can perform state changes manually now from anywhere.
    ```
    InputState.Change(gamepad.leftStick, new Vector2(123, 234));
    ```
  * This change makes it possible to update state __from__ state and thus synthesize input data from other input coming in.
- A new API for recording state changes over time has been added.
    ```
    var history = new InputStateHistory("<Gamepad>/leftStick");
    history.StartRecording();

    //...

    foreach (var record in history)
        Debug.Log(record);
    ```
- Added support for generic joysticks on WebGL (which don't use the standard gamepad mapping).
- Added support for DualShock 3 gamepads on desktops.
- Added support for Nintendo Switch Pro Controllers on desktops.

#### Actions

- Actions now also have a __polling API__!
  * `InputAction.triggered` is true if the action was performed in the current frame.
  * `InputAction.ReadValue<TValue>()` yields the last value that `started`, `performed`, or `cancelled` (whichever came last) was called with. If the action is disabled, returns `default(TValue)`. For `InputActionType.Button` type actions, returns `1.0f` if `triggered==true` and `0.0f` otherwise.
- Generated C# wrappers for .inputactions can now placed relative to the .inputactions file by specifying a path starting with './' (e.g. `./foo/bar.cs`).

### Changed

- **The system no longer supports processing input in __BOTH__ fixed and dynamic updates**. Instead, a choice has to be made whether to process input before each `FixedUpdate()` or before each `Update()`.
  * Rationale: the existing code that supported having both updates receive input independently still had several holes and became increasingly complex and brittle. Our solution was based on not actually processing input twice but on channeling input concurrently into both the state of both updates. Together with the fact that specific inputs have to reset (and possibly accumulate) correctly with respect to their update time slices, this became increasingly hard to do right. This, together with the fact that we've come to increasingly question the value of this feature, led us to removing the capability while preserving the ability to determine where input is processed.
  * NOTE: Timeslicing is NOT affected by this. You can still switch to `ProcessEventInFixedUpdates` and get events timesliced to individual `FixedUpdate` periods according to their timestamps.
  * `InputSettings.UpdateMode.ProcessEventsInBothFixedAndDynamicUpdate` has been removed.
  * `InputSettings.UpdateMode.ProcessEventsInDynamicUpdateOnly` has been renamed to `InputSettings.UpdateMode.ProcessEventsInDynamicUpdate` and is now the default.
  * `InputSettings.UpdateMode.ProcessEventsInFixedUpdateOnly` has been renamed to `InputSettings.UpdateMode.ProcessEventsInFixedUpdate`.
- Added icons for PlayerInput, PlayerInputManager, InputSystemUIInputModule and MultiplayerEventSystem components.
- Changed `Keyboard` IME properties (`imeEnabled`, `imeCursorPosition`) to methods (`SetIMEEnabled`, `SetIMECursorPosition`).
- Added getters to all `IInputRuntime` properties.
- Replace some `GetXxx` methods in our API with `xxx`  properties.
- `Pointer.phase` has been removed and `PointerPhase` has been renamed to `TouchPhase`. Phases are now specific to touch. `PointerPhaseControl` has been renamed to `TouchPhaseControl`.
- `Pointer.button` has been renamed to `Pointer.press` and now is a control that indicates whether the pointer is in "press down" state.
  * For mouse, corresponds to left button press.
  * For pen, corresponds to tip contact.
  * For touch, corresponds to primary touch contact (i.e. whether __any__ finger is down).
- The state change monitor APIs (`IInputStateChangeMonitor` and friends) have been moved out of `InputSystem` into a new static class `InputState` in `UnityEngine.Experimental.Input.LowLevel`.
  * Rationale: These APIs are fairly low-level and not of general interest so having them out of `InputSystem` reduces the API surface visible to most users.
- `InputDeviceChange.StateChanged` has been removed and is now a separate callback `InputState.onChange`.
  * Rationale: The other `InputDeviceChange` notifications are low-frequency whereas `StateChanged` is high-frequency. Putting them all on the same callback made adding a callback to `InputSystem.onDeviceChange` unnecessarily expensive.
- `IInputStateCallbackReceiver` has been rewritten from scratch. Now has two simple methods `OnNextUpdate` and `OnEvent`. If implemented by a device, the device now has completely control over changing its own state. Use the `InputState.Change` methods to affect state changes while trigger state change monitors (e.g. for actions) correctly.
- Simplified handling of XR input in `InputSystemUIInputModule` by having only one set of actions for all XR devices.
- We now use the same hierarchical device picker in the "Add Control Scheme" popup, which is already used in the "Input Settings" window.
- Made all `IInputStateTypeInfo` implementations internal, as these did not offer value to the user.
- Made all `IInputDeviceCommandInfo` implementations internal, as these did not offer value to the user.
- Removed `ReadWriteArray`, which was only used for making `RebindingOperation.scores` editable, which did not add any value.
- Removed `PrimitiveValueOrArray`, as non of it's functionality over `PrimitiveValue` was implemented.
- Made all `InputProcessor` implementation internal, as access to these types is exposed only through text mode representations.
- Removed `CurveProcessor` as it was not implemented.
- Renamed XInputControllerOSX to a more descriptive XboxGamepadMacOS.

#### Actions

- `InputAction.continuous` has been removed. Running logic every frame regardless of input can easily be achieved in game code.
- The way action behavior is configured has been simplified.
  * The previous roster of toggles has been replaced with two settings:
    1. `Action Type`: Determines the behavior of the action. Choices are `Value`, `Button`, and `PassThrough`.
    2. `Control Type`: Determines the type of control (and implicitly the type of value) the action is looking for if the action is a `Value` or `PassThrough` action.
  * The previous `Initial State Check` toggle is now implicit in the action type now. `Value` actions perform an initial state check (i.e. trigger if their control is already actuated when the action is enabled). Other types of actions don't.
  * The previous `Pass Through` toggle is now rolled into the action type.

## [0.2.10-preview] - 2019-05-17

### Added

- Added a `MultiplayerEventSystem` class, which allows you use multiple UI event systems to control different parts of the UI by different players.
- `InputSystemUIInputModule` now lets you specify an `InputActionAsset` in the `actionsAsset` property. If this is set, the inspector will populate all actions from this asset. If you have a `PlayerInput` component on the same game object, referencing the same  `InputActionAsset`, the `PlayerInput` component will keep the actions on the `InputSystemUIInputModule` in synch, allowing easy setup of multiplayer UI systems.

### Changed

- `StickControl.x` and `StickControl.y` are now deadzoned, i.e. have `AxisDeadzone` processors on them. This affects all gamepads and joysticks.
  * __NOTE:__ The deadzoning is __independent__ of the stick. Whereas the stack has a radial deadzones, `x` and `y` have linear deadzones. This means that `leftStick.ReadValue().x` is __not__ necessary equal to `leftStick.x.ReadValue()`.
  * This change also fixes the problem of noise from sticks not getting filtered out and causing devices such as the PS4 controller to constantly make itself `Gamepad.current`.

- Redesigned `UIActionInputModule`
 * Added a button in the inspector to automatically assign actions from an input action asset based on commonly used action names.
 * Will now populate actions with useful defaults.
 * Removed `clickSpeed` property - will use native click counts from the OS where available instead.
 * Removed `sendEventsWhenInBackground` property.
 * Hiding `Touches` and `TrackedDevices` until we decide how to handle them.
 * Remove `moveDeadzone` property as it is made redundant by the action's dead zone.
 * Removed `UIActionInputModuleEnabler` component, `UIActionInputModule` will now enable itself.
- Changed default button press point to 0.5.
- Changed all constants in public API to match Unity naming conventions ("Constant" instead of "kConstant").
- Changed namespace from `UnityEngine.Experimental.Input` to `UnityEngine.InputSystem`.
- Generated wrapper code now has nicer formatting.
- Renamed `UIActionInputModule` to `InputSystemUIInputModule`.
- Nicer icons for `InputActionAssets` and `InputActions` and for `Button` and generic controls.
- Change all public API using `IntPtr` to use unsafe pointer types instead.
- `PlayerInput` will no longer disable any actions not in the currently active action map when disabling input or switching action maps.
- Change some public fields into properties.
- Input System project settings are now called "Input System Package" in the project window instead of "Input (NEW)".
- Removed `Plugins` from all namespaces.
- Rename "Cancelled" -> "Canceled" (US spelling) in all APIs.

### Fixed

- Adding devices to "Supported Devices" in input preferences not allowing to select certain device types (like "Gamepad").
- Fixed scrolling in `UIActionInputModule`.
- Fixed compiling the input system package in Unity 19.2 with ugui being moved to a package now.
- In the Input System project settings window, you can no longer add a supported device twice.

#### Actions

- Custom inspector for `PlayerInput` no longer adds duplicates of action events if `Invoke Unity Events` notification behavior is selected.
- Fixed `Hold` interactions firing immediately before the duration has passed.
- Fixed editing bindings or processors for `InputAction` fields in the inspector (Changes wouldn't persist before).
- Fixed exception message when calling `CallbackContext.ReadValue<TValue>()` for an action with a composite binding with `TValue` not matching the composite's value type.

### Added

#### Actions

- `PlayerInput` can now handle `.inputactions` assets that have no control schemes.
  * Will pair __all__ devices mentioned by any of the bindings except if already paired to another player.

## [0.2.8-preview] - 2019-04-23

### Added

- Added a `clickCount` control to the `Mouse` class, which specifies the click count for the last mouse click (to allow distinguishing between single-, double- and multi-clicks).
- Support for Bluetooth Xbox One controllers on macOS.

#### Actions

- New API for changing bindings on actions
```
    // Several variations exist that allow to look up bindings in various ways.
    myAction.ChangeBindingWithPath("<Gamepad>/buttonSouth")
        .WithPath("<Keyboard>/space");

    // Can also replace the binding wholesale.
    myAction.ChangeBindingWithPath("<Keyboard>/space")
        .To(new InputBinding { ... });

    // Can also remove bindings programmatically now.
    myAction.ChangeBindingWithPath("<Keyboard>/space").Erase();
```

### Changed

- `Joystick.axes` and `Joystick.buttons` have been removed.
- Generated wrapper code for Input Action Assets are now self-contained, generating all the data from code and not needing a reference to the asset; `InputActionAssetReference` has been removed.
- The option to generate interfaces on wrappers has been removed, instead we always do this now.
- The option to generate events on wrappers has been removed, we felt that this no longer made sense.
- Will now show default values in Input Action inspector if no custom values for file path, class name or namespace have been provided.
- `InputSettings.runInBackground` has been removed. This should now be supported or not on a per-device level. Most devices never supported it in the first place, so a global setting did not seem to be useful.
- Several new `Sensor`-based classes have been added. Various existing Android sensor implementations are now based on them.
- `InputControlLayoutAttribute` is no longer inherited.
  * Rationale: A class marked as a layout will usually be registered using `RegisterLayout`. A class derived from it will usually be registered the same way. Because of layout inheritance, properties applied to the base class through `InputControlLayoutAttribute` will affect the subclass as intended. Not inheriting the attribute itself, however, now allows having properties such as `isGenericTypeOfDevice` which should not be inherited.
- Removed `acceleration`, `orientation`, and `angularVelocity` controls from `DualShockGamepad` base class.
  * They are still on `DualShockGamepadPS4`.
  * The reason is that ATM we do not yet support these controls other than on the PS4. The previous setup pretended that these controls work when in fact they don't.
- Marking a control as noisy now also marks all child controls as noisy.
- The input system now defaults to ignoring any HID devices with usage types not known to map to game controllers. You can use `HIDSupport.supportedUsages` to enable specific usage types.
- In the Input Settings window, asset selection has now been moved to the "gear" popup menu. If no asset is created, we now automatically create one.
- In the inspector for Input Settings assets, we now show a button to go to the Input Settings window, and a button to make the asset active if it isn't.
- Tests are now no longer part of the com.unity.inputsystem package. The `InputTestFixture` class still is for when you want to write input-related tests for your project. You can reference the `Unity.InputSystem.TestFixture` assembly when you need to do that.
- Implemented adding usages to and removing them from devices.

#### Actions

- A number of changes have been made to the control picker UI in the editor. \
  ![Input Control Picker](Documentation~/Images/InputControlPicker.png)
  * The button to pick controls interactively (e.g. by pressing a button on a gamepad) has been moved inside the picker and renamed to "Listen". It now works as a toggle that puts the picker into a special kind of 'search' mode. While listening, suitable controls that are actuated will be listed in the picker and can then be picked from.
  * Controls are now displayed with their nice names (e.g. "Cross" instead of "buttonSouth" in the case of the PS4 controller).
  * Child controls are indented instead of listed in "parent/child" format.
  * The hierarchy of devices has been rearranged for clarity. The toplevel groups of "Specific Devices" and "Abstract Devices" are now merged into one hierarchy that progressively groups devices into more specific groups.
  * Controls now have icons displayed for them.
- There is new support for binding to keys on the keyboard by their generated character rather than by their location. \
  ![Keyboard Binding](Documentation~/Images/KeyboardBindByLocationVsCharacter.png)
  * At the toplevel of the Keyboard device, you now have the choice of either binding by keyboard location or binding by generated/mapped character.
  * Binding by location shows differences between the local keyboard layout and the US reference layout.
  * The control path language has been extended to allow referencing controls by display name. `<Keyboard>/#(a)` binds to the control on a `Keyboard` with the display name `a`.
- `continuous` flag is now ignored for `Press and Release` interactions, as it did not  make sense.
- Reacting to controls that are already actuated when an action is enabled is now an __optional__ behavior rather than the default behavior. This is a __breaking__ change.
  * Essentially, this change reverts back to the behavior before 0.2-preview.
  * To reenable the behavior, toggle "Initial State Check" on in the UI or set the `initialStateCheck` property in code.
  ![Inital State Check](Documentation~/Images/InitialStateCheck.png)
  * The reason for the change is that having the behavior on by default made certain setups hard to achieve. For example, if `<Keyboard>/escape` is used in one action map to toggle *into* the main menu and in another action map to toggle *out* of it, then the previous behavior would immediately exit out of the menu if `escape` was still pressed from going into the menu. \
  We have come to believe that wanting to react to the current state of a control right away is the less often desirable behavior and so have made it optional with a separate toggle.
- Processors and Interactions are now shown in a component-inspector-like fashion in the Input Action editor window, allowing you to see the properties of all items at once.
- The various `InputAction.lastTriggerXXX` APIs have been removed.
  * Rationale: They have very limited usefulness and if you need the information, it's easy to set things up in order to keep track of it yourself. Also, we plan on having a polling API for actions in the future which is really what the `lastActionXXX` APIs were trying to (imperfectly) solve.
- `Tap`, `SlowTap`, and `MultiTap` interactions now respect button press points.
- `Tap`, `SlowTap`, and `MultiTap` interactions now have improved parameter editing UIs.

### Fixed

- Input Settings configured in the editor are now transferred to the built player correctly.
- Time slicing for fixed updates now works correctly, even when pausing or dropping frames.
- Make sure we Disable any InputActionAsset when it is being destroyed. Otherwise, callbacks which were not cleaned up would could cause exceptions.
- DualShock sensors on PS4 are now marked as noisy (#494).
- IL2CPP causing issues with XInput on windows and osx desktops.
- Devices not being available yet in `MonoBehavior.Awake`, `MonoBehaviour.Start`, and `MonoBehaviour.OnEnable` in player or when entering play mode in editor.
- Fixed a bug where the event buffer used by `InputEventTrace` could get corrupted.

#### Actions

- Actions and bindings disappearing when control schemes have spaces in their names.
- `InputActionRebindingExceptions.RebindOperation` can now be reused as intended; used to stop working properly the first time a rebind completed or was cancelled.
- Actions bound to multiple controls now trigger correctly when using `PressInteraction` set to `ReleaseOnly` (#492).
- `PlayerInput` no longer fails to find actions when using UnityEvents (#500).
- The `"{...}"` format for referencing action maps and actions using GUIDs as strings has been obsoleted. It will still work but adding the extra braces is no longer necessary.
- Drag&dropping bindings between other bindings that came before them in the list no longer drops the items at a location one higher up in the list than intended.
- Editing name of control scheme in editor not taking effect *except* if hitting enter key.
- Saving no longer causes the selection of the current processor or interaction to be lost.
  * This was especially annoying when having "Auto-Save" on as it made editing parameters on interactions and processors very tedious.
- In locales that use decimal separators other than '.', floating-point parameters on composites, interactions, and processors no longer lead to invalid serialized data being generated.
- Fix choosing "Add Action" in action map context menu throwing an exception.
- The input action asset editor window will no longer fail saving if the asset has been moved.
- The input action asset editor window will now show the name of the asset being edited when asking for saving changes.
- Clicking "Cancel" in the save changes dialog for the input action asset editor window will now cancel quitting the editor.
- Fixed pasting or dragging a composite binding from one action into another.
- In the action map editor window, switching from renaming an action to renaming an action map will no longer break the UI.
- Fixed calling Enable/Disable from within action callbacks sometimes leading to corruption of state which would then lead to actions not getting triggered (#472).
- Fixed setting of "Auto-Save" toggle in action editor getting lost on domain reload.
- Fixed blurry icons in editor for imported .inputactions assets and actions in them.
- `Press` and `Release` interactions will now work correctly if they have multiple bound controls.
- `Release` interactions will now invoke a `Started` callback when the control is pressed.
- Made Vector2 composite actions respect the press points of button controls used to compose the value.

## [0.2.6-preview] - 2019-03-20

>NOTE: The UI code for editing actions has largely been rewritten. There may be regressions.
>NOTE: The minimum version requirement for the new input system has been bumped
       to 2019.1

### Added

- Support gamepad vibration on Switch.
- Added support for Joysticks on Linux.

#### Actions

- Added ability to change which part of a composite a binding that is part of the composite is assigned to.
  * Part bindings can now be freely duplicated or copy-pasted. This allows having multiple bindings for "up", for example. Changing part assignments retroactively allows to freely edit the composite makeup.
- Can now drag&drop multiple items as well as drop items onto others (equivalent to cut&paste). Holding ALT copies data instead of moving it.
- Edits to control schemes are now undoable.
- Control schemes are now sorted alphabetically.
- Can now search by binding group (control scheme) or devices directly from search box.
  * `g:Gamepad` filters bindings to those in the "Gamepad" group.
  * `d:Gamepad` filters bindings to those from Gamepad-compatible devices.

### Changed

- The input debugger will no longer automatically show remote devices when the profiler is connected. Instead, use the new menu in debugger toolbar to connect to players or to enable/disable remote input debugging.
- "Press and Release" interactions will now invoke the `performed` callback on both press and release (instead of invoking `performed` and `cancel`, which was inconsistent with other behaviors).

#### Actions

- Bindings have GUIDs now like actions and maps already did. This allows to persistently and uniquely identify individual bindings.
- Replaced UI overlay while rebinding interactively with cancellable progress bar. Interactive rebinding now cancels automatically after 4 seconds without suitable input.
- Bindings that are not assigned to any control scheme are now visible when a particular control scheme is selected.
  * Bindings not assigned to any control scheme are active in *ALL* control schemes.
  * The change makes this visible in the UI now.
  * When a specific control scheme is selected, these bindings are affixed with `{GLOBAL}` for added visibility.
- When filtering by devices from a control scheme, the filtering now takes layout inheritance into account. So, a binding to a control on `Pointer` will now be shown when the filter is `Mouse`.
- The public control picker API has been revised.
  * The simplest way to add control picker UI to a control path is to add an `InputControlAttribute` to the field.
    ```
    // In the inspector, shows full UI to select a control interactively
    // (including interactive picking through device input).
    [InputControl(layout = "Button")]
    private string buttonControlPath;
    ```
- Processors of incompatible types will now be ignored instead of throwing an exception.

### Fixed

- Remote connections in input debugger now remain connected across domain reloads.
- Don't incorrectly create non-functioning devices if a physical device implements multiple incompatible logical HID devices (such as the MacBook keyboard/touch pad and touch bar).
- Removed non-functioning sort triangles in event list in Input Debugger device windows.
- Sort events in input debugger window by id rather then by timestamp.
- Make parsing of float parameters support floats represented in "e"-notation and "Infinity".
- Input device icons in input debugger window now render in appropriate resolution on retina displays.
- Fixed Xbox Controller on macOS reporting negative values for the sticks when represented as dpad buttons.
- `InputSettings.UpdateMode.ProcessEventsManually` now correctly triggers updates when calling `InputSystem.Update(InputUpdateType.Manual)`.

#### Actions

- Pasting or duplicating an action in an action map asset will now assign a new and unique ID to the action.
- "Add Action" button being active and triggering exceptions when no action map had been added yet.
- Fixed assert when generating C# class and make sure it gets imported correctly.
- Generate directories as needed when generating C# class, and allow path names without "Assets/" path prefix.
- Allow binding dpad controls to actions of type "Vector2".
- Fixed old name of action appearing underneath rename overlay.
- Fixed inspector UIs for on-screen controls throwing exceptions and being non-functional.
- Fixed deleting multiple items at same time in action editor leading to wrong items being deleted.
- Fixed copy-pasting actions not preserving action properties other than name.
- Fixed memory corruptions coming from binding resolution of actions.
- InputActionAssetReferences in ScriptableObjects will continue to work after domain reloads in the editor.
- Fixed `startTime` and `duration` properties of action callbacks.

## [0.2.1-preview] - 2019-03-11

### Changed

 - NativeUpdateCallback API update to match Unity 2018.3.8f1

## [0.2.0-preview] - 2019-02-12

This release contains a number of fairly significant changes. The focus has been on further improving the action system to make it easier to use as well as to make it work more reliably and predictably.

>NOTE: There are some breaking changes. Please see the "Changed" section below.

### Changed

- Removed Unity 2018.2 support code.
- Removed .NET 3.5 support code.
- Started using C# 7.
- `IInputControlProcessor<TValue>` has been replaced with `InputProcessor` and `InputProcessor<TValue>` base classes.
- `IInputBindingComposite` has been replaced with an `InputBindingComposite` base class and the `IInputBindingComposite<TValue>` interface has been merged with the `InputBindingComposite<TValue>` class which had already existed.
- `InputUser.onUnpairedDeviceUser` will now notify for each actuated control until the device is paired or there are no more actuated controls.
- `SensitivityProcessor` has been removed.
    * The approach needs rethinking. What `SensitivityProcessor` did caused more problems than it solved.
- State monitors no longer have their timeouts removed automatically when they fire. This makes it possible to have a timeout that is removed only in response to a specific state change.
- Events for devices that implement `IInputStateCallbacks` (such as `Touchscreen`) are allowed to go back in time. Avoids the problem of having to order events between multiple fingers correctly or seeing events getting rejected.
- `PenState.Button` is now `PenButton`.
- Removed TouchPositionTransformProcessor, was used only by Android, the position transformation will occur in native backend in 2019.x

#### Actions:
- Bindings that have no interactions on them will trigger differently now. __This is a breaking change__.
  * Previously, these bindings would trigger `performed` on every value change including when going back to their default value. This is why you would see two calls of `performed` with a button; one when the button was pressed, another when it was depressed.
  * Now, a binding without an interaction will trigger `started` and then `performed` when a bound control is actuated. Thereafter, the action will remain in `Started` phase. For as long as the control is actuated, every value change will trigger `performed` again. When the control stops being actuated, it will trigger `cancelled` and the action will remain in `Waiting` state.
  * Control actuation is defined as a control having a magnitude (see `InputControl.EvaluateMagnitude`) greater than zero. If a control does not support magnitudes (returns -1 from `EvaluateMagnitude`), then the control is considered actuated when it changes state away from its default state.
  * To restore the previous behavior, simply change code like
      ```
        myAction.performed += MyCallback;
      ```
    to
      ```
        myAction.performed += MyCallback;
        myAction.cancelled += MyCallback;
      ```
  * Alternatively, enable `passThrough` mode on an action. This effectively restores the previous default behavior of actions.
    ```
        new InputAction(binding: "<Gamepad>/leftTrigger") { passThrough = true };
    ```
- As part of the aforementioned change, the following interactions have been removed as they are no longer relevant:
  - `StickInteraction`: Can simply be removed from bindings. The new default behavior obsoletes the need for what `StickInteraction` did. Use `started` to know then the stick starts being actuated, `performed` to be updated on movements, and `cancelled` to know when the stick goes back into rest position.
  - `PressAndReleaseInteraction`: Can simply be removed from bindings. The default behavior with no interaction encompasses press and release detection. Use `started` to know then a button is pressed and `cancelled` to know when it is released. To set a custom button press point, simply put an `AxisDeadzoneProcessor` on the binding.
- `PressInteraction` has been completely rewritten.
  - Trigger behavior can be set through `behavior` parameter and now provides options for observing just presses (`PressOnly`), just releases (`ReleaseOnly`), or both presses and releases (`PressAndRelease`).
  - Also, the interaction now operates on control actuation rather than reading out float values directly. This means that any control that supports magnitudes can be used.
  - Also supports continuous mode now.
- If bound controls are already actuated when an action is enabled, the action will now trigger in the next input update as if the control had just been moved from non-actuated to actuated state.
  - In other words, if e.g. you have a binding to the A button of the gamepad and the A button is already pressed when the action is first enabled, then the action associated with the A button will trigger as if the button had just been pressed. Previously, it required releasing and re-pressing the button first -- which, together with certain interactions, could lead to actions ending up in a confused state.
- When an action is disabled, it will now cancel all ongoing interactions, if any (i.e. you will see `InputAction.cancelled` being called).
  - Note that unlike the above-mentioned callbacks that happen when an action starts out with a control already actuated, the cancellation callbacks happen __immediately__ rather than in the next input update.
- Actions that at runtime are bound to multiple controls will now perform *conflict resolution*, if necessary.
  - This applies only if an action actually receives multiple concurrent actuations from controls.
  - When ambiguity is detected, the greatest amount of actuation on any of the controls gets to drive the action.
  - In practice, this means that as long as any of the controls bound to an action is actuated, the action will keep going. This resolves ambiguities when an action has primary and secondary bindings, for examples, or when an action is bound to multiple different devices at the same time.
  - Composite bindings count as single actuations regardless of how many controls participate in the composite.
  - This behavior __can be bypassed__ by setting the action to be pass-through.
- Action editor now closes when asset is deleted.
  - If there are unsaved changes, asks for confirmation first.
- Interactions and processors in the UI are now filtered based on the type of the action (if set) and sorted by name.
- Renamed "Axis" and "Dpad" composites to "1D Axis" and "2D Vector" composite.
  - The old names can still be used and existing data will load as expected.
  - `DpadComposite` got renamed to `Vector2Composite`; `AxisComposite` is unchanged.
- `InputInteractionContext.controlHasDefaultValue` has been replaced with `InputInteractionContext.ControlIsActuated()`.
- `InputActionChange.BindingsHaveChangedWhileEnabled` has been reworked and split in two:
    1. `InputActionChange.BoundControlsAboutToChange`: Bindings have been previously resolved but are about to be re-resolved.
    2. `InputActionChange.BoundControlsChanged`: Bindings have been resolved on one or more actions.
- Actions internally now allocate unmanaged memory.
  - Disposing should be taken care of automatically (though you can manually `Dispose` as well). If you see errors in the console log about unmanaged memory being leaked, please report the bug.
  - All execution state except for C# heap objects for processors, interactions, and composites has been collapsed into a single block of unmanaged memory. Actions should now be able to re-resolve efficiently without allocating additional GC memory.

### Added

- `PlayerInput` component which simplifies setting up individual player input actions and device pairings. \
  ![PlayerInput](Documentation~/Images/PlayerInput.png)
- `PlayerInputManager` component which simplifies player joining and split-screen setups. \
  ![PlayerInput](Documentation~/Images/PlayerInputManager.png)
- `InputDevice.all` (equivalent to `InputSystem.devices`)
- `InputControl.IsActuated()` can be used to determine whether control is currently actuated (defined as extension method in `InputControlExtensions`).
- Can now read control values from buffers as objects using `InputControl.ReadValueFromBufferAsObject`. This allows reading a value stored in memory without having to know the value type.
- New processors:
    * `ScaleProcessor`
    * `ScaleVector2Processor`
    * `ScaleVector3Processor`
    * `InvertVector2Processor`
    * `InvertVector3Processor`
    * `NormalizeVector2Processor`
    * `NormalizeVector3Processor`
- Added `MultiTapInteraction`. Can be used to listen for double-taps and the like.
- Can get total and average event lag times through `InputMetrics.totalEventLagTime` and `InputMetrics.averageEventLagTime`.
- `Mouse.forwardButton` and `Mouse.backButton`.
- The input debugger now shows users along with their paired devices and actions. See the [documentation](Documentation~/UserManagement.md#debugging)
- Added third and fourth barrel buttons on `Pen`.

#### Actions:
- Actions have a new continuous mode that will cause the action to trigger continuously even if there is no input. See the [documentation](Documentation~/Actions.md#continuous-actions) for details. \
  ![Continuous Action](Documentation~/Images/ContinuousAction.png)
- Actions have a new pass-through mode. In this mode an action will bypass any checks on control actuation and let any input activity on the action directly flow through. See the [documentation](Documentation~/Actions.md#pass-through-actions) for details. \
  ![Pass-Through Action](Documentation~/Images/PassThroughAction.png)
- Can now add interactions and processors directly to actions.
  ![Action Properties](Documentation~/Images/ActionProperties.png)
    * This is functionally equivalent to adding the respective processors and/or interactions to every binding on the action.
- Can now change the type of a composite retroactively.
  ![Composite Properties](Documentation~/Images/CompositeProperties.png)
- Values can now be read out as objects using `InputAction.CallbackContext.ReadValueAsObject()`.
    * Allocates GC memory. Should not be used during normal gameplay but is very useful for testing and debugging.
- Added auto-save mode for .inputactions editor.
  ![Auto Save](Documentation~/Images/AutoSave.png)
- Processors, interactions, and composites can now define their own parameter editor UIs by deriving from `InputParameterEditor`. This solves the problem of these elements not making it clear that the parameters usually have global defaults and do not need to be edited except if local overrides are necessary.
- Can now set custom min and max values for axis composites.
    ```
    var action = new InputAction();
    action.AddCompositeBinding("Axis(minValue=0,maxValue=2)")
        .With("Positive", "<Keyboard>/a")
        .With("Negative", "<Keyboard>/d");
    ```
- "C# Class File" property on .inputactions importer settings now has a file picker next to it.
- `InputActionTrace` has seen various improvements.
    * Recorded data will now stay valid even if actions are rebound to different controls.
    * Can listen to all actions using `InputActionTrace.SubscribeToAll`.
    * `InputActionTrace` now maintains a list of subscriptions. Add subscriptions with `SubscribeTo` and remove a subscription with `UnsubscribeFrom`. See the [documentation](Documentation~/Actions.md#tracing-actions) for details.

### Fixes

- Fixed support for Unity 2019.1 where we landed a native API change.
- `InputUser.UnpairDevicesAndRemoveUser()` corrupting device pairings of other InputUsers
- Control picker in UI having no devices if list of supported devices is empty but not null
- `IndexOutOfRangeException` when having multiple action maps in an asset (#359 and #358).
- Interactions timing out even if there was a pending event that would complete the interaction in time.
- Action editor updates when asset is renamed or moved.
- Exceptions when removing action in last position of action map.
- Devices marked as unsupported in input settings getting added back on domain reload.
- Fixed `Pen` causing exceptions and asserts.
- Composites that assign multiple bindings to parts failing to set up properly when parts are assigned out of order (#410).

### Known Issues

- Input processing in edit mode on 2019.1 is sporadic rather than happening on every editor update.

## [0.1.2-preview] - 2018-12-19

    NOTE: The minimum version requirement for the new input system has been bumped
          to 2018.3. The previous minum requirement of 2018.2 is no longer supported.
          Also, we have dropped support for the .NET 3.5 runtime. The new .NET 4
          runtime is now required to use the new input system.

We've started working on documentation. The current work-in-progress can be found on [GitHub](https://github.com/Unity-Technologies/InputSystem/blob/develop/Packages/com.unity.inputsystem/Documentation~/InputSystem.md).

### Changed

- `InputConfiguration` has been replaced with a new `InputSettings` class.
- `InputConfiguration.lockInputToGame` has been moved to `InputEditorUserSettings.lockInputToGameView`. This setting is now persisted as a local user setting.
- `InputSystem.updateMask` has been replaced with `InputSettings.updateMode`.
- `InputSystem.runInBackground` has been moved to `InputSettings.runInBackground`.
- Icons have been updated for improved styling and now have separate dark and light skin versions.
- `Lock Input To Game` and `Diagnostics Mode` are now persisted as user settings
- Brought back `.current` getters and added `InputSettings.filterNoiseOnCurrent` to control whether noise filtering on the getters is performed or not.
- Removed old and outdated Doxygen-generated API docs.

### Added

- `InputSystem.settings` contains the current input system settings.
- A new UI has been added to "Edit >> Project Settings..." to edit input system settings. Settings are stored in a user-controlled asset in any location inside `Assets/`. Multiple assets can be used and switched between.
- Joystick HIDs are now supported on Windows, Mac, and UWP.
- Can now put system into manual update mode (`InputSettings.updateMode`). In this mode, events will not get automatically processed. To process events, call `InputSystem.Update()`.
- Added shortcuts to action editor window (requires 2019.1).
- Added icons for .inputactions assets.

### Fixed

- `InputSystem.devices` not yet being initialized in `MonoBehaviour.Start` when in editor.

### Known Issues

- Input settings are not yet included in player builds. This means that at the moment, player builds will always start out with default input settings.
- There have been reports of some stickiness to buttons on 2019.1 alpha builds.  We are looking at this now.

## [0.0.14-preview] - 2018-12-11

### Changed

- `Pointer.delta` no longer has `SensitivityProcessor` on it. The processor was causing many issues with mouse deltas. It is still available for adding it manually to action bindings but the processor likely needs additional work.

### Fixed

Core:
- Invalid memory accesses when using .NET 4 runtime
- Mouse.button not being identical to Mouse.leftButton
- DualShock not being recognized when connected via Bluetooth

Actions:
- Parameters disappearing on processors and interactions in UI when edited
- Parameters on processors and interactions having wrong value type in UI (e.g. int instead of float)
- RebindingOperation calling OnComplete() after being cancelled

Misc:
- Documentation no longer picked up as assets in user project

## [0.0.13-preview] - 2018-12-05

First release from stable branch.<|MERGE_RESOLUTION|>--- conflicted
+++ resolved
@@ -22,6 +22,9 @@
 ### Added
 
 - Added `InputSystem.runUpdatesInEditMode` to enable processing of non-editor updates without entering playmode (only available for XR).
+- Added 'IPlayerInputEventSystem' to remove the 'MultiplayerEventSystem' dependency in 'InputSystemUIInputModule'.
+   * This allows controlling what a 'PointerModel' can target.
+   * This can be used, for example, to create an event system that allows every player to use multiple 'playerRoot's across different scenes.
 
 ## [1.1.0-pre.4] - 2021-05-04
 
@@ -97,13 +100,7 @@
 
 ### Added
 
-<<<<<<< HEAD
-- Added 'IPlayerInputEventSystem' to remove the 'MultiplayerEventSystem' dependency in 'InputSystemUIInputModule'.
-   * This allows controlling what a 'PointerModel' can target.
-   * This can be used, for example, to create an event system that allows every player to use multiple 'playerRoot's across different scenes.
-=======
 - Support for Device Simulator touchscreen input.
->>>>>>> 680c98d9
 - Enabled XR device support on Magic Leap (Lumin).
 - Added ability to force XR Support in a project by defining `UNITY_INPUT_FORCE_XR_PLUGIN`.
 - Added a warning message to PlayerInputManager editor when the attached input action asset won't work with Join Players When Button Is Pressed behaviour due to missing control scheme device requirements ([case 1265853](https://issuetracker.unity3d.com/issues/input-system-player-prefabs-are-not-instantiated-on-join-action-when-they-have-inputactionasset-assigned-to-them)).
