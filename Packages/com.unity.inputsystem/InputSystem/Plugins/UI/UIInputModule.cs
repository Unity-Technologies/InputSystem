--- conflicted
+++ resolved
@@ -300,15 +300,9 @@
 
             touchState.CopyTo(eventData);
 
-<<<<<<< HEAD
-            if (touchState.selectPhase == TouchPhase.Cancelled)
-            {
-                eventData.pointerCurrentRaycast = (touchState.selectPhase == TouchPhase.Cancelled) ? new RaycastResult() : PerformRaycast(eventData);
-=======
-            if (touchState.selectPhase == PointerPhase.Canceled)
-            {
-                eventData.pointerCurrentRaycast = (touchState.selectPhase == PointerPhase.Canceled) ? new RaycastResult() : PerformRaycast(eventData);
->>>>>>> 396630a1
+            if (touchState.selectPhase == TouchPhase.Canceled)
+            {
+                eventData.pointerCurrentRaycast = (touchState.selectPhase == TouchPhase.Canceled) ? new RaycastResult() : PerformRaycast(eventData);
             }
             else
             {
