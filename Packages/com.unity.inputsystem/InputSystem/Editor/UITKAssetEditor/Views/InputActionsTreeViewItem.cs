// UITK TreeView is not supported in earlier versions
// Therefore the UITK version of the InputActionAsset Editor is not available on earlier Editor versions either.
<<<<<<< HEAD
#if UNITY_EDITOR && UNITY_2022_1_OR_NEWER
using System;
using System.Collections;
using System.Threading.Tasks;
=======
#if UNITY_EDITOR && UNITY_INPUT_SYSTEM_UI_TK_ASSET_EDITOR
>>>>>>> 808a6496
using UnityEditor;
using UnityEngine.InputSystem.Editor;
using UnityEngine.UIElements;

namespace UnityEngine.InputSystem.Editor
{
    /// <summary>
    /// A visual element that supports renaming of items.
    /// </summary>
    internal class InputActionsTreeViewItem : VisualElement
    {
        public EventCallback<string> EditTextFinishedCallback;
        public EventCallback<int> DeleteCallback;

        private const string kRenameTextField = "rename-text-field";
        public event EventCallback<string> EditTextFinished;
        public event EventCallback<int> OnDeleteItem;

        private bool m_IsEditing;

        public InputActionsTreeViewItem()
        {
            var template = AssetDatabase.LoadAssetAtPath<VisualTreeAsset>(
                InputActionsEditorConstants.PackagePath +
                InputActionsEditorConstants.ResourcesPath +
                InputActionsEditorConstants.InputActionsTreeViewItemUxml);
            template.CloneTree(this);

            focusable = true;
            delegatesFocus = false;

            renameTextfield.selectAllOnFocus = true;
            renameTextfield.selectAllOnMouseUp = false;

            RegisterCallback<MouseDownEvent>(OnMouseDownEventForRename);
            renameTextfield.RegisterCallback<FocusOutEvent>(e => OnEditTextFinished());
        }

        public Label label => this.Q<Label>();
        private TextField renameTextfield => this.Q<TextField>(kRenameTextField);


        public void UnregisterInputField()
        {
            renameTextfield.SetEnabled(false);
            renameTextfield.selectAllOnFocus = false;
            UnregisterCallback<MouseDownEvent>(OnMouseDownEventForRename);
            renameTextfield.UnregisterCallback<FocusOutEvent>(e => OnEditTextFinished());
        }

        private float lastSingleClick;
        private static InputActionsTreeViewItem selected;

        private void OnMouseDownEventForRename(MouseDownEvent e)
        {
            if (e.clickCount != 1 || e.button != (int)MouseButton.LeftMouse || e.target == null)
                return;

            if (selected == this && Time.time - lastSingleClick < 3f)
            {
                FocusOnRenameTextField();
                e.StopImmediatePropagation();
                lastSingleClick = 0;
            }
            lastSingleClick = Time.time;
            selected = this;
        }

        public void Reset()
        {
            EditTextFinished = null;
            m_IsEditing = false;
        }

        public void FocusOnRenameTextField()
        {
            if (m_IsEditing)
                return;
            delegatesFocus = true;

            renameTextfield.SetValueWithoutNotify(label.text);
            renameTextfield.RemoveFromClassList(InputActionsEditorConstants.HiddenStyleClassName);
            label?.AddToClassList(InputActionsEditorConstants.HiddenStyleClassName);

            //a bit hacky - e.StopImmediatePropagation() for events does not work like expected on ListViewItems or TreeViewItems because
            //the listView/treeView reclaims the focus - this is a workaround with less overhead than rewriting the events
            DelayCall();
            renameTextfield.SelectAll();

            m_IsEditing = true;
        }

        async void DelayCall()
        {
            await Task.Delay(120);
            renameTextfield.Q<TextField>().Focus();
        }

        public void DeleteItem()
        {
            OnDeleteItem?.Invoke(0);
        }

        private void OnEditTextFinished()
        {
            if (!m_IsEditing)
                return;
            lastSingleClick = 0;
            delegatesFocus = false;

            var text = renameTextfield.text?.Trim();
            if (string.IsNullOrEmpty(text))
            {
                renameTextfield.schedule.Execute(() =>
                {
                    FocusOnRenameTextField();
                    renameTextfield.SetValueWithoutNotify(text);
                });
                return;
            }

            renameTextfield.AddToClassList(InputActionsEditorConstants.HiddenStyleClassName);
            label.RemoveFromClassList(InputActionsEditorConstants.HiddenStyleClassName);

            EditTextFinished?.Invoke(text);
            m_IsEditing = false;
        }
    }
}
#endif<|MERGE_RESOLUTION|>--- conflicted
+++ resolved
@@ -1,13 +1,6 @@
 // UITK TreeView is not supported in earlier versions
 // Therefore the UITK version of the InputActionAsset Editor is not available on earlier Editor versions either.
-<<<<<<< HEAD
-#if UNITY_EDITOR && UNITY_2022_1_OR_NEWER
-using System;
-using System.Collections;
-using System.Threading.Tasks;
-=======
 #if UNITY_EDITOR && UNITY_INPUT_SYSTEM_UI_TK_ASSET_EDITOR
->>>>>>> 808a6496
 using UnityEditor;
 using UnityEngine.InputSystem.Editor;
 using UnityEngine.UIElements;
