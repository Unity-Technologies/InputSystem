# Changelog
All notable changes to the input system package will be documented in this file.

The format is based on [Keep a Changelog](http://keepachangelog.com/en/1.0.0/)
and this project adheres to [Semantic Versioning](http://semver.org/spec/v2.0.0.html).

## [0.3-preview] - TBD

### Added

- Added a `clickCount` control to the `Mouse` class, which specifies the click count for the last mouse click (to allow distinguishing between single-, double- and multi-clicks).
- Support for Bluetooth Xbox One controllers on macOS.

#### Actions

- New API for changing bindings on actions
```
    // Several variations exist that allow to look up bindings in various ways.
    myAction.ChangeBindingWithPath("<Gamepad>/buttonSouth")
        .WithPath("<Keyboard>/space");

    // Can also replace the binding wholesale.
    myAction.ChangeBindingWithPath("<Keyboard>/space")
        .To(new InputBinding { ... });

    // Can also remove bindings programmatically now.
    myAction.ChangeBindingWithPath("<Keyboard>/space").Erase();
```

### Changed

- `Joystick.axes` and `Joystick.buttons` have been removed.
- Generated wrapper code for Input Action Assets are now self-contained, generating all the data from code and not needing a reference to the asset; `InputActionAssetReference` has been removed.
- The option to generate interfaces on wrappers has been removed, instead we always do this now.
- The option to generate events on wrappers has been removed, we felt that this no longer made sense.
- Will now show default values in Input Action inspector if no custom values for file path, class name or namespace have been provided.
- `InputSettings.runInBackground` has been removed. This should now be supported or not on a per-device level. Most devices never supported it in the first place, so a global setting did not seem to be useful.

#### Actions

- `continuous` flag is now ignored for `Press and Release` interactions, as it did not  make sense.
- Reacting to controls that are already actuated when an action is enabled is now an __optional__ behavior rather than the default behavior. This is a __breaking__ change.
  * Essentially, this change reverts back to the behavior before 0.2-preview.
  * To reenable the behavior, toggle "Initial State Check" on in the UI or set the `initialStateCheck` property in code.
  ![Inital State Check](Documentation~/Images/InitialStateCheck.png)
  * The reason for the change is that having the behavior on by default made certain setups hard to achieve. For example, if `<Keyboard>/escape` is used in one action map to toggle *into* the main menu and in another action map to toggle *out* of it, then the previous behavior would immediately exit out of the menu if `escape` was still pressed from going into the menu. \
  We have come to believe that wanting to react to the current state of a control right away is the less often desirable behavior and so have made it optional with a separate toggle.

### Fixed

- Input Settings configured in the editor are now transferred to the built player correctly.
- Time slicing for fixed updates now works correctly, even when pausing or dropping frames.
- Make sure we Disable any InputActionAsset when it is being destroyed. Otherwise, callbacks which were not cleaned up would could cause exceptions.

#### Actions

- `PlayerInput` no longer fails to find actions when using UnityEvents (#500).
- The `"{...}"` format for referencing action maps and actions using GUIDs as strings has been obsoleted. It will still work but adding the extra braces is no longer necessary.
- Drag&dropping bindings between other bindings that came before them in the list no longer drops the items at a location one higher up in the list than intended.
<<<<<<< HEAD
- Editing name of control scheme in editor not taking effect *except* if hitting enter key.
=======
- Saving no longer causes the selection of the current processor or interaction to be lost.
  * This was especially annoying when having "Auto-Save" on as it made editing parameters on interactions and processors very tedious.
- In locales that use decimal separators other than '.', floating-point parameters on composites, interactions, and processors no longer lead to invalid serialized data being generated.
>>>>>>> 41f347fd

## [0.2.6-preview] - 2019-03-20

>NOTE: The UI code for editing actions has largely been rewritten. There may be regressions.
>NOTE: The minimum version requirement for the new input system has been bumped
       to 2019.1

### Added

- Support gamepad vibration on Switch.
- Added support for Joysticks on Linux.

#### Actions

- Added ability to change which part of a composite a binding that is part of the composite is assigned to.
  * Part bindings can now be freely duplicated or copy-pasted. This allows having multiple bindings for "up", for example. Changing part assignments retroactively allows to freely edit the composite makeup.
- Can now drag&drop multiple items as well as drop items onto others (equivalent to cut&paste). Holding ALT copies data instead of moving it.
- Edits to control schemes are now undoable.
- Control schemes are now sorted alphabetically.
- Can now search by binding group (control scheme) or devices directly from search box.
  * `g:Gamepad` filters bindings to those in the "Gamepad" group.
  * `d:Gamepad` filters bindings to those from Gamepad-compatible devices.

### Changed

- The input debugger will no longer automatically show remote devices when the profiler is connected. Instead, use the new menu in debugger toolbar to connect to players or to enable/disable remote input debugging.
- "Press and Release" interactions will now invoke the `performed` callback on both press and release (instead of invoking `performed` and `cancel`, which was inconsistent with other behaviors).

#### Actions

- Bindings have GUIDs now like actions and maps already did. This allows to persistently and uniquely identify individual bindings.
- Replaced UI overlay while rebinding interactively with cancellable progress bar. Interactive rebinding now cancels automatically after 4 seconds without suitable input.
- Bindings that are not assigned to any control scheme are now visible when a particular control scheme is selected.
  * Bindings not assigned to any control scheme are active in *ALL* control schemes.
  * The change makes this visible in the UI now.
  * When a specific control scheme is selected, these bindings are affixed with `{GLOBAL}` for added visibility.
- When filtering by devices from a control scheme, the filtering now takes layout inheritance into account. So, a binding to a control on `Pointer` will now be shown when the filter is `Mouse`.
- The public control picker API has been revised.
  * The simplest way to add control picker UI to a control path is to add an `InputControlAttribute` to the field.
    ```
    // In the inspector, shows full UI to select a control interactively
    // (including interactive picking through device input).
    [InputControl(layout = "Button")]
    private string buttonControlPath;
    ```
- Processors of incompatible types will now be ignored instead of throwing an exception.

### Fixed

- Remote connections in input debugger now remain connected across domain reloads.
- Don't incorrectly create non-functioning devices if a physical device implements multiple incompatible logical HID devices (such as the MacBook keyboard/touch pad and touch bar).
- Removed non-functioning sort triangles in event list in Input Debugger device windows.
- Sort events in input debugger window by id rather then by timestamp.
- Make parsing of float parameters support floats represented in "e"-notation and "Infinity".
- Input device icons in input debugger window now render in appropriate resolution on retina displays.
- Fixed Xbox Controller on macOS reporting negative values for the sticks when represented as dpad buttons.
- `InputSettings.UpdateMode.ProcessEventsManually` now correctly triggers updates when calling `InputSystem.Update(InputUpdateType.Manual)`.

#### Actions

- Pasting or duplicating an action in an action map asset will now assign a new and unique ID to the action.
- "Add Action" button being active and triggering exceptions when no action map had been added yet.
- Fixed assert when generating C# class and make sure it gets imported correctly.
- Generate directories as needed when generating C# class, and allow path names without "Assets/" path prefix.
- Allow binding dpad controls to actions of type "Vector2".
- Fixed old name of action appearing underneath rename overlay.
- Fixed inspector UIs for on-screen controls throwing exceptions and being non-functional.
- Fixed deleting multiple items at same time in action editor leading to wrong items being deleted.
- Fixed copy-pasting actions not preserving action properties other than name.
- Fixed memory corruptions coming from binding resolution of actions.
- InputActionAssetReferences in ScriptableObjects will continue to work after domain reloads in the editor.
- Fixed `startTime` and `duration` properties of action callbacks.

## [0.2.1-preview] - 2019-03-11

### Changed

 - NativeUpdateCallback API update to match Unity 2018.3.8f1

## [0.2.0-preview] - 2019-02-12

This release contains a number of fairly significant changes. The focus has been on further improving the action system to make it easier to use as well as to make it work more reliably and predictably.

>NOTE: There are some breaking changes. Please see the "Changed" section below.

### Changed

- Removed Unity 2018.2 support code.
- Removed .NET 3.5 support code.
- Started using C# 7.
- `IInputControlProcessor<TValue>` has been replaced with `InputProcessor` and `InputProcessor<TValue>` base classes.
- `IInputBindingComposite` has been replaced with an `InputBindingComposite` base class and the `IInputBindingComposite<TValue>` interface has been merged with the `InputBindingComposite<TValue>` class which had already existed.
- `InputUser.onUnpairedDeviceUser` will now notify for each actuated control until the device is paired or there are no more actuated controls.
- `SensitivityProcessor` has been removed.
    * The approach needs rethinking. What `SensitivityProcessor` did caused more problems than it solved.
- State monitors no longer have their timeouts removed automatically when they fire. This makes it possible to have a timeout that is removed only in response to a specific state change.
- Events for devices that implement `IInputStateCallbacks` (such as `Touchscreen`) are allowed to go back in time. Avoids the problem of having to order events between multiple fingers correctly or seeing events getting rejected.
- `PenState.Button` is now `PenButton`.
- Removed TouchPositionTransformProcessor, was used only by Android, the position transformation will occur in native backend in 2019.x

#### Actions:
- Bindings that have no interactions on them will trigger differently now. __This is a breaking change__.
  * Previously, these bindings would trigger `performed` on every value change including when going back to their default value. This is why you would see two calls of `performed` with a button; one when the button was pressed, another when it was depressed.
  * Now, a binding without an interaction will trigger `started` and then `performed` when a bound control is actuated. Thereafter, the action will remain in `Started` phase. For as long as the control is actuated, every value change will trigger `performed` again. When the control stops being actuated, it will trigger `cancelled` and the action will remain in `Waiting` state.
  * Control actuation is defined as a control having a magnitude (see `InputControl.EvaluateMagnitude`) greater than zero. If a control does not support magnitudes (returns -1 from `EvaluateMagnitude`), then the control is considered actuated when it changes state away from its default state.
  * To restore the previous behavior, simply change code like
      ```
        myAction.performed += MyCallback;
      ```
    to
      ```
        myAction.performed += MyCallback;
        myAction.cancelled += MyCallback;
      ```
  * Alternatively, enable `passThrough` mode on an action. This effectively restores the previous default behavior of actions.
    ```
        new InputAction(binding: "<Gamepad>/leftTrigger") { passThrough = true };
    ```
- As part of the aforementioned change, the following interactions have been removed as they are no longer relevant:
  - `StickInteraction`: Can simply be removed from bindings. The new default behavior obsoletes the need for what `StickInteraction` did. Use `started` to know then the stick starts being actuated, `performed` to be updated on movements, and `cancelled` to know when the stick goes back into rest position.
  - `PressAndReleaseInteraction`: Can simply be removed from bindings. The default behavior with no interaction encompasses press and release detection. Use `started` to know then a button is pressed and `cancelled` to know when it is released. To set a custom button press point, simply put an `AxisDeadzoneProcessor` on the binding.
- `PressInteraction` has been completely rewritten.
  - Trigger behavior can be set through `behavior` parameter and now provides options for observing just presses (`PressOnly`), just releases (`ReleaseOnly`), or both presses and releases (`PressAndRelease`).
  - Also, the interaction now operates on control actuation rather than reading out float values directly. This means that any control that supports magnitudes can be used.
  - Also supports continuous mode now.
- If bound controls are already actuated when an action is enabled, the action will now trigger in the next input update as if the control had just been moved from non-actuated to actuated state.
  - In other words, if e.g. you have a binding to the A button of the gamepad and the A button is already pressed when the action is first enabled, then the action associated with the A button will trigger as if the button had just been pressed. Previously, it required releasing and re-pressing the button first -- which, together with certain interactions, could lead to actions ending up in a confused state.
- When an action is disabled, it will now cancel all ongoing interactions, if any (i.e. you will see `InputAction.cancelled` being called).
  - Note that unlike the above-mentioned callbacks that happen when an action starts out with a control already actuated, the cancellation callbacks happen __immediately__ rather than in the next input update.
- Actions that at runtime are bound to multiple controls will now perform *conflict resolution*, if necessary.
  - This applies only if an action actually receives multiple concurrent actuations from controls.
  - When ambiguity is detected, the greatest amount of actuation on any of the controls gets to drive the action.
  - In practice, this means that as long as any of the controls bound to an action is actuated, the action will keep going. This resolves ambiguities when an action has primary and secondary bindings, for examples, or when an action is bound to multiple different devices at the same time.
  - Composite bindings count as single actuations regardless of how many controls participate in the composite.
  - This behavior __can be bypassed__ by setting the action to be pass-through.
- Action editor now closes when asset is deleted.
  - If there are unsaved changes, asks for confirmation first.
- Interactions and processors in the UI are now filtered based on the type of the action (if set) and sorted by name.
- Renamed "Axis" and "Dpad" composites to "1D Axis" and "2D Vector" composite.
  - The old names can still be used and existing data will load as expected.
  - `DpadComposite` got renamed to `Vector2Composite`; `AxisComposite` is unchanged.
- `InputInteractionContext.controlHasDefaultValue` has been replaced with `InputInteractionContext.ControlIsActuated()`.
- `InputActionChange.BindingsHaveChangedWhileEnabled` has been reworked and split in two:
    1. `InputActionChange.BoundControlsAboutToChange`: Bindings have been previously resolved but are about to be re-resolved.
    2. `InputActionChange.BoundControlsChanged`: Bindings have been resolved on one or more actions.
- Actions internally now allocate unmanaged memory.
  - Disposing should be taken care of automatically (though you can manually `Dispose` as well). If you see errors in the console log about unmanaged memory being leaked, please report the bug.
  - All execution state except for C# heap objects for processors, interactions, and composites has been collapsed into a single block of unmanaged memory. Actions should now be able to re-resolve efficiently without allocating additional GC memory.

### Added

- `PlayerInput` component which simplifies setting up individual player input actions and device pairings. \
  ![PlayerInput](Documentation~/Images/PlayerInput.png)
- `PlayerInputManager` component which simplifies player joining and split-screen setups. \
  ![PlayerInput](Documentation~/Images/PlayerInputManager.png)
- `InputDevice.all` (equivalent to `InputSystem.devices`)
- `InputControl.IsActuated()` can be used to determine whether control is currently actuated (defined as extension method in `InputControlExtensions`).
- Can now read control values from buffers as objects using `InputControl.ReadValueFromBufferAsObject`. This allows reading a value stored in memory without having to know the value type.
- New processors:
    * `ScaleProcessor`
    * `ScaleVector2Processor`
    * `ScaleVector3Processor`
    * `InvertVector2Processor`
    * `InvertVector3Processor`
    * `NormalizeVector2Processor`
    * `NormalizeVector3Processor`
- Added `MultiTapInteraction`. Can be used to listen for double-taps and the like.
- Can get total and average event lag times through `InputMetrics.totalEventLagTime` and `InputMetrics.averageEventLagTime`.
- `Mouse.forwardButton` and `Mouse.backButton`.
- The input debugger now shows users along with their paired devices and actions. See the [documentation](Documentation~/UserManagement.md#debugging)
- Added third and fourth barrel buttons on `Pen`.

#### Actions:
- Actions have a new continuous mode that will cause the action to trigger continuously even if there is no input. See the [documentation](Documentation~/Actions.md#continuous-actions) for details. \
  ![Continuous Action](Documentation~/Images/ContinuousAction.png)
- Actions have a new pass-through mode. In this mode an action will bypass any checks on control actuation and let any input activity on the action directly flow through. See the [documentation](Documentation~/Actions.md#pass-through-actions) for details. \
  ![Pass-Through Action](Documentation~/Images/PassThroughAction.png)
- Can now add interactions and processors directly to actions.
  ![Action Properties](Documentation~/Images/ActionProperties.png)
    * This is functionally equivalent to adding the respective processors and/or interactions to every binding on the action.
- Can now change the type of a composite retroactively.
  ![Composite Properties](Documentation~/Images/CompositeProperties.png)
- Values can now be read out as objects using `InputAction.CallbackContext.ReadValueAsObject()`.
    * Allocates GC memory. Should not be used during normal gameplay but is very useful for testing and debugging.
- Added auto-save mode for .inputactions editor.
  ![Auto Save](Documentation~/Images/AutoSave.png)
- Processors, interactions, and composites can now define their own parameter editor UIs by deriving from `InputParameterEditor`. This solves the problem of these elements not making it clear that the parameters usually have global defaults and do not need to be edited except if local overrides are necessary.
- Can now set custom min and max values for axis composites.
    ```
    var action = new InputAction();
    action.AddCompositeBinding("Axis(minValue=0,maxValue=2)")
        .With("Positive", "<Keyboard>/a")
        .With("Negative", "<Keyboard>/d");
    ```
- "C# Class File" property on .inputactions importer settings now has a file picker next to it.
- `InputActionTrace` has seen various improvements.
    * Recorded data will now stay valid even if actions are rebound to different controls.
    * Can listen to all actions using `InputActionTrace.SubscribeToAll`.
    * `InputActionTrace` now maintains a list of subscriptions. Add subscriptions with `SubscribeTo` and remove a subscription with `UnsubscribeFrom`. See the [documentation](Documentation~/Actions.md#tracing-actions) for details.

### Fixes

- Fixed support for Unity 2019.1 where we landed a native API change.
- `InputUser.UnpairDevicesAndRemoveUser()` corrupting device pairings of other InputUsers
- Control picker in UI having no devices if list of supported devices is empty but not null
- `IndexOutOfRangeException` when having multiple action maps in an asset (#359 and #358).
- Interactions timing out even if there was a pending event that would complete the interaction in time.
- Action editor updates when asset is renamed or moved.
- Exceptions when removing action in last position of action map.
- Devices marked as unsupported in input settings getting added back on domain reload.
- Fixed `Pen` causing exceptions and asserts.
- Composites that assign multiple bindings to parts failing to set up properly when parts are assigned out of order (#410).

### Known Issues

- Input processing in edit mode on 2019.1 is sporadic rather than happening on every editor update.

## [0.1.2-preview] - 2018-12-19

    NOTE: The minimum version requirement for the new input system has been bumped
          to 2018.3. The previous minum requirement of 2018.2 is no longer supported.
          Also, we have dropped support for the .NET 3.5 runtime. The new .NET 4
          runtime is now required to use the new input system.

We've started working on documentation. The current work-in-progress can be found on [GitHub](https://github.com/Unity-Technologies/InputSystem/blob/develop/Packages/com.unity.inputsystem/Documentation~/InputSystem.md).

### Changed

- `InputConfiguration` has been replaced with a new `InputSettings` class.
- `InputConfiguration.lockInputToGame` has been moved to `InputEditorUserSettings.lockInputToGameView`. This setting is now persisted as a local user setting.
- `InputSystem.updateMask` has been replaced with `InputSettings.updateMode`.
- `InputSystem.runInBackground` has been moved to `InputSettings.runInBackground`.
- Icons have been updated for improved styling and now have separate dark and light skin versions.
- `Lock Input To Game` and `Diagnostics Mode` are now persisted as user settings
- Brought back `.current` getters and added `InputSettings.filterNoiseOnCurrent` to control whether noise filtering on the getters is performed or not.
- Removed old and outdated Doxygen-generated API docs.

### Added

- `InputSystem.settings` contains the current input system settings.
- A new UI has been added to "Edit >> Project Settings..." to edit input system settings. Settings are stored in a user-controlled asset in any location inside `Assets/`. Multiple assets can be used and switched between.
- Joystick HIDs are now supported on Windows, Mac, and UWP.
- Can now put system into manual update mode (`InputSettings.updateMode`). In this mode, events will not get automatically processed. To process events, call `InputSystem.Update()`.
- Added shortcuts to action editor window (requires 2019.1).
- Added icons for .inputactions assets.

### Fixed

- `InputSystem.devices` not yet being initialized in `MonoBehaviour.Start` when in editor.

### Known Issues

- Input settings are not yet included in player builds. This means that at the moment, player builds will always start out with default input settings.
- There have been reports of some stickiness to buttons on 2019.1 alpha builds.  We are looking at this now.

## [0.0.14-preview] - 2018-12-11

### Changed

- `Pointer.delta` no longer has `SensitivityProcessor` on it. The processor was causing many issues with mouse deltas. It is still available for adding it manually to action bindings but the processor likely needs additional work.

### Fixed

Core:
- Invalid memory accesses when using .NET 4 runtime
- Mouse.button not being identical to Mouse.leftButton
- DualShock not being recognized when connected via Bluetooth

Actions:
- Parameters disappearing on processors and interactions in UI when edited
- Parameters on processors and interactions having wrong value type in UI (e.g. int instead of float)
- RebindingOperation calling OnComplete() after being cancelled

Misc:
- Documentation no longer picked up as assets in user project

## [0.0.13-preview] - 2018-12-5

First release from stable branch.<|MERGE_RESOLUTION|>--- conflicted
+++ resolved
@@ -57,13 +57,10 @@
 - `PlayerInput` no longer fails to find actions when using UnityEvents (#500).
 - The `"{...}"` format for referencing action maps and actions using GUIDs as strings has been obsoleted. It will still work but adding the extra braces is no longer necessary.
 - Drag&dropping bindings between other bindings that came before them in the list no longer drops the items at a location one higher up in the list than intended.
-<<<<<<< HEAD
 - Editing name of control scheme in editor not taking effect *except* if hitting enter key.
-=======
 - Saving no longer causes the selection of the current processor or interaction to be lost.
   * This was especially annoying when having "Auto-Save" on as it made editing parameters on interactions and processors very tedious.
 - In locales that use decimal separators other than '.', floating-point parameters on composites, interactions, and processors no longer lead to invalid serialized data being generated.
->>>>>>> 41f347fd
 
 ## [0.2.6-preview] - 2019-03-20
 
