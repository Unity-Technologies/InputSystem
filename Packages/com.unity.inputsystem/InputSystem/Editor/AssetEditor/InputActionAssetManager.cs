--- conflicted
+++ resolved
@@ -160,33 +160,15 @@
             m_IsDirty = false;
             onDirtyChanged(false);
         }
-
-<<<<<<< HEAD
-        internal static bool WriteAsset(string assetPath, string assetJson, Action<string> errorLogger = null)
+        
+        internal static bool WriteAsset(string assetPath, string assetJson)
         {
             // Attempt to checkout the file path for editing and inform the user if this fails.
             if (!EditorHelpers.CheckOut(assetPath))
-            {
-                var errorMessage = $"Unable save asset to \"{assetPath}\" since the asset-path could not be checked-out as editable in the underlying version-control system.";
-                if (errorLogger != null)
-                    errorLogger(errorMessage);
-                else
-                    Debug.LogError(errorMessage);
-                return false;
-            }
+                return false;
 
             // (Over)write JSON content to file given by path.
             File.WriteAllText(EditorHelpers.GetPhysicalPath(assetPath), assetJson);
-=======
-        internal static bool WriteAsset(string assetPath, string assetJson)
-        {
-            // Attempt to checkout the file path for editing and inform the user if this fails.
-            if (!EditorHelpers.CheckOut(assetPath))
-                return false;
-
-            // (Over)write JSON content to file given by path.
-            EditorHelpers.WriteAllText(assetPath, assetJson);
->>>>>>> dc2ce6c8
 
             // Reimport the asset (indirectly triggers ADB notification callbacks)
             AssetDatabase.ImportAsset(assetPath);
@@ -208,21 +190,14 @@
             // Return immediately if file content has not changed, i.e. touching the file would not yield a difference.
             if (assetJson == existingJson)
                 return false;
-
-<<<<<<< HEAD
-            // Attempt to write asset to disc
-=======
-            // Attempt to checkout the file path for editing and inform the user if this fails.
->>>>>>> dc2ce6c8
+            
+            // Attempt to write asset to disc (including checkout the file) and inform the user if this fails.
             if (!WriteAsset(assetPath, assetJson))
             {
                 Debug.LogError($"Unable save asset to \"{assetPath}\" since the asset-path could not be checked-out as editable in the underlying version-control system.");
                 return false;
             }
-<<<<<<< HEAD
-=======
-
->>>>>>> dc2ce6c8
+
             return true;
         }
 
