# Changelog
All notable changes to the input system package will be documented in this file.

The format is based on [Keep a Changelog](http://keepachangelog.com/en/1.0.0/)
and this project adheres to [Semantic Versioning](http://semver.org/spec/v2.0.0.html).
## [0.2.1-preview] - 2019-03-11
### Changed
 - NativeUpdateCallback API update to match Unity 2018.3.8f1

## [0.3-preview] - TBD

### Changed

- The input debugger will no longer automatically show remote devices when the profiler is connected. Instead, use the new menu in debugger toolbar to connect to players or to enable/disable remote input debugging.

### Fixed

- Remote connections in input debugger now remain connected across domain reloads.
- Don't incorrectly create non-functioning devices if a physical device implements multiple incompatible logical HID devices (such as the MacBook keyboard/touch pad and touch bar).
- Removed non-functioning sort triangles in event list in Input Debugger device windows.
- Sort events in input debugger window by id rather then by timestamp.
- Input device icons in input debugger window now render in appropriate resolution on retina displays.

Actions:
- Editor beeping or triggering menu commands when binding keys interactively.
- Pasting or duplicating an action in an action map asset will now assign a new and unique ID to the action.
- "Add Action" button being active and triggering exceptions when no action map had been added yet.
- Fixed warnings in Console when using InputActions editor.
- Fixed assert when generating C# class and make sure it gets imported correctly.
- Generate directories as needed when generating C# class, and allow path names without "Assets/" path prefix.
- Fixed some memory instabilities with the Actions.

## [0.2.1-preview] - 2019-03-11
### Changed
 - NativeUpdateCallback API update to match Unity 2018.3.8f1

## [0.2.0-preview] - 2019-02-12

This release contains a number of fairly significant changes. The focus has been on further improving the action system to make it easier to use as well as to make it work more reliably and predictably.

>NOTE: There are some breaking changes. Please see the "Changed" section below.

### Changed

- Removed Unity 2018.2 support code.
- Removed .NET 3.5 support code.
- Started using C# 7.
- `IInputControlProcessor<TValue>` has been replaced with `InputProcessor` and `InputProcessor<TValue>` base classes.
- `IInputBindingComposite` has been replaced with an `InputBindingComposite` base class and the `IInputBindingComposite<TValue>` interface has been merged with the `InputBindingComposite<TValue>` class which had already existed.
- `InputUser.onUnpairedDeviceUser` will now notify for each actuated control until the device is paired or there are no more actuated controls.
- `SensitivityProcessor` has been removed.
    * The approach needs rethinking. What `SensitivityProcessor` did caused more problems than it solved.
- State monitors no longer have their timeouts removed automatically when they fire. This makes it possible to have a timeout that is removed only in response to a specific state change.
<<<<<<< HEAD
- Events for devices that implement `IInputStateCallbacks` (such as `Touchscreen`) are allowed to go back in time. Avoids the problem of having to order events between multiple fingers correctly or seeing events getting rejected.
- `PenState.Button` is now `PenButton`.
=======
- Removed TouchPositionTransformProcessor, was used only by Android, the position transformation will occur in native backend in 2019.x
>>>>>>> e123bca5

#### Actions:
- Bindings that have no interactions on them will trigger differently now. __This is a breaking change__.
  * Previously, these bindings would trigger `performed` on every value change including when going back to their default value. This is why you would see two calls of `performed` with a button; one when the button was pressed, another when it was depressed.
  * Now, a binding without an interaction will trigger `started` and then `performed` when a bound control is actuated. Thereafter, the action will remain in `Started` phase. For as long as the control is actuated, every value change will trigger `performed` again. When the control stops being actuated, it will trigger `cancelled` and the action will remain in `Waiting` state.
  * Control actuation is defined as a control having a magnitude (see `InputControl.EvaluateMagnitude`) greater than zero. If a control does not support magnitudes (returns -1 from `EvaluateMagnitude`), then the control is considered actuated when it changes state away from its default state.
  * To restore the previous behavior, simply change code like
      ```
        myAction.performed += MyCallback;
      ```
    to
      ```
        myAction.performed += MyCallback;
        myAction.cancelled += MyCallback;
      ```
  * Alternatively, enable `passThrough` mode on an action. This effectively restores the previous default behavior of actions.
    ```
        new InputAction(binding: "<Gamepad>/leftTrigger") { passThrough = true };
    ```
- As part of the aforementioned change, the following interactions have been removed as they are no longer relevant:
  - `StickInteraction`: Can simply be removed from bindings. The new default behavior obsoletes the need for what `StickInteraction` did. Use `started` to know then the stick starts being actuated, `performed` to be updated on movements, and `cancelled` to know when the stick goes back into rest position.
  - `PressAndReleaseInteraction`: Can simply be removed from bindings. The default behavior with no interaction encompasses press and release detection. Use `started` to know then a button is pressed and `cancelled` to know when it is released. To set a custom button press point, simply put an `AxisDeadzoneProcessor` on the binding.
- `PressInteraction` has been completely rewritten.
  - Trigger behavior can be set through `behavior` parameter and now provides options for observing just presses (`PressOnly`), just releases (`ReleaseOnly`), or both presses and releases (`PressAndRelease`).
  - Also, the interaction now operates on control actuation rather than reading out float values directly. This means that any control that supports magnitudes can be used.
  - Also supports continuous mode now.
- If bound controls are already actuated when an action is enabled, the action will now trigger in the next input update as if the control had just been moved from non-actuated to actuated state.
  - In other words, if e.g. you have a binding to the A button of the gamepad and the A button is already pressed when the action is first enabled, then the action associated with the A button will trigger as if the button had just been pressed. Previously, it required releasing and re-pressing the button first -- which, together with certain interactions, could lead to actions ending up in a confused state.
- When an action is disabled, it will now cancel all ongoing interactions, if any (i.e. you will see `InputAction.cancelled` being called).
  - Note that unlike the above-mentioned callbacks that happen when an action starts out with a control already actuated, the cancellation callbacks happen __immediately__ rather than in the next input update.
- Actions that at runtime are bound to multiple controls will now perform *conflict resolution*, if necessary.
  - This applies only if an action actually receives multiple concurrent actuations from controls.
  - When ambiguity is detected, the greatest amount of actuation on any of the controls gets to drive the action.
  - In practice, this means that as long as any of the controls bound to an action is actuated, the action will keep going. This resolves ambiguities when an action has primary and secondary bindings, for examples, or when an action is bound to multiple different devices at the same time.
  - Composite bindings count as single actuations regardless of how many controls participate in the composite.
  - This behavior __can be bypassed__ by setting the action to be pass-through.
- Action editor now closes when asset is deleted.
  - If there are unsaved changes, asks for confirmation first.
- Interactions and processors in the UI are now filtered based on the type of the action (if set) and sorted by name.
- Renamed "Axis" and "Dpad" composites to "1D Axis" and "2D Vector" composite.
  - The old names can still be used and existing data will load as expected.
  - `DpadComposite` got renamed to `Vector2Composite`; `AxisComposite` is unchanged.
- `InputInteractionContext.controlHasDefaultValue` has been replaced with `InputInteractionContext.ControlIsActuated()`.
- `InputActionChange.BindingsHaveChangedWhileEnabled` has been reworked and split in two:
    1. `InputActionChange.BoundControlsAboutToChange`: Bindings have been previously resolved but are about to be re-resolved.
    2. `InputActionChange.BoundControlsChanged`: Bindings have been resolved on one or more actions.
- Actions internally now allocate unmanaged memory.
  - Disposing should be taken care of automatically (though you can manually `Dispose` as well). If you see errors in the console log about unmanaged memory being leaked, please report the bug.
  - All execution state except for C# heap objects for processors, interactions, and composites has been collapsed into a single block of unmanaged memory. Actions should now be able to re-resolve efficiently without allocating additional GC memory.

### Added

- `PlayerInput` component which simplifies setting up individual player input actions and device pairings. \
  ![PlayerInput](Documentation~/Images/PlayerInput.png)
- `PlayerInputManager` component which simplifies player joining and split-screen setups. \
  ![PlayerInput](Documentation~/Images/PlayerInputManager.png)
- `InputDevice.all` (equivalent to `InputSystem.devices`)
- `InputControl.IsActuated()` can be used to determine whether control is currently actuated (defined as extension method in `InputControlExtensions`).
- Can now read control values from buffers as objects using `InputControl.ReadValueFromBufferAsObject`. This allows reading a value stored in memory without having to know the value type.
- New processors:
    * `ScaleProcessor`
    * `ScaleVector2Processor`
    * `ScaleVector3Processor`
    * `InvertVector2Processor`
    * `InvertVector3Processor`
    * `NormalizeVector2Processor`
    * `NormalizeVector3Processor`
- Added `MultiTapInteraction`. Can be used to listen for double-taps and the like.
- Can get total and average event lag times through `InputMetrics.totalEventLagTime` and `InputMetrics.averageEventLagTime`.
- `Mouse.forwardButton` and `Mouse.backButton`.
- The input debugger now shows users along with their paired devices and actions. See the [documentation](Documentation~/UserManagement.md#debugging)
- Added third and fourth barrel buttons on `Pen`.

#### Actions:
- Actions have a new continuous mode that will cause the action to trigger continuously even if there is no input. See the [documentation](Documentation~/Actions.md#continuous-actions) for details. \
  ![Continuous Action](Documentation~/Images/ContinuousAction.png)
- Actions have a new pass-through mode. In this mode an action will bypass any checks on control actuation and let any input activity on the action directly flow through. See the [documentation](Documentation~/Actions.md#pass-through-actions) for details. \
  ![Pass-Through Action](Documentation~/Images/PassThroughAction.png)
- Can now add interactions and processors directly to actions.
  ![Action Properties](Documentation~/Images/ActionProperties.png)
    * This is functionally equivalent to adding the respective processors and/or interactions to every binding on the action.
- Can now change the type of a composite retroactively.
  ![Composite Properties](Documentation~/Images/CompositeProperties.png)
- Values can now be read out as objects using `InputAction.CallbackContext.ReadValueAsObject()`.
    * Allocates GC memory. Should not be used during normal gameplay but is very useful for testing and debugging.
- Added auto-save mode for .inputactions editor.
  ![Auto Save](Documentation~/Images/AutoSave.png)
- Processors, interactions, and composites can now define their own parameter editor UIs by deriving from `InputParameterEditor`. This solves the problem of these elements not making it clear that the parameters usually have global defaults and do not need to be edited except if local overrides are necessary.
- Can now set custom min and max values for axis composites.
    ```
    var action = new InputAction();
    action.AddCompositeBinding("Axis(minValue=0,maxValue=2)")
        .With("Positive", "<Keyboard>/a")
        .With("Negative", "<Keyboard>/d");
    ```
- "C# Class File" property on .inputactions importer settings now has a file picker next to it.
- `InputActionTrace` has seen various improvements.
    * Recorded data will now stay valid even if actions are rebound to different controls.
    * Can listen to all actions using `InputActionTrace.SubscribeToAll`.
    * `InputActionTrace` now maintains a list of subscriptions. Add subscriptions with `SubscribeTo` and remove a subscription with `UnsubscribeFrom`. See the [documentation](Documentation~/Actions.md#tracing-actions) for details.

### Fixes

- Fixed support for Unity 2019.1 where we landed a native API change.
- `InputUser.UnpairDevicesAndRemoveUser()` corrupting device pairings of other InputUsers
- Control picker in UI having no devices if list of supported devices is empty but not null
- `IndexOutOfRangeException` when having multiple action maps in an asset (#359 and #358).
- Interactions timing out even if there was a pending event that would complete the interaction in time.
- Action editor updates when asset is renamed or moved.
- Exceptions when removing action in last position of action map.
- Devices marked as unsupported in input settings getting added back on domain reload.
- Fixed `Pen` causing exceptions and asserts.
- Composites that assign multiple bindings to parts failing to set up properly when parts are assigned out of order (#410).

### Known Issues

- Input processing in edit mode on 2019.1 is sporadic rather than happening on every editor update.

## [0.1.2-preview] - 2018-12-19

    NOTE: The minimum version requirement for the new input system has been bumped
          to 2018.3. The previous minum requirement of 2018.2 is no longer supported.
          Also, we have dropped support for the .NET 3.5 runtime. The new .NET 4
          runtime is now required to use the new input system.

We've started working on documentation. The current work-in-progress can be found on [GitHub](https://github.com/Unity-Technologies/InputSystem/blob/develop/Packages/com.unity.inputsystem/Documentation~/InputSystem.md).

### Changed

- `InputConfiguration` has been replaced with a new `InputSettings` class.
- `InputConfiguration.lockInputToGame` has been moved to `InputEditorUserSettings.lockInputToGameView`. This setting is now persisted as a local user setting.
- `InputSystem.updateMask` has been replaced with `InputSettings.updateMode`.
- `InputSystem.runInBackground` has been moved to `InputSettings.runInBackground`.
- Icons have been updated for improved styling and now have separate dark and light skin versions.
- `Lock Input To Game` and `Diagnostics Mode` are now persisted as user settings
- Brought back `.current` getters and added `InputSettings.filterNoiseOnCurrent` to control whether noise filtering on the getters is performed or not.
- Removed old and outdated Doxygen-generated API docs.

### Added

- `InputSystem.settings` contains the current input system settings.
- A new UI has been added to "Edit >> Project Settings..." to edit input system settings. Settings are stored in a user-controlled asset in any location inside `Assets/`. Multiple assets can be used and switched between.
- Joystick HIDs are now supported on Windows, Mac, and UWP.
- Can now put system into manual update mode (`InputSettings.updateMode`). In this mode, events will not get automatically processed. To process events, call `InputSystem.Update()`.
- Added shortcuts to action editor window (requires 2019.1).
- Added icons for .inputactions assets.

### Fixed

- `InputSystem.devices` not yet being initialized in `MonoBehaviour.Start` when in editor.

### Known Issues

- Input settings are not yet included in player builds. This means that at the moment, player builds will always start out with default input settings.
- There have been reports of some stickiness to buttons on 2019.1 alpha builds.  We are looking at this now.

## [0.0.14-preview] - 2018-12-11

### Changed

- `Pointer.delta` no longer has `SensitivityProcessor` on it. The processor was causing many issues with mouse deltas. It is still available for adding it manually to action bindings but the processor likely needs additional work.

### Fixed

Core:
- Invalid memory accesses when using .NET 4 runtime
- Mouse.button not being identical to Mouse.leftButton
- DualShock not being recognized when connected via Bluetooth

Actions:
- Parameters disappearing on processors and interactions in UI when edited
- Parameters on processors and interactions having wrong value type in UI (e.g. int instead of float)
- RebindingOperation calling OnComplete() after being cancelled

Misc:
- Documentation no longer picked up as assets in user project

## [0.0.13-preview] - 2018-12-5

First release from stable branch.<|MERGE_RESOLUTION|>--- conflicted
+++ resolved
@@ -51,12 +51,9 @@
 - `SensitivityProcessor` has been removed.
     * The approach needs rethinking. What `SensitivityProcessor` did caused more problems than it solved.
 - State monitors no longer have their timeouts removed automatically when they fire. This makes it possible to have a timeout that is removed only in response to a specific state change.
-<<<<<<< HEAD
 - Events for devices that implement `IInputStateCallbacks` (such as `Touchscreen`) are allowed to go back in time. Avoids the problem of having to order events between multiple fingers correctly or seeing events getting rejected.
 - `PenState.Button` is now `PenButton`.
-=======
 - Removed TouchPositionTransformProcessor, was used only by Android, the position transformation will occur in native backend in 2019.x
->>>>>>> e123bca5
 
 #### Actions:
 - Bindings that have no interactions on them will trigger differently now. __This is a breaking change__.
