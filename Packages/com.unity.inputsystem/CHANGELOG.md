--- conflicted
+++ resolved
@@ -21,11 +21,8 @@
   - [`InputAction.WasCompletedThisFrame`](xref:UnityEngine.InputSystem.InputAction.WasCompletedThisFrame) returns `true` on the frame that the action stopped being in the performed phase. This allows for similar functionality to [`WasPressedThisFrame`](xref:UnityEngine.InputSystem.InputAction.WasPressedThisFrame)/[`WasReleasedThisFrame`](xref:UnityEngine.InputSystem.InputAction.WasReleasedThisFrame) when paired with [`WasPerformedThisFrame`](xref:UnityEngine.InputSystem.InputAction.WasPerformedThisFrame) except it is directly based on the interactions driving the action. For example, you can use it to distinguish between the button being released or whether it was released after being held for long enough to perform when using the Hold interaction.
 - Added Copy, Paste and Cut support for Action Maps, Actions and Bindings via context menu and key command shortcuts.
 - Added Dual Sense Edge controller to be mapped to the same layout as the Dual Sense controller
-<<<<<<< HEAD
 - Added drag and drop support in the Input Action Asset Editor for Action Maps, Actions and Bindings.
-=======
 - UI Toolkit input action editor now supports showing the derived bindings.
->>>>>>> d46ba1a3
 
 ### Fixed
 - Fixed syntax of code examples in API documentation for [`AxisComposite`](xref:UnityEngine.InputSystem.Composites.AxisComposite).
