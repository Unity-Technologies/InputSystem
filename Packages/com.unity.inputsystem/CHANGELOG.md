# Changelog
All notable changes to the input system package will be documented in this file.

The format is based on [Keep a Changelog](http://keepachangelog.com/en/1.0.0/)
and this project adheres to [Semantic Versioning](http://semver.org/spec/v2.0.0.html).

Due to package verification, the latest version below is the unpublished version and the date is meaningless.
however, it has to be formatted properly to pass verification tests.

## [1.0.0-preview.2] - 2999-11-11

### Fixed

- Fixed touch taps triggering when they shouldn't on Android.
- Fixed custom devices registered from `[InitializeOnLoad]` code being lost on domain reload (case 1192379).
  * This happened when there were multiple pieces of `[InitializeOnLoad]` code that accessed the input system in the project and the `RegisterLayout` for the custom device happened to not be the first in sequence.
- OpenVR touchpad controls (`touchpadClicked` & `touchpadPressed`) now report accurate data.

#### Actions

- Fixed missing keyboard bindings in `DefaultInputActions.inputactions` for navigation in UI.
- Fixed using C# reserved names in .inputactions assets leading to compile errors in generated C# classes (case 1189861).
- Assigning a new `InputActionAsset` to a `InputSystemUIInputModule` will no longer look up action names globally but rather only look for actions that are located in action maps with the same name.
  * Previously, if you e.g. switched from one asset where the `point` action was bound to `UI/Point` to an asset that had no `UI` action map but did have an action called `Point` somewhere else, it would erroneously pick the most likely unrelated `Point` action for use by the UI.
- Fixed missing custom editors for `AxisDeadzoneProcessor` and `StickDeadzoneProcessor` that link `min` and `max` values to input settings.
- Fixed actions ending up being disabled if switching to a control scheme that has no binding for the action (case 1187377).
- Fixed part of composite not being bound leading to subsequent part bindings not being functional (case 1189867).
<<<<<<< HEAD
- Fixed `PlayerInput` not pairing devices added after it was enabled when not having control schemes.
  * This problem would also show in the `SimpleDemo` sample when having the `CustomDeviceUsages` sample installed as well. Gamepads would not get picked up in that case.
=======
- Fixed `ArgumentNullException` when adding a device and a binding in an action map had an empty path (case 1187163).
- Fixed bindings that are not associated with any control scheme not getting enabled with other control schemes as they should.
>>>>>>> fe485603

## [1.0.0-preview.1] - 2019-10-11

### Changed

- Generated action wrappers now won't `Destroy` the generated Asset in a finalizer, but instead implement `IDisposable`.
- Added back XR layouts (except for Magic Leap) that were removed for `1.0-preview`.
  * We removed these layouts under the assumption that they would almost concurrently become available in the respective device-specific XR packages. However, this did not work out as expected and the gap here turned out to be more than what we anticipated.
  * To deal with this gap, we have moved the bulk of the XR layouts back and will transition things gradually as support in device-specific packages becomes publicly available.

### Fixed

- Fixed a bug where the Input Settings Window might throw exceptions after assembly reload.
- Correctly implemented `IsPointerOverGameObject` method for `InputSystemUIInputModule`.
- Several bugs with layout overrides registered with (`InputSystem.RegisterLayoutOverrides`).
  * In `1.0-preview`, layout overrides could lead to corruption of the layout state and would also not be handled correctly by the various editor UIs.
- Selecting a layout in the input debugger no longer selects its first child item, too.
- Fixed XR devices reporting noise as valid user input (should fix problem of control schemes involving VR devices always activating when using `PlayerInput`).
- Fixed tap/swipe gesture detection in touch samples.

### Actions

- Fixed a bug where multiple composite bindings for the same controls but on different action maps would throw exceptions.
- Fixed `anyKey` not appearing in control picker for `Keyboard`.
- The text on the "Listen" button is no longer clipped off on 2019.3.
- Controls bound to actions through composites no longer show up as duplicates in the input debugger.
- Fixed "Create Actions..." on `PlayerInput` creating an asset with an incorrect binding for taps on Touchscreens. \
  __NOTE: If you have already created an .inputactions asset with this mechanism, update "tap [Touchscreen]" to "Primary Touch/Tap" to fix the problem manually.__
- Fixed `Invoke CSharp Events` when selected in `PlayerInput` not triggering `PlayerInput.onActionTriggered`.
- Fixed duplicating multiple items at the same time in the action editor duplicating them repeatedly.

### Added

- Will now recognize Xbox One and PS4 controllers connected to iOS devices correctly as Xbox One and PS4 controllers.
- Added a new sample called "Custom Device Usages" that shows how to use a layout override on `Gamepad` to allow distinguishing two gamepads in bindings based on which player the gamepad is assigned to.
- Added abstract `TrackedDevice` input device class as the basis for various kinds of tracked devices.

## [1.0.0-preview] - 2019-9-20

### Fixed

- Will now close Input Action Asset Editor windows from previous sessions when the corresponding action was deleted.
- Fixed an issue where Stick Controls could not be created in Players built with medium or high code stripping level enabled.
- Fixed incorrect default state for axes on some controllers.

#### Actions

- Fixed `CallbackContext.ReadValue` throwing when invoked during device removal

### Changed
### Added

## [0.9.6-preview] - 2019-9-6

### Fixed

- Exceptions in scenes of `Visualizers` sample if respective device was not present on system (e.g. in `PenVisualizer` if no pen was present in system).
- Fixed exception in Input Action Asset Editor window when typing whitespace into the search field.
- Fixed control scheme popup window in input action asset editor window showing in the correct screen position on windows.

#### Actions

- Setting timeouts from `IInputInteraction.Process` not working as expected when processing happened in response to previous timeout expiring (#714).
- Pending timeouts on a device not being removed when device was removed.

### Changed

- Replaced `HIDSupport.shouldCreateHID` event with a new `HIDSupport.supportedHIDUsages` property, which takes an array of supported usages.

### Added

#### Actions

- Added `PlayerInput.neverAutoSwitchControlSchemes` to disable logic that automatically enables control scheme switching when there is only a single `PlayerInput` in the game.
- Added `PlayerInput.SwitchControlScheme` to switch schemes manually.

## [0.9.5-preview] - 2019-8-29

### Fixed

- Don't pass events for null devices (for devices which have not been created) to `InputSystem.onEvent` callbacks.
- Will close debugger input state windows, when the state is no longer valid instead of throwing exceptions.
- Fixed pointer coordinates in editor windows for non-mouse pointing devices.
- Fixed using the input system in il2cpp when managed stripping level is set higher then "Low".
- Device debugger window will still show when reading from specific controls throws exceptions.
- Offsets and sizes for elements on Linux joysticks are now computed correctly.
- Joysticks now have a deadzone processor on the stick itself.
- Up/down/left/right on sticks are now deadzoned just like X and Y on sticks are.
- Removed toplevel `X` and `Y` controls on HIDs when there is a `Stick/X` and `Stick/Y` added for the device.
- HID fallback can now deal with sticks that have X and Y controls of different sizes and sitting in non-contiguous locations in the HID input report.
- Button 1 on HID joysticks will now correctly come out as the `trigger` control. Previously, the trigger control on the joystick was left pointing to random state.

#### Actions

- Binding paths now show the same way in the action editor UI as they do in the control picker.
  * For example, where before a binding to `<XInputController>/buttonSouth` was shown as `rightShoulder [XInputController]`, the same binding will now show as `A [Xbox Controller]`.
- When deleting a control scheme, bindings are now updated. A dialog is presented that allows choosing between deleting the bindings or just unassigning them from the control scheme.
- When renaming a control scheme, bindings are now updated. Previously the old name was in place on bindings.
- Control scheme names can no longer be set to empty strings.
- `PlayerInput.Instantiate` now correctly sets up a given control scheme, if specified.
  * When passing a `controlScheme:` argument, the result used to be a correctly assigned control scheme at the `InputUser` level but no restrictions being actually applied to the bindings, i.e. every single binding was active regardless of the specified control scheme.
- NullReferenceExceptions during event processing from `RebindingOperation`.

### Changed

- `InputUser.onUnpairedDeviceUsed` now receives a 2nd argument which is the event that triggered the callback.
  * Also, the callback is now triggered __BEFORE__ the given event is processed rather than after the event has already been written to the device. This allows updating the pairing state of the system before input is processed.
  * In practice, this means that, for example, if the user switches from keyboard&mouse to gamepad, the initial input that triggered the switch will get picked up right away.
- `InputControlPath.ToHumanReadableString` now takes display names from registered `InputControlLayout` instances into account.
  * This means that the method can now be used to generate strings to display in rebinding UIs.
- `AxisControl.clamp` is now an enum-valued property rather than a bool. Can now perform clamping *before* normalization.

#### Actions

- When switching devices/controls on actions, the system will no longer subsequently force an initial state check on __all__ actions. Instead, every time an action's bindings get re-resolved, the system will simply cancel all on-going actions and then re-enable them the same way it would happen by manually calling `InputAction.Enable`.
- Removed non-functional `InputControlScheme.baseScheme` API and `basedOn` serialized property. This was never fully implemented.

### Added

- Can right-click devices in Input Debugger (also those under "Unsupported") and select "Copy Device Description" to copy the internal `InputDeviceDescription` of the device in JSON format to the system clipboard.
  * This information is helpful for us to debug problems related to specific devices.
- If a device description has been copied to the clipboard, a new menu "Paste Device Description as Device" entry in the "Options" menu of the input debugger appears. This instantiates the device from the description as if it was reported locally by the Unity runtime.

## [0.9.3-preview] - 2019-8-15

### Fixed

- `XInputController` and `XboxOneGamepad` no longer have two extraneous, non-functional "menu" and "view" buttons.
- Fixed `InputUser.onUnpairedDeviceUser` ignoring input on controls that do not support `EvaluateMagnitude`.
  * This led to situations, for example, where `PlayerInput` would not initialize a control scheme switch from a `<Mouse>/delta` binding as the delta X and Y axes do not have min&max limits and thus return -1 from `EvaluateMagnitude`.
- Fixed available processor list not updated right away when changing the action type in the Input Action editor window.

#### Actions

- `NullReferenceException` when the input debugger is open with actions being enabled.
- When selecting a device to add to a control scheme, can now select devices with specific usages, too (e.g. "LeftHand" XRController).

### Changed

- Removed `timesliceEvents` setting - and made this tied to the update mode instead. We now always time slice when using fixed updates, and not when using dynamic updates.
- When adding a composite, only ones compatible with the value type of the current action are shown. This will, for example, no longer display a `2D Vector` composite as an option on a floating-point button action.
- The `InputState.onChange` callback now receives a second argument which is the event (if any) that triggered the state change on the device.

### Added

- `InputSystemUIInputModule` can now track multiple pointing devices separately, to allow multi-touch input - required to allow control of multiple On-Scree controls at the same time with different fingers.
- Two new composite bindings have been added.
  * `ButtonWithOneModifier` can be used to represent shortcut-like bindings such as "CTRL+1".
  * `ButtonWithTwoModifiers` can be used to represent shortcut-like bindings such as "CTRL+SHIFT+1".

## [0.9.2-preview] - 2019-8-9

### Fixed

- A `RebindingOperation` will now fall back to the default path generation behavior if the callback provided to `OnGeneratePath` returns null.
- Fixed the Input Action editor window throwing exceptions when trying to view action properties.

### Actions

- `PlayerInput` will now copy overrides when creating duplicate actions.
- It is now possible to use an empty binding path with a non empty override path.
- It is now possible to use set an empty override path to disable a binding.
- It is not possible to query the effectively used path of a binding using `effectivePath`.
- Actions embedded into MonoBehaviour components can now have their properties edited in the inspector. Previously there was no way to get to the properties in this workflow. There is a gear icon now on the action that will open the action properties.

### Changed

### Added

- Added a new sample to the package called `SimpleDemo`. You can install the sample from the package manager. See the [README.md](https://github.com/Unity-Technologies/InputSystem/Assets/Samples/SimpleDemo/README.md) file for details about the sample.

## [0.9.1-preview] - 2019-8-8

### Fixed

- Fixed GC heap garbage being caused by triggered by event processing.
  * This meant that every processing of input would trigger garbage being allocated on the managed heap. The culprit was a peculiarity in the C# compiler which caused a struct in `InputEventPtr.IsA` to be allocated on the heap.
- The bindings selection popup window will now show child controls matching the current action type even if the parent control does not match.
- Fixed `duration` values reported for Hold and Press interactions.
- DualShock 3 on macOS:
  * Fixed actions bound to the dpad control performing correctly.
  * Fixed non-present touchpad button control being triggered incorrectly.
- Fixed compile issues with switch classes on standalone Linux.
- Leak of unmanaged memory in `InputControlList`.

#### Actions

- Fixed actions not updating their set of controls when the usages of a device are changed.
- Composite bindings with the default interaction will now correctly cancel when the composite is released, even if there are multiple composite bindings on the action.

### Changed

- `MouseState`, `KeyboardState`, and `GamepadState` have been made public again.
- `PlayerInput` and `PlayerInputManager` have been moved from the `UnityEngine.InputSystem.PlayerInput` namespace to `UnityEngine.InputSystem`.
- The signature of `InputSystem.onEvent` has changed. The callback now takes a second argument which is the device the given event is sent to (null if there's no corresponding `InputDevice`).
  ```
  // Before:
  InputSystem.onEvent +=
      eventPtr =>
      {
          var device = InputSystem.GetDeviceById(eventPtr.deviceId);
          //...
      };

  // Now:
  InputSystem.onEvent +=
      (eventPtr, device) =>
      {
          //...
      };
  ```
- The signatures of `InputSystem.onBeforeUpdate` and `InputSystem.onAfterUpdate` have changed. The callbacks no longer receive an `InputUpdateType` argument.
  * Use `InputState.currentUpdateType` in case you need to know the type of update being run.
- `InputUpdateType` has been moved to the `UnityEngine.InputSystem.LowLevel` namespace.
- `InputSystem.Update(InputUpdateType)` has been removed from the public API.
- The way input devices are built internally has been streamlined.
  * `InputDeviceBuilder` is now internal. It is no longer necessary to access it to look up child controls. Simply use `InputControl.GetChildControl` instead.
  * To build a device without adding it to the system, call the newly added `InputDevice.Build` method.
    ```
    InputDevice.Build<Mouse>();
    ```
  * `InputSystem.SetLayoutVariant` has been removed. Layout variants can no longer be set retroactively but must be decided on as part of device creation.
- `InputSystem.RegisterControlProcessor` has been renamed to just `InputSystem.RegisterProcessor`.

#### Actions

* `InputAction.ReadValue<TValue>()` is longer correlated to `InputAction.triggered`. It simply returns the current value of a bound control or composite while the action is being interacted with.
* `InputInteractionContext.PerformedAndGoBackToWaiting` has been renamed to just `InputInteractionContext.Performed`.

#### Actions

- Individual composite part bindings can now no longer have interactions assigned to them as that never made any sense.

### Added

- Devices can now have more than one usage.
  * Call `InputSystem.AddDeviceUsage(device,usage)` to add additional usages to a device.
  * Call `InputSystem.RemoveDeviceUsage(device,usage)` to remove existing usages from a device.
  * `InputSystem.SetDeviceUsage(device,usage)` still exists. It will clear all existing usages from the given device.
- A new `VisualizerSamples` sample that can be installed through the package manager.
  * Contains two components `InputControlVisualizer` and `InputActionVisualizer` that help visualizing/debugging control/device and action activity through in-game overlays. A few sample scenes illustrate how to use them.

#### Actions

- Added `InputAction.ReadValueAsObject` API.
- Added `InputAction.activeControl` API.

## [0.9.0-preview] - 2019-7-18

### Fixed

- Validate all parameters on public APIs.
- Fixed an internal bug in `InlinedArray.RemoveAtByMovingTailWithCapacity`, which could cause data corruption.
- Fixed Xbox controller support on macOS il2cpp.
- Fixed issue of Xbox gamepads on Windows desktop not being able to navigate left and down in a UI.
- Allow using InputSystem package if the XR, VR or Physics modules are disabled for smaller builds.
- Fixed documentation landing page and table of contents.
- Fixed tracked devices assigning pointer ids for UI pointer events correctly.
- Adjusted some UI Elements to fit the Unity 19.3 font.
- Fixed NullReferenceException being thrown when project changes.
- Fixed duplicate devices showing in the "Supported Devices" popup when using a search filter.
- Fixed an error when adding new bindings in the Input Actions editor window when a filter was applied.
- Fixed scroll wheel handling in `InputSystemUIInputModule` not being smooth.
- Fixed compile errors from Switch Pro controller code on Linux.

#### Actions

- Fixed `CallbackContext.control` referencing the composite member control which was actually actuated for this trigger for composite bindings.
- Generated C# wrappers for .inputactions assets are no longer placed in Assets/Assets/ folder on Windows.

### Added

- Touch support has been reworked and extended.
  * `Touchscreen.touch[0..9]` are now bindable from the control picker.
  * `Touchscreen.primaryTouch` is now a separate control which tracks the primary touch on the screen.
  * The controls `Touchscreen` inherits from `Pointer` (such as `position`, `phase`, and `delta`) are now tied to `Touchscreen.primaryTouch` and allow for `Touchscreen` to function as a generic `Pointer` (like `Mouse` and `Pen`).
  * `Touchscreen.press` (renamed from `Touchscreen.button`) is now a working, synthetic button that is down whenever at least one finger is on the screen.
  * Recording of start time and start position has been added to touches.
    - `TouchControl.startPosition` gives the starting position of the touch.
    - `TouchControl.startTime` gives the starting time of the touch.
  * Tap detection has been added to `Touchscreen`.
    - Tap time (i.e. time within which a press-and-release must be completed for a tap to register) corresponds to `InputSettings.defaultTapTime`.
    - Tap release must happen within a certain radius of first contact. This is determined by a new setting `InputSettings.tapRadius`.
    - `TouchControl.tap` is a new button control that triggers then the touch is tapped. Note that this happens instantly when a touch ends. The button will go to 1 and __immediately__ go back to 0. This means that polling the button in `Update`, for example, will never trigger a tap. Either use actions to observe the button or use the `Touch` API from `EnhancedTouch` to poll taps.
  * `Touchscreen.activeTouches` has been removed. Use `Touch.activeTouches` from the new enhanced touch API instead for more reliable touch tracking.
  * `Touchscreen.allTouchControls` has been renamed to `Touchscreen.touches`.
  * A new `EnhancedTouch` plugin has been added which offers an enhanced `Touch` and `Finger` API to reliably track touches and fingers across updates. This obsoletes the need to manually track touch IDs and phases and gives access to individual touch history.
  * Touch can be simulated from mouse or pen input now. To enable simulation, call `TouchSimulation.Enable()` or put the `TouchSimulation` MonoBehaviour in your scene. Also, in the input debugger, you can now enable touch simulation from the "Options" dropdown.
- Changing state has been decoupled from events. While input events are the primary means by which to trigger state changes, anyone can perform state changes manually now from anywhere.
    ```
    InputState.Change(gamepad.leftStick, new Vector2(123, 234));
    ```
  * This change makes it possible to update state __from__ state and thus synthesize input data from other input coming in.
- A new API for recording state changes over time has been added.
    ```
    var history = new InputStateHistory("<Gamepad>/leftStick");
    history.StartRecording();

    //...

    foreach (var record in history)
        Debug.Log(record);
    ```
- Added support for generic joysticks on WebGL (which don't use the standard gamepad mapping).
- Added support for DualShock 3 gamepads on desktops.
- Added support for Nintendo Switch Pro Controllers on desktops.

#### Actions

- Actions now also have a __polling API__!
  * `InputAction.triggered` is true if the action was performed in the current frame.
  * `InputAction.ReadValue<TValue>()` yields the last value that `started`, `performed`, or `cancelled` (whichever came last) was called with. If the action is disabled, returns `default(TValue)`. For `InputActionType.Button` type actions, returns `1.0f` if `triggered==true` and `0.0f` otherwise.
- Generated C# wrappers for .inputactions can now placed relative to the .inputactions file by specifying a path starting with './' (e.g. `./foo/bar.cs`).

### Changed

- **The system no longer supports processing input in __BOTH__ fixed and dynamic updates**. Instead, a choice has to be made whether to process input before each `FixedUpdate()` or before each `Update()`.
  * Rationale: the existing code that supported having both updates receive input independently still had several holes and became increasingly complex and brittle. Our solution was based on not actually processing input twice but on channeling input concurrently into both the state of both updates. Together with the fact that specific inputs have to reset (and possibly accumulate) correctly with respect to their update time slices, this became increasingly hard to do right. This, together with the fact that we've come to increasingly question the value of this feature, led us to removing the capability while preserving the ability to determine where input is processed.
  * NOTE: Timeslicing is NOT affected by this. You can still switch to `ProcessEventInFixedUpdates` and get events timesliced to individual `FixedUpdate` periods according to their timestamps.
  * `InputSettings.UpdateMode.ProcessEventsInBothFixedAndDynamicUpdate` has been removed.
  * `InputSettings.UpdateMode.ProcessEventsInDynamicUpdateOnly` has been renamed to `InputSettings.UpdateMode.ProcessEventsInDynamicUpdate` and is now the default.
  * `InputSettings.UpdateMode.ProcessEventsInFixedUpdateOnly` has been renamed to `InputSettings.UpdateMode.ProcessEventsInFixedUpdate`.
- Added icons for PlayerInput, PlayerInputManager, InputSystemUIInputModule and MultiplayerEventSystem components.
- Changed `Keyboard` IME properties (`imeEnabled`, `imeCursorPosition`) to methods (`SetIMEEnabled`, `SetIMECursorPosition`).
- Added getters to all `IInputRuntime` properties.
- Replace some `GetXxx` methods in our API with `xxx`  properties.
- `Pointer.phase` has been removed and `PointerPhase` has been renamed to `TouchPhase`. Phases are now specific to touch. `PointerPhaseControl` has been renamed to `TouchPhaseControl`.
- `Pointer.button` has been renamed to `Pointer.press` and now is a control that indicates whether the pointer is in "press down" state.
  * For mouse, corresponds to left button press.
  * For pen, corresponds to tip contact.
  * For touch, corresponds to primary touch contact (i.e. whether __any__ finger is down).
- The state change monitor APIs (`IInputStateChangeMonitor` and friends) have been moved out of `InputSystem` into a new static class `InputState` in `UnityEngine.Experimental.Input.LowLevel`.
  * Rationale: These APIs are fairly low-level and not of general interest so having them out of `InputSystem` reduces the API surface visible to most users.
- `InputDeviceChange.StateChanged` has been removed and is now a separate callback `InputState.onChange`.
  * Rationale: The other `InputDeviceChange` notifications are low-frequency whereas `StateChanged` is high-frequency. Putting them all on the same callback made adding a callback to `InputSystem.onDeviceChange` unnecessarily expensive.
- `IInputStateCallbackReceiver` has been rewritten from scratch. Now has two simple methods `OnNextUpdate` and `OnEvent`. If implemented by a device, the device now has completely control over changing its own state. Use the `InputState.Change` methods to affect state changes while trigger state change monitors (e.g. for actions) correctly.
- Simplified handling of XR input in `InputSystemUIInputModule` by having only one set of actions for all XR devices.
- We now use the same hierarchical device picker in the "Add Control Scheme" popup, which is already used in the "Input Settings" window.
- Made all `IInputStateTypeInfo` implementations internal, as these did not offer value to the user.
- Made all `IInputDeviceCommandInfo` implementations internal, as these did not offer value to the user.
- Removed `ReadWriteArray`, which was only used for making `RebindingOperation.scores` editable, which did not add any value.
- Removed `PrimitiveValueOrArray`, as non of it's functionality over `PrimitiveValue` was implemented.
- Made all `InputProcessor` implementation internal, as access to these types is exposed only through text mode representations.
- Removed `CurveProcessor` as it was not implemented.
- Renamed XInputControllerOSX to a more descriptive XboxGamepadMacOS.

#### Actions

- `InputAction.continuous` has been removed. Running logic every frame regardless of input can easily be achieved in game code.
- The way action behavior is configured has been simplified.
  * The previous roster of toggles has been replaced with two settings:
    1. `Action Type`: Determines the behavior of the action. Choices are `Value`, `Button`, and `PassThrough`.
    2. `Control Type`: Determines the type of control (and implicitly the type of value) the action is looking for if the action is a `Value` or `PassThrough` action.
  * The previous `Initial State Check` toggle is now implicit in the action type now. `Value` actions perform an initial state check (i.e. trigger if their control is already actuated when the action is enabled). Other types of actions don't.
  * The previous `Pass Through` toggle is now rolled into the action type.

## [0.2.10-preview] - 2019-5-17

### Added

- Added a `MultiplayerEventSystem` class, which allows you use multiple UI event systems to control different parts of the UI by different players.
- `InputSystemUIInputModule` now lets you specify an `InputActionAsset` in the `actionsAsset` property. If this is set, the inspector will populate all actions from this asset. If you have a `PlayerInput` component on the same game object, referencing the same  `InputActionAsset`, the `PlayerInput` component will keep the actions on the `InputSystemUIInputModule` in synch, allowing easy setup of multiplayer UI systems.

### Changed

- `StickControl.x` and `StickControl.y` are now deadzoned, i.e. have `AxisDeadzone` processors on them. This affects all gamepads and joysticks.
  * __NOTE:__ The deadzoning is __independent__ of the stick. Whereas the stack has a radial deadzones, `x` and `y` have linear deadzones. This means that `leftStick.ReadValue().x` is __not__ necessary equal to `leftStick.x.ReadValue()`.
  * This change also fixes the problem of noise from sticks not getting filtered out and causing devices such as the PS4 controller to constantly make itself `Gamepad.current`.

- Redesigned `UIActionInputModule`
 * Added a button in the inspector to automatically assign actions from an input action asset based on commonly used action names.
 * Will now populate actions with useful defaults.
 * Removed `clickSpeed` property - will use native click counts from the OS where available instead.
 * Removed `sendEventsWhenInBackground` property.
 * Hiding `Touches` and `TrackedDevices` until we decide how to handle them.
 * Remove `moveDeadzone` property as it is made redundant by the action's dead zone.
 * Removed `UIActionInputModuleEnabler` component, `UIActionInputModule` will now enable itself.
- Changed default button press point to 0.5.
- Changed all constants in public API to match Unity naming conventions ("Constant" instead of "kConstant").
- Changed namespace from `UnityEngine.Experimental.Input` to `UnityEngine.InputSystem`.
- Generated wrapper code now has nicer formatting.
- Renamed `UIActionInputModule` to `InputSystemUIInputModule`.
- Nicer icons for `InputActionAssets` and `InputActions` and for `Button` and generic controls.
- Change all public API using `IntPtr` to use unsafe pointer types instead.
- `PlayerInput` will no longer disable any actions not in the currently active action map when disabling input or switching action maps.
- Change some public fields into properties.
- Input System project settings are now called "Input System Package" in the project window instead of "Input (NEW)".
- Removed `Plugins` from all namespaces.
- Rename "Cancelled" -> "Canceled" (US spelling) in all APIs.

### Fixed

- Adding devices to "Supported Devices" in input preferences not allowing to select certain device types (like "Gamepad").
- Fixed scrolling in `UIActionInputModule`.
- Fixed compiling the input system package in Unity 19.2 with ugui being moved to a package now.
- In the Input System project settings window, you can no longer add a supported device twice.

#### Actions

- Custom inspector for `PlayerInput` no longer adds duplicates of action events if `Invoke Unity Events` notification behavior is selected.
- Fixed `Hold` interactions firing immediately before the duration has passed.
- Fixed editing bindings or processors for `InputAction` fields in the inspector (Changes wouldn't persist before).
- Fixed exception message when calling `CallbackContext.ReadValue<TValue>()` for an action with a composite binding with `TValue` not matching the composite's value type.

### Added

#### Actions

- `PlayerInput` can now handle `.inputactions` assets that have no control schemes.
  * Will pair __all__ devices mentioned by any of the bindings except if already paired to another player.

## [0.2.8-preview] - 2019-4-23

### Added

- Added a `clickCount` control to the `Mouse` class, which specifies the click count for the last mouse click (to allow distinguishing between single-, double- and multi-clicks).
- Support for Bluetooth Xbox One controllers on macOS.

#### Actions

- New API for changing bindings on actions
```
    // Several variations exist that allow to look up bindings in various ways.
    myAction.ChangeBindingWithPath("<Gamepad>/buttonSouth")
        .WithPath("<Keyboard>/space");

    // Can also replace the binding wholesale.
    myAction.ChangeBindingWithPath("<Keyboard>/space")
        .To(new InputBinding { ... });

    // Can also remove bindings programmatically now.
    myAction.ChangeBindingWithPath("<Keyboard>/space").Erase();
```

### Changed

- `Joystick.axes` and `Joystick.buttons` have been removed.
- Generated wrapper code for Input Action Assets are now self-contained, generating all the data from code and not needing a reference to the asset; `InputActionAssetReference` has been removed.
- The option to generate interfaces on wrappers has been removed, instead we always do this now.
- The option to generate events on wrappers has been removed, we felt that this no longer made sense.
- Will now show default values in Input Action inspector if no custom values for file path, class name or namespace have been provided.
- `InputSettings.runInBackground` has been removed. This should now be supported or not on a per-device level. Most devices never supported it in the first place, so a global setting did not seem to be useful.
- Several new `Sensor`-based classes have been added. Various existing Android sensor implementations are now based on them.
- `InputControlLayoutAttribute` is no longer inherited.
  * Rationale: A class marked as a layout will usually be registered using `RegisterLayout`. A class derived from it will usually be registered the same way. Because of layout inheritance, properties applied to the base class through `InputControlLayoutAttribute` will affect the subclass as intended. Not inheriting the attribute itself, however, now allows having properties such as `isGenericTypeOfDevice` which should not be inherited.
- Removed `acceleration`, `orientation`, and `angularVelocity` controls from `DualShockGamepad` base class.
  * They are still on `DualShockGamepadPS4`.
  * The reason is that ATM we do not yet support these controls other than on the PS4. The previous setup pretended that these controls work when in fact they don't.
- Marking a control as noisy now also marks all child controls as noisy.
- The input system now defaults to ignoring any HID devices with usage types not known to map to game controllers. You can use `HIDSupport.supportedUsages` to enable specific usage types.
- In the Input Settings window, asset selection has now been moved to the "gear" popup menu. If no asset is created, we now automatically create one.
- In the inspector for Input Settings assets, we now show a button to go to the Input Settings window, and a button to make the asset active if it isn't.
- Tests are now no longer part of the com.unity.inputsystem package. The `InputTestFixture` class still is for when you want to write input-related tests for your project. You can reference the `Unity.InputSystem.TestFixture` assembly when you need to do that.
- Implemented adding usages to and removing them from devices.

#### Actions

- A number of changes have been made to the control picker UI in the editor. \
  ![Input Control Picker](Documentation~/Images/InputControlPicker.png)
  * The button to pick controls interactively (e.g. by pressing a button on a gamepad) has been moved inside the picker and renamed to "Listen". It now works as a toggle that puts the picker into a special kind of 'search' mode. While listening, suitable controls that are actuated will be listed in the picker and can then be picked from.
  * Controls are now displayed with their nice names (e.g. "Cross" instead of "buttonSouth" in the case of the PS4 controller).
  * Child controls are indented instead of listed in "parent/child" format.
  * The hierarchy of devices has been rearranged for clarity. The toplevel groups of "Specific Devices" and "Abstract Devices" are now merged into one hierarchy that progressively groups devices into more specific groups.
  * Controls now have icons displayed for them.
- There is new support for binding to keys on the keyboard by their generated character rather than by their location. \
  ![Keyboard Binding](Documentation~/Images/KeyboardBindByLocationVsCharacter.png)
  * At the toplevel of the the Keyboard device, you now have the choice of either binding by keyboard location or binding by generated/mapped character.
  * Binding by location shows differences between the local keyboard layout and the US reference layout.
  * The control path language has been extended to allow referencing controls by display name. `<Keyboard>/#(a)` binds to the control on a `Keyboard` with the display name `a`.
- `continuous` flag is now ignored for `Press and Release` interactions, as it did not  make sense.
- Reacting to controls that are already actuated when an action is enabled is now an __optional__ behavior rather than the default behavior. This is a __breaking__ change.
  * Essentially, this change reverts back to the behavior before 0.2-preview.
  * To reenable the behavior, toggle "Initial State Check" on in the UI or set the `initialStateCheck` property in code.
  ![Inital State Check](Documentation~/Images/InitialStateCheck.png)
  * The reason for the change is that having the behavior on by default made certain setups hard to achieve. For example, if `<Keyboard>/escape` is used in one action map to toggle *into* the main menu and in another action map to toggle *out* of it, then the previous behavior would immediately exit out of the menu if `escape` was still pressed from going into the menu. \
  We have come to believe that wanting to react to the current state of a control right away is the less often desirable behavior and so have made it optional with a separate toggle.
- Processors and Interactions are now shown in a component-inspector-like fashion in the Input Action editor window, allowing you to see the properties of all items at once.
- The various `InputAction.lastTriggerXXX` APIs have been removed.
  * Rationale: They have very limited usefulness and if you need the information, it's easy to set things up in order to keep track of it yourself. Also, we plan on having a polling API for actions in the future which is really what the `lastActionXXX` APIs were trying to (imperfectly) solve.
- `Tap`, `SlowTap`, and `MultiTap` interactions now respect button press points.
- `Tap`, `SlowTap`, and `MultiTap` interactions now have improved parameter editing UIs.

### Fixed

- Input Settings configured in the editor are now transferred to the built player correctly.
- Time slicing for fixed updates now works correctly, even when pausing or dropping frames.
- Make sure we Disable any InputActionAsset when it is being destroyed. Otherwise, callbacks which were not cleaned up would could cause exceptions.
- DualShock sensors on PS4 are now marked as noisy (#494).
- IL2CPP causing issues with XInput on windows and osx desktops.
- Devices not being available yet in `MonoBehavior.Awake`, `MonoBehaviour.Start`, and `MonoBehaviour.OnEnable` in player or when entering play mode in editor.
- Fixed a bug where the event buffer used by `InputEventTrace` could get corrupted.

#### Actions

- Actions and bindings disappearing when control schemes have spaces in their names.
- `InputActionRebindingExceptions.RebindOperation` can now be reused as intended; used to stop working properly the first time a rebind completed or was cancelled.
- Actions bound to multiple controls now trigger correctly when using `PressInteraction` set to `ReleaseOnly` (#492).
- `PlayerInput` no longer fails to find actions when using UnityEvents (#500).
- The `"{...}"` format for referencing action maps and actions using GUIDs as strings has been obsoleted. It will still work but adding the extra braces is no longer necessary.
- Drag&dropping bindings between other bindings that came before them in the list no longer drops the items at a location one higher up in the list than intended.
- Editing name of control scheme in editor not taking effect *except* if hitting enter key.
- Saving no longer causes the selection of the current processor or interaction to be lost.
  * This was especially annoying when having "Auto-Save" on as it made editing parameters on interactions and processors very tedious.
- In locales that use decimal separators other than '.', floating-point parameters on composites, interactions, and processors no longer lead to invalid serialized data being generated.
- Fix choosing "Add Action" in action map context menu throwing an exception.
- The input action asset editor window will no longer fail saving if the asset has been moved.
- The input action asset editor window will now show the name of the asset being edited when asking for saving changes.
- Clicking "Cancel" in the save changes dialog for the input action asset editor window will now cancel quitting the editor.
- Fixed pasting or dragging a composite binding from one action into another.
- In the action map editor window, switching from renaming an action to renaming an action map will no longer break the UI.
- Fixed calling Enable/Disable from within action callbacks sometimes leading to corruption of state which would then lead to actions not getting triggered (#472).
- Fixed setting of "Auto-Save" toggle in action editor getting lost on domain reload.
- Fixed blurry icons in editor for imported .inputactions assets and actions in them.
- `Press` and `Release` interactions will now work correctly if they have multiple bound controls.
- `Release` interactions will now invoke a `Started` callback when the control is pressed.
- Made Vector2 composite actions respect the press points of button controls used to compose the value.

## [0.2.6-preview] - 2019-03-20

>NOTE: The UI code for editing actions has largely been rewritten. There may be regressions.
>NOTE: The minimum version requirement for the new input system has been bumped
       to 2019.1

### Added

- Support gamepad vibration on Switch.
- Added support for Joysticks on Linux.

#### Actions

- Added ability to change which part of a composite a binding that is part of the composite is assigned to.
  * Part bindings can now be freely duplicated or copy-pasted. This allows having multiple bindings for "up", for example. Changing part assignments retroactively allows to freely edit the composite makeup.
- Can now drag&drop multiple items as well as drop items onto others (equivalent to cut&paste). Holding ALT copies data instead of moving it.
- Edits to control schemes are now undoable.
- Control schemes are now sorted alphabetically.
- Can now search by binding group (control scheme) or devices directly from search box.
  * `g:Gamepad` filters bindings to those in the "Gamepad" group.
  * `d:Gamepad` filters bindings to those from Gamepad-compatible devices.

### Changed

- The input debugger will no longer automatically show remote devices when the profiler is connected. Instead, use the new menu in debugger toolbar to connect to players or to enable/disable remote input debugging.
- "Press and Release" interactions will now invoke the `performed` callback on both press and release (instead of invoking `performed` and `cancel`, which was inconsistent with other behaviors).

#### Actions

- Bindings have GUIDs now like actions and maps already did. This allows to persistently and uniquely identify individual bindings.
- Replaced UI overlay while rebinding interactively with cancellable progress bar. Interactive rebinding now cancels automatically after 4 seconds without suitable input.
- Bindings that are not assigned to any control scheme are now visible when a particular control scheme is selected.
  * Bindings not assigned to any control scheme are active in *ALL* control schemes.
  * The change makes this visible in the UI now.
  * When a specific control scheme is selected, these bindings are affixed with `{GLOBAL}` for added visibility.
- When filtering by devices from a control scheme, the filtering now takes layout inheritance into account. So, a binding to a control on `Pointer` will now be shown when the filter is `Mouse`.
- The public control picker API has been revised.
  * The simplest way to add control picker UI to a control path is to add an `InputControlAttribute` to the field.
    ```
    // In the inspector, shows full UI to select a control interactively
    // (including interactive picking through device input).
    [InputControl(layout = "Button")]
    private string buttonControlPath;
    ```
- Processors of incompatible types will now be ignored instead of throwing an exception.

### Fixed

- Remote connections in input debugger now remain connected across domain reloads.
- Don't incorrectly create non-functioning devices if a physical device implements multiple incompatible logical HID devices (such as the MacBook keyboard/touch pad and touch bar).
- Removed non-functioning sort triangles in event list in Input Debugger device windows.
- Sort events in input debugger window by id rather then by timestamp.
- Make parsing of float parameters support floats represented in "e"-notation and "Infinity".
- Input device icons in input debugger window now render in appropriate resolution on retina displays.
- Fixed Xbox Controller on macOS reporting negative values for the sticks when represented as dpad buttons.
- `InputSettings.UpdateMode.ProcessEventsManually` now correctly triggers updates when calling `InputSystem.Update(InputUpdateType.Manual)`.

#### Actions

- Pasting or duplicating an action in an action map asset will now assign a new and unique ID to the action.
- "Add Action" button being active and triggering exceptions when no action map had been added yet.
- Fixed assert when generating C# class and make sure it gets imported correctly.
- Generate directories as needed when generating C# class, and allow path names without "Assets/" path prefix.
- Allow binding dpad controls to actions of type "Vector2".
- Fixed old name of action appearing underneath rename overlay.
- Fixed inspector UIs for on-screen controls throwing exceptions and being non-functional.
- Fixed deleting multiple items at same time in action editor leading to wrong items being deleted.
- Fixed copy-pasting actions not preserving action properties other than name.
- Fixed memory corruptions coming from binding resolution of actions.
- InputActionAssetReferences in ScriptableObjects will continue to work after domain reloads in the editor.
- Fixed `startTime` and `duration` properties of action callbacks.

## [0.2.1-preview] - 2019-03-11

### Changed

 - NativeUpdateCallback API update to match Unity 2018.3.8f1

## [0.2.0-preview] - 2019-02-12

This release contains a number of fairly significant changes. The focus has been on further improving the action system to make it easier to use as well as to make it work more reliably and predictably.

>NOTE: There are some breaking changes. Please see the "Changed" section below.

### Changed

- Removed Unity 2018.2 support code.
- Removed .NET 3.5 support code.
- Started using C# 7.
- `IInputControlProcessor<TValue>` has been replaced with `InputProcessor` and `InputProcessor<TValue>` base classes.
- `IInputBindingComposite` has been replaced with an `InputBindingComposite` base class and the `IInputBindingComposite<TValue>` interface has been merged with the `InputBindingComposite<TValue>` class which had already existed.
- `InputUser.onUnpairedDeviceUser` will now notify for each actuated control until the device is paired or there are no more actuated controls.
- `SensitivityProcessor` has been removed.
    * The approach needs rethinking. What `SensitivityProcessor` did caused more problems than it solved.
- State monitors no longer have their timeouts removed automatically when they fire. This makes it possible to have a timeout that is removed only in response to a specific state change.
- Events for devices that implement `IInputStateCallbacks` (such as `Touchscreen`) are allowed to go back in time. Avoids the problem of having to order events between multiple fingers correctly or seeing events getting rejected.
- `PenState.Button` is now `PenButton`.
- Removed TouchPositionTransformProcessor, was used only by Android, the position transformation will occur in native backend in 2019.x

#### Actions:
- Bindings that have no interactions on them will trigger differently now. __This is a breaking change__.
  * Previously, these bindings would trigger `performed` on every value change including when going back to their default value. This is why you would see two calls of `performed` with a button; one when the button was pressed, another when it was depressed.
  * Now, a binding without an interaction will trigger `started` and then `performed` when a bound control is actuated. Thereafter, the action will remain in `Started` phase. For as long as the control is actuated, every value change will trigger `performed` again. When the control stops being actuated, it will trigger `cancelled` and the action will remain in `Waiting` state.
  * Control actuation is defined as a control having a magnitude (see `InputControl.EvaluateMagnitude`) greater than zero. If a control does not support magnitudes (returns -1 from `EvaluateMagnitude`), then the control is considered actuated when it changes state away from its default state.
  * To restore the previous behavior, simply change code like
      ```
        myAction.performed += MyCallback;
      ```
    to
      ```
        myAction.performed += MyCallback;
        myAction.cancelled += MyCallback;
      ```
  * Alternatively, enable `passThrough` mode on an action. This effectively restores the previous default behavior of actions.
    ```
        new InputAction(binding: "<Gamepad>/leftTrigger") { passThrough = true };
    ```
- As part of the aforementioned change, the following interactions have been removed as they are no longer relevant:
  - `StickInteraction`: Can simply be removed from bindings. The new default behavior obsoletes the need for what `StickInteraction` did. Use `started` to know then the stick starts being actuated, `performed` to be updated on movements, and `cancelled` to know when the stick goes back into rest position.
  - `PressAndReleaseInteraction`: Can simply be removed from bindings. The default behavior with no interaction encompasses press and release detection. Use `started` to know then a button is pressed and `cancelled` to know when it is released. To set a custom button press point, simply put an `AxisDeadzoneProcessor` on the binding.
- `PressInteraction` has been completely rewritten.
  - Trigger behavior can be set through `behavior` parameter and now provides options for observing just presses (`PressOnly`), just releases (`ReleaseOnly`), or both presses and releases (`PressAndRelease`).
  - Also, the interaction now operates on control actuation rather than reading out float values directly. This means that any control that supports magnitudes can be used.
  - Also supports continuous mode now.
- If bound controls are already actuated when an action is enabled, the action will now trigger in the next input update as if the control had just been moved from non-actuated to actuated state.
  - In other words, if e.g. you have a binding to the A button of the gamepad and the A button is already pressed when the action is first enabled, then the action associated with the A button will trigger as if the button had just been pressed. Previously, it required releasing and re-pressing the button first -- which, together with certain interactions, could lead to actions ending up in a confused state.
- When an action is disabled, it will now cancel all ongoing interactions, if any (i.e. you will see `InputAction.cancelled` being called).
  - Note that unlike the above-mentioned callbacks that happen when an action starts out with a control already actuated, the cancellation callbacks happen __immediately__ rather than in the next input update.
- Actions that at runtime are bound to multiple controls will now perform *conflict resolution*, if necessary.
  - This applies only if an action actually receives multiple concurrent actuations from controls.
  - When ambiguity is detected, the greatest amount of actuation on any of the controls gets to drive the action.
  - In practice, this means that as long as any of the controls bound to an action is actuated, the action will keep going. This resolves ambiguities when an action has primary and secondary bindings, for examples, or when an action is bound to multiple different devices at the same time.
  - Composite bindings count as single actuations regardless of how many controls participate in the composite.
  - This behavior __can be bypassed__ by setting the action to be pass-through.
- Action editor now closes when asset is deleted.
  - If there are unsaved changes, asks for confirmation first.
- Interactions and processors in the UI are now filtered based on the type of the action (if set) and sorted by name.
- Renamed "Axis" and "Dpad" composites to "1D Axis" and "2D Vector" composite.
  - The old names can still be used and existing data will load as expected.
  - `DpadComposite` got renamed to `Vector2Composite`; `AxisComposite` is unchanged.
- `InputInteractionContext.controlHasDefaultValue` has been replaced with `InputInteractionContext.ControlIsActuated()`.
- `InputActionChange.BindingsHaveChangedWhileEnabled` has been reworked and split in two:
    1. `InputActionChange.BoundControlsAboutToChange`: Bindings have been previously resolved but are about to be re-resolved.
    2. `InputActionChange.BoundControlsChanged`: Bindings have been resolved on one or more actions.
- Actions internally now allocate unmanaged memory.
  - Disposing should be taken care of automatically (though you can manually `Dispose` as well). If you see errors in the console log about unmanaged memory being leaked, please report the bug.
  - All execution state except for C# heap objects for processors, interactions, and composites has been collapsed into a single block of unmanaged memory. Actions should now be able to re-resolve efficiently without allocating additional GC memory.

### Added

- `PlayerInput` component which simplifies setting up individual player input actions and device pairings. \
  ![PlayerInput](Documentation~/Images/PlayerInput.png)
- `PlayerInputManager` component which simplifies player joining and split-screen setups. \
  ![PlayerInput](Documentation~/Images/PlayerInputManager.png)
- `InputDevice.all` (equivalent to `InputSystem.devices`)
- `InputControl.IsActuated()` can be used to determine whether control is currently actuated (defined as extension method in `InputControlExtensions`).
- Can now read control values from buffers as objects using `InputControl.ReadValueFromBufferAsObject`. This allows reading a value stored in memory without having to know the value type.
- New processors:
    * `ScaleProcessor`
    * `ScaleVector2Processor`
    * `ScaleVector3Processor`
    * `InvertVector2Processor`
    * `InvertVector3Processor`
    * `NormalizeVector2Processor`
    * `NormalizeVector3Processor`
- Added `MultiTapInteraction`. Can be used to listen for double-taps and the like.
- Can get total and average event lag times through `InputMetrics.totalEventLagTime` and `InputMetrics.averageEventLagTime`.
- `Mouse.forwardButton` and `Mouse.backButton`.
- The input debugger now shows users along with their paired devices and actions. See the [documentation](Documentation~/UserManagement.md#debugging)
- Added third and fourth barrel buttons on `Pen`.

#### Actions:
- Actions have a new continuous mode that will cause the action to trigger continuously even if there is no input. See the [documentation](Documentation~/Actions.md#continuous-actions) for details. \
  ![Continuous Action](Documentation~/Images/ContinuousAction.png)
- Actions have a new pass-through mode. In this mode an action will bypass any checks on control actuation and let any input activity on the action directly flow through. See the [documentation](Documentation~/Actions.md#pass-through-actions) for details. \
  ![Pass-Through Action](Documentation~/Images/PassThroughAction.png)
- Can now add interactions and processors directly to actions.
  ![Action Properties](Documentation~/Images/ActionProperties.png)
    * This is functionally equivalent to adding the respective processors and/or interactions to every binding on the action.
- Can now change the type of a composite retroactively.
  ![Composite Properties](Documentation~/Images/CompositeProperties.png)
- Values can now be read out as objects using `InputAction.CallbackContext.ReadValueAsObject()`.
    * Allocates GC memory. Should not be used during normal gameplay but is very useful for testing and debugging.
- Added auto-save mode for .inputactions editor.
  ![Auto Save](Documentation~/Images/AutoSave.png)
- Processors, interactions, and composites can now define their own parameter editor UIs by deriving from `InputParameterEditor`. This solves the problem of these elements not making it clear that the parameters usually have global defaults and do not need to be edited except if local overrides are necessary.
- Can now set custom min and max values for axis composites.
    ```
    var action = new InputAction();
    action.AddCompositeBinding("Axis(minValue=0,maxValue=2)")
        .With("Positive", "<Keyboard>/a")
        .With("Negative", "<Keyboard>/d");
    ```
- "C# Class File" property on .inputactions importer settings now has a file picker next to it.
- `InputActionTrace` has seen various improvements.
    * Recorded data will now stay valid even if actions are rebound to different controls.
    * Can listen to all actions using `InputActionTrace.SubscribeToAll`.
    * `InputActionTrace` now maintains a list of subscriptions. Add subscriptions with `SubscribeTo` and remove a subscription with `UnsubscribeFrom`. See the [documentation](Documentation~/Actions.md#tracing-actions) for details.

### Fixes

- Fixed support for Unity 2019.1 where we landed a native API change.
- `InputUser.UnpairDevicesAndRemoveUser()` corrupting device pairings of other InputUsers
- Control picker in UI having no devices if list of supported devices is empty but not null
- `IndexOutOfRangeException` when having multiple action maps in an asset (#359 and #358).
- Interactions timing out even if there was a pending event that would complete the interaction in time.
- Action editor updates when asset is renamed or moved.
- Exceptions when removing action in last position of action map.
- Devices marked as unsupported in input settings getting added back on domain reload.
- Fixed `Pen` causing exceptions and asserts.
- Composites that assign multiple bindings to parts failing to set up properly when parts are assigned out of order (#410).

### Known Issues

- Input processing in edit mode on 2019.1 is sporadic rather than happening on every editor update.

## [0.1.2-preview] - 2018-12-19

    NOTE: The minimum version requirement for the new input system has been bumped
          to 2018.3. The previous minum requirement of 2018.2 is no longer supported.
          Also, we have dropped support for the .NET 3.5 runtime. The new .NET 4
          runtime is now required to use the new input system.

We've started working on documentation. The current work-in-progress can be found on [GitHub](https://github.com/Unity-Technologies/InputSystem/blob/develop/Packages/com.unity.inputsystem/Documentation~/InputSystem.md).

### Changed

- `InputConfiguration` has been replaced with a new `InputSettings` class.
- `InputConfiguration.lockInputToGame` has been moved to `InputEditorUserSettings.lockInputToGameView`. This setting is now persisted as a local user setting.
- `InputSystem.updateMask` has been replaced with `InputSettings.updateMode`.
- `InputSystem.runInBackground` has been moved to `InputSettings.runInBackground`.
- Icons have been updated for improved styling and now have separate dark and light skin versions.
- `Lock Input To Game` and `Diagnostics Mode` are now persisted as user settings
- Brought back `.current` getters and added `InputSettings.filterNoiseOnCurrent` to control whether noise filtering on the getters is performed or not.
- Removed old and outdated Doxygen-generated API docs.

### Added

- `InputSystem.settings` contains the current input system settings.
- A new UI has been added to "Edit >> Project Settings..." to edit input system settings. Settings are stored in a user-controlled asset in any location inside `Assets/`. Multiple assets can be used and switched between.
- Joystick HIDs are now supported on Windows, Mac, and UWP.
- Can now put system into manual update mode (`InputSettings.updateMode`). In this mode, events will not get automatically processed. To process events, call `InputSystem.Update()`.
- Added shortcuts to action editor window (requires 2019.1).
- Added icons for .inputactions assets.

### Fixed

- `InputSystem.devices` not yet being initialized in `MonoBehaviour.Start` when in editor.

### Known Issues

- Input settings are not yet included in player builds. This means that at the moment, player builds will always start out with default input settings.
- There have been reports of some stickiness to buttons on 2019.1 alpha builds.  We are looking at this now.

## [0.0.14-preview] - 2018-12-11

### Changed

- `Pointer.delta` no longer has `SensitivityProcessor` on it. The processor was causing many issues with mouse deltas. It is still available for adding it manually to action bindings but the processor likely needs additional work.

### Fixed

Core:
- Invalid memory accesses when using .NET 4 runtime
- Mouse.button not being identical to Mouse.leftButton
- DualShock not being recognized when connected via Bluetooth

Actions:
- Parameters disappearing on processors and interactions in UI when edited
- Parameters on processors and interactions having wrong value type in UI (e.g. int instead of float)
- RebindingOperation calling OnComplete() after being cancelled

Misc:
- Documentation no longer picked up as assets in user project

## [0.0.13-preview] - 2018-12-5

First release from stable branch.<|MERGE_RESOLUTION|>--- conflicted
+++ resolved
@@ -25,13 +25,10 @@
 - Fixed missing custom editors for `AxisDeadzoneProcessor` and `StickDeadzoneProcessor` that link `min` and `max` values to input settings.
 - Fixed actions ending up being disabled if switching to a control scheme that has no binding for the action (case 1187377).
 - Fixed part of composite not being bound leading to subsequent part bindings not being functional (case 1189867).
-<<<<<<< HEAD
 - Fixed `PlayerInput` not pairing devices added after it was enabled when not having control schemes.
   * This problem would also show in the `SimpleDemo` sample when having the `CustomDeviceUsages` sample installed as well. Gamepads would not get picked up in that case.
-=======
 - Fixed `ArgumentNullException` when adding a device and a binding in an action map had an empty path (case 1187163).
 - Fixed bindings that are not associated with any control scheme not getting enabled with other control schemes as they should.
->>>>>>> fe485603
 
 ## [1.0.0-preview.1] - 2019-10-11
 
