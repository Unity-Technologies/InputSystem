--- conflicted
+++ resolved
@@ -18,13 +18,10 @@
 - Allow using InputSystem package if the XR, VR or Physics modules are disabled for smaller builds.
 - Fixed documentation landing page and table of contents.
 - Fixed tracked devices assigning pointer ids for UI pointer events correctly.
-<<<<<<< HEAD
 - Fixed NullReferenceException being thrown when project changes.
-=======
 - Fixed duplicate devices showing in the "Supported Devices" popup when using a search filter.
 - Fixed an error when adding new bindings in the Input Actions editor window when a filter was applied.
 - Fixed scroll wheel handling in `InputSystemUIInputModule` not being smooth.
->>>>>>> 9307ca10
 
 #### Actions
 
