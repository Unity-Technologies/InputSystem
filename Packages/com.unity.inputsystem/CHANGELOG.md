--- conflicted
+++ resolved
@@ -22,13 +22,10 @@
 - Fixed error thrown when Cancelling Control Scheme creation in Input Actions Editor.
 - Fixed Scheme Name in Control Scheme editor menu that gets reset when editing devices [ISXB-763](https://issuetracker.unity3d.com/product/unity/issues/guid/ISXB-763).
 - Fixed an issue where `InputActionAsset.FindAction(string, bool)` would throw `System.NullReferenceException` instead of returning `null` if searching for a non-existent action with an explicit action path and using `throwIfNotFound: false`, e.g. searching for "Map/Action" when `InputActionMap` "Map" exists but no `InputAction` named "Action" exists within that map [ISXB-895](https://issuetracker.unity3d.com/product/unity/issues/guid/ISXB-895).
-<<<<<<< HEAD
 - Fixed an issue where adding a `OnScreenButton` or `OnScreenStick` to a regular GameObject would lead to exception in editor.
 - Fixed an issue where adding a `OnScreenStick` to a regular GameObject and entering play-mode would lead to exceptions being generated.
 - Fixed InputActionReference issues when domain reloads are disabled [ISXB-601](https://issuetracker.unity3d.com/product/unity/issues/guid/ISXB-601), [ISXB-718](https://issuetracker.unity3d.com/product/unity/issues/guid/ISXB-718), [ISXB-900](https://issuetracker.unity3d.com/product/unity/issues/guid/ISXB-900)
-=======
 - Fixed scroll speed being slower when using InputSystemUIInputModule instead of StandaloneInputModule. (https://jira.unity3d.com/browse/ISXB-771)
->>>>>>> 8d81713d
 
 ### Added
 - Added additional device information when logging the error due to exceeding the maximum number of events processed
