--- conflicted
+++ resolved
@@ -16,9 +16,7 @@
                 matches: new InputDeviceMatcher()
                     .WithInterface("iOS")
                     .WithDeviceClass("iOSGameController"));
-<<<<<<< HEAD
-            InputSystem.RegisterLayout<iOSScreenKeyboard>();
-=======
+			InputSystem.RegisterLayout<iOSScreenKeyboard>();
 
             InputSystem.RegisterLayout<XboxOneGampadiOS>("XboxOneGampadiOS",
                 matches: new InputDeviceMatcher()
@@ -31,7 +29,6 @@
                     .WithInterface("iOS")
                     .WithDeviceClass("iOSGameController")
                     .WithProduct("DUALSHOCK 4 Wireless Controller"));
->>>>>>> 07154b92
         }
     }
 }
