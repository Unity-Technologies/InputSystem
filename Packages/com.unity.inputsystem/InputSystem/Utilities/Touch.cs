using System.Runtime.InteropServices;
using UnityEngine;

namespace ISX
{
    public enum TouchType
    {
        Direct,
        Indirect,
        Stylus
    }
    // IMPORTANT: Must match FingerInputState in native code.
    // IMPORTANT: TouchControl is hardwired to the layout of this struct.
    [StructLayout(LayoutKind.Explicit, Size = 36)]
    public struct Touch
    {
        [FieldOffset(0)] public int touchId;
        [FieldOffset(4)] public Vector2 position;
        [FieldOffset(12)] public Vector2 delta;
        [FieldOffset(20)] public float pressure;
        [FieldOffset(24)] public Vector2 radius;
        [FieldOffset(32)] public ushort phaseId;
        [FieldOffset(34)] public sbyte displayIndex;
        [FieldOffset(35)] public sbyte touchTypeId;

        public PointerPhase phase
        {
            get { return (PointerPhase)phaseId; }
            set { phaseId = (ushort)value; }
        }
<<<<<<< HEAD
        
=======

>>>>>>> 55fdf54a
        public TouchType type
        {
            get { return (TouchType)touchTypeId; }
            set { touchTypeId = (sbyte)value; }
        }
    }
}<|MERGE_RESOLUTION|>--- conflicted
+++ resolved
@@ -28,11 +28,7 @@
             get { return (PointerPhase)phaseId; }
             set { phaseId = (ushort)value; }
         }
-<<<<<<< HEAD
-        
-=======
 
->>>>>>> 55fdf54a
         public TouchType type
         {
             get { return (TouchType)touchTypeId; }
