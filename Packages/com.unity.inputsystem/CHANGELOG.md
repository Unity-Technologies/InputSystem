--- conflicted
+++ resolved
@@ -14,9 +14,6 @@
 ### Changed
 
 - `Joystick.axes` and `Joystick.buttons` have been removed.
-<<<<<<< HEAD
-- `continuous` flag is now ignored for `Press and Release` interactions, as it did not  make sense.
-=======
 - Generated wrapper code for Input Action Assets are now self-contained, generating all the data from code and not needing a reference to the asset; `InputActionAssetReference` has been removed.
 - The option to generate interfaces on wrappers has been removed, instead we always do this now.
 - The option to generate events on wrappers has been removed, we felt that this no longer made sense.
@@ -25,13 +22,13 @@
 
 #### Actions
 
+- `continuous` flag is now ignored for `Press and Release` interactions, as it did not  make sense.
 - Reacting to controls that are already actuated when an action is enabled is now an __optional__ behavior rather than the default behavior. This is a __breaking__ change.
   * Essentially, this change reverts back to the behavior before 0.2-preview.
   * To reenable the behavior, toggle "Initial State Check" on in the UI or set the `initialStateCheck` property in code.
   ![Inital State Check](Documentation~/Images/InitialStateCheck.png)
   * The reason for the change is that having the behavior on by default made certain setups hard to achieve. For example, if `<Keyboard>/escape` is used in one action map to toggle *into* the main menu and in another action map to toggle *out* of it, then the previous behavior would immediately exit out of the menu if `escape` was still pressed from going into the menu. \
   We have come to believe that wanting to react to the current state of a control right away is the less often desirable behavior and so have made it optional with a separate toggle.
->>>>>>> a040dd90
 
 ### Fixed
 
