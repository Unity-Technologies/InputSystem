--- conflicted
+++ resolved
@@ -11,7 +11,10 @@
 
 ### Changed
 
-<<<<<<< HEAD
+- The `VirtualMouseInput` component is now part of the Input System assembly. It was previously packaged with the `Gamepad Mouse Cursor` sample.
+  * The component has a different GUID from before, so existing setups that use the component from the sample are not broken. To use the built-in component you must explicitly switch over.
+- `InputTestFixture` no longer deletes the `GameObject`s in the current scene in its `TearDown` ([case 1286987](https://issuetracker.unity3d.com/issues/input-system-inputtestfixture-destroys-test-scene)).
+  * This was added for the sake of the Input System's own tests but should not have been in the public fixture.
 - Editor: All remaining `InputUser` instances are now removed automatically when exiting play mode. This means that all devices are automatically unpaired.
   * In essence, like `InputAction`, `InputUser` is now considered a player-only feature.
 
@@ -25,14 +28,8 @@
   InputSystem.RemoveDevice(gamepad);
   // `actions.devices` is now an empty array.
   ```
-=======
 - Adding an action to a `InputActionMap` that is part of an `InputActionAsset` now requires all actions in the asset to be disabled ([case 1288335](https://issuetracker.unity3d.com/issues/adding-actions-at-runtime-to-existing-map-from-asset-triggers-assertion-error)).
   * This used to trigger an `Assert` at runtime but now properly throws an `InvalidOperationException`.
-- The `VirtualMouseInput` component is now part of the Input System assembly. It was previously packaged with the `Gamepad Mouse Cursor` sample.
-  * The component has a different GUID from before, so existing setups that use the component from the sample are not broken. To use the built-in component you must explicitly switch over.
-- `InputTestFixture` no longer deletes the `GameObject`s in the current scene in its `TearDown` ([case 1286987](https://issuetracker.unity3d.com/issues/input-system-inputtestfixture-destroys-test-scene)).
-  * This was added for the sake of the Input System's own tests but should not have been in the public fixture.
->>>>>>> 032486b0
 
 ### Fixed
 
