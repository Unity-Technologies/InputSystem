--- conflicted
+++ resolved
@@ -16,11 +16,6 @@
     {
         static EnableUITKEditor()
         {
-<<<<<<< HEAD
-            // set this feature flag to true to enable the UITK editor
-            InputSystem.settings.SetInternalFeatureFlag(InputFeatureNames.kUseUIToolkitEditor, true);
-=======
->>>>>>> dac00ca4
         }
     }
 
