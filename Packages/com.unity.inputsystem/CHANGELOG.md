--- conflicted
+++ resolved
@@ -31,13 +31,8 @@
 
 ### Fixed
 
-<<<<<<< HEAD
-* Fixed an issue where a layout-override registered via `InputSystem.RegisterLayoutOverride(...)` would cause the editor to malfunction or crash if the layout override had a name already used by an existing layout. (case 1377685).
-* Fixed an issue where attempting to replace an existing layout-override by using an existing layout-override name didn't work as expected and would instead aggregate overrides instead of replacing them when an override with the given name already exists.
-=======
-- Fixed an issue where a layout-override registered via `InputSystem.RegisterLayoutOverride(...)` would cause the editor to malfunction or crash if the layout override had a name already used by an existing layout. (case 1377685).
+- Fixed an issue where a layout-override registered via `InputSystem.RegisterLayoutOverride(...)` would cause the editor to malfunction or crash if the layout override had a name already used by an existing layout (case 1377685).
 - Fixed an issue where attempting to replace an existing layout-override by using an existing layout-override name didn't work as expected and would instead aggregate overrides instead of replacing them when an override with the given name already exists.
->>>>>>> 060a7d5b
 - Fixed Switch Pro controller not working correctly in different scenarios ([case 1369091](https://issuetracker.unity3d.com/issues/nintendo-switch-pro-controller-output-garbage), [case 1190216](https://issuetracker.unity3d.com/issues/inputsystem-windows-switch-pro-controller-only-works-when-connected-via-bluetooth-but-not-via-usb), case 1314869).
 - Fixed `InvalidCastException: Specified cast is not valid.` being thrown when clicking on menu separators in the control picker ([case 1388049](https://issuetracker.unity3d.com/issues/invalidcastexception-is-thrown-when-selecting-the-header-of-an-advanceddropdown)).
 - Fixed DualShock 4 controller not allowing input from other devices due to noisy input from its unmapped sensors ([case 1365891](https://issuetracker.unity3d.com/issues/input-from-the-keyboard-is-not-working-when-the-dualshock-4-controller-is-connected)).
@@ -49,18 +44,15 @@
 #### Actions
 
 - Fixed `InputAction.GetTimeoutCompletionPercentage` jumping to 100% completion early ([case 1377009](https://issuetracker.unity3d.com/issues/gettimeoutcompletionpercentage-returns-1-after-0-dot-1s-when-hold-action-was-started-even-though-it-is-not-performed-yet)).
-<<<<<<< HEAD
-- Fixed `AxisComposite` not respecting processors applied to `positive` and `negative` bindings (case 1398942).
-  * This was a regression introduced in [1.0.0-pre.6](#axiscomposite-min-max-value-fix).
-=======
 - Fixed d-pad inputs sometimes being ignored on actions that were binding to multiple controls ([case 1389858](https://unity.slack.com/archives/G01RVV1SPU4/p1642501574002300)).
 - Fixed `IndexOutOfRangeException` when having multiple interactions on an action and/or binding in an action map other than the first of an asset ([case 1392559](https://issuetracker.unity3d.com/issues/map-index-on-trigger-and-indexoutofrangeexception-are-thrown-when-using-interaction-on-both-binding-and-its-parent-action)).
   * Fix contributed by [Russell Quinn](https://github.com/russellquinn) in [#1483](https://github.com/Unity-Technologies/InputSystem/pull/1483).
+- Fixed `AxisComposite` not respecting processors applied to `positive` and `negative` bindings (case 1398942).
+  * This was a regression introduced in [1.0.0-pre.6](#axiscomposite-min-max-value-fix).
 
 ### Added
 
 - Added support for "Hori Co HORIPAD for Nintendo Switch", "PowerA NSW Fusion Wired FightPad", "PDP Wired Fight Pad Pro: Mario".
->>>>>>> 060a7d5b
 
 ## [1.3.0] - 2021-12-10
 
