// UITK TreeView is not supported in earlier versions
// Therefore the UITK version of the InputActionAsset Editor is not available on earlier Editor versions either.
#if UNITY_EDITOR && UNITY_INPUT_SYSTEM_PROJECT_WIDE_ACTIONS
using System;
using System.Linq;
using UnityEditor;
using UnityEditor.Callbacks;
using UnityEditor.PackageManager.UI;
using UnityEditor.ShortcutManagement;

namespace UnityEngine.InputSystem.Editor
{
    // TODO: Remove when UIToolkit editor is complete and set as the default editor
    [InitializeOnLoad]
    internal static class EnableUITKEditor
    {
        static EnableUITKEditor()
        {
        }
    }

    internal class InputActionsEditorWindow : EditorWindow, IInputActionAssetEditor
    {
        // Register editor type via static constructor to enable asset monitoring
        static InputActionsEditorWindow()
        {
            InputActionAssetEditor.RegisterType<InputActionsEditorWindow>();
        }

        static readonly Vector2 k_MinWindowSize = new Vector2(650, 450);

        [SerializeField] private InputActionAsset m_AssetObjectForEditing;
        [SerializeField] private InputActionsEditorState m_State;
        [SerializeField] private string m_AssetGUID;

        private string m_AssetJson;
        private bool m_IsDirty;
<<<<<<< HEAD
        private InputEditorAnalytics.InputActionsEditorSessionAnalytic m_Analytics;
        static readonly Vector2 k_MinWindowSize = new Vector2(650, 450);
=======

        private StateContainer m_StateContainer;
        private InputActionsEditorView m_View;
>>>>>>> 2c4e532d

        private InputEditorAnalytics.InputActionsEditorSessionAnalytic analytics =>
            m_Analytics ??= new InputEditorAnalytics.InputActionsEditorSessionAnalytic(
                InputEditorAnalytics
                    .InputActionsEditorSessionData.Kind.FreeFloatingEditorWindow);

        [OnOpenAsset]
        public static bool OpenAsset(int instanceId, int line)
        {
            if (InputSystem.settings.IsFeatureEnabled(InputFeatureNames.kUseIMGUIEditorForAssets))
                return false;
            if (!InputActionImporter.IsInputActionAssetPath(AssetDatabase.GetAssetPath(instanceId)))
                return false;

            // Grab InputActionAsset.
            // NOTE: We defer checking out an asset until we save it. This allows a user to open an .inputactions asset and look at it
            //       without forcing a checkout.
            var obj = EditorUtility.InstanceIDToObject(instanceId);
            var asset = obj as InputActionAsset;

            string actionMapToSelect = null;
            string actionToSelect = null;

            // Means we're dealing with an InputActionReference, e.g. when expanding the an .input action asset
            // on the Asset window and selecting an Action.
            if (asset == null)
            {
                var actionReference = obj as InputActionReference;
                if (actionReference != null && actionReference.asset != null)
                {
                    asset = actionReference.asset;
                    actionMapToSelect = actionReference.action.actionMap?.name;
                    actionToSelect = actionReference.action?.name;
                }
                else
                {
                    return false;
                }
            }

            OpenWindow(asset, actionMapToSelect, actionToSelect);
            return true;
        }

        private static InputActionsEditorWindow OpenWindow(InputActionAsset asset, string actionMapToSelect = null, string actionToSelect = null)
        {
            ////REVIEW: It'd be great if the window got docked by default but the public EditorWindow API doesn't allow that
            ////        to be done for windows that aren't singletons (GetWindow<T>() will only create one window and it's the
            ////        only way to get programmatic docking with the current API).
            // See if we have an existing editor window that has the asset open.
            var existingWindow = InputActionAssetEditor.FindOpenEditor<InputActionsEditorWindow>(AssetDatabase.GetAssetPath(asset));
            if (existingWindow != null)
            {
                existingWindow.Focus();
                return existingWindow;
            }

            var window = GetWindow<InputActionsEditorWindow>();
            window.m_IsDirty = false;
            window.minSize = k_MinWindowSize;
            window.SetAsset(asset, actionToSelect, actionMapToSelect);
            window.Show();

            return window;
        }

        /// <summary>
        /// Open the specified <paramref name="asset"/> in an editor window. Used when someone hits the "Edit Asset" button in the
        /// importer inspector.
        /// </summary>
        /// <param name="asset">The InputActionAsset to open.</param>
        /// <returns>The editor window.</returns>
        public static InputActionsEditorWindow OpenEditor(InputActionAsset asset)
        {
            return OpenWindow(asset, null, null);
        }

        private static GUIContent GetEditorTitle(InputActionAsset asset, bool isDirty)
        {
<<<<<<< HEAD
            isAlreadyOpened = false;
            if (HasOpenInstances<InputActionsEditorWindow>())
            {
                // TODO Would need to reset analytics here?!
                var openWindows = Resources.FindObjectsOfTypeAll(typeof(InputActionsEditorWindow)) as InputActionsEditorWindow[];
                var alreadyOpenWindow = openWindows?.ToList().FirstOrDefault(window => window.m_AssetId.Equals(id));
                isAlreadyOpened = alreadyOpenWindow != null;
                return isAlreadyOpened ? alreadyOpenWindow : CreateWindow<InputActionsEditorWindow>();
            }
            return GetWindow<InputActionsEditorWindow>();
=======
            var text = asset.name + " (Input Actions Editor)";
            if (isDirty)
                text = "(*) " + text;
            return new GUIContent(text);
>>>>>>> 2c4e532d
        }

        private void SetAsset(InputActionAsset asset, string actionToSelect = null, string actionMapToSelect = null)
        {
<<<<<<< HEAD
            m_AssetPath = AssetDatabase.GetAssetPath(asset);
            var serializedAsset = new SerializedObject(asset);
            m_State = new InputActionsEditorState(analytics, serializedAsset);
=======
            var existingWorkingCopy = m_AssetObjectForEditing;
>>>>>>> 2c4e532d

            try
            {
                // Obtain and persist GUID for the associated asset
                Debug.Assert(AssetDatabase.TryGetGUIDAndLocalFileIdentifier(asset, out m_AssetGUID, out long _),
                    $"Failed to get asset {asset.name} GUID");

                // Attempt to update editor and internals based on associated asset
                if (!TryUpdateFromAsset())
                    return;

                // Select the action that was selected on the Asset window.
                if (actionMapToSelect != null && actionToSelect != null)
                {
                    m_State = m_State.SelectActionMap(actionMapToSelect);
                    m_State = m_State.SelectAction(actionToSelect);
                }

                BuildUI();
            }
            catch (Exception e)
            {
                Debug.LogException(e);
            }
            finally
            {
                if (existingWorkingCopy != null)
                    DestroyImmediate(existingWorkingCopy);
            }
        }

        private void CreateGUI() // Only domain reload
        {
            // When opening the window for the first time there will be no state or asset yet.
            // In that case, we don't do anything as SetAsset() will be called later and at that point the UI can be created.
            // Here we only recreate the UI e.g. after a domain reload.
            if (string.IsNullOrEmpty(m_AssetGUID))
                return;

            // After domain reloads the state will be in a invalid state as some of the fields
            // cannot be serialized and will become null.
            // Therefore we recreate the state here using the fields which were saved.
            if (m_State.serializedObject == null)
            {
                InputActionAsset workingCopy = null;
                try
                {
                    var assetPath = AssetDatabase.GUIDToAssetPath(m_AssetGUID);
                    var asset = AssetDatabase.LoadAssetAtPath<InputActionAsset>(assetPath);

                    if (asset == null)
                        throw new Exception($"Failed to load asset \"{assetPath}\". The file may have been deleted or moved.");

                    m_AssetJson = InputActionsEditorWindowUtils.ToJsonWithoutName(asset);

                    if (m_AssetObjectForEditing == null)
                    {
                        workingCopy = InputActionAssetManager.CreateWorkingCopy(asset);
                        m_State = new InputActionsEditorState(m_State, new SerializedObject(workingCopy));
                        m_AssetObjectForEditing = workingCopy;
                    }
                    else
                        m_State = new InputActionsEditorState(m_State, new SerializedObject(m_AssetObjectForEditing));
                    m_IsDirty = HasContentChanged();
                }
                catch (Exception e)
                {
                    Debug.LogException(e);
                    if (workingCopy != null)
                        DestroyImmediate(workingCopy);
                    Close();
                    return;
                }
            }

            BuildUI();
        }

        private void CleanupStateContainer()
        {
            if (m_StateContainer != null)
            {
                m_StateContainer.StateChanged -= OnStateChanged;
                m_StateContainer = null;
            }
        }

        private void BuildUI()
        {
            CleanupStateContainer();

            m_StateContainer = new StateContainer(rootVisualElement, m_State);
            m_StateContainer.StateChanged += OnStateChanged;

<<<<<<< HEAD
            rootVisualElement.styleSheets.Add(InputActionsEditorWindowUtils.theme);
            var view = new InputActionsEditorView(rootVisualElement, stateContainer);
            view.postSaveAction += () => PostSaveAction(isAutoSave: false);
            stateContainer.Initialize();
=======
            rootVisualElement.Clear();
            if (!rootVisualElement.styleSheets.Contains(InputActionsEditorWindowUtils.theme))
                rootVisualElement.styleSheets.Add(InputActionsEditorWindowUtils.theme);
            m_View = new InputActionsEditorView(rootVisualElement, m_StateContainer, false, Save);

            m_StateContainer.Initialize();
>>>>>>> 2c4e532d
        }

        private void OnStateChanged(InputActionsEditorState newState)
        {
            DirtyInputActionsEditorWindow(newState);
            m_State = newState;

            #if UNITY_INPUT_SYSTEM_INPUT_ACTIONS_EDITOR_AUTO_SAVE_ON_FOCUS_LOST
            // No action taken apart from setting dirty flag, auto-save triggered as part of having a dirty asset
            // and editor loosing focus instead.
            #else
            if (InputEditorUserSettings.autoSaveInputActionAssets)
                Save(isAutoSave: false);
            #endif
        }

        private void UpdateWindowTitle()
        {
            titleContent = GetEditorTitle(GetEditedAsset(), m_IsDirty);
        }

        private InputActionAsset GetEditedAsset()
        {
            return m_State.serializedObject.targetObject as InputActionAsset;
        }

        private void Save(bool isAutoSave)
        {
<<<<<<< HEAD
            InputActionsEditorWindowUtils.SaveAsset(m_State.serializedObject);
            PostSaveAction(isAutoSave);
        }

        private void PostSaveAction(bool isAutoSave = false)
        {
            m_IsDirty = false;
            m_AssetJson = File.ReadAllText(m_AssetPath);
            UpdateWindowTitle();

            if (isAutoSave)
                analytics.RegisterAutoSave();
            else
                analytics.RegisterExplicitSave();
=======
            var path = AssetDatabase.GUIDToAssetPath(m_AssetGUID);
            #if UNITY_INPUT_SYSTEM_PROJECT_WIDE_ACTIONS
            var projectWideActions = InputSystem.actions;
            if (projectWideActions != null && path == AssetDatabase.GetAssetPath(projectWideActions))
                ProjectWideActionsAsset.Validate(GetEditedAsset());
            #endif
            if (InputActionAssetManager.SaveAsset(path, GetEditedAsset().ToJson()))
                TryUpdateFromAsset();
        }

        private bool HasContentChanged()
        {
            var editedAsset = GetEditedAsset();
            var editedAssetJson = InputActionsEditorWindowUtils.ToJsonWithoutName(editedAsset);
            return editedAssetJson != m_AssetJson;
>>>>>>> 2c4e532d
        }

        private void DirtyInputActionsEditorWindow(InputActionsEditorState newState)
        {
            #if UNITY_INPUT_SYSTEM_INPUT_ACTIONS_EDITOR_AUTO_SAVE_ON_FOCUS_LOST
            // Window is dirty is equivalent to if asset has changed
            var isWindowDirty = HasContentChanged();
            #else
            // Window is dirty is never true since every change is auto-saved
            var isWindowDirty = !InputEditorUserSettings.autoSaveInputActionAssets && HasContentChanged();
            #endif

            if (m_IsDirty == isWindowDirty)
                return;

            m_IsDirty = isWindowDirty;
            UpdateWindowTitle();
        }

<<<<<<< HEAD
        private bool HasAssetChanged(SerializedObject serializedAsset)
        {
            var asset = (InputActionAsset)serializedAsset.targetObject;

            // Checks if the asset being edited is a new asset that was never saved before.
            // If it is, there's nothing to save.
            // At the moment, an asset only has the default asset layout content on disk when it is first created.
            // So in this case we cannot go through the normal path and compare what's on disk with what has been serialized.
            if (m_AssetJson == InputActionAsset.kDefaultAssetLayoutJson && asset.IsEmpty())
                return false;

            var newAssetJson = asset.ToJson();
            return newAssetJson != m_AssetJson;
        }

        private void OnEnable()
        {
            analytics.Begin();
        }

        private void OnDisable()
        {
            analytics.End();
        }

        private void OnFocus()
        {
            analytics.RegisterEditorFocusIn();
        }

=======
>>>>>>> 2c4e532d
        private void OnLostFocus()
        {
            // Auto-save triggers on focus-lost instead of on every change
            #if UNITY_INPUT_SYSTEM_INPUT_ACTIONS_EDITOR_AUTO_SAVE_ON_FOCUS_LOST
            if (InputEditorUserSettings.autoSaveInputActionAssets && m_IsDirty)
                Save(isAutoSave: true);
            #endif

            analytics.RegisterEditorFocusOut();
        }

        private void HandleOnDestroy()
        {
            // Do we have unsaved changes that we need to ask the user to save or discard?
            if (!m_IsDirty)
                return;

            // Get target asset path from GUID, if this fails file no longer exists and we need to abort.
            var assetPath = AssetDatabase.GUIDToAssetPath(m_AssetGUID);
            if (string.IsNullOrEmpty(assetPath))
                return;

            // Prompt user with a dialog
            var result = Dialog.InputActionAsset.ShowSaveChanges(assetPath);
            switch (result)
            {
<<<<<<< HEAD
                case 0:     // Save
                    Save(isAutoSave: false);
=======
                case Dialog.Result.Save:
                    Save();
>>>>>>> 2c4e532d
                    break;
                case Dialog.Result.Cancel:
                    // Cancel editor quit. (open new editor window with the edited asset)
                    ReshowEditorWindowWithUnsavedChanges();
                    break;
                case Dialog.Result.Discard:
                    // Don't save, quit - reload the old asset from the json to prevent the asset from being dirtied
                    break;
                default:
                    throw new ArgumentOutOfRangeException(nameof(result));
            }
        }

        private void OnDestroy()
        {
            HandleOnDestroy();

            // Clean-up
            CleanupStateContainer();
            if (m_AssetObjectForEditing != null)
                DestroyImmediate(m_AssetObjectForEditing);

            m_View?.DestroyView();
        }

        private void ReshowEditorWindowWithUnsavedChanges()
        {
            var window = CreateWindow<InputActionsEditorWindow>();

            // Move/transfer ownership of m_AssetObjectForEditing to new window
            window.m_AssetObjectForEditing = m_AssetObjectForEditing;
            m_AssetObjectForEditing = null;

            // Move/transfer ownership of m_State to new window (struct)
            window.m_State = m_State;
            m_State = new InputActionsEditorState();

            // Just copy trivial arguments
            window.m_AssetGUID = m_AssetGUID;
            window.m_AssetJson = m_AssetJson;
<<<<<<< HEAD
            window.m_IsDirty = true;

            // Transition analytics instance to new window
            window.m_Analytics = m_Analytics;
            m_Analytics = null;
=======
            window.m_IsDirty = m_IsDirty;

            // Note that view and state container will get destroyed with this window instance
            // and recreated for this window below
            window.BuildUI();
            window.Show();

            // Make sure window title is up to date
            window.UpdateWindowTitle();
>>>>>>> 2c4e532d
        }

        private bool TryUpdateFromAsset()
        {
            Debug.Assert(!string.IsNullOrEmpty(m_AssetGUID), "Asset GUID is empty");
            var assetPath = AssetDatabase.GUIDToAssetPath(m_AssetGUID);
            if (assetPath == null)
            {
                Debug.LogWarning(
                    $"Failed to open InputActionAsset with GUID {m_AssetGUID}. The asset might have been deleted.");
                return false;
            }

            InputActionAsset workingCopy = null;
            try
            {
                var asset = AssetDatabase.LoadAssetAtPath<InputActionAsset>(assetPath);
                workingCopy = InputActionAssetManager.CreateWorkingCopy(asset);
                m_AssetJson = InputActionsEditorWindowUtils.ToJsonWithoutName(asset);
                m_State = new InputActionsEditorState(m_State, new SerializedObject(workingCopy));
                m_IsDirty = false;
            }
            catch (Exception e)
            {
                if (workingCopy != null)
                    DestroyImmediate(workingCopy);
                Debug.LogException(e);
                Close();
                return false;
            }

            m_AssetObjectForEditing = workingCopy;
            UpdateWindowTitle();

            return true;
        }

        #region IInputActionEditorWindow

        public string assetGUID => m_AssetGUID;
        public bool isDirty => m_IsDirty;

        public void OnAssetMoved()
        {
            // When an asset is moved, we only need to update window title since content is unchanged
            UpdateWindowTitle();
        }

        public void OnAssetDeleted()
        {
            // When associated asset is deleted on disk, just close the editor, but also mark the editor
            // as not being dirty to avoid prompting the user to save changes.
            m_IsDirty = false;
            Close();
        }

        public void OnAssetImported()
        {
            // If the editor has pending changes done by the user and the contents changes on disc, there
            // is not much we can do about it but to ignore loading the changes. If the editors asset is
            // unmodified, we can refresh the editor with the latest content from disc.
            if (m_IsDirty)
                return;

            // If our asset has disappeared from disk, just close the window.
            var assetPath = AssetDatabase.GUIDToAssetPath(assetGUID);
            if (string.IsNullOrEmpty(assetPath))
            {
                m_IsDirty = false; // Avoid checks
                Close();
                return;
            }

            SetAsset(AssetDatabase.LoadAssetAtPath<InputActionAsset>(assetPath));
        }

        #endregion

        #region Shortcuts
        [Shortcut("Input Action Editor/Save", typeof(InputActionsEditorWindow), KeyCode.S, ShortcutModifiers.Action)]
        private static void SaveShortcut(ShortcutArguments arguments)
        {
            var window = (InputActionsEditorWindow)arguments.context;
            window.Save();
        }

        [Shortcut("Input Action Editor/Add Action Map", typeof(InputActionsEditorWindow), KeyCode.M, ShortcutModifiers.Alt)]
        private static void AddActionMapShortcut(ShortcutArguments arguments)
        {
            var window = (InputActionsEditorWindow)arguments.context;
            window.m_StateContainer.Dispatch(Commands.AddActionMap());
        }

        [Shortcut("Input Action Editor/Add Action", typeof(InputActionsEditorWindow), KeyCode.A, ShortcutModifiers.Alt)]
        private static void AddActionShortcut(ShortcutArguments arguments)
        {
            var window = (InputActionsEditorWindow)arguments.context;
            window.m_StateContainer.Dispatch(Commands.AddAction());
        }

        [Shortcut("Input Action Editor/Add Binding", typeof(InputActionsEditorWindow), KeyCode.B, ShortcutModifiers.Alt)]
        private static void AddBindingShortcut(ShortcutArguments arguments)
        {
            var window = (InputActionsEditorWindow)arguments.context;
            window.m_StateContainer.Dispatch(Commands.AddBinding());
        }

        #endregion
    }
}

#endif<|MERGE_RESOLUTION|>--- conflicted
+++ resolved
@@ -35,14 +35,11 @@
 
         private string m_AssetJson;
         private bool m_IsDirty;
-<<<<<<< HEAD
-        private InputEditorAnalytics.InputActionsEditorSessionAnalytic m_Analytics;
-        static readonly Vector2 k_MinWindowSize = new Vector2(650, 450);
-=======
 
         private StateContainer m_StateContainer;
         private InputActionsEditorView m_View;
->>>>>>> 2c4e532d
+        
+        private InputEditorAnalytics.InputActionsEditorSessionAnalytic m_Analytics;
 
         private InputEditorAnalytics.InputActionsEditorSessionAnalytic analytics =>
             m_Analytics ??= new InputEditorAnalytics.InputActionsEditorSessionAnalytic(
@@ -122,34 +119,15 @@
 
         private static GUIContent GetEditorTitle(InputActionAsset asset, bool isDirty)
         {
-<<<<<<< HEAD
-            isAlreadyOpened = false;
-            if (HasOpenInstances<InputActionsEditorWindow>())
-            {
-                // TODO Would need to reset analytics here?!
-                var openWindows = Resources.FindObjectsOfTypeAll(typeof(InputActionsEditorWindow)) as InputActionsEditorWindow[];
-                var alreadyOpenWindow = openWindows?.ToList().FirstOrDefault(window => window.m_AssetId.Equals(id));
-                isAlreadyOpened = alreadyOpenWindow != null;
-                return isAlreadyOpened ? alreadyOpenWindow : CreateWindow<InputActionsEditorWindow>();
-            }
-            return GetWindow<InputActionsEditorWindow>();
-=======
             var text = asset.name + " (Input Actions Editor)";
             if (isDirty)
                 text = "(*) " + text;
             return new GUIContent(text);
->>>>>>> 2c4e532d
         }
 
         private void SetAsset(InputActionAsset asset, string actionToSelect = null, string actionMapToSelect = null)
         {
-<<<<<<< HEAD
-            m_AssetPath = AssetDatabase.GetAssetPath(asset);
-            var serializedAsset = new SerializedObject(asset);
-            m_State = new InputActionsEditorState(analytics, serializedAsset);
-=======
             var existingWorkingCopy = m_AssetObjectForEditing;
->>>>>>> 2c4e532d
 
             try
             {
@@ -240,23 +218,16 @@
         private void BuildUI()
         {
             CleanupStateContainer();
-
+            
             m_StateContainer = new StateContainer(rootVisualElement, m_State);
             m_StateContainer.StateChanged += OnStateChanged;
 
-<<<<<<< HEAD
-            rootVisualElement.styleSheets.Add(InputActionsEditorWindowUtils.theme);
-            var view = new InputActionsEditorView(rootVisualElement, stateContainer);
-            view.postSaveAction += () => PostSaveAction(isAutoSave: false);
-            stateContainer.Initialize();
-=======
             rootVisualElement.Clear();
             if (!rootVisualElement.styleSheets.Contains(InputActionsEditorWindowUtils.theme))
                 rootVisualElement.styleSheets.Add(InputActionsEditorWindowUtils.theme);
-            m_View = new InputActionsEditorView(rootVisualElement, m_StateContainer, false, Save);
+            m_View = new InputActionsEditorView(rootVisualElement, m_StateContainer, false, () => Save(isAutoSave: false));
 
             m_StateContainer.Initialize();
->>>>>>> 2c4e532d
         }
 
         private void OnStateChanged(InputActionsEditorState newState)
@@ -285,22 +256,6 @@
 
         private void Save(bool isAutoSave)
         {
-<<<<<<< HEAD
-            InputActionsEditorWindowUtils.SaveAsset(m_State.serializedObject);
-            PostSaveAction(isAutoSave);
-        }
-
-        private void PostSaveAction(bool isAutoSave = false)
-        {
-            m_IsDirty = false;
-            m_AssetJson = File.ReadAllText(m_AssetPath);
-            UpdateWindowTitle();
-
-            if (isAutoSave)
-                analytics.RegisterAutoSave();
-            else
-                analytics.RegisterExplicitSave();
-=======
             var path = AssetDatabase.GUIDToAssetPath(m_AssetGUID);
             #if UNITY_INPUT_SYSTEM_PROJECT_WIDE_ACTIONS
             var projectWideActions = InputSystem.actions;
@@ -309,6 +264,11 @@
             #endif
             if (InputActionAssetManager.SaveAsset(path, GetEditedAsset().ToJson()))
                 TryUpdateFromAsset();
+            
+            if (isAutoSave)
+                analytics.RegisterAutoSave();
+            else
+                analytics.RegisterExplicitSave();
         }
 
         private bool HasContentChanged()
@@ -316,7 +276,6 @@
             var editedAsset = GetEditedAsset();
             var editedAssetJson = InputActionsEditorWindowUtils.ToJsonWithoutName(editedAsset);
             return editedAssetJson != m_AssetJson;
->>>>>>> 2c4e532d
         }
 
         private void DirtyInputActionsEditorWindow(InputActionsEditorState newState)
@@ -336,22 +295,6 @@
             UpdateWindowTitle();
         }
 
-<<<<<<< HEAD
-        private bool HasAssetChanged(SerializedObject serializedAsset)
-        {
-            var asset = (InputActionAsset)serializedAsset.targetObject;
-
-            // Checks if the asset being edited is a new asset that was never saved before.
-            // If it is, there's nothing to save.
-            // At the moment, an asset only has the default asset layout content on disk when it is first created.
-            // So in this case we cannot go through the normal path and compare what's on disk with what has been serialized.
-            if (m_AssetJson == InputActionAsset.kDefaultAssetLayoutJson && asset.IsEmpty())
-                return false;
-
-            var newAssetJson = asset.ToJson();
-            return newAssetJson != m_AssetJson;
-        }
-
         private void OnEnable()
         {
             analytics.Begin();
@@ -366,9 +309,7 @@
         {
             analytics.RegisterEditorFocusIn();
         }
-
-=======
->>>>>>> 2c4e532d
+        
         private void OnLostFocus()
         {
             // Auto-save triggers on focus-lost instead of on every change
@@ -395,13 +336,8 @@
             var result = Dialog.InputActionAsset.ShowSaveChanges(assetPath);
             switch (result)
             {
-<<<<<<< HEAD
-                case 0:     // Save
+                case Dialog.Result.Save:
                     Save(isAutoSave: false);
-=======
-                case Dialog.Result.Save:
-                    Save();
->>>>>>> 2c4e532d
                     break;
                 case Dialog.Result.Cancel:
                     // Cancel editor quit. (open new editor window with the edited asset)
@@ -442,13 +378,6 @@
             // Just copy trivial arguments
             window.m_AssetGUID = m_AssetGUID;
             window.m_AssetJson = m_AssetJson;
-<<<<<<< HEAD
-            window.m_IsDirty = true;
-
-            // Transition analytics instance to new window
-            window.m_Analytics = m_Analytics;
-            m_Analytics = null;
-=======
             window.m_IsDirty = m_IsDirty;
 
             // Note that view and state container will get destroyed with this window instance
@@ -458,9 +387,8 @@
 
             // Make sure window title is up to date
             window.UpdateWindowTitle();
->>>>>>> 2c4e532d
-        }
-
+        }
+        
         private bool TryUpdateFromAsset()
         {
             Debug.Assert(!string.IsNullOrEmpty(m_AssetGUID), "Asset GUID is empty");
@@ -542,7 +470,7 @@
         private static void SaveShortcut(ShortcutArguments arguments)
         {
             var window = (InputActionsEditorWindow)arguments.context;
-            window.Save();
+            window.Save(isAutoSave: false);
         }
 
         [Shortcut("Input Action Editor/Add Action Map", typeof(InputActionsEditorWindow), KeyCode.M, ShortcutModifiers.Alt)]
