# Changelog

All notable changes to the input system package will be documented in this file.

The format is based on [Keep a Changelog](http://keepachangelog.com/en/1.0.0/)
and this project adheres to [Semantic Versioning](http://semver.org/spec/v2.0.0.html).

Due to package verification, the latest version below is the unpublished version and the date is meaningless.
however, it has to be formatted properly to pass verification tests.

## [Unreleased]

### Changed
- From 2023.2 forward: UI toolkit now uses the "UI" action map of project-wide actions as their default input actions. Previously, the actions were hardcoded and were based on `DefaultInputActions` asset which didn't allow user changes. Also, removing bindings or renaming the 'UI' action map of project wide actions will break UI input for UI toolkit.
- Removed "Input Actions" title from UI-Toolkit Input Action Editor when used in a window and not embedded in Project Settings.

### Added
- Added new methods and properties to [`InputAction`](xref:UnityEngine.InputSystem.InputAction):
  - [`InputAction.activeValueType`](xref:UnityEngine.InputSystem.InputAction.activeValueType) returns the `Type` expected by `ReadValue<TValue>` based on the currently active control that is driving the action.
  - [`InputAction.GetMagnitude`](xref:UnityEngine.InputSystem.InputAction.GetMagnitude) returns the current amount of actuation of the control that is driving the action.
  - [`InputAction.WasCompletedThisFrame`](xref:UnityEngine.InputSystem.InputAction.WasCompletedThisFrame) returns `true` on the frame that the action stopped being in the performed phase. This allows for similar functionality to [`WasPressedThisFrame`](xref:UnityEngine.InputSystem.InputAction.WasPressedThisFrame)/[`WasReleasedThisFrame`](xref:UnityEngine.InputSystem.InputAction.WasReleasedThisFrame) when paired with [`WasPerformedThisFrame`](xref:UnityEngine.InputSystem.InputAction.WasPerformedThisFrame) except it is directly based on the interactions driving the action. For example, you can use it to distinguish between the button being released or whether it was released after being held for long enough to perform when using the Hold interaction.
- Added Copy, Paste and Cut support for Action Maps, Actions and Bindings via context menu and key command shortcuts.
- Added Dual Sense Edge controller to be mapped to the same layout as the Dual Sense controller

### Fixed
- Fixed syntax of code examples in API documentation for [`AxisComposite`](xref:UnityEngine.InputSystem.Composites.AxisComposite).
- Fixed missing confirmation popup when deleting a control scheme.
- Fixed support for menu bar/customisable keyboard shortcuts used when interacting with Actions and Action Maps.
- Fixed add bindings button to support left button click.
- Fixed icon for adding bindings and composites button.
- Fixed Documentation~/filter.yml GlobalNamespace rule removing all API documentation.
- Fixed `Destroy may not be called from edit mode` error [ISXB-695](https://issuetracker.unity3d.com/product/unity/issues/guid/ISXB-695)
- Fixed possible exceptions thrown when deleting and adding Action Maps.
- Fixed potential race condition on access to GCHandle in DefferedResolutionOfBindings and halved number of calls to GCHandle resolution [ISXB-726](https://issuetracker.unity3d.com/product/unity/issues/guid/ISXB-726)
- Fixed issue where composite part dropdown manipulates binding path and leaves composite part field unchanged.
- Fixed lingering highlight effect on Save Asset button after clicking.
- Fixed missing name in window title for Input Action assets.
- Fixed showing action properties view when there were no actions.
- Fixed "Listen" functionality for selecting an input sometimes expecting the wrong input type.
<<<<<<< HEAD
- Fixed Project Settings header title styling for Input Actions editor.
=======
- Fixed InputManager.asset file growing in size on each Reset call.
>>>>>>> a89c735b

## [1.8.0-pre.2] - 2023-11-09

### Changed
- Removed icons from action map list as these were always the same and the icon was placeholder
- Input asset editor now switched to use UI Toolkit which matches the project wide input actions editor interface.
- Changed [`InputActionProperty`](xref:UnityEngine.InputSystem.InputActionProperty) property drawer to be more compact. Use the More menu (`⋮`) button to open a dropdown menu and select between Use Reference and Use Action.
- Static analysis warnings regarding flag enums have been suppressed in order to avoid compile-time warnings or errors.
- Action Map and Action Tree views of the UI Toolkit based Input Action Editor now prevents deselection in both views when Escape key is pressed.
- Input Action Asset editors Auto-save feature has been modified to trigger on focus-lost when activated instead of triggering on every modification to the asset in order to reduce impact of processing required to handle modified assets.
- Project-wide input actions template extension changed from .inputactions to .json. This avoids showing template actions in the action's selector UI that are not intended to be used.
- Re-enabled some UI tests that were disabled on iOS.
- Reorganized package Project Settings so that "Input System Package" setting node contains "Input Actions" and "Settings" becomes a child node when Project-wide Actions are available. For Unity versions where Project-wide Actions are not available, the settings structure remains unchanged.
- Make Project-wide Actions the default actions for Player Input.

### Added
- Support for [Game rotation vector](https://developer.android.com/reference/android/hardware/Sensor#TYPE_GAME_ROTATION_VECTOR) sensor on Android
- Duplicate Input Action Items in the new Input Action Asset Editor with Ctrl+D (Windows) or Cmd+D (Mac)
- Selection of InputActionReferences from project-wide actions on fields that are of type InputActionReference. Uses a new advanced object picker that allows better searching and filtering of actions.
- Reset project wide Input Settings to default via a new Kebab-menu in Input System Project Settings.

### Fixed
- Partially fixed case ISX-1357 (Investigate performance regressing over time).  A sample showed that leaving an InputActionMap enabled could lead to an internal list of listeners growing.  This leads to slow-down, so we now warn if we think this is happening.
- UI fix for input fields in interactions: they are wider now and the width is fixed.
- Fixed exiting empty input fields for actions, action maps and composites in the input action asset editor.
- Fixed an issue where selecting an Action in the Input Action Asset Editor tree-view and then pressing ESC to unselect would throw an `InvalidOperationException`.
- Fixed an issue where selecting an Action Map in the Input Action Asset Editor list and then pressing ESC to unselect would print an `NullReferenceException` to the Debug console.
- Fixed case [ISXB-251](https://issuetracker.unity3d.com/product/unity/issues/guid/ISXB-251) (Action only calls started & performed callbacks when control type is set to Vector3Composite). `EvaluateMagnitude` wasn't overridden for Vector3Composite, also made some minor changes to Vector3Composite and Vector2Composite for consistency.
- Fixed case [ISXB-580](https://issuetracker.unity3d.com/product/unity/issues/guid/ISXB-580) (UI Submit / Cancel not working with Switch Pro controller) by adding "Submit" & "Cancel" usages to the Switch Pro controller input controls.
- Fixed an issue where undoing deletion of Action Maps did not restore Actions correctly.
- Fixed case [ISXB-628](https://issuetracker.unity3d.com/product/unity/issues/guid/ISXB-628) (OnIMECompositionChange does not return an empty string on accept when using Microsoft IME) by clarifying expectations and intended usage for the IME composition change event.
- Fixed issue where the expanded/collapsed state of items in the input action editor was not properly saved between rebuilds of the UI.
- Fixed issue where The Profiler shows incorrect data and spams the console with "Missing Profiler.EndSample" errors when there is an Input System Component in Scene).
- Fixed an issue where undoing duplications of action maps caused console errors.
- Fix for BindingSyntax `WithInteraction()` which was incorrectly using processors.
- Fix for UITK Input Action Editor binding 'Listen' button which wasn't working in the case for Control Type 'Any'.
- Fixed issue of visual elements being null during editing project-wide actions in project settings which prompted console errors.
- Fixed case ISX-1436 (UI TK Input Action Asset Editor - Error deleting Bindings with DeleteKey on Windows).
- Fixed issue with UI Toolkit based Input Action Editor not restoring it's selected items after Domain Reload.
- Fixed the [`GetHapticCapabilitiesCommand`](xref:UnityEngine.InputSystem.XR.Haptics.GetHapticCapabilitiesCommand) always failing to execute due to a mismatch in the size in bytes of the payload and the size expected by XR devices. Changed [`HapticCapabilities`](xref:UnityEngine.InputSystem.XR.Haptics.HapticCapabilities) to include all properties returned by the XR input subsystem. This makes Input System match the functionality provided by the [XR](https://docs.unity3d.com/Manual/com.unity.modules.xr.html) module's [`InputDevice.TryGetHapticCapabilities`](https://docs.unity3d.com/ScriptReference/XR.InputDevice.TryGetHapticCapabilities.html) and [`HapticCapabilities`](https://docs.unity3d.com/ScriptReference/XR.HapticCapabilities.html).
- Fixed issue where deleting a binding in the Input Action Editor would usually result in an unexpected item being selected next.

## [1.8.0-pre.1] - 2023-09-04

### Added
- Initial version of Project Wide Actions for pre-release (`InputSystem.actions`). This feature is available only on Unity Editor versions 2022.3 and above and can be modified in the Project Settings.

### Fixed
- Fixed device selection menu not responding to mouse clicks when trying to add a device in a Control Scheme ([case ISXB-622](https://issuetracker.unity3d.com/product/unity/issues/guid/ISXB-622)).

## [1.7.0] - 2023-08-14

### Added
- Preliminary support for visionOS.
- Show a list of `Derived Bindings` underneath the Binding Path editor to show all controls that matched.

### Changed
- Changed the `InputAction` constructors so it generates an ID for the action and the optional binding parameter. This is intended to improve the serialization of input actions on behaviors when created through API when the property drawer in the Inspector window does not have a chance to generate an ID.

### Fixed
- Fixed missing prefab errors in InputDeviceTester project ([case ISXB-420](https://issuetracker.unity3d.com/product/unity/issues/guid/ISXB-420)).
- Fixed serialization migration in the Tracked Pose Driver component causing bindings to clear when prefabs are used in some cases ([case ISXB-512](https://issuetracker.unity3d.com/product/unity/issues/guid/ISXB-512), [case ISXB-521](https://issuetracker.unity3d.com/product/unity/issues/guid/ISXB-521)).
- Fixed Tracked Pose Driver to use `Transform.SetLocalPositionAndRotation` when available to improve performance. Based on the user contribution from [DevDunk](https://forum.unity.com/members/devdunk.4432119/) in a [forum post](https://forum.unity.com/threads/more-performant-tracked-pose-driver-solution-included.1462691).
- Fixed the `Clone` methods of `InputAction` and `InputActionMap` so it copies the Initial State Check flag (`InputAction.wantsInitialStateCheck`) of input actions.
- Fixed the "Release tests throws exception in InputSystem" bug ([case ISXB-581](https://issuetracker.unity3d.com/issues/release-tests-fail-when-input-system-package-is-installed)).
- Fixed issues with generating Precompiled Layouts for devices which are not defined in a namespace
- Fixed an issue where some controls like `QuaternionControl` could not be included in a Precompiled Layout because the generated code could not access a setter on child control properties.

## [1.6.3] - 2023-07-11

### Fixed
- Fixed warning in USS file

## [1.6.2] - 2023-07-10

### Added
- Enabled `displayIndex` support for Unity 2022.3.

### Fixed
- Fixed UI clicks not registering when OS provides multiple input sources for the same event, e.g. on Samsung Dex (case ISX-1416, ISXB-342).
- Fixed unstable integration test `Integration_CanSendAndReceiveEvents` by ignoring application focus on integration tests. (case ISX-1381)
- Fixed broken "Listen" button in Input actions editor window with Unity dark skin (case ISXB-536).

## [1.6.1] - 2023-05-26

### Fixed
- Fixed issue with compiling in Unity 2022.1 and with XR Toolkit by guarding the experimental UITK Asset Editor code completely.

## [1.6.0] - 2023-05-25

### Added
- Added internal `InputSystemProvider` class for the new `InputForUI` internal module. `InputForUI` allows the UIToolkit to have a single dependency for input events, regardless of using the new input system or the legacy input system.
- Added `InputSystem.customBindingPathValidators` interface to allow showing warnings in the `InputAsset` Editor for specific InputBindings and draw custom UI in the properties panel.
- Added `InputSystem.runInBackground` to be used internally by specific platforms packages. Allows telling the input system that a specific platform runs in background. It allows fixing of [case UUM-6744](https://issuetracker.unity3d.com/product/unity/issues/guid/UUM-6744).
- Added new UIToolkit version of the `InputActionsAsset` editor. Currently this is incomplete (view-only) and the existing editor is still used by default.
- Added `displayIndex` field to the Touch struct to expose the index of the display that was touched.

### Changed
- Changed XR Layout build behavior to create Axis2D control devices with `StickControl` type instead of `Vector2Control`.

### Fixed
- Fixed BindingPath String-Comparison to be culture and case insensitive (case ISXB-449).
- Fixed custom processor display in the input action asset UI after entering/exiting play mode (previously they got hidden) ([case ISXB-445](https://issuetracker.unity3d.com/product/unity/issues/guid/ISXB-445)).

## [1.5.1] - 2023-03-15

### Fixed
- Fixed unclosed profiler marker in `InvokeCallbacksSafe_AnyCallbackReturnsTrue` which would lead to eventually broken profiler traces in some cases like using `PlayerInput` (case ISXB-393).
- Fixed InputAction.bindings.count not getting correctly updated after removing bindings with Erase().
- Fixed an issue where connecting a gamepad in the editor with certain settings will cause memory and performance to degrade ([case UUM-19480](https://issuetracker.unity3d.com/product/unity/issues/guid/UUM-19480)).
- Fixed issue leading to a stack overflow crash during device initialization in `InsertControlBitRangeNode` (case ISXB-405).
- Fixed the issue where saving and loading override bindings to JSON would set unassigned overrides (that were `null`) to assigned overrides (as an empty string `""`).

## [1.5.0] - 2023-01-24

### Added
- Added support for reading Tracking State in [TrackedPoseDriver](xref:UnityEngine.InputSystem.XR.TrackedPoseDriver) to constrain whether the input pose is applied to the Transform. This should be used when the device supports valid flags for the position and rotation values, which is the case for XR poses.
- Added `InputSettings.shortcutKeysConsumeInput`. This allows programmatic access to opt-in to the enhanced shortcut key behaviour ([case ISXB-254](https://issuetracker.unity3d.com/product/unity/issues/guid/ISXB-254))).
- Significantly optimized cost of `ReadValue`/`ReadUnprocessedValueFromState`/`WriteValueIntoState` for some control types. Optimization is opt-in for now, please call `InputSystem.settings.SetInternalFeatureFlag("USE_OPTIMIZED_CONTROLS", true);` in your project to enable it. You can observe which controls are optimized by looking at new optimized column in device debugger. You will need to call a new `InputControl.ApplyParameterChanges()` method if the code is changing `AxisControl` fields after initial setup is done.
- Added the ability to change the origin positioning and movement behaviour of the OnScreenStick (`OnScreenStick.cs`) via the new `behaviour` property. This currently supports three modes of operation, two of which are new in addition to the previous behaviour. Based on the user contribution from [eblabs](https://github.com/eblabs) in [#658](https://github.com/Unity-Technologies/InputSystem/pull/658).
- Significantly optimized cost of `InputAction.ReadValue` and `InputControl.ReadValue` calls by introducing caching behaviour to input controls. Input controls now keep track of whether their underlying state has been changed and only read the value from the underlying state and apply processors when absolutely necessary. Optimization is opt-in for now, please call `InputSystem.settings.SetInternalFeatureFlag("USE_READ_VALUE_CACHING", true);` in your project to enable it. If there are issues try enabling `InputSystem.settings.SetInternalFeatureFlag("PARANOID_READ_VALUE_CACHING_CHECKS", true);` and check in the console if there are any errors regarding caching.
- Added a note in the [supported devices page](Documentation~/SupportedDevices.md) about DualSense support for Android devices.
- Exposed `displayIndex` property for `Pointer`, `Touchscreen`, `TouchControl`, `TouchState`, `Mouse`, `MouseState` which enables look up of the logical screen associated with a pointer event via (display documentation)[https://docs.unity3d.com/ScriptReference/Display.html]

### Fixed
- Fixed composite bindings incorrectly getting a control scheme assigned when pasting into input asset editor with a control scheme selected.
- Fixed an issue on PS5 where device disconnected events that happen while the app is in the background are missed causing orphaned devices to hang around forever and exceptions when the same device is added again ([case UUM-7842](https://issuetracker.unity3d.com/product/unity/issues/guid/UUM-6744)).
- Fixed Switch Pro, DualShock 4, DualSense gamepads becoming current on PC/macOS when no controls are changing ([case ISXB-223](https://issuetracker.unity3d.com/product/unity/issues/guid/ISXB-223))).
- Fixed an issue that made OnScreenStick unusable when used in conjunction with PlayerInput in Auto-Switch devices mode, or with any code that changes user/device pairing on unsued device activity being detected ([case ISXB-48](https://issuetracker.unity3d.com/product/unity/issues/guid/ISXB-48)).
- Fixed issue where input events were being suppressed during interactive action rebinding even when when their controls were excluded ([case ISXB-367](https://issuetracker.unity3d.com/issues/mouse-position-and-mouse-click-input-not-recognized-when-rebinding-is-active)).
- Removed unneeded check that could trigger a NotImplementedException when binding to a Usage (e.g. Submit) ([case ISXB-373](https://issuetracker.unity3d.com/product/unity/issues/guid/ISXB-373)).
- Display a warning instead of throwing a NotImplementedException when loading binding overrides from json when some of the entries have become outdated ([case ISXB-375](https://issuetracker.unity3d.com/product/unity/issues/guid/ISXB-375)).

### Actions
- Extended input action code generator (`InputActionCodeGenerator.cs`) to support optional registration and unregistration of callbacks for multiple callback instances via `AddCallbacks(...)` and `RemoveCallbacks(...)` part of the generated code. Contribution by [Ramobo](https://github.com/Ramobo) in [#889](https://github.com/Unity-Technologies/InputSystem/pull/889).

### Changed
- Changed define requirements of `Unity.InputSystem.TestFramework`, so that it can be used by other packages without setting the `com.unity.inputsystem` package to be testable in the project manifest.

## [1.4.4] - 2022-11-01

### Fixed
- Fixed `ArgumentNullException` when opening the Prefab Overrides window and selecting a component with an `InputAction`.
- Fixed `{fileID: 0}` getting appended to `ProjectSettings.asset` file when building a project ([case ISXB-296](https://issuetracker.unity3d.com/product/unity/issues/guid/ISXB-296)).
- Fixed `Type of instance in array does not match expected type` assertion when using PlayerInput in combination with Control Schemes and Interactions ([case ISXB-282](https://issuetracker.unity3d.com/product/unity/issues/guid/ISXB-282)).
- The `InputActions consume their inputs` behaviour for shortcut support introduced in v1.4 is opt-in now and can be enabled via the project settings ([case ISXB-254](https://issuetracker.unity3d.com/product/unity/issues/guid/ISXB-254))).
- Fixed Memory alignment issue with deserialized InputEventTraces that could cause infinite loops when playing back replays ([case ISXB-317](https://issuetracker.unity3d.com/product/unity/issues/guid/ISXB-317)).
- Fixed an InvalidOperationException when using Hold interaction, and by extension any interaction that changes to performed state after a timeout ([case ISXB-332](https://issuetracker.unity3d.com/product/unity/issues/guid/ISXB-330)).
- Fixed `Given object is neither an InputAction nor an InputActionMap` when using `InputActionTrace` on input action from an input action asset ([case ISXB-29](https://issuetracker.unity3d.com/product/unity/issues/guid/ISXB-29)).
- Fixing devices not being removed if unplugged during domain reload (entering or exiting play mode) ([case ISXB-232](https://issuetracker.unity3d.com/product/unity/issues/guid/ISXB-232)).

## [1.4.3] - 2022-09-23

### Fixed
- Added missing script and gizmo icon for `TrackedPoseDriver.cs` component ([case ISXB-262](https://issuetracker.unity3d.com/product/unity/issues/guid/ISXB-262)).
- Fix for mitigating symptoms reported in ([case UUM-10774](https://issuetracker.unity3d.com/product/unity/issues/guid/UUM-10774) effectively avoiding reenabling mouse, pen or touch devices in `InputSystemPlugin.OnDestroy()` if currently quitting the editor. The fix avoids editor crashing if closed when Simulator Window is open. Note that the actual issue needs a separate fix in Unity and this package fix is only to avoid running into the issue.
- Fixed an issue where Input Action name would not display correctly in Inspector if serialized as `[SerializedProperty]` within a class not derived from `MonoBehavior` ([case ISXB-124](https://issuetracker.unity3d.com/product/unity/issues/guid/ISXB-124).
- Fix an issue where users could end up with the wrong device assignments when using the InputUser API directly and removing a user ([case ISXB-274](https://issuetracker.unity3d.com/product/unity/issues/guid/ISXB-231)).
- Fixed an issue where PlayerInput behavior description was not updated when changing action assset ([case ISXB-286](https://issuetracker.unity3d.com/product/unity/issues/guid/ISXB-286)).

### Changed
- Readded OnDisable() member to MultiplayerEventSystem which was previously removed from the API
- Improved performance of HID descriptor parsing by moving json parsing to a simple custom predicitve parser instead of relying on Unity's json parsing. This should improve domain reload times when there are many HID devices connected to a machine.

### Changed

- Documentation improvements: New workflows and concepts pages. Reorganised table of contents. Improved some code samples. Updated screenshots.

## [1.4.2] - 2022-08-12

### Changed
- Hide XR legacy HMD and controllers layouts from Editor UI dropdown.

### Fixed
- Fix UI sometimes ignoring the first mouse click event after losing and regaining focus ([case ISXB-127](https://issuetracker.unity3d.com/product/unity/issues/guid/ISXB-127).
- Fixed issue when using MultiplayerEventSystems where the visual state of UI controls would change due to constant toggling of CanvasGroup.interactable on and off ([case ISXB-112](https://issuetracker.unity3d.com/product/unity/issues/guid/ISXB-112)).
- Fixed minor issue when renaming input actions where unique renaming would incorrectly consider the input action being renamed as a different action and not allow renaming of 'A' to 'a' without appending a unique integer for example ([case ISXB-25](https://issuetracker.unity3d.com/product/unity/issues/guid/ISXB-25)).
- Fixed an issue where the Input Action asset icon would not be visible during asset creation ([case ISXB-6](https://issuetracker.unity3d.com/product/unity/issues/guid/ISXB-6)).
- Fixed DualSense low frequency motor speed being always set to min value.
- Fixed an issue where `ReadUnprocessedValueFromState` in PoseControl always returning default values.
- Fix Player 1's UI controls stop working after second player joins ([case ISXB-125](https://issuetracker.unity3d.com/product/unity/issues/guid/ISXB-125)))

## [1.4.1] - 2022-05-30

### Fixed
- Fixed composite touchscreen controls were not firing an action if screen was touched before enabling the action ([case ISXB-98](https://issuetracker.unity3d.com/product/unity/issues/guid/ISXB-98)).

## [1.4.0] - 2022-04-10

### Changed

- `Button` type `InputAction`s now go to `started` when a button goes from a press to below the release threshold but not yet to 0.
  ```CSharp
  // Before:
  Set(Gamepad.current.rightTrigger, 0.7f); // Performed (pressed)
  Set(Gamepad.current.rightTrigger, 0.2f); // Canceled (released)
  Set(Gamepad.current.rightTrigger, 0.1f); // Started!!
  Set(Gamepad.current.rightTrigger, 0f);   // Canceled

  // Now:
  Set(Gamepad.current.rightTrigger, 0.7f); // Performed (pressed)
  Set(Gamepad.current.rightTrigger, 0.2f); // Started (released but not fully)
  Set(Gamepad.current.rightTrigger, 0.1f); // <Nothing>
  Set(Gamepad.current.rightTrigger, 0f);   // Canceled
  ```
  * This also applies to `PressInteraction` when set to `Press` behavior.
  * In effect, it means that a button will be in `started` or `performed` phase for as long as its value is not 0 and will only go to `canceled` once dropping to 0.
- Processors are now always applied when reading action values through `InputAction.ReadValue<>` or `CallbackContext.ReadValue<>`. Previously, if no bound control was actuated, ReadValue calls would return the default value for the action type but not run the value through the processors.([case 1293728](https://issuetracker.unity3d.com/product/unity/issues/guid/1293728/)).
- Made the following internal types public. These types can be useful when deconstructing raw events captured via `InputEventTrace`.
  * `UnityEngine.InputSystem.Android.LowLevel.AndroidAxis`
  * `UnityEngine.InputSystem.Android.LowLevel.AndroidGameControllerState`
  * `UnityEngine.InputSystem.Android.LowLevel.AndroidKeyCode`
- Adding or removing a device no longer leads to affected actions being temporarily disabled ([case 1379932](https://issuetracker.unity3d.com/issues/inputactionreferences-reading-resets-when-inputactionmap-has-an-action-for-the-other-hand-and-that-hand-starts-slash-stops-tracking)).
  * If, for example, an action was bound to `<Gamepad>/buttonSouth` and was enabled, adding a second `Gamepad` would lead to the action being temporarily disabled, then updated, and finally re-enabled.
  * This was especially noticeable if the action was currently in progress as it would get cancelled and then subsequently resumed.
  * Now, an in-progress action will get cancelled if the device of its active control is removed. If its active control is not affected, however, the action will keep going regardless of whether controls are added or removed from its `InputAction.controls` list.
- Installing the package for the first time will now set `"Active Input Handling"` to `"Both"` rather than `"Input System Package"`.
  * This means, that by default, both the old and the new input system will run side by side where supported.
  * This can be manually switched by going to `Edit >> Project Settings >> Player >> Active Input Handling`.

### Fixed

- Fixed an issue where a layout-override registered via `InputSystem.RegisterLayoutOverride(...)` would cause the editor to malfunction or crash if the layout override had a name already used by an existing layout (case 1377685).
- Fixed an issue where attempting to replace an existing layout-override by using an existing layout-override name didn't work as expected and would instead aggregate overrides instead of replacing them when an override with the given name already exists.
- Fixed Switch Pro controller not working correctly in different scenarios ([case 1369091](https://issuetracker.unity3d.com/issues/nintendo-switch-pro-controller-output-garbage), [case 1190216](https://issuetracker.unity3d.com/issues/inputsystem-windows-switch-pro-controller-only-works-when-connected-via-bluetooth-but-not-via-usb), case 1314869).
- Fixed DualShock 4 controller not allowing input from other devices due to noisy input from its unmapped sensors ([case 1365891](https://issuetracker.unity3d.com/issues/input-from-the-keyboard-is-not-working-when-the-dualshock-4-controller-is-connected)).
- Fixed `InputSystem.onAnyButtonPress` so that it doesn't throw exceptions when trying to process non state or delta events ([case 1376034](https://issuetracker.unity3d.com/product/unity/issues/guid/1376034/)).
- Fixed `InputControlPath.Matches` incorrectly reporting matches when only a prefix was matching.
  * This would, for example, cause `Keyboard.eKey` to be matched by `<Keyboard>/escape`.
  * Fix contributed by [Fredrik Ludvigsen](https://github.com/steinbitglis) in [#1485](https://github.com/Unity-Technologies/InputSystem/pull/1485).
- Fixed `OnScreenButton` triggering `NullReferenceException` in combination with custom devices ([case 1380790 ](https://issuetracker.unity3d.com/issues/nullreferenceexception-error-when-setting-on-screen-button-to-a-custom-device)).
- Fixed no devices being available in `Start` and `Awake` methods if, in the player, any `InputSystem` API was accessed during the `SubsystemRegistration` phase ([case 1392358](https://issuetracker.unity3d.com/issues/inputsystem-does-not-initialize-properly-in-a-build-when-accessed-early)).
- Fixed dropdown for "Supported Devices" in settings not showing all device layouts.
- Fixed "STAT event with state format TOUC cannot be used with device 'Touchscreen:/Touchscreen'" when more than max supported amount of fingers, currently 10, are present on the screen at a same time (case 1395648).
- Fixed mouse events not being timesliced when input system is switched to process input in fixed updates (case 1386738).
- Fixed missing tooltips in PlayerInputManagerEditor for the Player Limit and Fixed Splitscreen sizes labels ([case 1396945](https://issuetracker.unity3d.com/issues/player-input-manager-pops-up-placeholder-text-when-hovering-over-it)).
- Fixed DualShock 4 controllers not working in some scenarios by adding support for extended mode HID reports ([case 1281633](https://issuetracker.unity3d.com/issues/input-system-dualshock4-controller-returns-random-input-values-when-connected-via-bluetooth-while-steam-is-running), case 1409867).
- Fixed `BackgroundBehavior.IgnoreFocus` having no effect when `Application.runInBackground` was false ([case 1400456](https://issuetracker.unity3d.com/issues/xr-head-tracking-lost-when-lost-focus-with-action-based-trackedposedriver-on-android)).
- Fixed an issue where a device was left disabled when it was disconnected while an application was out-of-focus and then re-connected when in-focus (case 1404320).

#### Actions

- Fixed `InvalidCastException: Specified cast is not valid.` being thrown when clicking on menu separators in the control picker ([case 1388049](https://issuetracker.unity3d.com/issues/invalidcastexception-is-thrown-when-selecting-the-header-of-an-advanceddropdown)).
- Fixed accessing `InputAction`s directly during `RuntimeInitializeOnLoad` not initializing the input system as a whole and leading to exceptions ([case 1378614](https://issuetracker.unity3d.com/issues/input-system-nullreferenceexception-error-is-thrown-when-using-input-actions-in-builds)).
- Fixed `InputAction.GetTimeoutCompletionPercentage` jumping to 100% completion early ([case 1377009](https://issuetracker.unity3d.com/issues/gettimeoutcompletionpercentage-returns-1-after-0-dot-1s-when-hold-action-was-started-even-though-it-is-not-performed-yet)).
- Fixed d-pad inputs sometimes being ignored on actions that were binding to multiple controls ([case 1389858](https://unity.slack.com/archives/G01RVV1SPU4/p1642501574002300)).
- Fixed `IndexOutOfRangeException` when having multiple interactions on an action and/or binding in an action map other than the first of an asset ([case 1392559](https://issuetracker.unity3d.com/issues/map-index-on-trigger-and-indexoutofrangeexception-are-thrown-when-using-interaction-on-both-binding-and-its-parent-action)).
  * Fix contributed by [Russell Quinn](https://github.com/russellquinn) in [#1483](https://github.com/Unity-Technologies/InputSystem/pull/1483).
- Fixed `AxisComposite` not respecting processors applied to `positive` and `negative` bindings (case 1398942).
  * This was a regression introduced in [1.0.0-pre.6](#axiscomposite-min-max-value-fix).
- Fixed calling `action.AddCompositeBinding(...).With(...)` while action is enabled not correctly updating controls for part bindings of the composite.
- Fixed `TwoModifiersComposite` inadvertently not allowing controls other than `ButtonControl`s being bound to its `binding` part.
- Added support for keyboard shortcuts and mutually exclusive use of modifiers.
  * In short, this means that a "Shift+B" binding can now prevent a "B" binding from triggering.
  * `OneModifierComposite`, `TwoModifiersComposite`, as well as the legacy `ButtonWithOneModifierComposite` and `ButtonWithTwoModifiersComposite` now require their modifiers to be pressed __before__ (or at least simultaneously with) pressing the target button.
    * This check is performed only if the target is a button. For a binding such as `"CTRL+MouseDelta"` the check is bypassed. It can also be manually bypassed via the `overrideModifiersNeedToBePressedFirst`.
  * State change monitors on a device (`IInputStateChangeMonitor`) are now sorted by their `monitorIndex` and will trigger in that order.
  * Actions are now automatically arranging their bindings to trigger in the order of decreasing "complexity". This metric is derived automatically. The more complex a composite a binding is part of, the higher its complexity. So, `"Shift+B"` has a higher "complexity" than just `"B"`.
  * If an binding of higher complexity "consumes" a given input, all bindings waiting to consume the same input will automatically get skipped. So, if a `"Shift+B"` binding composite consumes a `"B"` key press, a binding to `"B"` that is waiting in line will get skipped and not see the key press.
  * If your project is broken by these changes, you can disable the new behaviors via a feature toggle in code:
    ```CSharp
    InputSystem.settings.SetInternalFeatureFlag("DISABLE_SHORTCUT_SUPPORT", true);
    ```
- Added new APIs for getting and setting parameter values on interactions, processors, and composites.
  ```CSharp
  // Get parameter.
  action.GetParameterValue("duration");     // Any "duration" value on any binding.
  action.GetParameterValue("tap:duration"); // "duration" on "tap" interaction on any binding.
  action.GetParameterValue("tap:duration",  // "duration" on "tap" on binding in "Gamepad" group.
      InputBinding.MaskByGroup("Gamepad"));

  // Set parameter.
  action.ApplyParameterOverride("duration", 0.4f);
  action.ApplyParameterOverride("tap:duration", 0.4f);
  action.ApplyParameterOverride("tap:duration", 0.4f,
      InputBinding.MaskByGroup("Gamepad"));

  // Can also apply parameter overrides at the level of
  // InputActionMaps and InputActionAssets with an effect
  // on all the bindings contained therein.
  asset.ApplyParameterOverride("scaleVector2:x", 0.25f,
      new InputBinding("<Mouse>/delta"));
  ```

### Added

- Added support for "Hori Co HORIPAD for Nintendo Switch", "HORI Pokken Tournament DX Pro Pad", "HORI Wireless Switch Pad", "HORI Real Arcade Pro V Hayabusa in Switch Mode", "PowerA NSW Fusion Wired FightPad", "PowerA NSW Fusion Pro Controller (USB only)", "PDP Wired Fight Pad Pro: Mario", "PDP Faceoff Wired Pro Controller for Nintendo Switch", "PDP Faceoff Wired Pro Controller for Nintendo Switch", "PDP Afterglow Wireless Switch Controller", "PDP Rockcandy Wired Controller".
- Added support for SteelSeries Nimbus+ gamepad on Mac (addition contributed by [Mollyjameson](https://github.com/MollyJameson)).
- Added support for Game Core platforms to XR layouts, devices, and input controls. These classes were previously only enabled on platforms where `ENABLE_VR` is defined.
- Added a new `DeltaControl` control type that is now used for delta-style controls such as `Mouse.delta` and `Mouse.scroll`.
  * Like `StickControl`, this control has individual `up`, `down`, `left`, and `right` controls (as well as `x` and `y` that it inherits from `Vector2Control`). This means it is now possible to directly bind to individual scroll directions (such as `<Mouse>/scroll/up`).
- Added the 'Cursor Lock Behavior' setting to InputSystemUIInputModule to control the origin point of UI raycasts when the cursor is locked. This enables the use of PhysicsRaycaster when the cursor is locked to the center of the screen ([case 1395281](https://issuetracker.unity3d.com/product/unity/issues/guid/1395281/)).
- Added support for using the Unity Remote app with the Input System.
  * Requires Unity 2021.2.18 or later.

## [1.3.0] - 2021-12-10

### Changed

- The artificial `ctrl`, `shift`, and `alt` controls (which combine the left and right controls into one) on the keyboard can now be written to and no longer throw `NotSupportedException` when trying to do so ([case 1340793](https://issuetracker.unity3d.com/issues/on-screen-button-errors-on-mouse-down-slash-up-when-its-control-path-is-set-to-control-keyboard)).
- All devices are now re-synced/reset in next update after entering play mode, this is needed to read current state of devices before any intentional input is provided ([case 1231907](https://issuetracker.unity3d.com/issues/mouse-coordinates-reported-as-00-until-the-first-move)).
- Replaced `UnityLinkerBuildPipelineData.inputDirectory` with hardcoded `Temp` folder because `inputDirectory` is deprecated.
- Deprecated `InputSettings.filterNoiseOnCurrent`. Now noise filtering is always enabled. Device only will become `.current` if any non-noise control have changed state.
- A device reset (such as when focus is lost) on `Touchscreen` will now result in all ongoing touches getting cancelled instead of all touches being simply reset to default state.
- Calling `InputTestFixture.Press`, `InputTestFixture.Set`, etc. from within a `[UnityTest]` will no longer immediately process input. Instead, input will be processed like it normally would as part of the Unity player loop.

### Fixed

- Fixed writing values into the half-axis controls of sticks (such as `Gamepad.leftStick.left`) producing incorrect values on the stick ([case 1336240](https://issuetracker.unity3d.com/issues/inputtestfixture-tests-return-inverted-values-when-pressing-gamepads-left-or-down-joystick-buttons)).
- Fixed setting size of event trace in input debugger always growing back to largest size set before.
- Fixed successive clicks not getting triggered with `TouchSimulation` on when not moving the mouse in-between clicks ([case 1330014](https://issuetracker.unity3d.com/issues/onclick-isnt-triggered-on-the-second-click-when-the-mouse-isnt-moved-and-simulate-touch-input-from-mouse-or-pen-is-enabled)).
- Fixed `InputSystemUIInputModule` stopping to listen for input when swapping `InputActionAsset` instances while input was disabled ([case 1371332](https://issuetracker.unity3d.com/issues/ui-navigation-stops-working-after-adding-two-input-devices-to-a-scene)).
- Fixed `InputSystemUIInputModule` showing incorrect bindings after pressing the 'Fix UI Input Module' button in PlayerInput component([case 1319968](https://issuetracker.unity3d.com/product/unity/issues/guid/1319968/)).
- Fixed an issue where UI button clicks could be ignored by `InputSystemUIInputModule` if modifying on-screen devices from Update() callbacks ([case 1365070](https://issuetracker.unity3d.com/product/unity/issues/guid/1365070)).
- Fixed an issue with `InputSystemUIInputModule` that would cause UI to stop responding during play mode after changing a script file while Recompile and Continue mode is active, or by forcing a script recompile using `RequestScriptCompilation`([case 1324215](https://issuetracker.unity3d.com/product/unity/issues/guid/1324215/)).
- Fixed `InputSystemUIInputModule` inspector showing all action bindings as "None" when assigned a runtime created actions asset ([case 1304943](https://issuetracker.unity3d.com/issues/input-system-ui-input-module-loses-prefab-action-mapping-in-local-co-op)).
- Fixed a problem with UI Toolkit buttons remaining active when multiple fingers are used on a touchscreen, using `InputSystemUIInputModule` with pointerBehavior set to `UIPointerBehavior.SingleUnifiedPointer`. UI Toolkit will now always receive the same pointerId when that option is in use, regardless of the hardware component that produced the pointer event. ([case 1369081](https://issuetracker.unity3d.com/issues/transitions-get-stuck-when-pointer-behavior-is-set-to-single-unified-pointer-and-multiple-touches-are-made)).
- Fixed a problem with `InputUser` where devices would be removed and not added again after layout overrides preventing certain devices, e.g. gamepads to not work correctly when associated with action map bindings tied to `PlayerInput` ([case 1347320](https://issuetracker.unity3d.com/product/unity/issues/guid/1347320)).
- Fixed DualSense on iOS not inheriting from `DualShockGamepad` ([case 1378308](https://issuetracker.unity3d.com/issues/input-dualsense-detection-ios)).
- Fixed a device becoming `.current` (e.g. `Gamepad.current`, etc) when sending a new state event that contains no control changes (case 1377952).
- Fixed calling `IsPressed` on an entire device returning `true` ([case 1374024](https://issuetracker.unity3d.com/issues/inputcontrol-dot-ispressed-always-returns-true-when-using-new-input-system)).
- Fixed HIDs having blackslashes in their vendor or product names leading to binding paths generated by interactive rebinding that failed to resolve to controls and thus lead to no input being received ([case 1335465](https://issuetracker.unity3d.com/product/unity/issues/guid/1335465/)).
- Fixed `InputSystem.RegisterLayoutOverride` resulting in the layout that overrides are being applied to losing the connection to its base layout ([case 1377719](https://fogbugz.unity3d.com/f/cases/1377719/)).
- Fixed `Touch.activeTouches` still registering touches after the app loses focus ([case 1364017](https://issuetracker.unity3d.com/issues/input-system-new-input-system-registering-active-touches-when-app-loses-focus)).
- Fixed `MultiplayerEventSystem` not preventing keyboard and gamepad/joystick navigation from one player's UI moving to another player's UI ([case 1306361](https://issuetracker.unity3d.com/issues/input-system-ui-input-module-lets-the-player-navigate-across-other-canvases)).
  * This fix relies on a `CanvasGroup` being injected into each `playerRoot` and the `interactable` property of the group being toggled back and forth depending on which part of the UI is being updated.
- Fixed `InputTestFixture` incorrectly running input updates out of sync with the player loop ([case 1341740](https://issuetracker.unity3d.com/issues/buttoncontrol-dot-waspressedthisframe-is-false-when-using-inputtestfixture-dot-press)).
  * This had effects such as `InputAction.WasPressedThisFrame()` returning false expectedly.
- Fixed broken code example for state structs in `Devices.md` documentation (fix contributed by [jeffreylanters](https://github.com/jeffreylanters)).
- Fixed `TrackedDeviceRaycaster` not picking closest hit in scene (fix originally contributed by [alexboost222](https://github.com/alexboost222)).

#### Actions

- Fixed opening a new project (or one that needs a full reimport) leading to several exceptions in the console if the most recently opened project was closed with a `.inputactions` editor open ([case 1313185](https://issuetracker.unity3d.com/issues/exceptions-about-previously-open-action-map-being-thrown-when-opening-new-project)).
- Fixed incorrect indentation of input actions in the inspector ([case 1285546](https://issuetracker.unity3d.com/product/unity/issues/guid/1285546/)).
- Fixed an issue where serialized `InputAction` properties would have display name "Input Action" in the Inspector window instead of their given name. ([case 1367240](https://issuetracker.unity3d.com/product/unity/issues/guid/1367240)).
- Fixed an issue where `InputAction.Enable` would not reuse memory allocated prior and thus lead to memory leaks ([case 1367442](https://issuetracker.unity3d.com/issues/input-system-puts-a-lot-of-pressure-on-the-garbage-collector-when-enabling-and-disabling-inputactionmaps)).
- Fixed interactions such as `Press` not getting processed correctly when having multiple of them on different bindings of the same action and receiving simultaneous input on all of them ([case 1364667](https://issuetracker.unity3d.com/issues/new-input-system-stops-working-after-pressing-2-keyboard-buttons-at-the-same-time)).
  * If, for example, you bind the A and S key on the same action, put a `Press` interaction on both, and then press both keys, interactions would get missed or got stuck.
- Fixed `InputAction.IsPressed`/`WasPressed`/`WasReleased` returning incorrect results when binding multiple buttons on the same action and pressing/releasing them simultaneously.
- Improved performance of looking up actions by name.
- Fixed `InputAction.controls` exhibiting bad performance when there were no controls bound to an action ([case 1347829](https://issuetracker.unity3d.com/issues/inputaction-dot-controls-are-accessed-slower-when-the-gamepad-slash-controller-is-not-connected)).
- Fixed interactions involving timeouts (such as `HoldInteraction`) performing erroneous delayed triggers on actions when input is composed of multiple controls ([1251231](https://issuetracker.unity3d.com/issues/input-system-composites-hold-interaction-can-be-performed-when-no-keys-are-hold)).
  * For example, if you bind `Shift+B` using a `OneModifierComposite` and put a `HoldInteraction` on the binding, then depending on the order in which the keys are pressed, you would sometimes see the action spuriously getting triggered when in fact no input was received.
- Fixed control schemes of bindings not getting updates when being pasted from one `.inputactions` asset into another ([case 1276106](https://issuetracker.unity3d.com/issues/input-system-control-schemes-are-not-resolved-when-copying-bindings-between-inputactionassets)).
  * For example, if you copied a binding from an asset that had a "Gamepad" control scheme into an asset that had none, the resulting binding would be unusable.
  * All associations with control schemes that do not exist in the target asset are now removed from bindings upon pasting.
- Fixed `InputActionSetupExtensions.AddCompositeBinding` not setting name of composite.

## [1.2.0] - 2021-10-22

### Changed

- When exceptions occur in user code inside of Input System callbacks, the exception message is now printed __first__ and details about the callback second.
  * Previously a message similar to "Exception ... while executing '...' callbacks" was printed first and then followed by exception log. This was hiding the actual exception and created confusion.

### Fixed

- Fixed a performance issue on entering/exiting playmode where HID device capabilities JSON could be parsed multiple times for a single device([case 1362733](https://issuetracker.unity3d.com/issues/input-package-deserializing-json-multiple-times-when-entering-slash-exiting-playmode)).
- Fixed a problem where explicitly switching to the already active control scheme and device set for PlayerInput would cancel event callbacks for no reason when the control scheme switch would have no practical effect. This fix detects and skips device unpairing and re-pairing if the switch is detected to not be a change to scheme or devices. (case 1342297)
- Any unhandled exception in `InputManager.OnUpdate` failing latter updates with `InvalidOperationException: Already have an event buffer set! Was OnUpdate() called recursively?`. Instead the system will try to handle the exception and recover into a working state.
- Fixed an issue that broke the `VirtualMouseInput` component in the editor ([case 1367553](https://issuetracker.unity3d.com/issues/vitrualmouseinput-stickaction-doesnt-work)).
- Fixed a problem where only using runtimes that are not XR supported causes a compile error. This fix adds back in `ENABLE_VR` checks to prevent this case (case 1368300)
- Fixed input action for Android gamepad's right stick will be correctly invoked when only y axis is changing ([case 1308637](https://issuetracker.unity3d.com/issues/android-input-system-right-analog-stick-tracking-is-erratic-when-using-a-gamepad-connected-to-an-android-device)).
- Generic gamepad short display button names were incorrectly mapped on Switch (`A` instead of `B`, etc).
- Fixed an issue where resetting an action via `InputAction.Reset()` while being in disabled state would prevent the action from being enabled again. ([case 1370732](https://issuetracker.unity3d.com/product/unity/issues/guid/1370732/)).
- Fixed "Default constructor not found for type UnityEngine.InputSystem.iOS.LowLevel.iOSStepCounter" any other potential exceptions due to classes, methods, fields and properties being stripped when managed stripping setting set to medium or high ([case 1368761](https://issuetracker.unity3d.com/issues/ios-new-input-system-iosstepcounter-crash-on-launch-with-managed-stripping)).
- Fixed an issue where `InvalidOperationExceptions` are thrown if an input for an action with multiple interactions is held  while disconnecting the device([case 1354098](https://issuetracker.unity3d.com/issues/input-system-errors-are-thrown-when-disconnecting-controller-while-holding-a-button-with-press-and-release-set-up-separately)).
- Fixed `action.ReadValue` and others returning invalid data when used from `FixedUpdate` or early update when running in play mode in the editor ([case 1368559](https://issuetracker.unity3d.com/issues/enter-key-is-not-registered-when-using-waspressedthisframe-with-input-system-1-dot-1-1) [case 1367556](https://issuetracker.unity3d.com/issues/input-action-readvalue-always-returns-zero-when-called-from-fixedupdate) [case 1372830](https://issuetracker.unity3d.com/issues/querying-inputs-before-preupdate-dot-newinputupdate-returns-invalid-data-when-running-in-play-mode-in-editor)).
- Fixed current being `null` for sensors (`Accelerometer.current`, others) ([case 1371204](https://issuetracker.unity3d.com/issues/accelerometer-not-working-when-using-input-system-1-dot-1-1)).

### Added

- Added support for PS5 DualSense controllers on Mac and Windows.
- Improved the user experience when creating single vs multi-touch touchscreen bindings in the Input Action Asset editor by making both options visible in the input action dropdown menu. Now it's not neccessary to be aware of the touch\*/press path binding syntax ([case 1357664](https://issuetracker.unity3d.com/issues/inputsystem-touchscreens-multi-touch-doesnt-work-when-using-a-custom-inputactionasset)).
- Added support for the Unity Remote app.
  * __NOTE__: This unfortunately requires a change in the Unity native runtime. We are in the process of rolling out the change to Unity versions. A public build that receives the change will automatically enable the functionality in the Input System package.

## [1.1.1] - 2021-09-03

### Fixed

- Fixed `InvalidCastException: Specified cast is not valid.` and `InvalidOperationException: Already have an event buffer set! Was OnUpdate() called recursively?` when upgrading from 1.1.0-pre.5 or earlier. If you experience this issue you can also restart the editor to resolve it.
- Fixed `InputDeviceChange.Destroyed` not being available, now it's correctly marked as obsolete instead.
- Removed documentation around platform user account management of `InputUser` which was ahead of actual backend support for the feature.

## [1.1.0] - 2021-08-27

### Changed

- Modified the fix that landed in `1.1-preview.3` for [any given control being added to an action only once](#same_control_multiple_times_fix).
  * This caused a regression with some setups that, for example, bound the same control multiple times in a composite using processors to alter the value of the control.
  * Internally, a control is now again allowed to feed into the same action through more than one binding.
  * However, externally the control will be mentioned on the action's `InputAction.controls` list only once.
- Adding `InputSystemUIInputModule` from code now installs `DefaultInputActions`. This is equivalent to the default setup when adding the component in the editor ([case 1259306](https://issuetracker.unity3d.com/issues/input-system-ugui-button-does-not-react-when-clicked)).
  ```CSharp
  var go = new GameObject();
  go.AddComponent<EventSystem>();
  var uiModule = go.AddComponent<InputSystemUIInputModule>();
  // uiModule.actionsAsset now has a DefaultInputActions() asset assigned to it and the various
  // action references point to its actions.
  ```
  * `InputSystemUIInputModule.UnassignActions` has been added to remove all actions from the module en bloc.
  ```CSharp
  uiModule.UnassignActions();
  ```

### Fixed

- Fixed an issue where mixing test cases based on `InputTestFixture` (using mocked `InputSystem`) and regular test cases (using real `InputSystem`) would lead to static state leaking between test cases causing random failures and unexpected/undefined behavior ([case 1329015](https://issuetracker.unity3d.com/product/unity/issues/guid/1329015)).
- Fixed `InputSystemUIInputModule.AssignDefaultActions` not assigning `trackedDeviceOrientation` and `trackedDevicePosition`.
- Fixed regression introduced by [previous change](#ui_multiple_scenes_fix) where `InputSystemUIInputModule` would not disable actions correctly.
- Fixed `InputAction.canceled` not getting triggered reliably for `InputActionType.PassThrough` actions when `InputSystem.ResetDevice` was called.
- Fixed device resets (e.g. happening as part of focus changes) leading to only some actions bound to these devices getting cancelled instead of all of them.

## [1.1.0-pre.6] - 2021-08-23

### Fixed

- Fixed pairing devices to existing `InputUser`s potentially corrupting list of paired devices from other `InputUser`s ([case 1327628](https://issuetracker.unity3d.com/issues/input-system-devices-are-reassigned-to-the-wrong-users-after-adding-a-new-device)).
- Fixed duplication of control paths when viewing collections of `InputControl`s in the inspector.
  * Fix contributed by [NibbleByte](https://github.com/NibbleByte) in [1354](https://github.com/Unity-Technologies/InputSystem/pull/1354).
- Fixed `StackOverflowException` caused by calling `InputSystem.Update` from inside an input action callback such as `InputAction.performed` ([case 1316000](https://issuetracker.unity3d.com/issues/crash-when-adding-inputsystem-dot-update-to-inputsystem-command-handler-to-force-processing-an-event-and-sending-input)).
- Fixed `InputTestFixture` leaving all `.current` getters uninitialized after a test run ([case 1329015](https://issuetracker.unity3d.com/issues/inputsystem-mouseeventhandler-breaks-when-running-multiple-playmode-tests)).
- Fixed broken script references in Touch Samples project ([case 1190598](https://issuetracker.unity3d.com/issues/input-system-sample-projects-have-missing-script-references)).
- Fixed `PointerInput` composite in `TouchSamples` project being registered only after scenes already loaded ([case 1215048](https://issuetracker.unity3d.com/issues/mobile-input-system-custom-binding-broken-slash-not-registered-when-using-runtimeinitializeonloadmethod-and-loading-scene-directly)).
- Fixed `InputControlExtensions.EnumerateChangedControls` skipping over `left`, `right`, and `down` controls on PS4 controller's dpad ([case 1315107](https://issuetracker.unity3d.com/issues/input-system-left-right-and-down-directional-pad-buttons-do-not-switch-controls-over-to-controller)).
- Fixed undo not working in `Input System Package` project settings pane ([case 1291709](https://issuetracker.unity3d.com/issues/inputsystem-exception-thrown-continuously-when-undo-operation-is-performed-with-supported-devices-list-in-the-project-settings)).
- Fixed incorrect indexing in `InputUser.OnDeviceChanged` that could result in incorrect pairing of devices or `IndexOutOfRangeException` being thrown when removing, adding or reconfiguring a device. Fix contribution by [Mikael Klages](https://github.com/ITR13) in [#1359](https://github.com/Unity-Technologies/InputSystem/pull/1359).
- Fixed incorrect indexing when sorting magnitude based on score in `InputActionRebindingExtensions.RebindingOperation` which could result in incorrect magnitudes for candidates. Contribution by [Fredrik Ludvigsen](https://github.com/steinbitglis) in [#1348](https://github.com/Unity-Technologies/InputSystem/pull/1348).
- Fixed inconsistent ordering and execution when adding to or removing from the various callbacks in the API (such as `InputSystem.onDeviceChange` but also `InputAction.started` etc.) during the execution of a callback ([case 1322530](https://issuetracker.unity3d.com/issues/inputsystems-events-are-not-called-the-order-they-were-added-when-they-are-modified-in-the-middle-of-the-call-by-other-listener).
- Fixed inconsistent behavior of WebGL gamepad left/right stick. Up/Down controls were reverse of X/Y controls. ([case 1348959](https://fogbugz.unity3d.com/f/cases/1348959))
- Fixed `PlayerInputManager`s join action not triggering when using a referenced `InputAction` ([case 1260625](https://issuetracker.unity3d.com/issues/input-system-player-input-managers-join-action-is-not-triggered-when-using-a-referenced-input-action)).
- Fixed UI issue where pressing the wrong button was possible while quickly moving through a UI because the submit action fired on action press instead of action release ([1333563](https://issuetracker.unity3d.com/issues/input-submit-action-is-called-on-release-rather-than-on-press-when-using-enter-key)).
- Fixed InvalidOperationException when opening a preset created from a .inputactions asset ([case 1199544](https://issuetracker.unity3d.com/issues/input-system-properties-are-not-visible-and-invalidoperationexception-is-thrown-on-selecting-inputactionimporter-preset-asset)).
- Fixed a problem arising when combining InputSystemUIInputModule and PlayInput with SendMessage or BroadcastMessage callback behavior on the same game object or hierarchy which is an ambiguous input setup. This fix eliminates callbacks into InputSystemUIInputModule. Related to ([1343712](https://issuetracker.unity3d.com/issues/input-system-ui-components-lags-when-using-input-system-ui-input-module-together-with-player-input-component)).
- Fixed inconsistent usage of `ENABLE_PROFILER` define together with `Profiler.BeginSample`/`Profiler.EndSample` by removing `ENABLE_PROFILER` macro check because `BeginSample`/`EndSample` are already conditional with `[Conditional("ENABLE_PROFILER")]` ([case 1350139](https://issuetracker.unity3d.com/issues/inconsistent-enable-profiler-scripting-defines-in-inputmanager-dot-cs-when-using-profiler-dot-beginssample-and-profiler-dot-endsample)).
- Remediated majority of performance issues with high frequency mice (>=1kHz poll rates) in release mode by merging consecutive mouse move events together ([case 1281266](https://issuetracker.unity3d.com/issues/many-input-events-when-using-1000hz-mouse)), see the events documentation for more information.
- Fixed `InputEventTrace` replays skipping over empty frames and thus causing playback to happen too fast.
- Fixed `"Pointer should have exited all objects before being removed"` error when changing screen orientation on mobile.
- Controls such as mouse positions are no longer reset when focus is lost.
- Pressing a uGUI `Button` and then alt-tabbing away, letting go of the button, and then going back to the application will no longer trigger a button click.
- Fixed `Input.onUnpairedDeviceActivity` triggering from editor input.
- Fixed 'up' and 'down' controls on `WebGLGamepad` left and right sticks not being clamped correctly.

#### Actions

- Fixed right-clicking in empty action map or action list not popping up context menu ([case 1336426](https://issuetracker.unity3d.com/issues/cant-open-drop-down-menu-when-hovering-over-free-space-in-input-action)).
- Fixed binding paths being misaligned in UI when switching to text mode editing ([case 1200107](https://issuetracker.unity3d.com/issues/input-system-path-input-field-text-is-clipping-under-binding-in-the-properties-section)).
- Fixed `"Exception: Style.Draw may not be called with GUIContent that is null."` error from `PlayerInput` inspector when having an action map with no actions ([case 1317735](https://issuetracker.unity3d.com/issues/multiple-error-messages-are-thrown-when-trying-to-expand-the-event-list-of-an-input-actions-asset-that-has-an-empty-action-map)).
- Fixed calling `GetBindingDisplayString()` on an `InputAction` with a composite binding leading to doubled up output ([case 1321175](https://issuetracker.unity3d.com/issues/macos-input-system-getbindingdisplaystring-returns-empty-strings-for-some-mappings)).
- Fixed `MultiTapInteraction` not respecting `InputSettings.multiTapDelayTime` ([case 1292754](https://issuetracker.unity3d.com/issues/multitapdelaytime-does-not-influence-maxtapspacing-in-input-action-assets)).
- Fixed changing values in `Input System Package` project settings not affecting default values displayed in `.inputactions` editor window ([case 1292754](https://issuetracker.unity3d.com/issues/multitapdelaytime-does-not-influence-maxtapspacing-in-input-action-assets)).
- Fixed rebinding a part of a composite with `RebindingOperation.WithTargetBinding` not also changing the type of control being looked for ([case 1272563](https://issuetracker.unity3d.com/issues/input-system-performinteractiverebinding-method-doesnt-detect-button-input-when-rebinding-part-of-a-2d-vector-composite)).
- <a name="axiscomposite-min-max-value-fix"></a> Fixed `AxisComposite` not respecting `minValue` and `maxValue` properties ([case 1335838](https://issuetracker.unity3d.com/issues/inputsystem-1d-axis-composite-binding-will-return-a-incorrect-value-if-minvalue-and-maxvalue-is-not-1-and-1)).
- Fixed `ArgumentOutOfRangeException` caused by `IsPointerOverGameObject` ([case 1337354](https://issuetracker.unity3d.com/issues/mobile-argumentoutofrangeexception-is-thrown-when-calling-ispointerovergameobject)).
- `PlayerInput` no longer logs an error message when it is set to `Invoke UnityEvents` and can't find  an action in the given `.inputactions` asset ([case 1259577](https://issuetracker.unity3d.com/issues/an-error-is-thrown-when-deleting-an-input-action-and-entering-play-mode)).
- Fixed `HoldInteraction` getting stuck when hold and release happens in same event ([case 1346786](https://issuetracker.unity3d.com/issues/input-system-the-canceled-event-is-not-fired-when-clicking-a-button-for-a-precise-amount-of-time)).
- Fixed adding an action in the `.inputactions` editor automatically duplicating interactions and processors from the first action in the map.
- Fixed `InputActionSetupExtensions.ChangeBinding` when modifying binding from a different action than specified. Contribution by [Fredrik Ludvigsen](https://github.com/steinbitglis) in [#1348](https://github.com/Unity-Technologies/InputSystem/pull/1352).

### Added

- Added `InputSystem.runUpdatesInEditMode` to enable processing of non-editor updates without entering playmode (only available for XR).
- Added a new "UI vs Game Input" sample to the package. The sample can be installed from the Unity Package Manager UI in the editor.
  * The sample demonstrates how to deal with inputs that may both lead to UI actions as well as in-game actions.
- Added method `SetMotorSpeedsAndLightBarColor` as a workaround for setting both the light bar and motor speeds simultaneously on a DualShock 4 controller ([case 1271119](https://issuetracker.unity3d.com/issues/dualshock4-setlightbarcolor-and-setmotorspeeds-cannot-be-called-on-the-same-frame-using-input-system)).
- Added the concept of "soft" and "hard" device resets.
  * In general, resetting a device will reset its state to default values.
  * Individual controls can be marked as `dontReset` to exclude them from resets. This makes the reset "soft" (default).
    ```CSharp
    //  Perform a "soft" reset of the mouse. The mouse position will not be affected
    // but controls such as buttons will be reset.
    InputSystem.ResetDevice(Mouse.current);
    ```
  * A "hard" reset can be forced through the API. This also resets `dontReset` controls.
    ```CSharp
    // Perform a "hard" reset of the mouse. The mouse position will also be reset to (0,0).
    InputSystem.ResetDevice(Mouse.current, alsoResetDontResetControls: true);
    ```
  * Resets will lead to `InputAction`s that are enabled and in-progress from controls that being reset, to be canceled. This will not perform actions even if they trigger on, for example, button release.
- `InputDevice.canRunInBackground` can now be force-set through layouts.
   ```CSharp
   // Force XInputWindows gamepads to not run in the background.
   InputSystem.RegisterLayoutOverride(@"
       {
           ""name"": ""XInputWindowsNoCanRunInBackground"",
           ""extend"": ""XInputWindows"",
           ""runInBackground"": ""off""
       }
   ");
   ```
- Improved performance of `Touchscreen` by merging consecutive touch move events together. See the events documentation for more information.

#### Actions

- Added a new `InputAction.wantsInitialStateCheck` property that allows toggling on initial state checks for `Button` and `Pass-Through` actions (implicitly enabled for `Value` actions).
  * This allows responding immediately to controls that are already actuated when the action is enabled.
- Added new API for more easily listening for event changes.
  ```CSharp
  InputSystem.onEvent
    .ForDevice<Gamepad>()
    .Where(e => e.HasButtonPress())
    .CallOnce(e => Debug.Log("Button pressed!));
  ```
- Added new API to easily listen for button presses on any device.
  ```CSharp
  InputSystem.onAnyButtonPress
    .CallOnce(ctrl => Debug.Log($"Button '{ctrl}' pressed"));
  ```
  * This is a simple wrapper around the new API mentioned above.

### Changed

- Application focus handling behavior has been reworked.
  * When `runInBackground` is off, no action will be taken on focus loss. When focus comes back, all devices will receive a sync request. Those that don't support it will see a "soft" reset.
  * When `runInBackground` is on (which, when running in the editor, is considered to always be the case), a new setting `InputSettings.backgroundBehavior` dictates how input is to be handled while the application does not have focus. The default setting of `ResetAndDisableNonBackgroundDevices` will soft-reset and disable all devices for which `InputDevice.canRunInBackground` is false. While in the background, devices that are flagged as `canRunInBackground` will keep running as in the foreground.
  * In the editor, devices other than `Pointer` and `Keyboard` devices (i.e. anything not used to operate the editor UI) are now by default routing their input to the Game View regardless of focus. This also fixes the problem of gamepad sticks resetting to `(0,0)` on focus loss ([case 1222305](https://issuetracker.unity3d.com/issues/input-system-gamepad-stick-values-are-cached-when-changing-editor-window-focus)).
  * A new setting `InputSettings.gameViewFocus` has been introduced to determine how Game View focused is handled in the editor with respect to input.
- Editor: Removed 'Lock Input to Game View' setting in the Input Debugger.
  * The setting has been replaced by the new 'Game View Focus' project setting.
- `InputSystem.defaultButtonPressPoint` is now clamped to a minimum value of `0.0001` ([case 1349002](https://issuetracker.unity3d.com/issues/onclick-not-working-when-in-player)).
- `InputDevice.OnConfigurationChanged` can now be overridden in derived classes.
- `InputSystemUIInputModule` now defers removing pointers for touches by one frame.
  * This is to ensure that `IsPointerOverGameObject` can meaningfully be queried for touches that have happened within the frame &ndash; even if by the time the method is called, a touch has technically already ended ([case 1347048](https://issuetracker.unity3d.com/issues/input-system-ispointerovergameobject-returns-false-when-used-with-a-tap-interaction)).
  * More precisely, this means that whereas before a `PointerExit` and `PointerUp` was received in the same frame, a touch will now see a `PointerUp` in the frame of release but only see a `PointerExit` in the subsequent frame.
- Calling `EventSystem.IsPointerOverGameObject()` from within `InputAction` callbacks (such as `InputAction.performed`) will now result in a warning.
  * UI updates *after* input and consumes input through `InputAction`s as they are processed. Thus, querying UI state from within `InputAction` callbacks will query outdated UI state.
- Changed `TrackedPoseDriver` to use properties of type `InputActionProperty` rather than `InputAction` to allow more flexibility.
- Changed quickstart documentation sample to use the Update method instead of FixedUpdate to show a more correct usage of the `wasPressedThisFrame` API.

## [1.1.0-pre.5] - 2021-05-11

- Fixes a problem with the package's manifest missing a dependency on the UI Elements module.

## [1.1.0-pre.4] - 2021-05-04

### Changed

- The `VirtualMouseInput` component is now part of the Input System assembly. It was previously packaged with the `Gamepad Mouse Cursor` sample.
  * The component has a different GUID from before, so existing setups that use the component from the sample are not broken. To use the built-in component you must explicitly switch over.
- `InputTestFixture` no longer deletes the `GameObject`s in the current scene in its `TearDown` ([case 1286987](https://issuetracker.unity3d.com/issues/input-system-inputtestfixture-destroys-test-scene)).
  * This was added for the sake of the Input System's own tests but should not have been in the public fixture.
- Generic `Gamepad` now has platform independent long button names. Previously it used different names if editor targeted PS4/Switch consoles (case 1321676).
- When creating a new control scheme with a name `All Control Schemes`, `All Control Schemes1` will be created to avoid confusion with implicit `All Control Schemes` scheme ([case 1217379](https://issuetracker.unity3d.com/issues/control-scheme-cannot-be-selected-when-it-is-named-all-control-schemes)).
- Display names of keyboard buttons are now passed through `ToLower` and `ToTitleCase` to enforce consistent casing between different platforms and keyboard layouts ([case 1254705](https://issuetracker.unity3d.com/issues/the-display-names-for-keyboard-keys-in-the-input-debugger-do-not-match-those-defined-in-input-system-package)).
- Editor: All remaining `InputUser` instances are now removed automatically when exiting play mode. This means that all devices are automatically unpaired.
  * In essence, like `InputAction`, `InputUser` is now considered a player-only feature.
- Events queued __during__ event processing (i.e. `InputSystem.Update()`) are now processed in the same frame. This eliminates the 1-frame lag previously incurred by simulated input.
  * Note that this does not extend to input queued __outside__ of event processing but in the same frame. For example, input queued by the UI (such as by `OnScreenButton` and `OnScreenStick`) will still see a 1-frame lag as UI event processing happens later in the frame and outside of input event processing.

#### Actions

- When removing/unplugging a device, it will now also be removed from the device list of `InputActionMap.devices` and `InputActionAsset.devices`.
  ```CSharp
  var gamepad = InputSystem.AddDevice<Gamepad>();
  var actions = new MyGeneratedActions();
  actions.devices = new[] { gamepad };
  InputSystem.RemoveDevice(gamepad);
  // `actions.devices` is now an empty array.
  ```
- Adding an action to a `InputActionMap` that is part of an `InputActionAsset` now requires all actions in the asset to be disabled ([case 1288335](https://issuetracker.unity3d.com/issues/adding-actions-at-runtime-to-existing-map-from-asset-triggers-assertion-error)).
  * This used to trigger an `Assert` at runtime but now properly throws an `InvalidOperationException`.

### Fixed

- Fixed inputs in game view sometimes not working when running in the editor, as initial focus state could end up being incorrect.
- Fixed bad performance in Input Debugger with high-frequency devices (e.g. 1+ KHz gaming mice). Before, high event volumes led to excessive refreshes of debugger data.
- Fixed compile error on tvOS due to step counter support for iOS added in `1.1.0-preview.3`.
- Fixed PS4- and PS3-specific `rightTriggerButton` and `leftTriggerButton` controls not being marked as synthetic and thus conflicting with `rightTrigger` and `leftTrigger` input ([case 1293734](https://issuetracker.unity3d.com/issues/input-system-when-binding-gamepad-controls-triggerbutton-gets-bound-instead-of-triggeraxis)).
  * This manifested itself, for example, when using interactive rebinding and seeing `rightTriggerButton` getting picked instead of the expected `rightTrigger` control.
- Fixed changes to usages of devices in remote player not being reflected in Input Debugger.
- Fixed exceptions and incorrect values with HIDs using 32-bit fields ([case 1189859](https://issuetracker.unity3d.com/issues/inputsystem-error-when-vjoy-is-installed)).
  * This happened, for example, with vJoy installed.
- Fixed `InputUser` no longer sending `InputUserChange.ControlsChanged` when adding a new user after previously, all users were removed.
  * Fix contributed by [Sven Herrmann](https://github.com/SvenRH) in [1292](https://github.com/Unity-Technologies/InputSystem/pull/1292).
- Fixed `AxisDeadzoneProcessor` min/max values not being settable to 0 in editor UI ([case 1293744](https://issuetracker.unity3d.com/issues/input-system-input-system-axis-deadzone-minimum-value-fallsback-to-default-value-if-its-set-to-0)).
- Fixed blurry icons in input debugger, asset editor, input settings ([case 1299595](https://issuetracker.unity3d.com/issues/inputsystem-supported-device-list-dropdown-icons-present-under-project-settings-are-not-user-friendly)).
- Fixed `clickCount` not being incremented correctly by `InputSystemUIInputModule` for successive mouse clicks ([case 1317239](https://issuetracker.unity3d.com/issues/eventdata-dot-clickcount-doesnt-increase-when-clicking-repeatedly-in-the-new-input-system)).
- <a name="ui_multiple_scenes_fix"></a>Fixed UI not working after additively loading scenes with additional InputSystemUIInputModule modules ([case 1251720](https://issuetracker.unity3d.com/issues/input-system-buttons-cannot-be-pressed-after-additively-loading-scenes-with-additional-event-systems)).
- Fixed no `OnPointerExit` received when changing UI state without moving pointer ([case 1232705](https://issuetracker.unity3d.com/issues/input-system-onpointerexit-is-not-triggered-when-a-ui-element-interrupts-a-mouse-hover)).
- Fixed reference to `.inputactions` of `Player Prefab` referenced by `PlayerInputManager` being destroyed on going into play mode, if the player prefab was a nested prefab ([case 1319756](https://issuetracker.unity3d.com/issues/playerinput-component-loses-its-reference-to-an-inputactionasset)).
- Fixed "Scheme Name" label clipped in "Add Control Schema" popup window ([case 1199560]https://issuetracker.unity3d.com/issues/themes-input-system-scheme-name-is-clipped-in-add-control-schema-window-with-inter-default-font)).
- Fixed `InputSystem.QueueEvent` calls from within `InputAction` callbacks getting dropped entirely ([case 1297339](https://issuetracker.unity3d.com/issues/input-system-ui-button-wont-click-when-simulating-a-mouse-click-with-inputsystem-dot-queueevent)).
- Fixed `InputSystemUIInputModule` being in invalid state when added from `Awake` to a game object when entering playmode ([case 1323566](https://issuetracker.unity3d.com/issues/input-system-default-ui-actions-do-not-register-when-adding-inputsystemuiinputmodule-at-runtime-to-an-active-game-object)).
- Fixed `Keyboard.current` becoming `null` after `OnScreenButton` is disabled or destroyed ([case 1305016](https://issuetracker.unity3d.com/issues/inputsystem-keyboard-dot-current-becomes-null-after-onscreenbutton-is-destroyed)).

#### Actions

- Fixed rebinding not working for any discrete control that was held when the rebinding operation started ([case 1317225](https://issuetracker.unity3d.com/issues/inputsystem-a-key-will-not-be-registered-after-rebinding-if-it-was-pressed-when-the-rebinding-operation-started)).
- Fixed bindings being added to every InputAction in a collection when editing a collection of InputActions in the inspector. ([case 1258578](https://issuetracker.unity3d.com/issues/adding-a-binding-to-one-inputaction-element-in-a-list-adds-the-same-binding-to-all-the-other-elements-in-the-list))
- Fixed `Retrieving array element that was out of bounds` and `SerializedProperty ... has disappeared!` errors when deleting multiple action bindings in the input asset editor ([case 1300506](https://issuetracker.unity3d.com/issues/errors-are-thrown-in-the-console-when-deleting-multiple-bindings)).
- Fixed delete key not working in the input actions editor ([case 1282090](https://issuetracker.unity3d.com/issues/input-system-delete-key-doesnt-work-in-the-input-actions-window)).
- Fixed actions embedded into `MonoBehaviours` not showing bindings added directly from within constructors ([case 1291334](https://issuetracker.unity3d.com/issues/input-action-binding-doesnt-show-up-in-the-inspector-when-set-using-a-script)).
  ```CSharp
  public class MyMB : MonoBehaviour {
    // This would end up not showing the binding in the inspector.
    public InputAction action = new InputAction(binding: "<Gamepad>/leftStick");
  ```
- Fixed tooltips not appearing for elements of the Input Actions editor window ([case 1311595](https://issuetracker.unity3d.com/issues/no-tooltips-appear-when-hovering-over-parts-of-input-action-editor-window)).
- Fixed `NullReferenceException` when reading values through `InputAction.CallbackContext` on a `OneModifierComposite` or `TwoModifierComposite` binding.
- Fixed multi-taps not working when multiple controls were bound to an action ([case 1267805](https://issuetracker.unity3d.com/issues/input-system-multi-tap-interaction-doesnt-get-triggered-when-there-are-2-or-more-bindings-in-the-active-control-scheme)).
  * When there were multiple controls bound to an action, this bug would get triggered by any interaction that did not result in a phase change on the action.
- Fixed runtime rebinds added as new bindings from leaking into .inputactions assets when exiting play mode ([case 1190502](https://issuetracker.unity3d.com/issues/inputsystem-runtime-rebinds-are-leaking-into-inputactions-asset))
- Fixed `IndexOutOfRangeException` and `null` elements in `InputUser.lostDevices` when an `InputUser` loses a devices from a control scheme with only optional devices ([case 1275148](https://issuetracker.unity3d.com/issues/disconnecting-and-reconnecting-input-device-causes-exception-in-inputuser)).
- Fixed binding path selection windows not remembering navigation state when going up through hierarchy ([case 1254981](https://issuetracker.unity3d.com/issues/action-binding-path-selection-windows-doesnt-remember-navigation-state)).

### Added

- Support for Device Simulator touchscreen input.
- Enabled XR device support on Magic Leap (Lumin).
- Added ability to force XR Support in a project by defining `UNITY_INPUT_FORCE_XR_PLUGIN`.
- Added a warning message to PlayerInputManager editor when the attached input action asset won't work with Join Players When Button Is Pressed behaviour due to missing control scheme device requirements ([case 1265853](https://issuetracker.unity3d.com/issues/input-system-player-prefabs-are-not-instantiated-on-join-action-when-they-have-inputactionasset-assigned-to-them)).
- Added support for [UI Toolkit](https://docs.unity3d.com/Manual/UIElements.html) with Unity 2021.1+.
  * UITK is now supported as a UI solution in players. Input support for both [Unity UI](https://docs.unity3d.com/Manual/com.unity.ugui.html) and [UI Toolkit](https://docs.unity3d.com/Manual/UIElements.html) is based on the same `InputSystemUIInputModule` code path. More details in the manual.
- `InputSystemUIInputModule` now has an `xrTrackingOrigin` property. When assigned, this will transform all tracked device positions and rotations from it's local space into Unity's world space ([case 1308480](https://issuetracker.unity3d.com/issues/xr-sdk-tracked-device-raycaster-does-not-work-correctly-with-worldspace-canvas-when-xr-camera-is-offset-from-origin)).
- Added `InputSystemUIInputModule.GetLastRaycastResult`. This returns the most recent raycast result and can be used to draw ray visualizations or get information on the most recent UI object hit.
- Added `InputStateBlock` support for `kFormatSBit` when working with floats ([case 1258003](https://issuetracker.unity3d.com/issues/hid-exceptions-are-thrown-when-launching-a-project-while-analog-keyboard-is-connected-to-the-machine)).
- Added an API to parse control paths.
  ```CSharp
  var parsed = InputControlPath.Parse("<XRController>{LeftHand}/trigger").ToArray();

  Debug.Log(parsed.Length); // Prints 2.
  Debug.Log(parsed[0].layout); // Prints "XRController".
  Debug.Log(parsed[0].name); // Prints an empty string.
  Debug.Log(parsed[0].usages.First()); // Prints "LeftHand".
  Debug.Log(parsed[1].layout); // Prints null.
  Debug.Log(parsed[1].name); // Prints "trigger".
  ```
  * Can, for example, be used with `InputBinding.path`.
- Added a new API-only setting in the form of `InputSystem.settings.maxEventBytesPerUpdate`.
  * Puts an upper limit on the number of event bytes processed in a single update.
  * If exceeded, any additional event data will get thrown away and an error will be issued.
  * Set to 5MB by default.
- Added a new API-only setting called `InputSystem.settings.maxQueuedEventsPerUpdate`.
  * This limits the number of events that can be queued during event processing using the `InputSystem.QueueEvent` method. This guards against infinite loops in the case where an action callback queues an event that causes the same action callback to be called again.
- Added `InputSystemUIInputModule.AssignDefaultActions` to assign default actions when creating ui module in runtime.
- Added `UNITY_INCLUDE_TESTS` define constraints to our test assemblies, which is 2019.2+ equivalent to `"optionalUnityReferences": ["TestAssemblies"]`.

## [1.1.0-preview.3] - 2021-02-04

### Changed

- An upper limit of 1024 controls per device and 1kb of memory state per device has been introduced.
  * This allows for certain optimizations.
  * Should the limits prove too tight, they can be raised in the future.
  * The most complex device we have at the moment (`Touchscreen`) has 242 controls and 616 bytes of state.
- `TouchSimulation` now __disables__ the `Pointer` devices it reads input from.
  * This is to address the problem of mouse input leading to __both__ mouse and touch input happening concurrently. Instead, enabling touch simulation will now effectively __replace__ mouse and pen input with touch input.
  * Devices such `Mouse` and `Pen` will remain in place but will not get updated. Events received for them will be consumed by `TouchSimulation`.
- Enabled XR device support on Switch.

### Fixed

- Fixed Right stick to use AXIS.Z and AXIS.RZ for Android gamepads.
- Fixed triggers to always use Axis.Gas and Axis.Brake for Android gamepads.
- Fixed precompiled layouts such as `FastKeyboard` leading to build time regressions with il2cpp (case 1283676).
- Fixed `InputDevice.canRunInBackground` not being correctly set for VR devices (thus not allowing them to receive input while the application is not focused).
- Fixed `InputUser.OnEvent` and `RebindingOperation.OnEvent` exhibiting bad performance profiles and leading to multi-millisecond input update times (case 1253371).
  * In our own measurements, `InputUser.OnEvent` is >9 times faster than before and `RebindingOperation.OnEvent` is ~2.5 times faster.
- Fixed PS4 controller not recognized on Mac when connected over Bluetooth ([case 1286449](https://issuetracker.unity3d.com/issues/input-system-dualshock-4-zct1e-dualshock-2-v1-devices-are-not-fully-recognised-over-bluetooth)).
- Fixed `EnhancedTouch` leaking `NativeArray` memory on domain reloads ([case 1190150](https://issuetracker.unity3d.com/issues/new-input-system-simulated-touch-in-editor-doesnt-work)).
- Fixed `TouchSimulation` leading to `"Pointer should have exited all objects before being removed"` errors ([case 1190150](https://issuetracker.unity3d.com/issues/new-input-system-simulated-touch-in-editor-doesnt-work)).
- Fixed multi-touch not working with `InputSystemUIInputModule` ([case 1271942](https://issuetracker.unity3d.com/issues/android-onenddrag-not-being-called-when-there-are-at-least-2-touches-on-the-screen)).
  * This also manifested itself when using On-Screen Controls and not being able to use multiple controls at the same time (for example, in the [Warriors demo](https://github.com/UnityTechnologies/InputSystem_Warriors)).
- Fixed restart prompt after package installation not appearing on Unity 2020.2+ ([case 1292513](https://issuetracker.unity3d.com/issues/input-system-after-package-install-the-update-slash-switch-and-restart-prompt-does-not-appear)).
- Fixed action with multiple bindings getting stuck in `Performed` state when two or more controls are pressed at the same time ([case 1295535](https://issuetracker.unity3d.com/issues/input-system-not-registering-multiple-inputs)).
  * Regression introduced in 1.1-preview.2.
- Fixed `Touch.activeTouches` having incorrect touch phases after calling `EnhancedTouch.Disable()` and then `EnhancedTouch.Enable()` ([case 1286865](https://issuetracker.unity3d.com/issues/new-input-system-began-moved-and-ended-touch-phases-are-not-reported-when-a-second-scene-is-loaded)).
- Fixed compile errors related to XR/AR on console platforms.

#### Actions

- <a name="same_control_multiple_times_fix"></a>Fixed actions not triggering correctly when multiple bindings on the same action were referencing the same control ([case 1293808](https://issuetracker.unity3d.com/product/unity/issues/guid/1293808/)).
  * Bindings will now "claim" controls during resolution. If several bindings __on the same action__ resolve to the same control, only the first such binding will successfully resolve to the control. Subsequent bindings will only resolve to controls not already referenced by other bindings on the action.
  ```CSharp
  var action = new InputAction();
  action.AddBinding("<Gamepad>/buttonSouth");
  action.AddBinding("<Gamepad>/buttonSouth"); // Will be ignored.
  action.AddBinding("<Gamepad>/button*"); // Will only receive buttonWest, buttonEast, and buttonNorth.
  ```
  * This also means that `InputAction.controls` will now only contain any control at most once.
- Fixed JSON serialization of action maps not preserving empty binding paths ([case 1231968](https://issuetracker.unity3d.com/issues/cloning-actionmap-through-json-converts-empty-paths-to-null-which-is-not-allowed)).

### Added

- Added DualShock4GamepadAndroid and XboxOneGamepadAndroid layout for Android
- Added a new high-performance way to iterate over changed controls in an event.
  ```CSharp
  // Can optionally specify a magnitude threshold that controls must cross.
  // NOTE: This will note allocate GC memory.
  foreach (var control in eventPtr.EnumerateChangedControls(magnitudeThreshold: 0.1f))
      Debug.Log($"Control {control} changed state");
  ```
  * This can be used, for example, to implement much more performant "any button pressed?" queries.
  ```CSharp
  InputSystem.onEvent +=
      (eventPtr, device) =>
      {
          // Ignore anything that is not a state event.
          var eventType = eventPtr.type;
          if (eventType != StateEvent.Type && eventType != DeltaStateEvent.Type)
              return;

          // Find all changed controls actuated above the button press threshold.
          foreach (var control in eventPtr.EnumerateChangedControls
              (device: device, magnitudeThreshold: InputSystem.settings.defaultButtonPressThreshold))
              // Check if it's a button.
              if (control is ButtonControl button)
                  Debug.Log($"Button {button} was pressed");
      }
  ```
- Added support for Step Counter sensors for iOS.
  * You need to enable **Motion Usage** under Input System settings before using the sensor. You can also manually add **Privacy - Motion Usage Description** to your application's Info.plist file.

## [1.1.0-preview.2] - 2020-10-23

### Changed

- The `submit` and the `cancel` actions of the UI input module now trigger on __release__ instead of press. This makes the behavior consistent with clicks triggering UI response on release rather than press.
- Removed the old "Tanks" demo (previously available from the samples shipped with the package).
  * Added a new and improved demo project, which you can download from the [InputSystem_Warriors](https://github.com/UnityTechnologies/InputSystem_Warriors) GitHub repository.

#### Actions

- Actions of type `InputActionType.Button` now respect button press (and release) points.
  * Previously, button-type actions, when used without explicit "Press" interactions, would perform immediately when a bound control was actuated.
  * Now, a button-type action will behave the same as if a "Press" interaction is applied with "Trigger Behavior" set to "Press Only".
  * This means that a button-type action will now perform (and perform __once__ only) when a control crosses the button press threshold defined in the global settings or, if present, locally on a `ButtonControl`. It will then stay performed and finally cancel only when the control falls back to or below the release threshold.
- `InputAction.ReadValue<T>()` now always returns `default<T>` when the action is canceled.
  * This is to make it consistent with `InputAction.CallbackContext.ReadValue<T>()` which already returned `default<T>` when the action was canceled.
  * In general, all APIs that read values will return default values when an action is in a phase other than `Started` or `Performed`.
- If multiple actions in different action maps but in the same .inputactions asset have the same name, calling `InputActionAsset.FindAction()` with just an action name will now return the first __enabled__ action. If none of the actions are enabled, it will return the first action with a matching name as before ([case 1207550](https://issuetracker.unity3d.com/issues/input-system-action-can-only-be-triggered-by-one-of-the-action-maps-when-action-name-is-identical)).
  ```CSharp
  var map1 = new InputActionMap("map1");
  var map2 = new InputActionMap("map2");
  map1.AddAction("actionWithSameName");
  map2.AddAction("actionWithSameName");
  var asset = ScriptableObject.CreateInstance<InputActionAsset>();
  asset.AddActionMap(map1);
  asset.AddActionMap(map2);

  map2["actionWithSameName"].Enable();

  var action = asset["actionWithSameName"];
  // Before: "map1/actionWithSameName"
  // Now: "map2/actionWithSameName"
  ```

### Fixed

- Fixed player build causing `ProjectSettings.asset` to be checked out in Perforce ([case 1254502](https://issuetracker.unity3d.com/issues/projectsettings-dot-asset-is-checked-out-in-perforce-when-building-a-project-with-the-input-system-package-installed)).
- Fixed player build corrupting preloaded asset list in `PlayerSettings` if it was modified by another build processor.
- Fixed remoting in Input Debugger not working for devices in the player that are created from generated layouts (such as XR devices).
- Fixed potential `NullReferenceException` in `InputActionProperty` when the `InputActionReference` is `null`.
- Fixed "On-Screen Controls" sample still using `StandaloneInputModule` and thus throwing `InvalidOperationException` when used with "Active Input Handling" set to "Input System Package (New)" ([case 1201866](https://issuetracker.unity3d.com/issues/input-system-old-input-module-is-available-in-onscreencontrolssample-sample-scene-from-package)).
- Fixed `OnScreenButton` leaving button controls in pressed state when disabled in-between receiving `OnPointerDown` and `OnPointerUp`. Usually manifested itself by having to click the button twice next time it was enabled.
- Fixed exiting out of play mode in the Unity Editor while a test run is in progress leading to the Input System permanently losing all its state until the editor is restarted ([case 1251724](https://issuetracker.unity3d.com/issues/the-input-system-does-not-get-re-enabled-when-a-playmode-input-test-is-interrupted)).
- Fixed max values for `Axis` and `Double` controls stored as multi-bit fields being off by one ([case 1223436](https://issuetracker.unity3d.com/issues/value-equal-to-1-is-not-returned-by-the-input-system-when-reading-a-multi-bit-control)).
  * Fix contributed by [jamre](https://github.com/jamre) in [962](https://github.com/Unity-Technologies/InputSystem/pull/962). Thank you!
- Fixed debug assert in `InputDeviceTester` sample when simultaneously pressing two buttons on gamepad ([case 1244988](https://issuetracker.unity3d.com/issues/input-system-runtime-errors-when-pressing-more-than-one-button-at-the-same-time)).
- Fixed use of UI `Slider` causing drag thresholds to no longer work ([case 1275834](https://issuetracker.unity3d.com/issues/inputsystem-drag-threshold-value-is-ignored-for-scroll-view-after-interacting-with-a-slider-slash-scroll-bar)).
- Fixed layout lists in Input Debugger not updating when removing layouts.
- Fixed device connects leading to different but similar device being reported as reconnected.

#### Actions

- Fixed Action with multiple bindings becoming unresponsive after a Hold interaction was performed ([case 1239551](https://issuetracker.unity3d.com/issues/input-system-hold-interaction-makes-an-input-action-unresponsive-when-2-or-more-binding-are-attached-to-the-same-input-action)).
- Fixed `NullReferenceException` when `Player Input` component `Create Action` is pressed and saved ([case 1245921](https://issuetracker.unity3d.com/issues/input-system-nullreferenceexception-is-thrown-when-player-input-component-create-action-is-pressed-and-saved)).
- Fixed `InputActionTrace.ActionEventPtr.ReadValueAsObject` leading to `InvalidCastException` when trying to read values that came from composite bindings.
- Fixed not being able to stack a `MultiTap` on top of a `Tap` ([case 1261462](https://issuetracker.unity3d.com/issues/multi-tap-and-tap-interactions-in-the-same-action-doesnt-work-properly)).
- Fixed rebinds triggered by the Enter key causing stuck Enter key states ([case 1271591](https://issuetracker.unity3d.com/issues/input-system-rebind-action-requires-two-inputs-slash-presses-when-using-the-enter-key)).
- Fixed `Map index on trigger` and `IndexOutOfRangeException` errors when using multiple Interactions on the same Action. ([case 1253034](https://issuetracker.unity3d.com/issues/map-index-on-trigger-and-indexoutofrangeexception-errors-when-using-multiple-interactions-on-the-same-action)).
- Fixed context menu in action editor not filtering out composites the same way that the `+` icon menu does. This led to, for example, a "2D Vector" composite being shown as an option for a button type action.
- Fixed initial state checks for composite bindings failing if performed repeatedly. For example, doing a `ReadValue<Vector2>` for a WASD binding would return an incorrect value after disabling the map twice while no input from the keyboard was received ([case 1274977](https://issuetracker.unity3d.com/issues/input-system-cannot-read-vector2-values-after-inputactionset-has-been-disabled-and-enabled-twice)).
- Fixed "Add Interaction" menu in action editor not filtering out interactions with incompatible value types ([case 1272772](https://issuetracker.unity3d.com/issues/new-input-system-action-gets-called-only-once-when-using-mouse-press-interaction)).
- Fixed `PlayerInput` no longer auto-switching control schemes if `neverAutoSwitchControlSchemes` was toggled off and back on after the component was first enabled ([case 1232039](https://issuetracker.unity3d.com/issues/input-system-auto-switch-locks-on-one-device-when-its-disabled-and-re-enabled-via-script)).
- Fixed action map name being the same as .inputactions asset name leading to compile errors when `Generate C# Class` is used; now leads to import error ([case 1212052](https://issuetracker.unity3d.com/issues/input-system-user-can-name-inputaction-asset-and-action-map-the-same-creating-compilation-errors-on-generation)).
- Fixed bindings not getting updated when binding by display name and there is no control with the given display name initially.
  ```
  // If at the time this action is enabled, there's no ä key on the keyboard,
  // this did not update properly later when switched to a layout that does have the key.
  var action = new InputAction(binding: "<Keyboard>/#(ä)");
  ```

### Added

- Added tvOS documentation entries in 'Supported Input Devices' page.

#### Actions

- Added "release thresholds" for buttons.
  * Release points are now separated from press points by a percentage threshold.
  * The threshold is defined by `InputSettings.buttonReleaseThreshold`.
  * Thresholds are defined as percentages of press points. A release is thus defined as a button, after having reached a value of at least `InputSettings.defaultButtonPressPoint` (or whatever local press is used), falling back to a value equal to or less than `InputSettings.buttonReleaseThreshold` percent of the press point.
  * This is intended to solve the problem of buttons flickering around button press points.
  * The default threshold is set at 75%, that is, buttons release at 3/4 of the press point.
- Added new methods to the `InputAction` class:
  * `InputAction.IsPressed()`: Whether a bound control has crossed the press threshold and has not yet fallen back below the release threshold.
  * `InputAction.WasPressedThisFrame()`: Whether a bound control has crossed the press threshold this frame.
  * `InputAction.WasReleasedThisFrame()`: Whether a bound control has fallen back below the release threshold this frame.
  * `InputAction.WasPerformedThisFrame()`: Whether the action was performed at any point during the current frame. Equivalent to `InputAction.triggered`, which will be deprecated in the future.
  * `InputAction.Reset()`: Forcibly reset the action state. Cancels the action, if it is currently in progress.
- Added `InputAction.GetTimeoutCompletionPercentage` to query the amount left to complete a currently ongoing interaction.
  ```CSharp
  // Let's say there's a hold interaction on a "warp" action. The user presses a button bound
  // to the action and then holds it. While the user holds the button, we want to know how much
  // longer the user will have to hold it so that we can display feedback in the UI.
  var holdCompleted = playerInput.actions["warp"].GetTimeoutCompletionPercentage();
  ```
- Added three new binding composite types:
  * `OneModifierComposite`: This is a generalization of `ButtonWithOneModifier` (which is still available but now hidden from the UI) which also represents bindings such as "SHIFT+1" but now can be used to target bindings other than buttons (e.g. "SHIFT+delta").
  * `TwoModifiersComposite`: This is a generalization of `ButtonWithTwoModifiers` (which is still available but now hidden from the UI) which also represents bindings such as "SHIFT+CTRL+1" but now can be used to target bindings other than buttons (e.g. "SHIFT+CTRL+delta").
  * `Vector3Composite`: Works the same way `Vector2Composite` does. Adds a `forward` and `backward` binding in addition to `up`, `down`, `left`, and `right`.

## [1.1.0-preview.1] - 2020-08-20

>__The minimum version requirement for the Input System package has been moved up to 2019.4 LTS.__

### Changed

#### Actions

- Auto-generated C# files now have `<auto-generated>` headers so they get ignored by Rider code analysis.
- Auto-generated C# classes are now `partial` so that they can be manually extended.
- Deleting a composite binding with `action.ChangeBinding(0).Erase()` now also erases all the bindings that are part of the composite.
- Trigger binding resolution from within action callbacks (e.g. `InputAction.performed`) will now defer resolution until after the callback has completed.
  * This fixes crashes such as [case 1242406](https://issuetracker.unity3d.com/issues/mecanim-crash-when-entering-or-exiting-play-mode-destroying-gameobjects) where disabling `PlayerInput` from within an action callback led to an action's state being released while the action was still in a callback.

### Fixed

- Fixed input history on Android mono build by alligning memory of history records
- Fixed no input being processed when running a `[UnityTest]` over several frames. Before, this required calling `InputSystem.Update` manually.
- Fixed clicking on help page button in Unity inspector for Input System components not going to relevant manual pages.
- Fixed a bug that prevented DualShock controllers from working on tvOS. (case 1221223).
- `GravitySensor`, `LinearAccelerationSensor`, and `AttitudeSensor` not being initialized on iOS ([case 1251382](https://issuetracker.unity3d.com/product/unity/issues/guid/1251382/)).
- Fixed compilation issues with XR and VR references when building to platforms that do not have complete XR and VR implementations.
- Fixed possible `NullReferenceException`s on ARMs with controls that receive automatic memory offsets.
- Fixed `TouchControl.tapCount` resetting to 0 when "Script Debugging" is enabled (case 1194636).
- Fixed `Touch.activeTouches` not having a `TouchPhase.Began` entry for touches that moved in the same frame that they began in ([case 1230656](https://issuetracker.unity3d.com/issues/input-system-mobile-enhancedtouch-screen-taps-start-with-moved-or-stationary-phase-instead-of-began)).
- Fixed sequential taps causing touches to get stuck in `Touch.activeTouches`.
- Improved performance of `Touch.activeTouches` (most notably, a lot of time was spent in endlessly repetitive safety checks).
- Fixed `EnhancedTouch` APIs not indicating that they need to be enabled with `EnhancedTouchSupport.Enable()`.
  - The APIs now throw `InvalidOperationException` when used without being enabled.
- Fixed memory corruption in `InputEventTrace.AllocateEvent` ([case 1262496](https://issuetracker.unity3d.com/issues/input-system-crash-with-various-stack-traces-when-using-inputactiontrace-dot-subscribetoall))
  * Manifested itself, for example, as crashes when using `InputActionTrace.SubscribeToAll`.
- AxisControls and Vector2Controls' X and Y subcontrols on XR devices now have a minimum range of -1 and a maximum range of 1. This means they can now properly respond to modifiers and interactions in the binding system.

#### Actions

- Fixed drag&drop reordering actions while having one control scheme selected causing bindings from other control schemes to be lost ([case 122800](https://issuetracker.unity3d.com/issues/input-system-bindings-get-cleared-for-other-control-scheme-actions-when-reordering-an-action-in-a-specific-control-scheme)).
- Fixed stack overflow in `PlayerInput.SwitchCurrentActionMap` when called from action callback ([case 1232893](https://issuetracker.unity3d.com/issues/inputsystem-switchcurrentactionmap-causes-a-stackoverflow-when-called-by-each-pahse-of-an-action)).
- Fixed control picker ending up empty when listing devices in "Supported Devices" ([case 1254150](https://issuetracker.unity3d.com/product/unity/issues/guid/1254150/)).

### Added

- Device layouts can now be "precompiled" for speed. `Keyboard`, `Mouse`, and `Touchscreen` are now included as precompiled layouts greatly reducing instantiation time and GC heap cost for these devices. For `Touchscreen`, this results in a >20x speed-up for `InputSystem.AddDevice<Touchscreen>()`.
- Added Pose Control layout. The Pose Control is used on XR Devices and wraps tracking state, position, rotation, and velocity information.

#### Actions

- Can now save binding overrides as JSON strings and restore them from such using the newly added `SaveBindingOverridesAsJson` and `LoadBindingOverridesFromJson` extension methods.
  ```CSharp
  void SaveUserRebinds(PlayerInput player)
  {
      var rebinds = player.actions.SaveBindingOverridesAsJson();
      PlayerPrefs.SetString("rebinds", rebinds);
  }

  void LoadUserRebinds(PlayerInput player)
  {
      var rebinds = PlayerPrefs.GetString("rebinds");
      player.actions.LoadBindingOverridesFromJson(rebinds);
  }
  ```

## [1.0.0] - 2020-04-23

### Fixed

- Fixed compilation issues in `TrackedDeviceRaycaster` when disabling built-in XR module.

## [1.0.0-preview.7] - 2020-04-17

### Fixed

- `VirtualMouseInput` not moving the software cursor when set to `HardwareCursorIsAvailable` but not having a hardware cursor ()
- Can now override built-in Android gamepad layouts. Previously, the input system would always choose its default defaults even after registering more specific layouts using `InputSystem.RegisterLayout`.
- `InputControlPath.TryGetControlLayout` no longer throws `NotImplementedException` for `<Mouse>/scroll/x` and similar paths where the layout is modifying a control it inherited from its base layout ([thread](https://forum.unity.com/threads/notimplementedexception-when-using-inputcontrolpath-trygetcontrollayout-on-mouse-controls.847129/)).
- Fixed compilation errors when disabling built-in VR and XR modules. ([case 1214248](https://issuetracker.unity3d.com/issues/enable-input-system-symbol-is-not-being-updated-when-the-input-system-is-changed-in-player-settings/)).
- Fixed compilation errors when disabling built-in Physics and Physics2D modules. ([case 1191392](https://issuetracker.unity3d.com/issues/inputsystem-trackeddeviceraycaster-has-hard-references-on-both-physics-and-physics2d)).
- No longer throws `NotImplementedException` when matching against a field of `InputDeviceDescription.capabilities` when the value of the field used scientific notation.
- No longer incorrectly matches fields of `InputDeviceDescription.capabilities` by prefix only (i.e. previously it would find the field "foo" when actually looking for "foobar").
- Input device debugger window slowing editor to a crawl when opened on PS4 DualShock controller.
- `InputUser.UnpairDevices()` corrupting user device list.

#### Actions

- Controls are now re-resolved after adding or removing bindings from actions ([case 1218544](https://issuetracker.unity3d.com/issues/input-system-package-does-not-re-resolve-bindings-when-adding-a-new-binding-to-a-map-that-has-already-generated-its-state)).
- Can now have spaces and special characters in action names when using `PlayerInput` with the `SendMessages` or `BroadcastMessages` behavior. Previously, an incorrect method name was generated (fix contributed by [BHSPitMonkey](https://github.com/BHSPitMonkey) in [#1022](https://github.com/Unity-Technologies/InputSystem/pull/1022); [case 1214519](https://issuetracker.unity3d.com/issues/player-input-send-messages-wont-trigger-when-input-action-name-contains-spaces)).
- Adding a new action now sets `expectedControlType` to `Button` as expected ([case 1221015](https://issuetracker.unity3d.com/issues/input-system-default-value-of-expectedcontroltype-is-not-being-set-when-creating-a-new-action)).
- Player joins with `PlayerInputManager` from button presses no longer fail if there are multiple devices of the same type present and the join was not on the first gamepad ([case 226920](https://fogbugz.unity3d.com/f/cases/1226920/)).
- `PlayerInputEditor` no longer leads to the player's `InputActionAsset` mistakenly getting replaced with a clone when the inspector is open on a `PlayerInput` component ([case 1228636](https://issuetracker.unity3d.com/issues/action-map-gets-lost-on-play-when-prefab-is-highlighted-in-inspector)).
- The control picker in the .inputactions editor will no longer incorrectly filter out layouts such as `Xbox One Gamepad (on XB1)` when using them in control schemes. Also, it will no longer filter out controls from base layouts (such as `Gamepad`) ([case 1219415](https://issuetracker.unity3d.com/issues/impossible-to-choose-gamepad-as-binding-path-when-control-scheme-is-set-as-xboxone-scheme)).
- `RebindOperation`s will no longer pick controls right away that are already actuated above the magnitude threshold when the operation starts. Instead, these controls will have to change their actuation from their initial level such that they cross the magnitude threshold configured in the operation ([case 1215784](https://issuetracker.unity3d.com/issues/unnecessary-slash-unwanted-binding-candidates-are-found-when-detecting-and-changing-an-input-value-of-an-input-device)).
- Newly added actions and action maps are now scrolled to when there are more items than fit into view. Previously newly added item was appended but outside of the visible area.
- Actions and bindings in the `.inputactions` editor are no longer force-expanded on every domain reload and whenever a new action or binding is added.
- The importer for `.inputactions` assets will now check out from version control the generated .cs file when overwriting it &ndash; which only happens if the contents differ ([case 1222972](https://issuetracker.unity3d.com/issues/inputsystem-editor-generated-c-number-file-is-not-checked-out-when-overwriting)).
- The editor for `.inputactions` assets will now check out from version control the asset before saving it.
- Drag-reordering action maps no longer throws "Should have drop target" asserts in the console (case [1229146](https://issuetracker.unity3d.com/issues/inputsystem-reordering-of-actionmaps-in-input-action-window-fails-and-throws-should-have-drop-target-error)).
- Drag-reordering actions no longer changes action IDs of some of the existing actions ([case 1231233](https://issuetracker.unity3d.com/issues/input-systems-action-ids-dont-stick-with-action-names-when-input-actions-are-reorganized)).
- References to `InputActionReference` objects created by the importer for `.inputactions` files are no longer broken when the action referenced by the object is renamed ([case 1229145](https://issuetracker.unity3d.com/issues/inputsystem-inputactionreference-loses-guid-when-its-action-is-moved-or-renamed-in-the-inputaction-asset)).
  * __NOTE: This fix does not apply to existing `InputActionReference` instances.__ The problem was inherent in the internal file IDs generated for actions &ndash; which were affected by action and map names. Thus, changing the name of an action or map would change the resulting file ID of the `InputActionReference`.<br>However, changing file IDs will break any existing reference to the object. Thus we had to preserve the existing `InputActionReference` objects under their original file ID. We hide them in the Project Browser, however. The ones that are visible now have the new, fixed file IDs.<br>To switch existing `InputActionReference` properties to the new file IDs, simply replace them with the newly created `InputActionReference`.

### Changed

- `InputDevice.all` has been deprecated due to the confusion it creates with other getters like `Gamepad.all`. Use `InputSystem.devices` instead ([case 1231216](https://issuetracker.unity3d.com/issues/joystick-dot-all-lists-more-than-just-joysticks)).
  * In the same vein, we added a new `Joystick.all` getter that works the same as `Gamepad.all`.
- Changed UI Package to be optional dependency. Removing the package will now disable all UI relevant Input code.

## [1.0.0-preview.6] - 2020-03-06

### Changed

* `InputSystemUIInputModule.trackedDeviceSelect` has been removed. Use `InputSystemUIInputModule.leftClick` instead.
* `InputSystemUIInputModule.repeatDelay` has been renamed to `moveRepeatDelay` and `repeatRate` has been renamed to `moveRepeatRate`.

### Fixed

- Fixed CS0109 warning being generated during player build due to use of `new` with the `PlayerInput.camera property` (case 1174688).
- Fixed a number of issues in `InputSystemUIInputModule`.
  * Fixed GC heap garbage when click-dragging.
  * Fixed number of pointer states growing indefinitely if OS did not reuse touch IDs.
  * Fixed `lastPress` on `PointerEventData` getting lost.
  * Fixed button press-and-release happening in same frame resulting in no UI input.
  * Fixed clicks initiated from non-pointer devices resulting in pointer inputs with `(0,0)` positions.
  * Fixed huge screen deltas on pointer events from tracked devices.
  * Fixed touch input not sending pointer exit events ([case 1213550](https://issuetracker.unity3d.com/issues/input-system-onpointerexit-does-not-work)).
- Fixed `TrackedDeviceRaycaster` not setting `screenPosition` in `RaycastResult`.

#### Actions

- Mixing the enabling&disabling of single actions (as, for example, performed by `InputSystemUIInputModule`) with enabling&disabling of entire action maps (as, for example, performed by `PlayerInput`) no longer leaves to unresponsive input and `"should not reach here"` assertions ([forum thread](https://forum.unity.com/threads/error-while-switching-between-action-maps.825204/)).
- Leaving play mode no longer leaves state change monitors lingering around from enabled actions.
- Enabling action maps with bindings that do not refer to an existing action in the map no longer leads to asserts and exceptions when input on the bindings is received ([case 1213085](https://issuetracker.unity3d.com/issues/input-system-input-actions-cause-exceptions-and-should-not-get-here-errors-to-appear-after-deleting-an-action-map)).
- `PressInteraction` no longer misses the next button press if it gets reset from within the `performed` callback ([case 1205285](https://issuetracker.unity3d.com/issues/inputsystem-problem-with-button-state-after-deactivating-and-reactivating-an-action-map)).
- `InputBinding.DisplayStringOptions.DontIncludeInteractions` is now properly respected.
- Reading the value of a composite binding no longer causes processors from the last active part binding to be applied rather than the processors of the composite itself, if any ([case 1207082](https://issuetracker.unity3d.com/issues/input-system-invert-processors-have-no-effect-on-the-inputaction-dot-callbackcontext-value)).
- Fixed `InputSystem.onActionChange` getting invoked too many times on binding changes.

### Added

- `InputSystemUIInputModule` now sends pointer events using a new `ExtendedPointerEventData` instead of using the base `PointerEventData` class. This surfaces additional input data in pointer events.
- Added `InputSystemUIInputModule.pointerBehavior` to allow dictating how the UI will resolve concurrent input from multiple pointers.

#### Actions

- Added `InputAction.CallbackContext.ReadValueAsButton`.

## [1.0.0-preview.5] - 2020-02-14

### Changed

- We've changed the rules that govern how action phases have to progress:
  * __This is a breaking change!__
    - The primary effect is additional callbacks getting triggered.
  * __Before__:
    - There were no enforced rules about how an action would go through `InputAction.started`, `InputAction.performed`, and `InputAction.canceled`. Which of the callbacks were triggered and in what order depended on a number of factors, the biggest influencer of which were the different interactions that could be applied to actions (like `Press` or `Hold`).
    - This made for unpredictable and frequently surprising results. In addition, it led to bugs where, for [example](https://issuetracker.unity3d.com/issues/input-system-ui-becomes-unresponsive-after-the-first-ui-button-press), adding a `Press` interaction to the `Click` action of `InputSystemUIInputModule` would cause the click state to get stuck because the click action would never cancel.
  * __Now__:
    - The system will now *always* trigger `InputAction.started` first. If this is not done explicitly, it happens implicitly.
    - Likewise, the system will now *always* trigger `InputAction.canceled` before going back to waiting state. Like with `InputAction.started`, if this isn't done explicitly, it will happen implicitly. This implies that `InputAction.canceled` no longer signifies an action getting aborted because it stopped after it started but before it performed. It now simply means "the action has ended" whether it actually got performed or not.
    - In-between `InputAction.started` and `InputAction.canceled`, `InputAction.performed` may be triggered arbitrary many times (including not at all).
  * While late in the cycle for 1.0, we've opted to make this change now in order to fix a range of bugs and problems we've observed that people encountered because of the previous behavior of the system.
- Related to the change above, the behavior of `PressInteraction` has been tweaked and now is the following:
  * `Press Only`: Starts and immediately performs when pressed, then stays performed and cancels when button is released.
  * `Release Only`: Starts when button is pressed and then performs and immediately cancels when the button is released.
  * `Press And Release`: Starts and immediately performs when button is pressed, then stays performed and performs again and immediately cancels when button is released.
- `Vector2Composite` now has a `mode` parameter which can be used to choose between `DigitalNormalized` (the default), `Digital` (same as `DigitalNormalized` but does not normalize the resulting vector), and `Analog` (uses float input values as is).
  * `Vector2Composite.normalize` has been deprecated. Note that it will not work together with `Analog`. The parameter will be removed in the future.

### Fixed

- XR controllers and HMDs have proper display names in the UI again. This regressed in preview.4 such that all XR controllers were displayed as just "XR Controller" in the UI and all HMDs were displayed as "XR HMD".
- `InputSystemUIInputModule` no longer generates GC heap garbage every time mouse events are processed.
- Fixed a bug where an internal array helper method was corrupting array contents leading to bugs in both `InputUser` and `Touch`.
- Fixed exception when saving changes to an Input Action asset and the parent directory has been renamed. ([case 1207527](https://issuetracker.unity3d.com/issues/input-system-console-errors-appear-when-you-save-input-action-asset-after-changing-the-name-of-the-folder-containing-it))

#### Actions

- The regression in 1.0.0-preview.4 of `PlayerInputManager` not joining players correctly if a scheme has more than one device requirement has been fixed.
  * This most notably manifested itself with keyboard+mouse control schemes.
- `PlayerInputManager` will no longer join players when control schemes are used and none of the schemes produces a successful match based on the devices available for the join.
- When no action map is selected in action editor, plus icon to add an action is now disabled; formerly threw an exception when clicked (case 1199562).
- Removing a callback from actions from the callback itself no longer throws `ArgumentOutOfRangeException` ([case 1192972](https://issuetracker.unity3d.com/issues/input-system-package-argumentoutofrangeexception-error-is-thrown-when-the-callback-is-removed-while-its-being-triggered)).
- "Invalid user" `ArgumentException` when turning the same `PlayerInput` on and off ([case 1198889](https://issuetracker.unity3d.com/issues/input-system-package-argumentexception-invalid-user-error-is-thrown-when-the-callback-disables-game-object-with-playerinput)).
- The list of device requirements for a control scheme in the action editor no longer displays devices with their internal layout name rather than their external display name.
- `StackOverflowException` when `Invoke Unity Events` is selected in `PlayerInput` and it cannot find an action (#1033).
- `HoldInteraction` now stays performed after timer has expired and cancels only on release of the control ([case 1195498](https://issuetracker.unity3d.com/issues/inputsystem-inputaction-dot-readvalue-returns-0-when-a-hold-action-is-performed-for-hold-time-amount-of-time)).
- Foldouts in the various action UIs now properly toggle their expansion state when clicked in Unity 2019.3+ ([case 1213781](https://issuetracker.unity3d.com/issues/input-system-package-playerinput-component-events-menu-doesnt-expand-when-clicked-directly-on-the-arrow-icon)).

### Added

- We've added a new `Simple Multiplayer` sample which demonstrates a simple, bare-bones local multiplayer setup.
- We've also added a `Gamepad Mouse Cursor` sample that shows how to drive a UI mouse cursor using the gamepad.
  - The sample contains a reusable `VirtualMouseInput` component that does most of the work.
- Added a `Deselect On Background Click` option to `InputSystemUIInputModule`. This allows toggling the behavior off where clicking the mouse and not hitting a `GameObject` will automatically clear the current selection -- which will break keyboard and gamepad navigation.

## [1.0.0-preview.4] - 2020-01-24

This release includes a number of Quality-of-Life improvements for a range of common problems that users have reported.

### Added

- To aid in debugging issues, we've extended the system's event tracing and replay functionality to allow persisting and replaying arbitrary input event streams.
  * `InputEventTrace` now has APIs to persist the events to disk and to load them back in from previously persisted event streams. The same API can be used to persist in arbitrary C# `Stream` instances, not just in file streams.
     ```CSharp
    // Write.
    myTrace.WriteTo("file.inputtrace");

    // Read.
    InputEventTrace.LoadFrom("file.inputtrace");
     ```
  * `InputEventTrace` now has built-in replay functionality.
     ```CSharp
    myTrace.Replay().PlayAllFramesOneByOne();
     ```
  * The event trace in device windows of the Input Debugger has been extended with controls to save and load traces.
- We've added a new `InputRecording` sample which has a reusable `MonoBehaviour` component that can be used to capture and replay device activity.
- `Keyboard` now has a `FindKeyOnCurrentKeyboardLayout` method to look up key controls by their display names.
- Keyboards now have synthetic controls that combine left and right variants of modifier keys.
  * This means that you can bind to just "shift" now, for example, instead of having to bind to both "left shift" and "right shift".
    ```CSharp
    new InputAction(binding: "<Keyboard>/shift");
    ```
  * The controls are also available as properties on `Keyboard`.
    ```CSharp
    if (Keyboard.current.shiftKey.isPressed) /* ... */;

    // Is equivalent to:
    if (Keyboard.current.leftShiftKey.isPressed ||
        Keyboard.current.rightShiftKey.isPressed) /* ... */;
    ```

#### Actions

- `PlayerInput` now has a new `Controls Changed` event/message which is triggered when the control setup of the player changes (e.g. when switching control schemes).
    ```CSharp
        public void OnControlsChanged()
        {
            // Update UI display hints, for example...
        }
    ```
- We've added APIs to simplify turning bindings into strings suitable for display in UIs.
    ```CSharp
    // Takes things such as currently bound controls and active binding masks into account
    // and can handle composites.
    action.GetBindingDisplayString();
    ```
  * Related to this, custom binding composites can now be annotated with the new `DisplayStringFormat` attribute to control how composites as a whole are turned into display strings.
    ```CSharp
    [DisplayStringFormat("{button}+{stick}")]
    public class MyComposite : InputBindingComposite<Vector2>
    {
        [InputControl(layout = "Button")] public int button;
        [InputControl(layout = "Stick")] public int stick;
    }
    ```
- `InputActionRebindingExtension.RebindingOperation` has a new configuration method `WithMatchingEventsBeingSuppressed` which allows suitable input events to automatically be swallowed while a rebind is ongoing. This greatly helps with not having something else respond to input while a rebind is in progress.
- We've added two new samples:
  * __Rebinding UI__: Demonstrates how to create a rebinding screen using the Input System's APIs. The sample also includes a reusable prefab you can use directly in your projects to quickly put rebinding screens together.
  * __In-Game Hints__: Demonstrates how to show context-sensitive help that respects the current control scheme.

### Changed

- The logic for resetting devices on focus loss has changed somewhat:
  * When focus is lost, all devices are forcibly reset to their default state. As before, a `RequestResetCommand` for each device is also sent to the backend but regardless of whether the device responds or not, the input state for the device will be overwritten to default.
  * __Noisy controls are exempted from resets__. The assumption here is that noisy controls most often represent sensor readings of some kind (e.g. tracking data) and snapping the values back to their default will usually
  * If `Application.runInBackground` is `true`, all devices that return `true` from `InputDevice.canRunInBackground` are exempted from resets entirely. This, for example, allows XR devices to continue running regardless of focus change.
  * This fixes problems such as keyboard keys getting stuck when alt-tabbing between applications (case 1206199).
- `InputControlExtensions.GetStatePtrFromStateEvent` no longer throws `InvalidOperationException` when the state format for the event does not match that of the device. It simply returns `null` instead (same as when control is found in the event's state).
- `InputEventTrace` instances are no longer disposed automatically from their finalizer but __MUST__ be disposed of explicitly using `Dispose()`.
  * This is to allow event traces to survive domain reloads. If they are disposed of automatically during finalizers, even if they survive the reload, the next GC will cause traces to be deallocated.

#### Actions

* `InputActionRebindingExtensions.PerformInteractiveRebinding` has been greatly enhanced to apply a wide range of default configurations to the rebind. This greatly reduces the need to manually configure the resulting rebind.
    ```CSharp
    // Start a rebind with the default configuration.
    myAction.PerformInteractiveRebinding().Start();
    ```
  - Pointer position input will be ignored by default.
  - If not a suitable binding target itself, `<Keyboard>/escape` will automatically be made to quit the rebind.
  - Events with control input not explicitly matching exclusions will now get suppressed. This prevents input actions from getting triggered while a rebind is in progress.
  - The expected control type is automatically adjusted if a part binding of a composite is targeted by the rebind (e.g. if the action expects a `Vector2` but the part binding expects a `Button`, the rebind switches automatically to `Button`).
  - If the targeted binding is part of a control scheme, controls will automatically be restricted to match the device requirements of the control scheme. For example, if the binding belongs to a "Keyboard&Mouse" scheme that has `<Keyboard>` and a `<Mouse>` requirement, the rebind will ignore input on gamepads.
  - As before, you can always create a `RebindingOperation` from scratch yourself or wipe/alter the configuration returned by `PerformInteractiveRebinding` however you see fit.
- Control schemes can now handle ambiguity.
  * This means that, for example, you can now have one control scheme for generic gamepads and another control scheme specifically for PS4 controllers and the system will reliably pick the PS4 scheme when a PS4 controller is used and fall back to the generic gamepad scheme otherwise.
  * While this is exposed as a new `score` property on `InputControlScheme.MatchResult`, no code changes are necessary to take advantage of this feature.
- `PlayerInput.active` has been renamed to `PlayerInput.inputIsActive` to avoid ambiguities with `GameObject` activation.

### Fixed

- `InputUser` in combination with touchscreens no longer throws `InvalidOperationException` complaining about incorrect state format.
 * In a related change, `InputControlExtensions.GetStatePtrFromStateEvent` now works with touch events, too.
- Stack overflow in `InputTestFixture.currentTime` getter.
- Input that occurs in-between pressing the play button and the game starting no longer leaks into the game (case 1191342).
  * This usually manifested itself as large accumulated mouse deltas leading to such effects as the camera immediately jerking around on game start.
- Removing a device no longer has the potential of corrupting state change monitors (and thus actions getting triggered) from other devices.
  * This bug led to input being missed on a device once another device had been removed.
- `TrackedDevice` layout is no longer incorrectly registered as `Tracked Device`.
- Event traces in the input debugger are no longer lost on domain reloads.
- `IndexOutOfRangeException` being thrown when looking up controls on XR devices.

#### Actions

- Clicking the "Replace with InputSystemUIInputModule" button in the inspector when looking at `StandaloneInputModule`, the resulting operation is now undoable and will properly dirty the scene.

## [1.0.0-preview.3] - 2019-11-14

### Fixed

- Fixed wrong event handlers getting removed when having three or more handlers on an event (case 1196143).
  * This was an bug in an internal data structure that impacted a number of code paths that were using the data structure.
- Fixed `LayoutNotFoundException` being thrown when `InputControlPath.ToHumanReadableString` referenced a layout that could not be found.

## [1.0.0-preview.2] - 2019-11-04

### Changed

- Automatic conversion of window coordinates in `EditorWindow` code is now performed regardless of focus or the setting of `Lock Input to Game View` in the input debugger.

### Fixed

- Fixed touch taps triggering when they shouldn't on Android.
- Fixed custom devices registered from `[InitializeOnLoad]` code being lost on domain reload (case 1192379).
  * This happened when there were multiple pieces of `[InitializeOnLoad]` code that accessed the input system in the project and the `RegisterLayout` for the custom device happened to not be the first in sequence.
- OpenVR touchpad controls (`touchpadClicked` & `touchpadPressed`) now report accurate data.

#### Actions

- Fixed missing keyboard bindings in `DefaultInputActions.inputactions` for navigation in UI.
- Fixed using C# reserved names in .inputactions assets leading to compile errors in generated C# classes (case 1189861).
- Assigning a new `InputActionAsset` to a `InputSystemUIInputModule` will no longer look up action names globally but rather only look for actions that are located in action maps with the same name.
  * Previously, if you e.g. switched from one asset where the `point` action was bound to `UI/Point` to an asset that had no `UI` action map but did have an action called `Point` somewhere else, it would erroneously pick the most likely unrelated `Point` action for use by the UI.
- Fixed missing custom editors for `AxisDeadzoneProcessor` and `StickDeadzoneProcessor` that link `min` and `max` values to input settings.
- Fixed actions ending up being disabled if switching to a control scheme that has no binding for the action (case 1187377).
- Fixed part of composite not being bound leading to subsequent part bindings not being functional (case 1189867).
- Fixed `PlayerInput` not pairing devices added after it was enabled when not having control schemes.
  * This problem would also show in the `SimpleDemo` sample when having the `CustomDeviceUsages` sample installed as well. Gamepads would not get picked up in that case.
- Fixed `ArgumentNullException` when adding a device and a binding in an action map had an empty path (case 1187163).
- Fixed bindings that are not associated with any control scheme not getting enabled with other control schemes as they should.

### Added

- Added a new `EditorWindow Demo` sample that illustrates how to use the input system in editor UI code.

## [1.0.0-preview.1] - 2019-10-11

### Changed

- Generated action wrappers now won't `Destroy` the generated Asset in a finalizer, but instead implement `IDisposable`.
- Added back XR layouts (except for Magic Leap) that were removed for `1.0-preview`.
  * We removed these layouts under the assumption that they would almost concurrently become available in the respective device-specific XR packages. However, this did not work out as expected and the gap here turned out to be more than what we anticipated.
  * To deal with this gap, we have moved the bulk of the XR layouts back and will transition things gradually as support in device-specific packages becomes publicly available.

### Fixed

- Fixed a bug where the Input Settings Window might throw exceptions after assembly reload.
- Correctly implemented `IsPointerOverGameObject` method for `InputSystemUIInputModule`.
- Several bugs with layout overrides registered with (`InputSystem.RegisterLayoutOverrides`).
  * In `1.0-preview`, layout overrides could lead to corruption of the layout state and would also not be handled correctly by the various editor UIs.
- Selecting a layout in the input debugger no longer selects its first child item, too.
- Fixed XR devices reporting noise as valid user input (should fix problem of control schemes involving VR devices always activating when using `PlayerInput`).
- Fixed tap/swipe gesture detection in touch samples.

### Actions

- Fixed a bug where multiple composite bindings for the same controls but on different action maps would throw exceptions.
- Fixed `anyKey` not appearing in control picker for `Keyboard`.
- The text on the "Listen" button is no longer clipped off on 2019.3.
- Controls bound to actions through composites no longer show up as duplicates in the input debugger.
- Fixed "Create Actions..." on `PlayerInput` creating an asset with an incorrect binding for taps on Touchscreens. \
  __NOTE: If you have already created an .inputactions asset with this mechanism, update "tap [Touchscreen]" to "Primary Touch/Tap" to fix the problem manually.__
- Fixed `Invoke CSharp Events` when selected in `PlayerInput` not triggering `PlayerInput.onActionTriggered`.
- Fixed duplicating multiple items at the same time in the action editor duplicating them repeatedly.

### Added

- Will now recognize Xbox One and PS4 controllers connected to iOS devices correctly as Xbox One and PS4 controllers.
- Added a new sample called "Custom Device Usages" that shows how to use a layout override on `Gamepad` to allow distinguishing two gamepads in bindings based on which player the gamepad is assigned to.
- Added abstract `TrackedDevice` input device class as the basis for various kinds of tracked devices.

## [1.0.0-preview] - 2019-09-20

### Fixed

- Will now close Input Action Asset Editor windows from previous sessions when the corresponding action was deleted.
- Fixed an issue where Stick Controls could not be created in Players built with medium or high code stripping level enabled.
- Fixed incorrect default state for axes on some controllers.

#### Actions

- Fixed `CallbackContext.ReadValue` throwing when invoked during device removal

### Changed
### Added

## [0.9.6-preview] - 2019-09-06

### Fixed

- Exceptions in scenes of `Visualizers` sample if respective device was not present on system (e.g. in `PenVisualizer` if no pen was present in system).
- Fixed exception in Input Action Asset Editor window when typing whitespace into the search field.
- Fixed control scheme popup window in input action asset editor window showing in the correct screen position on windows.

#### Actions

- Setting timeouts from `IInputInteraction.Process` not working as expected when processing happened in response to previous timeout expiring (#714).
- Pending timeouts on a device not being removed when device was removed.

### Changed

- Replaced `HIDSupport.shouldCreateHID` event with a new `HIDSupport.supportedHIDUsages` property, which takes an array of supported usages.

### Added

#### Actions

- Added `PlayerInput.neverAutoSwitchControlSchemes` to disable logic that automatically enables control scheme switching when there is only a single `PlayerInput` in the game.
- Added `PlayerInput.SwitchControlScheme` to switch schemes manually.

## [0.9.5-preview] - 2019-08-29

### Fixed

- Don't pass events for null devices (for devices which have not been created) to `InputSystem.onEvent` callbacks.
- Will close debugger input state windows, when the state is no longer valid instead of throwing exceptions.
- Fixed pointer coordinates in editor windows for non-mouse pointing devices.
- Fixed using the input system in il2cpp when managed stripping level is set higher then "Low".
- Device debugger window will still show when reading from specific controls throws exceptions.
- Offsets and sizes for elements on Linux joysticks are now computed correctly.
- Joysticks now have a deadzone processor on the stick itself.
- Up/down/left/right on sticks are now deadzoned just like X and Y on sticks are.
- Removed toplevel `X` and `Y` controls on HIDs when there is a `Stick/X` and `Stick/Y` added for the device.
- HID fallback can now deal with sticks that have X and Y controls of different sizes and sitting in non-contiguous locations in the HID input report.
- Button 1 on HID joysticks will now correctly come out as the `trigger` control. Previously, the trigger control on the joystick was left pointing to random state.

#### Actions

- Binding paths now show the same way in the action editor UI as they do in the control picker.
  * For example, where before a binding to `<XInputController>/buttonSouth` was shown as `rightShoulder [XInputController]`, the same binding will now show as `A [Xbox Controller]`.
- When deleting a control scheme, bindings are now updated. A dialog is presented that allows choosing between deleting the bindings or just unassigning them from the control scheme.
- When renaming a control scheme, bindings are now updated. Previously the old name was in place on bindings.
- Control scheme names can no longer be set to empty strings.
- `PlayerInput.Instantiate` now correctly sets up a given control scheme, if specified.
  * When passing a `controlScheme:` argument, the result used to be a correctly assigned control scheme at the `InputUser` level but no restrictions being actually applied to the bindings, i.e. every single binding was active regardless of the specified control scheme.
- NullReferenceExceptions during event processing from `RebindingOperation`.

### Changed

- `InputUser.onUnpairedDeviceUsed` now receives a 2nd argument which is the event that triggered the callback.
  * Also, the callback is now triggered __BEFORE__ the given event is processed rather than after the event has already been written to the device. This allows updating the pairing state of the system before input is processed.
  * In practice, this means that, for example, if the user switches from keyboard&mouse to gamepad, the initial input that triggered the switch will get picked up right away.
- `InputControlPath.ToHumanReadableString` now takes display names from registered `InputControlLayout` instances into account.
  * This means that the method can now be used to generate strings to display in rebinding UIs.
- `AxisControl.clamp` is now an enum-valued property rather than a bool. Can now perform clamping *before* normalization.

#### Actions

- When switching devices/controls on actions, the system will no longer subsequently force an initial state check on __all__ actions. Instead, every time an action's bindings get re-resolved, the system will simply cancel all on-going actions and then re-enable them the same way it would happen by manually calling `InputAction.Enable`.
- Removed non-functional `InputControlScheme.baseScheme` API and `basedOn` serialized property. This was never fully implemented.

### Added

- Can right-click devices in Input Debugger (also those under "Unsupported") and select "Copy Device Description" to copy the internal `InputDeviceDescription` of the device in JSON format to the system clipboard.
  * This information is helpful for us to debug problems related to specific devices.
- If a device description has been copied to the clipboard, a new menu "Paste Device Description as Device" entry in the "Options" menu of the input debugger appears. This instantiates the device from the description as if it was reported locally by the Unity runtime.

## [0.9.3-preview] - 2019-08-15

### Fixed

- `XInputController` and `XboxOneGamepad` no longer have two extraneous, non-functional "menu" and "view" buttons.
- Fixed `InputUser.onUnpairedDeviceUser` ignoring input on controls that do not support `EvaluateMagnitude`.
  * This led to situations, for example, where `PlayerInput` would not initialize a control scheme switch from a `<Mouse>/delta` binding as the delta X and Y axes do not have min&max limits and thus return -1 from `EvaluateMagnitude`.
- Fixed available processor list not updated right away when changing the action type in the Input Action editor window.

#### Actions

- `NullReferenceException` when the input debugger is open with actions being enabled.
- When selecting a device to add to a control scheme, can now select devices with specific usages, too (e.g. "LeftHand" XRController).

### Changed

- Removed `timesliceEvents` setting - and made this tied to the update mode instead. We now always time slice when using fixed updates, and not when using dynamic updates.
- When adding a composite, only ones compatible with the value type of the current action are shown. This will, for example, no longer display a `2D Vector` composite as an option on a floating-point button action.
- The `InputState.onChange` callback now receives a second argument which is the event (if any) that triggered the state change on the device.

### Added

- `InputSystemUIInputModule` can now track multiple pointing devices separately, to allow multi-touch input - required to allow control of multiple On-Scree controls at the same time with different fingers.
- Two new composite bindings have been added.
  * `ButtonWithOneModifier` can be used to represent shortcut-like bindings such as "CTRL+1".
  * `ButtonWithTwoModifiers` can be used to represent shortcut-like bindings such as "CTRL+SHIFT+1".

## [0.9.2-preview] - 2019-08-09

### Fixed

- A `RebindingOperation` will now fall back to the default path generation behavior if the callback provided to `OnGeneratePath` returns null.
- Fixed the Input Action editor window throwing exceptions when trying to view action properties.

### Actions

- `PlayerInput` will now copy overrides when creating duplicate actions.
- It is now possible to use an empty binding path with a non empty override path.
- It is now possible to use set an empty override path to disable a binding.
- It is not possible to query the effectively used path of a binding using `effectivePath`.
- Actions embedded into MonoBehaviour components can now have their properties edited in the inspector. Previously there was no way to get to the properties in this workflow. There is a gear icon now on the action that will open the action properties.

### Changed

### Added

- Added a new sample to the package called `SimpleDemo`. You can install the sample from the package manager. See the [README.md](https://github.com/Unity-Technologies/InputSystem/Assets/Samples/SimpleDemo/README.md) file for details about the sample.

## [0.9.1-preview] - 2019-08-08

### Fixed

- Fixed GC heap garbage being caused by triggered by event processing.
  * This meant that every processing of input would trigger garbage being allocated on the managed heap. The culprit was a peculiarity in the C# compiler which caused a struct in `InputEventPtr.IsA` to be allocated on the heap.
- The bindings selection popup window will now show child controls matching the current action type even if the parent control does not match.
- Fixed `duration` values reported for Hold and Press interactions.
- DualShock 3 on macOS:
  * Fixed actions bound to the dpad control performing correctly.
  * Fixed non-present touchpad button control being triggered incorrectly.
- Fixed compile issues with switch classes on standalone Linux.
- Leak of unmanaged memory in `InputControlList`.

#### Actions

- Fixed actions not updating their set of controls when the usages of a device are changed.
- Composite bindings with the default interaction will now correctly cancel when the composite is released, even if there are multiple composite bindings on the action.

### Changed

- `MouseState`, `KeyboardState`, and `GamepadState` have been made public again.
- `PlayerInput` and `PlayerInputManager` have been moved from the `UnityEngine.InputSystem.PlayerInput` namespace to `UnityEngine.InputSystem`.
- The signature of `InputSystem.onEvent` has changed. The callback now takes a second argument which is the device the given event is sent to (null if there's no corresponding `InputDevice`).
  ```
  // Before:
  InputSystem.onEvent +=
      eventPtr =>
      {
          var device = InputSystem.GetDeviceById(eventPtr.deviceId);
          //...
      };

  // Now:
  InputSystem.onEvent +=
      (eventPtr, device) =>
      {
          //...
      };
  ```
- The signatures of `InputSystem.onBeforeUpdate` and `InputSystem.onAfterUpdate` have changed. The callbacks no longer receive an `InputUpdateType` argument.
  * Use `InputState.currentUpdateType` in case you need to know the type of update being run.
- `InputUpdateType` has been moved to the `UnityEngine.InputSystem.LowLevel` namespace.
- `InputSystem.Update(InputUpdateType)` has been removed from the public API.
- The way input devices are built internally has been streamlined.
  * `InputDeviceBuilder` is now internal. It is no longer necessary to access it to look up child controls. Simply use `InputControl.GetChildControl` instead.
  * To build a device without adding it to the system, call the newly added `InputDevice.Build` method.
    ```
    InputDevice.Build<Mouse>();
    ```
  * `InputSystem.SetLayoutVariant` has been removed. Layout variants can no longer be set retroactively but must be decided on as part of device creation.
- `InputSystem.RegisterControlProcessor` has been renamed to just `InputSystem.RegisterProcessor`.

#### Actions

* `InputAction.ReadValue<TValue>()` is longer correlated to `InputAction.triggered`. It simply returns the current value of a bound control or composite while the action is being interacted with.
* `InputInteractionContext.PerformedAndGoBackToWaiting` has been renamed to just `InputInteractionContext.Performed`.

#### Actions

- Individual composite part bindings can now no longer have interactions assigned to them as that never made any sense.

### Added

- Devices can now have more than one usage.
  * Call `InputSystem.AddDeviceUsage(device,usage)` to add additional usages to a device.
  * Call `InputSystem.RemoveDeviceUsage(device,usage)` to remove existing usages from a device.
  * `InputSystem.SetDeviceUsage(device,usage)` still exists. It will clear all existing usages from the given device.
- A new `VisualizerSamples` sample that can be installed through the package manager.
  * Contains two components `InputControlVisualizer` and `InputActionVisualizer` that help visualizing/debugging control/device and action activity through in-game overlays. A few sample scenes illustrate how to use them.

#### Actions

- Added `InputAction.ReadValueAsObject` API.
- Added `InputAction.activeControl` API.

## [0.9.0-preview] - 2019-07-18

### Fixed

- Validate all parameters on public APIs.
- Fixed an internal bug in `InlinedArray.RemoveAtByMovingTailWithCapacity`, which could cause data corruption.
- Fixed Xbox controller support on macOS il2cpp.
- Fixed issue of Xbox gamepads on Windows desktop not being able to navigate left and down in a UI.
- Allow using InputSystem package if the XR, VR or Physics modules are disabled for smaller builds.
- Fixed documentation landing page and table of contents.
- Fixed tracked devices assigning pointer ids for UI pointer events correctly.
- Adjusted some UI Elements to fit the Unity 19.3 font.
- Fixed NullReferenceException being thrown when project changes.
- Fixed duplicate devices showing in the "Supported Devices" popup when using a search filter.
- Fixed an error when adding new bindings in the Input Actions editor window when a filter was applied.
- Fixed scroll wheel handling in `InputSystemUIInputModule` not being smooth.
- Fixed compile errors from Switch Pro controller code on Linux.

#### Actions

- Fixed `CallbackContext.control` referencing the composite member control which was actually actuated for this trigger for composite bindings.
- Generated C# wrappers for .inputactions assets are no longer placed in Assets/Assets/ folder on Windows.

### Added

- Touch support has been reworked and extended.
  * `Touchscreen.touch[0..9]` are now bindable from the control picker.
  * `Touchscreen.primaryTouch` is now a separate control which tracks the primary touch on the screen.
  * The controls `Touchscreen` inherits from `Pointer` (such as `position`, `phase`, and `delta`) are now tied to `Touchscreen.primaryTouch` and allow for `Touchscreen` to function as a generic `Pointer` (like `Mouse` and `Pen`).
  * `Touchscreen.press` (renamed from `Touchscreen.button`) is now a working, synthetic button that is down whenever at least one finger is on the screen.
  * Recording of start time and start position has been added to touches.
    - `TouchControl.startPosition` gives the starting position of the touch.
    - `TouchControl.startTime` gives the starting time of the touch.
  * Tap detection has been added to `Touchscreen`.
    - Tap time (i.e. time within which a press-and-release must be completed for a tap to register) corresponds to `InputSettings.defaultTapTime`.
    - Tap release must happen within a certain radius of first contact. This is determined by a new setting `InputSettings.tapRadius`.
    - `TouchControl.tap` is a new button control that triggers then the touch is tapped. Note that this happens instantly when a touch ends. The button will go to 1 and __immediately__ go back to 0. This means that polling the button in `Update`, for example, will never trigger a tap. Either use actions to observe the button or use the `Touch` API from `EnhancedTouch` to poll taps.
  * `Touchscreen.activeTouches` has been removed. Use `Touch.activeTouches` from the new enhanced touch API instead for more reliable touch tracking.
  * `Touchscreen.allTouchControls` has been renamed to `Touchscreen.touches`.
  * A new `EnhancedTouch` plugin has been added which offers an enhanced `Touch` and `Finger` API to reliably track touches and fingers across updates. This obsoletes the need to manually track touch IDs and phases and gives access to individual touch history.
  * Touch can be simulated from mouse or pen input now. To enable simulation, call `TouchSimulation.Enable()` or put the `TouchSimulation` MonoBehaviour in your scene. Also, in the input debugger, you can now enable touch simulation from the "Options" dropdown.
- Changing state has been decoupled from events. While input events are the primary means by which to trigger state changes, anyone can perform state changes manually now from anywhere.
    ```
    InputState.Change(gamepad.leftStick, new Vector2(123, 234));
    ```
  * This change makes it possible to update state __from__ state and thus synthesize input data from other input coming in.
- A new API for recording state changes over time has been added.
    ```
    var history = new InputStateHistory("<Gamepad>/leftStick");
    history.StartRecording();

    //...

    foreach (var record in history)
        Debug.Log(record);
    ```
- Added support for generic joysticks on WebGL (which don't use the standard gamepad mapping).
- Added support for DualShock 3 gamepads on desktops.
- Added support for Nintendo Switch Pro Controllers on desktops.

#### Actions

- Actions now also have a __polling API__!
  * `InputAction.triggered` is true if the action was performed in the current frame.
  * `InputAction.ReadValue<TValue>()` yields the last value that `started`, `performed`, or `cancelled` (whichever came last) was called with. If the action is disabled, returns `default(TValue)`. For `InputActionType.Button` type actions, returns `1.0f` if `triggered==true` and `0.0f` otherwise.
- Generated C# wrappers for .inputactions can now placed relative to the .inputactions file by specifying a path starting with './' (e.g. `./foo/bar.cs`).

### Changed

- **The system no longer supports processing input in __BOTH__ fixed and dynamic updates**. Instead, a choice has to be made whether to process input before each `FixedUpdate()` or before each `Update()`.
  * Rationale: the existing code that supported having both updates receive input independently still had several holes and became increasingly complex and brittle. Our solution was based on not actually processing input twice but on channeling input concurrently into both the state of both updates. Together with the fact that specific inputs have to reset (and possibly accumulate) correctly with respect to their update time slices, this became increasingly hard to do right. This, together with the fact that we've come to increasingly question the value of this feature, led us to removing the capability while preserving the ability to determine where input is processed.
  * NOTE: Timeslicing is NOT affected by this. You can still switch to `ProcessEventInFixedUpdates` and get events timesliced to individual `FixedUpdate` periods according to their timestamps.
  * `InputSettings.UpdateMode.ProcessEventsInBothFixedAndDynamicUpdate` has been removed.
  * `InputSettings.UpdateMode.ProcessEventsInDynamicUpdateOnly` has been renamed to `InputSettings.UpdateMode.ProcessEventsInDynamicUpdate` and is now the default.
  * `InputSettings.UpdateMode.ProcessEventsInFixedUpdateOnly` has been renamed to `InputSettings.UpdateMode.ProcessEventsInFixedUpdate`.
- Added icons for PlayerInput, PlayerInputManager, InputSystemUIInputModule and MultiplayerEventSystem components.
- Changed `Keyboard` IME properties (`imeEnabled`, `imeCursorPosition`) to methods (`SetIMEEnabled`, `SetIMECursorPosition`).
- Added getters to all `IInputRuntime` properties.
- Replace some `GetXxx` methods in our API with `xxx`  properties.
- `Pointer.phase` has been removed and `PointerPhase` has been renamed to `TouchPhase`. Phases are now specific to touch. `PointerPhaseControl` has been renamed to `TouchPhaseControl`.
- `Pointer.button` has been renamed to `Pointer.press` and now is a control that indicates whether the pointer is in "press down" state.
  * For mouse, corresponds to left button press.
  * For pen, corresponds to tip contact.
  * For touch, corresponds to primary touch contact (i.e. whether __any__ finger is down).
- The state change monitor APIs (`IInputStateChangeMonitor` and friends) have been moved out of `InputSystem` into a new static class `InputState` in `UnityEngine.Experimental.Input.LowLevel`.
  * Rationale: These APIs are fairly low-level and not of general interest so having them out of `InputSystem` reduces the API surface visible to most users.
- `InputDeviceChange.StateChanged` has been removed and is now a separate callback `InputState.onChange`.
  * Rationale: The other `InputDeviceChange` notifications are low-frequency whereas `StateChanged` is high-frequency. Putting them all on the same callback made adding a callback to `InputSystem.onDeviceChange` unnecessarily expensive.
- `IInputStateCallbackReceiver` has been rewritten from scratch. Now has two simple methods `OnNextUpdate` and `OnEvent`. If implemented by a device, the device now has completely control over changing its own state. Use the `InputState.Change` methods to affect state changes while trigger state change monitors (e.g. for actions) correctly.
- Simplified handling of XR input in `InputSystemUIInputModule` by having only one set of actions for all XR devices.
- We now use the same hierarchical device picker in the "Add Control Scheme" popup, which is already used in the "Input Settings" window.
- Made all `IInputStateTypeInfo` implementations internal, as these did not offer value to the user.
- Made all `IInputDeviceCommandInfo` implementations internal, as these did not offer value to the user.
- Removed `ReadWriteArray`, which was only used for making `RebindingOperation.scores` editable, which did not add any value.
- Removed `PrimitiveValueOrArray`, as non of it's functionality over `PrimitiveValue` was implemented.
- Made all `InputProcessor` implementation internal, as access to these types is exposed only through text mode representations.
- Removed `CurveProcessor` as it was not implemented.
- Renamed XInputControllerOSX to a more descriptive XboxGamepadMacOS.

#### Actions

- `InputAction.continuous` has been removed. Running logic every frame regardless of input can easily be achieved in game code.
- The way action behavior is configured has been simplified.
  * The previous roster of toggles has been replaced with two settings:
    1. `Action Type`: Determines the behavior of the action. Choices are `Value`, `Button`, and `PassThrough`.
    2. `Control Type`: Determines the type of control (and implicitly the type of value) the action is looking for if the action is a `Value` or `PassThrough` action.
  * The previous `Initial State Check` toggle is now implicit in the action type now. `Value` actions perform an initial state check (i.e. trigger if their control is already actuated when the action is enabled). Other types of actions don't.
  * The previous `Pass Through` toggle is now rolled into the action type.

## [0.2.10-preview] - 2019-05-17

### Added

- Added a `MultiplayerEventSystem` class, which allows you use multiple UI event systems to control different parts of the UI by different players.
- `InputSystemUIInputModule` now lets you specify an `InputActionAsset` in the `actionsAsset` property. If this is set, the inspector will populate all actions from this asset. If you have a `PlayerInput` component on the same game object, referencing the same  `InputActionAsset`, the `PlayerInput` component will keep the actions on the `InputSystemUIInputModule` in synch, allowing easy setup of multiplayer UI systems.

### Changed

- `StickControl.x` and `StickControl.y` are now deadzoned, i.e. have `AxisDeadzone` processors on them. This affects all gamepads and joysticks.
  * __NOTE:__ The deadzoning is __independent__ of the stick. Whereas the stack has a radial deadzones, `x` and `y` have linear deadzones. This means that `leftStick.ReadValue().x` is __not__ necessary equal to `leftStick.x.ReadValue()`.
  * This change also fixes the problem of noise from sticks not getting filtered out and causing devices such as the PS4 controller to constantly make itself `Gamepad.current`.

- Redesigned `UIActionInputModule`
 * Added a button in the inspector to automatically assign actions from an input action asset based on commonly used action names.
 * Will now populate actions with useful defaults.
 * Removed `clickSpeed` property - will use native click counts from the OS where available instead.
 * Removed `sendEventsWhenInBackground` property.
 * Hiding `Touches` and `TrackedDevices` until we decide how to handle them.
 * Remove `moveDeadzone` property as it is made redundant by the action's dead zone.
 * Removed `UIActionInputModuleEnabler` component, `UIActionInputModule` will now enable itself.
- Changed default button press point to 0.5.
- Changed all constants in public API to match Unity naming conventions ("Constant" instead of "kConstant").
- Changed namespace from `UnityEngine.Experimental.Input` to `UnityEngine.InputSystem`.
- Generated wrapper code now has nicer formatting.
- Renamed `UIActionInputModule` to `InputSystemUIInputModule`.
- Nicer icons for `InputActionAssets` and `InputActions` and for `Button` and generic controls.
- Change all public API using `IntPtr` to use unsafe pointer types instead.
- `PlayerInput` will no longer disable any actions not in the currently active action map when disabling input or switching action maps.
- Change some public fields into properties.
- Input System project settings are now called "Input System Package" in the project window instead of "Input (NEW)".
- Removed `Plugins` from all namespaces.
- Rename "Cancelled" -> "Canceled" (US spelling) in all APIs.

### Fixed

- Adding devices to "Supported Devices" in input preferences not allowing to select certain device types (like "Gamepad").
- Fixed scrolling in `UIActionInputModule`.
- Fixed compiling the input system package in Unity 19.2 with ugui being moved to a package now.
- In the Input System project settings window, you can no longer add a supported device twice.

#### Actions

- Custom inspector for `PlayerInput` no longer adds duplicates of action events if `Invoke Unity Events` notification behavior is selected.
- Fixed `Hold` interactions firing immediately before the duration has passed.
- Fixed editing bindings or processors for `InputAction` fields in the inspector (Changes wouldn't persist before).
- Fixed exception message when calling `CallbackContext.ReadValue<TValue>()` for an action with a composite binding with `TValue` not matching the composite's value type.

### Added

#### Actions

- `PlayerInput` can now handle `.inputactions` assets that have no control schemes.
  * Will pair __all__ devices mentioned by any of the bindings except if already paired to another player.

## [0.2.8-preview] - 2019-04-23

### Added

- Added a `clickCount` control to the `Mouse` class, which specifies the click count for the last mouse click (to allow distinguishing between single-, double- and multi-clicks).
- Support for Bluetooth Xbox One controllers on macOS.

#### Actions

- New API for changing bindings on actions
```
    // Several variations exist that allow to look up bindings in various ways.
    myAction.ChangeBindingWithPath("<Gamepad>/buttonSouth")
        .WithPath("<Keyboard>/space");

    // Can also replace the binding wholesale.
    myAction.ChangeBindingWithPath("<Keyboard>/space")
        .To(new InputBinding { ... });

    // Can also remove bindings programmatically now.
    myAction.ChangeBindingWithPath("<Keyboard>/space").Erase();
```

### Changed

- `Joystick.axes` and `Joystick.buttons` have been removed.
- Generated wrapper code for Input Action Assets are now self-contained, generating all the data from code and not needing a reference to the asset; `InputActionAssetReference` has been removed.
- The option to generate interfaces on wrappers has been removed, instead we always do this now.
- The option to generate events on wrappers has been removed, we felt that this no longer made sense.
- Will now show default values in Input Action inspector if no custom values for file path, class name or namespace have been provided.
- `InputSettings.runInBackground` has been removed. This should now be supported or not on a per-device level. Most devices never supported it in the first place, so a global setting did not seem to be useful.
- Several new `Sensor`-based classes have been added. Various existing Android sensor implementations are now based on them.
- `InputControlLayoutAttribute` is no longer inherited.
  * Rationale: A class marked as a layout will usually be registered using `RegisterLayout`. A class derived from it will usually be registered the same way. Because of layout inheritance, properties applied to the base class through `InputControlLayoutAttribute` will affect the subclass as intended. Not inheriting the attribute itself, however, now allows having properties such as `isGenericTypeOfDevice` which should not be inherited.
- Removed `acceleration`, `orientation`, and `angularVelocity` controls from `DualShockGamepad` base class.
  * They are still on `DualShockGamepadPS4`.
  * The reason is that ATM we do not yet support these controls other than on the PS4. The previous setup pretended that these controls work when in fact they don't.
- Marking a control as noisy now also marks all child controls as noisy.
- The input system now defaults to ignoring any HID devices with usage types not known to map to game controllers. You can use `HIDSupport.supportedUsages` to enable specific usage types.
- In the Input Settings window, asset selection has now been moved to the "gear" popup menu. If no asset is created, we now automatically create one.
- In the inspector for Input Settings assets, we now show a button to go to the Input Settings window, and a button to make the asset active if it isn't.
- Tests are now no longer part of the com.unity.inputsystem package. The `InputTestFixture` class still is for when you want to write input-related tests for your project. You can reference the `Unity.InputSystem.TestFixture` assembly when you need to do that.
- Implemented adding usages to and removing them from devices.

#### Actions

- A number of changes have been made to the control picker UI in the editor. \
  ![Input Control Picker](Documentation~/Images/InputControlPicker.png)
  * The button to pick controls interactively (e.g. by pressing a button on a gamepad) has been moved inside the picker and renamed to "Listen". It now works as a toggle that puts the picker into a special kind of 'search' mode. While listening, suitable controls that are actuated will be listed in the picker and can then be picked from.
  * Controls are now displayed with their nice names (e.g. "Cross" instead of "buttonSouth" in the case of the PS4 controller).
  * Child controls are indented instead of listed in "parent/child" format.
  * The hierarchy of devices has been rearranged for clarity. The toplevel groups of "Specific Devices" and "Abstract Devices" are now merged into one hierarchy that progressively groups devices into more specific groups.
  * Controls now have icons displayed for them.
- There is new support for binding to keys on the keyboard by their generated character rather than by their location. \
  ![Keyboard Binding](Documentation~/Images/KeyboardBindByLocationVsCharacter.png)
  * At the toplevel of the Keyboard device, you now have the choice of either binding by keyboard location or binding by generated/mapped character.
  * Binding by location shows differences between the local keyboard layout and the US reference layout.
  * The control path language has been extended to allow referencing controls by display name. `<Keyboard>/#(a)` binds to the control on a `Keyboard` with the display name `a`.
- `continuous` flag is now ignored for `Press and Release` interactions, as it did not  make sense.
- Reacting to controls that are already actuated when an action is enabled is now an __optional__ behavior rather than the default behavior. This is a __breaking__ change.
  * Essentially, this change reverts back to the behavior before 0.2-preview.
  * To reenable the behavior, toggle "Initial State Check" on in the UI or set the `initialStateCheck` property in code.
  ![Inital State Check](Documentation~/Images/InitialStateCheck.png)
  * The reason for the change is that having the behavior on by default made certain setups hard to achieve. For example, if `<Keyboard>/escape` is used in one action map to toggle *into* the main menu and in another action map to toggle *out* of it, then the previous behavior would immediately exit out of the menu if `escape` was still pressed from going into the menu. \
  We have come to believe that wanting to react to the current state of a control right away is the less often desirable behavior and so have made it optional with a separate toggle.
- Processors and Interactions are now shown in a component-inspector-like fashion in the Input Action editor window, allowing you to see the properties of all items at once.
- The various `InputAction.lastTriggerXXX` APIs have been removed.
  * Rationale: They have very limited usefulness and if you need the information, it's easy to set things up in order to keep track of it yourself. Also, we plan on having a polling API for actions in the future which is really what the `lastActionXXX` APIs were trying to (imperfectly) solve.
- `Tap`, `SlowTap`, and `MultiTap` interactions now respect button press points.
- `Tap`, `SlowTap`, and `MultiTap` interactions now have improved parameter editing UIs.

### Fixed

- Input Settings configured in the editor are now transferred to the built player correctly.
- Time slicing for fixed updates now works correctly, even when pausing or dropping frames.
- Make sure we Disable any InputActionAsset when it is being destroyed. Otherwise, callbacks which were not cleaned up would could cause exceptions.
- DualShock sensors on PS4 are now marked as noisy (#494).
- IL2CPP causing issues with XInput on windows and osx desktops.
- Devices not being available yet in `MonoBehavior.Awake`, `MonoBehaviour.Start`, and `MonoBehaviour.OnEnable` in player or when entering play mode in editor.
- Fixed a bug where the event buffer used by `InputEventTrace` could get corrupted.

#### Actions

- Actions and bindings disappearing when control schemes have spaces in their names.
- `InputActionRebindingExceptions.RebindOperation` can now be reused as intended; used to stop working properly the first time a rebind completed or was cancelled.
- Actions bound to multiple controls now trigger correctly when using `PressInteraction` set to `ReleaseOnly` (#492).
- `PlayerInput` no longer fails to find actions when using UnityEvents (#500).
- The `"{...}"` format for referencing action maps and actions using GUIDs as strings has been obsoleted. It will still work but adding the extra braces is no longer necessary.
- Drag&dropping bindings between other bindings that came before them in the list no longer drops the items at a location one higher up in the list than intended.
- Editing name of control scheme in editor not taking effect *except* if hitting enter key.
- Saving no longer causes the selection of the current processor or interaction to be lost.
  * This was especially annoying when having "Auto-Save" on as it made editing parameters on interactions and processors very tedious.
- In locales that use decimal separators other than '.', floating-point parameters on composites, interactions, and processors no longer lead to invalid serialized data being generated.
- Fix choosing "Add Action" in action map context menu throwing an exception.
- The input action asset editor window will no longer fail saving if the asset has been moved.
- The input action asset editor window will now show the name of the asset being edited when asking for saving changes.
- Clicking "Cancel" in the save changes dialog for the input action asset editor window will now cancel quitting the editor.
- Fixed pasting or dragging a composite binding from one action into another.
- In the action map editor window, switching from renaming an action to renaming an action map will no longer break the UI.
- Fixed calling Enable/Disable from within action callbacks sometimes leading to corruption of state which would then lead to actions not getting triggered (#472).
- Fixed setting of "Auto-Save" toggle in action editor getting lost on domain reload.
- Fixed blurry icons in editor for imported .inputactions assets and actions in them.
- `Press` and `Release` interactions will now work correctly if they have multiple bound controls.
- `Release` interactions will now invoke a `Started` callback when the control is pressed.
- Made Vector2 composite actions respect the press points of button controls used to compose the value.

## [0.2.6-preview] - 2019-03-20

>NOTE: The UI code for editing actions has largely been rewritten. There may be regressions.
>NOTE: The minimum version requirement for the new input system has been bumped
       to 2019.1

### Added

- Support gamepad vibration on Switch.
- Added support for Joysticks on Linux.

#### Actions

- Added ability to change which part of a composite a binding that is part of the composite is assigned to.
  * Part bindings can now be freely duplicated or copy-pasted. This allows having multiple bindings for "up", for example. Changing part assignments retroactively allows to freely edit the composite makeup.
- Can now drag&drop multiple items as well as drop items onto others (equivalent to cut&paste). Holding ALT copies data instead of moving it.
- Edits to control schemes are now undoable.
- Control schemes are now sorted alphabetically.
- Can now search by binding group (control scheme) or devices directly from search box.
  * `g:Gamepad` filters bindings to those in the "Gamepad" group.
  * `d:Gamepad` filters bindings to those from Gamepad-compatible devices.

### Changed

- The input debugger will no longer automatically show remote devices when the profiler is connected. Instead, use the new menu in debugger toolbar to connect to players or to enable/disable remote input debugging.
- "Press and Release" interactions will now invoke the `performed` callback on both press and release (instead of invoking `performed` and `cancel`, which was inconsistent with other behaviors).

#### Actions

- Bindings have GUIDs now like actions and maps already did. This allows to persistently and uniquely identify individual bindings.
- Replaced UI overlay while rebinding interactively with cancellable progress bar. Interactive rebinding now cancels automatically after 4 seconds without suitable input.
- Bindings that are not assigned to any control scheme are now visible when a particular control scheme is selected.
  * Bindings not assigned to any control scheme are active in *ALL* control schemes.
  * The change makes this visible in the UI now.
  * When a specific control scheme is selected, these bindings are affixed with `{GLOBAL}` for added visibility.
- When filtering by devices from a control scheme, the filtering now takes layout inheritance into account. So, a binding to a control on `Pointer` will now be shown when the filter is `Mouse`.
- The public control picker API has been revised.
  * The simplest way to add control picker UI to a control path is to add an `InputControlAttribute` to the field.
    ```
    // In the inspector, shows full UI to select a control interactively
    // (including interactive picking through device input).
    [InputControl(layout = "Button")]
    private string buttonControlPath;
    ```
- Processors of incompatible types will now be ignored instead of throwing an exception.

### Fixed

- Remote connections in input debugger now remain connected across domain reloads.
- Don't incorrectly create non-functioning devices if a physical device implements multiple incompatible logical HID devices (such as the MacBook keyboard/touch pad and touch bar).
- Removed non-functioning sort triangles in event list in Input Debugger device windows.
- Sort events in input debugger window by id rather then by timestamp.
- Make parsing of float parameters support floats represented in "e"-notation and "Infinity".
- Input device icons in input debugger window now render in appropriate resolution on retina displays.
- Fixed Xbox Controller on macOS reporting negative values for the sticks when represented as dpad buttons.
- `InputSettings.UpdateMode.ProcessEventsManually` now correctly triggers updates when calling `InputSystem.Update(InputUpdateType.Manual)`.

#### Actions

- Pasting or duplicating an action in an action map asset will now assign a new and unique ID to the action.
- "Add Action" button being active and triggering exceptions when no action map had been added yet.
- Fixed assert when generating C# class and make sure it gets imported correctly.
- Generate directories as needed when generating C# class, and allow path names without "Assets/" path prefix.
- Allow binding dpad controls to actions of type "Vector2".
- Fixed old name of action appearing underneath rename overlay.
- Fixed inspector UIs for on-screen controls throwing exceptions and being non-functional.
- Fixed deleting multiple items at same time in action editor leading to wrong items being deleted.
- Fixed copy-pasting actions not preserving action properties other than name.
- Fixed memory corruptions coming from binding resolution of actions.
- InputActionAssetReferences in ScriptableObjects will continue to work after domain reloads in the editor.
- Fixed `startTime` and `duration` properties of action callbacks.

## [0.2.1-preview] - 2019-03-11

### Changed

 - NativeUpdateCallback API update to match Unity 2018.3.8f1

## [0.2.0-preview] - 2019-02-12

This release contains a number of fairly significant changes. The focus has been on further improving the action system to make it easier to use as well as to make it work more reliably and predictably.

>NOTE: There are some breaking changes. Please see the "Changed" section below.

### Changed

- Removed Unity 2018.2 support code.
- Removed .NET 3.5 support code.
- Started using C# 7.
- `IInputControlProcessor<TValue>` has been replaced with `InputProcessor` and `InputProcessor<TValue>` base classes.
- `IInputBindingComposite` has been replaced with an `InputBindingComposite` base class and the `IInputBindingComposite<TValue>` interface has been merged with the `InputBindingComposite<TValue>` class which had already existed.
- `InputUser.onUnpairedDeviceUser` will now notify for each actuated control until the device is paired or there are no more actuated controls.
- `SensitivityProcessor` has been removed.
    * The approach needs rethinking. What `SensitivityProcessor` did caused more problems than it solved.
- State monitors no longer have their timeouts removed automatically when they fire. This makes it possible to have a timeout that is removed only in response to a specific state change.
- Events for devices that implement `IInputStateCallbacks` (such as `Touchscreen`) are allowed to go back in time. Avoids the problem of having to order events between multiple fingers correctly or seeing events getting rejected.
- `PenState.Button` is now `PenButton`.
- Removed TouchPositionTransformProcessor, was used only by Android, the position transformation will occur in native backend in 2019.x

#### Actions:
- Bindings that have no interactions on them will trigger differently now. __This is a breaking change__.
  * Previously, these bindings would trigger `performed` on every value change including when going back to their default value. This is why you would see two calls of `performed` with a button; one when the button was pressed, another when it was depressed.
  * Now, a binding without an interaction will trigger `started` and then `performed` when a bound control is actuated. Thereafter, the action will remain in `Started` phase. For as long as the control is actuated, every value change will trigger `performed` again. When the control stops being actuated, it will trigger `cancelled` and the action will remain in `Waiting` state.
  * Control actuation is defined as a control having a magnitude (see `InputControl.EvaluateMagnitude`) greater than zero. If a control does not support magnitudes (returns -1 from `EvaluateMagnitude`), then the control is considered actuated when it changes state away from its default state.
  * To restore the previous behavior, simply change code like
      ```
        myAction.performed += MyCallback;
      ```
    to
      ```
        myAction.performed += MyCallback;
        myAction.cancelled += MyCallback;
      ```
  * Alternatively, enable `passThrough` mode on an action. This effectively restores the previous default behavior of actions.
    ```
        new InputAction(binding: "<Gamepad>/leftTrigger") { passThrough = true };
    ```
- As part of the aforementioned change, the following interactions have been removed as they are no longer relevant:
  - `StickInteraction`: Can simply be removed from bindings. The new default behavior obsoletes the need for what `StickInteraction` did. Use `started` to know then the stick starts being actuated, `performed` to be updated on movements, and `cancelled` to know when the stick goes back into rest position.
  - `PressAndReleaseInteraction`: Can simply be removed from bindings. The default behavior with no interaction encompasses press and release detection. Use `started` to know then a button is pressed and `cancelled` to know when it is released. To set a custom button press point, simply put an `AxisDeadzoneProcessor` on the binding.
- `PressInteraction` has been completely rewritten.
  - Trigger behavior can be set through `behavior` parameter and now provides options for observing just presses (`PressOnly`), just releases (`ReleaseOnly`), or both presses and releases (`PressAndRelease`).
  - Also, the interaction now operates on control actuation rather than reading out float values directly. This means that any control that supports magnitudes can be used.
  - Also supports continuous mode now.
- If bound controls are already actuated when an action is enabled, the action will now trigger in the next input update as if the control had just been moved from non-actuated to actuated state.
  - In other words, if e.g. you have a binding to the A button of the gamepad and the A button is already pressed when the action is first enabled, then the action associated with the A button will trigger as if the button had just been pressed. Previously, it required releasing and re-pressing the button first -- which, together with certain interactions, could lead to actions ending up in a confused state.
- When an action is disabled, it will now cancel all ongoing interactions, if any (i.e. you will see `InputAction.cancelled` being called).
  - Note that unlike the above-mentioned callbacks that happen when an action starts out with a control already actuated, the cancellation callbacks happen __immediately__ rather than in the next input update.
- Actions that at runtime are bound to multiple controls will now perform *conflict resolution*, if necessary.
  - This applies only if an action actually receives multiple concurrent actuations from controls.
  - When ambiguity is detected, the greatest amount of actuation on any of the controls gets to drive the action.
  - In practice, this means that as long as any of the controls bound to an action is actuated, the action will keep going. This resolves ambiguities when an action has primary and secondary bindings, for examples, or when an action is bound to multiple different devices at the same time.
  - Composite bindings count as single actuations regardless of how many controls participate in the composite.
  - This behavior __can be bypassed__ by setting the action to be pass-through.
- Action editor now closes when asset is deleted.
  - If there are unsaved changes, asks for confirmation first.
- Interactions and processors in the UI are now filtered based on the type of the action (if set) and sorted by name.
- Renamed "Axis" and "Dpad" composites to "1D Axis" and "2D Vector" composite.
  - The old names can still be used and existing data will load as expected.
  - `DpadComposite` got renamed to `Vector2Composite`; `AxisComposite` is unchanged.
- `InputInteractionContext.controlHasDefaultValue` has been replaced with `InputInteractionContext.ControlIsActuated()`.
- `InputActionChange.BindingsHaveChangedWhileEnabled` has been reworked and split in two:
    1. `InputActionChange.BoundControlsAboutToChange`: Bindings have been previously resolved but are about to be re-resolved.
    2. `InputActionChange.BoundControlsChanged`: Bindings have been resolved on one or more actions.
- Actions internally now allocate unmanaged memory.
  - Disposing should be taken care of automatically (though you can manually `Dispose` as well). If you see errors in the console log about unmanaged memory being leaked, please report the bug.
  - All execution state except for C# heap objects for processors, interactions, and composites has been collapsed into a single block of unmanaged memory. Actions should now be able to re-resolve efficiently without allocating additional GC memory.

### Added

- `PlayerInput` component which simplifies setting up individual player input actions and device pairings. \
  ![PlayerInput](Documentation~/Images/PlayerInput.png)
- `PlayerInputManager` component which simplifies player joining and split-screen setups. \
  ![PlayerInput](Documentation~/Images/PlayerInputManager.png)
- `InputDevice.all` (equivalent to `InputSystem.devices`)
- `InputControl.IsActuated()` can be used to determine whether control is currently actuated (defined as extension method in `InputControlExtensions`).
- Can now read control values from buffers as objects using `InputControl.ReadValueFromBufferAsObject`. This allows reading a value stored in memory without having to know the value type.
- New processors:
    * `ScaleProcessor`
    * `ScaleVector2Processor`
    * `ScaleVector3Processor`
    * `InvertVector2Processor`
    * `InvertVector3Processor`
    * `NormalizeVector2Processor`
    * `NormalizeVector3Processor`
- Added `MultiTapInteraction`. Can be used to listen for double-taps and the like.
- Can get total and average event lag times through `InputMetrics.totalEventLagTime` and `InputMetrics.averageEventLagTime`.
- `Mouse.forwardButton` and `Mouse.backButton`.
- The input debugger now shows users along with their paired devices and actions. See the [documentation](Documentation~/UserManagement.md#debugging)
- Added third and fourth barrel buttons on `Pen`.

#### Actions:
- Actions have a new continuous mode that will cause the action to trigger continuously even if there is no input. See the [documentation](Documentation~/Actions.md#continuous-actions) for details. \
  ![Continuous Action](Documentation~/Images/ContinuousAction.png)
- Actions have a new pass-through mode. In this mode an action will bypass any checks on control actuation and let any input activity on the action directly flow through. See the [documentation](Documentation~/Actions.md#pass-through-actions) for details. \
  ![Pass-Through Action](Documentation~/Images/PassThroughAction.png)
- Can now add interactions and processors directly to actions.
  ![Action Properties](Documentation~/Images/ActionProperties.png)
    * This is functionally equivalent to adding the respective processors and/or interactions to every binding on the action.
- Can now change the type of a composite retroactively.
  ![Composite Properties](Documentation~/Images/CompositeProperties.png)
- Values can now be read out as objects using `InputAction.CallbackContext.ReadValueAsObject()`.
    * Allocates GC memory. Should not be used during normal gameplay but is very useful for testing and debugging.
- Added auto-save mode for .inputactions editor.
  ![Auto Save](Documentation~/Images/AutoSave.png)
- Processors, interactions, and composites can now define their own parameter editor UIs by deriving from `InputParameterEditor`. This solves the problem of these elements not making it clear that the parameters usually have global defaults and do not need to be edited except if local overrides are necessary.
- Can now set custom min and max values for axis composites.
    ```
    var action = new InputAction();
    action.AddCompositeBinding("Axis(minValue=0,maxValue=2)")
        .With("Positive", "<Keyboard>/a")
        .With("Negative", "<Keyboard>/d");
    ```
- "C# Class File" property on .inputactions importer settings now has a file picker next to it.
- `InputActionTrace` has seen various improvements.
    * Recorded data will now stay valid even if actions are rebound to different controls.
    * Can listen to all actions using `InputActionTrace.SubscribeToAll`.
    * `InputActionTrace` now maintains a list of subscriptions. Add subscriptions with `SubscribeTo` and remove a subscription with `UnsubscribeFrom`. See the [documentation](Documentation~/Actions.md#tracing-actions) for details.

### Fixes

- Fixed support for Unity 2019.1 where we landed a native API change.
- `InputUser.UnpairDevicesAndRemoveUser()` corrupting device pairings of other InputUsers
- Control picker in UI having no devices if list of supported devices is empty but not null
- `IndexOutOfRangeException` when having multiple action maps in an asset (#359 and #358).
- Interactions timing out even if there was a pending event that would complete the interaction in time.
- Action editor updates when asset is renamed or moved.
- Exceptions when removing action in last position of action map.
- Devices marked as unsupported in input settings getting added back on domain reload.
- Fixed `Pen` causing exceptions and asserts.
- Composites that assign multiple bindings to parts failing to set up properly when parts are assigned out of order (#410).

### Known Issues

- Input processing in edit mode on 2019.1 is sporadic rather than happening on every editor update.

## [0.1.2-preview] - 2018-12-19

    NOTE: The minimum version requirement for the new input system has been bumped
          to 2018.3. The previous minum requirement of 2018.2 is no longer supported.
          Also, we have dropped support for the .NET 3.5 runtime. The new .NET 4
          runtime is now required to use the new input system.

We've started working on documentation. The current work-in-progress can be found on [GitHub](https://github.com/Unity-Technologies/InputSystem/blob/develop/Packages/com.unity.inputsystem/Documentation~/InputSystem.md).

### Changed

- `InputConfiguration` has been replaced with a new `InputSettings` class.
- `InputConfiguration.lockInputToGame` has been moved to `InputEditorUserSettings.lockInputToGameView`. This setting is now persisted as a local user setting.
- `InputSystem.updateMask` has been replaced with `InputSettings.updateMode`.
- `InputSystem.runInBackground` has been moved to `InputSettings.runInBackground`.
- Icons have been updated for improved styling and now have separate dark and light skin versions.
- `Lock Input To Game` and `Diagnostics Mode` are now persisted as user settings
- Brought back `.current` getters and added `InputSettings.filterNoiseOnCurrent` to control whether noise filtering on the getters is performed or not.
- Removed old and outdated Doxygen-generated API docs.

### Added

- `InputSystem.settings` contains the current input system settings.
- A new UI has been added to "Edit >> Project Settings..." to edit input system settings. Settings are stored in a user-controlled asset in any location inside `Assets/`. Multiple assets can be used and switched between.
- Joystick HIDs are now supported on Windows, Mac, and UWP.
- Can now put system into manual update mode (`InputSettings.updateMode`). In this mode, events will not get automatically processed. To process events, call `InputSystem.Update()`.
- Added shortcuts to action editor window (requires 2019.1).
- Added icons for .inputactions assets.

### Fixed

- `InputSystem.devices` not yet being initialized in `MonoBehaviour.Start` when in editor.

### Known Issues

- Input settings are not yet included in player builds. This means that at the moment, player builds will always start out with default input settings.
- There have been reports of some stickiness to buttons on 2019.1 alpha builds.  We are looking at this now.

## [0.0.14-preview] - 2018-12-11

### Changed

- `Pointer.delta` no longer has `SensitivityProcessor` on it. The processor was causing many issues with mouse deltas. It is still available for adding it manually to action bindings but the processor likely needs additional work.

### Fixed

Core:
- Invalid memory accesses when using .NET 4 runtime
- Mouse.button not being identical to Mouse.leftButton
- DualShock not being recognized when connected via Bluetooth

Actions:
- Parameters disappearing on processors and interactions in UI when edited
- Parameters on processors and interactions having wrong value type in UI (e.g. int instead of float)
- RebindingOperation calling OnComplete() after being cancelled

Misc:
- Documentation no longer picked up as assets in user project

## [0.0.13-preview] - 2018-12-05

First release from stable branch.<|MERGE_RESOLUTION|>--- conflicted
+++ resolved
@@ -37,11 +37,8 @@
 - Fixed missing name in window title for Input Action assets.
 - Fixed showing action properties view when there were no actions.
 - Fixed "Listen" functionality for selecting an input sometimes expecting the wrong input type.
-<<<<<<< HEAD
+- Fixed InputManager.asset file growing in size on each Reset call.
 - Fixed Project Settings header title styling for Input Actions editor.
-=======
-- Fixed InputManager.asset file growing in size on each Reset call.
->>>>>>> a89c735b
 
 ## [1.8.0-pre.2] - 2023-11-09
 
