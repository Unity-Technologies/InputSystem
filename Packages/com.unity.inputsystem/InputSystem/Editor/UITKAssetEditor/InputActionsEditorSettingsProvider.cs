--- conflicted
+++ resolved
@@ -22,8 +22,7 @@
         private static InputActionsEditorSettingsProvider m_ActiveSettingsProvider;
 
         private InputActionsEditorView m_View;
-
-        private bool m_IsActivated;
+        
         private InputEditorAnalytics.InputActionsEditorSessionAnalytic m_ActionEditorAnalytics;
 
         public InputActionsEditorSettingsProvider(string path, SettingsScope scopes, IEnumerable<string> keywords = null)
@@ -32,47 +31,26 @@
 
         public override void OnActivate(string searchContext, VisualElement rootElement)
         {
-<<<<<<< HEAD
-            base.OnActivate(searchContext, rootElement);
-
-            m_IsActivated = true;
-
+            // There is an editor bug UUM-55238 that may cause OnActivate and OnDeactivate to be called in unexpected order.
+            // This flag avoids making assumptions and executing logic twice.
+            if (m_IsActivated)
+                return;
+
+            // Monitor play mode state changes
+            EditorApplication.playModeStateChanged += ModeChanged;
+
+            // Setup root element with focus monitoring
             m_RootVisualElement = rootElement;
-
+            m_RootVisualElement.focusable = true;
+            m_RootVisualElement.RegisterCallback<FocusOutEvent>(OnFocusOut);
+            m_RootVisualElement.RegisterCallback<FocusInEvent>(OnFocusIn);
+            
             // Always begin a session when activated (note that OnActivate isn't called when navigating back
             // to editor from another setting category)
             m_ActionEditorAnalytics = new InputEditorAnalytics.InputActionsEditorSessionAnalytic(
                 InputEditorAnalytics.InputActionsEditorSessionData.Kind.EmbeddedInProjectSettings);
             m_ActionEditorAnalytics.Begin();
-
-            var asset = ProjectWideActionsAsset.GetOrCreate();
-            var serializedAsset = new SerializedObject(asset);
-            m_State = new InputActionsEditorState(m_ActionEditorAnalytics, serializedAsset);
-
-            BuildUI();
-=======
-            // There is an editor bug UUM-55238 that may cause OnActivate and OnDeactivate to be called in unexpected order.
-            // This flag avoids making assumptions and executing logic twice.
-            if (m_IsActivated)
-                return;
->>>>>>> 2c4e532d
-
-            // Monitor play mode state changes
-            EditorApplication.playModeStateChanged += ModeChanged;
-
-            // Setup root element with focus monitoring
-            m_RootVisualElement = rootElement;
-            m_RootVisualElement.focusable = true;
-            m_RootVisualElement.RegisterCallback<FocusOutEvent>(OnFocusOut);
-            m_RootVisualElement.RegisterCallback<FocusInEvent>(OnFocusIn);
-
-<<<<<<< HEAD
-            // Note that focused element will be set if we are navigating back to
-            // an existing instance when switching setting in the left project settings panel since
-            // this doesn't recreate the editor.
-            if (m_RootVisualElement.focusController?.focusedElement != null)
-                OnEditFocus();
-=======
+            
             CreateUI();
 
             // Monitor any changes to InputSystem.actions for as long as this editor is active
@@ -84,21 +62,13 @@
             // Note that focused element will be set if we are navigating back to an existing instance when switching
             // setting in the left project settings panel since this doesn't recreate the editor.
             if (m_RootVisualElement?.focusController?.focusedElement != null)
-                OnEditFocus(null);
+                OnFocusIn();
 
             m_IsActivated = true;
->>>>>>> 2c4e532d
         }
 
         public override void OnDeactivate()
         {
-<<<<<<< HEAD
-            base.OnDeactivate();
-
-            if (!m_IsActivated)
-                return; // Observed that when switching back to settings from another setting OnDeactivate is called before OnActivate.
-            m_IsActivated = false;
-=======
             // There is an editor bug UUM-55238 that may cause OnActivate and OnDeactivate to be called in unexpected order.
             // This flag avoids making assumptions and executing logic twice.
             if (!m_IsActivated)
@@ -106,7 +76,6 @@
 
             // Stop monitoring play mode state changes
             EditorApplication.playModeStateChanged -= ModeChanged;
->>>>>>> 2c4e532d
 
             if (m_RootVisualElement != null)
             {
@@ -122,16 +91,14 @@
                 m_HasEditFocus = false;
             }
 
-<<<<<<< HEAD
+            InputSystem.onActionsChange -= BuildUI;
+
+            m_IsActivated = false;
+            
             // Always end a session when deactivated.
             m_ActionEditorAnalytics?.End();
-=======
-            InputSystem.onActionsChange -= BuildUI;
-
-            m_IsActivated = false;
 
             m_View?.DestroyView();
->>>>>>> 2c4e532d
         }
 
         private void OnFocusIn(FocusInEvent @event = null)
@@ -139,9 +106,7 @@
             if (!m_HasEditFocus)
             {
                 m_HasEditFocus = true;
-<<<<<<< HEAD
-                OnEditFocus();
-=======
+                m_ActionEditorAnalytics.RegisterEditorFocusIn();
                 m_ActiveSettingsProvider = this;
                 SetIMGUIDropdownVisible(false, false);
             }
@@ -190,7 +155,6 @@
             {
                 m_HasEditFocus = false;
                 SaveAssetOnFocusLost();
->>>>>>> 2c4e532d
             }
         }
 
@@ -201,28 +165,10 @@
             // elements outside of project settings Editor Window. Also note that @event is null when we call this
             // from OnDeactivate().
             var element = (VisualElement)@event?.relatedTarget;
-<<<<<<< HEAD
-            if (element != null || !m_HasEditFocus)
-                return;
-            m_HasEditFocus = false;
-            OnEditFocusLost();
-        }
-
-        private void OnEditFocus()
-        {
-            m_ActionEditorAnalytics.RegisterEditorFocusIn();
-        }
-
-        private void OnEditFocusLost()
-        {
-#if UNITY_INPUT_SYSTEM_INPUT_ACTIONS_EDITOR_AUTO_SAVE_ON_FOCUS_LOST
-            InputActionsEditorWindowUtils.SaveAsset(m_State.serializedObject);
-#endif
 
             m_ActionEditorAnalytics.RegisterEditorFocusOut();
-=======
+            
             DelayFocusLost(element == null);
->>>>>>> 2c4e532d
         }
 
         private void OnStateChanged(InputActionsEditorState newState)
@@ -334,11 +280,6 @@
 
         private void ModeChanged(PlayModeStateChange change)
         {
-<<<<<<< HEAD
-            var serializedAsset = new SerializedObject(newAsset);
-            m_ActionEditorAnalytics.RegisterReset();
-            m_State = new InputActionsEditorState(m_ActionEditorAnalytics, serializedAsset);
-=======
             switch (change)
             {
                 case PlayModeStateChange.EnteredEditMode:
@@ -352,7 +293,6 @@
                 default:
                     break;
             }
->>>>>>> 2c4e532d
         }
 
         [SettingsProvider]
