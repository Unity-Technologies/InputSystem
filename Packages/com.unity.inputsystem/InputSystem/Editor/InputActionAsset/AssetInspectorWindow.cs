#if UNITY_EDITOR
using System;
using System.Linq;
using UnityEditor;
using UnityEditor.Callbacks;
using UnityEditor.IMGUI.Controls;

namespace UnityEngine.Experimental.Input.Editor
{
    internal class AssetInspectorWindow : EditorWindow
    {
        public static class Styles
        {
            public static GUIStyle actionTreeBackground = new GUIStyle("Label");
            public static GUIStyle propertiesBackground = new GUIStyle("Label");
            public static GUIStyle columnHeaderLabel = new GUIStyle(EditorStyles.toolbar);
            public static GUIStyle waitingForInputLabel = new GUIStyle("WhiteBoldLabel");

            ////TODO: move to a better place
            public static string SharedResourcesPath = "Packages/com.unity.inputsystem/InputSystem/Editor/InputActionAsset/Resources/";
            public static string ResourcesPath
            {
                get
                {
                    if (EditorGUIUtility.isProSkin)
                        return SharedResourcesPath + "pro/";
                    return SharedResourcesPath + "personal/";
                }
            }

            static Styles()
            {
                actionTreeBackground.normal.background = AssetDatabase.LoadAssetAtPath<Texture2D>(ResourcesPath + "actionTreeBackground.png");
                actionTreeBackground.border = new RectOffset(3, 3, 3, 3);
                actionTreeBackground.margin = new RectOffset(4, 4, 4, 4);

                propertiesBackground.normal.background = AssetDatabase.LoadAssetAtPath<Texture2D>(ResourcesPath + "propertiesBackground.png");
                propertiesBackground.border = new RectOffset(3, 3, 3, 3);
                propertiesBackground.margin = new RectOffset(4, 4, 4, 4);

                columnHeaderLabel.alignment = TextAnchor.MiddleLeft;
                columnHeaderLabel.fontStyle = FontStyle.Bold;
                columnHeaderLabel.padding.left = 10;

                waitingForInputLabel.fontSize = 40;
            }
        }

        [SerializeField]
        private TreeViewState m_ActionMapsTreeState;
        [SerializeField]
        private TreeViewState m_ActionsTreeState;
        [SerializeField]
        private AdvancedDropdownState m_PickerTreeViewState;
        [SerializeField]
        private InputActionAssetManager m_ActionAssetManager;
        [SerializeField]
        internal InputActionWindowToolbar m_InputActionWindowToolbar;
        [SerializeField]
        internal ActionInspectorContextMenu m_ContextMenu;

        private InputBindingPropertiesView m_BindingPropertyView;
        internal ActionMapsTree m_ActionMapsTree;
        internal ActionsTree m_ActionsTree;
        internal CopyPasteUtility m_CopyPasteUtility;

        private static bool s_RefreshPending;
        private static readonly string k_FileExtension = ".inputactions";

        GUIContent m_AddActionIconGUI;
        GUIContent m_AddActionMapIconGUI;
        GUIContent m_AddBindingGUI;
        GUIContent m_ActionMapsHeaderGUI = EditorGUIUtility.TrTextContent("Action Maps");
        GUIContent m_ActionsGUI = EditorGUIUtility.TrTextContent("Actions");
        GUIContent m_WaitingForInputContent = EditorGUIUtility.TrTextContent("Waiting for input...");
        GUIContent m_WaitingForSpecificInputContent = new GUIContent("Waiting for {0}...");// EditorGUIUtility.TrTextContent("Waiting for {0}...");
        [SerializeField]
        GUIContent m_DirtyTitle;
        [SerializeField]
        GUIContent m_Title;
        Vector2 m_PropertiesScroll;
        bool m_ForceQuit;

        private void OnEnable()
        {
            minSize = new Vector2(600, 300);

            if (m_AddActionIconGUI == null)
                m_AddActionIconGUI = EditorGUIUtility.TrIconContent("Toolbar Plus", "Add Action");
            if (m_AddActionMapIconGUI == null)
                m_AddActionMapIconGUI = EditorGUIUtility.TrIconContent("Toolbar Plus", "Add Action Map");
            if (m_AddBindingGUI == null)
                m_AddBindingGUI = EditorGUIUtility.TrIconContent("Toolbar Plus More", "Add Binding");

            Undo.undoRedoPerformed += OnUndoRedoCallback;
            if (m_ActionAssetManager == null)
            {
                return;
            }

            // Initialize after assembly reload
            m_ActionAssetManager.InitializeObjectReferences();
            m_ActionAssetManager.SetReferences(SetTitle);
            m_InputActionWindowToolbar.SetReferences(m_ActionAssetManager, Apply);
            m_InputActionWindowToolbar.RebuildData();
            m_ContextMenu.SetReferences(this, m_ActionAssetManager, m_InputActionWindowToolbar);

            InitializeTrees();
            OnActionMapSelection();
            LoadPropertiesForSelection();
        }

        private void OnDisable()
        {
            Undo.undoRedoPerformed -= OnUndoRedoCallback;
        }

        private void OnDestroy()
        {
            if (!m_ForceQuit && m_ActionAssetManager.dirty)
            {
                var result = EditorUtility.DisplayDialogComplex("Unsaved changes", "Do you want to save the changes you made before quitting?", "Save", "Cancel", "Don't Save");
                switch (result)
                {
                    case 0:
                        // Save
                        m_ActionAssetManager.SaveChangesToAsset();
                        m_ActionAssetManager.CleanupAssets();
                        break;
                    case 1:
                        // Cancel
                        Instantiate(this).Show();
                        break;
                    case 2:
                        // Don't save
                        break;
                }
            }
        }

        // Set asset would usually only be called when the window is open
        private void SetAsset(InputActionAsset referencedObject)
        {
            m_ActionAssetManager = new InputActionAssetManager(referencedObject);
            m_ActionAssetManager.SetReferences(SetTitle);
            m_ActionAssetManager.InitializeObjectReferences();
            m_InputActionWindowToolbar = new InputActionWindowToolbar(m_ActionAssetManager, Apply);
            m_ContextMenu = new ActionInspectorContextMenu(this, m_ActionAssetManager, m_InputActionWindowToolbar);
            InitializeTrees();

            // Make sure first actions map selected and actions tree expanded
            m_ActionMapsTree.SelectFirstRow();
            OnActionMapSelection();
            m_ActionsTree.ExpandAll();
            LoadPropertiesForSelection();
        }

        private void InitializeTrees()
        {
            m_ActionMapsTree = ActionMapsTree.CreateFromSerializedObject(Apply, m_ActionAssetManager.serializedObject, ref m_ActionMapsTreeState);
            m_ActionMapsTree.OnSelectionChanged = OnActionMapSelection;
            m_ActionMapsTree.OnContextClick = m_ContextMenu.OnActionMapContextClick;

            m_ActionsTree = ActionsTree.CreateFromSerializedObject(Apply, ref m_ActionsTreeState);
            m_ActionsTree.OnSelectionChanged = OnActionSelection;
            m_ActionsTree.OnContextClick = m_ContextMenu.OnActionsContextClick;
            m_ActionsTree.OnRowGUI = OnActionRowGUI;
            m_InputActionWindowToolbar.OnSearchChanged = m_ActionsTree.SetNameFilter;
            m_InputActionWindowToolbar.OnSchemeChanged = a =>
            {
                if (a == null)
                {
                    m_ActionsTree.SetSchemeBindingGroupFilter(null);
                    return;
                }
                var group = m_ActionAssetManager.m_AssetObjectForEditing.GetControlScheme(a).bindingGroup;
                m_ActionsTree.SetSchemeBindingGroupFilter(group);
            };
            m_InputActionWindowToolbar.OnDeviceChanged = m_ActionsTree.SetDeviceFilter;

            m_ActionsTree.SetNameFilter(m_InputActionWindowToolbar.nameFilter);
            if (m_InputActionWindowToolbar.selectedControlSchemeName != null)
            {
                var group = m_ActionAssetManager.m_AssetObjectForEditing.GetControlScheme(m_InputActionWindowToolbar.selectedControlSchemeName).bindingGroup;
                m_ActionsTree.SetSchemeBindingGroupFilter(group);
            }
            m_ActionsTree.SetDeviceFilter(m_InputActionWindowToolbar.selectedDevice);

            m_CopyPasteUtility = new CopyPasteUtility(Apply, m_ActionMapsTree, m_ActionsTree, m_ActionAssetManager.serializedObject);
            if (m_PickerTreeViewState == null)
                m_PickerTreeViewState = new AdvancedDropdownState();
        }

        private void OnUndoRedoCallback()
        {
            if (m_ActionMapsTree == null)
                return;

            m_ActionAssetManager.LoadImportedObjectFromGuid();
            EditorApplication.delayCall += Apply;
            // Since the Undo.undoRedoPerformed callback is global, the callback will be called for any undo/redo action
            // We need to make sure we dirty the state only in case of changes to the asset.
            EditorApplication.delayCall += m_ActionAssetManager.UpdateAssetDirtyState;
        }

        private void OnActionMapSelection()
        {
            if (m_ActionMapsTree.GetSelectedRow() != null)
                m_ActionsTree.actionMapProperty = m_ActionMapsTree.GetSelectedRow().elementProperty;
            m_ActionsTree.Reload();
        }

        private void OnActionSelection()
        {
            LoadPropertiesForSelection();
        }

        private void LoadPropertiesForSelection()
        {
            m_BindingPropertyView = null;

            // Column #1: Load selected action map.
            if (m_ActionMapsTree.GetSelectedRow() != null)
            {
                var row = m_ActionMapsTree.GetSelectedRow();
                if (row != null)
                {
                    m_ActionsTree.actionMapProperty = m_ActionMapsTree.GetSelectedRow().elementProperty;
                    m_ActionsTree.Reload();
                }
            }

            // Column #2: Load selected action or binding.
            if (m_ActionsTree.HasSelection() && m_ActionsTree.GetSelection().Count == 1)
            {
                var item = m_ActionsTree.GetSelectedRow();
                if (item is BindingTreeItem)
                {
                    // Grab the action for the binding and see if we have an expected control layout
                    // set on it. Pass that on to the control picking machinery.
                    var isCompositeTreeItem = item is CompositeTreeItem;
                    var actionItem = (isCompositeTreeItem ? item.parent.parent : item.parent) as ActionTreeItem;
                    Debug.Assert(actionItem != null);

                    // Show properties for binding.
                    m_BindingPropertyView =
                        new InputBindingPropertiesView(
                            item.elementProperty,
                            () =>
                            {
                                Apply();
                                LoadPropertiesForSelection();
                            },
                            m_PickerTreeViewState,
                            m_InputActionWindowToolbar,
                            item.expectedControlLayout);

                    // For composite groups, don't show the binding path and control scheme section.
                    if (item is CompositeGroupTreeItem)
                        m_BindingPropertyView.showPathAndControlSchemeSection = false;
                }
                ////TODO: properties for actions
            }
        }

        internal void Apply()
        {
            m_ActionAssetManager.SetAssetDirty();
            titleContent = m_DirtyTitle;
            m_ActionAssetManager.ApplyChanges();
            m_ActionMapsTree.Reload();
            m_InputActionWindowToolbar.RebuildData();
            var selectedActionMap = m_ActionMapsTree.GetSelectedActionMap();
            if (selectedActionMap != null)
            {
                m_ActionsTree.actionMapProperty = m_ActionMapsTree.GetSelectedActionMap().elementProperty;
            }
            else
            {
                m_ActionsTree.actionMapProperty = null;
            }
            m_ActionsTree.Reload();

            LoadPropertiesForSelection();
        }

        private void OnGUI()
        {
            if (Event.current.type == EventType.KeyDown)
            {
                if (m_ActionMapsTree.HasFocus() && Event.current.keyCode == KeyCode.RightArrow)
                {
                    if (!m_ActionsTree.HasSelection())
                        m_ActionsTree.SelectFirstRow();
                    m_ActionsTree.SetFocus();
                }
            }

            EditorGUILayout.BeginVertical();
            // Toolbar.
            EditorGUILayout.BeginHorizontal(EditorStyles.toolbar);
            m_InputActionWindowToolbar.OnGUI();
            GUILayout.Space(5);
            EditorGUILayout.EndHorizontal();

<<<<<<< HEAD
            //Draw columns
            EditorGUILayout.BeginHorizontal();

=======
            EditorGUILayout.Space();

            var isPickingInteractively = m_BindingPropertyView != null && m_BindingPropertyView.isInteractivelyPicking;
            EditorGUI.BeginDisabledGroup(isPickingInteractively);

            // Draw columns.
            var columnsRect = EditorGUILayout.BeginHorizontal();
>>>>>>> e345d958
            var columnAreaWidth = position.width - Styles.actionTreeBackground.margin.left - Styles.actionTreeBackground.margin.left - Styles.propertiesBackground.margin.right;
            DrawActionMapsColumn(columnAreaWidth * 0.22f);
            DrawActionsColumn(columnAreaWidth * 0.38f);
            DrawPropertiesColumn(columnAreaWidth * 0.40f);
            EditorGUILayout.EndHorizontal();

<<<<<<< HEAD
=======
            // If we're currently interactively picking a binding, aside from disabling and dimming the normal UI, display a large text over
            // the window that says we're waiting for input.
            // NOTE: We're not using EditorWindow.ShowNotification() as, aside from having trouble displaying our dynamically generated text
            //       properly without clipping, notifications will automatically disappear after a brief moment. We want the input requester
            //       to stay visible for as long as we're still looking for input.
            EditorGUI.EndDisabledGroup();
            if (isPickingInteractively)
                DrawInteractivePickingOverlay(columnsRect);

            // Bottom margin.
            GUILayout.Space(3);
>>>>>>> e345d958
            EditorGUILayout.EndVertical();

            if (Event.current.type == EventType.ValidateCommand)
            {
                if (CopyPasteUtility.IsValidCommand(Event.current.commandName))
                {
                    Event.current.Use();
                }
            }
            if (Event.current.type == EventType.ExecuteCommand)
            {
                m_CopyPasteUtility.HandleCommandEvent(Event.current.commandName);
            }
        }

        private void DrawActionMapsColumn(float width)
        {
            EditorGUILayout.BeginVertical(Styles.actionTreeBackground, GUILayout.MinWidth(width), GUILayout.ExpandWidth(true), GUILayout.ExpandHeight(true));
            GUILayout.FlexibleSpace();
            EditorGUILayout.EndVertical();
            var columnRect = GUILayoutUtility.GetLastRect();

            var labelRect = new Rect(columnRect);
            labelRect.height = EditorGUIUtility.singleLineHeight + EditorGUIUtility.standardVerticalSpacing * 2;
            columnRect.y += labelRect.height;
            columnRect.height -= labelRect.height;

            // Draw header
            EditorGUI.LabelField(labelRect, GUIContent.none, Styles.actionTreeBackground);
            var headerRect = new Rect(labelRect.x + 1, labelRect.y + 1, labelRect.width - 2, labelRect.height - 2);
            EditorGUI.LabelField(headerRect, m_ActionMapsHeaderGUI, Styles.columnHeaderLabel);

            labelRect.x = labelRect.width - (EditorGUIUtility.singleLineHeight + EditorGUIUtility.standardVerticalSpacing);
            labelRect.width = EditorGUIUtility.singleLineHeight + EditorGUIUtility.standardVerticalSpacing;
            if (GUI.Button(labelRect, m_AddActionMapIconGUI, GUIStyle.none))
            {
                m_ContextMenu.OnAddActionMap();
            }

            // Draw border rect
            EditorGUI.LabelField(columnRect, GUIContent.none, Styles.propertiesBackground);
            // Compensate for the border rect
            columnRect.x += 1;
            columnRect.height -= 1;
            columnRect.width -= 2;
            m_ActionMapsTree.OnGUI(columnRect);
        }

        private void DrawActionsColumn(float width)
        {
            EditorGUILayout.BeginVertical(Styles.actionTreeBackground, GUILayout.MaxWidth(width), GUILayout.ExpandWidth(true), GUILayout.ExpandHeight(true));
            GUILayout.FlexibleSpace();
            EditorGUILayout.EndVertical();
            var columnRect = GUILayoutUtility.GetLastRect();

            var labelRect = new Rect(columnRect);
            labelRect.height = EditorGUIUtility.singleLineHeight + EditorGUIUtility.standardVerticalSpacing * 2;
            columnRect.y += labelRect.height;
            columnRect.height -= labelRect.height;

            EditorGUI.LabelField(labelRect, GUIContent.none, Styles.actionTreeBackground);
            var headerRect = new Rect(labelRect.x + 1, labelRect.y + 1, labelRect.width - 2, labelRect.height - 2);
            EditorGUI.LabelField(headerRect, m_ActionsGUI, Styles.columnHeaderLabel);

            labelRect.x = labelRect.x + labelRect.width - (EditorGUIUtility.singleLineHeight + EditorGUIUtility.standardVerticalSpacing);
            labelRect.width = EditorGUIUtility.singleLineHeight + EditorGUIUtility.standardVerticalSpacing;
            if (GUI.Button(labelRect, m_AddActionIconGUI, GUIStyle.none))
            {
                m_ContextMenu.OnAddAction();
            }

            // Draw border rect
            EditorGUI.LabelField(columnRect, GUIContent.none, Styles.propertiesBackground);
            // Compensate for the border rect
            columnRect.x += 1;
            columnRect.height -= 1;
            columnRect.width -= 2;
            m_ActionsTree.OnGUI(columnRect);
        }

        private void DrawPropertiesColumn(float width)
        {
            EditorGUILayout.BeginVertical(Styles.propertiesBackground, GUILayout.Width(width));


            var rect = GUILayoutUtility.GetRect(0, EditorGUIUtility.singleLineHeight + EditorGUIUtility.standardVerticalSpacing * 2, GUILayout.ExpandWidth(true));
            rect.x -= 2;
            rect.y -= 1;
            rect.width += 4;

            EditorGUI.LabelField(rect, GUIContent.none, Styles.propertiesBackground);
            var headerRect = new Rect(rect.x + 1, rect.y + 1, rect.width - 2, rect.height - 2);
            EditorGUI.LabelField(headerRect, "Properties", Styles.columnHeaderLabel);

            if (m_BindingPropertyView != null)
            {
                m_PropertiesScroll = EditorGUILayout.BeginScrollView(m_PropertiesScroll);
<<<<<<< HEAD
                m_PropertyView.OnGUI();
=======
                m_BindingPropertyView.OnGUI();
>>>>>>> e345d958
                EditorGUILayout.EndScrollView();
            }
            else
            {
                GUILayout.FlexibleSpace();
            }


            EditorGUILayout.EndVertical();
        }

        private void DrawInteractivePickingOverlay(Rect rect)
        {
            // If we have an expected control layout, be specific about what kind of input we expect as
            // otherwise it can be quite confusing to hammer an input control and nothing happens.
            var expectedControlLayout = m_BindingPropertyView.expectedControlLayout;
            GUIContent waitingForInputText;
            if (!string.IsNullOrEmpty(expectedControlLayout))
            {
                var text = string.Format(m_WaitingForSpecificInputContent.text, expectedControlLayout);
                waitingForInputText = new GUIContent(text);
            }
            else
            {
                waitingForInputText = m_WaitingForInputContent;
            }

            float minWidth, maxWidth;
            Styles.waitingForInputLabel.CalcMinMaxWidth(waitingForInputText, out minWidth, out maxWidth);

            var waitingForInputTextRect = rect;
            waitingForInputTextRect.width = maxWidth;
            waitingForInputTextRect.height = Styles.waitingForInputLabel.CalcHeight(waitingForInputText, rect.width);
            waitingForInputTextRect.x = rect.width / 2 - maxWidth / 2;
            waitingForInputTextRect.y = rect.height / 2 - waitingForInputTextRect.height / 2;

            EditorGUI.DropShadowLabel(waitingForInputTextRect, waitingForInputText, Styles.waitingForInputLabel);

            var cancelButtonRect = waitingForInputTextRect;
            cancelButtonRect.y += waitingForInputTextRect.height + 3;
            cancelButtonRect.x = waitingForInputTextRect.x + waitingForInputTextRect.width - 50;
            cancelButtonRect.width = 50;
            cancelButtonRect.height = 15;

            if (GUI.Button(cancelButtonRect, "Cancel"))
            {
                m_BindingPropertyView.CancelInteractivePicking();
                Repaint();
            }
        }

        public static void RefreshAllOnAssetReimport()
        {
            if (s_RefreshPending)
                return;

            // We don't want to refresh right away but rather wait for the next editor update
            // to then do one pass of refreshing action editor windows.
            EditorApplication.delayCall += RefreshAllOnAssetReimportCallback;
            s_RefreshPending = true;
        }

        private static void RefreshAllOnAssetReimportCallback()
        {
            s_RefreshPending = false;

            // When the asset is modified outside of the editor
            // and the importer settings are visible in the inspector
            // the asset references in the importer inspector need to be force rebuild
            // (otherwise we gets lots of exceptions)
            ActiveEditorTracker.sharedTracker.ForceRebuild();

            var windows = Resources.FindObjectsOfTypeAll<AssetInspectorWindow>();
            foreach (var window in windows)
                window.ReloadAssetFromFile();
        }

        private void ReloadAssetFromFile()
        {
            if (!m_ActionAssetManager.dirty)
            {
                m_ActionAssetManager.CreateWorkingCopyAsset();
                InitializeTrees();
                LoadPropertiesForSelection();
                Repaint();
            }
        }

        [OnOpenAsset]
        internal static bool OnOpenAsset(int instanceId, int line)
        {
            var path = AssetDatabase.GetAssetPath(instanceId);
            if (!path.EndsWith(k_FileExtension))
                return false;

            string mapToSelect = null;
            string actionToSelect = null;

            // Grab InputActionAsset.
            var obj = EditorUtility.InstanceIDToObject(instanceId);
            var asset = obj as InputActionAsset;
            if (asset == null)
            {
                // Check if the user clicked on an action inside the asset.
                var actionReference = obj as InputActionReference;
                if (actionReference != null)
                {
                    asset = actionReference.asset;
                    mapToSelect = actionReference.action.actionMap.name;
                    actionToSelect = actionReference.action.name;
                }
                else
                    return false;
            }

            // See if we have an existing editor window that has the asset open.
            var inputManagers = Resources.FindObjectsOfTypeAll<AssetInspectorWindow>();
            var window = inputManagers.FirstOrDefault(w => w.m_ActionAssetManager.ImportedAssetObjectEquals(asset));

            if (window != null)
            {
                window.Show();
                window.Focus();
            }
            else
            {
                // No, so create a new window.
                window = CreateInstance<AssetInspectorWindow>();
                window.m_Title = new GUIContent(asset.name + " (Input Manager)");
                window.m_DirtyTitle = new GUIContent("(*) " + window.m_Title.text);
                window.titleContent = window.m_Title;
                window.SetAsset(asset);
                window.Show();
            }

            // If user clicked on an action inside the asset, focus on that action (if we can find it).
            if (actionToSelect != null)
            {
                if (window.m_ActionMapsTree.SetSelection(mapToSelect))
                {
                    window.OnActionMapSelection();
                    window.m_ActionsTree.SetSelection(actionToSelect);
                }
            }

            return true;
        }

        void OnActionRowGUI(TreeViewItem treeViewItem, Rect rect)
        {
            if (treeViewItem is ActionTreeItem)
            {
                rect.x = rect.width - (EditorGUIUtility.singleLineHeight + EditorGUIUtility.standardVerticalSpacing);
                rect.width = EditorGUIUtility.singleLineHeight + EditorGUIUtility.standardVerticalSpacing;
                if (GUI.Button(rect, m_AddBindingGUI, GUIStyle.none))
                {
                    m_ContextMenu.ShowAddActionsMenu(treeViewItem);
                }
            }
        }

        void SetTitle(bool dirty)
        {
            titleContent = dirty ? m_DirtyTitle : m_Title;
        }

        internal void CloseWithoutSaving()
        {
            m_ForceQuit = true;
            Close();
        }
    }
}
#endif // UNITY_EDITOR<|MERGE_RESOLUTION|>--- conflicted
+++ resolved
@@ -303,11 +303,6 @@
             GUILayout.Space(5);
             EditorGUILayout.EndHorizontal();
 
-<<<<<<< HEAD
-            //Draw columns
-            EditorGUILayout.BeginHorizontal();
-
-=======
             EditorGUILayout.Space();
 
             var isPickingInteractively = m_BindingPropertyView != null && m_BindingPropertyView.isInteractivelyPicking;
@@ -315,15 +310,12 @@
 
             // Draw columns.
             var columnsRect = EditorGUILayout.BeginHorizontal();
->>>>>>> e345d958
             var columnAreaWidth = position.width - Styles.actionTreeBackground.margin.left - Styles.actionTreeBackground.margin.left - Styles.propertiesBackground.margin.right;
             DrawActionMapsColumn(columnAreaWidth * 0.22f);
             DrawActionsColumn(columnAreaWidth * 0.38f);
             DrawPropertiesColumn(columnAreaWidth * 0.40f);
             EditorGUILayout.EndHorizontal();
 
-<<<<<<< HEAD
-=======
             // If we're currently interactively picking a binding, aside from disabling and dimming the normal UI, display a large text over
             // the window that says we're waiting for input.
             // NOTE: We're not using EditorWindow.ShowNotification() as, aside from having trouble displaying our dynamically generated text
@@ -335,7 +327,6 @@
 
             // Bottom margin.
             GUILayout.Space(3);
->>>>>>> e345d958
             EditorGUILayout.EndVertical();
 
             if (Event.current.type == EventType.ValidateCommand)
@@ -433,11 +424,7 @@
             if (m_BindingPropertyView != null)
             {
                 m_PropertiesScroll = EditorGUILayout.BeginScrollView(m_PropertiesScroll);
-<<<<<<< HEAD
-                m_PropertyView.OnGUI();
-=======
                 m_BindingPropertyView.OnGUI();
->>>>>>> e345d958
                 EditorGUILayout.EndScrollView();
             }
             else
