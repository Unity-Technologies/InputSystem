#if UNITY_EDITOR && UNITY_INPUT_SYSTEM_PROJECT_WIDE_ACTIONS
using System.Collections.Generic;
using UnityEditor;
using UnityEngine.UIElements;

namespace UnityEngine.InputSystem.Editor
{
    internal class InputActionsEditorSettingsProvider : SettingsProvider
    {
        public const string kSettingsPath = InputSettingsPath.kSettingsRootPath;

        [SerializeField] InputActionsEditorState m_State;
        VisualElement m_RootVisualElement;
        private bool m_HasEditFocus;
        StateContainer m_StateContainer;

        private bool m_IsActivated;
        InputAnalytics.InputActionsEditorSession m_ActionEditorAnalytics;

        public InputActionsEditorSettingsProvider(string path, SettingsScope scopes, IEnumerable<string> keywords = null)
            : base(path, scopes, keywords)
        { }

        public override void OnActivate(string searchContext, VisualElement rootElement)
        {
            base.OnActivate(searchContext, rootElement);
            
            m_IsActivated = true;
            Debug.Log("OnActivate");
            
            m_RootVisualElement = rootElement;
            
            var asset = ProjectWideActionsAsset.GetOrCreate();
            var serializedAsset = new SerializedObject(asset);
            m_State = new InputActionsEditorState(serializedAsset);
            
            BuildUI();

            // Always begin a session when activated (note that OnActivate isn't called when navigating back
            // to editor from another setting category)
            m_ActionEditorAnalytics = new InputAnalytics.InputActionsEditorSession(
                InputAnalytics.InputActionsEditorKind.EmbeddedInProjectSettings);
            m_ActionEditorAnalytics.Begin();
            
            // Monitor focus state of root element
            m_RootVisualElement.focusable = true;
            m_RootVisualElement.RegisterCallback<FocusOutEvent>(OnFocusOut);
            m_RootVisualElement.RegisterCallback<FocusInEvent>(OnFocusIn);
            
            // Note that focused element will be set if we are navigating back to
            // an existing instance when switching setting in the left project settings panel since
            // this doesn't recreate the editor.
<<<<<<< HEAD
            if (m_RootVisualElement.focusController.focusedElement != null)
                OnEditFocus();
=======
            if (m_RootVisualElement?.focusController?.focusedElement != null)
                OnEditFocus(null);
>>>>>>> ab1b38a7
        }

        public override void OnDeactivate()
        {
            base.OnDeactivate();

            if (!m_IsActivated)
                return; // Observed that when switching back to settings from another setting OnDeactivate is called before OnActivate.
            m_IsActivated = false;
            
            Debug.Log("OnDeactivate");
            
            if (m_RootVisualElement != null)
            {
                m_RootVisualElement.UnregisterCallback<FocusInEvent>(OnFocusIn);
                m_RootVisualElement.UnregisterCallback<FocusOutEvent>(OnFocusOut);
            }

            // Note that OnDeactivate will also trigger when opening the Project Settings (existing instance).
            // Hence we guard against duplicate OnDeactivate() calls.
            if (m_HasEditFocus)
            {
                OnFocusOut();
                m_HasEditFocus = false;
            }
            
            // Always end a session when deactivated.
            m_ActionEditorAnalytics?.End();
        }

        private void OnFocusIn(FocusInEvent @event = null)
        {
            if (!m_HasEditFocus)
            {
                m_HasEditFocus = true;
                OnEditFocus();
            }
        }

        private void OnFocusOut(FocusOutEvent @event = null)
        {
            // This can be used to detect focus lost events of container elements, but will not detect window focus.
            // Note that `event.relatedTarget` contains the element that gains focus, which is null if we select
            // elements outside of project settings Editor Window. Also note that @event is null when we call this
            // from OnDeactivate().
            var element = (VisualElement)@event?.relatedTarget;
            if (element != null || !m_HasEditFocus) 
                return;
            m_HasEditFocus = false;
            OnEditFocusLost();
        }
        
        private void OnEditFocus()
        {
            m_ActionEditorAnalytics.RegisterEditorFocusIn();
        }

        private void OnEditFocusLost()
        {
#if UNITY_INPUT_SYSTEM_INPUT_ACTIONS_EDITOR_AUTO_SAVE_ON_FOCUS_LOST
            InputActionsEditorWindowUtils.SaveAsset(m_State.serializedObject);
#endif
                
            m_ActionEditorAnalytics.RegisterEditorFocusOut();
        }

        private void OnStateChanged(InputActionsEditorState newState)
        {
            Debug.Log("StateChanged");
            
            #if UNITY_INPUT_SYSTEM_INPUT_ACTIONS_EDITOR_AUTO_SAVE_ON_FOCUS_LOST
            // No action, auto-saved on edit-focus lost
            #else
            // Project wide input actions always auto save - don't check the asset auto save status
            InputActionsEditorWindowUtils.SaveAsset(m_State.serializedObject);
            #endif
        }

        private void BuildUI()
        {
            m_StateContainer = new StateContainer(m_RootVisualElement, m_State);
            m_StateContainer.StateChanged += OnStateChanged;
            m_RootVisualElement.styleSheets.Add(InputActionsEditorWindowUtils.theme);
<<<<<<< HEAD
            var view = new InputActionsEditorView(m_RootVisualElement, m_StateContainer, null);
=======
            var view = new InputActionsEditorView(m_RootVisualElement, m_StateContainer);
            view.postResetAction += OnResetAsset;
>>>>>>> ab1b38a7
            m_StateContainer.Initialize();

            // Hide the save / auto save buttons in the project wide input actions
            // Project wide input actions always auto save
            var element = m_RootVisualElement.Q("save-asset-toolbar-container");
            if (element != null)
            {
                element.style.visibility = Visibility.Hidden;
                element.style.display = DisplayStyle.None;
            }
        }

        private void OnResetAsset(InputActionAsset newAsset)
        {
            var serializedAsset = new SerializedObject(newAsset);
            m_State = new InputActionsEditorState(serializedAsset);
        }

        [SettingsProvider]
        public static SettingsProvider CreateGlobalInputActionsEditorProvider()
        {
            return new InputActionsEditorSettingsProvider(kSettingsPath, SettingsScope.Project);
        }
    }
}

#endif<|MERGE_RESOLUTION|>--- conflicted
+++ resolved
@@ -50,13 +50,8 @@
             // Note that focused element will be set if we are navigating back to
             // an existing instance when switching setting in the left project settings panel since
             // this doesn't recreate the editor.
-<<<<<<< HEAD
             if (m_RootVisualElement.focusController.focusedElement != null)
                 OnEditFocus();
-=======
-            if (m_RootVisualElement?.focusController?.focusedElement != null)
-                OnEditFocus(null);
->>>>>>> ab1b38a7
         }
 
         public override void OnDeactivate()
@@ -140,12 +135,8 @@
             m_StateContainer = new StateContainer(m_RootVisualElement, m_State);
             m_StateContainer.StateChanged += OnStateChanged;
             m_RootVisualElement.styleSheets.Add(InputActionsEditorWindowUtils.theme);
-<<<<<<< HEAD
-            var view = new InputActionsEditorView(m_RootVisualElement, m_StateContainer, null);
-=======
             var view = new InputActionsEditorView(m_RootVisualElement, m_StateContainer);
             view.postResetAction += OnResetAsset;
->>>>>>> ab1b38a7
             m_StateContainer.Initialize();
 
             // Hide the save / auto save buttons in the project wide input actions
