--- conflicted
+++ resolved
@@ -14,11 +14,8 @@
 
 - Editor beeping or triggering menu commands when binding keys interactively.
 - "Add Action" button being active and triggering exceptions when no action map had been added yet.
-<<<<<<< HEAD
-- Input Debugger: Make remote connections still work after domain reloads
-=======
-- Pasting or Duplicating an Action in an Action Map asset will now assign a new and unique ID to the Action.
->>>>>>> ec12e1e2
+- Remote connections in input debugger now remain connected across domain reloads.
+- Pasting or duplicating an action in an action map asset will now assign a new and unique ID to the action.
 
 ## [0.2.0-preview] - 2019-02-12
 
