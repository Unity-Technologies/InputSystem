editors:
  - version: 2021.3
  - version: 2022.3
<<<<<<< HEAD
  - version: 2023.2
=======
>>>>>>> 3a454e87
  - version: 6000.0
  - version: trunk
    disable_tvos_run: true

utr_install_win: curl -s https://artifactory.prd.it.unity3d.com/artifactory/unity-tools-local/utr-standalone/utr.bat --output utr.bat
utr_install_nix: curl -s https://artifactory.prd.it.unity3d.com/artifactory/unity-tools-local/utr-standalone/utr --output utr && chmod +x utr

unity_downloader_install: pip install unity-downloader-cli --index-url https://artifactory.prd.it.unity3d.com/artifactory/api/pypi/pypi/simple

upm_ci_install: npm install -g upm-ci-utils@stable --registry https://artifactory.prd.it.unity3d.com/artifactory/api/npm/upm-npm

platforms_win:
  - name: win
    type: Unity::VM
    image: package-ci/win10:default
    flavor: b1.large
  - name: win_standalone
    type: Unity::VM
    image: package-ci/win10:default
    flavor: b1.large
    runtime: StandaloneWindows64
  - name: win_standalone_il2cpp
    type: Unity::VM
    image: package-ci/win10:default
    flavor: b1.large
    runtime: StandaloneWindows64
    scripting-backend: Il2Cpp
    installscript: unity-downloader-cli -c editor -c StandaloneSupport-IL2CPP --wait --fast -u 
platforms_nix:
  - name: mac
    type: Unity::VM::osx
    image: package-ci/macos-13:default
    flavor: m1.mac
  - name: mac_standalone
    type: Unity::VM::osx
    image: package-ci/macos-13:default
    flavor: m1.mac
    runtime: StandaloneOSX
  - name: mac_standalone_il2cpp
    type: Unity::VM::osx
    image: package-ci/macos-13:default
    flavor: m1.mac
    runtime: StandaloneOSX
    scripting-backend: Il2Cpp
    installscript: unity-downloader-cli -c editor -c StandaloneSupport-IL2CPP --wait --fast -u
  - name: linux
    type: Unity::VM
    image: package-ci/ubuntu-22.04:v4
    flavor: b1.large
  - name: linux_standalone
    type: Unity::VM
    image: package-ci/ubuntu-22.04:v4
    flavor: b1.large
    runtime: StandaloneLinux64
  - name: linux_standalone_il2cpp
    type: Unity::VM
    image: package-ci/ubuntu-22.04:v4
    flavor: b1.large
    runtime: StandaloneLinux64
    scripting-backend: Il2Cpp
    installscript: unity-downloader-cli -c editor -c StandaloneSupport-IL2CPP --wait --fast -u
scripting_backends:
  - name: mono
  - name: il2cpp<|MERGE_RESOLUTION|>--- conflicted
+++ resolved
@@ -1,10 +1,6 @@
 editors:
   - version: 2021.3
   - version: 2022.3
-<<<<<<< HEAD
-  - version: 2023.2
-=======
->>>>>>> 3a454e87
   - version: 6000.0
   - version: trunk
     disable_tvos_run: true
