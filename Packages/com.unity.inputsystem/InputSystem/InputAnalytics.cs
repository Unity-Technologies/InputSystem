#if UNITY_ANALYTICS || UNITY_EDITOR
using System;
using UnityEngine.InputSystem.Layouts;
#if UNITY_EDITOR
using UnityEngine.InputSystem.Editor;
#endif // UNITY_EDITOR

////FIXME: apparently shutdown events are not coming through in the analytics backend

namespace UnityEngine.InputSystem
{
    internal static class InputAnalytics
    {
        public const string kVendorKey = "unity.input";

        // Struct similar to AnalyticInfo for simplifying usage.
        public struct InputAnalyticInfo
        {
<<<<<<< HEAD
            Debug.Assert(manager.runtime != null);
        }

        public static void OnStartup(InputManager manager)
        {
            var data = new StartupEventData
            {
                version = InputSystem.version.ToString(),
            };

            // Collect recognized devices.
            var devices = manager.devices;
            var deviceList = new List<StartupEventData.DeviceInfo>();
            for (var i = 0; i < devices.Count; ++i)
=======
            public InputAnalyticInfo(string name, int maxEventsPerHour, int maxNumberOfElements)
>>>>>>> 026cdcc6
            {
                Name = name;
                MaxEventsPerHour = maxEventsPerHour;
                MaxNumberOfElements = maxNumberOfElements;
            }

            public readonly string Name;
            public readonly int MaxEventsPerHour;
            public readonly int MaxNumberOfElements;
        }

        // Note: Needs to be externalized from interface depending on C# version.
        public interface IInputAnalyticData
#if UNITY_EDITOR && UNITY_2023_2_OR_NEWER
            : UnityEngine.Analytics.IAnalytic.IData
#endif
        {}

        // Unity 2023.2+ deprecates legacy interfaces for registering and sending editor analytics and
        // replaces them with attribute annotations and required interface implementations.
        // The IInputAnalytic interface have been introduced here to support both variants
        // of analytics reporting. Notice that a difference is that data is collected lazily as part
        // of sending the analytics via the framework.
        public interface IInputAnalytic
#if UNITY_EDITOR && UNITY_2023_2_OR_NEWER
            : UnityEngine.Analytics.IAnalytic
#endif // UNITY_EDITOR && UNITY_2023_2_OR_NEWER
        {
            InputAnalyticInfo info { get; } // May be removed when only supporting 2023.2+ versions

#if !UNITY_2023_2_OR_NEWER
            // Conditionally mimic UnityEngine.Analytics.IAnalytic
            bool TryGatherData(out IInputAnalyticData data, out Exception error);
#endif // !UNITY_2023_2_OR_NEWER
        }

<<<<<<< HEAD
            manager.runtime.RegisterAnalyticsEvent(kEventStartup, 10, 100);
            manager.runtime.SendAnalyticsEvent(kEventStartup, data);
=======
        public static void Initialize(InputManager manager)
        {
            Debug.Assert(manager.m_Runtime != null);
        }

        public static void OnStartup(InputManager manager)
        {
            manager.m_Runtime.SendAnalytic(new StartupEventAnalytic(manager));
>>>>>>> 026cdcc6
        }

        public static void OnShutdown(InputManager manager)
        {
<<<<<<< HEAD
            var metrics = manager.metrics;
            var data = new ShutdownEventData
            {
                max_num_devices = metrics.maxNumDevices,
                max_state_size_in_bytes = metrics.maxStateSizeInBytes,
                total_event_bytes = metrics.totalEventBytes,
                total_event_count = metrics.totalEventCount,
                total_frame_count = metrics.totalUpdateCount,
                total_event_processing_time = (float)metrics.totalEventProcessingTime,
            };

            manager.runtime.RegisterAnalyticsEvent(kEventShutdown, 10, 100);
            manager.runtime.SendAnalyticsEvent(kEventShutdown, data);
=======
            manager.m_Runtime.SendAnalytic(new ShutdownEventDataAnalytic(manager));
>>>>>>> 026cdcc6
        }

        /// <summary>
        /// Data about what configuration we start up with.
        /// </summary>
        /// <remarks>
        /// Has data about the devices present at startup so that we can know what's being
        /// used out there. Also has data about devices we couldn't recognize.
        ///
        /// Note that we exclude devices that are always present (e.g. keyboard and mouse
        /// on desktops or touchscreen on phones).
        /// </remarks>
        [Serializable]
        public struct StartupEventData : IInputAnalyticData
        {
            public string version;
            public DeviceInfo[] devices;
            public DeviceInfo[] unrecognized_devices;

            ////REVIEW: ATM we have no way of retrieving these in the player
            #if UNITY_EDITOR
            public bool new_enabled;
            public bool old_enabled;
            #endif

            [Serializable]
            public struct DeviceInfo
            {
                public string layout;
                public string @interface;
                public string product;
                public bool native;

                public static DeviceInfo FromDescription(InputDeviceDescription description, bool native = false, string layout = null)
                {
                    string product;
                    if (!string.IsNullOrEmpty(description.product) && !string.IsNullOrEmpty(description.manufacturer))
                        product = $"{description.manufacturer} {description.product}";
                    else if (!string.IsNullOrEmpty(description.product))
                        product = description.product;
                    else
                        product = description.manufacturer;

                    if (string.IsNullOrEmpty(layout))
                        layout = description.deviceClass;

                    return new DeviceInfo
                    {
                        layout = layout,
                        @interface = description.interfaceName,
                        product = product,
                        native = native
                    };
                }
            }
        }

#if UNITY_EDITOR && UNITY_2023_2_OR_NEWER
        [UnityEngine.Analytics.AnalyticInfo(eventName: kEventName, maxEventsPerHour: kMaxEventsPerHour, maxNumberOfElements: kMaxNumberOfElements, vendorKey: kVendorKey)]
#endif // UNITY_EDITOR && UNITY_2023_2_OR_NEWER
        public struct StartupEventAnalytic : IInputAnalytic
        {
            public const string kEventName = "input_startup";
            public const int kMaxEventsPerHour = 100;
            public const int kMaxNumberOfElements = 100;

            private InputManager m_InputManager;

            public StartupEventAnalytic(InputManager manager)
            {
                m_InputManager = manager;
            }

            public InputAnalyticInfo info => new InputAnalyticInfo(kEventName, kMaxEventsPerHour, kMaxNumberOfElements);

#if UNITY_EDITOR && UNITY_2023_2_OR_NEWER
            public bool TryGatherData(out UnityEngine.Analytics.IAnalytic.IData data, out Exception error)
#else
            public bool TryGatherData(out IInputAnalyticData data, out Exception error)
#endif
            {
                try
                {
                    data = new StartupEventData
                    {
                        version = InputSystem.version.ToString(),
                        devices = CollectRecognizedDevices(m_InputManager),
                        unrecognized_devices = CollectUnrecognizedDevices(m_InputManager),
#if UNITY_EDITOR
                        new_enabled = EditorPlayerSettingHelpers.newSystemBackendsEnabled,
                        old_enabled = EditorPlayerSettingHelpers.oldSystemBackendsEnabled,
#endif // UNITY_EDITOR
                    };
                    error = null;
                    return true;
                }
                catch (Exception e)
                {
                    data = null;
                    error = e;
                    return false;
                }
            }

            private static StartupEventData.DeviceInfo[] CollectRecognizedDevices(InputManager manager)
            {
                var deviceInfo = new StartupEventData.DeviceInfo[manager.devices.Count];
                for (var i = 0; i < manager.devices.Count; ++i)
                {
                    deviceInfo[i] = StartupEventData.DeviceInfo.FromDescription(
                        manager.devices[i].description, manager.devices[i].native, manager.devices[i].layout);
                }
                return deviceInfo;
            }

            private static StartupEventData.DeviceInfo[] CollectUnrecognizedDevices(InputManager manager)
            {
                var n = 0;
                var deviceInfo = new StartupEventData.DeviceInfo[manager.m_AvailableDeviceCount];
                for (var i = 0; i < deviceInfo.Length; ++i)
                {
                    var deviceId = manager.m_AvailableDevices[i].deviceId;
                    if (manager.TryGetDeviceById(deviceId) != null)
                        continue;

                    deviceInfo[n++] = StartupEventData.DeviceInfo.FromDescription(
                        manager.m_AvailableDevices[i].description, manager.m_AvailableDevices[i].isNative);
                }

                if (deviceInfo.Length > n)
                    Array.Resize(ref deviceInfo, n);

                return deviceInfo;
            }
        }

        /// <summary>
        /// Data about when after startup the user first interacted with the application.
        /// </summary>
        [Serializable]
        public struct FirstUserInteractionEventData : IInputAnalyticData
        {
        }

        /// <summary>
        /// Data about what level of data we pumped through the system throughout its lifetime.
        /// </summary>
        [Serializable]
        public struct ShutdownEventData : IInputAnalyticData
        {
            public int max_num_devices;
            public int max_state_size_in_bytes;
            public int total_event_bytes;
            public int total_event_count;
            public int total_frame_count;
            public float total_event_processing_time;
        }

#if (UNITY_EDITOR && UNITY_2023_2_OR_NEWER)
        [UnityEngine.Analytics.AnalyticInfo(eventName: kEventName, maxEventsPerHour: kMaxEventsPerHour,
            maxNumberOfElements: kMaxNumberOfElements, vendorKey: kVendorKey)]
#endif // (UNITY_EDITOR && UNITY_2023_2_OR_NEWER)
        public readonly struct ShutdownEventDataAnalytic : IInputAnalytic
        {
            public const string kEventName = "input_shutdown";
            public const int kMaxEventsPerHour = 100;
            public const int kMaxNumberOfElements = 100;

            private readonly InputManager m_InputManager;

            public ShutdownEventDataAnalytic(InputManager manager)
            {
                m_InputManager = manager;
            }

            public InputAnalyticInfo info => new InputAnalyticInfo(kEventName, kMaxEventsPerHour, kMaxNumberOfElements);

#if UNITY_EDITOR && UNITY_2023_2_OR_NEWER
            public bool TryGatherData(out UnityEngine.Analytics.IAnalytic.IData data, out Exception error)
#else
            public bool TryGatherData(out IInputAnalyticData data, out Exception error)
#endif
            {
                try
                {
                    var metrics = m_InputManager.metrics;
                    data = new ShutdownEventData
                    {
                        max_num_devices = metrics.maxNumDevices,
                        max_state_size_in_bytes = metrics.maxStateSizeInBytes,
                        total_event_bytes = metrics.totalEventBytes,
                        total_event_count = metrics.totalEventCount,
                        total_frame_count = metrics.totalUpdateCount,
                        total_event_processing_time = (float)metrics.totalEventProcessingTime,
                    };
                    error = null;
                    return true;
                }
                catch (Exception e)
                {
                    data = null;
                    error = e;
                    return false;
                }
            }
        }
    }

    internal static class AnalyticExtensions
    {
        internal static void Send<TSource>(this TSource analytic) where TSource : InputAnalytics.IInputAnalytic
        {
            InputSystem.s_Manager?.m_Runtime?.SendAnalytic(analytic);
        }
    }
}

#endif // UNITY_ANALYTICS || UNITY_EDITOR<|MERGE_RESOLUTION|>--- conflicted
+++ resolved
@@ -16,24 +16,7 @@
         // Struct similar to AnalyticInfo for simplifying usage.
         public struct InputAnalyticInfo
         {
-<<<<<<< HEAD
-            Debug.Assert(manager.runtime != null);
-        }
-
-        public static void OnStartup(InputManager manager)
-        {
-            var data = new StartupEventData
-            {
-                version = InputSystem.version.ToString(),
-            };
-
-            // Collect recognized devices.
-            var devices = manager.devices;
-            var deviceList = new List<StartupEventData.DeviceInfo>();
-            for (var i = 0; i < devices.Count; ++i)
-=======
             public InputAnalyticInfo(string name, int maxEventsPerHour, int maxNumberOfElements)
->>>>>>> 026cdcc6
             {
                 Name = name;
                 MaxEventsPerHour = maxEventsPerHour;
@@ -70,40 +53,19 @@
 #endif // !UNITY_2023_2_OR_NEWER
         }
 
-<<<<<<< HEAD
-            manager.runtime.RegisterAnalyticsEvent(kEventStartup, 10, 100);
-            manager.runtime.SendAnalyticsEvent(kEventStartup, data);
-=======
         public static void Initialize(InputManager manager)
         {
-            Debug.Assert(manager.m_Runtime != null);
+            Debug.Assert(manager.runtime != null);
         }
 
         public static void OnStartup(InputManager manager)
         {
-            manager.m_Runtime.SendAnalytic(new StartupEventAnalytic(manager));
->>>>>>> 026cdcc6
+            manager.runtime.SendAnalytic(new StartupEventAnalytic(manager));
         }
 
         public static void OnShutdown(InputManager manager)
         {
-<<<<<<< HEAD
-            var metrics = manager.metrics;
-            var data = new ShutdownEventData
-            {
-                max_num_devices = metrics.maxNumDevices,
-                max_state_size_in_bytes = metrics.maxStateSizeInBytes,
-                total_event_bytes = metrics.totalEventBytes,
-                total_event_count = metrics.totalEventCount,
-                total_frame_count = metrics.totalUpdateCount,
-                total_event_processing_time = (float)metrics.totalEventProcessingTime,
-            };
-
-            manager.runtime.RegisterAnalyticsEvent(kEventShutdown, 10, 100);
-            manager.runtime.SendAnalyticsEvent(kEventShutdown, data);
-=======
-            manager.m_Runtime.SendAnalytic(new ShutdownEventDataAnalytic(manager));
->>>>>>> 026cdcc6
+            manager.runtime.SendAnalytic(new ShutdownEventDataAnalytic(manager));
         }
 
         /// <summary>
@@ -316,7 +278,7 @@
     {
         internal static void Send<TSource>(this TSource analytic) where TSource : InputAnalytics.IInputAnalytic
         {
-            InputSystem.s_Manager?.m_Runtime?.SendAnalytic(analytic);
+            InputSystem.manager?.runtime?.SendAnalytic(analytic);
         }
     }
 }
