--- conflicted
+++ resolved
@@ -26,21 +26,18 @@
   Set(Gamepad.current.rightTrigger, 0.1f); // <Nothing>
   Set(Gamepad.current.rightTrigger, 0f);   // Canceled
   ```
-<<<<<<< HEAD
   - This also applies to `PressInteraction` when set to `Press` behavior.
   - In effect, it means that a button will be in `started` or `performed` phase for as long as its value is not 0 and will only go to `canceled` once dropping to 0.
-* Adding or removing a device no longer leads to affected actions being temporarily disabled ([case 1379932](https://issuetracker.unity3d.com/issues/inputactionreferences-reading-resets-when-inputactionmap-has-an-action-for-the-other-hand-and-that-hand-starts-slash-stops-tracking)).
-  - If, for example, an action was bound to `<Gamepad>/buttonSouth` and was enabled, adding a second `Gamepad` would lead to the action being temporarily disabled, then updated, and finally re-enabled.
-  - This was especially noticeable if the action was currently in progress as it would get cancelled and then subsequently resumed.
-  - Now, an in-progress action will get cancelled if the device of its active control is removed. If its active control is not affected, however, the action will keep going regardless of whether controls are added or removed from its `InputAction.controls` list.
-=======
   * This also applies to `PressInteraction` when set to `Press` behavior.
   * In effect, it means that a button will be in `started` or `performed` phase for as long as its value is not 0 and will only go to `canceled` once dropping to 0.
 - Made the following internal types public. These types can be useful when deconstructing raw events captured via `InputEventTrace`.
   * `UnityEngine.InputSystem.Android.LowLevel.AndroidAxis`
   * `UnityEngine.InputSystem.Android.LowLevel.AndroidGameControllerState`
   * `UnityEngine.InputSystem.Android.LowLevel.AndroidKeyCode`
->>>>>>> aeff87c3
+- Adding or removing a device no longer leads to affected actions being temporarily disabled ([case 1379932](https://issuetracker.unity3d.com/issues/inputactionreferences-reading-resets-when-inputactionmap-has-an-action-for-the-other-hand-and-that-hand-starts-slash-stops-tracking)).
+  * If, for example, an action was bound to `<Gamepad>/buttonSouth` and was enabled, adding a second `Gamepad` would lead to the action being temporarily disabled, then updated, and finally re-enabled.
+  * This was especially noticeable if the action was currently in progress as it would get cancelled and then subsequently resumed.
+  * Now, an in-progress action will get cancelled if the device of its active control is removed. If its active control is not affected, however, the action will keep going regardless of whether controls are added or removed from its `InputAction.controls` list.
 
 ### Fixed
 
