<<<<<<< HEAD
using UnityEngine.InputSystem.Controls;
using UnityEngine.InputSystem.Layouts;

namespace UnityEngine.InputSystem.XR
{
    /// <summary>
    /// A Windows Mixed Reality XR headset.
    /// </summary>
    [InputControlLayout]
    public class WMRHMD : XRHMD
    {
        [InputControl]
        public IntegerControl trackingState { get; private set; }
        [InputControl]
        public ButtonControl isTracked { get; private set; }
        [InputControl(aliases = new[] { "HeadPosition" })]
        public Vector3Control devicePosition { get; private set; }
        [InputControl(aliases = new[] { "HeadRotation" })]
        public QuaternionControl deviceRotation { get; private set; }
        [InputControl]
        public Vector3Control leftEyePosition { get; private set; }
        [InputControl]
        public QuaternionControl leftEyeRotation { get; private set; }
        [InputControl]
        public Vector3Control rightEyePosition { get; private set; }
        [InputControl]
        public QuaternionControl rightEyeRotation { get; private set; }
        [InputControl]
        public Vector3Control centerEyePosition { get; private set; }
        [InputControl]
        public QuaternionControl centerEyeRotation { get; private set; }


        protected override void FinishSetup()
        {
            base.FinishSetup();

            trackingState = GetChildControl<IntegerControl>("trackingState");
            isTracked = GetChildControl<ButtonControl>("isTracked");
            devicePosition = GetChildControl<Vector3Control>("devicePosition");
            deviceRotation = GetChildControl<QuaternionControl>("deviceRotation");
            leftEyePosition = GetChildControl<Vector3Control>("leftEyePosition");
            leftEyeRotation = GetChildControl<QuaternionControl>("leftEyeRotation");
            rightEyePosition = GetChildControl<Vector3Control>("rightEyePosition");
            rightEyeRotation = GetChildControl<QuaternionControl>("rightEyeRotation");
            centerEyePosition = GetChildControl<Vector3Control>("centerEyePosition");
            centerEyeRotation = GetChildControl<QuaternionControl>("centerEyeRotation");
        }
    }

    /// <summary>
    /// A Windows Mixed Reality XR controller.
    /// </summary>
    [InputControlLayout(commonUsages = new[] { "LeftHand", "RightHand" })]
    public class HololensHand : XRController
    {
        [InputControl]
        public IntegerControl trackingState { get; private set; }
        [InputControl]
        public ButtonControl isTracked { get; private set; }
        [InputControl(aliases = new[] { "gripPosition" })]
        public Vector3Control devicePosition { get; private set; }
        [InputControl(aliases = new[] { "gripOrientation" })]
        public QuaternionControl deviceRotation { get; private set; }
        [InputControl(aliases = new[] { "gripVelocity" })]
        public Vector3Control deviceVelocity { get; private set; }
        [InputControl(aliases = new[] { "triggerbutton" })]
        public ButtonControl airTap { get; private set; }
        [InputControl]
        public AxisControl sourceLossRisk { get; private set; }
        [InputControl]
        public Vector3Control sourceLossMitigationDirection { get; private set; }

        protected override void FinishSetup()
        {
            base.FinishSetup();

            airTap = GetChildControl<ButtonControl>("airTap");
            trackingState = GetChildControl<IntegerControl>("trackingState");
            isTracked = GetChildControl<ButtonControl>("isTracked");
            devicePosition = GetChildControl<Vector3Control>("devicePosition");
            deviceRotation = GetChildControl<QuaternionControl>("deviceRotation");
            deviceVelocity = GetChildControl<Vector3Control>("deviceVelocity");
            sourceLossRisk = GetChildControl<AxisControl>("sourceLossRisk");
            sourceLossMitigationDirection = GetChildControl<Vector3Control>("sourceLossMitigationDirection");
        }
    }

    [InputControlLayout(commonUsages = new[] { "LeftHand", "RightHand" })]
    public class WMRSpatialController : XRControllerWithRumble
    {
        [InputControl(aliases = new[] { "Primary2DAxis", "thumbstickaxes" })]
        public Vector2Control joystick { get; private set; }
        [InputControl(aliases = new[] { "Secondary2DAxis", "touchpadaxes" })]
        public Vector2Control touchpad { get; private set; }
        [InputControl(aliases = new[] { "gripaxis" })]
        public AxisControl grip { get; private set; }
        [InputControl(aliases = new[] { "gripbutton" })]
        public ButtonControl gripPressed { get; private set; }
        [InputControl(aliases = new[] { "Primary", "menubutton" })]
        public ButtonControl menu { get; private set; }
        [InputControl(aliases = new[] { "triggeraxis" })]
        public AxisControl trigger { get; private set; }
        [InputControl(aliases = new[] { "triggerbutton" })]
        public ButtonControl triggerPressed { get; private set; }
        [InputControl(aliases = new[] { "thumbstickpressed" })]
        public ButtonControl joystickClicked { get; private set; }
        [InputControl(aliases = new[] { "joystickorpadpressed", "touchpadpressed" })]
        public ButtonControl touchpadClicked { get; private set; }
        [InputControl(aliases = new[] { "joystickorpadtouched", "touchpadtouched" })]
        public ButtonControl touchpadTouched { get; private set; }
        [InputControl]
        public IntegerControl trackingState { get; private set; }
        [InputControl]
        public ButtonControl isTracked { get; private set; }
        [InputControl(aliases = new[] { "gripPosition" })]
        public Vector3Control devicePosition { get; private set; }
        [InputControl(aliases = new[] { "gripOrientation" })]
        public QuaternionControl deviceRotation { get; private set; }
        [InputControl(aliases = new[] { "gripVelocity" })]
        public Vector3Control deviceVelocity { get; private set; }
        [InputControl(aliases = new[] { "gripAngularVelocity" })]
        public Vector3Control deviceAngularVelocity { get; private set; }

        [InputControl]
        public AxisControl batteryLevel { get; private set; }
        [InputControl]
        public AxisControl sourceLossRisk { get; private set; }
        [InputControl]
        public Vector3Control sourceLossMitigationDirection { get; private set; }
        [InputControl]
        public Vector3Control pointerPosition { get; private set; }
        [InputControl(aliases = new[] { "PointerOrientation" })]
        public QuaternionControl pointerRotation { get; private set; }

        protected override void FinishSetup()
        {
            base.FinishSetup();

            joystick = GetChildControl<Vector2Control>("joystick");
            trigger = GetChildControl<AxisControl>("trigger");
            touchpad = GetChildControl<Vector2Control>("touchpad");
            grip = GetChildControl<AxisControl>("grip");
            gripPressed = GetChildControl<ButtonControl>("gripPressed");
            menu = GetChildControl<ButtonControl>("menu");
            joystickClicked = GetChildControl<ButtonControl>("joystickClicked");
            triggerPressed = GetChildControl<ButtonControl>("triggerPressed");
            touchpadClicked = GetChildControl<ButtonControl>("touchpadClicked");
            touchpadTouched = GetChildControl<ButtonControl>("touchPadTouched");
            trackingState = GetChildControl<IntegerControl>("trackingState");
            isTracked = GetChildControl<ButtonControl>("isTracked");
            devicePosition = GetChildControl<Vector3Control>("devicePosition");
            deviceRotation = GetChildControl<QuaternionControl>("deviceRotation");
            deviceVelocity = GetChildControl<Vector3Control>("deviceVelocity");
            deviceAngularVelocity = GetChildControl<Vector3Control>("deviceAngularVelocity");

            batteryLevel = GetChildControl<AxisControl>("batteryLevel");
            sourceLossRisk = GetChildControl<AxisControl>("sourceLossRisk");
            sourceLossMitigationDirection = GetChildControl<Vector3Control>("sourceLossMitigationDirection");
            pointerPosition = GetChildControl<Vector3Control>("pointerPosition");
            pointerRotation = GetChildControl<QuaternionControl>("pointerRotation");
        }
    }
}
=======
using UnityEngine.InputSystem.Controls;
using UnityEngine.InputSystem.Layouts;

namespace UnityEngine.InputSystem.XR
{
    /// <summary>
    /// A Windows Mixed Reality XR headset.
    /// </summary>
    [InputControlLayout]
    [Scripting.Preserve]
    public class WMRHMD : XRHMD
    {
        [InputControl]
        public IntegerControl trackingState { get; private set; }
        [InputControl]
        public ButtonControl isTracked { get; private set; }
        [InputControl]
        public Vector3Control devicePosition { get; private set; }
        [InputControl]
        public QuaternionControl deviceRotation { get; private set; }
        [InputControl]
        public Vector3Control leftEyePosition { get; private set; }
        [InputControl]
        public QuaternionControl leftEyeRotation { get; private set; }
        [InputControl]
        public Vector3Control rightEyePosition { get; private set; }
        [InputControl]
        public QuaternionControl rightEyeRotation { get; private set; }
        [InputControl]
        public Vector3Control centerEyePosition { get; private set; }
        [InputControl]
        public QuaternionControl centerEyeRotation { get; private set; }


        protected override void FinishSetup()
        {
            base.FinishSetup();

            trackingState = GetChildControl<IntegerControl>("trackingState");
            isTracked = GetChildControl<ButtonControl>("isTracked");
            devicePosition = GetChildControl<Vector3Control>("devicePosition");
            deviceRotation = GetChildControl<QuaternionControl>("deviceRotation");
            leftEyePosition = GetChildControl<Vector3Control>("leftEyePosition");
            leftEyeRotation = GetChildControl<QuaternionControl>("leftEyeRotation");
            rightEyePosition = GetChildControl<Vector3Control>("rightEyePosition");
            rightEyeRotation = GetChildControl<QuaternionControl>("rightEyeRotation");
            centerEyePosition = GetChildControl<Vector3Control>("centerEyePosition");
            centerEyeRotation = GetChildControl<QuaternionControl>("centerEyeRotation");
        }
    }

    /// <summary>
    /// A Windows Mixed Reality XR controller.
    /// </summary>
    [InputControlLayout(commonUsages = new[] { "LeftHand", "RightHand" })]
    [Scripting.Preserve]
    public class WMRSpatialController : XRControllerWithRumble
    {
        [InputControl(aliases = new[] { "Primary2DAxis" })]
        public Vector2Control joystick { get; private set; }
        [InputControl]
        public AxisControl trigger { get; private set; }
        [InputControl(aliases = new[] { "Secondary2DAxis" })]
        public Vector2Control touchpad { get; private set; }
        [InputControl]
        public AxisControl grip { get; private set; }
        [InputControl]
        public ButtonControl gripPressed { get; private set; }
        [InputControl(aliases = new[] { "Primary" })]
        public ButtonControl menu { get; private set; }
        [InputControl]
        public ButtonControl joystickClicked { get; private set; }
        [InputControl]
        public ButtonControl triggerPressed { get; private set; }
        [InputControl(aliases = new[] { "joystickorpadpressed" })]
        public ButtonControl touchpadClicked { get; private set; }
        [InputControl(aliases = new[] { "joystickorpadtouched" })]
        public ButtonControl touchpadTouched { get; private set; }
        [InputControl]
        public IntegerControl trackingState { get; private set; }
        [InputControl]
        public ButtonControl isTracked { get; private set; }
        [InputControl]
        public Vector3Control devicePosition { get; private set; }
        [InputControl]
        public QuaternionControl deviceRotation { get; private set; }
        [InputControl]
        public Vector3Control deviceVelocity { get; private set; }
        [InputControl]
        public Vector3Control deviceAngularVelocity { get; private set; }

        protected override void FinishSetup()
        {
            base.FinishSetup();

            joystick = GetChildControl<Vector2Control>("joystick");
            trigger = GetChildControl<AxisControl>("trigger");
            touchpad = GetChildControl<Vector2Control>("touchpad");
            grip = GetChildControl<AxisControl>("grip");
            gripPressed = GetChildControl<ButtonControl>("gripPressed");
            menu = GetChildControl<ButtonControl>("menu");
            joystickClicked = GetChildControl<ButtonControl>("joystickClicked");
            triggerPressed = GetChildControl<ButtonControl>("triggerPressed");
            touchpadClicked = GetChildControl<ButtonControl>("touchpadClicked");
            touchpadTouched = GetChildControl<ButtonControl>("touchPadTouched");
            trackingState = GetChildControl<IntegerControl>("trackingState");
            isTracked = GetChildControl<ButtonControl>("isTracked");
            devicePosition = GetChildControl<Vector3Control>("devicePosition");
            deviceRotation = GetChildControl<QuaternionControl>("deviceRotation");
            deviceVelocity = GetChildControl<Vector3Control>("deviceVelocity");
            deviceAngularVelocity = GetChildControl<Vector3Control>("deviceAngularVelocity");
        }
    }
}
>>>>>>> b03546ac
<|MERGE_RESOLUTION|>--- conflicted
+++ resolved
@@ -1,4 +1,3 @@
-<<<<<<< HEAD
 using UnityEngine.InputSystem.Controls;
 using UnityEngine.InputSystem.Layouts;
 
@@ -8,6 +7,7 @@
     /// A Windows Mixed Reality XR headset.
     /// </summary>
     [InputControlLayout]
+    [Scripting.Preserve]
     public class WMRHMD : XRHMD
     {
         [InputControl]
@@ -53,6 +53,7 @@
     /// A Windows Mixed Reality XR controller.
     /// </summary>
     [InputControlLayout(commonUsages = new[] { "LeftHand", "RightHand" })]
+    [Scripting.Preserve]
     public class HololensHand : XRController
     {
         [InputControl]
@@ -88,6 +89,7 @@
     }
 
     [InputControlLayout(commonUsages = new[] { "LeftHand", "RightHand" })]
+    [Scripting.Preserve]
     public class WMRSpatialController : XRControllerWithRumble
     {
         [InputControl(aliases = new[] { "Primary2DAxis", "thumbstickaxes" })]
@@ -162,120 +164,4 @@
             pointerRotation = GetChildControl<QuaternionControl>("pointerRotation");
         }
     }
-}
-=======
-using UnityEngine.InputSystem.Controls;
-using UnityEngine.InputSystem.Layouts;
-
-namespace UnityEngine.InputSystem.XR
-{
-    /// <summary>
-    /// A Windows Mixed Reality XR headset.
-    /// </summary>
-    [InputControlLayout]
-    [Scripting.Preserve]
-    public class WMRHMD : XRHMD
-    {
-        [InputControl]
-        public IntegerControl trackingState { get; private set; }
-        [InputControl]
-        public ButtonControl isTracked { get; private set; }
-        [InputControl]
-        public Vector3Control devicePosition { get; private set; }
-        [InputControl]
-        public QuaternionControl deviceRotation { get; private set; }
-        [InputControl]
-        public Vector3Control leftEyePosition { get; private set; }
-        [InputControl]
-        public QuaternionControl leftEyeRotation { get; private set; }
-        [InputControl]
-        public Vector3Control rightEyePosition { get; private set; }
-        [InputControl]
-        public QuaternionControl rightEyeRotation { get; private set; }
-        [InputControl]
-        public Vector3Control centerEyePosition { get; private set; }
-        [InputControl]
-        public QuaternionControl centerEyeRotation { get; private set; }
-
-
-        protected override void FinishSetup()
-        {
-            base.FinishSetup();
-
-            trackingState = GetChildControl<IntegerControl>("trackingState");
-            isTracked = GetChildControl<ButtonControl>("isTracked");
-            devicePosition = GetChildControl<Vector3Control>("devicePosition");
-            deviceRotation = GetChildControl<QuaternionControl>("deviceRotation");
-            leftEyePosition = GetChildControl<Vector3Control>("leftEyePosition");
-            leftEyeRotation = GetChildControl<QuaternionControl>("leftEyeRotation");
-            rightEyePosition = GetChildControl<Vector3Control>("rightEyePosition");
-            rightEyeRotation = GetChildControl<QuaternionControl>("rightEyeRotation");
-            centerEyePosition = GetChildControl<Vector3Control>("centerEyePosition");
-            centerEyeRotation = GetChildControl<QuaternionControl>("centerEyeRotation");
-        }
-    }
-
-    /// <summary>
-    /// A Windows Mixed Reality XR controller.
-    /// </summary>
-    [InputControlLayout(commonUsages = new[] { "LeftHand", "RightHand" })]
-    [Scripting.Preserve]
-    public class WMRSpatialController : XRControllerWithRumble
-    {
-        [InputControl(aliases = new[] { "Primary2DAxis" })]
-        public Vector2Control joystick { get; private set; }
-        [InputControl]
-        public AxisControl trigger { get; private set; }
-        [InputControl(aliases = new[] { "Secondary2DAxis" })]
-        public Vector2Control touchpad { get; private set; }
-        [InputControl]
-        public AxisControl grip { get; private set; }
-        [InputControl]
-        public ButtonControl gripPressed { get; private set; }
-        [InputControl(aliases = new[] { "Primary" })]
-        public ButtonControl menu { get; private set; }
-        [InputControl]
-        public ButtonControl joystickClicked { get; private set; }
-        [InputControl]
-        public ButtonControl triggerPressed { get; private set; }
-        [InputControl(aliases = new[] { "joystickorpadpressed" })]
-        public ButtonControl touchpadClicked { get; private set; }
-        [InputControl(aliases = new[] { "joystickorpadtouched" })]
-        public ButtonControl touchpadTouched { get; private set; }
-        [InputControl]
-        public IntegerControl trackingState { get; private set; }
-        [InputControl]
-        public ButtonControl isTracked { get; private set; }
-        [InputControl]
-        public Vector3Control devicePosition { get; private set; }
-        [InputControl]
-        public QuaternionControl deviceRotation { get; private set; }
-        [InputControl]
-        public Vector3Control deviceVelocity { get; private set; }
-        [InputControl]
-        public Vector3Control deviceAngularVelocity { get; private set; }
-
-        protected override void FinishSetup()
-        {
-            base.FinishSetup();
-
-            joystick = GetChildControl<Vector2Control>("joystick");
-            trigger = GetChildControl<AxisControl>("trigger");
-            touchpad = GetChildControl<Vector2Control>("touchpad");
-            grip = GetChildControl<AxisControl>("grip");
-            gripPressed = GetChildControl<ButtonControl>("gripPressed");
-            menu = GetChildControl<ButtonControl>("menu");
-            joystickClicked = GetChildControl<ButtonControl>("joystickClicked");
-            triggerPressed = GetChildControl<ButtonControl>("triggerPressed");
-            touchpadClicked = GetChildControl<ButtonControl>("touchpadClicked");
-            touchpadTouched = GetChildControl<ButtonControl>("touchPadTouched");
-            trackingState = GetChildControl<IntegerControl>("trackingState");
-            isTracked = GetChildControl<ButtonControl>("isTracked");
-            devicePosition = GetChildControl<Vector3Control>("devicePosition");
-            deviceRotation = GetChildControl<QuaternionControl>("deviceRotation");
-            deviceVelocity = GetChildControl<Vector3Control>("deviceVelocity");
-            deviceAngularVelocity = GetChildControl<Vector3Control>("deviceAngularVelocity");
-        }
-    }
-}
->>>>>>> b03546ac
+}