using System.Runtime.InteropServices;
using UnityEngine.InputSystem.Controls;
using UnityEngine.InputSystem.Layouts;
using UnityEngine.InputSystem.LowLevel;
using UnityEngine.InputSystem.Utilities;

////TODO: add capabilities indicating whether pressure and tilt is supported

////REVIEW: is there an opportunity to collapse "press" and "pressure" into one? after all, if there's any pressure, isn't the pointer pressed?

////REVIEW: should "displayIndex" be called "windowIndex"? or be part of a better thought-out multi-display API altogether?

////REVIEW: add click and clickCount controls directly to Pointer?
////        (I gave this a look but in my initial try, found it somewhat difficult to add click detection at the Pointer level due
////        to the extra state it involves)

////REVIEW: should we put lock state directly on Pointer?

////REVIEW: should pointer IDs be required to be globally unique across pointing devices?
////REVIEW: should we create new devices instead of using pointer IDs?

////FIXME: pointer deltas in EditorWindows need to be Y *down*

////REVIEW: kill EditorWindowSpace processor and add GetPositionInEditorWindowSpace() and GetDeltaInEditorWindowSpace()?
////        (if we do this, every touch control has to get this, too)

namespace UnityEngine.InputSystem.LowLevel
{
    /// <summary>
    /// Default state structure for pointer devices.
    /// </summary>
    [StructLayout(LayoutKind.Sequential)]
    public struct PointerState : IInputStateTypeInfo
    {
        public static FourCC kFormat => new FourCC('P', 'T', 'R');

        [InputControl(layout = "Digital")]
        public uint pointerId;

        /// <summary>
        /// Position of the pointer in screen space.
        /// </summary>
#if UNITY_EDITOR
        [InputControl(layout = "Vector2", usage = "Point", processors = "AutoWindowSpace", displayName = "Position")]
#else
        [InputControl(layout = "Vector2", usage = "Point", displayName = "Position")]
#endif
        public Vector2 position;

        ////REVIEW: if we have Secondary2DMotion on this, seems like this should be normalized
        [InputControl(layout = "Vector2", usage = "Secondary2DMotion")]
        public Vector2 delta;

        [InputControl(layout = "Analog", usage = "Pressure")]
        public float pressure;

        [InputControl(layout = "Axis", usage = "Twist")]
        public float twist;

        [InputControl(layout = "Vector2", usage = "Tilt")]
        public Vector2 tilt;

        [InputControl(layout = "Vector2", usage = "Radius")]
        public Vector2 radius;

<<<<<<< HEAD
        [InputControl(name = "press", layout = "Button", format = "BIT", bit = 0)]
        public ushort buttons;
=======
        [System.Diagnostics.CodeAnalysis.SuppressMessage("Microsoft.Naming", "CA1726:UsePreferredTerms", MessageId = "flags", Justification = "No better term for underlying data.")]
        [InputControl(name = "phase", layout = "PointerPhase", format = "BIT", sizeInBits = 4)]
        ////TODO: give this control a better name
        [InputControl(name = "button", layout = "Button", format = "BIT", bit = 4, usages = new[] { "PrimaryAction", "PrimaryTrigger" })]
        public ushort flags;
>>>>>>> 396630a1

        [InputControl(layout = "Digital")]
        public ushort displayIndex;

        public FourCC format
        {
            get { return kFormat; }
        }
    }
}

namespace UnityEngine.InputSystem
{
<<<<<<< HEAD
=======
    ////REVIEW: does it really make sense to have this at the pointer level?
    public enum PointerPhase
    {
        /// <summary>
        /// No activity has been registered on the pointer yet.
        /// </summary>
        None,

        Began,
        Moved,
        Ended,
        Canceled,
        Stationary,
    }

>>>>>>> 396630a1
    /// <summary>
    /// Base class for pointer-style devices moving on a 2D screen.
    /// </summary>
    /// <remarks>
    /// Note that a pointer may have "multi-point" ability as is the case with multi-touch where
    /// multiple touches represent multiple concurrent "pointers". However, for any pointer device
    /// with multiple pointers, only one pointer is considered "primary" and drives the pointer
    /// controls present on the base class.
    /// </remarks>
    /// <seealso cref="Mouse"/>
    /// <seealso cref="Pen"/>
    /// <seealso cref="Touchscreen"/>
    [InputControlLayout(stateType = typeof(PointerState), isGenericTypeOfDevice = true)]
    public class Pointer : InputDevice, IInputStateCallbackReceiver
    {
        ////REVIEW: shouldn't this be done for every touch position, too?
        /// <summary>
        /// The current pointer coordinates in window space.
        /// </summary>
        /// <remarks>
        /// Within player code, the coordinates are in the coordinate space of the <see cref="UnityEngine.Display">
        /// Display</see> space that is current according to <see cref="displayIndex"/>. When running with a
        /// single display, that means the coordinates will always be in window space of the first display.
        ///
        /// Within editor code, the coordinates are in the coordinate space of the current <see cref="UnityEditor.EditorWindow"/>.
        /// This means that if you query <see cref="Mouse.position"/> in <see cref="UnityEditor.EditorWindow.OnGUI"/>, for example,
        /// the returned 2D vector will be in the coordinate space of your local GUI (same as
        /// <see cref="UnityEngine.Event.mousePosition"/>).
        /// </remarks>
        public Vector2Control position { get; private set; }

        public Vector2Control delta { get; private set; }

        public Vector2Control tilt { get; private set; }
        public Vector2Control radius { get; private set; }

        /// <summary>
        /// Normalized pressure with which the pointer is currently pressed while in contact with the pointer surface.
        /// </summary>
        /// <remarks>
        /// This is only meaningful for pointing devices that support pressure. Mice do not, pens usually do, and touch
        /// usually does on mobile platforms.
        ///
        /// Note that it is possible for the value to go above 1 even though it is considered normalized. The reason is
        /// that calibration on the system can put the maximum pressure point below the physically supported maximum value.
        /// </remarks>
        public AxisControl pressure { get; private set; }

        /// <summary>
        /// Rotation of the pointer around its own axis. 0 means the pointer is facing away from the user (12 'o clock position)
        /// and ~1 means the pointer has been rotated clockwise almost one full rotation.
        /// </summary>
        /// <remarks>
        /// Twist is generally only supported by pens and even among pens, twist support is rare. An example product that
        /// supports twist is the Wacom Art Pen.
        ///
        /// The axis of rotation is the vector facing away from the pointer surface when the pointer is facing straight up
        /// (i.e. the surface normal of the pointer surface). When the pointer is tilted, the rotation axis is tilted along
        /// with it.
        /// </remarks>
        public AxisControl twist { get; private set; }

        public IntegerControl pointerId { get; private set; }
        public IntegerControl displayIndex { get; private set; }

        /// <summary>
        /// Whether the pointer is pressed down.
        /// </summary>
        /// <remarks>
        /// What this means exactly depends on the nature of the pointer. For mice (<see cref="Mouse"/>), it means
        /// that the left button is pressed. For pens (<see cref="Pen"/>), it means that the pen tip is touching
        /// the screen/tablet surface. For touchscreens (<see cref="Touchscreen"/>), it means that there is at least
        /// one finger touching the screen.
        /// </remarks>
        public ButtonControl press { get; private set; }

        /// <summary>
        /// The pointer that was added or used last by the user or <c>null</c> if there is no pointer
        /// device connected to the system.
        /// </summary>
        public static Pointer current { get; internal set; }

        public override void MakeCurrent()
        {
            base.MakeCurrent();
            current = this;
        }

        protected override void OnRemoved()
        {
            base.OnRemoved();
            if (current == this)
                current = null;
        }

        protected override void FinishSetup(InputDeviceBuilder builder)
        {
            if (builder == null)
                throw new System.ArgumentNullException(nameof(builder));

            position = builder.GetControl<Vector2Control>(this, "position");
            delta = builder.GetControl<Vector2Control>(this, "delta");
            tilt = builder.GetControl<Vector2Control>(this, "tilt");
            radius = builder.GetControl<Vector2Control>(this, "radius");
            pressure = builder.GetControl<AxisControl>(this, "pressure");
            twist = builder.GetControl<AxisControl>(this, "twist");
            pointerId = builder.GetControl<IntegerControl>(this, "pointerId");
            displayIndex = builder.GetControl<IntegerControl>(this, "displayIndex");
            press = builder.GetControl<ButtonControl>(this, "press");

            base.FinishSetup(builder);
        }

        ////REVIEW: the accumulation stuff would be so much faster if we can do it directly in memory and can forgo Read/Write

        protected static unsafe bool Reset(InputControl<float> control, void* statePtr)
        {
            if (control == null)
                throw new System.ArgumentNullException(nameof(control));

            ////FIXME: this should compare to default *state* (not value) and write default *state* (not value)
            var value = control.ReadValueFromState(statePtr);
            if (Mathf.Approximately(0f, value))
                return false;
            control.WriteValueIntoState(0f, statePtr);
            return true;
        }

        protected static unsafe void Accumulate(InputControl<float> control, void* oldStatePtr, InputEventPtr newState)
        {
<<<<<<< HEAD
            if (!control.ReadUnprocessedValueFromEvent(newState, out var newDelta))
                return;
            var oldDelta = control.ReadUnprocessedValueFromState(oldStatePtr);
            control.WriteValueIntoEvent(oldDelta + newDelta, newState);
=======
            if (control == null)
                throw new System.ArgumentNullException(nameof(control));

            ////FIXME: if there's processors on the delta, this is junk
            var oldDelta = control.ReadValueFromState(oldStatePtr);
            var newDelta = control.ReadValueFromState(newStatePtr);
            control.WriteValueIntoState(oldDelta + newDelta, newStatePtr);
>>>>>>> 396630a1
        }

        unsafe bool IInputStateCallbackReceiver.OnCarryStateForward(void* statePtr)
        {
<<<<<<< HEAD
            var deltaXChanged = Reset(delta.x, statePtr);
            var deltaYChanged = Reset(delta.y, statePtr);
=======
            return OnCarryStateForward(statePtr);
        }

        protected unsafe bool OnCarryStateForward(void* statePtr)
        {
            var deltaXChanged = ResetDelta(statePtr, delta.x);
            var deltaYChanged = ResetDelta(statePtr, delta.y);
>>>>>>> 396630a1
            return deltaXChanged || deltaYChanged;
        }

        unsafe void IInputStateCallbackReceiver.OnBeforeWriteNewState(void* oldStatePtr, InputEventPtr newState)
        {
<<<<<<< HEAD
            Accumulate(delta.x, oldStatePtr, newState);
            Accumulate(delta.y, oldStatePtr, newState);
=======
            OnBeforeWriteNewState(oldStatePtr, newStatePtr);
        }

        protected unsafe void OnBeforeWriteNewState(void* oldStatePtr, void* newStatePtr)
        {
            AccumulateDelta(oldStatePtr, newStatePtr, delta.x);
            AccumulateDelta(oldStatePtr, newStatePtr, delta.y);
>>>>>>> 396630a1
        }

        unsafe bool IInputStateCallbackReceiver.OnReceiveStateWithDifferentFormat(void* statePtr, FourCC stateFormat, uint stateSize,
            ref uint offsetToStoreAt, InputEventPtr eventPtr)
        {
            return OnReceiveStateWithDifferentFormat(statePtr, stateFormat, stateSize, ref offsetToStoreAt);
        }

        protected unsafe bool OnReceiveStateWithDifferentFormat(void* statePtr, FourCC stateFormat, uint stateSize, ref uint offsetToStoreAt)
        {
            return false;
        }
    }
}<|MERGE_RESOLUTION|>--- conflicted
+++ resolved
@@ -1,4 +1,7 @@
+using System;
 using System.Runtime.InteropServices;
+using UnityEngine;
+using UnityEngine.InputSystem;
 using UnityEngine.InputSystem.Controls;
 using UnityEngine.InputSystem.Layouts;
 using UnityEngine.InputSystem.LowLevel;
@@ -63,16 +66,8 @@
         [InputControl(layout = "Vector2", usage = "Radius")]
         public Vector2 radius;
 
-<<<<<<< HEAD
         [InputControl(name = "press", layout = "Button", format = "BIT", bit = 0)]
         public ushort buttons;
-=======
-        [System.Diagnostics.CodeAnalysis.SuppressMessage("Microsoft.Naming", "CA1726:UsePreferredTerms", MessageId = "flags", Justification = "No better term for underlying data.")]
-        [InputControl(name = "phase", layout = "PointerPhase", format = "BIT", sizeInBits = 4)]
-        ////TODO: give this control a better name
-        [InputControl(name = "button", layout = "Button", format = "BIT", bit = 4, usages = new[] { "PrimaryAction", "PrimaryTrigger" })]
-        public ushort flags;
->>>>>>> 396630a1
 
         [InputControl(layout = "Digital")]
         public ushort displayIndex;
@@ -86,24 +81,6 @@
 
 namespace UnityEngine.InputSystem
 {
-<<<<<<< HEAD
-=======
-    ////REVIEW: does it really make sense to have this at the pointer level?
-    public enum PointerPhase
-    {
-        /// <summary>
-        /// No activity has been registered on the pointer yet.
-        /// </summary>
-        None,
-
-        Began,
-        Moved,
-        Ended,
-        Canceled,
-        Stationary,
-    }
-
->>>>>>> 396630a1
     /// <summary>
     /// Base class for pointer-style devices moving on a 2D screen.
     /// </summary>
@@ -234,62 +211,45 @@
 
         protected static unsafe void Accumulate(InputControl<float> control, void* oldStatePtr, InputEventPtr newState)
         {
-<<<<<<< HEAD
+            if (control == null)
+                throw new ArgumentNullException(nameof(control));
+
             if (!control.ReadUnprocessedValueFromEvent(newState, out var newDelta))
                 return;
             var oldDelta = control.ReadUnprocessedValueFromState(oldStatePtr);
             control.WriteValueIntoEvent(oldDelta + newDelta, newState);
-=======
-            if (control == null)
-                throw new System.ArgumentNullException(nameof(control));
-
-            ////FIXME: if there's processors on the delta, this is junk
-            var oldDelta = control.ReadValueFromState(oldStatePtr);
-            var newDelta = control.ReadValueFromState(newStatePtr);
-            control.WriteValueIntoState(oldDelta + newDelta, newStatePtr);
->>>>>>> 396630a1
         }
 
         unsafe bool IInputStateCallbackReceiver.OnCarryStateForward(void* statePtr)
         {
-<<<<<<< HEAD
+            return OnCarryStateForward(statePtr);
+        }
+
+        protected unsafe bool OnCarryStateForward(void* statePtr)
+        {
             var deltaXChanged = Reset(delta.x, statePtr);
             var deltaYChanged = Reset(delta.y, statePtr);
-=======
-            return OnCarryStateForward(statePtr);
-        }
-
-        protected unsafe bool OnCarryStateForward(void* statePtr)
-        {
-            var deltaXChanged = ResetDelta(statePtr, delta.x);
-            var deltaYChanged = ResetDelta(statePtr, delta.y);
->>>>>>> 396630a1
             return deltaXChanged || deltaYChanged;
         }
 
         unsafe void IInputStateCallbackReceiver.OnBeforeWriteNewState(void* oldStatePtr, InputEventPtr newState)
         {
-<<<<<<< HEAD
+            OnBeforeWriteNewState(oldStatePtr, newState);
+        }
+
+        protected unsafe void OnBeforeWriteNewState(void* oldStatePtr, InputEventPtr newState)
+        {
             Accumulate(delta.x, oldStatePtr, newState);
             Accumulate(delta.y, oldStatePtr, newState);
-=======
-            OnBeforeWriteNewState(oldStatePtr, newStatePtr);
-        }
-
-        protected unsafe void OnBeforeWriteNewState(void* oldStatePtr, void* newStatePtr)
-        {
-            AccumulateDelta(oldStatePtr, newStatePtr, delta.x);
-            AccumulateDelta(oldStatePtr, newStatePtr, delta.y);
->>>>>>> 396630a1
         }
 
         unsafe bool IInputStateCallbackReceiver.OnReceiveStateWithDifferentFormat(void* statePtr, FourCC stateFormat, uint stateSize,
             ref uint offsetToStoreAt, InputEventPtr eventPtr)
         {
-            return OnReceiveStateWithDifferentFormat(statePtr, stateFormat, stateSize, ref offsetToStoreAt);
-        }
-
-        protected unsafe bool OnReceiveStateWithDifferentFormat(void* statePtr, FourCC stateFormat, uint stateSize, ref uint offsetToStoreAt)
+            return OnReceiveStateWithDifferentFormat(statePtr, stateFormat, stateSize, ref offsetToStoreAt, eventPtr);
+        }
+
+        protected unsafe bool OnReceiveStateWithDifferentFormat(void* statePtr, FourCC stateFormat, uint stateSize, ref uint offsetToStoreAt, InputEventPtr eventPtr)
         {
             return false;
         }
