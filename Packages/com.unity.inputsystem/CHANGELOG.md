--- conflicted
+++ resolved
@@ -15,13 +15,10 @@
   * This allows for certain optimizations.
   * Should the limits prove too tight, they can be raised in the future.
   * The most complex device we have at the moment (`Touchscreen`) has 242 controls and 616 bytes of state.
-<<<<<<< HEAD
 - `TouchSimulation` now __disables__ the `Pointer` devices it reads input from.
   * This is to address the problem of mouse input leading to __both__ mouse and touch input happening concurrently. Instead, enabling touch simulation will now effectively __replace__ mouse and pen input with touch input.
   * Devices such `Mouse` and `Pen` will remain in place but will not get updated. Events received for them will be consumed by `TouchSimulation`.
-=======
 - Enabled XR device support on Switch.
->>>>>>> e10a07b9
 
 ### Fixed
 
@@ -30,12 +27,10 @@
 - Fixed `InputUser.OnEvent` and `RebindingOperation.OnEvent` exhibiting bad performance profiles and leading to multi-millisecond input update times (case 1253371).
   * In our own measurements, `InputUser.OnEvent` is >9 times faster than before and `RebindingOperation.OnEvent` is ~2.5 times faster.
 - Fixed PS4 controller not recognized on Mac when connected over Bluetooth ([case 1286449](https://issuetracker.unity3d.com/issues/input-system-dualshock-4-zct1e-dualshock-2-v1-devices-are-not-fully-recognised-over-bluetooth)).
-<<<<<<< HEAD
 - Fixed `EnhancedTouch` leaking `NativeArray` memory on domain reloads ([case 1190150](https://issuetracker.unity3d.com/issues/new-input-system-simulated-touch-in-editor-doesnt-work)).
 - Fixed `TouchSimulation` leading to `"Pointer should have exited all objects before being removed"` errors ([case 1190150](https://issuetracker.unity3d.com/issues/new-input-system-simulated-touch-in-editor-doesnt-work)).
 - Fixed multi-touch not working with `InputSystemUIInputModule` ([case 1271942](https://issuetracker.unity3d.com/issues/android-onenddrag-not-being-called-when-there-are-at-least-2-touches-on-the-screen)).
   * This also manifested itself when using On-Screen Controls and not being able to use multiple controls at the same time (for example, in the [Warriors demo](https://github.com/UnityTechnologies/InputSystem_Warriors)).
-=======
 - Fixed restart prompt after package installation not appearing on Unity 2020.2+ ([case 1292513](https://issuetracker.unity3d.com/issues/input-system-after-package-install-the-update-slash-switch-and-restart-prompt-does-not-appear)).
 - Fixed action with multiple bindings getting stuck in `Performed` state when two or more controls are pressed at the same time ([case 1295535](https://issuetracker.unity3d.com/issues/input-system-not-registering-multiple-inputs)).
   * Regression introduced in 1.1-preview.2.
@@ -53,7 +48,6 @@
   action.AddBinding("<Gamepad>/button*"); // Will only receive buttonWest, buttonEast, and buttonNorth.
   ```
   * This also means that `InputAction.controls` will now only contain any control at most once.
->>>>>>> e10a07b9
 
 ### Added
 
