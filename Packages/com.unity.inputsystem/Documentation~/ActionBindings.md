# Input Bindings

* [Composite Bindings](#composite-bindings)
  * [1D Axis](#1d-axis)
  * [2D Vector](#2d-vector)
  * [3D Vector](#3d-vector)
  * [One Modifier](#one-modifier)
  * [Two Modifiers](#two-modifiers)
  * [Writing custom Composites](#writing-custom-composites)
* [Working with Bindings](#working-with-bindings)
  * [Looking up Bindings](#looking-up-bindings)
  * [Changing Bindings](#changing-bindings)
    * [Applying overrides](#applying-overrides)
    * [Erasing Bindings](#erasing-bindings)
    * [Adding Bindings](#adding-bindings)
  * [Interactive rebinding](#interactive-rebinding)
  * [Saving and loading rebinds](#saving-and-loading-rebinds)
  * [Restoring original Bindings](#restoring-original-bindings)
  * [Displaying Bindings](#displaying-bindings)
* [Control schemes](#control-schemes)
* [Details](#details)
  * [Binding resolution](#binding-resolution)
    * [Binding resolution while Actions are enabled](#binding-resolution-while-actions-are-enabled)
    * [Choosing which Devices to use](#choosing-which-devices-to-use)
<<<<<<< HEAD
  * [Conflicting inputs](#conflicting-inputs)
=======
  * [Conflict resolution](#conflict-resolution)
>>>>>>> d69c077a
  * [Initial state check](#initial-state-check)

An [`InputBinding`](../api/UnityEngine.InputSystem.InputBinding.html) represents a connection between an [Action](Actions.md) and one or more [Controls](Controls.md) identified by a [Control path](Controls.md#control-paths). An Action can have an arbitrary number of Bindings pointed at it. Multiple Bindings can reference the same Control.

Each Binding has the following properties:

|Property|Description|
|--------|-----------|
|[`path`](../api/UnityEngine.InputSystem.InputBinding.html#UnityEngine_InputSystem_InputBinding_path)|[Control path](Controls.md#control-paths) that identifies the control(s) from which the Action should receive input.<br><br>Example: `"<Gamepad>/leftStick"`|
|[`overridePath`](../api/UnityEngine.InputSystem.InputBinding.html#UnityEngine_InputSystem_InputBinding_overridePath)|[Control path](Controls.md#control-paths) that overrides `path`. Unlike `path`, `overridePath` is not persistent, so you can use it to non-destructively override the path on a Binding. If it is set to something other than null, it takes effect and overrides `path`.  To get the path which is currently in effect (that is, either `path` or `overridePath`), you can query the [`effectivePath`](../api/UnityEngine.InputSystem.InputBinding.html#UnityEngine_InputSystem_InputBinding_effectivePath) property.|
|[`action`](../api/UnityEngine.InputSystem.InputBinding.html#UnityEngine_InputSystem_InputBinding_action)|The name or ID of the Action that the Binding should trigger. Note that this can be null or empty (for instance, for  [composites](#composite-bindings)). Not case-sensitive.<br><br>Example: `"fire"`|
|[`groups`](../api/UnityEngine.InputSystem.InputBinding.html#UnityEngine_InputSystem_InputBinding_groups)|A semicolon-separated list of Binding groups that the Binding belongs to. Can be null or empty. Binding groups can be anything, but are mostly used for [Control Schemes](#control-schemes). Not case-sensitive.<br><br>Example: `"Keyboard&Mouse;Gamepad"`|
|[`interactions`](../api/UnityEngine.InputSystem.InputBinding.html#UnityEngine_InputSystem_InputBinding_interactions)|A semicolon-separated list of [Interactions](Interactions.md) to apply to input on this Binding. Note that Unity appends Interactions applied to the [Action](Actions.md) itself (if any) to this list. Not case-sensitive.<br><br>Example: `"slowTap;hold(duration=0.75)"`|
|[`processors`](../api/UnityEngine.InputSystem.InputBinding.html#UnityEngine_InputSystem_InputBinding_processors)|A semicolon-separated list of [Processors](Processors.md) to apply to input on this Binding. Note that Unity appends Processors applied to the [Action](Actions.md) itself (if any) to this list. Not case-sensitive.<br><br>Processors on Bindings apply in addition to Processors on Controls that are providing values. For example, if you put a `stickDeadzone` Processor on a Binding and then bind it to `<Gamepad>/leftStick`, you get deadzones applied twice: once from the deadzone Processor sitting on the `leftStick` Control, and once from the Binding.<br><br>Example: `"invert;axisDeadzone(min=0.1,max=0.95)"`|
|[`id`](../api/UnityEngine.InputSystem.InputBinding.html#UnityEngine_InputSystem_InputBinding_id)|Unique ID of the Binding. You can use it to identify the Binding when storing Binding overrides in user settings, for example.|
|[`name`](../api/UnityEngine.InputSystem.InputBinding.html#UnityEngine_InputSystem_InputBinding_name)|Optional name of the Binding. Identifies part names inside [Composites](#composite-bindings).<br><br>Example: `"Positive"`|
|[`isComposite`](../api/UnityEngine.InputSystem.InputBinding.html#UnityEngine_InputSystem_InputBinding_isComposite)|Whether the Binding acts as a [Composite](#composite-bindings).|
|[`isPartOfComposite`](../api/UnityEngine.InputSystem.InputBinding.html#UnityEngine_InputSystem_InputBinding_isPartOfComposite)|Whether the Binding is part of a [Composite](#composite-bindings).|

To query the Bindings to a particular Action, you can use [`InputAction.bindings`](../api/UnityEngine.InputSystem.InputAction.html#UnityEngine_InputSystem_InputAction_bindings). To query a flat list of Bindings for all Actions in an Action Map, you can use [`InputActionMap.bindings`](../api/UnityEngine.InputSystem.InputActionMap.html#UnityEngine_InputSystem_InputActionMap_bindings).

## Composite Bindings

Sometimes, you might want to have several Controls act in unison to mimic a different type of Control. The most common example of this is using the W, A, S, and D keys on the keyboard to form a 2D vector Control equivalent to mouse deltas or gamepad sticks. Another example is to use two keys to form a 1D axis equivalent to a mouse scroll axis.

This is difficult to implement with normal Bindings. You can bind a  [`ButtonControl`](../api/UnityEngine.InputSystem.Controls.ButtonControl.html) to an action expecting a `Vector2`, but doing so results in an exception at runtime when the Input System tries to read a `Vector2` from a Control that can deliver only a `float`.

Composite Bindings (that is, Bindings that are made up of other Bindings) solve this problem. Composites themselves don't bind directly to Controls; instead, they source values from other Bindings that do, and then synthesize input on the fly from those values.

To see how to create Composites in the editor UI, see documentation on [editing Composite Bindings](ActionAssets.md#editing-composite-bindings).

To create composites in code, you can use the [`AddCompositeBinding`](../api/UnityEngine.InputSystem.InputActionSetupExtensions.html#UnityEngine_InputSystem_InputActionSetupExtensions_AddCompositeBinding_UnityEngine_InputSystem_InputAction_System_String_System_String_System_String_) syntax.

```CSharp
myAction.AddCompositeBinding("Axis")
    .With("Positive", "<Gamepad>/rightTrigger")
    .With("Negative", "<Gamepad>/leftTrigger");
```

Each Composite consists of one Binding that has [`InputBinding.isComposite`](../api/UnityEngine.InputSystem.InputBinding.html#UnityEngine_InputSystem_InputBinding_isComposite) set to true, followed by one or more Bindings that have [`InputBinding.isPartOfComposiste`](../api/UnityEngine.InputSystem.InputBinding.html#UnityEngine_InputSystem_InputBinding_isPartOfComposite) set to true. In other words, several consecutive entries in [`InputActionMap.bindings`](../api/UnityEngine.InputSystem.InputActionMap.html#UnityEngine_InputSystem_InputActionMap_bindings) or [`InputAction.bindings`](../api/UnityEngine.InputSystem.InputAction.html#UnityEngine_InputSystem_InputAction_bindings) together form a Composite.

Note that each composite part can be bound arbitrary many times.

```CSharp
// Make both shoulders and triggers pull on the axis.
myAction.AddCompositeBinding("Axis")
    .With("Positive", "<Gamepad>/rightTrigger")
    .With("Positive", "<Gamepad>/rightShoulder")
    .With("Negative", "<Gamepad>/leftTrigger");
    .With("Negative", "<Gamepad>/leftShoulder");
```

Composites can have parameters, just like [Interactions](Interactions.md) and [Processors](Processors.md).

```CSharp
myAction.AddCompositeBinding("Axis(whichSideWins=1)");
```

There are currently five Composite types that come with the system out of the box: [1D-Axis](#1d-axis), [2D-Vector](#2d-vector), [3D-Vector](#3d-vector), [One Modifier](#one-modifier) and [Two Modifiers](#two-modifiers). Additionally, you can [add your own](#writing-custom-composites) types of Composites.

### 1D axis

![Add 1D Axis Composite](./Images/Add1DAxisComposite.png)

![1D Axis Composite](./Images/1DAxisComposite.png)

A Composite made of two buttons: one that pulls a 1D axis in its negative direction, and another that pulls it in its positive direction. Implemented in the [`AxisComposite`](../api/UnityEngine.InputSystem.Composites.AxisComposite.html) class. The result is a `float`.

```CSharp
myAction.AddCompositeBinding("1DAxis") // Or just "Axis"
    .With("Positive", "<Gamepad>/rightTrigger")
    .With("Negative", "<Gamepad>/leftTrigger");
```

The axis Composite has two part bindings.

|Part|Type|Description|
|----|----|-----------|
|[`positive`](../api/UnityEngine.InputSystem.Composites.AxisComposite.html#UnityEngine_InputSystem_Composites_AxisComposite_positive)|`Button`|Controls pulling in the positive direction (towards [`maxValue`](../api/UnityEngine.InputSystem.Composites.AxisComposite.html#UnityEngine_InputSystem_Composites_AxisComposite_maxValue)).|
|[`negative`](../api/UnityEngine.InputSystem.Composites.AxisComposite.html#UnityEngine_InputSystem_Composites_AxisComposite_negative)|`Button`|Controls pulling in the negative direction, (towards [`minValue`](../api/UnityEngine.InputSystem.Composites.AxisComposite.html#UnityEngine_InputSystem_Composites_AxisComposite_minValue)).|

You can set the following parameters on an axis Composite:

|Parameter|Description|
|---------|-----------|
|[`whichSideWins`](../api/UnityEngine.InputSystem.Composites.AxisComposite.html#UnityEngine_InputSystem_Composites_AxisComposite_whichSideWins)|What happens if both [`positive`](../api/UnityEngine.InputSystem.Composites.AxisComposite.html#UnityEngine_InputSystem_Composites_AxisComposite_positive) and [`negative`](../api/UnityEngine.InputSystem.Composites.AxisComposite.html#UnityEngine_InputSystem_Composites_AxisComposite_negative) are actuated. See table below.|
|[`minValue`](../api/UnityEngine.InputSystem.Composites.AxisComposite.html#UnityEngine_InputSystem_Composites_AxisComposite_minValue)|The value returned if the [`negative`](../api/UnityEngine.InputSystem.Composites.AxisComposite.html#UnityEngine_InputSystem_Composites_AxisComposite_negative) side is actuated. Default is -1.|
|[`maxValue`](../api/UnityEngine.InputSystem.Composites.AxisComposite.html#UnityEngine_InputSystem_Composites_AxisComposite_maxValue)|The value returned if the [`positive`](../api/UnityEngine.InputSystem.Composites.AxisComposite.html#UnityEngine_InputSystem_Composites_AxisComposite_positive) side is actuated. Default is 1.|

If Controls from both the `positive` and the `negative` side are actuated, then the resulting value of the axis Composite depends on the `whichSideWin` parameter setting.

|[`WhichSideWins`](../api/UnityEngine.InputSystem.Composites.AxisComposite.WhichSideWins.html)|Description|
|---------------|-----------|
|(0) `Neither`|Neither side has precedence. The Composite returns the midpoint between `minValue` and `maxValue` as a result. At their default settings, this is 0.<br><br>This is the default value for this setting.|
|(1) `Positive`|The positive side has precedence and the Composite returns `maxValue`.|
|(2) `Negative`|The negative side has precedence and the Composite returns `minValue`.|

>__Note__: There is no support yet for interpolating between the positive and negative over time.

### 2D vector

![Add 2D Vector Composite](./Images/Add2DVectorComposite.png)

![2D Vector Composite](./Images/2DVectorComposite.png)

A Composite that represents a 4-way button setup like the D-pad on gamepads. Each button represents a cardinal direction. Implemented in the [`Vector2Composite`](../api/UnityEngine.InputSystem.Composites.Vector2Composite.html) class. The result is a `Vector2`.

This Composite is most useful for representing up-down-left-right controls, such as WASD keyboard input.

```CSharp
myAction.AddCompositeBinding("2DVector") // Or "Dpad"
    .With("Up", "<Keyboard>/w")
    .With("Down", "<Keyboard>/s")
    .With("Left", "<Keyboard>/a")
    .With("Right", "<Keyboard>/d");

// To set mode (2=analog, 1=digital, 0=digitalNormalized):
myAction.AddCompositeBinding("2DVector(mode=2)")
    .With("Up", "<Gamepad>/leftStick/up")
    .With("Down", "<Gamepad>/leftStick/down")
    .With("Left", "<Gamepad>/leftStick/left")
    .With("Right", "<Gamepad>/leftStick/right");
```

The 2D vector Composite has four part Bindings.

|Part|Type|Description|
|----|----|-----------|
|[`up`](../api/UnityEngine.InputSystem.Composites.Vector2Composite.html#UnityEngine_InputSystem_Composites_Vector2Composite_up)|`Button`|Controls representing `(0,1)` (+Y).|
|[`down`](../api/UnityEngine.InputSystem.Composites.Vector2Composite.html#UnityEngine_InputSystem_Composites_Vector2Composite_down)|`Button`|Controls representing `(0,-1)` (-Y).|
|[`left`](../api/UnityEngine.InputSystem.Composites.Vector2Composite.html#UnityEngine_InputSystem_Composites_Vector2Composite_left)|`Button`|Controls representing `(-1,0)` (-X).|
|[`right`](../api/UnityEngine.InputSystem.Composites.Vector2Composite.html#UnityEngine_InputSystem_Composites_Vector2Composite_right)|`Button`|Controls representing `(1,0)` (+X).|

In addition, you can set the following parameters on a 2D vector Composite:

|Parameter|Description|
|---------|-----------|
|[`mode`](../api/UnityEngine.InputSystem.Composites.Vector2Composite.html#UnityEngine_InputSystem_Composites_Vector2Composite_mode)|Whether to treat the inputs as digital or as analog controls.<br><br>If this is set to [`Mode.DigitalNormalized`](../api/UnityEngine.InputSystem.Composites.Vector2Composite.Mode.html#UnityEngine_InputSystem_Composites_Vector2Composite_Mode_DigitalNormalized), inputs are treated as buttons (off if below [`defaultButtonPressPoint`](../api/UnityEngine.InputSystem.InputSettings.html#UnityEngine_InputSystem_InputSettings_defaultButtonPressPoint) and on if equal to or greater). Each input is 0 or 1 depending on whether the button is pressed or not. The vector resulting from the up/down/left/right parts is normalized. The result is a diamond-shaped 2D input range.<br><br>If this is set to [`Mode.Digital`](../api/UnityEngine.InputSystem.Composites.Vector2Composite.Mode.html#UnityEngine_InputSystem_Composites_Vector2Composite_Mode_Digital), the behavior is essentially the same as [`Mode.DigitalNormalized`](../api/UnityEngine.InputSystem.Composites.Vector2Composite.Mode.html#UnityEngine_InputSystem_Composites_Vector2Composite_Mode_DigitalNormalized) except that the resulting vector is not normalized.<br><br>Finally, if this is set to [`Mode.Analog`](../api/UnityEngine.InputSystem.Composites.Vector2Composite.Mode.html#UnityEngine_InputSystem_Composites_Vector2Composite_Mode_Analog), inputs are treated as analog (i.e. full floating-point values) and, other than [`down`](../api/UnityEngine.InputSystem.Composites.Vector2Composite.html#UnityEngine_InputSystem_Composites_Vector2Composite_down) and [`left`](../api/UnityEngine.InputSystem.Composites.Vector2Composite.html#UnityEngine_InputSystem_Composites_Vector2Composite_left) being inverted, values will be passed through as is.<br><br>The default is [`Mode.DigitalNormalized`](../api/UnityEngine.InputSystem.Composites.Vector2Composite.Mode.html#UnityEngine_InputSystem_Composites_Vector2Composite_Mode_DigitalNormalized).|

>__Note__: There is no support yet for interpolating between the up/down/left/right over time.

### 3D vector

![Add 3D Vector Composite](./Images/Add3DVectorComposite.png)

![3D Vector Composite](./Images/3DVectorComposite.png)

A Composite that represents a 6-way button where two combinations each control one axis of a 3D vector. Implemented in the [`Vector3Composite`](../api/UnityEngine.InputSystem.Composites.Vector3Composite.html) class. The result is a `Vector3`.

```CSharp
myAction.AddCompositeBinding("3DVector")
    .With("Up", "<Keyboard>/w")
    .With("Down", "<Keyboard>/s")
    .With("Left", "<Keyboard>/a")
    .With("Right", "<Keyboard>/d");

// To set mode (2=analog, 1=digital, 0=digitalNormalized):
myAction.AddCompositeBinding("3DVector(mode=2)")
    .With("Up", "<Gamepad>/leftStick/up")
    .With("Down", "<Gamepad>/leftStick/down")
    .With("Left", "<Gamepad>/leftStick/left")
    .With("Right", "<Gamepad>/leftStick/right");
```

The 3D vector Composite has four part Bindings.

|Part|Type|Description|
|----|----|-----------|
|[`up`](../api/UnityEngine.InputSystem.Composites.Vector3Composite.html#UnityEngine_InputSystem_Composites_Vector3Composite_up)|`Button`|Controls representing `(0,1,0)` (+Y).|
|[`down`](../api/UnityEngine.InputSystem.Composites.Vector3Composite.html#UnityEngine_InputSystem_Composites_Vector3Composite_down)|`Button`|Controls representing `(0,-1,0)` (-Y).|
|[`left`](../api/UnityEngine.InputSystem.Composites.Vector3Composite.html#UnityEngine_InputSystem_Composites_Vector3Composite_left)|`Button`|Controls representing `(-1,0,0)` (-X).|
|[`right`](../api/UnityEngine.InputSystem.Composites.Vector3Composite.html#UnityEngine_InputSystem_Composites_Vector3Composite_right)|`Button`|Controls representing `(1,0,0)` (+X).|
|[`forward`](../api/UnityEngine.InputSystem.Composites.Vector3Composite.html#UnityEngine_InputSystem_Composites_Vector3Composite_forward)|`Button`|Controls representing `(0,0,1)` (+Z).|
|[`backward`](../api/UnityEngine.InputSystem.Composites.Vector3Composite.html#UnityEngine_InputSystem_Composites_Vector3Composite_backward)|`Button`|Controls representing `(0,0,-1)` (-Z).|

In addition, you can set the following parameters on a 3D vector Composite:

|Parameter|Description|
|---------|-----------|
|[`mode`](../api/UnityEngine.InputSystem.Composites.Vector3Composite.html#UnityEngine_InputSystem_Composites_Vector3Composite_mode)|Whether to treat the inputs as digital or as analog controls.<br><br>If this is set to [`Mode.DigitalNormalized`](../api/UnityEngine.InputSystem.Composites.Vector3Composite.Mode.html#UnityEngine_InputSystem_Composites_Vector3Composite_Mode_DigitalNormalized), inputs are treated as buttons (off if below [`defaultButtonPressPoint`](../api/UnityEngine.InputSystem.InputSettings.html#UnityEngine_InputSystem_InputSettings_defaultButtonPressPoint) and on if equal to or greater). Each input is 0 or 1 depending on whether the button is pressed or not. The vector resulting from the up/down/left/right/forward/backward parts is normalized.<br><br>If this is set to [`Mode.Digital`](../api/UnityEngine.InputSystem.Composites.Vector3Composite.Mode.html#UnityEngine_InputSystem_Composites_Vector3Composite_Mode_Digital), the behavior is essentially the same as [`Mode.DigitalNormalized`](../api/UnityEngine.InputSystem.Composites.Vector3Composite.Mode.html#UnityEngine_InputSystem_Composites_Vector3Composite_Mode_DigitalNormalized) except that the resulting vector is not normalized.<br><br>Finally, if this is set to [`Mode.Analog`](../api/UnityEngine.InputSystem.Composites.Vector3Composite.Mode.html#UnityEngine_InputSystem_Composites_Vector3Composite_Mode_Analog), inputs are treated as analog (that is, full floating-point values) and, other than [`down`](../api/UnityEngine.InputSystem.Composites.Vector3Composite.html#UnityEngine_InputSystem_Composites_Vector3Composite_down), [`left`](../api/UnityEngine.InputSystem.Composites.Vector3Composite.html#UnityEngine_InputSystem_Composites_Vector3Composite_left), and [`backward`](../api/UnityEngine.InputSystem.Composites.Vector3Composite.html#UnityEngine_InputSystem_Composites_Vector3Composite_backward) being inverted, values will be passed through as they are.<br><br>The default is [`Analog`](../api/UnityEngine.InputSystem.Composites.Vector3Composite.Mode.html#UnityEngine_InputSystem_Composites_Vector3Composite_Mode_Analog).|

### One Modifier

![Add Binding With One Modifier](./Images/AddBindingWithOneModifier.png)

![One Modifier Composite](./Images/OneModifierComposite.png)

A Composite that requires the user to hold down a "modifier" button in addition to another control from which the actual value of the Binding is determined. This can be used, for example, for Bindings such as "SHIFT+1". Implemented in the [`OneModifierComposite`](../api/UnityEngine.InputSystem.Composites.OneModifierComposite.html) class. The buttons can be on any Device, and can be toggle buttons or full-range buttons such as gamepad triggers.

The result is a value of the same type as the controls bound to the [`binding`](../api/UnityEngine.InputSystem.Composites.OneModifierComposite.html#UnityEngine_InputSystem_Composites_OneModifierComposite_binding) part.

```CSharp
// Add binding for "CTRL+1".
myAction.AddCompositeBinding("OneModifier")
    .With("Binding", "<Keyboard>/1")
    .With("Modifier", "<Keyboard>/ctrl")

// Add binding to mouse delta such that it only takes effect
// while the ALT key is down.
myAction.AddCompositeBinding("OneModifier")
    .With("Binding", "<Mouse>/delta")
    .With("Modifier", "<Keyboard>/alt");
```

The button with one modifier Composite has two part Bindings.

|Part|Type|Description|
|----|----|-----------|
|[`modifier`](../api/UnityEngine.InputSystem.Composites.OneModifierComposite.html#UnityEngine_InputSystem_Composites_OneModifierComposite_modifier)|`Button`|Modifier that has to be held for `binding` to come through. If the user holds any of the buttons bound to the `modifier` at the same time as the button that triggers the action, the Composite assumes the value of the `modifier` Binding. If the user does not press any button bound to the `modifier`, the Composite remains at default value.|
|[`binding`](../api/UnityEngine.InputSystem.Composites.OneModifierComposite.html#UnityEngine_InputSystem_Composites_OneModifierComposite_binding)|Any|The control(s) whose value the Composite assumes while the user holds down the `modifier` button.|

This Composite has no parameters.

### Two Modifiers

![Add Bindings With Two Modifiers](./Images/AddBindingWithTwoModifiers.png)

![Two Modifiers Composite](./Images/TwoModifiersComposite.png)

A Composite that requires the user to hold down two "modifier" buttons in addition to another control from which the actual value of the Binding is determined. This can be used, for example, for Bindings such as "SHIFT+CTRL+1". Implemented in the [`TwoModifiersComposite`](../api/UnityEngine.InputSystem.Composites.TwoModifiersComposite.html) class. The buttons can be on any Device, and can be toggle buttons or full-range buttons such as gamepad triggers.

The result is a value of the same type as the controls bound to the [`binding`](../api/UnityEngine.InputSystem.Composites.TwoModifiersComposite.html#UnityEngine_InputSystem_Composites_TwoModifiersComposite_binding) part.

```CSharp
myAction.AddCompositeBinding("TwoModifiers")
    .With("Button", "<Keyboard>/1")
    .With("Modifier1", "<Keyboard>/leftCtrl")
    .With("Modifier1", "<Keyboard>/rightCtrl")
    .With("Modifier2", "<Keyboard>/leftShift")
    .With("Modifier2", "<Keyboard>/rightShift");
```

The button with two modifiers Composite has three part Bindings.

|Part|Type|Description|
|----|----|-----------|
|[`modifier1`](../api/UnityEngine.InputSystem.Composites.TwoModifiersComposite.html#UnityEngine_InputSystem_Composites_TwoModifiersComposite_modifier1)|`Button`|The first modifier the user must hold alongside `modifier2`, for `binding` to come through. If the user does not press any button bound to the `modifier1`, the Composite remains at default value.|
|[`modifier2`](../api/UnityEngine.InputSystem.Composites.TwoModifiersComposite.html#UnityEngine_InputSystem_Composites_TwoModifiersComposite_modifier2)|`Button`|The second modifier the user must hold alongside `modifier1`, for `binding` to come through. If the user does not press any button bound to the `modifier2`, the Composite remains at default value.|
|[`binding`](../api/UnityEngine.InputSystem.Composites.TwoModifiersComposite.html#UnityEngine_InputSystem_Composites_TwoModifiersComposite_binding)|Any|The control(s) whose value the Composite assumes while the user presses both `modifier1` and `modifier2` at the same time.|

This Composite has no parameters.

### Writing custom Composites

You can define new types of Composites, and register them with the API. Unity treats these the same as predefined types, which the Input System internally defines and registers in the same way.

To define a new type of Composite, create a class based on [`InputBindingComposite<TValue>`](../api/UnityEngine.InputSystem.InputBindingComposite-1.html).

> __IMPORTANT__: Composites must be __stateless__. This means that you cannot store local state that changes depending on the input being processed. For __stateful__ processing on Bindings, see [interactions](./Interactions.md#writing-custom-interactions).

```CSharp
// Use InputBindingComposite<TValue> as a base class for a composite that returns
// values of type TValue.
// NOTE: It is possible to define a composite that returns different kinds of values
//       but doing so requires deriving directly from InputBindingComposite.
#if UNITY_EDITOR
[InitializeOnLoad] // Automatically register in editor.
#endif
// Determine how GetBindingDisplayString() formats the composite by applying
// the  DisplayStringFormat attribute.
[DisplayStringFormat("{firstPart}+{secondPart}")]
public class CustomComposite : InputBindingComposite<float>
{
    // Each part binding is represented as a field of type int and annotated with
    // InputControlAttribute. Setting "layout" restricts the controls that
    // are made available for picking in the UI.
    //
    // On creation, the int value is set to an integer identifier for the binding
    // part. This identifier can read values from InputBindingCompositeContext.
    // See ReadValue() below.
    [InputControl(layout = "Button")]
    public int firstPart;

    [InputControl(layout = "Button")]
    public int secondPart;

    // Any public field that is not annotated with InputControlAttribute is considered
    // a parameter of the composite. This can be set graphically in the UI and also
    // in the data (e.g. "custom(floatParameter=2.0)").
    public float floatParameter;
    public bool boolParameter;

    // This method computes the resulting input value of the composite based
    // on the input from its part bindings.
    public override float ReadValue(ref InputBindingCompositeContext context)
    {
        var firstPartValue = context.ReadValue<float>(firstPart);
        var secondPartValue = context.ReadValue<float>(secondPart);

        //... do some processing and return value
    }

    // This method computes the current actuation of the binding as a whole.
    public override float EvaluateMagnitude(ref InputBindingCompositeContext context)
    {
        // Compute normalized [0..1] magnitude value for current actuation level.
    }

    static CustomComposite()
    {
        // Can give custom name or use default (type name with "Composite" clipped off).
        // Same composite can be registered multiple times with different names to introduce
        // aliases.
        //
        // NOTE: Registering from the static constructor using InitializeOnLoad and
        //       RuntimeInitializeOnLoadMethod is only one way. You can register the
        //       composite from wherever it works best for you. Note, however, that
        //       the registration has to take place before the composite is first used
        //       in a binding. Also, for the composite to show in the editor, it has
        //       to be registered from code that runs in edit mode.
        InputSystem.RegisterBindingComposite<CustomComposite>();
    }

    [RuntimeInitializeOnLoadMethod(RuntimeInitializeLoadType.BeforeSceneLoad)]
    static void Init() {} // Trigger static constructor.
}
```

The Composite should now appear in the editor UI when you add a Binding, and you can now use it in scripts.

```CSharp
    myAction.AddCompositeBinding("custom(floatParameter=2.0)")
        .With("firstpart", "<Gamepad>/buttonSouth")
        .With("secondpart", "<Gamepad>/buttonNorth");
```

To define a custom parameter editor for the Composite, you can derive from  [`InputParameterEditor<TObject>`](../api/UnityEngine.InputSystem.Editor.InputParameterEditor-1.html).

```CSharp
#if UNITY_EDITOR
public class CustomParameterEditor : InputParameterEditor<CustomComposite>
{
    public override void OnGUI()
    {
        EditorGUILayout.Label("Custom stuff");
        target.floatParameter = EditorGUILayout.FloatField("Some Parameter", target.floatParameter);
    }
}
#endif
```

## Working with Bindings

## Looking up Bindings

You can retrieve the bindings of an action using its [`InputAction.bindings`](../api/UnityEngine.InputSystem.InputAction.html#UnityEngine_InputSystem_InputAction_bindings) property which returns a read-only array of [`InputBinding`](../api/UnityEngine.InputSystem.InputBinding.html) structs.

```CSharp
    // Get bindings of "fire" action.
    var fireBindings = playerInput.actions["fire"].bindings;
```

Also, all the bindings for all actions in an [`InputActionMap`](../api/UnityEngine.InputSystem.InputActionMap.html) are made available through the [`InputActionMap.bindings`](../api/UnityEngine.InputSystem.InputActionMap.html#UnityEngine_InputSystem_InputActionMap_bindings) property. The bindings are associated with actions through an [action ID](../api/UnityEngine.InputSystem.InputAction.html#UnityEngine_InputSystem_InputAction_id) or [action name](../api/UnityEngine.InputSystem.InputAction.html#UnityEngine_InputSystem_InputAction_name) stored in the [`InputBinding.action`](../api/UnityEngine.InputSystem.InputBinding.html#UnityEngine_InputSystem_InputBinding_action) property.

```CSharp
    // Get all bindings in "gameplay" action map.
    var gameplayBindings = playerInput.actions.FindActionMap("gameplay").bindings;
```

You can also look up specific the indices of specific bindings in [`InputAction.bindings`](../api/UnityEngine.InputSystem.InputAction.html#UnityEngine_InputSystem_InputAction_bindings) using the [`InputActionRebindingExtensions.GetBindingIndex`](../api/UnityEngine.InputSystem.InputActionRebindingExtensions.html#UnityEngine_InputSystem_InputActionRebindingExtensions_GetBindingIndex_UnityEngine_InputSystem_InputAction_UnityEngine_InputSystem_InputBinding_) method.

```CSharp
    // Find the binding in the "Keyboard" control scheme.
    playerInput.actions["fire"].GetBindingIndex(group: "Keyboard");

    // Find the first binding to the space key in the "gameplay" action map.
    playerInput.FindActionMap("gameplay").GetBindingIndex(
        new InputBinding { path = "<Keyboard>/space" });
```

Finally, you can look up the binding that corresponds to a specific control through [`GetBindingIndexForControl`](../api/UnityEngine.InputSystem.InputActionRebindingExtensions.html#UnityEngine_InputSystem_InputActionRebindingExtensions_GetBindingIndexForControl_). This way, you can, for example, map a control found in the [`controls`](../api/UnityEngine.InputSystem.InputAction.html#UnityEngine_InputSystem_InputAction_controls) array of an [`InputAction`](../api/UnityEngine.InputSystem.InputAction.html) back to an [`InputBinding`](../api/UnityEngine.InputSystem.InputBinding.html).

```CSharp
    // Find the binding that binds LMB to "fire". If there is no such binding,
    // bindingIndex will be -1.
    var fireAction = playerInput.actions["fire"];
    var bindingIndex = fireAction.GetBindingIndexForControl(Mouse.current.leftButton);
    if (binding == -1)
        Debug.Log("Fire is not bound to LMB of the current mouse.");
```

## Changing Bindings

In general, you can change existing bindings via the [`InputActionSetupExtensions.ChangeBinding`](../api/UnityEngine.InputSystem.InputActionSetupExtensions.html#UnityEngine_InputSystem_InputActionSetupExtensions_ChangeBinding_UnityEngine_InputSystem_InputAction_System_Int32_) method. This returns an accessor that can be used to modify the properties of the targeted [`InputBinding`](../api/UnityEngine.InputSystem.InputBinding.html). Note that most of the write operations of the accessor are destructive. For non-destructive changes to bindings, see [Applying Overrides](#applying-overrides).

```CSharp
// Get write access to the second binding of the 'fire' action.
var accessor = playerInput.actions['fire'].ChangeBinding(1);

// You can also gain access through the InputActionMap. Each
// map contains an array of all its bindings (see InputActionMap.bindings).
// Here we gain access to the third binding in the map.
accessor = playerInput.actions.FindActionMap("gameplay").ChangeBinding(2);
```

You can use the resulting accessor to modify properties through methods such as [`WithPath`](../api/UnityEngine.InputSystem.InputActionSetupExtensions.BindingSyntax.html#UnityEngine_InputSystem_InputActionSetupExtensions_BindingSyntax_WithPath_) or [`WithProcessors`](../api/UnityEngine.InputSystem.InputActionSetupExtensions.BindingSyntax.html#UnityEngine_InputSystem_InputActionSetupExtensions_BindingSyntax_WithProcessors_).

```CSharp
playerInput.actions["fire"].ChangeBinding(1)
    // Change path to space key.
    .WithPath("<Keyboard>/space");
```

You can also use the accessor to iterate through bindings using [`PreviousBinding`](../api/UnityEngine.InputSystem.InputActionSetupExtensions.BindingSyntax.html#UnityEngine_InputSystem_InputActionSetupExtensions_BindingSyntax_PreviousBinding_) and [`NextBinding`](../api/UnityEngine.InputSystem.InputActionSetupExtensions.BindingSyntax.html#UnityEngine_InputSystem_InputActionSetupExtensions_BindingSyntax_NextBinding_).

```CSharp
// Move accessor to previous binding.
accessor = accessor.PreviousBinding();

// Move accessor to next binding.
accessor = accessor.NextBinding();
```

If the given binding is a [composite](../api/UnityEngine.InputSystem.InputBinding.html#UnityEngine_InputSystem_InputBinding_isComposite), you can address it by its name rather than by index.

```CSharp
// Change the 2DVector composite of the "move" action.
playerInput.actions["move"].ChangeCompositeBinding("2DVector")


//
playerInput.actions["move"].ChangeBinding("WASD")
```

### Applying overrides

You can override aspects of any Binding at run-time non-destructively. Specific properties of [`InputBinding`](../api/UnityEngine.InputSystem.InputBinding.html) have an `override` variant that, if set, will take precedent over the property that they shadow.  All `override` properties are of type `String`.

|Property|Override|Description|
|--------|--------|-----------|
|[`path`](../api/UnityEngine.InputSystem.InputBinding.html#UnityEngine_InputSystem_InputBinding_path)|[`overridePath`](../api/UnityEngine.InputSystem.InputBinding.html#UnityEngine_InputSystem_InputBinding_overridePath)|Replaces the [Control path](./Controls.md#control-paths) that determines which Control(s) are referenced in the binding. If [`overridePath`](../api/UnityEngine.InputSystem.InputBinding.html#UnityEngine_InputSystem_InputBinding_overridePath) is set to an empty string, the binding is effectively disabled.<br><br>Example: `"<Gamepad>/leftStick"`|
|[`processors`](../api/UnityEngine.InputSystem.InputBinding.html#UnityEngine_InputSystem_InputBinding_processors)|[`overrideProcessors`](../api/UnityEngine.InputSystem.InputBinding.html#UnityEngine_InputSystem_InputBinding_overrideProcessors)|Replaces the [processors](./Processors.md) applied to the binding.<br><br>Example: `"invert,normalize(min=0,max=10)"`|
|[`interactions`](../api/UnityEngine.InputSystem.InputBinding.html#UnityEngine_InputSystem_InputBinding_interactions)|[`overrideInteractions`](../api/UnityEngine.InputSystem.InputBinding.html#UnityEngine_InputSystem_InputBinding_overrideInteractions)|Replaces the [interactions](./Interactions.md) applied to the binding.<br><br>Example: `"tap(duration=0.5)"`|

>NOTE: The `override` property values will not be saved along with the Actions (for example, when calling [`InputActionAsset.ToJson()`](../api/UnityEngine.InputSystem.InputActionAsset.html#UnityEngine_InputSystem_InputActionAsset_ToJson)). See [Saving and loading rebinds](#saving-and-loading-rebinds) for details about how to persist user rebinds.

To set the various `override` properties, you can use the [`ApplyBindingOverride`](../api/UnityEngine.InputSystem.InputActionRebindingExtensions.html#UnityEngine_InputSystem_InputActionRebindingExtensions_ApplyBindingOverride_UnityEngine_InputSystem_InputAction_UnityEngine_InputSystem_InputBinding_) APIs.

```CSharp
// Rebind the "fire" action to the left trigger on the gamepad.
playerInput.actions["fire"].ApplyBindingOverride("<Gamepad>/leftTrigger");
```

In most cases, it is best to locate specific bindings using APIs such as [`GetBindingIndexForControl`](../api/UnityEngine.InputSystem.InputActionRebindingExtensions.html#UnityEngine_InputSystem_InputActionRebindingExtensions_GetBindingIndexForControl_) and to then apply the override to that specific binding.

```CSharp
// Find the "Jump" binding for the space key.
var jumpAction = playerInput.actions["Jump"];
var bindingIndex = jumpAction.GetBindingIndexForControl(Keyboard.current.spaceKey);

// And change it to the enter key.
jumpAction.ApplyBindingOverride(bindingIndex, "<Keyboard>/enter");
```

### Erasing Bindings

You can erase a binding by calling [`Erase`](../api/UnityEngine.InputSystem.InputActionSetupExtensions.BindingSyntax.html#UnityEngine_InputSystem_InputActionSetupExtensions_BindingSyntax_Erase_) on the [binding accessor](../api/UnityEngine.InputSystem.InputActionSetupExtensions.BindingSyntax.html).

```CSharp
// Erase first binding on "fire" action.
playerInput.actions["fire"].ChangeBinding(0).Erase();

// Erase "2DVector" composite. This will also erase the part
// bindings of the composite.
playerInput.actions["move"].ChangeCompositeBinding("2DVector").Erase();

// Can also do this by using the name given to the composite binding.
playerInput.actions["move"].ChangeCompositeBinding("WASD").Erase();

// Erase first binding in "gameplay" action map.
playerInput.actions.FindActionMap("gameplay").ChangeBinding(0).Erase();
```

### Adding Bindings

New bindings can be added to an Action using [`AddAction`](../api/UnityEngine.InputSystem.InputActionSetupExtensions.html#UnityEngine_InputSystem_InputActionSetupExtensions_AddBinding_UnityEngine_InputSystem_InputAction_System_String_System_String_System_String_System_String_) or [`AddCompositeBinding`](../api/UnityEngine.InputSystem.InputActionSetupExtensions.html#UnityEngine_InputSystem_InputActionSetupExtensions_AddCompositeBinding_UnityEngine_InputSystem_InputAction_System_String_System_String_System_String_).

```CSharp
// Add a binding for the left mouse button to the "fire" action.
playerInput.actions["fire"].AddBinding("<Mouse>/leftButton");

// Add a WASD composite binding to the "move" action.
playerInput.actions["move"]
    .AddCompositeBinding("2DVector")
        .With("Up", "<Keyboard>/w")
        .With("Left", "<Keyboard>/a")
        .With("Down", "<Keyboard>/s")
        .With("Right", "<Keyboard>/d");
```

## Interactive rebinding

>__Note:__ To download a sample project which demonstrates how to set up a rebinding user interface with Input System APIs, open the Package Manager, select the Input System Package, and choose the sample project "Rebinding UI" to download.

Runtime rebinding allows users of your application to set their own Bindings.

To allow users to choose their own Bindings interactively, use the  [`InputActionRebindingExtensions.RebindingOperation`](../api/UnityEngine.InputSystem.InputActionRebindingExtensions.RebindingOperation.html) class. Call the [`PerformInteractiveRebinding()`](../api/UnityEngine.InputSystem.InputActionRebindingExtensions.html#UnityEngine_InputSystem_InputActionRebindingExtensions_PerformInteractiveRebinding_UnityEngine_InputSystem_InputAction_System_Int32_) method on an Action to create a rebinding operation. This operation waits for the Input System to register any input from any Device which matches the Action's expected Control type, then uses [`InputBinding.overridePath`](../api/UnityEngine.InputSystem.InputBinding.html#UnityEngine_InputSystem_InputBinding_overridePath) to assign the Control path for that Control to the Action's Bindings. If the user actuates multiple Controls, the rebinding operation chooses the Control with the highest [magnitude](Controls.md#control-actuation).

>IMPORTANT: You must dispose of [`InputActionRebindingExtensions.RebindingOperation`](../api/UnityEngine.InputSystem.InputActionRebindingExtensions.RebindingOperation.html) instances via `Dispose()`, so that they don't leak memory on the unmanaged memory heap.

```C#
    void RemapButtonClicked(InputAction actionToRebind)
    {
        var rebindOperation = actionToRebind
            .PerformInteractiveRebinding().Start();
    }
```

The [`InputActionRebindingExtensions.RebindingOperation`](../api/UnityEngine.InputSystem.InputActionRebindingExtensions.RebindingOperation.html) API is highly configurable to match your needs. For example, you can:

* Choose expected Control types ([`WithExpectedControlType()`](../api/UnityEngine.InputSystem.InputActionRebindingExtensions.RebindingOperation.html#UnityEngine_InputSystem_InputActionRebindingExtensions_RebindingOperation_WithExpectedControlType_System_Type_)).

* Exclude certain Controls ([`WithControlsExcluding()`](../api/UnityEngine.InputSystem.InputActionRebindingExtensions.RebindingOperation.html#UnityEngine_InputSystem_InputActionRebindingExtensions_RebindingOperation_WithControlsExcluding_System_String_)).

* Set a Control to cancel the operation ([`WithCancelingThrough()`](../api/UnityEngine.InputSystem.InputActionRebindingExtensions.RebindingOperation.html#UnityEngine_InputSystem_InputActionRebindingExtensions_RebindingOperation_WithCancelingThrough_UnityEngine_InputSystem_InputControl_)).

* Choose which Bindings to apply the operation on if the Action has multiple Bindings ([`WithTargetBinding()`](../api/UnityEngine.InputSystem.InputActionRebindingExtensions.RebindingOperation.html#UnityEngine_InputSystem_InputActionRebindingExtensions_RebindingOperation_WithTargetBinding_System_Int32_), [`WithBindingGroup()`](../api/UnityEngine.InputSystem.InputActionRebindingExtensions.RebindingOperation.html#UnityEngine_InputSystem_InputActionRebindingExtensions_RebindingOperation_WithBindingGroup_System_String_), [`WithBindingMask()`](../api/UnityEngine.InputSystem.InputActionRebindingExtensions.RebindingOperation.html#UnityEngine_InputSystem_InputActionRebindingExtensions_RebindingOperation_WithBindingMask_System_Nullable_UnityEngine_InputSystem_InputBinding__)).

Refer to the scripting API reference for [`InputActionRebindingExtensions.RebindingOperation`](../api/UnityEngine.InputSystem.InputActionRebindingExtensions.RebindingOperation.html) for a full overview.

Note that [`PerformInteractiveRebinding()`](../api/UnityEngine.InputSystem.InputActionRebindingExtensions.html#UnityEngine_InputSystem_InputActionRebindingExtensions_PerformInteractiveRebinding_UnityEngine_InputSystem_InputAction_System_Int32_) automatically applies a set of default configurations based on the given action and targeted binding.

## Saving and loading rebinds

You can serialize override properties of [Bindings](../api/UnityEngine.InputSystem.InputBinding.html) by serializing them as JSON strings and restoring them from these. Use [`SaveBindingOverridesAsJson`](../api/UnityEngine.InputSystem.InputActionRebindingExtensions.html#UnityEngine_InputSystem_InputActionRebindingExtensions_SaveBindingOverridesAsJson_UnityEngine_InputSystem_IInputActionCollection2_) to create these strings and [`LoadBindingOverridesFromJson`](../api/UnityEngine.InputSystem.InputActionRebindingExtensions.html#UnityEngine_InputSystem_InputActionRebindingExtensions_LoadBindingOverridesFromJson_UnityEngine_InputSystem_IInputActionCollection2_System_String_System_Boolean_) to restore overrides from them.

```CSharp
// Store player rebinds in PlayerPrefs.
var rebinds = playerInput.actions.SaveBindingOverridesAsJson();
PlayerPrefs.SetString("rebinds", rebinds);

// Restore player rebinds from PlayerPrefs (removes all existing
// overrides on the actions; pass `false` for second argument
// in case you want to prevent that).
var rebinds = PlayerPrefs.GetString("rebinds");
playerInput.actions.LoadBindingOverridesFromJson(rebinds);
```

### Restoring original Bindings

You can remove Binding overrides and thus restore defaults by using [`RemoveBindingOverride`](../api/UnityEngine.InputSystem.InputActionRebindingExtensions.html#UnityEngine_InputSystem_InputActionRebindingExtensions_RemoveBindingOverride_UnityEngine_InputSystem_InputAction_System_Int32_) or [`RemoveAllBindingOverrides`](../api/UnityEngine.InputSystem.InputActionRebindingExtensions.html#UnityEngine_InputSystem_InputActionRebindingExtensions_RemoveAllBindingOverrides_UnityEngine_InputSystem_IInputActionCollection2_).

```CSharp
// Remove binding overrides from the first binding of the "fire" action.
playerInput.actions["fire"].RemoveBindingOverride(0);

// Remove all binding overrides from the "fire" action.
playerInput.actions["fire"].RemoveAllBindingOverrides();

// Remove all binding overrides from a player's actions.
playerInput.actions.RemoveAllBindingOverrides();
```

### Displaying Bindings

It can be useful for the user to know what an Action is currently bound to (taking any potentially active rebindings into account) while rebinding UIs, and for on-screen hints while the app is running. You can use [`InputBinding.effectivePath`](../api/UnityEngine.InputSystem.InputBinding.html#UnityEngine_InputSystem_InputBinding_effectivePath) to get the currently active path for a Binding (which returns [`overridePath`](../api/UnityEngine.InputSystem.InputBinding.html#UnityEngine_InputSystem_InputBinding_overridePath) if set, or otherwise returns [`path`](../api/UnityEngine.InputSystem.InputBinding.html#UnityEngine_InputSystem_InputBinding_path)).

The easiest way to retrieve a display string for an action is to call [`InputActionRebindingExtensions.GetBindingDisplayString`](../api/UnityEngine.InputSystem.InputActionRebindingExtensions.html#UnityEngine_InputSystem_InputActionRebindingExtensions_GetBindingDisplayString_) which is an extension method for [`InputAction`](../api/UnityEngine.InputSystem.InputAction.html).

```CSharp
    // Get a binding string for the action as a whole. This takes into account which
    // bindings are currently active and the actual controls bound to the action.
    m_RebindButton.GetComponentInChildren<Text>().text = action.GetBindingDisplayString();

    // Get a binding string for a specific binding on an action by index.
    m_RebindButton.GetComponentInChildren<Text>().text = action.GetBindingDisplayString(1);

    // Look up binding indices with GetBindingIndex.
    var bindingIndex = action.GetBindingIndex(InputBinding.MaskByGroup("Gamepad"));
    m_RebindButton.GetComponentInChildren<Text>().text =
        action.GetBindingDisplayString(bindingIndex);
```

You can also use this method to replace the text string with images.

```CSharp
    // Call GetBindingDisplayString() such that it also returns information about the
    // name of the device layout and path of the control on the device. This information
    // is useful for reliably associating imagery with individual controls.
    // NOTE: The first argument is the index of the binding within InputAction.bindings.
    var bindingString = action.GetBindingDisplayString(0, out deviceLayout, out controlPath);

    // If it's a gamepad, look up an icon for the control.
    Sprite icon = null;
    if (!string.IsNullOrEmpty(deviceLayout)
        && !string.IsNullOrEmpty(controlPath)
        && InputSystem.IsFirstLayoutBasedOnSecond(deviceLayout, "Gamepad"))
    {
        switch (controlPath)
        {
            case "buttonSouth": icon = aButtonIcon; break;
            case "dpad/up": icon = dpadUpIcon; break;
            //...
        }
    }

    // If you have an icon, display it instead of the text.
    var text = m_RebindButton.GetComponentInChildren<Text>();
    var image = m_RebindButton.GetComponentInChildren<Image>();
    if (icon != null)
    {
        // Display icon.
        text.gameObject.SetActive(false);
        image.gameObject.SetActive(true);
        image.sprite = icon;
    }
    else
    {
        // Display text.
        text.gameObject.SetActive(true);
        image.gameObject.SetActive(false);
        text.text = bindingString;
    }
```

Additionally, each Binding has a [`ToDisplayString`](../api/UnityEngine.InputSystem.InputBinding.html#UnityEngine_InputSystem_InputBinding_ToDisplayString_UnityEngine_InputSystem_InputBinding_DisplayStringOptions_UnityEngine_InputSystem_InputControl_) method, which you can use to turn individual Bindings into display strings. There is also a generic formatting method for Control paths, [`InputControlPath.ToHumanReadableString`](../api/UnityEngine.InputSystem.InputControlPath.html#UnityEngine_InputSystem_InputControlPath_ToHumanReadableString_System_String_UnityEngine_InputSystem_InputControlPath_HumanReadableStringOptions_UnityEngine_InputSystem_InputControl_), which you can use with arbitrary Control path strings.

Note that the Controls a Binding resolves to can change at any time, and the display strings for controls might change dynamically. For example, if the user switches the currently active keyboard layout, the display string for each individual key on the [`Keyboard`](../api/UnityEngine.InputSystem.Keyboard.html) might change.

## Control Schemes

A Binding can belong to any number of Binding groups. Unity stores these on the [`InputBinding`](../api/UnityEngine.InputSystem.InputBinding.html) class as a semicolon-separated string in the  [`InputBinding.groups`](../api/UnityEngine.InputSystem.InputBinding.html#UnityEngine_InputSystem_InputBinding_groups) property, and you can use them for any arbitrary grouping of bindings. To enable different sets of binding groups for an [`InputActionMap`](../api/UnityEngine.InputSystem.InputActionMap.html) or [`InputActionAsset`](../api/UnityEngine.InputSystem.InputActionAsset.html), you can use the [`InputActionMap.bindingMask`](../api/UnityEngine.InputSystem.InputActionMap.html#UnityEngine_InputSystem_InputActionMap_bindingMask)/[`InputActionAsset.bindingMask`](../api/UnityEngine.InputSystem.InputActionAsset.html#UnityEngine_InputSystem_InputActionAsset_bindingMask) property. The Input System uses this to implement the concept of grouping Bindings into different  [`InputControlSchemes`](../api/UnityEngine.InputSystem.InputControlScheme.html).

Control Schemes use Binding groups to map Bindings in an [`InputActionMap`](../api/UnityEngine.InputSystem.InputActionMap.html) or [`InputActionAsset`](../api/UnityEngine.InputSystem.InputActionAsset.html) to different types of Devices. The [`PlayerInput`](Components.md) class uses these to enable a matching Control Scheme for a new [user](UserManagement.md) joining the game, based on the Device they are playing on.

## Details

### Binding resolution

When the Input System accesses the [Controls](Controls.md) bound to an Action for the first time, the Action resolves its Bindings to match them to existing Controls on existing Devices. In this process, the Action calls [`InputSystem.FindControls<>()`](../api/UnityEngine.InputSystem.InputSystem.html#UnityEngine_InputSystem_InputSystem_FindControls__1_System_String_UnityEngine_InputSystem_InputControlList___0___) (filtering for devices assigned to the InputActionMap, if there are any) for the Binding path of each of the Action's bindings. This creates a list of resolved Controls that are now bound to the Action.

Note that a single [Binding path](Controls.md#control-paths) can match multiple Controls:

* A specific Device path such as `<DualShockGamepad>/buttonEast` matches the "Circle" button on a [PlayStation controller](Gamepad.md#playstation-controllers). If you have multiple PlayStation controllers connected, it resolves to the "Circle" button on each of these controllers.

* An abstract Device path such as `<Gamepad>/buttonEast` matches the right action button on any connected gamepad. If you have a PlayStation controller and an [Xbox controller](Gamepad.md#xbox-controllers) connected, it resolves to the "Circle" button on the PlayStation controller, and to the "B" button on the Xbox controller.

* A Binding path can also contain wildcards, such as `<Gamepad>/button*`. This matches any Control on any gamepad with a name starting with "button", which matches all the four action buttons on any connected gamepad. A different example: `*/{Submit}` matches any Control tagged with the "Submit" [usage](Controls.md#control-usages) on any Device.

If there are multiple Bindings on the same Action that all reference the same Control(s), the Control will effectively feed into the Action multiple times. This is to allow, for example, a single Control to produce different input on the same Action by virtue of being bound in a different fashion (composites, processors, interactions, etc). However, regardless of how many times a Control is bound on any given action, it will only be mentioned once in the Action's [array of `controls`](../api/UnityEngine.InputSystem.InputAction.html#UnityEngine_InputSystem_InputAction_controls).

To query the Controls that an Action resolves to, you can use [`InputAction.controls`](../api/UnityEngine.InputSystem.InputAction.html#UnityEngine_InputSystem_InputAction_controls). You can also run this query if the Action is disabled.

To be notified when binding resolution happens, you can listen to [`InputSystem.onActionChange`](../api/UnityEngine.InputSystem.InputSystem.html#UnityEngine_InputSystem_InputSystem_onActionChange) which triggers [`InputActionChange.BoundControlsAboutToChange`](../api/UnityEngine.InputSystem.InputActionChange.html#UnityEngine_InputSystem_InputActionChange_BoundControlsAboutToChange) before modifying Control lists and triggers [`InputActionChange.BoundControlsChanged`](../api/UnityEngine.InputSystem.InputActionChange.html#UnityEngine_InputSystem_InputActionChange_BoundControlsChanged) after having updated them.

#### Binding resolution while Actions are enabled

In certain situations, the [Controls](../api/UnityEngine.InputSystem.InputAction.html#UnityEngine_InputSystem_InputAction_controls) bound to an Action have to be updated more than once. For example, if a new [Device](Devices.md) becomes usable with an Action, the Action may now pick up input from additional controls. Also, if Bindings are added, removed, or modified, Control lists will need to be updated.

This updating of Controls usually happens transparently in the background. However, when an Action is [enabled](../api/UnityEngine.InputSystem.InputAction.html#UnityEngine_InputSystem_InputAction_enabled) and especially when it is [in progress](../api/UnityEngine.InputSystem.InputAction.html#UnityEngine_InputSystem_InputAction_IsInProgress_), there may be a noticeable effect on the Action.

Adding or removing a device &ndash; either [globally](../api/UnityEngine.InputSystem.InputSystem.html#UnityEngine_InputSystem_InputSystem_devices) or to/from the [device list](../api/UnityEngine.InputSystem.InputActionAsset.html#UnityEngine_InputSystem_InputActionAsset_devices) of an Action &ndash; will remain transparent __except__ if an Action is in progress and it is the device of its [active Control](../api/UnityEngine.InputSystem.InputAction.html#UnityEngine_InputSystem_InputAction_activeControl) that is being removed. In this case, the Action will automatically be [cancelled](../api/UnityEngine.InputSystem.InputAction.html#UnityEngine_InputSystem_InputAction_canceled).

Modifying the [binding mask](../api/UnityEngine.InputSystem.InputActionAsset.html#UnityEngine_InputSystem_InputActionAsset_bindingMask) or modifying any of the Bindings (such as through [rebinding](#interactive-rebinding) or by adding or removing bindings) will, however, lead to all enabled Actions being temporarily disabled and then re-enabled and resumed.

#### Choosing which Devices to use

>__Note__: [`InputUser`](UserManagement.md) and [`PlayerInput`](Components.md) make use of this facility automatically. They set [`InputActionMap.devices`](../api/UnityEngine.InputSystem.InputActionMap.html#UnityEngine_InputSystem_InputActionMap_devices) automatically based on the Devices that are paired to the user.

By default, Actions resolve their Bindings against all Devices present in the Input System (that is, [`InputSystem.devices`](../api/UnityEngine.InputSystem.InputSystem.html#UnityEngine_InputSystem_InputSystem_devices)). For example, if there are two gamepads present in the system, a Binding to `<Gamepad>/buttonSouth` picks up both gamepads and allows the Action to be used from either.

You can override this behavior by restricting [`InputActionAssets`](../api/UnityEngine.InputSystem.InputActionAsset.html) or individual [`InputActionMaps`](../api/UnityEngine.InputSystem.InputActionMap.html) to a specific set of Devices. If you do this, Binding resolution only takes the Controls of the given Devices into account.

```
    var actionMap = new InputActionMap();

    // Restrict the action map to just the first gamepad.
    actionMap.devices = new[] { Gamepad.all[0] };
```

<<<<<<< HEAD
### Conflicting inputs

There are two situations where a given input may lead to ambiguity:

1. Several Controls are bound to the same Action and more than one is feeding input into the Action at the same time. Example: an Action that is bound to both the left and right trigger on a Gamepad and both triggers are pressed.
2. The input is part of a sequence of inputs and there are several possible such sequences. Example: one Action is bound to the `B` key and another Action is bound to `Shift-B`.

#### Multiple, concurrently used Controls

>__Note:__ This section does not apply to [`PassThrough`](Actions.md#pass-through) Actions as they are by design meant to allow multiple concurrent inputs.

For a [`Button`](Actions.md#button) or [`Value`](Actions.md#value) Action, there can only be one Control at any time that is "driving" the Action. This Control is considered the [`activeControl`](../api/UnityEngine.InputSystem.InputAction.html#UnityEngine_InputSystem_InputAction_activeControl).

When an Action is bound to multiple Controls, the [`activeControl`](../api/UnityEngine.InputSystem.InputAction.html#UnityEngine_InputSystem_InputAction_activeControl) at any point is the one with the greatest level of ["actuation"](Controls.md#control-actuation), that is, the largest value returned from [`EvaluateMagnitude`](../api/UnityEngine.InputSystem.InputControl.html#UnityEngine_InputSystem_InputControl_EvaluateMagnitude_). If a Control exceeds the actuation level of the current [`activeControl`](../api/UnityEngine.InputSystem.InputAction.html#UnityEngine_InputSystem_InputAction_activeControl), it will itself become the active Control.

The following example demonstrates this mechanism with a [`Button`](Actions.md#button) Action and also demonstrates the difference to a [`PassThrough`](Actions.md#pass-through) Action.

```CSharp
// Create a button and a pass-through action and bind each of them
// to both triggers on the gamepad.
var buttonAction = new InputAction(type: InputActionType.Button,
    binding: "<Gamepad>/*Trigger");
var passThroughAction = new InputAction(type: InputActionType.PassThrough,
    binding: "<Gamepad>/*Trigger");

buttonAction.performed += c => Debug.Log("${c.control.name} pressed (Button)");
passThroughAction.performed += c => Debug.Log("${c.control.name} changed (Pass-Through)");

buttonAction.Enable();
passThroughAction.Enable();

// Press the left trigger all the way down.
// This will trigger both buttonAction and passThroughAction. Both will
// see leftTrigger becoming the activeControl.
Set(gamepad.leftTrigger, 1f);

// Will log
//   "leftTrigger pressed (Button)" and
//   "leftTrigger changed (Pass-Through)"

// Press the right trigger halfway down.
// This will *not* trigger or otherwise change buttonAction as the right trigger
// is actuated *less* than the left one that is already driving action.
// However, passThrough action is not performing such tracking and will thus respond
// directly to the value change. It will perform and make rightTrigger its activeControl.
Set(gamepad.rightTrigger, 0.5f);

// Will log
//   "rightTrigger changed (Pass-Through)"

// Release the left trigger.
// For buttonAction, this will mean that now all controls feeding into the action have
// been released and thus the button releases. activeControl will go back to null.
// For passThrough action, this is just another value change. So, the action performs
// and its active control changes to leftTrigger.
Set(gamepad.leftTrigger,  0f);

// Will log
//   "leftTrigger changed (Pass-Through)"
```

For [composite bindings](#composite-bindings), magnitudes of the composite as a whole rather than for individual Controls are tracked. However, [`activeControl`](../api/UnityEngine.InputSystem.InputAction.html#UnityEngine_InputSystem_InputAction_activeControl) will stick track individual Controls from the composite.

#### Multiple input sequences (such as keyboard shortcuts)

>__Note__: The mechanism described here only applies to Actions that are part of the same [`InputActionMap`](../api/UnityEngine.InputSystem.InputActionMap.html) or [`InputActionAsset`](../api/UnityEngine.InputSystem.InputActionAsset.html).

Inputs that are used in combinations with other inputs may also lead to ambiguities. If, for example, the `b` key on the Keyboard is bound both on its own as well as in combination with the `shift` key, then if you first press `shift` and then `b`, the latter key press would be a valid input for either of the Actions.

The way this is handled is that Bindings will be processed in the order of decreasing "complexity". This metric is derived automatically from the Binding:

* A binding that is *not* part of a [composite](#composite-bindings) is assigned a complexity of 1.
* A binding that *is* part of a [composite](#composite-bindings) is assigned a complexity equal to the number of part bindings in the composite.

In our example, this means that a [`OneModifier`](#one-modifier) composite Binding to `Shift+B` has a higher "complexity" than a Binding to `B` and thus is processed first.

Additionally, the first Binding that results in the Action changing [phase](Actions.md#action-callbacks) will "consume" the input. This consuming will result in other Bindings to the same input not being processed. So in our example, when `Shift+B` "consumes" the `B` input, the Binding to `B` will be skipped.

The following example illustrates how this works at the API level.

```CSharp
// Create two actions in the same map.
var map = new InputActionMap();
var bAction = map.AddAction("B");
var shiftbAction = map.AddAction("ShiftB");

// Bind one of the actions to 'B' and the other to 'SHIFT+B'.
bAction.AddBinding("<Keyboard>/b");
shiftbAction.AddCompositeBinding("OneModifier")
    .With("Modifier", "<Keyboard>/shift")
    .With("Binding", "<Keyboard>/b");

// Print something to the console when the actions are triggered.
bAction.performed += _ => Debug.Log("B action performed");
shiftbAction.performed += _ => Debug.Log("SHIFT+B action performed");

// Start listening to input.
map.Enable();

// Now, let's assume the left shift key on the keyboard is pressed (here, we manually
// press it with the InputTestFixture API).
Press(Keyboard.current.leftShiftKey);

// And then the B is pressed. This is a valid input for both
// bAction as well as shiftbAction.
//
// What will happen now is that shiftbAction will do its processing first. In response,
// it will *perform* the action (i.e. we see the `performed` callback being invoked) and
// thus "consume" the input. bAction will stay silent as it will in turn be skipped over.
Press(keyboard.bKey);
```
=======
### Conflict Resolution

If multiple Controls are bound to an Action, conflicting inputs may arise. For example, if an Action is bound to both the left and the right trigger on a gamepad, then if the player presses *both* triggers at the same time, then which of the triggers needs to be released for the Action to be considered stopped?

To resolve this, the Input System uses a "rule of maximum actuation". Simply put, at any point, the Control with the highest level of [actuation](Controls.md#control-actuation) is chosen to "drive" the action and thus determine its value.

In the scenario with the two triggers, releasing one of the triggers would not cause the Action to stop as the other trigger is still held. Only once both triggers are fully released will the Action be stopped.

This rule can lead to outcomes that may not appear intuitive at first. Consider the following sequence of events:

1. Left  trigger is fully pressed (value=1).
2. Right trigger is partially pressed (value=0.6).
3. Left trigger is released.
4. Right trigger is released.

Applying the "rule of maximum actuation", this leads to the following sequence of changes on the Action:

1. Action is `started` and then `performed`. Value is 1, Control is left trigger.
2. Nothing happens. The right trigger is not actuated enough for it to override the input on the left trigger.
3. Action is `performed`. Value is 0.6, Control is right trigger. This is because now the left trigger has fallen below the level of the right trigger and thus the latter is chosen to now "drive" the action.
4. Action is `canceled` as no more active inputs are feeding into the Action.

Note that when a Control is part of a Composite, the "rule of maximum actuation" is applied to the Composite as a whole, not to the individual Controls bound as part of it. So, a WASD keyboard binding, for example, has a single value of actuation corresponding to the magnitude of the resulting vector.

#### Disabling Conflict Resolution

Conflict resolution is always applied to [Button](Actions.md#button) and [Value](Actions.md#value) type Actions. However, it can be undesirable in situations when an Action is simply used to gather any and all inputs from bound Controls. For example, the following Action would monitor the A button of all available gamepads:

```CSharp
var action = new InputAction(type: InputActionType.PassThrough, binding: "<Gamepad>/buttonSouth");
action.Enable();
```

By using the [Pass-Through](Actions.md#pass-through) Action type, conflict resolution is bypassed and thus, pressing the A button on one gamepad will not result in a press on a different gamepad being ignored.
>>>>>>> d69c077a

### Initial state check

After an Action is [enabled](../api/UnityEngine.InputSystem.InputAction.html#UnityEngine_InputSystem_InputAction_enabled), it will start reacting to input as it comes in. However, at the time the Action is enabled, one or more of the Controls that are [bound](../api/UnityEngine.InputSystem.InputAction.html#UnityEngine_InputSystem_InputAction_controls) to an action may already have a non-default state at that point.

Using what is referred to as an "initial state check", an Action can be made to respond to such a non-default state as if the state change happened *after* the Action was enabled. The way this works is that in the first input [update](../api/UnityEngine.InputSystem.InputSystem.html#UnityEngine_InputSystem_InputSystem_Update_) after the Action was enabled, all its bound controls are checked in turn. If any of them has a non-default state, the Action responds right away.

This check is implicitly enabled for [Value](Actions.md#value) actions. If, for example, you have a `Move` Action bound to the left stick on the gamepad and the stick is already pushed in a direction when `Move` is enabled, the character will immediately start walking.

By default, [Button](Actions.md#button) and [Pass-Through](Actions.md#pass-through) type Actions, do not perform this check. A button that is pressed when its respective Action is enabled first needs to be released and then pressed again for it to trigger the Action.

However, you can manually enable initial state checks on these types of Actions using the checkbox in the editor:

![Initial State Check](./Images/InitialStateCheck.png)<|MERGE_RESOLUTION|>--- conflicted
+++ resolved
@@ -22,11 +22,7 @@
   * [Binding resolution](#binding-resolution)
     * [Binding resolution while Actions are enabled](#binding-resolution-while-actions-are-enabled)
     * [Choosing which Devices to use](#choosing-which-devices-to-use)
-<<<<<<< HEAD
   * [Conflicting inputs](#conflicting-inputs)
-=======
-  * [Conflict resolution](#conflict-resolution)
->>>>>>> d69c077a
   * [Initial state check](#initial-state-check)
 
 An [`InputBinding`](../api/UnityEngine.InputSystem.InputBinding.html) represents a connection between an [Action](Actions.md) and one or more [Controls](Controls.md) identified by a [Control path](Controls.md#control-paths). An Action can have an arbitrary number of Bindings pointed at it. Multiple Bindings can reference the same Control.
@@ -697,7 +693,6 @@
     actionMap.devices = new[] { Gamepad.all[0] };
 ```
 
-<<<<<<< HEAD
 ### Conflicting inputs
 
 There are two situations where a given input may lead to ambiguity:
@@ -760,6 +755,17 @@
 ```
 
 For [composite bindings](#composite-bindings), magnitudes of the composite as a whole rather than for individual Controls are tracked. However, [`activeControl`](../api/UnityEngine.InputSystem.InputAction.html#UnityEngine_InputSystem_InputAction_activeControl) will stick track individual Controls from the composite.
+
+##### Disabling Conflict Resolution
+
+Conflict resolution is always applied to [Button](Actions.md#button) and [Value](Actions.md#value) type Actions. However, it can be undesirable in situations when an Action is simply used to gather any and all inputs from bound Controls. For example, the following Action would monitor the A button of all available gamepads:
+
+```CSharp
+var action = new InputAction(type: InputActionType.PassThrough, binding: "<Gamepad>/buttonSouth");
+action.Enable();
+```
+
+By using the [Pass-Through](Actions.md#pass-through) Action type, conflict resolution is bypassed and thus, pressing the A button on one gamepad will not result in a press on a different gamepad being ignored.
 
 #### Multiple input sequences (such as keyboard shortcuts)
 
@@ -809,42 +815,6 @@
 // thus "consume" the input. bAction will stay silent as it will in turn be skipped over.
 Press(keyboard.bKey);
 ```
-=======
-### Conflict Resolution
-
-If multiple Controls are bound to an Action, conflicting inputs may arise. For example, if an Action is bound to both the left and the right trigger on a gamepad, then if the player presses *both* triggers at the same time, then which of the triggers needs to be released for the Action to be considered stopped?
-
-To resolve this, the Input System uses a "rule of maximum actuation". Simply put, at any point, the Control with the highest level of [actuation](Controls.md#control-actuation) is chosen to "drive" the action and thus determine its value.
-
-In the scenario with the two triggers, releasing one of the triggers would not cause the Action to stop as the other trigger is still held. Only once both triggers are fully released will the Action be stopped.
-
-This rule can lead to outcomes that may not appear intuitive at first. Consider the following sequence of events:
-
-1. Left  trigger is fully pressed (value=1).
-2. Right trigger is partially pressed (value=0.6).
-3. Left trigger is released.
-4. Right trigger is released.
-
-Applying the "rule of maximum actuation", this leads to the following sequence of changes on the Action:
-
-1. Action is `started` and then `performed`. Value is 1, Control is left trigger.
-2. Nothing happens. The right trigger is not actuated enough for it to override the input on the left trigger.
-3. Action is `performed`. Value is 0.6, Control is right trigger. This is because now the left trigger has fallen below the level of the right trigger and thus the latter is chosen to now "drive" the action.
-4. Action is `canceled` as no more active inputs are feeding into the Action.
-
-Note that when a Control is part of a Composite, the "rule of maximum actuation" is applied to the Composite as a whole, not to the individual Controls bound as part of it. So, a WASD keyboard binding, for example, has a single value of actuation corresponding to the magnitude of the resulting vector.
-
-#### Disabling Conflict Resolution
-
-Conflict resolution is always applied to [Button](Actions.md#button) and [Value](Actions.md#value) type Actions. However, it can be undesirable in situations when an Action is simply used to gather any and all inputs from bound Controls. For example, the following Action would monitor the A button of all available gamepads:
-
-```CSharp
-var action = new InputAction(type: InputActionType.PassThrough, binding: "<Gamepad>/buttonSouth");
-action.Enable();
-```
-
-By using the [Pass-Through](Actions.md#pass-through) Action type, conflict resolution is bypassed and thus, pressing the A button on one gamepad will not result in a press on a different gamepad being ignored.
->>>>>>> d69c077a
 
 ### Initial state check
 
