--- conflicted
+++ resolved
@@ -26,11 +26,8 @@
  * Remove `moveDeadzone` property as it is made redundant by the action's dead zone.
  * Removed `UIActionInputModuleEnabler` component, `UIActionInputModule` will now enable itself.
 - Changed default button press point to 0.5.
-<<<<<<< HEAD
 - Generated wrapper code now has nicer formatting.
-=======
 - Renamed `UIActionInputModule` to `InputSystemUIInputModule`.
->>>>>>> 22187438
 
 ### Fixed
 
