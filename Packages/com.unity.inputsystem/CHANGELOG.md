# Changelog
All notable changes to the input system package will be documented in this file.

The format is based on [Keep a Changelog](http://keepachangelog.com/en/1.0.0/)
and this project adheres to [Semantic Versioning](http://semver.org/spec/v2.0.0.html).

Due to package verification, the latest version below is the unpublished version and the date is meaningless.
however, it has to be formatted properly to pass verification tests.

## [1.0.0-preview.1] - 2019-10-11

### Changed

- Generated action wrappers now won't `Destroy` the generated Asset in a finalizer, but instead implement `IDisposable`.
- Added back XR layouts (except for Magic Leap) that were removed for `1.0-preview`.
  * We removed these layouts under the assumption that they would almost concurrently become available in the respective device-specific XR packages. However, this did not work out as expected and the gap here turned out to be more than what we anticipated.
  * To deal with this gap, we have moved the bulk of the XR layouts back and will transition things gradually as support in device-specific packages becomes publicly available.

### Fixed

- Fixed a bug where the Input Settings Window might throw exceptions after assembly reload.
- Correctly implemented `IsPointerOverGameObject` method for `InputSystemUIInputModule`.
- Several bugs with layout overrides registered with (`InputSystem.RegisterLayoutOverrides`).
  * In `1.0-preview`, layout overrides could lead to corruption of the layout state and would also not be handled correctly by the various editor UIs.
- Selecting a layout in the input debugger no longer selects its first child item, too.
- Fixed XR devices reporting noise as valid user input (should fix problem of control schemes involving VR devices always activating when using `PlayerInput`).
- Fixed tap/swipe gesture detection in touch samples.

### Actions

- Fixed a bug where multiple composite bindings for the same controls but on different action maps would throw exceptions.
- Fixed `anyKey` not appearing in control picker for `Keyboard`.
- The text on the "Listen" button is no longer clipped off on 2019.3.
- Controls bound to actions through composites no longer show up as duplicates in the input debugger.
<<<<<<< HEAD
- The action maps of generated C# wrappers for .inputactions assets now support having multiple interfaces subscribed to them at once and have a `ClearCallbacks` method which, as implied, does the exact opposite of the existing `SetCallbacks` method.
=======
- Fixed "Create Actions..." on `PlayerInput` creating an asset with an incorrect binding for taps on Touchscreens. \
  __NOTE: If you have already created an .inputactions asset with this mechanism, update "tap [Touchscreen]" to "Primary Touch/Tap" to fix the problem manually.__
- Fixed `Invoke CSharp Events` when selected in `PlayerInput` not triggering `PlayerInput.onActionTriggered`.
- Fixed duplicating multiple items at the same time in the action editor duplicating them repeatedly.
>>>>>>> cc40e99a

### Added

- Will now recognize Xbox One and PS4 controllers connected to iOS devices correctly as Xbox One and PS4 controllers.
- Added a new sample called "Custom Device Usages" that shows how to use a layout override on `Gamepad` to allow distinguishing two gamepads in bindings based on which player the gamepad is assigned to.
- Added abstract `TrackedDevice` input device class as the basis for various kinds of tracked devices.

## [1.0.0-preview] - 2019-9-20

### Fixed

- Will now close Input Action Asset Editor windows from previous sessions when the corresponding action was deleted.
- Fixed an issue where Stick Controls could not be created in Players built with medium or high code stripping level enabled.
- Fixed incorrect default state for axes on some controllers.

#### Actions

- Fixed `CallbackContext.ReadValue` throwing when invoked during device removal

### Changed
### Added

## [0.9.6-preview] - 2019-9-6

### Fixed

- Exceptions in scenes of `Visualizers` sample if respective device was not present on system (e.g. in `PenVisualizer` if no pen was present in system).
- Fixed exception in Input Action Asset Editor window when typing whitespace into the search field.
- Fixed control scheme popup window in input action asset editor window showing in the correct screen position on windows.

#### Actions

- Setting timeouts from `IInputInteraction.Process` not working as expected when processing happened in response to previous timeout expiring (#714).
- Pending timeouts on a device not being removed when device was removed.

### Changed

- Replaced `HIDSupport.shouldCreateHID` event with a new `HIDSupport.supportedHIDUsages` property, which takes an array of supported usages.

### Added

#### Actions

- Added `PlayerInput.neverAutoSwitchControlSchemes` to disable logic that automatically enables control scheme switching when there is only a single `PlayerInput` in the game.
- Added `PlayerInput.SwitchControlScheme` to switch schemes manually.

## [0.9.5-preview] - 2019-8-29

### Fixed

- Don't pass events for null devices (for devices which have not been created) to `InputSystem.onEvent` callbacks.
- Will close debugger input state windows, when the state is no longer valid instead of throwing exceptions.
- Fixed pointer coordinates in editor windows for non-mouse pointing devices.
- Fixed using the input system in il2cpp when managed stripping level is set higher then "Low".
- Device debugger window will still show when reading from specific controls throws exceptions.
- Offsets and sizes for elements on Linux joysticks are now computed correctly.
- Joysticks now have a deadzone processor on the stick itself.
- Up/down/left/right on sticks are now deadzoned just like X and Y on sticks are.
- Removed toplevel `X` and `Y` controls on HIDs when there is a `Stick/X` and `Stick/Y` added for the device.
- HID fallback can now deal with sticks that have X and Y controls of different sizes and sitting in non-contiguous locations in the HID input report.
- Button 1 on HID joysticks will now correctly come out as the `trigger` control. Previously, the trigger control on the joystick was left pointing to random state.

#### Actions

- Binding paths now show the same way in the action editor UI as they do in the control picker.
  * For example, where before a binding to `<XInputController>/buttonSouth` was shown as `rightShoulder [XInputController]`, the same binding will now show as `A [Xbox Controller]`.
- When deleting a control scheme, bindings are now updated. A dialog is presented that allows choosing between deleting the bindings or just unassigning them from the control scheme.
- When renaming a control scheme, bindings are now updated. Previously the old name was in place on bindings.
- Control scheme names can no longer be set to empty strings.
- `PlayerInput.Instantiate` now correctly sets up a given control scheme, if specified.
  * When passing a `controlScheme:` argument, the result used to be a correctly assigned control scheme at the `InputUser` level but no restrictions being actually applied to the bindings, i.e. every single binding was active regardless of the specified control scheme.
- NullReferenceExceptions during event processing from `RebindingOperation`.

### Changed

- `InputUser.onUnpairedDeviceUsed` now receives a 2nd argument which is the event that triggered the callback.
  * Also, the callback is now triggered __BEFORE__ the given event is processed rather than after the event has already been written to the device. This allows updating the pairing state of the system before input is processed.
  * In practice, this means that, for example, if the user switches from keyboard&mouse to gamepad, the initial input that triggered the switch will get picked up right away.
- `InputControlPath.ToHumanReadableString` now takes display names from registered `InputControlLayout` instances into account.
  * This means that the method can now be used to generate strings to display in rebinding UIs.
- `AxisControl.clamp` is now an enum-valued property rather than a bool. Can now perform clamping *before* normalization.

#### Actions

- When switching devices/controls on actions, the system will no longer subsequently force an initial state check on __all__ actions. Instead, every time an action's bindings get re-resolved, the system will simply cancel all on-going actions and then re-enable them the same way it would happen by manually calling `InputAction.Enable`.
- Removed non-functional `InputControlScheme.baseScheme` API and `basedOn` serialized property. This was never fully implemented.

### Added

- Can right-click devices in Input Debugger (also those under "Unsupported") and select "Copy Device Description" to copy the internal `InputDeviceDescription` of the device in JSON format to the system clipboard.
  * This information is helpful for us to debug problems related to specific devices.
- If a device description has been copied to the clipboard, a new menu "Paste Device Description as Device" entry in the "Options" menu of the input debugger appears. This instantiates the device from the description as if it was reported locally by the Unity runtime.

## [0.9.3-preview] - 2019-8-15

### Fixed

- `XInputController` and `XboxOneGamepad` no longer have two extraneous, non-functional "menu" and "view" buttons.
- Fixed `InputUser.onUnpairedDeviceUser` ignoring input on controls that do not support `EvaluateMagnitude`.
  * This led to situations, for example, where `PlayerInput` would not initialize a control scheme switch from a `<Mouse>/delta` binding as the delta X and Y axes do not have min&max limits and thus return -1 from `EvaluateMagnitude`.
- Fixed available processor list not updated right away when changing the action type in the Input Action editor window.

#### Actions

- `NullReferenceException` when the input debugger is open with actions being enabled.
- When selecting a device to add to a control scheme, can now select devices with specific usages, too (e.g. "LeftHand" XRController).

### Changed

- Removed `timesliceEvents` setting - and made this tied to the update mode instead. We now always time slice when using fixed updates, and not when using dynamic updates.
- When adding a composite, only ones compatible with the value type of the current action are shown. This will, for example, no longer display a `2D Vector` composite as an option on a floating-point button action.
- The `InputState.onChange` callback now receives a second argument which is the event (if any) that triggered the state change on the device.

### Added

- `InputSystemUIInputModule` can now track multiple pointing devices separately, to allow multi-touch input - required to allow control of multiple On-Scree controls at the same time with different fingers.
- Two new composite bindings have been added.
  * `ButtonWithOneModifier` can be used to represent shortcut-like bindings such as "CTRL+1".
  * `ButtonWithTwoModifiers` can be used to represent shortcut-like bindings such as "CTRL+SHIFT+1".

## [0.9.2-preview] - 2019-8-9

### Fixed

- A `RebindingOperation` will now fall back to the default path generation behavior if the callback provided to `OnGeneratePath` returns null.
- Fixed the Input Action editor window throwing exceptions when trying to view action properties.

### Actions

- `PlayerInput` will now copy overrides when creating duplicate actions.
- It is now possible to use an empty binding path with a non empty override path.
- It is now possible to use set an empty override path to disable a binding.
- It is not possible to query the effectively used path of a binding using `effectivePath`.
- Actions embedded into MonoBehaviour components can now have their properties edited in the inspector. Previously there was no way to get to the properties in this workflow. There is a gear icon now on the action that will open the action properties.

### Changed

### Added

- Added a new sample to the package called `SimpleDemo`. You can install the sample from the package manager. See the [README.md](https://github.com/Unity-Technologies/InputSystem/Assets/Samples/SimpleDemo/README.md) file for details about the sample.

## [0.9.1-preview] - 2019-8-8

### Fixed

- Fixed GC heap garbage being caused by triggered by event processing.
  * This meant that every processing of input would trigger garbage being allocated on the managed heap. The culprit was a peculiarity in the C# compiler which caused a struct in `InputEventPtr.IsA` to be allocated on the heap.
- The bindings selection popup window will now show child controls matching the current action type even if the parent control does not match.
- Fixed `duration` values reported for Hold and Press interactions.
- DualShock 3 on macOS:
  * Fixed actions bound to the dpad control performing correctly.
  * Fixed non-present touchpad button control being triggered incorrectly.
- Fixed compile issues with switch classes on standalone Linux.
- Leak of unmanaged memory in `InputControlList`.

#### Actions

- Fixed actions not updating their set of controls when the usages of a device are changed.
- Composite bindings with the default interaction will now correctly cancel when the composite is released, even if there are multiple composite bindings on the action.

### Changed

- `MouseState`, `KeyboardState`, and `GamepadState` have been made public again.
- `PlayerInput` and `PlayerInputManager` have been moved from the `UnityEngine.InputSystem.PlayerInput` namespace to `UnityEngine.InputSystem`.
- The signature of `InputSystem.onEvent` has changed. The callback now takes a second argument which is the device the given event is sent to (null if there's no corresponding `InputDevice`).
  ```
  // Before:
  InputSystem.onEvent +=
      eventPtr =>
      {
          var device = InputSystem.GetDeviceById(eventPtr.deviceId);
          //...
      };

  // Now:
  InputSystem.onEvent +=
      (eventPtr, device) =>
      {
          //...
      };
  ```
- The signatures of `InputSystem.onBeforeUpdate` and `InputSystem.onAfterUpdate` have changed. The callbacks no longer receive an `InputUpdateType` argument.
  * Use `InputState.currentUpdateType` in case you need to know the type of update being run.
- `InputUpdateType` has been moved to the `UnityEngine.InputSystem.LowLevel` namespace.
- `InputSystem.Update(InputUpdateType)` has been removed from the public API.
- The way input devices are built internally has been streamlined.
  * `InputDeviceBuilder` is now internal. It is no longer necessary to access it to look up child controls. Simply use `InputControl.GetChildControl` instead.
  * To build a device without adding it to the system, call the newly added `InputDevice.Build` method.
    ```
    InputDevice.Build<Mouse>();
    ```
  * `InputSystem.SetLayoutVariant` has been removed. Layout variants can no longer be set retroactively but must be decided on as part of device creation.
- `InputSystem.RegisterControlProcessor` has been renamed to just `InputSystem.RegisterProcessor`.

#### Actions

* `InputAction.ReadValue<TValue>()` is longer correlated to `InputAction.triggered`. It simply returns the current value of a bound control or composite while the action is being interacted with.
* `InputInteractionContext.PerformedAndGoBackToWaiting` has been renamed to just `InputInteractionContext.Performed`.

#### Actions

- Individual composite part bindings can now no longer have interactions assigned to them as that never made any sense.

### Added

- Devices can now have more than one usage.
  * Call `InputSystem.AddDeviceUsage(device,usage)` to add additional usages to a device.
  * Call `InputSystem.RemoveDeviceUsage(device,usage)` to remove existing usages from a device.
  * `InputSystem.SetDeviceUsage(device,usage)` still exists. It will clear all existing usages from the given device.
- A new `VisualizerSamples` sample that can be installed through the package manager.
  * Contains two components `InputControlVisualizer` and `InputActionVisualizer` that help visualizing/debugging control/device and action activity through in-game overlays. A few sample scenes illustrate how to use them.

#### Actions

- Added `InputAction.ReadValueAsObject` API.
- Added `InputAction.activeControl` API.

## [0.9.0-preview] - 2019-7-18

### Fixed

- Validate all parameters on public APIs.
- Fixed an internal bug in `InlinedArray.RemoveAtByMovingTailWithCapacity`, which could cause data corruption.
- Fixed Xbox controller support on macOS il2cpp.
- Fixed issue of Xbox gamepads on Windows desktop not being able to navigate left and down in a UI.
- Allow using InputSystem package if the XR, VR or Physics modules are disabled for smaller builds.
- Fixed documentation landing page and table of contents.
- Fixed tracked devices assigning pointer ids for UI pointer events correctly.
- Adjusted some UI Elements to fit the Unity 19.3 font.
- Fixed NullReferenceException being thrown when project changes.
- Fixed duplicate devices showing in the "Supported Devices" popup when using a search filter.
- Fixed an error when adding new bindings in the Input Actions editor window when a filter was applied.
- Fixed scroll wheel handling in `InputSystemUIInputModule` not being smooth.
- Fixed compile errors from Switch Pro controller code on Linux.

#### Actions

- Fixed `CallbackContext.control` referencing the composite member control which was actually actuated for this trigger for composite bindings.
- Generated C# wrappers for .inputactions assets are no longer placed in Assets/Assets/ folder on Windows.

### Added

- Touch support has been reworked and extended.
  * `Touchscreen.touch[0..9]` are now bindable from the control picker.
  * `Touchscreen.primaryTouch` is now a separate control which tracks the primary touch on the screen.
  * The controls `Touchscreen` inherits from `Pointer` (such as `position`, `phase`, and `delta`) are now tied to `Touchscreen.primaryTouch` and allow for `Touchscreen` to function as a generic `Pointer` (like `Mouse` and `Pen`).
  * `Touchscreen.press` (renamed from `Touchscreen.button`) is now a working, synthetic button that is down whenever at least one finger is on the screen.
  * Recording of start time and start position has been added to touches.
    - `TouchControl.startPosition` gives the starting position of the touch.
    - `TouchControl.startTime` gives the starting time of the touch.
  * Tap detection has been added to `Touchscreen`.
    - Tap time (i.e. time within which a press-and-release must be completed for a tap to register) corresponds to `InputSettings.defaultTapTime`.
    - Tap release must happen within a certain radius of first contact. This is determined by a new setting `InputSettings.tapRadius`.
    - `TouchControl.tap` is a new button control that triggers then the touch is tapped. Note that this happens instantly when a touch ends. The button will go to 1 and __immediately__ go back to 0. This means that polling the button in `Update`, for example, will never trigger a tap. Either use actions to observe the button or use the `Touch` API from `EnhancedTouch` to poll taps.
  * `Touchscreen.activeTouches` has been removed. Use `Touch.activeTouches` from the new enhanced touch API instead for more reliable touch tracking.
  * `Touchscreen.allTouchControls` has been renamed to `Touchscreen.touches`.
  * A new `EnhancedTouch` plugin has been added which offers an enhanced `Touch` and `Finger` API to reliably track touches and fingers across updates. This obsoletes the need to manually track touch IDs and phases and gives access to individual touch history.
  * Touch can be simulated from mouse or pen input now. To enable simulation, call `TouchSimulation.Enable()` or put the `TouchSimulation` MonoBehaviour in your scene. Also, in the input debugger, you can now enable touch simulation from the "Options" dropdown.
- Changing state has been decoupled from events. While input events are the primary means by which to trigger state changes, anyone can perform state changes manually now from anywhere.
    ```
    InputState.Change(gamepad.leftStick, new Vector2(123, 234));
    ```
  * This change makes it possible to update state __from__ state and thus synthesize input data from other input coming in.
- A new API for recording state changes over time has been added.
    ```
    var history = new InputStateHistory("<Gamepad>/leftStick");
    history.StartRecording();

    //...

    foreach (var record in history)
        Debug.Log(record);
    ```
- Added support for generic joysticks on WebGL (which don't use the standard gamepad mapping).
- Added support for DualShock 3 gamepads on desktops.
- Added support for Nintendo Switch Pro Controllers on desktops.

#### Actions

- Actions now also have a __polling API__!
  * `InputAction.triggered` is true if the action was performed in the current frame.
  * `InputAction.ReadValue<TValue>()` yields the last value that `started`, `performed`, or `cancelled` (whichever came last) was called with. If the action is disabled, returns `default(TValue)`. For `InputActionType.Button` type actions, returns `1.0f` if `triggered==true` and `0.0f` otherwise.
- Generated C# wrappers for .inputactions can now placed relative to the .inputactions file by specifying a path starting with './' (e.g. `./foo/bar.cs`).

### Changed

- **The system no longer supports processing input in __BOTH__ fixed and dynamic updates**. Instead, a choice has to be made whether to process input before each `FixedUpdate()` or before each `Update()`.
  * Rationale: the existing code that supported having both updates receive input independently still had several holes and became increasingly complex and brittle. Our solution was based on not actually processing input twice but on channeling input concurrently into both the state of both updates. Together with the fact that specific inputs have to reset (and possibly accumulate) correctly with respect to their update time slices, this became increasingly hard to do right. This, together with the fact that we've come to increasingly question the value of this feature, led us to removing the capability while preserving the ability to determine where input is processed.
  * NOTE: Timeslicing is NOT affected by this. You can still switch to `ProcessEventInFixedUpdates` and get events timesliced to individual `FixedUpdate` periods according to their timestamps.
  * `InputSettings.UpdateMode.ProcessEventsInBothFixedAndDynamicUpdate` has been removed.
  * `InputSettings.UpdateMode.ProcessEventsInDynamicUpdateOnly` has been renamed to `InputSettings.UpdateMode.ProcessEventsInDynamicUpdate` and is now the default.
  * `InputSettings.UpdateMode.ProcessEventsInFixedUpdateOnly` has been renamed to `InputSettings.UpdateMode.ProcessEventsInFixedUpdate`.
- Added icons for PlayerInput, PlayerInputManager, InputSystemUIInputModule and MultiplayerEventSystem components.
- Changed `Keyboard` IME properties (`imeEnabled`, `imeCursorPosition`) to methods (`SetIMEEnabled`, `SetIMECursorPosition`).
- Added getters to all `IInputRuntime` properties.
- Replace some `GetXxx` methods in our API with `xxx`  properties.
- `Pointer.phase` has been removed and `PointerPhase` has been renamed to `TouchPhase`. Phases are now specific to touch. `PointerPhaseControl` has been renamed to `TouchPhaseControl`.
- `Pointer.button` has been renamed to `Pointer.press` and now is a control that indicates whether the pointer is in "press down" state.
  * For mouse, corresponds to left button press.
  * For pen, corresponds to tip contact.
  * For touch, corresponds to primary touch contact (i.e. whether __any__ finger is down).
- The state change monitor APIs (`IInputStateChangeMonitor` and friends) have been moved out of `InputSystem` into a new static class `InputState` in `UnityEngine.Experimental.Input.LowLevel`.
  * Rationale: These APIs are fairly low-level and not of general interest so having them out of `InputSystem` reduces the API surface visible to most users.
- `InputDeviceChange.StateChanged` has been removed and is now a separate callback `InputState.onChange`.
  * Rationale: The other `InputDeviceChange` notifications are low-frequency whereas `StateChanged` is high-frequency. Putting them all on the same callback made adding a callback to `InputSystem.onDeviceChange` unnecessarily expensive.
- `IInputStateCallbackReceiver` has been rewritten from scratch. Now has two simple methods `OnNextUpdate` and `OnEvent`. If implemented by a device, the device now has completely control over changing its own state. Use the `InputState.Change` methods to affect state changes while trigger state change monitors (e.g. for actions) correctly.
- Simplified handling of XR input in `InputSystemUIInputModule` by having only one set of actions for all XR devices.
- We now use the same hierarchical device picker in the "Add Control Scheme" popup, which is already used in the "Input Settings" window.
- Made all `IInputStateTypeInfo` implementations internal, as these did not offer value to the user.
- Made all `IInputDeviceCommandInfo` implementations internal, as these did not offer value to the user.
- Removed `ReadWriteArray`, which was only used for making `RebindingOperation.scores` editable, which did not add any value.
- Removed `PrimitiveValueOrArray`, as non of it's functionality over `PrimitiveValue` was implemented.
- Made all `InputProcessor` implementation internal, as access to these types is exposed only through text mode representations.
- Removed `CurveProcessor` as it was not implemented.
- Renamed XInputControllerOSX to a more descriptive XboxGamepadMacOS.

#### Actions

- `InputAction.continuous` has been removed. Running logic every frame regardless of input can easily be achieved in game code.
- The way action behavior is configured has been simplified.
  * The previous roster of toggles has been replaced with two settings:
    1. `Action Type`: Determines the behavior of the action. Choices are `Value`, `Button`, and `PassThrough`.
    2. `Control Type`: Determines the type of control (and implicitly the type of value) the action is looking for if the action is a `Value` or `PassThrough` action.
  * The previous `Initial State Check` toggle is now implicit in the action type now. `Value` actions perform an initial state check (i.e. trigger if their control is already actuated when the action is enabled). Other types of actions don't.
  * The previous `Pass Through` toggle is now rolled into the action type.

## [0.2.10-preview] - 2019-5-17

### Added

- Added a `MultiplayerEventSystem` class, which allows you use multiple UI event systems to control different parts of the UI by different players.
- `InputSystemUIInputModule` now lets you specify an `InputActionAsset` in the `actionsAsset` property. If this is set, the inspector will populate all actions from this asset. If you have a `PlayerInput` component on the same game object, referencing the same  `InputActionAsset`, the `PlayerInput` component will keep the actions on the `InputSystemUIInputModule` in synch, allowing easy setup of multiplayer UI systems.

### Changed

- `StickControl.x` and `StickControl.y` are now deadzoned, i.e. have `AxisDeadzone` processors on them. This affects all gamepads and joysticks.
  * __NOTE:__ The deadzoning is __independent__ of the stick. Whereas the stack has a radial deadzones, `x` and `y` have linear deadzones. This means that `leftStick.ReadValue().x` is __not__ necessary equal to `leftStick.x.ReadValue()`.
  * This change also fixes the problem of noise from sticks not getting filtered out and causing devices such as the PS4 controller to constantly make itself `Gamepad.current`.

- Redesigned `UIActionInputModule`
 * Added a button in the inspector to automatically assign actions from an input action asset based on commonly used action names.
 * Will now populate actions with useful defaults.
 * Removed `clickSpeed` property - will use native click counts from the OS where available instead.
 * Removed `sendEventsWhenInBackground` property.
 * Hiding `Touches` and `TrackedDevices` until we decide how to handle them.
 * Remove `moveDeadzone` property as it is made redundant by the action's dead zone.
 * Removed `UIActionInputModuleEnabler` component, `UIActionInputModule` will now enable itself.
- Changed default button press point to 0.5.
- Changed all constants in public API to match Unity naming conventions ("Constant" instead of "kConstant").
- Changed namespace from `UnityEngine.Experimental.Input` to `UnityEngine.InputSystem`.
- Generated wrapper code now has nicer formatting.
- Renamed `UIActionInputModule` to `InputSystemUIInputModule`.
- Nicer icons for `InputActionAssets` and `InputActions` and for `Button` and generic controls.
- Change all public API using `IntPtr` to use unsafe pointer types instead.
- `PlayerInput` will no longer disable any actions not in the currently active action map when disabling input or switching action maps.
- Change some public fields into properties.
- Input System project settings are now called "Input System Package" in the project window instead of "Input (NEW)".
- Removed `Plugins` from all namespaces.
- Rename "Cancelled" -> "Canceled" (US spelling) in all APIs.

### Fixed

- Adding devices to "Supported Devices" in input preferences not allowing to select certain device types (like "Gamepad").
- Fixed scrolling in `UIActionInputModule`.
- Fixed compiling the input system package in Unity 19.2 with ugui being moved to a package now.
- In the Input System project settings window, you can no longer add a supported device twice.

#### Actions

- Custom inspector for `PlayerInput` no longer adds duplicates of action events if `Invoke Unity Events` notification behavior is selected.
- Fixed `Hold` interactions firing immediately before the duration has passed.
- Fixed editing bindings or processors for `InputAction` fields in the inspector (Changes wouldn't persist before).
- Fixed exception message when calling `CallbackContext.ReadValue<TValue>()` for an action with a composite binding with `TValue` not matching the composite's value type.

### Added

#### Actions

- `PlayerInput` can now handle `.inputactions` assets that have no control schemes.
  * Will pair __all__ devices mentioned by any of the bindings except if already paired to another player.

## [0.2.8-preview] - 2019-4-23

### Added

- Added a `clickCount` control to the `Mouse` class, which specifies the click count for the last mouse click (to allow distinguishing between single-, double- and multi-clicks).
- Support for Bluetooth Xbox One controllers on macOS.

#### Actions

- New API for changing bindings on actions
```
    // Several variations exist that allow to look up bindings in various ways.
    myAction.ChangeBindingWithPath("<Gamepad>/buttonSouth")
        .WithPath("<Keyboard>/space");

    // Can also replace the binding wholesale.
    myAction.ChangeBindingWithPath("<Keyboard>/space")
        .To(new InputBinding { ... });

    // Can also remove bindings programmatically now.
    myAction.ChangeBindingWithPath("<Keyboard>/space").Erase();
```

### Changed

- `Joystick.axes` and `Joystick.buttons` have been removed.
- Generated wrapper code for Input Action Assets are now self-contained, generating all the data from code and not needing a reference to the asset; `InputActionAssetReference` has been removed.
- The option to generate interfaces on wrappers has been removed, instead we always do this now.
- The option to generate events on wrappers has been removed, we felt that this no longer made sense.
- Will now show default values in Input Action inspector if no custom values for file path, class name or namespace have been provided.
- `InputSettings.runInBackground` has been removed. This should now be supported or not on a per-device level. Most devices never supported it in the first place, so a global setting did not seem to be useful.
- Several new `Sensor`-based classes have been added. Various existing Android sensor implementations are now based on them.
- `InputControlLayoutAttribute` is no longer inherited.
  * Rationale: A class marked as a layout will usually be registered using `RegisterLayout`. A class derived from it will usually be registered the same way. Because of layout inheritance, properties applied to the base class through `InputControlLayoutAttribute` will affect the subclass as intended. Not inheriting the attribute itself, however, now allows having properties such as `isGenericTypeOfDevice` which should not be inherited.
- Removed `acceleration`, `orientation`, and `angularVelocity` controls from `DualShockGamepad` base class.
  * They are still on `DualShockGamepadPS4`.
  * The reason is that ATM we do not yet support these controls other than on the PS4. The previous setup pretended that these controls work when in fact they don't.
- Marking a control as noisy now also marks all child controls as noisy.
- The input system now defaults to ignoring any HID devices with usage types not known to map to game controllers. You can use `HIDSupport.supportedUsages` to enable specific usage types.
- In the Input Settings window, asset selection has now been moved to the "gear" popup menu. If no asset is created, we now automatically create one.
- In the inspector for Input Settings assets, we now show a button to go to the Input Settings window, and a button to make the asset active if it isn't.
- Tests are now no longer part of the com.unity.inputsystem package. The `InputTestFixture` class still is for when you want to write input-related tests for your project. You can reference the `Unity.InputSystem.TestFixture` assembly when you need to do that.
- Implemented adding usages to and removing them from devices.

#### Actions

- A number of changes have been made to the control picker UI in the editor. \
  ![Input Control Picker](Documentation~/Images/InputControlPicker.png)
  * The button to pick controls interactively (e.g. by pressing a button on a gamepad) has been moved inside the picker and renamed to "Listen". It now works as a toggle that puts the picker into a special kind of 'search' mode. While listening, suitable controls that are actuated will be listed in the picker and can then be picked from.
  * Controls are now displayed with their nice names (e.g. "Cross" instead of "buttonSouth" in the case of the PS4 controller).
  * Child controls are indented instead of listed in "parent/child" format.
  * The hierarchy of devices has been rearranged for clarity. The toplevel groups of "Specific Devices" and "Abstract Devices" are now merged into one hierarchy that progressively groups devices into more specific groups.
  * Controls now have icons displayed for them.
- There is new support for binding to keys on the keyboard by their generated character rather than by their location. \
  ![Keyboard Binding](Documentation~/Images/KeyboardBindByLocationVsCharacter.png)
  * At the toplevel of the the Keyboard device, you now have the choice of either binding by keyboard location or binding by generated/mapped character.
  * Binding by location shows differences between the local keyboard layout and the US reference layout.
  * The control path language has been extended to allow referencing controls by display name. `<Keyboard>/#(a)` binds to the control on a `Keyboard` with the display name `a`.
- `continuous` flag is now ignored for `Press and Release` interactions, as it did not  make sense.
- Reacting to controls that are already actuated when an action is enabled is now an __optional__ behavior rather than the default behavior. This is a __breaking__ change.
  * Essentially, this change reverts back to the behavior before 0.2-preview.
  * To reenable the behavior, toggle "Initial State Check" on in the UI or set the `initialStateCheck` property in code.
  ![Inital State Check](Documentation~/Images/InitialStateCheck.png)
  * The reason for the change is that having the behavior on by default made certain setups hard to achieve. For example, if `<Keyboard>/escape` is used in one action map to toggle *into* the main menu and in another action map to toggle *out* of it, then the previous behavior would immediately exit out of the menu if `escape` was still pressed from going into the menu. \
  We have come to believe that wanting to react to the current state of a control right away is the less often desirable behavior and so have made it optional with a separate toggle.
- Processors and Interactions are now shown in a component-inspector-like fashion in the Input Action editor window, allowing you to see the properties of all items at once.
- The various `InputAction.lastTriggerXXX` APIs have been removed.
  * Rationale: They have very limited usefulness and if you need the information, it's easy to set things up in order to keep track of it yourself. Also, we plan on having a polling API for actions in the future which is really what the `lastActionXXX` APIs were trying to (imperfectly) solve.
- `Tap`, `SlowTap`, and `MultiTap` interactions now respect button press points.
- `Tap`, `SlowTap`, and `MultiTap` interactions now have improved parameter editing UIs.

### Fixed

- Input Settings configured in the editor are now transferred to the built player correctly.
- Time slicing for fixed updates now works correctly, even when pausing or dropping frames.
- Make sure we Disable any InputActionAsset when it is being destroyed. Otherwise, callbacks which were not cleaned up would could cause exceptions.
- DualShock sensors on PS4 are now marked as noisy (#494).
- IL2CPP causing issues with XInput on windows and osx desktops.
- Devices not being available yet in `MonoBehavior.Awake`, `MonoBehaviour.Start`, and `MonoBehaviour.OnEnable` in player or when entering play mode in editor.
- Fixed a bug where the event buffer used by `InputEventTrace` could get corrupted.

#### Actions

- Actions and bindings disappearing when control schemes have spaces in their names.
- `InputActionRebindingExceptions.RebindOperation` can now be reused as intended; used to stop working properly the first time a rebind completed or was cancelled.
- Actions bound to multiple controls now trigger correctly when using `PressInteraction` set to `ReleaseOnly` (#492).
- `PlayerInput` no longer fails to find actions when using UnityEvents (#500).
- The `"{...}"` format for referencing action maps and actions using GUIDs as strings has been obsoleted. It will still work but adding the extra braces is no longer necessary.
- Drag&dropping bindings between other bindings that came before them in the list no longer drops the items at a location one higher up in the list than intended.
- Editing name of control scheme in editor not taking effect *except* if hitting enter key.
- Saving no longer causes the selection of the current processor or interaction to be lost.
  * This was especially annoying when having "Auto-Save" on as it made editing parameters on interactions and processors very tedious.
- In locales that use decimal separators other than '.', floating-point parameters on composites, interactions, and processors no longer lead to invalid serialized data being generated.
- Fix choosing "Add Action" in action map context menu throwing an exception.
- The input action asset editor window will no longer fail saving if the asset has been moved.
- The input action asset editor window will now show the name of the asset being edited when asking for saving changes.
- Clicking "Cancel" in the save changes dialog for the input action asset editor window will now cancel quitting the editor.
- Fixed pasting or dragging a composite binding from one action into another.
- In the action map editor window, switching from renaming an action to renaming an action map will no longer break the UI.
- Fixed calling Enable/Disable from within action callbacks sometimes leading to corruption of state which would then lead to actions not getting triggered (#472).
- Fixed setting of "Auto-Save" toggle in action editor getting lost on domain reload.
- Fixed blurry icons in editor for imported .inputactions assets and actions in them.
- `Press` and `Release` interactions will now work correctly if they have multiple bound controls.
- `Release` interactions will now invoke a `Started` callback when the control is pressed.
- Made Vector2 composite actions respect the press points of button controls used to compose the value.

## [0.2.6-preview] - 2019-03-20

>NOTE: The UI code for editing actions has largely been rewritten. There may be regressions.
>NOTE: The minimum version requirement for the new input system has been bumped
       to 2019.1

### Added

- Support gamepad vibration on Switch.
- Added support for Joysticks on Linux.

#### Actions

- Added ability to change which part of a composite a binding that is part of the composite is assigned to.
  * Part bindings can now be freely duplicated or copy-pasted. This allows having multiple bindings for "up", for example. Changing part assignments retroactively allows to freely edit the composite makeup.
- Can now drag&drop multiple items as well as drop items onto others (equivalent to cut&paste). Holding ALT copies data instead of moving it.
- Edits to control schemes are now undoable.
- Control schemes are now sorted alphabetically.
- Can now search by binding group (control scheme) or devices directly from search box.
  * `g:Gamepad` filters bindings to those in the "Gamepad" group.
  * `d:Gamepad` filters bindings to those from Gamepad-compatible devices.

### Changed

- The input debugger will no longer automatically show remote devices when the profiler is connected. Instead, use the new menu in debugger toolbar to connect to players or to enable/disable remote input debugging.
- "Press and Release" interactions will now invoke the `performed` callback on both press and release (instead of invoking `performed` and `cancel`, which was inconsistent with other behaviors).

#### Actions

- Bindings have GUIDs now like actions and maps already did. This allows to persistently and uniquely identify individual bindings.
- Replaced UI overlay while rebinding interactively with cancellable progress bar. Interactive rebinding now cancels automatically after 4 seconds without suitable input.
- Bindings that are not assigned to any control scheme are now visible when a particular control scheme is selected.
  * Bindings not assigned to any control scheme are active in *ALL* control schemes.
  * The change makes this visible in the UI now.
  * When a specific control scheme is selected, these bindings are affixed with `{GLOBAL}` for added visibility.
- When filtering by devices from a control scheme, the filtering now takes layout inheritance into account. So, a binding to a control on `Pointer` will now be shown when the filter is `Mouse`.
- The public control picker API has been revised.
  * The simplest way to add control picker UI to a control path is to add an `InputControlAttribute` to the field.
    ```
    // In the inspector, shows full UI to select a control interactively
    // (including interactive picking through device input).
    [InputControl(layout = "Button")]
    private string buttonControlPath;
    ```
- Processors of incompatible types will now be ignored instead of throwing an exception.

### Fixed

- Remote connections in input debugger now remain connected across domain reloads.
- Don't incorrectly create non-functioning devices if a physical device implements multiple incompatible logical HID devices (such as the MacBook keyboard/touch pad and touch bar).
- Removed non-functioning sort triangles in event list in Input Debugger device windows.
- Sort events in input debugger window by id rather then by timestamp.
- Make parsing of float parameters support floats represented in "e"-notation and "Infinity".
- Input device icons in input debugger window now render in appropriate resolution on retina displays.
- Fixed Xbox Controller on macOS reporting negative values for the sticks when represented as dpad buttons.
- `InputSettings.UpdateMode.ProcessEventsManually` now correctly triggers updates when calling `InputSystem.Update(InputUpdateType.Manual)`.

#### Actions

- Pasting or duplicating an action in an action map asset will now assign a new and unique ID to the action.
- "Add Action" button being active and triggering exceptions when no action map had been added yet.
- Fixed assert when generating C# class and make sure it gets imported correctly.
- Generate directories as needed when generating C# class, and allow path names without "Assets/" path prefix.
- Allow binding dpad controls to actions of type "Vector2".
- Fixed old name of action appearing underneath rename overlay.
- Fixed inspector UIs for on-screen controls throwing exceptions and being non-functional.
- Fixed deleting multiple items at same time in action editor leading to wrong items being deleted.
- Fixed copy-pasting actions not preserving action properties other than name.
- Fixed memory corruptions coming from binding resolution of actions.
- InputActionAssetReferences in ScriptableObjects will continue to work after domain reloads in the editor.
- Fixed `startTime` and `duration` properties of action callbacks.

## [0.2.1-preview] - 2019-03-11

### Changed

 - NativeUpdateCallback API update to match Unity 2018.3.8f1

## [0.2.0-preview] - 2019-02-12

This release contains a number of fairly significant changes. The focus has been on further improving the action system to make it easier to use as well as to make it work more reliably and predictably.

>NOTE: There are some breaking changes. Please see the "Changed" section below.

### Changed

- Removed Unity 2018.2 support code.
- Removed .NET 3.5 support code.
- Started using C# 7.
- `IInputControlProcessor<TValue>` has been replaced with `InputProcessor` and `InputProcessor<TValue>` base classes.
- `IInputBindingComposite` has been replaced with an `InputBindingComposite` base class and the `IInputBindingComposite<TValue>` interface has been merged with the `InputBindingComposite<TValue>` class which had already existed.
- `InputUser.onUnpairedDeviceUser` will now notify for each actuated control until the device is paired or there are no more actuated controls.
- `SensitivityProcessor` has been removed.
    * The approach needs rethinking. What `SensitivityProcessor` did caused more problems than it solved.
- State monitors no longer have their timeouts removed automatically when they fire. This makes it possible to have a timeout that is removed only in response to a specific state change.
- Events for devices that implement `IInputStateCallbacks` (such as `Touchscreen`) are allowed to go back in time. Avoids the problem of having to order events between multiple fingers correctly or seeing events getting rejected.
- `PenState.Button` is now `PenButton`.
- Removed TouchPositionTransformProcessor, was used only by Android, the position transformation will occur in native backend in 2019.x

#### Actions:
- Bindings that have no interactions on them will trigger differently now. __This is a breaking change__.
  * Previously, these bindings would trigger `performed` on every value change including when going back to their default value. This is why you would see two calls of `performed` with a button; one when the button was pressed, another when it was depressed.
  * Now, a binding without an interaction will trigger `started` and then `performed` when a bound control is actuated. Thereafter, the action will remain in `Started` phase. For as long as the control is actuated, every value change will trigger `performed` again. When the control stops being actuated, it will trigger `cancelled` and the action will remain in `Waiting` state.
  * Control actuation is defined as a control having a magnitude (see `InputControl.EvaluateMagnitude`) greater than zero. If a control does not support magnitudes (returns -1 from `EvaluateMagnitude`), then the control is considered actuated when it changes state away from its default state.
  * To restore the previous behavior, simply change code like
      ```
        myAction.performed += MyCallback;
      ```
    to
      ```
        myAction.performed += MyCallback;
        myAction.cancelled += MyCallback;
      ```
  * Alternatively, enable `passThrough` mode on an action. This effectively restores the previous default behavior of actions.
    ```
        new InputAction(binding: "<Gamepad>/leftTrigger") { passThrough = true };
    ```
- As part of the aforementioned change, the following interactions have been removed as they are no longer relevant:
  - `StickInteraction`: Can simply be removed from bindings. The new default behavior obsoletes the need for what `StickInteraction` did. Use `started` to know then the stick starts being actuated, `performed` to be updated on movements, and `cancelled` to know when the stick goes back into rest position.
  - `PressAndReleaseInteraction`: Can simply be removed from bindings. The default behavior with no interaction encompasses press and release detection. Use `started` to know then a button is pressed and `cancelled` to know when it is released. To set a custom button press point, simply put an `AxisDeadzoneProcessor` on the binding.
- `PressInteraction` has been completely rewritten.
  - Trigger behavior can be set through `behavior` parameter and now provides options for observing just presses (`PressOnly`), just releases (`ReleaseOnly`), or both presses and releases (`PressAndRelease`).
  - Also, the interaction now operates on control actuation rather than reading out float values directly. This means that any control that supports magnitudes can be used.
  - Also supports continuous mode now.
- If bound controls are already actuated when an action is enabled, the action will now trigger in the next input update as if the control had just been moved from non-actuated to actuated state.
  - In other words, if e.g. you have a binding to the A button of the gamepad and the A button is already pressed when the action is first enabled, then the action associated with the A button will trigger as if the button had just been pressed. Previously, it required releasing and re-pressing the button first -- which, together with certain interactions, could lead to actions ending up in a confused state.
- When an action is disabled, it will now cancel all ongoing interactions, if any (i.e. you will see `InputAction.cancelled` being called).
  - Note that unlike the above-mentioned callbacks that happen when an action starts out with a control already actuated, the cancellation callbacks happen __immediately__ rather than in the next input update.
- Actions that at runtime are bound to multiple controls will now perform *conflict resolution*, if necessary.
  - This applies only if an action actually receives multiple concurrent actuations from controls.
  - When ambiguity is detected, the greatest amount of actuation on any of the controls gets to drive the action.
  - In practice, this means that as long as any of the controls bound to an action is actuated, the action will keep going. This resolves ambiguities when an action has primary and secondary bindings, for examples, or when an action is bound to multiple different devices at the same time.
  - Composite bindings count as single actuations regardless of how many controls participate in the composite.
  - This behavior __can be bypassed__ by setting the action to be pass-through.
- Action editor now closes when asset is deleted.
  - If there are unsaved changes, asks for confirmation first.
- Interactions and processors in the UI are now filtered based on the type of the action (if set) and sorted by name.
- Renamed "Axis" and "Dpad" composites to "1D Axis" and "2D Vector" composite.
  - The old names can still be used and existing data will load as expected.
  - `DpadComposite` got renamed to `Vector2Composite`; `AxisComposite` is unchanged.
- `InputInteractionContext.controlHasDefaultValue` has been replaced with `InputInteractionContext.ControlIsActuated()`.
- `InputActionChange.BindingsHaveChangedWhileEnabled` has been reworked and split in two:
    1. `InputActionChange.BoundControlsAboutToChange`: Bindings have been previously resolved but are about to be re-resolved.
    2. `InputActionChange.BoundControlsChanged`: Bindings have been resolved on one or more actions.
- Actions internally now allocate unmanaged memory.
  - Disposing should be taken care of automatically (though you can manually `Dispose` as well). If you see errors in the console log about unmanaged memory being leaked, please report the bug.
  - All execution state except for C# heap objects for processors, interactions, and composites has been collapsed into a single block of unmanaged memory. Actions should now be able to re-resolve efficiently without allocating additional GC memory.

### Added

- `PlayerInput` component which simplifies setting up individual player input actions and device pairings. \
  ![PlayerInput](Documentation~/Images/PlayerInput.png)
- `PlayerInputManager` component which simplifies player joining and split-screen setups. \
  ![PlayerInput](Documentation~/Images/PlayerInputManager.png)
- `InputDevice.all` (equivalent to `InputSystem.devices`)
- `InputControl.IsActuated()` can be used to determine whether control is currently actuated (defined as extension method in `InputControlExtensions`).
- Can now read control values from buffers as objects using `InputControl.ReadValueFromBufferAsObject`. This allows reading a value stored in memory without having to know the value type.
- New processors:
    * `ScaleProcessor`
    * `ScaleVector2Processor`
    * `ScaleVector3Processor`
    * `InvertVector2Processor`
    * `InvertVector3Processor`
    * `NormalizeVector2Processor`
    * `NormalizeVector3Processor`
- Added `MultiTapInteraction`. Can be used to listen for double-taps and the like.
- Can get total and average event lag times through `InputMetrics.totalEventLagTime` and `InputMetrics.averageEventLagTime`.
- `Mouse.forwardButton` and `Mouse.backButton`.
- The input debugger now shows users along with their paired devices and actions. See the [documentation](Documentation~/UserManagement.md#debugging)
- Added third and fourth barrel buttons on `Pen`.

#### Actions:
- Actions have a new continuous mode that will cause the action to trigger continuously even if there is no input. See the [documentation](Documentation~/Actions.md#continuous-actions) for details. \
  ![Continuous Action](Documentation~/Images/ContinuousAction.png)
- Actions have a new pass-through mode. In this mode an action will bypass any checks on control actuation and let any input activity on the action directly flow through. See the [documentation](Documentation~/Actions.md#pass-through-actions) for details. \
  ![Pass-Through Action](Documentation~/Images/PassThroughAction.png)
- Can now add interactions and processors directly to actions.
  ![Action Properties](Documentation~/Images/ActionProperties.png)
    * This is functionally equivalent to adding the respective processors and/or interactions to every binding on the action.
- Can now change the type of a composite retroactively.
  ![Composite Properties](Documentation~/Images/CompositeProperties.png)
- Values can now be read out as objects using `InputAction.CallbackContext.ReadValueAsObject()`.
    * Allocates GC memory. Should not be used during normal gameplay but is very useful for testing and debugging.
- Added auto-save mode for .inputactions editor.
  ![Auto Save](Documentation~/Images/AutoSave.png)
- Processors, interactions, and composites can now define their own parameter editor UIs by deriving from `InputParameterEditor`. This solves the problem of these elements not making it clear that the parameters usually have global defaults and do not need to be edited except if local overrides are necessary.
- Can now set custom min and max values for axis composites.
    ```
    var action = new InputAction();
    action.AddCompositeBinding("Axis(minValue=0,maxValue=2)")
        .With("Positive", "<Keyboard>/a")
        .With("Negative", "<Keyboard>/d");
    ```
- "C# Class File" property on .inputactions importer settings now has a file picker next to it.
- `InputActionTrace` has seen various improvements.
    * Recorded data will now stay valid even if actions are rebound to different controls.
    * Can listen to all actions using `InputActionTrace.SubscribeToAll`.
    * `InputActionTrace` now maintains a list of subscriptions. Add subscriptions with `SubscribeTo` and remove a subscription with `UnsubscribeFrom`. See the [documentation](Documentation~/Actions.md#tracing-actions) for details.

### Fixes

- Fixed support for Unity 2019.1 where we landed a native API change.
- `InputUser.UnpairDevicesAndRemoveUser()` corrupting device pairings of other InputUsers
- Control picker in UI having no devices if list of supported devices is empty but not null
- `IndexOutOfRangeException` when having multiple action maps in an asset (#359 and #358).
- Interactions timing out even if there was a pending event that would complete the interaction in time.
- Action editor updates when asset is renamed or moved.
- Exceptions when removing action in last position of action map.
- Devices marked as unsupported in input settings getting added back on domain reload.
- Fixed `Pen` causing exceptions and asserts.
- Composites that assign multiple bindings to parts failing to set up properly when parts are assigned out of order (#410).

### Known Issues

- Input processing in edit mode on 2019.1 is sporadic rather than happening on every editor update.

## [0.1.2-preview] - 2018-12-19

    NOTE: The minimum version requirement for the new input system has been bumped
          to 2018.3. The previous minum requirement of 2018.2 is no longer supported.
          Also, we have dropped support for the .NET 3.5 runtime. The new .NET 4
          runtime is now required to use the new input system.

We've started working on documentation. The current work-in-progress can be found on [GitHub](https://github.com/Unity-Technologies/InputSystem/blob/develop/Packages/com.unity.inputsystem/Documentation~/InputSystem.md).

### Changed

- `InputConfiguration` has been replaced with a new `InputSettings` class.
- `InputConfiguration.lockInputToGame` has been moved to `InputEditorUserSettings.lockInputToGameView`. This setting is now persisted as a local user setting.
- `InputSystem.updateMask` has been replaced with `InputSettings.updateMode`.
- `InputSystem.runInBackground` has been moved to `InputSettings.runInBackground`.
- Icons have been updated for improved styling and now have separate dark and light skin versions.
- `Lock Input To Game` and `Diagnostics Mode` are now persisted as user settings
- Brought back `.current` getters and added `InputSettings.filterNoiseOnCurrent` to control whether noise filtering on the getters is performed or not.
- Removed old and outdated Doxygen-generated API docs.

### Added

- `InputSystem.settings` contains the current input system settings.
- A new UI has been added to "Edit >> Project Settings..." to edit input system settings. Settings are stored in a user-controlled asset in any location inside `Assets/`. Multiple assets can be used and switched between.
- Joystick HIDs are now supported on Windows, Mac, and UWP.
- Can now put system into manual update mode (`InputSettings.updateMode`). In this mode, events will not get automatically processed. To process events, call `InputSystem.Update()`.
- Added shortcuts to action editor window (requires 2019.1).
- Added icons for .inputactions assets.

### Fixed

- `InputSystem.devices` not yet being initialized in `MonoBehaviour.Start` when in editor.

### Known Issues

- Input settings are not yet included in player builds. This means that at the moment, player builds will always start out with default input settings.
- There have been reports of some stickiness to buttons on 2019.1 alpha builds.  We are looking at this now.

## [0.0.14-preview] - 2018-12-11

### Changed

- `Pointer.delta` no longer has `SensitivityProcessor` on it. The processor was causing many issues with mouse deltas. It is still available for adding it manually to action bindings but the processor likely needs additional work.

### Fixed

Core:
- Invalid memory accesses when using .NET 4 runtime
- Mouse.button not being identical to Mouse.leftButton
- DualShock not being recognized when connected via Bluetooth

Actions:
- Parameters disappearing on processors and interactions in UI when edited
- Parameters on processors and interactions having wrong value type in UI (e.g. int instead of float)
- RebindingOperation calling OnComplete() after being cancelled

Misc:
- Documentation no longer picked up as assets in user project

## [0.0.13-preview] - 2018-12-5

First release from stable branch.<|MERGE_RESOLUTION|>--- conflicted
+++ resolved
@@ -6,6 +6,13 @@
 
 Due to package verification, the latest version below is the unpublished version and the date is meaningless.
 however, it has to be formatted properly to pass verification tests.
+
+## [1.0.0-preview.2] - 9999-12-31
+
+### Actions
+
+- Added support for having multiple interfaces subscribed to a generated action map at once;
+- Added a `ClearCallbacks` method to generated action wrappers, which, as implied, does the exact opposite of the existing `SetCallbacks` method.
 
 ## [1.0.0-preview.1] - 2019-10-11
 
@@ -32,14 +39,10 @@
 - Fixed `anyKey` not appearing in control picker for `Keyboard`.
 - The text on the "Listen" button is no longer clipped off on 2019.3.
 - Controls bound to actions through composites no longer show up as duplicates in the input debugger.
-<<<<<<< HEAD
-- The action maps of generated C# wrappers for .inputactions assets now support having multiple interfaces subscribed to them at once and have a `ClearCallbacks` method which, as implied, does the exact opposite of the existing `SetCallbacks` method.
-=======
 - Fixed "Create Actions..." on `PlayerInput` creating an asset with an incorrect binding for taps on Touchscreens. \
   __NOTE: If you have already created an .inputactions asset with this mechanism, update "tap [Touchscreen]" to "Primary Touch/Tap" to fix the problem manually.__
 - Fixed `Invoke CSharp Events` when selected in `PlayerInput` not triggering `PlayerInput.onActionTriggered`.
 - Fixed duplicating multiple items at the same time in the action editor duplicating them repeatedly.
->>>>>>> cc40e99a
 
 ### Added
 
