using System;
using UnityEngine.InputSystem.LowLevel;

namespace UnityEngine.InputSystem
{
    /// <summary>
    /// Information passed to <see cref="IInputInteraction">interactions</see>
    /// when their associated controls trigger.
    /// </summary>
    /// <seealso cref="IInputInteraction.Process"/>
    public struct InputInteractionContext
    {
        /// <summary>
        /// The action associated with the binding.
        /// </summary>
        /// <remarks>
        /// If the binding is not associated with an action, this is <c>null</c>.
        /// </remarks>
        /// <seealso cref="InputBinding.action"/>
        public InputAction action => m_State.GetActionOrNull(ref m_TriggerState);

        /// <summary>
        /// The bound control that changed its state to trigger the binding associated
        /// with the interaction.
        /// </summary>
        /// <remarks>
        /// In case the binding associated with the interaction is a composite, this is
        /// one of the controls that are part of the composite.
        /// </remarks>
        /// <seealso cref="InputBinding.path"/>
        public InputControl control => m_State.GetControl(ref m_TriggerState);

        /// <summary>
        /// The phase the interaction is currently in.
        /// </summary>
        /// <remarks>
        /// Each interaction on a binding has its own phase independent of the action the binding is applied to.
        /// If an interaction gets to "drive" an action at a particular point in time, its phase will determine
        /// the phase of the action.
        /// </remarks>
        /// <seealso cref="InputAction.phase"/>
        /// <seealso cref="Started"/>
        /// <seealso cref="Waiting"/>
        /// <seealso cref="Performed"/>
        /// <seealso cref="Canceled"/>
        public InputActionPhase phase => m_TriggerState.phase;

        /// <summary>
        /// Time stamp of the input event that caused <see cref="control"/> to trigger a change in the
        /// state of <see cref="action"/>.
        /// </summary>
        /// <seealso cref="InputEvent.time"/>
        public double time => m_TriggerState.time;

        /// <summary>
        /// Timestamp of the <see cref="InputEvent"/> that caused the interaction to transition
        /// to <see cref="InputActionPhase.Started"/>.
        /// </summary>
        /// <seealso cref="InputEvent.time"/>
        public double startTime => m_TriggerState.startTime;

        /// <summary>
        /// Whether the interaction's <see cref="IInputInteraction.Process"/> method has been called because
        /// a timer set by <see cref="SetTimeout"/> has expired.
        /// </summary>
        /// <seealso cref="SetTimeout"/>
        public bool timerHasExpired
        {
            get => (m_Flags & Flags.TimerHasExpired) != 0;
            internal set
            {
                if (value)
                    m_Flags |= Flags.TimerHasExpired;
                else
                    m_Flags &= ~Flags.TimerHasExpired;
            }
        }

        /// <summary>
        /// True if the interaction is waiting for input
        /// </summary>
        /// <remarks>
        /// By default, an interaction will return this this phase after every time it has been performed
        /// (<see cref="InputActionPhase.Performed"/>). This can be changed by using <see cref="PerformedAndStayStarted"/>
        /// or <see cref="PerformedAndStayPerformed"/>.
        /// </remarks>
        /// <seealso cref="InputActionPhase.Waiting"/>
        public bool isWaiting => phase == InputActionPhase.Waiting;

        /// <summary>
        /// True if the interaction has been started.
        /// </summary>
        /// <seealso cref="InputActionPhase.Started"/>
        /// <seealso cref="Started"/>
        public bool isStarted => phase == InputActionPhase.Started;

        /// <summary>
        /// Compute the current level of control actuation.
        /// </summary>
        /// <returns>The current level of control actuation (usually [0..1]) or -1 if the control is actuated
        /// but does not support computing magnitudes.</returns>
        /// <seealso cref="ControlIsActuated"/>
        /// <seealso cref="InputControl.EvaluateMagnitude()"/>
        public float ComputeMagnitude()
        {
            return m_TriggerState.magnitude;
        }

        /// <summary>
        /// Return true if the control that triggered the interaction has been actuated beyond the given threshold.
        /// </summary>
        /// <param name="threshold">Threshold that must be reached for the control to be considered actuated. If this is zero,
        /// the threshold must be exceeded. If it is any positive value, the value must be at least matched.</param>
        /// <returns>True if the trigger control is actuated.</returns>
        /// <seealso cref="InputControlExtensions.IsActuated"/>
        /// <seealso cref="ComputeMagnitude"/>
        public bool ControlIsActuated(float threshold = 0)
        {
            return InputActionState.IsActuated(ref m_TriggerState, threshold);
        }

        /// <summary>
        /// Mark the interaction has having begun.
        /// </summary>
        /// <remarks>
        /// This affects the current interaction only. There might be multiple interactions on a binding
        /// and arbitrary many interactions might concurrently be in started state. However, only one interaction
        /// (usually the one that starts first) is allowed to drive the action's state as a whole. If an interaction
        /// that is currently driving an action is canceled, however, the next interaction in the list that has
        /// been started will take over and continue driving the action.
        ///
        /// <example>
        /// <code>
        /// public class MyInteraction : IInputInteraction&lt;float&gt;
        /// {
        ///     public void Process(ref IInputInteractionContext context)
        ///     {
        ///         if (context.isWaiting &amp;&amp; context.ControlIsActuated())
        ///         {
        ///             // We've waited for input and got it. Start the interaction.
        ///             context.Started();
        ///         }
        ///         else if (context.isStarted &amp;&amp; !context.ControlIsActuated())
        ///         {
        ///             // Interaction has been completed.
        ///             context.Performed();
        ///         }
        ///     }
        ///
        ///     public void Reset()
        ///     {
        ///         // No reset code needed. We're not keeping any state locally in the interaction.
        ///     }
        /// }
        /// </code>
        /// </example>
        /// </remarks>
        public void Started()
        {
            m_TriggerState.startTime = time;
            m_State.ChangePhaseOfInteraction(InputActionPhase.Started, ref m_TriggerState);
        }
<<<<<<< HEAD
        
=======

        /// <summary>
        /// Marks the interaction as being performed and then transitions back to <see cref="InputActionPhase.Waiting"/>
        /// to wait for input. This behavior is desirable for interaction events that are instant and reflect
        /// a transitional interaction pattern such as <see cref="Interactions.PressInteraction"/> or <see cref="Interactions.TapInteraction"/>.
        /// </summary>
        /// <remarks>
        /// Note that this affects the current interaction only. There might be multiple interactions on a binding
        /// and arbitrary many interactions might concurrently be in started state. However, only one interaction
        /// (usually the one that starts first) is allowed to drive the action's state as a whole. If an interaction
        /// that is currently driving an action is canceled, however, the next interaction in the list that has
        /// been started will take over and continue driving the action.
        /// </remarks>
>>>>>>> d5f2dff5
        public void Performed()
        {
            if (m_TriggerState.phase == InputActionPhase.Waiting)
                m_TriggerState.startTime = time;
            m_State.ChangePhaseOfInteraction(InputActionPhase.Performed, ref m_TriggerState);
        }

        /// <summary>
        /// Marks the interaction as being performed and then transitions into I <see cref="InputActionPhase.Started"/>
        /// to wait for an initial trigger condition to be true before being performed again. This behavior
        /// may be desirable for interaction events that reflect transitional interaction patterns but should
        /// be considered as started until a cancellation condition is true, such as releasing a button.
        /// </summary>
        public void PerformedAndStayStarted()
        {
            if (m_TriggerState.phase == InputActionPhase.Waiting)
                m_TriggerState.startTime = time;
            m_State.ChangePhaseOfInteraction(InputActionPhase.Performed, ref m_TriggerState,
                phaseAfterPerformed: InputActionPhase.Started);
        }

        /// <summary>
        /// Marks the interaction as being performed and then stays in that state waiting for an input to
        /// cancel the interactions active state. This behavior is desirable for interaction events that
        /// are active for a duration until a cancellation condition is true, such as <see cref="Interactions.HoldInteraction"/> or <see cref="Interactions.TapInteraction"/> where releasing
        /// the associated button cancels the interaction..
        /// </summary>
        public void PerformedAndStayPerformed()
        {
            if (m_TriggerState.phase == InputActionPhase.Waiting)
                m_TriggerState.startTime = time;
            m_State.ChangePhaseOfInteraction(InputActionPhase.Performed, ref m_TriggerState,
                phaseAfterPerformed: InputActionPhase.Performed);
        }

        /// <summary>
        ///  Marks the interaction as being interrupted or aborted. This is relevant to signal that the interaction
        ///  pattern was not completed, for example, the user pressed and then released a button before the minimum
        ///  time required for a <see cref="Interactions.HoldInteraction"/> to complete.
        /// </summary>
        /// <remarks>
        /// This is used by most existing interactions to cancel the transitions in the interaction state machine
        /// when a condition required to proceed turned false or other indirect requirements were not met, such as
        /// time-based conditions.
        /// </remarks>
        public void Canceled()
        {
            if (m_TriggerState.phase != InputActionPhase.Canceled)
                m_State.ChangePhaseOfInteraction(InputActionPhase.Canceled, ref m_TriggerState);
        }

        /// <summary>
        /// Put the interaction back into <see cref="InputActionPhase.Waiting"/> state.
        /// </summary>
        /// <seealso cref="InputAction.phase"/>
        /// <seealso cref="InputActionPhase"/>
        /// <seealso cref="Started"/>
        /// <seealso cref="Performed"/>
        /// <seealso cref="Canceled"/>
        public void Waiting()
        {
            if (m_TriggerState.phase != InputActionPhase.Waiting)
                m_State.ChangePhaseOfInteraction(InputActionPhase.Waiting, ref m_TriggerState);
        }

        /// <summary>
        /// Start a timeout that triggers within <paramref name="seconds"/>.
        /// </summary>
        /// <param name="seconds">Number of seconds before the timeout is triggered.</param>
        /// <remarks>
        /// An interaction might wait a set amount of time for something to happen and then
        /// do something depending on whether it did or did not happen. By calling this method,
        /// a timeout is installed such that in the input update that the timer expires in, the
        /// interaction's <see cref="IInputInteraction.Process"/> method is called with <see cref="timerHasExpired"/>
        /// being true.
        ///
        /// Changing the phase of the interaction while a timeout is running will implicitly cancel
        /// the timeout.
        ///
        /// <example>
        /// <code>
        /// // Let's say we're writing a Process() method for an interaction that,
        /// // after a control has been actuated, waits for 1 second for it to be
        /// // released again. If that happens, the interaction performs. If not,
        /// // it cancels.
        /// public void Process(ref InputInteractionContext context)
        /// {
        ///     // timerHasExpired will be true if we get called when our timeout
        ///     // has expired.
        ///     if (context.timerHasExpired)
        ///     {
        ///         // The user did not release the control quickly enough.
        ///         // Our interaction is not successful, so cancel.
        ///         context.Canceled();
        ///         return;
        ///     }
        ///
        ///     if (context.ControlIsActuated())
        ///     {
        ///         if (!context.isStarted)
        ///         {
        ///             // The control has been actuated. We want to give the user a max
        ///             // of 1 second to release it. So we start the interaction now and then
        ///             // set the timeout.
        ///             context.Started();
        ///             context.SetTimeout(1);
        ///         }
        ///     }
        ///     else
        ///     {
        ///         // Control has been released. If we're currently waiting for a release,
        ///         // it has come in time before out timeout expired. In other words, the
        ///         // interaction has been successfully performed. We call Performed()
        ///         // which implicitly removes our ongoing timeout.
        ///         if (context.isStarted)
        ///             context.Performed();
        ///     }
        /// }
        /// </code>
        /// </example>
        /// </remarks>
        /// <seealso cref="timerHasExpired"/>
        public void SetTimeout(float seconds)
        {
            m_State.StartTimeout(seconds, ref m_TriggerState);
        }

        /// <summary>
        /// Override the default timeout value used by <see cref="InputAction.GetTimeoutCompletionPercentage"/>.
        /// </summary>
        /// <param name="seconds">Amount of total successive timeouts TODO</param>
        /// <exception cref="ArgumentException"></exception>
        /// <remarks>
        /// By default, timeout completion will be entirely determine by the timeout that is currently
        /// running, if any. However, some interactions (such as <see cref="Interactions.MultiTapInteraction"/>)
        /// will have to run multiple timeouts in succession. Thus, completion of a single timeout is not
        /// the same as completion of the interaction.
        ///
        /// You can use this method to account for this.
        ///
        /// Whenever a timeout completes, the timeout duration will automatically be accumulated towards
        /// the total timeout completion time.
        ///
        /// <example>
        /// <code>
        /// // Let's say we're starting our first timeout and we know that we will run three timeouts
        /// // in succession of 2 seconds each. By calling SetTotalTimeoutCompletionTime(), we can account for this.
        /// SetTotalTimeoutCompletionTime(3 * 2);
        ///
        /// // Start the first timeout. When this timeout expires, it will automatically
        /// // count one second towards the total timeout completion time.
        /// SetTimeout(2);
        /// </code>
        /// </example>
        /// </remarks>
        /// <seealso cref="InputAction.GetTimeoutCompletionPercentage"/>
        public void SetTotalTimeoutCompletionTime(float seconds)
        {
            if (seconds <= 0)
                throw new ArgumentException("Seconds must be a positive value", nameof(seconds));

            m_State.SetTotalTimeoutCompletionTime(seconds, ref m_TriggerState);
        }

        /// <summary>
        /// Read the value of the binding that triggered processing of the interaction.
        /// </summary>
        /// <typeparam name="TValue">Type of value to read from the binding. Must match the value type of the control
        /// or composite in effect for the binding.</typeparam>
        /// <returns>Value read from the binding.</returns>
        public TValue ReadValue<TValue>()
            where TValue : struct
        {
            return m_State.ReadValue<TValue>(m_TriggerState.bindingIndex, m_TriggerState.controlIndex);
        }

        internal InputActionState m_State;
        internal Flags m_Flags;
        internal InputActionState.TriggerState m_TriggerState;

        internal int mapIndex => m_TriggerState.mapIndex;

        internal int controlIndex => m_TriggerState.controlIndex;

        internal int bindingIndex => m_TriggerState.bindingIndex;

        internal int interactionIndex => m_TriggerState.interactionIndex;

        [Flags]
        internal enum Flags
        {
            TimerHasExpired = 1 << 1
        }
    }
}<|MERGE_RESOLUTION|>--- conflicted
+++ resolved
@@ -160,9 +160,6 @@
             m_TriggerState.startTime = time;
             m_State.ChangePhaseOfInteraction(InputActionPhase.Started, ref m_TriggerState);
         }
-<<<<<<< HEAD
-        
-=======
 
         /// <summary>
         /// Marks the interaction as being performed and then transitions back to <see cref="InputActionPhase.Waiting"/>
@@ -176,7 +173,6 @@
         /// that is currently driving an action is canceled, however, the next interaction in the list that has
         /// been started will take over and continue driving the action.
         /// </remarks>
->>>>>>> d5f2dff5
         public void Performed()
         {
             if (m_TriggerState.phase == InputActionPhase.Waiting)
