# Interactions

* [Operation](#operation)
    * [Multiple Controls on an Action](#multiple-controls-on-an-action)
    * [Multiple Interactios on a Binding](#multiple-interactions-on-a-binding)
    * [Timeouts](#timeouts)
* [Using Interactions](#using-interactions)
    * [Interactions applied to Bindings](#interactions-applied-to-bindings)
    * [Interactions applied to Actions](#interactions-applied-to-actions)
* [Predefined Interactions](#predefined-interactions)
    * [Default Interaction](#default-interaction)
    * [Press](#press)
    * [Hold](#hold)
    * [Tap](#tap)
    * [SlowTap](#slowtap)
    * [MultiTap](#multitap)
* [Custom Interactions](#writing-custom-interactions)

An Interaction represents a specific input pattern. For example, a [hold](#hold) is an Interaction that requires a Control to be held for at least a minimum amount of time.

Interactions drive responses on Actions. You can place them on individual Bindings or an Action as a whole, in which case they apply to every Binding on the Action. At runtime, when a particular interaction completes, this triggers the Action.

![Interaction Properties](Images/InteractionProperties.png)

## Operation

An Interaction has a set of distinct phases it can go through in response to receiving input.

|Phase|Description|
|-----|-----------|
|`Waiting`|The Interaction is waiting for input.|
|`Started`|The Interaction has been started (that is, it received some of its expected input), but is not complete yet.|
|`Performed`|The Interaction is complete.|
|`Canceled`|The Interaction was interrupted and aborted. For example, the user pressed and then released a button before the minimum time required for a [hold  Interaction](#hold) to complete.|

Not every Interaction triggers every phase, and the pattern in which specific Interactions trigger phases depends on the Interaction type.

While `Performed` is typically the phase that triggers the actual response to an Interaction, `Started` and `Canceled` can be  useful for providing UI feedback while the Interaction is in progress. For example, when a [hold](#hold) is `Started`, the app can display a progress bar that fills up until the hold time has been reached. If, however, the hold is `Canceled` before it completes, the app can reset the progress bar to the beginning.

The following example demonstrates this kind of setup with a fire Action that the user can tap to fire immediately, or hold to charge:

```CSharp
var fireAction = new InputAction("fire");
fireAction.AddBinding("<Gamepad>/buttonSouth")
    // Tap fires, slow tap charges. Both act on release.
    .WithInteractions("tap;slowTap");

fireAction.started +=
    context =>
    {
        if (context.Interaction is SlowTapInteraction)
            ShowChargingUI();
    };

fireAction.performed +=
    context =>
    {
        if (context.Interaction is SlowTapInteraction)
            ChargedFire();
        else
            Fire();
    };

fireAction.canceled +=
    _ => HideChargingUI();
```

### Multiple Controls on an Action

<<<<<<< HEAD
If you have multiple Controls bound to a Binding or an Action which has an Interaction, then the Input System first applies the [Control conflict resolution](ActionBindings.md#conflicting-inputs) logic to get a single value for the Action, which it then feeds to the Interaction logic. Any of the bound Controls can perform the Interaction.
=======
If you have multiple Controls bound to a Binding or an Action which has an Interaction, then the Input System first applies the [conflict resolution](ActionBindings.md#conflict-resolution) logic to get a single value for the Action, which it then feeds to the Interaction logic. Any of the bound Controls can perform the Interaction.
>>>>>>> d69c077a

### Multiple Interactions on a Binding

If multiple Interactions are present on a single Binding or Action, then the Input System checks the Interactions in the order they are present on the Binding. The code example [above](#operation) illustrates this example. The Binding on the `fireAction` Action has two Interactions: `WithInteractions("tap;slowTap")`. The [tap](#tap) Interaction gets a first chance at interpreting the input from the Action. If the button is pressed, the Action calls the `Started` callback on the tap Interaction. If the user keeps holding the button, the tap Interaction times out, and the Action calls the [`Canceled`](../api/UnityEngine.InputSystem.InputAction.html#UnityEngine_InputSystem_InputAction_canceled) callback for the tap Interaction and starts processing the [slow tap](#slowtap) Interaction (which now receives a `Started` callback).

At any one time, only one Interaction can be "driving" the action (that is, it gets to determine the action's current [`phase`](../api/UnityEngine.InputSystem.InputAction.html#UnityEngine_InputSystem_InputAction_phase)). If an Interaction higher up in the stack cancels, Interactions lower down in the stack can take over.

### Timeouts

Interactions might need to wait a certain time for a specific input to occur or to not occur. An example of this is the [Hold](#hold) interaction which, after a button is pressed, has to wait for a set [duration](../api/UnityEngine.InputSystem.Interactions.HoldInteraction.html#UnityEngine_InputSystem_Interactions_HoldInteraction_duration) until the "hold" is complete. To do this, an interaction installs a timeout using [`SetTimeout`](../api/UnityEngine.InputSystem.InputInteractionContext.html#UnityEngine_InputSystem_InputInteractionContext_SetTimeout_System_Single_).

It can be useful to know how much of a timeout is left for an interaction to complete. For example, you might want to display a bar in the UI that is charging up while the interaction is waiting to complete. To query the percentage to which a timeout has completed, use [`GetTimeoutCompletionPercentage`](../api/UnityEngine.InputSystem.InputAction.html#UnityEngine_InputSystem_InputAction_GetTimeoutCompletionPercentage_).

```CSharp
// Returns a value between 0 (inclusive) and 1 (inclusive).
var warpActionCompletion = playerInput.actions["warp"].GetTimeoutCompletionPercentage();
```

Note that each Interaction can have its own separate timeout (but only a single one at any one time). If [multiple interactions](#multiple-interactions-on-a-binding) are in effect, then [`GetTimeoutCompletionPercentage`](../api/UnityEngine.InputSystem.InputAction.html#UnityEngine_InputSystem_InputAction_GetTimeoutCompletionPercentage_) will only use the timeout of the one interaction that is currently driving the action.

Some Interactions might involve multiple timeouts in succession. In this case, knowing only the completion of the currently running timeout (if any) is often not useful. An example is [`MultiTapInteraction`](../api/UnityEngine.InputSystem.Interactions.MultiTapInteraction.html), which involves a timeout on each individual tap, as well as a timeout in-between taps. The Interaction is complete only after a full tap sequence has been performed.

An Interaction can use [`SetTotalTimeoutCompletionTime`](../api/UnityEngine.InputSystem.InputInteractionContext.html#UnityEngine_InputSystem_InputInteractionContext_SetTotalTimeoutCompletionTime_System_Single_) to inform the Input System of the total time it will run timeouts for.

## Using Interactions

You can install Interactions on [Bindings](ActionBindings.md) or [Actions](Actions.md).

### Interactions applied to Bindings

When you create Bindings for your [Actions](Actions.md), you can choose to add Interactions to the Bindings.

If you're using [Input Action Assets](ActionAssets.md), you can add any Interaction to your Bindings in the Input Action editor. Once you [created some Bindings](ActionAssets.md#editing-bindings), select the Binding you want to add Interactions to, so that the right pane of the window shows the properties for that Binding. Next, click on the plus icon on the __Interactions__ foldout to open a list of all available Interactions types. Choose an Interaction type to add an Interaction instance of that type. The Interaction now appears in the __Interactions__ foldout. If the Interaction has any parameters, you can now edit them here as well:

![Binding Processors](Images/BindingProcessors.png)

To remove an Interaction, click the minus button next to it. To change the [order of Interactions](#multiple-interactions-on-a-binding), click the up and down arrows.

If you create your Bindings in code, you can add Interactions like this:

```CSharp
var Action = new InputAction();
action.AddBinding("<Gamepad>/leftStick")
    .WithInteractions("tap(duration=0.8)");
```

### Interactions applied to Actions

Applying Interactions directly to an Action is equivalent to applying them to all Bindings for the Action. It is thus more or less a shortcut that avoids manually adding the same Interaction(s) to each of the Bindings.

If Interactions are applied __both__ to an Action and to its Bindings, then the effect is the same as if the Action's Interactions are *appended* to the list of Interactions on each of the Bindings. This means that the Binding's Interactions are applied *first*, and then the Action's Interactions are applied *after*.

You can add and edit Interactions on Actions in the [Input Action Assets](ActionAssets.md) editor window the [same way](#interactions-applied-to-bindings) as you would do for Bindings: select an Action to Edit, then add the Interactions in the right window pane.

If you create your Actions in code, you can add Interactions like this:

```CSharp
var Action = new InputAction(Interactions: "tap(duration=0.8)");
```

## Predefined Interactions

The Input System package comes with a set of basic Interactions you can use. If an Action has no Interactions set, the system uses its [default Interaction](#default-interaction).

>__Note__: The built-in Interactions operate on Control actuation and don't use Control values directly. The Input System evaluates the `pressPoint` parameters against the magnitude of the Control actuation. This means you can use these Interactions on any Control which has a magnitude, such as sticks, and not just on buttons.

The following diagram shows the behavior of the built-in Interactions for a simple button press.

![Interaction Diagram](./Images/InteractionsDiagram.png)

### Default Interaction

If you haven't specifically added an Interaction to a Binding or its Action, the default Interaction applies to the Binding.

[`Value`](Actions.md#value) type Actions have the following behavior:

1. As soon as a bound Control becomes [actuated](Controls.md#control-actuation), the Action goes from `Waiting` to `Started`, and then immediately to `Performed` and back to `Started`. One callback occurs on [`InputAction.started`](../api/UnityEngine.InputSystem.InputAction.html#UnityEngine_InputSystem_InputAction_started), followed by one callback on [`InputAction.performed`](../api/UnityEngine.InputSystem.InputAction.html#UnityEngine_InputSystem_InputAction_performed).
2. For as long as the bound Control remains actuated, the Action stays in `Started` and triggers `Performed` whenever the value of the Control changes (that is, one call occurs to [`InputAction.performed`](../api/UnityEngine.InputSystem.InputAction.html#UnityEngine_InputSystem_InputAction_performed)).
3. When the bound Control stops being actuated, the Action goes to `Canceled` and then back to `Waiting`. One call occurs to [`InputAction.canceled`](../api/UnityEngine.InputSystem.InputAction.html#UnityEngine_InputSystem_InputAction_canceled).

[`Button`](Actions.md#button) type Actions have the following behavior:

1. As soon as a bound Control becomes [actuated](Controls.md#control-actuation), the Action goes from `Waiting` to `Started`. One callback occurs on [`InputAction.started`](../api/UnityEngine.InputSystem.InputAction.html#UnityEngine_InputSystem_InputAction_started).
2. If a Control then reaches or exceeds the button press threshold, the Action goes from `Started` to `Performed`. One callback occurs on [`InputAction.performed`](../api/UnityEngine.InputSystem.InputAction.html#UnityEngine_InputSystem_InputAction_performed). The default value of the button press threshold is defined in the [input settings](../api/UnityEngine.InputSystem.InputSettings.html#UnityEngine_InputSystem_InputSettings_defaultButtonPressPoint). However, an individual control can [override](../api/UnityEngine.InputSystem.Controls.ButtonControl.html#UnityEngine_InputSystem_Controls_ButtonControl_pressPoint) this value.
3. Once the Action has `Performed`, if all Controls then go back to a level of actuation at or below the [release threshold](../api/UnityEngine.InputSystem.InputSettings.html#UnityEngine_InputSystem_InputSettings_buttonReleaseThreshold), the Action goes from `Performed` to `Canceled`. One call occurs to [`InputAction.canceled`](../api/UnityEngine.InputSystem.InputAction.html#UnityEngine_InputSystem_InputAction_canceled).
4. If the Action never went to `Performed`, it will go to `Canceled` as soon as all Controls are released. One call occurs to [`InputAction.canceled`](../api/UnityEngine.InputSystem.InputAction.html#UnityEngine_InputSystem_InputAction_canceled).

[`PassThrough`](Actions.md#pass-through) type Actions have a simpler behavior. The Input System doesn't try to track bound Controls as a single source of input. Instead, it triggers a `Performed` callback for each value change.

|__Callback__|[`InputActionType.Value`](Actions.md#value)|[`InputActionType.Button`](Actions.md#button)|[`InputActionType.PassThrough`](Actions.md#pass-through)|
|-----------|-------------|------------|-----------------|
|[`started`](../api/UnityEngine.InputSystem.InputAction.html#UnityEngine_InputSystem_InputAction_started)|Control(s) changed value away from the default value.|Button started being pressed but has not necessarily crossed the press threshold yet.|First Control actuation after Action was enabled.|
|[`performed`](../api/UnityEngine.InputSystem.InputAction.html#UnityEngine_InputSystem_InputAction_performed)|Control(s) changed value.|Button was pressed to at least the button [press threshold](../api/UnityEngine.InputSystem.InputSettings.html#UnityEngine_InputSystem_InputSettings_defaultButtonPressPoint).|Control changed value.|
|[`canceled`](../api/UnityEngine.InputSystem.InputAction.html#UnityEngine_InputSystem_InputAction_canceled)|Control(s) are no longer actuated.|Button was released. If the button was pressed above the press threshold, the button has now fallen to or below the [release threshold](../api/UnityEngine.InputSystem.InputSettings.html#UnityEngine_InputSystem_InputSettings_buttonReleaseThreshold). If the button was never fully pressed, the button is now back to completely unpressed.|Action is disabled.|

### Press

You can use a [`PressInteraction`](../api/UnityEngine.InputSystem.Interactions.PressInteraction.html) to explicitly force button-like interactions. Use the [`behavior`](../api/UnityEngine.InputSystem.Interactions.PressInteraction.html#UnityEngine_InputSystem_Interactions_PressInteraction_behavior) parameter to select if the Interaction should trigger on button press, release, or both.

|__Parameters__|Type|Default value|
|---|---|---|
|[`pressPoint`](../api/UnityEngine.InputSystem.Interactions.PressInteraction.html#UnityEngine_InputSystem_Interactions_PressInteraction_pressPoint)|`float`|[`InputSettings.defaultButtonPressPoint`](../api/UnityEngine.InputSystem.InputSettings.html#UnityEngine_InputSystem_InputSettings_defaultButtonPressPoint)|
|[`behavior`](../api/UnityEngine.InputSystem.Interactions.PressInteraction.html#UnityEngine_InputSystem_Interactions_PressInteraction_behavior)|[`PressBehavior`](../api/UnityEngine.InputSystem.Interactions.PressBehavior.html)|`PressOnly`|


|__Callbacks__/[`behavior`](../api/UnityEngine.InputSystem.Interactions.PressInteraction.html#UnityEngine_InputSystem_Interactions_PressInteraction_behavior)|`PressOnly`|`ReleaseOnly`|`PressAndRelease`|
|---|-----------|-------------|-----------------|
|[`started`](../api/UnityEngine.InputSystem.InputAction.html#UnityEngine_InputSystem_InputAction_started)|Control magnitude crosses [`pressPoint`](../api/UnityEngine.InputSystem.Interactions.PressInteraction.html#UnityEngine_InputSystem_Interactions_PressInteraction_pressPoint)|Control magnitude crosses [`pressPoint`](../api/UnityEngine.InputSystem.Interactions.PressInteraction.html#UnityEngine_InputSystem_Interactions_PressInteraction_pressPoint)|Control magnitude crosses [`pressPoint`](../api/UnityEngine.InputSystem.Interactions.PressInteraction.html#UnityEngine_InputSystem_Interactions_PressInteraction_pressPoint)|
|[`performed`](../api/UnityEngine.InputSystem.InputAction.html#UnityEngine_InputSystem_InputAction_performed)|Control magnitude crosses [`pressPoint`](../api/UnityEngine.InputSystem.Interactions.PressInteraction.html#UnityEngine_InputSystem_Interactions_PressInteraction_pressPoint)|Control magnitude goes back below [`pressPoint`](../api/UnityEngine.InputSystem.Interactions.PressInteraction.html#UnityEngine_InputSystem_Interactions_PressInteraction_pressPoint)|- Control magnitude crosses [`pressPoint`](../api/UnityEngine.InputSystem.Interactions.PressInteraction.html#UnityEngine_InputSystem_Interactions_PressInteraction_pressPoint)<br>or<br>- Control magnitude goes back below [`pressPoint`](../api/UnityEngine.InputSystem.Interactions.PressInteraction.html#UnityEngine_InputSystem_Interactions_PressInteraction_pressPoint)|
|[`canceled`](../api/UnityEngine.InputSystem.InputAction.html#UnityEngine_InputSystem_InputAction_canceled)|not used|not used|not used|

### Hold

A [`HoldInteraction`](../api/UnityEngine.InputSystem.Interactions.HoldInteraction.html) requires the user to hold a Control for [`duration`](../api/UnityEngine.InputSystem.Interactions.HoldInteraction.html#UnityEngine_InputSystem_Interactions_HoldInteraction_duration) seconds before the Input System triggers the Action.

|__Parameters__|Type|Default value|
|---|---|---|
|[`duration`](../api/UnityEngine.InputSystem.Interactions.HoldInteraction.html#UnityEngine_InputSystem_Interactions_HoldInteraction_duration)|`float`|[`InputSettings.defaultHoldTime`](../api/UnityEngine.InputSystem.InputSettings.html#UnityEngine_InputSystem_InputSettings_defaultHoldTime)|
|[`pressPoint`](../api/UnityEngine.InputSystem.Interactions.HoldInteraction.html#UnityEngine_InputSystem_Interactions_HoldInteraction_pressPoint)|`float`|[`InputSettings.defaultButtonPressPoint`](../api/UnityEngine.InputSystem.InputSettings.html#UnityEngine_InputSystem_InputSettings_defaultButtonPressPoint)|

|__Callbacks__||
|---|---|
|[`started`](../api/UnityEngine.InputSystem.InputAction.html#UnityEngine_InputSystem_InputAction_started)|Control magnitude crosses [`pressPoint`](../api/UnityEngine.InputSystem.Interactions.HoldInteraction.html#UnityEngine_InputSystem_Interactions_HoldInteraction_pressPoint).|
|[`performed`](../api/UnityEngine.InputSystem.InputAction.html#UnityEngine_InputSystem_InputAction_performed)|Control magnitude held above [`pressPoint`](../api/UnityEngine.InputSystem.Interactions.HoldInteraction.html#UnityEngine_InputSystem_Interactions_HoldInteraction_pressPoint) for >= [`duration`](../api/UnityEngine.InputSystem.Interactions.HoldInteraction.html#UnityEngine_InputSystem_Interactions_HoldInteraction_duration).|
|[`canceled`](../api/UnityEngine.InputSystem.InputAction.html#UnityEngine_InputSystem_InputAction_canceled)|Control magnitude goes back below [`pressPoint`](../api/UnityEngine.InputSystem.Interactions.HoldInteraction.html#UnityEngine_InputSystem_Interactions_HoldInteraction_pressPoint) before [`duration`](../api/UnityEngine.InputSystem.Interactions.HoldInteraction.html#UnityEngine_InputSystem_Interactions_HoldInteraction_duration) (that is, the button was not held long enough).|

### Tap

A [`TapInteraction`](../api/UnityEngine.InputSystem.Interactions.TapInteraction.html) requires the user to press and release a Control within [`duration`](../api/UnityEngine.InputSystem.Interactions.TapInteraction.html#UnityEngine_InputSystem_Interactions_TapInteraction_duration) seconds to trigger the Action.

|__Parameters__|Type|Default value|
|---|---|---|
|[`duration`](../api/UnityEngine.InputSystem.Interactions.TapInteraction.html#UnityEngine_InputSystem_Interactions_TapInteraction_duration)|`float`|[`InputSettings.defaultTapTime`](../api/UnityEngine.InputSystem.InputSettings.html#UnityEngine_InputSystem_InputSettings_defaultTapTime)|
|[`pressPoint`](../api/UnityEngine.InputSystem.Interactions.TapInteraction.html#UnityEngine_InputSystem_Interactions_TapInteraction_pressPoint)|`float`|[`InputSettings.defaultButtonPressPoint`](../api/UnityEngine.InputSystem.InputSettings.html#UnityEngine_InputSystem_InputSettings_defaultButtonPressPoint)|

|__Callbacks__||
|---|---|
|[`started`](../api/UnityEngine.InputSystem.InputAction.html#UnityEngine_InputSystem_InputAction_started)|Control magnitude crosses [`pressPoint`](../api/UnityEngine.InputSystem.Interactions.TapInteraction.html#UnityEngine_InputSystem_Interactions_TapInteraction_pressPoint).|
|[`performed`](../api/UnityEngine.InputSystem.InputAction.html#UnityEngine_InputSystem_InputAction_performed)|Control magnitude goes back below [`pressPoint`](../api/UnityEngine.InputSystem.Interactions.TapInteraction.html#UnityEngine_InputSystem_Interactions_TapInteraction_pressPoint) before [`duration`](../api/UnityEngine.InputSystem.Interactions.TapInteraction.html#UnityEngine_InputSystem_Interactions_TapInteraction_duration).|
|[`canceled`](../api/UnityEngine.InputSystem.InputAction.html#UnityEngine_InputSystem_InputAction_canceled)|Control magnitude held above [`pressPoint`](../api/UnityEngine.InputSystem.Interactions.TapInteraction.html#UnityEngine_InputSystem_Interactions_TapInteraction_pressPoint) for >= [`duration`](../api/UnityEngine.InputSystem.Interactions.TapInteraction.html#UnityEngine_InputSystem_Interactions_TapInteraction_duration) (that is, the tap was too slow).|

### SlowTap

A [`SlowTapInteraction`](../api/UnityEngine.InputSystem.Interactions.SlowTapInteraction.html) requires the user to press and hold a Control for a minimum duration of [`duration`](../api/UnityEngine.InputSystem.Interactions.SlowTapInteraction.html#UnityEngine_InputSystem_Interactions_SlowTapInteraction_duration) seconds, and then release it, to trigger the Action.

|__Parameters__|Type|Default value|
|---|---|---|
|[`duration`](../api/UnityEngine.InputSystem.Interactions.SlowTapInteraction.html#UnityEngine_InputSystem_Interactions_SlowTapInteraction_duration)|`float`|[`InputSettings.defaultSlowTapTime`](../api/UnityEngine.InputSystem.InputSettings.html#UnityEngine_InputSystem_InputSettings_defaultSlowTapTime)|
|[`pressPoint`](../api/UnityEngine.InputSystem.Interactions.SlowTapInteraction.html#UnityEngine_InputSystem_Interactions_SlowTapInteraction_pressPoint)|`float`|[`InputSettings.defaultButtonPressPoint`](../api/UnityEngine.InputSystem.InputSettings.html#UnityEngine_InputSystem_InputSettings_defaultButtonPressPoint)|

|__Callbacks__||
|---|---|
|[`started`](../api/UnityEngine.InputSystem.InputAction.html#UnityEngine_InputSystem_InputAction_started)|Control magnitude crosses [`pressPoint`](../api/UnityEngine.InputSystem.Interactions.SlowTapInteraction.html#UnityEngine_InputSystem_Interactions_SlowTapInteraction_pressPoint).|
|[`performed`](../api/UnityEngine.InputSystem.InputAction.html#UnityEngine_InputSystem_InputAction_performed)|Control magnitude goes back below [`pressPoint`](../api/UnityEngine.InputSystem.Interactions.SlowTapInteraction.html#UnityEngine_InputSystem_Interactions_SlowTapInteraction_pressPoint) after [`duration`](../api/UnityEngine.InputSystem.Interactions.SlowTapInteraction.html#UnityEngine_InputSystem_Interactions_SlowTapInteraction_duration).|
|[`canceled`](../api/UnityEngine.InputSystem.InputAction.html#UnityEngine_InputSystem_InputAction_canceled)|Control magnitude goes back below [`pressPoint`](../api/UnityEngine.InputSystem.Interactions.SlowTapInteraction.html#UnityEngine_InputSystem_Interactions_SlowTapInteraction_pressPoint) before [`duration`](../api/UnityEngine.InputSystem.Interactions.SlowTapInteraction.html#UnityEngine_InputSystem_Interactions_SlowTapInteraction_duration) (that is, the tap was too fast).|

### MultiTap

A [`MultiTapInteraction`](../api/UnityEngine.InputSystem.Interactions.MultiTapInteraction.html) requires the user to press and release a Control within [`tapTime`](../api/UnityEngine.InputSystem.Interactions.MultiTapInteraction.html#UnityEngine_InputSystem_Interactions_MultiTapInteraction_tapTime) seconds [`tapCount`](../api/UnityEngine.InputSystem.Interactions.MultiTapInteraction.html#UnityEngine_InputSystem_Interactions_MultiTapInteraction_tapCount) times, with no more then [`tapDelay`](../api/UnityEngine.InputSystem.Interactions.MultiTapInteraction.html#UnityEngine_InputSystem_Interactions_MultiTapInteraction_tapDelay) seconds passing between taps, for the Interaction to trigger. You can use this to detect double-click or multi-click gestures.

|__Parameters__|Type|Default value|
|---|---|---|
|[`tapTime`](../api/UnityEngine.InputSystem.Interactions.MultiTapInteraction.html#UnityEngine_InputSystem_Interactions_MultiTapInteraction_tapTime)|`float`|[`InputSettings.defaultTapTime`](../api/UnityEngine.InputSystem.InputSettings.html#UnityEngine_InputSystem_InputSettings_defaultTapTime)|
|[`tapDelay`](../api/UnityEngine.InputSystem.Interactions.MultiTapInteraction.html#UnityEngine_InputSystem_Interactions_MultiTapInteraction_tapDelay)|`float`|2 * [`tapTime`](../api/UnityEngine.InputSystem.Interactions.MultiTapInteraction.html#UnityEngine_InputSystem_Interactions_MultiTapInteraction_tapTime)|
|[`tapCount`](../api/UnityEngine.InputSystem.Interactions.MultiTapInteraction.html#UnityEngine_InputSystem_Interactions_MultiTapInteraction_tapCount)|`int`|2|
|[`pressPoint`](../api/UnityEngine.InputSystem.Interactions.MultiTapInteraction.html#UnityEngine_InputSystem_Interactions_MultiTapInteraction_pressPoint)|`float`|[`InputSettings.defaultButtonPressPoint`](../api/UnityEngine.InputSystem.InputSettings.html#UnityEngine_InputSystem_InputSettings_defaultButtonPressPoint)|

|__Callbacks__||
|---|---|
|[`started`](../api/UnityEngine.InputSystem.InputAction.html#UnityEngine_InputSystem_InputAction_started)|Control magnitude crosses [`pressPoint`](../api/UnityEngine.InputSystem.Interactions.MultiTapInteraction.html#UnityEngine_InputSystem_Interactions_MultiTapInteraction_pressPoint).|
|[`performed`](../api/UnityEngine.InputSystem.InputAction.html#UnityEngine_InputSystem_InputAction_performed)|Control magnitude went back below [`pressPoint`](../api/UnityEngine.InputSystem.Interactions.MultiTapInteraction.html#UnityEngine_InputSystem_Interactions_MultiTapInteraction_pressPoint) and back up above it repeatedly for [`tapCount`](../api/UnityEngine.InputSystem.Interactions.MultiTapInteraction.html#UnityEngine_InputSystem_Interactions_MultiTapInteraction_tapCount) times.|
|[`canceled`](../api/UnityEngine.InputSystem.InputAction.html#UnityEngine_InputSystem_InputAction_canceled)|- After going back below [`pressPoint`](../api/UnityEngine.InputSystem.Interactions.MultiTapInteraction.html#UnityEngine_InputSystem_Interactions_MultiTapInteraction_pressPoint), Control magnitude did not go back above [`pressPoint`](../api/UnityEngine.InputSystem.Interactions.MultiTapInteraction.html#UnityEngine_InputSystem_Interactions_MultiTapInteraction_pressPoint) within [`tapDelay`](../api/UnityEngine.InputSystem.Interactions.MultiTapInteraction.html#UnityEngine_InputSystem_Interactions_MultiTapInteraction_tapDelay) time (that is, taps were spaced out too far apart).<br>or<br>- After going back above [`pressPoint`](../api/UnityEngine.InputSystem.Interactions.MultiTapInteraction.html#UnityEngine_InputSystem_Interactions_MultiTapInteraction_pressPoint), Control magnitude did not go back below [`pressPoint`](../api/UnityEngine.InputSystem.Interactions.MultiTapInteraction.html#UnityEngine_InputSystem_Interactions_MultiTapInteraction_pressPoint) within [`tapTime`](../api/UnityEngine.InputSystem.Interactions.MultiTapInteraction.html#UnityEngine_InputSystem_Interactions_MultiTapInteraction_tapTime) time (that is, taps were too long).|

## Writing custom Interactions

You can also write a custom Interaction to use in your Project. You can use custom Interactions in the UI and code the same way you use built-in Interactions. Add a class implementing the [`IInputInteraction`](../api/UnityEngine.InputSystem.IInputInteraction.html) interface, like this:

```CSharp
// Interaction which performs when you quickly move an
// axis all the way from extreme to the other.
public class MyWiggleInteraction : IInputInteraction
{
    public float duration = 0.2;

    void Process(ref InputInteractionContext context)
    {
        if (context.timerHasExpired)
        {
            context.Canceled();
            return;
        }

        switch (context.phase)
        {
            case InputActionPhase.Waiting:
                if (context.Control.ReadValue<float>() == 1)
                {
                    context.Started();
                    context.SetTimeout(duration);
                }
                break;

            case InputActionPhase.Started:
                if (context.Control.ReadValue<float>() == -1)
                    context.Performed();
                break;
        }
    }

    // Unlike processors, Interactions can be stateful, meaning that you can keep a
    // local state that mutates over time as input is received. The system might
    // invoke the Reset() method to ask Interactions to reset to the local state
    // at certain points.
    void Reset()
    {
    }
}
```

Now, you need to tell the Input System about your Interaction. Call this method in your initialization code:

```CSharp
InputSystem.RegisterInteraction<MyWiggleInteraction>();
```

Your new Interaction is now available in the [Input Action Asset Editor window](ActionAssets.md). You can also add it in code like this:

```CSharp
var Action = new InputAction(Interactions: "MyWiggle(duration=0.5)");
```<|MERGE_RESOLUTION|>--- conflicted
+++ resolved
@@ -67,11 +67,7 @@
 
 ### Multiple Controls on an Action
 
-<<<<<<< HEAD
 If you have multiple Controls bound to a Binding or an Action which has an Interaction, then the Input System first applies the [Control conflict resolution](ActionBindings.md#conflicting-inputs) logic to get a single value for the Action, which it then feeds to the Interaction logic. Any of the bound Controls can perform the Interaction.
-=======
-If you have multiple Controls bound to a Binding or an Action which has an Interaction, then the Input System first applies the [conflict resolution](ActionBindings.md#conflict-resolution) logic to get a single value for the Action, which it then feeds to the Interaction logic. Any of the bound Controls can perform the Interaction.
->>>>>>> d69c077a
 
 ### Multiple Interactions on a Binding
 
