--- conflicted
+++ resolved
@@ -128,11 +128,7 @@
             m_DurationSetting.OnGUI();
         }
 
-<<<<<<< HEAD
-#if UNITY_2022_2_OR_NEWER
-=======
 #if UNITY_INPUT_SYSTEM_UI_TK_ASSET_EDITOR
->>>>>>> d2d8041b
         public override void OnDrawVisualElements(VisualElement root, Action onChangedCallback)
         {
             m_PressPointSetting.OnDrawVisualElements(root, onChangedCallback);
