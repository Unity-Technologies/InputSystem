--- conflicted
+++ resolved
@@ -13,13 +13,10 @@
 
 - Adding an action to a `InputActionMap` that is part of an `InputActionAsset` now requires all actions in the asset to be disabled ([case 1288335](https://issuetracker.unity3d.com/issues/adding-actions-at-runtime-to-existing-map-from-asset-triggers-assertion-error)).
   * This used to trigger an `Assert` at runtime but now properly throws an `InvalidOperationException`.
-<<<<<<< HEAD
+- The `VirtualMouseInput` component is now part of the Input System assembly. It was previously packaged with the `Gamepad Mouse Cursor` sample.
+  * The component has a different GUID from before, so existing setups that use the component from the sample are not broken. To use the built-in component you must explicitly switch over.
 - `InputTestFixture` no longer deletes the `GameObject`s in the current scene in its `TearDown` ([case 1286987](https://issuetracker.unity3d.com/issues/input-system-inputtestfixture-destroys-test-scene)).
   * This was added for the sake of the Input System's own tests but should not have been in the public fixture.
-=======
-- The `VirtualMouseInput` component is now part of the Input System assembly. It was previously packaged with the `Gamepad Mouse Cursor` sample.
-  * The component has a different GUID from before, so existing setups that use the component from the sample are not broken. To use the built-in component you must explicitly switch over.
->>>>>>> f55d76c6
 
 ### Fixed
 
