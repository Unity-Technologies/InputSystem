using System;
using System.Collections.Generic;
using UnityEngine.EventSystems;
using UnityEngine;

////REVIEW: should each of the actions be *lists* of actions?

////TODO: add ability to query which device was last used with any of the actions

////TODO: come up with an action response system that doesn't require hooking and unhooking all those delegates

////TODO: touch vs mouse will need refinement in both the action and the device stuff

namespace UnityEngine.InputSystem.Plugins.UI
{
    /// <summary>
    /// Input module that takes its input from <see cref="InputAction">input actions</see>.
    /// </summary>
    /// <remarks>
    /// This UI input module has the advantage over other such modules that it doesn't have to know
    /// what devices and types of devices input is coming from. Instead, the actions hide the actual
    /// sources of input from the module.
    /// </remarks>
    public class InputSystemUIInputModule : UIInputModule
    {
        private static void SwapAction(ref InputActionReference property, InputActionReference newValue, bool actionsHooked, Action<InputAction.CallbackContext> actionCallback)
        {
            if (property != null && actionsHooked)
            {
                property.action.performed -= actionCallback;
                property.action.cancelled -= actionCallback;
            }

            property = newValue;

            if (newValue != null && actionsHooked)
            {
                property.action.performed += actionCallback;
                property.action.cancelled += actionCallback;
            }
        }

        // Todo: Figure out what we will do with touch and tracked devices. Should those actions also become InputActionReference?
        private static void SwapAction(ref InputActionProperty property, InputActionProperty newValue, bool actionsHooked, Action<InputAction.CallbackContext> actionCallback)
        {
            if (property != null && actionsHooked)
            {
                property.action.performed -= actionCallback;
                property.action.cancelled -= actionCallback;
            }

            property = newValue;

            if (newValue != null && actionsHooked)
            {
                property.action.performed += actionCallback;
                property.action.cancelled += actionCallback;
            }
        }

        [Serializable]
        private struct TouchResponder
        {
            public TouchResponder(int pointerId, InputActionProperty position, InputActionProperty phase)
            {
                actionCallback = null;
                m_ActionsHooked = false;
                state = new TouchModel(pointerId);
                m_Position = position;
                m_Phase = phase;
            }

            [NonSerialized]
            public TouchModel state;

            [NonSerialized]
            public Action<InputAction.CallbackContext> actionCallback;

            public InputActionProperty position
            {
                get => m_Position;
                set => SwapAction(ref m_Position, value, m_ActionsHooked, actionCallback);
            }

            public InputActionProperty phase
            {
                get => m_Phase;
                set => SwapAction(ref m_Phase, value, m_ActionsHooked, actionCallback);
            }

            public bool actionsHooked => m_ActionsHooked;

            public void HookActions()
            {
                if (m_ActionsHooked)
                    return;

                m_ActionsHooked = true;

                var positionAction = m_Position.action;
                if (positionAction != null)
                {
                    positionAction.performed += actionCallback;
                    positionAction.cancelled += actionCallback;
                }

                var phaseAction = m_Phase.action;
                if (phaseAction != null)
                {
                    phaseAction.performed += actionCallback;
                    phaseAction.cancelled += actionCallback;
                }
            }

            public void UnhookActions()
            {
                if (!m_ActionsHooked)
                    return;

                m_ActionsHooked = false;

                var positionAction = m_Position.action;
                if (positionAction != null)
                {
                    positionAction.performed -= actionCallback;
                    positionAction.cancelled -= actionCallback;
                }

                var phaseAction = m_Phase.action;
                if (phaseAction != null)
                {
                    phaseAction.performed -= actionCallback;
                    phaseAction.cancelled -= actionCallback;
                }
            }

            private bool m_ActionsHooked;

            [SerializeField] private InputActionProperty m_Position;
            [SerializeField] private InputActionProperty m_Phase;
        }

        [Serializable]
        private struct TrackedDeviceResponder
        {
            public TrackedDeviceResponder(int pointerId, InputActionProperty position, InputActionProperty orientation, InputActionProperty select)
            {
                actionCallback = null;
                m_ActionsHooked = false;
                state = new TrackedDeviceModel(pointerId);
                m_Position = position;
                m_Orientation = orientation;
                m_Select = select;
            }

            [NonSerialized]
            public TrackedDeviceModel state;

            [NonSerialized]
            public Action<InputAction.CallbackContext> actionCallback;

            public InputActionProperty position
            {
                get => m_Position;
                set => SwapAction(ref m_Position, value, m_ActionsHooked, actionCallback);
            }

            public InputActionProperty orientation
            {
                get => m_Orientation;
                set => SwapAction(ref m_Orientation, value, m_ActionsHooked, actionCallback);
            }

            public InputActionProperty select
            {
                get => m_Select;
                set => SwapAction(ref m_Select, value, m_ActionsHooked, actionCallback);
            }

            public bool actionsHooked => m_ActionsHooked;

            public void HookActions()
            {
                if (m_ActionsHooked)
                    return;

                m_ActionsHooked = true;

                var positionAction = m_Position.action;
                if (positionAction != null)
                {
                    positionAction.performed += actionCallback;
                    positionAction.cancelled += actionCallback;
                }

                var orientationAction = m_Orientation.action;
                if (orientationAction != null)
                {
                    orientationAction.performed += actionCallback;
                    orientationAction.cancelled += actionCallback;
                }

                var selectAction = m_Select.action;
                if (selectAction != null)
                {
                    selectAction.performed += actionCallback;
                    selectAction.cancelled += actionCallback;
                }
            }

            public void UnhookActions()
            {
                if (!m_ActionsHooked)
                    return;

                m_ActionsHooked = false;

                var positionAction = m_Position.action;
                if (positionAction != null)
                {
                    positionAction.performed -= actionCallback;
                    positionAction.cancelled -= actionCallback;
                }

                var orientationAction = m_Orientation.action;
                if (orientationAction != null)
                {
                    orientationAction.performed -= actionCallback;
                    orientationAction.cancelled -= actionCallback;
                }

                var selectAction = m_Orientation.action;
                if (selectAction != null)
                {
                    selectAction.performed -= actionCallback;
                    selectAction.cancelled -= actionCallback;
                }
            }

            private bool m_ActionsHooked;

            [SerializeField] private InputActionProperty m_Position;
            [SerializeField] private InputActionProperty m_Orientation;
            [SerializeField] private InputActionProperty m_Select;
        }

        /// <summary>
        /// An <see cref="InputAction"/> delivering a <see cref="Vector2">2D screen position.
        /// </see> used as a cursor for pointing at UI elements.
        /// </summary>
        public InputActionReference point
        {
            get => m_PointAction;
            set => SwapAction(ref m_PointAction, value, m_ActionsHooked, OnAction);
        }

        /// <summary>
        /// An <see cref="InputAction"/> delivering a <see cref="Vector2">2D motion vector.
        /// </see> used for sending <see cref="AxisEventData"/> events.
        /// </summary>
        public InputActionReference move
        {
            get => m_MoveAction;
            set => SwapAction(ref m_MoveAction, value, m_ActionsHooked, OnAction);
        }

        /// <summary>
        /// An <see cref="InputAction"/> delivering a <see cref="Vector2"> scroll wheel value.
        /// </see> used for sending <see cref="PointerEventData"/> events.
        /// </summary>
        public InputActionReference scrollWheel
        {
            get => m_ScrollWheelAction;
            set => SwapAction(ref m_ScrollWheelAction, value, m_ActionsHooked, OnAction);
        }

        /// <summary>
        /// An <see cref="InputAction"/> delivering a <see cref="bool"> button value.
        /// </see> used for sending <see cref="PointerEventData"/> events.
        /// </summary>
        public InputActionReference leftClick
        {
            get => m_LeftClickAction;
            set => SwapAction(ref m_LeftClickAction, value, m_ActionsHooked, OnAction);
        }

        /// <summary>
        /// An <see cref="InputAction"/> delivering a <see cref="bool"> button value.
        /// </see> used for sending <see cref="PointerEventData"/> events.
        /// </summary>
        public InputActionReference middleClick
        {
            get => m_MiddleClickAction;
            set => SwapAction(ref m_MiddleClickAction, value, m_ActionsHooked, OnAction);
        }

        /// <summary>
        /// An <see cref="InputAction"/> delivering a <see cref="bool"> button value.
        /// </see> used for sending <see cref="PointerEventData"/> events.
        /// </summary>
        public InputActionReference rightClick
        {
            get => m_RightClickAction;
            set => SwapAction(ref m_RightClickAction, value, m_ActionsHooked, OnAction);
        }

        /// <summary>
        /// An <see cref="InputAction"/> delivering a <see cref="bool"> button value.
        /// </see> used for sending <see cref="BaseEventData"/> events.
        /// </summary>
        public InputActionReference submit
        {
            get => m_SubmitAction;
            set => SwapAction(ref m_SubmitAction, value, m_ActionsHooked, OnAction);
        }

        /// <summary>
        /// An <see cref="InputAction"/> delivering a <see cref="bool"> button value.
        /// </see> used for sending <see cref="BaseEventData"/> events.
        /// </summary>
        public InputActionReference cancel
        {
            get => m_CancelAction;
            set => SwapAction(ref m_CancelAction, value, m_ActionsHooked, OnAction);
        }

        protected override void Awake()
        {
            base.Awake();

            m_RollingPointerId = 0;
            mouseState = new MouseModel(m_RollingPointerId++);
            joystickState.Reset();

            if (m_Touches == null)
                m_Touches = new List<TouchResponder>();

            for (var i = 0; i < m_Touches.Count; i++)
            {
                var responder = m_Touches[i];
                responder.state = new TouchModel(m_RollingPointerId++);

                var newIndex = i;
                responder.actionCallback = delegate(InputAction.CallbackContext context)
                {
                    OnTouchAction(newIndex, context);
                };
                m_Touches[i] = responder;
            }

            if (m_TrackedDevices == null)
                m_TrackedDevices = new List<TrackedDeviceResponder>();

            for (var i = 0; i < m_TrackedDevices.Count; i++)
            {
                var responder = m_TrackedDevices[i];
                responder.state = new TrackedDeviceModel(m_RollingPointerId++);

                var newIndex = i;
                responder.actionCallback = delegate(InputAction.CallbackContext context)
                {
                    OnTrackedDeviceAction(newIndex, context);
                };
                m_TrackedDevices[i] = responder;
            }
        }

        protected override void OnDestroy()
        {
            base.OnDestroy();

            UnhookActions();
        }

        protected override void OnEnable()
        {
            base.OnEnable();

            HookActions();
            EnableAllActions();
        }

        protected override void OnDisable()
        {
            base.OnDisable();

            DisableAllActions();
            UnhookActions();
        }

        /// <summary>
        /// Adds Touch UI responses based the Actions provided.
        /// </summary>
        /// <param name="position">A <see cref="Vector2"/> screen space value that represents the position of the touch.</param>
        /// <param name="phase">A <see cref="PointerPhase"/> value that represents the current state of the touch event.</param>
        /// <returns>The Pointer Id that represents UI events from this Touch action set.</returns>
        public int AddTouch(InputActionProperty position, InputActionProperty phase)
        {
            var id = m_RollingPointerId++;

            var newResponder = new TouchResponder(id, position, phase);

            var index = m_Touches.Count;
            newResponder.actionCallback = delegate(InputAction.CallbackContext context)
            {
                OnTouchAction(index, context);
            };

            m_Touches.Add(newResponder);

            if (m_ActionsHooked)
                newResponder.HookActions();

            return id;
        }

        /// <summary>
        /// Adds Tracked Device UI responses based the Actions provided.
        /// </summary>
        /// <param name="position">A <see cref="Vector3"/> unity world space position that represents the position in the world of the device.</param>
        /// <param name="orientation">A <see cref="Quaternion"/> rotation value representing the orientation of the device.</param>
        /// <param name="select">A <see cref="bool"/> selection value that represents whether the user wants to select objects or not.</param>
        /// <returns>The Pointer Id that represents UI events from this Touch action set.</returns>
        public int AddTrackedDevice(InputActionProperty position, InputActionProperty orientation, InputActionProperty select)
        {
            var id = m_RollingPointerId++;

            var newResponder = new TrackedDeviceResponder(id, position, orientation, select);

            var index = m_TrackedDevices.Count;
            newResponder.actionCallback = delegate(InputAction.CallbackContext context)
            {
                OnTrackedDeviceAction(index, context);
            };

            m_TrackedDevices.Add(newResponder);

            if (m_ActionsHooked)
                newResponder.HookActions();

            return id;
        }

        bool IsAnyActionEnabled()
        {
            return (m_PointAction?.action?.enabled ?? true) &&
                (m_LeftClickAction?.action?.enabled ?? true) &&
                (m_RightClickAction?.action?.enabled ?? true) &&
                (m_MiddleClickAction?.action?.enabled ?? true) &&
                (m_MoveAction?.action?.enabled ?? true) &&
                (m_SubmitAction?.action?.enabled ?? true) &&
                (m_CancelAction?.action?.enabled ?? true) &&
                (m_ScrollWheelAction?.action?.enabled ?? true);
        }

        bool m_OwnsEnabledState;
        /// <summary>
        /// This is a quick accessor for enabling all actions.  Currently, action ownership is ambiguous,
        /// and we need a way to enable/disable inspector-set actions.
        /// </summary>
        public void EnableAllActions()
        {
            if (!IsAnyActionEnabled())
            {
                m_PointAction?.action?.Enable();
                m_LeftClickAction?.action?.Enable();
                m_RightClickAction?.action?.Enable();
                m_MiddleClickAction?.action?.Enable();
                m_MoveAction?.action?.Enable();
                m_SubmitAction?.action?.Enable();
                m_CancelAction?.action?.Enable();
                m_ScrollWheelAction?.action?.Enable();
                m_OwnsEnabledState = true;
            }

            for (var i = 0; i < m_Touches.Count; i++)
            {
                var touch = m_Touches[i];

                var positionAction = touch.position.action;
                positionAction?.Enable();

                var phaseAction = touch.phase.action;
                if (phaseAction != null && !phaseAction.enabled)
                    phaseAction.Enable();
            }

            for (var i = 0; i < m_TrackedDevices.Count; i++)
            {
                var trackedDevice = m_TrackedDevices[i];

                var positionAction = trackedDevice.position.action;
                positionAction?.Enable();

                var orientationAction = trackedDevice.orientation.action;
                orientationAction?.Enable();

                var selectAction = trackedDevice.select.action;
                selectAction?.Enable();
            }
        }

        /// <summary>
        /// This is a quick accessor for disabling all actions currently enabled.  Currently, action ownership is ambiguous,
        /// and we need a way to enable/disable inspector-set actions.
        /// </summary>
        public void DisableAllActions()
        {
            if (m_OwnsEnabledState)
            {
                m_OwnsEnabledState = false;
                m_PointAction?.action?.Disable();
                m_LeftClickAction?.action?.Disable();
                m_RightClickAction?.action?.Disable();
                m_MiddleClickAction?.action?.Disable();
                m_MoveAction?.action?.Disable();
                m_SubmitAction?.action?.Disable();
                m_CancelAction?.action?.Disable();
                m_ScrollWheelAction?.action?.Disable();
            }

            for (var i = 0; i < m_Touches.Count; i++)
            {
                var touch = m_Touches[i];

                var positionAction = touch.position.action;
                positionAction?.Disable();

                var phaseAction = touch.phase.action;
                phaseAction?.Disable();
            }

            for (var i = 0; i < m_TrackedDevices.Count; i++)
            {
                var trackedDevice = m_TrackedDevices[i];

                var positionAction = trackedDevice.position.action;
                positionAction?.Disable();

                var orientationAction = trackedDevice.orientation.action;
                orientationAction?.Disable();

                var selectAction = trackedDevice.select.action;
                if (selectAction != null)
                    selectAction.Disable();
            }
        }

        void OnAction(InputAction.CallbackContext context)
        {
            var action = context.action;
            if (action == m_PointAction?.action)
            {
                mouseState.position = context.ReadValue<Vector2>();
            }
            else if (action == m_ScrollWheelAction?.action)
            {
                // The old input system reported scroll deltas in lines, we report pixels.
                // Need to scale as the UI system expects lines.
                const float kPixelPerLine = 20;
                mouseState.scrollPosition = context.ReadValue<Vector2>() * (1.0f / kPixelPerLine);
            }
            else if (action == m_LeftClickAction?.action)
            {
                var buttonState = mouseState.leftButton;
                buttonState.isDown = context.ReadValue<float>() > 0;
                buttonState.clickCount = (context.control.device as Mouse)?.clickCount.ReadValue() ?? 0;
                mouseState.leftButton = buttonState;
            }
            else if (action == m_RightClickAction?.action)
            {
                var buttonState = mouseState.rightButton;
                buttonState.isDown = context.ReadValue<float>() > 0;
                buttonState.clickCount = (context.control.device as Mouse)?.clickCount.ReadValue() ?? 0;
                mouseState.rightButton = buttonState;
            }
            else if (action == m_MiddleClickAction?.action)
            {
                var buttonState = mouseState.middleButton;
                buttonState.isDown = context.ReadValue<float>() > 0;
                buttonState.clickCount = (context.control.device as Mouse)?.clickCount.ReadValue() ?? 0;
                mouseState.middleButton = buttonState;
            }
            else if (action == m_MoveAction?.action)
            {
                joystickState.move = context.ReadValue<Vector2>();
            }
            else if (action == m_SubmitAction?.action)
            {
                joystickState.submitButtonDown = context.ReadValue<float>() > 0;
            }
            else if (action == m_CancelAction?.action)
            {
                joystickState.cancelButtonDown = context.ReadValue<float>() > 0;
            }
        }

        void OnTouchAction(int touchIndex, InputAction.CallbackContext context)
        {
            if (touchIndex >= 0 && touchIndex < m_Touches.Count)
            {
                var responder = m_Touches[touchIndex];

                var action = context.action;
                if (action == responder.position)
                {
                    responder.state.position = context.ReadValue<Vector2>();
                }
                if (action == responder.phase)
                {
                    responder.state.selectPhase = context.ReadValue<PointerPhase>();
                }

                m_Touches[touchIndex] = responder;
            }
        }

        void OnTrackedDeviceAction(int deviceIndex, InputAction.CallbackContext context)
        {
            if (deviceIndex >= 0 && deviceIndex < m_TrackedDevices.Count)
            {
                var responder = m_TrackedDevices[deviceIndex];

                var action = context.action;
                if (action == responder.position)
                {
                    responder.state.position = context.ReadValue<Vector3>();
                }
                if (action == responder.orientation)
                {
                    responder.state.orientation = context.ReadValue<Quaternion>();
                }
                if (action == responder.select)
                {
                    responder.state.select = context.ReadValue<float>() > 0;
                }

                m_TrackedDevices[deviceIndex] = responder;
            }
        }

        public override void Process()
        {
            DoProcess();
        }

        private void DoProcess()
        {
            // Reset devices of changes since we don't want to spool up changes once we gain focus.
            if (!eventSystem.isFocused)
            {
                joystickState.OnFrameFinished();
                mouseState.OnFrameFinished();

                for (var i = 0; i < m_Touches.Count; i++)
                    m_Touches[i].state.OnFrameFinished();

                for (var i = 0; i < m_TrackedDevices.Count; i++)
                    m_TrackedDevices[i].state.OnFrameFinished();
            }
            else
            {
                ProcessJoystick(ref joystickState);
                ProcessMouse(ref mouseState);

                for (var i = 0; i < m_Touches.Count; i++)
                {
                    var responder = m_Touches[i];
                    ProcessTouch(ref responder.state);
                    m_Touches[i] = responder;
                }

                for (var i = 0; i < m_TrackedDevices.Count; i++)
                {
                    var responder = m_TrackedDevices[i];
                    ProcessTrackedDevice(ref responder.state);
                    m_TrackedDevices[i] = responder;
                }
            }
        }

        private void HookActions()
        {
            if (m_ActionsHooked)
                return;

            m_ActionsHooked = true;
            if (m_OnActionDelegate == null)
                m_OnActionDelegate = OnAction;

            var pointAction = m_PointAction?.action;
            if (pointAction != null)
            {
                pointAction.performed += m_OnActionDelegate;
                pointAction.cancelled += m_OnActionDelegate;
            }

            var moveAction = m_MoveAction?.action;
            if (moveAction != null)
            {
                moveAction.performed += m_OnActionDelegate;
                moveAction.cancelled += m_OnActionDelegate;
            }

            var leftClickAction = m_LeftClickAction?.action;
            if (leftClickAction != null)
            {
                leftClickAction.performed += m_OnActionDelegate;
                leftClickAction.cancelled += m_OnActionDelegate;
            }

            var rightClickAction = m_RightClickAction?.action;
            if (rightClickAction != null)
            {
                rightClickAction.performed += m_OnActionDelegate;
                rightClickAction.cancelled += m_OnActionDelegate;
            }

            var middleClickAction = m_MiddleClickAction?.action;
            if (middleClickAction != null)
            {
                middleClickAction.performed += m_OnActionDelegate;
                middleClickAction.cancelled += m_OnActionDelegate;
            }

            var submitAction = m_SubmitAction?.action;
            if (submitAction != null)
            {
                submitAction.performed += m_OnActionDelegate;
                submitAction.cancelled += m_OnActionDelegate;
            }

            var cancelAction = m_CancelAction?.action;
            if (cancelAction != null)
            {
                cancelAction.performed += m_OnActionDelegate;
                cancelAction.cancelled += m_OnActionDelegate;
            }

            var scrollAction = m_ScrollWheelAction?.action;
            if (scrollAction != null)
            {
                scrollAction.performed += m_OnActionDelegate;
                scrollAction.cancelled += m_OnActionDelegate;
            }

            for (var i = 0; i < m_Touches.Count; i++)
            {
                var responder = m_Touches[i];
                responder.HookActions();
                m_Touches[i] = responder;
            }

            for (var i = 0; i < m_TrackedDevices.Count; i++)
            {
                var responder = m_TrackedDevices[i];
                responder.HookActions();
                m_TrackedDevices[i] = responder;
            }
        }

        private void UnhookActions()
        {
            if (!m_ActionsHooked)
                return;

            m_ActionsHooked = false;

            var pointAction = m_PointAction?.action;
            if (pointAction != null)
            {
                pointAction.performed -= m_OnActionDelegate;
                pointAction.cancelled -= m_OnActionDelegate;
            }

            var moveAction = m_MoveAction?.action;
            if (moveAction != null)
            {
                moveAction.performed -= m_OnActionDelegate;
                moveAction.cancelled -= m_OnActionDelegate;
            }

            var leftClickAction = m_LeftClickAction?.action;
            if (leftClickAction != null)
            {
                leftClickAction.performed -= m_OnActionDelegate;
                leftClickAction.cancelled -= m_OnActionDelegate;
            }

            var rightClickAction = m_RightClickAction?.action;
            if (rightClickAction != null)
            {
                rightClickAction.performed -= m_OnActionDelegate;
                rightClickAction.cancelled -= m_OnActionDelegate;
            }

            var middleClickAction = m_MiddleClickAction?.action;
            if (middleClickAction != null)
            {
                middleClickAction.performed -= m_OnActionDelegate;
                middleClickAction.cancelled -= m_OnActionDelegate;
            }

            var submitAction = m_SubmitAction?.action;
            if (submitAction != null)
            {
                submitAction.performed -= m_OnActionDelegate;
                submitAction.cancelled -= m_OnActionDelegate;
            }

            var cancelAction = m_CancelAction?.action;
            if (cancelAction != null)
            {
                cancelAction.performed -= m_OnActionDelegate;
                cancelAction.cancelled -= m_OnActionDelegate;
            }

            var scrollAction = m_ScrollWheelAction?.action;
            if (scrollAction != null)
            {
                scrollAction.performed += m_OnActionDelegate;
                scrollAction.cancelled += m_OnActionDelegate;
            }

            for (var i = 0; i < m_Touches.Count; i++)
            {
                var responder = m_Touches[i];
                responder.UnhookActions();
                m_Touches[i] = responder;
            }

            for (var i = 0; i < m_TrackedDevices.Count; i++)
            {
                var responder = m_TrackedDevices[i];
                responder.UnhookActions();
                m_TrackedDevices[i] = responder;
            }
        }

        private InputActionReference UpdateReferenceForNewAsset(InputActionReference actionReference)
        {
            if (actionReference?.action == null)
                return null;

            return InputActionReference.Create(m_ActionsAsset.FindAction(actionReference.action.name));
        }

        [SerializeField, HideInInspector] private InputActionAsset m_ActionsAsset;

        public InputActionAsset actionsAsset
        {
            get => m_ActionsAsset;
            set
            {
                if (value != m_ActionsAsset)
                {
                    var wasEnabled = IsAnyActionEnabled();
                    DisableAllActions();
                    m_ActionsAsset = value;

                    point = UpdateReferenceForNewAsset(point);
                    move = UpdateReferenceForNewAsset(move);
                    leftClick = UpdateReferenceForNewAsset(leftClick);
                    rightClick = UpdateReferenceForNewAsset(rightClick);
                    middleClick = UpdateReferenceForNewAsset(middleClick);
                    scrollWheel = UpdateReferenceForNewAsset(scrollWheel);
                    submit = UpdateReferenceForNewAsset(submit);
                    cancel = UpdateReferenceForNewAsset(cancel);
                    if (wasEnabled)
                        EnableAllActions();
                }
            }
        }
<<<<<<< HEAD
=======

        [SerializeField, HideInInspector] private InputActionAsset m_ActionsAsset;
        internal InputActionAsset actionsAssetNoEnable
        {
            get => m_ActionsAsset;
            set
            {
                if (value != m_ActionsAsset)
                {
                    if (point.reference?.asset == m_ActionsAsset)
                        point = value.FindAction(point.action.name);

                    if (move.reference?.asset == m_ActionsAsset)
                        move = value.FindAction(move.action.name);

                    if (leftClick.reference?.asset == m_ActionsAsset)
                        leftClick = value.FindAction(leftClick.action.name);

                    if (rightClick.reference?.asset == m_ActionsAsset)
                        rightClick = value.FindAction(rightClick.action.name);

                    if (middleClick.reference?.asset == m_ActionsAsset)
                        middleClick = value.FindAction(middleClick.action.name);

                    if (scrollWheel.reference?.asset == m_ActionsAsset)
                        scrollWheel = value.FindAction(scrollWheel.action.name);

                    if (submit.reference?.asset == m_ActionsAsset)
                        submit = value.FindAction(submit.action.name);

                    if (cancel.reference?.asset == m_ActionsAsset)
                        cancel = value.FindAction(cancel.action.name);

                    m_ActionsAsset = value;
                }
            }
        }

        public InputActionAsset actionsAsset
        {
            get => m_ActionsAsset;
            set
            {
                if (value != m_ActionsAsset)
                {
                    DisableAllActions();
                    actionsAssetNoEnable = value;
                    EnableAllActions();
                }
            }
        }

>>>>>>> 3d159edf
        /// <summary>
        /// An <see cref="InputAction"/> delivering a <see cref="Vector2">2D screen position
        /// </see> used as a cursor for pointing at UI elements.
        /// </summary>

        [SerializeField, HideInInspector] private InputActionReference m_PointAction;

        /// <summary>
        /// An <see cref="InputAction"/> delivering a <see cref="Vector2">2D motion vector
        /// </see> used for sending <see cref="AxisEventData"/> events.
        /// </summary>
        [SerializeField, HideInInspector] private InputActionReference m_MoveAction;
        [SerializeField, HideInInspector] private InputActionReference m_SubmitAction;
        [SerializeField, HideInInspector] private InputActionReference m_CancelAction;
        [SerializeField, HideInInspector] private InputActionReference m_LeftClickAction;
        [SerializeField, HideInInspector] private InputActionReference m_MiddleClickAction;
        [SerializeField, HideInInspector] private InputActionReference m_RightClickAction;
        [SerializeField, HideInInspector] private InputActionReference m_ScrollWheelAction;

        // Hide these while we still have to figure out what to do with these.
        [SerializeField, HideInInspector] private List<TouchResponder> m_Touches = new List<TouchResponder>();
        [SerializeField, HideInInspector] private List<TrackedDeviceResponder> m_TrackedDevices = new List<TrackedDeviceResponder>();

        [NonSerialized] private int m_RollingPointerId;
        [NonSerialized] private bool m_ActionsHooked;
        [NonSerialized] private Action<InputAction.CallbackContext> m_OnActionDelegate;

        [NonSerialized] private MouseModel mouseState;
        [NonSerialized] private JoystickModel joystickState;
    }
}<|MERGE_RESOLUTION|>--- conflicted
+++ resolved
@@ -871,61 +871,7 @@
                 }
             }
         }
-<<<<<<< HEAD
-=======
-
-        [SerializeField, HideInInspector] private InputActionAsset m_ActionsAsset;
-        internal InputActionAsset actionsAssetNoEnable
-        {
-            get => m_ActionsAsset;
-            set
-            {
-                if (value != m_ActionsAsset)
-                {
-                    if (point.reference?.asset == m_ActionsAsset)
-                        point = value.FindAction(point.action.name);
-
-                    if (move.reference?.asset == m_ActionsAsset)
-                        move = value.FindAction(move.action.name);
-
-                    if (leftClick.reference?.asset == m_ActionsAsset)
-                        leftClick = value.FindAction(leftClick.action.name);
-
-                    if (rightClick.reference?.asset == m_ActionsAsset)
-                        rightClick = value.FindAction(rightClick.action.name);
-
-                    if (middleClick.reference?.asset == m_ActionsAsset)
-                        middleClick = value.FindAction(middleClick.action.name);
-
-                    if (scrollWheel.reference?.asset == m_ActionsAsset)
-                        scrollWheel = value.FindAction(scrollWheel.action.name);
-
-                    if (submit.reference?.asset == m_ActionsAsset)
-                        submit = value.FindAction(submit.action.name);
-
-                    if (cancel.reference?.asset == m_ActionsAsset)
-                        cancel = value.FindAction(cancel.action.name);
-
-                    m_ActionsAsset = value;
-                }
-            }
-        }
-
-        public InputActionAsset actionsAsset
-        {
-            get => m_ActionsAsset;
-            set
-            {
-                if (value != m_ActionsAsset)
-                {
-                    DisableAllActions();
-                    actionsAssetNoEnable = value;
-                    EnableAllActions();
-                }
-            }
-        }
-
->>>>>>> 3d159edf
+
         /// <summary>
         /// An <see cref="InputAction"/> delivering a <see cref="Vector2">2D screen position
         /// </see> used as a cursor for pointing at UI elements.
