--- conflicted
+++ resolved
@@ -322,11 +322,7 @@
             var currentPointerTarget =
                 // If the pointer is a touch that was released the *previous* frame, we generate pointer-exit events
                 // and then later remove the pointer.
-<<<<<<< HEAD
-                (eventData.pointerType == UIPointerType.Touch && !pointer.leftButton.isPressed && pointer.leftButton.wasReleasedThisFrame) ||
-=======
                 (eventData.pointerType == UIPointerType.Touch && !pointer.leftButton.isPressed && !pointer.leftButton.wasReleasedThisFrame) ||
->>>>>>> 1908584f
                 (eventData.pointerType == UIPointerType.MouseOrPen && Cursor.lockState == CursorLockMode.Locked)
                 ? null
                 : eventData.pointerCurrentRaycast.gameObject;
