--- conflicted
+++ resolved
@@ -12,11 +12,7 @@
 
 ### Change
 - Added warning messages to both `OnScreenStick` and `OnScreenButton` Inspector editors that would display a warning message in case on-screen control components are added to a `GameObject` not part of a valid UI hierarchy.
-<<<<<<< HEAD
-- Submit and Cancel UI actions will now respect configured interactions. [ISXB-841](https://issuetracker.unity3d.com/product/unity/issues/guid/ISXB-841)
-=======
 - Changed behavior for internal feature flag relating to Windows Gaming Input to be ignored on non-supported platforms.
->>>>>>> dddce7d7
 
 ### Fixed
 - Avoid potential crashes from `NullReferenceException` in `FireStateChangeNotifications`.
@@ -33,6 +29,7 @@
 - Fixed a performance issue with many objects using multiple action maps [ISXB-573](https://issuetracker.unity3d.com/product/unity/issues/guid/ISXB-573).
 - Fixed an variable scope shadowing issue causing compilation to fail on Unity 2019 LTS.
 - Fixed an issue where changing `InputSettings` instance would not affect associated feature flags.
+- Submit and Cancel UI actions will now respect configured interactions. [ISXB-841](https://issuetracker.unity3d.com/product/unity/issues/guid/ISXB-841).
 
 ### Added
 - Added additional device information when logging the error due to exceeding the maximum number of events processed
