--- conflicted
+++ resolved
@@ -41,8 +41,12 @@
                 return;
             }
 
-<<<<<<< HEAD
-            if (m_ViewStateSelector.HasStateChanged(state) || m_IsFirstUpdate)
+            // It's possible for RedrawUI to be called when rootElement is empty, throwing errors in the console.
+            // This can happen when the view is discarded immediately after being loaded, i.e. jumping to the input settings
+            // page in Preferences when the last window shown there was the main view, which the editor (briefly) loads first.
+            // Compare against the number of m_ChildViews as a cheap way to know we should skip redrawing. (ISX-1721)
+            var correctChildren = rootElement.childCount >= m_ChildViews.Count;
+            if (correctChildren && (m_ViewStateSelector.HasStateChanged(state) || m_IsFirstUpdate))
             {
                 isRedrawInProgress = true;
                 try
@@ -54,17 +58,6 @@
                     isRedrawInProgress = false;
                 }
             }
-=======
-
-            // It's possible for RedrawUI to be called when rootElement is empty, throwing errors in the console.
-            // This can happen when the view is discarded immediately after being loaded, i.e. jumping to the input settings
-            // page in Preferences when the last window shown there was the main view, which the editor (briefly) loads first.
-            // Compare against the number of m_ChildViews as a cheap way to know we should skip redrawing. (ISX-1721)
-            var correctChildren = rootElement.childCount >= m_ChildViews.Count;
-
-            if (correctChildren && (m_ViewStateSelector.HasStateChanged(state) || m_IsFirstUpdate))
-                RedrawUI(m_ViewStateSelector.GetViewState(state));
->>>>>>> 48879b98
 
             m_IsFirstUpdate = false;
             foreach (var view in m_ChildViews)
