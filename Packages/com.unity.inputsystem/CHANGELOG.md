--- conflicted
+++ resolved
@@ -60,9 +60,7 @@
 - "Add Action" button being active and triggering exceptions when no action map had been added yet.
 - Fixed assert when generating C# class and make sure it gets imported correctly.
 - Generate directories as needed when generating C# class, and allow path names without "Assets/" path prefix.
-<<<<<<< HEAD
 - Allow binding dpad controls to actions of type "Vector2".
-=======
 - Fixed old name of action appearing underneath rename overlay.
 - Fixed inspector UIs for on-screen controls throwing exceptions and being non-functional.
 - Fixed deleting multiple items at same time in action editor leading to wrong items being deleted.
@@ -74,7 +72,6 @@
 ### Changed
 
  - NativeUpdateCallback API update to match Unity 2018.3.8f1
->>>>>>> e2e8fcc8
 
 ## [0.2.0-preview] - 2019-02-12
 
