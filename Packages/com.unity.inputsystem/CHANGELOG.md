# Changelog

All notable changes to the input system package will be documented in this file.

The format is based on [Keep a Changelog](http://keepachangelog.com/en/1.0.0/)
and this project adheres to [Semantic Versioning](http://semver.org/spec/v2.0.0.html).

Due to package verification, the latest version below is the unpublished version and the date is meaningless.
however, it has to be formatted properly to pass verification tests.

## [Unreleased] - YYYY-MM-DD

### Fixed
- Fixed an issue where UI interactions would not function without setting up a project-wide actions asset in Project Settings. Default UI actions are now created on the fly, if no asset for project-wide actions has been set. [ISXB-811](https://issuetracker.unity3d.com/product/unity/issues/guid/ISXB-811).
- Physical keyboards used on Android/ChromeOS could have keys "stuck" reporting as pressed after a long press and release [ISXB-475](https://issuetracker.unity3d.com/product/unity/issues/guid/ISXB-475).
- NullReferenceException thrown when right-clicking an empty Action Map list in Input Actions Editor windows [ISXB-833](https://issuetracker.unity3d.com/product/unity/issues/guid/ISXB-833).
- Fixed an issue where `System.ObjectDisposedException` would be thrown when deleting the last ActionMap item in the Input Actions Asset editor.
- Fixed DualSense Edge's vibration and light bar not working on Windows
<<<<<<< HEAD
- Fixed an issue where UI integration would throw exceptions when Project-wide Input Actions asset did not contain the implicitly required `UI` action map or was missing any of the required actions. Additionally this fix now also generates warnings in the console for any divergence from expected action configuration or lack of bindings in edit-mode.
=======
- Fixed Project-wide Actions asset failing to reload properly after deleting project's Library folder.
>>>>>>> 07c502d8

### Changed
- For Unity 6.0 and above, when an `EventSystem` GameObject is created in the Editor it will have the
`InputSystemUIInputModule` by default if the Input System package is installed and enabled.

## [1.8.1] - 2024-03-14

### Fixed
- NullReferenceException thrown when editing a binding path in InputActionAsset windows.

## [1.8.0] - 2024-03-12

### Changed
- From 2023.2 forward: UI toolkit now uses the "UI" action map of project-wide actions as their default input actions. Previously, the actions were hardcoded and were based on `DefaultInputActions` asset which didn't allow user changes. Also, removing bindings or renaming the 'UI' action map of project wide actions will break UI input for UI toolkit.
- Changed the 'Max player count reached' error to a warning instead.
- Removed "Input Actions" title from UI-Toolkit Input Action Editor when used in a window and not embedded in Project Settings.
- Moved project wide input action storage over to an Asset to avoid issues with multiple assets in a single project settings file.
- Migrate any project-wide input actions found in the InputManager.asset file to a new InputSystem_Actions.inputactions asset file.
- `InputSystem.actions` may now only be assigned in edit-mode. Any attempt to assign `InputSystem.actions` during play-mode will generate an exception.
- `InputSystem.actions` may now only be assigned a persisted `InputActionAsset` instance since in-memory objects can anyway not be included in a player build. This now generates an `ArgumentException` when attempting to assign a non-persisted object.
- Project Settings embedded Input Action Editor will now disallow selecting the Project-wide Actions asset during play-mode. The option is only available in edit-mode.
- The "Assign as the Project-wide Input Actions" option visible in the Inspector when selecting an .inputactions asset that is not the current Project-wide Input Actions Asset is now disabled in play-mode.

### Added
- Added new methods and properties to [`InputAction`](xref:UnityEngine.InputSystem.InputAction):
  - [`InputAction.activeValueType`](xref:UnityEngine.InputSystem.InputAction.activeValueType) returns the `Type` expected by `ReadValue<TValue>` based on the currently active control that is driving the action.
  - [`InputAction.GetControlMagnitude`](xref:UnityEngine.InputSystem.InputAction.GetControlMagnitude) returns the current amount of actuation of the control that is driving the action.
  - [`InputAction.WasCompletedThisFrame`](xref:UnityEngine.InputSystem.InputAction.WasCompletedThisFrame) returns `true` on the frame that the action stopped being in the performed phase. This allows for similar functionality to [`WasPressedThisFrame`](xref:UnityEngine.InputSystem.InputAction.WasPressedThisFrame)/[`WasReleasedThisFrame`](xref:UnityEngine.InputSystem.InputAction.WasReleasedThisFrame) when paired with [`WasPerformedThisFrame`](xref:UnityEngine.InputSystem.InputAction.WasPerformedThisFrame) except it is directly based on the interactions driving the action. For example, you can use it to distinguish between the button being released or whether it was released after being held for long enough to perform when using the Hold interaction.
- Added Copy, Paste and Cut support for Action Maps, Actions and Bindings via context menu and key command shortcuts.
- Added Dual Sense Edge controller to be mapped to the same layout as the Dual Sense controller
- Added drag and drop support in the Input Action Asset Editor for Action Maps, Actions and Bindings.
- UI Toolkit input action editor now supports showing the derived bindings.
- Device filtering support for control schemes in the UI-Toolkit Input Asset Editor.
- Added right-click (context) menu support for empty areas below the Action Maps/Actions lists in the Project Settings Input Action Editor and Asset Input Action Editor.
- Added text to show which action map asset was used to create each action in the Input Debug window.

### Fixed
- Fixed syntax of code examples in API documentation for [`AxisComposite`](xref:UnityEngine.InputSystem.Composites.AxisComposite).
- Fixed missing confirmation popup when deleting a control scheme.
- Fixed support for menu bar/customisable keyboard shortcuts used when interacting with Actions and Action Maps.
- Fixed add bindings button to support left button click.
- Fixed icon for adding bindings and composites button.
- Fixed Documentation~/filter.yml GlobalNamespace rule removing all API documentation.
- Fixed `Destroy may not be called from edit mode` error [ISXB-695](https://issuetracker.unity3d.com/product/unity/issues/guid/ISXB-695)
- Fixed possible exceptions thrown when deleting and adding Action Maps.
- Fixed selection not changing when right-clicking an Action Map or Action in the Project Settings Input Actions Editor.
- Fixed right-click context menus throwing errors when dealing with multiple Input Actions Editor windows.
- Fixed potential race condition on access to GCHandle in DefferedResolutionOfBindings and halved number of calls to GCHandle resolution [ISXB-726](https://issuetracker.unity3d.com/product/unity/issues/guid/ISXB-726)
- Fixed issue where composite part dropdown manipulates binding path and leaves composite part field unchanged.
- Fixed lingering highlight effect on Save Asset button after clicking.
- Fixed missing name in window title for Input Action assets.
- Fixed showing action properties view when there were no actions.
- Fixed "Listen" functionality for selecting an input sometimes expecting the wrong input type.
- Fixed console errors that can be produced when opening input package settings from the Inspector.
- Fixed InputManager.asset file growing in size on each Reset call.
- Fixed Opening InputDebugger throws 'Action map must have state at this point' error.
- Fixed Cut/Paste behaviour to match Editor - Cut items will now be cleared from clipboard after pasting.
- Improved window layout to avoid elements being hidden (both the Input Actions in Project Settings, and standalone Input Actions Editor windows).
- Fixed InputAction asset appearing dirty after rename [ISXB-749](https://issuetracker.unity3d.com/product/unity/issues/guid/ISXB-749).
- Fixed Error logged when InputActionsEditor window opened without a valid asset.
- Fixed ArgumentNullExceptions thrown when deleting items quickly in the UITK Editor.
- Fixed Project Settings header title styling for Input Actions editor.
- Fixed Input Actions Editor losing reference to current ControlScheme upon entering Play Mode [ISXB-770](https://issuetracker.unity3d.com/product/unity/issues/guid/ISXB-770).
- Fixed Save shortcut (ctrl/cmd + S by default) not saving changes in Input Actions Editor windows. [ISXB-659](https://issuetracker.unity3d.com/product/unity/issues/guid/ISXB-659).
- Fixed headers in InputActionsEditor windows becoming squashed when there is a large number of Action Maps/Actions.
- Fixed duplication of project wide input actions when loading/unloading scenes.
- Fixed an issue where UI Toolkit based editor would not close itself if the associated asset would be deleted (To mimic IMGUI Input Action Editor behavior).
- Fixed a regression in IMGUI Input Action Editor where editor would auto-save on focus lost even when the auto-save toggle was disabled.
- Fixed an issue where UI Toolkit based editor would not properly track tentative changes associated with a moved asset file.
- Fixed an issue where selection state of UI Toolkit editor state would not be preserved when associated with a new serialized copy of the asset.
- Fixed an issue where any exceptions throw from within UI Toolkit event queue would only log the error message and not the full exception stack trace, making debugging more difficult.
- Fixed an issue where UI Toolkit Input Actions Editor wouldn't provide a correct modification state when coming back from domain reload.
- Fixed an issue in the Input Actions Editor window where entries being cut would be deleted instantly and not after being pasted.
- Fixed an issue where preloaded InputActionAsset objects added by a Unity developer could accidentally be selected as the project-wide actions asset instead of the configured asset in built players.
- Fixed a compile-time warning: `warning CS0109: The member 'UnityRemoteTestScript.camera' does not hide an accessible member. The new keyword is not required.` showing up in the Console window when building a player including the Input System Unity Remote sample.
- Fixed an issue where the InputActionAsset editor window would remove the unsaved changes asterisk when cancelling the window. [ISXB-797](https://issuetracker.unity3d.com/product/unity/issues/guid/ISXB-797).
- Fixed an issue in the Input Actions Editor window where deleting items unfolded other actions or the selection switched unintended.
- Fixed Composite types missing in context menu when "Any" ControlType selected. [ISXB-769](https://issuetracker.unity3d.com/product/unity/issues/guid/ISXB-769).
- Fixed 3D Vector and 1D Axis binding dropdown usage in Input Actions Editor throwing NotImplementedExceptions.
- Fixed several missing tooltips from the Action/Binding Properties pane in Input Actions Editor.
- Fixed an issue in the InputActionAsset Editor where ControlType wasn't updated when ActionType changed.
- Fixed an issue in the InputActionAsset Editor where Canceling ControlScheme changes didn't reset the values in the UI.
- Fixed an issue where newly created action map names were not editable.
- Fixed an issue where having unsaved changes in `InputActionsEditorWindow` would be discarded when entering play-mode (or triggering domain reload in general).
- Fixed an issue where a `InputActionsEditorWindow` would not find an existing open editor window if the editor was open during a domain reload and then the asset was opened from the Project Explorer.
- Fixed a visual glitch in the InputActionAsset Editor when scrolling the Actions list with a rename in progress. [ISXB-748](https://issuetracker.unity3d.com/product/unity/issues/guid/ISXB-748)
- Fixed ProjectWideActions template so Previous/Next Actions are Button instead of Axis.
- Fixed an issue in the Input Action Editor window where entries being cut would be deleted instantly and not after being pasted.
- Fixed an issue in the Input Action Editor window where deleting items unfolded other actions or the selection switched unintended.
- Fixed an issue where InputActionAsset validation where not triggered for Project-wide input actions when the project-wide asset was edited in a regular windowed Input Action Asset editor window.
- Fixed incorrect documentation in InputSystem.actions and InputSystem.onActionsChanged property API contract.
- Fixed an issue where `InputSystem.actions` could be incorrectly evaluated if the associated asset was deleted.

## [1.8.0-pre.2] - 2023-11-09

### Changed
- Removed icons from action map list as these were always the same and the icon was placeholder
- Input asset editor now switched to use UI Toolkit which matches the project wide input actions editor interface.
- Changed [`InputActionProperty`](xref:UnityEngine.InputSystem.InputActionProperty) property drawer to be more compact. Use the More menu (`⋮`) button to open a dropdown menu and select between Use Reference and Use Action.
- Static analysis warnings regarding flag enums have been suppressed in order to avoid compile-time warnings or errors.
- Action Map and Action Tree views of the UI Toolkit based Input Action Editor now prevents deselection in both views when Escape key is pressed.
- Input Action Asset editors Auto-save feature has been modified to trigger on focus-lost when activated instead of triggering on every modification to the asset in order to reduce impact of processing required to handle modified assets.
- Project-wide input actions template extension changed from .inputactions to .json. This avoids showing template actions in the action's selector UI that are not intended to be used.
- Re-enabled some UI tests that were disabled on iOS.
- Reorganized package Project Settings so that "Input System Package" setting node contains "Input Actions" and "Settings" becomes a child node when Project-wide Actions are available. For Unity versions where Project-wide Actions are not available, the settings structure remains unchanged.
- Make Project-wide Actions the default actions for Player Input.

### Added
- Support for [Game rotation vector](https://developer.android.com/reference/android/hardware/Sensor#TYPE_GAME_ROTATION_VECTOR) sensor on Android
- Duplicate Input Action Items in the new Input Action Asset Editor with Ctrl+D (Windows) or Cmd+D (Mac)
- Selection of InputActionReferences from project-wide actions on fields that are of type InputActionReference. Uses a new advanced object picker that allows better searching and filtering of actions.
- Reset project wide Input Settings to default via a new Kebab-menu in Input System Project Settings.

### Fixed
- Partially fixed case ISX-1357 (Investigate performance regressing over time).  A sample showed that leaving an InputActionMap enabled could lead to an internal list of listeners growing.  This leads to slow-down, so we now warn if we think this is happening.
- UI fix for input fields in interactions: they are wider now and the width is fixed.
- Fixed exiting empty input fields for actions, action maps and composites in the input action asset editor.
- Fixed an issue where selecting an Action in the Input Action Asset Editor tree-view and then pressing ESC to unselect would throw an `InvalidOperationException`.
- Fixed an issue where selecting an Action Map in the Input Action Asset Editor list and then pressing ESC to unselect would print an `NullReferenceException` to the Debug console.
- Fixed case [ISXB-251](https://issuetracker.unity3d.com/product/unity/issues/guid/ISXB-251) (Action only calls started & performed callbacks when control type is set to Vector3Composite). `EvaluateMagnitude` wasn't overridden for Vector3Composite, also made some minor changes to Vector3Composite and Vector2Composite for consistency.
- Fixed case [ISXB-580](https://issuetracker.unity3d.com/product/unity/issues/guid/ISXB-580) (UI Submit / Cancel not working with Switch Pro controller) by adding "Submit" & "Cancel" usages to the Switch Pro controller input controls.
- Fixed an issue where undoing deletion of Action Maps did not restore Actions correctly.
- Fixed case [ISXB-628](https://issuetracker.unity3d.com/product/unity/issues/guid/ISXB-628) (OnIMECompositionChange does not return an empty string on accept when using Microsoft IME) by clarifying expectations and intended usage for the IME composition change event.
- Fixed issue where the expanded/collapsed state of items in the input action editor was not properly saved between rebuilds of the UI.
- Fixed issue where The Profiler shows incorrect data and spams the console with "Missing Profiler.EndSample" errors when there is an Input System Component in Scene).
- Fixed an issue where undoing duplications of action maps caused console errors.
- Fix for BindingSyntax `WithInteraction()` which was incorrectly using processors.
- Fix for UITK Input Action Editor binding 'Listen' button which wasn't working in the case for Control Type 'Any'.
- Fixed issue of visual elements being null during editing project-wide actions in project settings which prompted console errors.
- Fixed case ISX-1436 (UI TK Input Action Asset Editor - Error deleting Bindings with DeleteKey on Windows).
- Fixed issue with UI Toolkit based Input Action Editor not restoring it's selected items after Domain Reload.
- Fixed the [`GetHapticCapabilitiesCommand`](xref:UnityEngine.InputSystem.XR.Haptics.GetHapticCapabilitiesCommand) always failing to execute due to a mismatch in the size in bytes of the payload and the size expected by XR devices. Changed [`HapticCapabilities`](xref:UnityEngine.InputSystem.XR.Haptics.HapticCapabilities) to include all properties returned by the XR input subsystem. This makes Input System match the functionality provided by the [XR](https://docs.unity3d.com/Manual/com.unity.modules.xr.html) module's [`InputDevice.TryGetHapticCapabilities`](https://docs.unity3d.com/ScriptReference/XR.InputDevice.TryGetHapticCapabilities.html) and [`HapticCapabilities`](https://docs.unity3d.com/ScriptReference/XR.HapticCapabilities.html).
- Fixed issue where deleting a binding in the Input Action Editor would usually result in an unexpected item being selected next.

## [1.8.0-pre.1] - 2023-09-04

### Added
- Initial version of Project Wide Actions for pre-release (`InputSystem.actions`). This feature is available only on Unity Editor versions 2022.3 and above and can be modified in the Project Settings.

### Fixed
- Fixed device selection menu not responding to mouse clicks when trying to add a device in a Control Scheme ([case ISXB-622](https://issuetracker.unity3d.com/product/unity/issues/guid/ISXB-622)).

## [1.7.0] - 2023-08-14

### Added
- Preliminary support for visionOS.
- Show a list of `Derived Bindings` underneath the Binding Path editor to show all controls that matched.

### Changed
- Changed the `InputAction` constructors so it generates an ID for the action and the optional binding parameter. This is intended to improve the serialization of input actions on behaviors when created through API when the property drawer in the Inspector window does not have a chance to generate an ID.

### Fixed
- Fixed missing prefab errors in InputDeviceTester project ([case ISXB-420](https://issuetracker.unity3d.com/product/unity/issues/guid/ISXB-420)).
- Fixed serialization migration in the Tracked Pose Driver component causing bindings to clear when prefabs are used in some cases ([case ISXB-512](https://issuetracker.unity3d.com/product/unity/issues/guid/ISXB-512), [case ISXB-521](https://issuetracker.unity3d.com/product/unity/issues/guid/ISXB-521)).
- Fixed Tracked Pose Driver to use `Transform.SetLocalPositionAndRotation` when available to improve performance. Based on the user contribution from [DevDunk](https://forum.unity.com/members/devdunk.4432119/) in a [forum post](https://forum.unity.com/threads/more-performant-tracked-pose-driver-solution-included.1462691).
- Fixed the `Clone` methods of `InputAction` and `InputActionMap` so it copies the Initial State Check flag (`InputAction.wantsInitialStateCheck`) of input actions.
- Fixed the "Release tests throws exception in InputSystem" bug ([case ISXB-581](https://issuetracker.unity3d.com/issues/release-tests-fail-when-input-system-package-is-installed)).
- Fixed issues with generating Precompiled Layouts for devices which are not defined in a namespace
- Fixed an issue where some controls like `QuaternionControl` could not be included in a Precompiled Layout because the generated code could not access a setter on child control properties.

## [1.6.3] - 2023-07-11

### Fixed
- Fixed warning in USS file

## [1.6.2] - 2023-07-10

### Added
- Enabled `displayIndex` support for Unity 2022.3.

### Fixed
- Fixed UI clicks not registering when OS provides multiple input sources for the same event, e.g. on Samsung Dex (case ISX-1416, ISXB-342).
- Fixed unstable integration test `Integration_CanSendAndReceiveEvents` by ignoring application focus on integration tests. (case ISX-1381)
- Fixed broken "Listen" button in Input actions editor window with Unity dark skin (case ISXB-536).

## [1.6.1] - 2023-05-26

### Fixed
- Fixed issue with compiling in Unity 2022.1 and with XR Toolkit by guarding the experimental UITK Asset Editor code completely.

## [1.6.0] - 2023-05-25

### Added
- Added internal `InputSystemProvider` class for the new `InputForUI` internal module. `InputForUI` allows the UIToolkit to have a single dependency for input events, regardless of using the new input system or the legacy input system.
- Added `InputSystem.customBindingPathValidators` interface to allow showing warnings in the `InputAsset` Editor for specific InputBindings and draw custom UI in the properties panel.
- Added `InputSystem.runInBackground` to be used internally by specific platforms packages. Allows telling the input system that a specific platform runs in background. It allows fixing of [case UUM-6744](https://issuetracker.unity3d.com/product/unity/issues/guid/UUM-6744).
- Added new UIToolkit version of the `InputActionsAsset` editor. Currently this is incomplete (view-only) and the existing editor is still used by default.
- Added `displayIndex` field to the Touch struct to expose the index of the display that was touched.

### Changed
- Changed XR Layout build behavior to create Axis2D control devices with `StickControl` type instead of `Vector2Control`.

### Fixed
- Fixed BindingPath String-Comparison to be culture and case insensitive (case ISXB-449).
- Fixed custom processor display in the input action asset UI after entering/exiting play mode (previously they got hidden) ([case ISXB-445](https://issuetracker.unity3d.com/product/unity/issues/guid/ISXB-445)).

## [1.5.1] - 2023-03-15

### Fixed
- Fixed unclosed profiler marker in `InvokeCallbacksSafe_AnyCallbackReturnsTrue` which would lead to eventually broken profiler traces in some cases like using `PlayerInput` (case ISXB-393).
- Fixed InputAction.bindings.count not getting correctly updated after removing bindings with Erase().
- Fixed an issue where connecting a gamepad in the editor with certain settings will cause memory and performance to degrade ([case UUM-19480](https://issuetracker.unity3d.com/product/unity/issues/guid/UUM-19480)).
- Fixed issue leading to a stack overflow crash during device initialization in `InsertControlBitRangeNode` (case ISXB-405).
- Fixed the issue where saving and loading override bindings to JSON would set unassigned overrides (that were `null`) to assigned overrides (as an empty string `""`).

## [1.5.0] - 2023-01-24

### Added
- Added support for reading Tracking State in [TrackedPoseDriver](xref:UnityEngine.InputSystem.XR.TrackedPoseDriver) to constrain whether the input pose is applied to the Transform. This should be used when the device supports valid flags for the position and rotation values, which is the case for XR poses.
- Added `InputSettings.shortcutKeysConsumeInput`. This allows programmatic access to opt-in to the enhanced shortcut key behaviour ([case ISXB-254](https://issuetracker.unity3d.com/product/unity/issues/guid/ISXB-254))).
- Significantly optimized cost of `ReadValue`/`ReadUnprocessedValueFromState`/`WriteValueIntoState` for some control types. Optimization is opt-in for now, please call `InputSystem.settings.SetInternalFeatureFlag("USE_OPTIMIZED_CONTROLS", true);` in your project to enable it. You can observe which controls are optimized by looking at new optimized column in device debugger. You will need to call a new `InputControl.ApplyParameterChanges()` method if the code is changing `AxisControl` fields after initial setup is done.
- Added the ability to change the origin positioning and movement behaviour of the OnScreenStick (`OnScreenStick.cs`) via the new `behaviour` property. This currently supports three modes of operation, two of which are new in addition to the previous behaviour. Based on the user contribution from [eblabs](https://github.com/eblabs) in [#658](https://github.com/Unity-Technologies/InputSystem/pull/658).
- Significantly optimized cost of `InputAction.ReadValue` and `InputControl.ReadValue` calls by introducing caching behaviour to input controls. Input controls now keep track of whether their underlying state has been changed and only read the value from the underlying state and apply processors when absolutely necessary. Optimization is opt-in for now, please call `InputSystem.settings.SetInternalFeatureFlag("USE_READ_VALUE_CACHING", true);` in your project to enable it. If there are issues try enabling `InputSystem.settings.SetInternalFeatureFlag("PARANOID_READ_VALUE_CACHING_CHECKS", true);` and check in the console if there are any errors regarding caching.
- Added a note in the [supported devices page](Documentation~/SupportedDevices.md) about DualSense support for Android devices.
- Exposed `displayIndex` property for `Pointer`, `Touchscreen`, `TouchControl`, `TouchState`, `Mouse`, `MouseState` which enables look up of the logical screen associated with a pointer event via (display documentation)[https://docs.unity3d.com/ScriptReference/Display.html]

### Fixed
- Fixed composite bindings incorrectly getting a control scheme assigned when pasting into input asset editor with a control scheme selected.
- Fixed an issue on PS5 where device disconnected events that happen while the app is in the background are missed causing orphaned devices to hang around forever and exceptions when the same device is added again ([case UUM-7842](https://issuetracker.unity3d.com/product/unity/issues/guid/UUM-6744)).
- Fixed Switch Pro, DualShock 4, DualSense gamepads becoming current on PC/macOS when no controls are changing ([case ISXB-223](https://issuetracker.unity3d.com/product/unity/issues/guid/ISXB-223))).
- Fixed an issue that made OnScreenStick unusable when used in conjunction with PlayerInput in Auto-Switch devices mode, or with any code that changes user/device pairing on unsued device activity being detected ([case ISXB-48](https://issuetracker.unity3d.com/product/unity/issues/guid/ISXB-48)).
- Fixed issue where input events were being suppressed during interactive action rebinding even when when their controls were excluded ([case ISXB-367](https://issuetracker.unity3d.com/issues/mouse-position-and-mouse-click-input-not-recognized-when-rebinding-is-active)).
- Removed unneeded check that could trigger a NotImplementedException when binding to a Usage (e.g. Submit) ([case ISXB-373](https://issuetracker.unity3d.com/product/unity/issues/guid/ISXB-373)).
- Display a warning instead of throwing a NotImplementedException when loading binding overrides from json when some of the entries have become outdated ([case ISXB-375](https://issuetracker.unity3d.com/product/unity/issues/guid/ISXB-375)).

### Actions
- Extended input action code generator (`InputActionCodeGenerator.cs`) to support optional registration and unregistration of callbacks for multiple callback instances via `AddCallbacks(...)` and `RemoveCallbacks(...)` part of the generated code. Contribution by [Ramobo](https://github.com/Ramobo) in [#889](https://github.com/Unity-Technologies/InputSystem/pull/889).

### Changed
- Changed define requirements of `Unity.InputSystem.TestFramework`, so that it can be used by other packages without setting the `com.unity.inputsystem` package to be testable in the project manifest.

## [1.4.4] - 2022-11-01

### Fixed
- Fixed `ArgumentNullException` when opening the Prefab Overrides window and selecting a component with an `InputAction`.
- Fixed `{fileID: 0}` getting appended to `ProjectSettings.asset` file when building a project ([case ISXB-296](https://issuetracker.unity3d.com/product/unity/issues/guid/ISXB-296)).
- Fixed `Type of instance in array does not match expected type` assertion when using PlayerInput in combination with Control Schemes and Interactions ([case ISXB-282](https://issuetracker.unity3d.com/product/unity/issues/guid/ISXB-282)).
- The `InputActions consume their inputs` behaviour for shortcut support introduced in v1.4 is opt-in now and can be enabled via the project settings ([case ISXB-254](https://issuetracker.unity3d.com/product/unity/issues/guid/ISXB-254))).
- Fixed Memory alignment issue with deserialized InputEventTraces that could cause infinite loops when playing back replays ([case ISXB-317](https://issuetracker.unity3d.com/product/unity/issues/guid/ISXB-317)).
- Fixed an InvalidOperationException when using Hold interaction, and by extension any interaction that changes to performed state after a timeout ([case ISXB-332](https://issuetracker.unity3d.com/product/unity/issues/guid/ISXB-330)).
- Fixed `Given object is neither an InputAction nor an InputActionMap` when using `InputActionTrace` on input action from an input action asset ([case ISXB-29](https://issuetracker.unity3d.com/product/unity/issues/guid/ISXB-29)).
- Fixing devices not being removed if unplugged during domain reload (entering or exiting play mode) ([case ISXB-232](https://issuetracker.unity3d.com/product/unity/issues/guid/ISXB-232)).

## [1.4.3] - 2022-09-23

### Fixed
- Added missing script and gizmo icon for `TrackedPoseDriver.cs` component ([case ISXB-262](https://issuetracker.unity3d.com/product/unity/issues/guid/ISXB-262)).
- Fix for mitigating symptoms reported in ([case UUM-10774](https://issuetracker.unity3d.com/product/unity/issues/guid/UUM-10774) effectively avoiding reenabling mouse, pen or touch devices in `InputSystemPlugin.OnDestroy()` if currently quitting the editor. The fix avoids editor crashing if closed when Simulator Window is open. Note that the actual issue needs a separate fix in Unity and this package fix is only to avoid running into the issue.
- Fixed an issue where Input Action name would not display correctly in Inspector if serialized as `[SerializedProperty]` within a class not derived from `MonoBehavior` ([case ISXB-124](https://issuetracker.unity3d.com/product/unity/issues/guid/ISXB-124).
- Fix an issue where users could end up with the wrong device assignments when using the InputUser API directly and removing a user ([case ISXB-274](https://issuetracker.unity3d.com/product/unity/issues/guid/ISXB-231)).
- Fixed an issue where PlayerInput behavior description was not updated when changing action assset ([case ISXB-286](https://issuetracker.unity3d.com/product/unity/issues/guid/ISXB-286)).

### Changed
- Readded OnDisable() member to MultiplayerEventSystem which was previously removed from the API
- Improved performance of HID descriptor parsing by moving json parsing to a simple custom predicitve parser instead of relying on Unity's json parsing. This should improve domain reload times when there are many HID devices connected to a machine.

### Changed

- Documentation improvements: New workflows and concepts pages. Reorganised table of contents. Improved some code samples. Updated screenshots.

## [1.4.2] - 2022-08-12

### Changed
- Hide XR legacy HMD and controllers layouts from Editor UI dropdown.

### Fixed
- Fix UI sometimes ignoring the first mouse click event after losing and regaining focus ([case ISXB-127](https://issuetracker.unity3d.com/product/unity/issues/guid/ISXB-127).
- Fixed issue when using MultiplayerEventSystems where the visual state of UI controls would change due to constant toggling of CanvasGroup.interactable on and off ([case ISXB-112](https://issuetracker.unity3d.com/product/unity/issues/guid/ISXB-112)).
- Fixed minor issue when renaming input actions where unique renaming would incorrectly consider the input action being renamed as a different action and not allow renaming of 'A' to 'a' without appending a unique integer for example ([case ISXB-25](https://issuetracker.unity3d.com/product/unity/issues/guid/ISXB-25)).
- Fixed an issue where the Input Action asset icon would not be visible during asset creation ([case ISXB-6](https://issuetracker.unity3d.com/product/unity/issues/guid/ISXB-6)).
- Fixed DualSense low frequency motor speed being always set to min value.
- Fixed an issue where `ReadUnprocessedValueFromState` in PoseControl always returning default values.
- Fix Player 1's UI controls stop working after second player joins ([case ISXB-125](https://issuetracker.unity3d.com/product/unity/issues/guid/ISXB-125)))

## [1.4.1] - 2022-05-30

### Fixed
- Fixed composite touchscreen controls were not firing an action if screen was touched before enabling the action ([case ISXB-98](https://issuetracker.unity3d.com/product/unity/issues/guid/ISXB-98)).

## [1.4.0] - 2022-04-10

### Changed

- `Button` type `InputAction`s now go to `started` when a button goes from a press to below the release threshold but not yet to 0.
  ```CSharp
  // Before:
  Set(Gamepad.current.rightTrigger, 0.7f); // Performed (pressed)
  Set(Gamepad.current.rightTrigger, 0.2f); // Canceled (released)
  Set(Gamepad.current.rightTrigger, 0.1f); // Started!!
  Set(Gamepad.current.rightTrigger, 0f);   // Canceled

  // Now:
  Set(Gamepad.current.rightTrigger, 0.7f); // Performed (pressed)
  Set(Gamepad.current.rightTrigger, 0.2f); // Started (released but not fully)
  Set(Gamepad.current.rightTrigger, 0.1f); // <Nothing>
  Set(Gamepad.current.rightTrigger, 0f);   // Canceled
  ```
  * This also applies to `PressInteraction` when set to `Press` behavior.
  * In effect, it means that a button will be in `started` or `performed` phase for as long as its value is not 0 and will only go to `canceled` once dropping to 0.
- Processors are now always applied when reading action values through `InputAction.ReadValue<>` or `CallbackContext.ReadValue<>`. Previously, if no bound control was actuated, ReadValue calls would return the default value for the action type but not run the value through the processors.([case 1293728](https://issuetracker.unity3d.com/product/unity/issues/guid/1293728/)).
- Made the following internal types public. These types can be useful when deconstructing raw events captured via `InputEventTrace`.
  * `UnityEngine.InputSystem.Android.LowLevel.AndroidAxis`
  * `UnityEngine.InputSystem.Android.LowLevel.AndroidGameControllerState`
  * `UnityEngine.InputSystem.Android.LowLevel.AndroidKeyCode`
- Adding or removing a device no longer leads to affected actions being temporarily disabled ([case 1379932](https://issuetracker.unity3d.com/issues/inputactionreferences-reading-resets-when-inputactionmap-has-an-action-for-the-other-hand-and-that-hand-starts-slash-stops-tracking)).
  * If, for example, an action was bound to `<Gamepad>/buttonSouth` and was enabled, adding a second `Gamepad` would lead to the action being temporarily disabled, then updated, and finally re-enabled.
  * This was especially noticeable if the action was currently in progress as it would get cancelled and then subsequently resumed.
  * Now, an in-progress action will get cancelled if the device of its active control is removed. If its active control is not affected, however, the action will keep going regardless of whether controls are added or removed from its `InputAction.controls` list.
- Installing the package for the first time will now set `"Active Input Handling"` to `"Both"` rather than `"Input System Package"`.
  * This means, that by default, both the old and the new input system will run side by side where supported.
  * This can be manually switched by going to `Edit >> Project Settings >> Player >> Active Input Handling`.

### Fixed

- Fixed an issue where a layout-override registered via `InputSystem.RegisterLayoutOverride(...)` would cause the editor to malfunction or crash if the layout override had a name already used by an existing layout (case 1377685).
- Fixed an issue where attempting to replace an existing layout-override by using an existing layout-override name didn't work as expected and would instead aggregate overrides instead of replacing them when an override with the given name already exists.
- Fixed Switch Pro controller not working correctly in different scenarios ([case 1369091](https://issuetracker.unity3d.com/issues/nintendo-switch-pro-controller-output-garbage), [case 1190216](https://issuetracker.unity3d.com/issues/inputsystem-windows-switch-pro-controller-only-works-when-connected-via-bluetooth-but-not-via-usb), case 1314869).
- Fixed DualShock 4 controller not allowing input from other devices due to noisy input from its unmapped sensors ([case 1365891](https://issuetracker.unity3d.com/issues/input-from-the-keyboard-is-not-working-when-the-dualshock-4-controller-is-connected)).
- Fixed `InputSystem.onAnyButtonPress` so that it doesn't throw exceptions when trying to process non state or delta events ([case 1376034](https://issuetracker.unity3d.com/product/unity/issues/guid/1376034/)).
- Fixed `InputControlPath.Matches` incorrectly reporting matches when only a prefix was matching.
  * This would, for example, cause `Keyboard.eKey` to be matched by `<Keyboard>/escape`.
  * Fix contributed by [Fredrik Ludvigsen](https://github.com/steinbitglis) in [#1485](https://github.com/Unity-Technologies/InputSystem/pull/1485).
- Fixed `OnScreenButton` triggering `NullReferenceException` in combination with custom devices ([case 1380790 ](https://issuetracker.unity3d.com/issues/nullreferenceexception-error-when-setting-on-screen-button-to-a-custom-device)).
- Fixed no devices being available in `Start` and `Awake` methods if, in the player, any `InputSystem` API was accessed during the `SubsystemRegistration` phase ([case 1392358](https://issuetracker.unity3d.com/issues/inputsystem-does-not-initialize-properly-in-a-build-when-accessed-early)).
- Fixed dropdown for "Supported Devices" in settings not showing all device layouts.
- Fixed "STAT event with state format TOUC cannot be used with device 'Touchscreen:/Touchscreen'" when more than max supported amount of fingers, currently 10, are present on the screen at a same time (case 1395648).
- Fixed mouse events not being timesliced when input system is switched to process input in fixed updates (case 1386738).
- Fixed missing tooltips in PlayerInputManagerEditor for the Player Limit and Fixed Splitscreen sizes labels ([case 1396945](https://issuetracker.unity3d.com/issues/player-input-manager-pops-up-placeholder-text-when-hovering-over-it)).
- Fixed DualShock 4 controllers not working in some scenarios by adding support for extended mode HID reports ([case 1281633](https://issuetracker.unity3d.com/issues/input-system-dualshock4-controller-returns-random-input-values-when-connected-via-bluetooth-while-steam-is-running), case 1409867).
- Fixed `BackgroundBehavior.IgnoreFocus` having no effect when `Application.runInBackground` was false ([case 1400456](https://issuetracker.unity3d.com/issues/xr-head-tracking-lost-when-lost-focus-with-action-based-trackedposedriver-on-android)).
- Fixed an issue where a device was left disabled when it was disconnected while an application was out-of-focus and then re-connected when in-focus (case 1404320).

#### Actions

- Fixed `InvalidCastException: Specified cast is not valid.` being thrown when clicking on menu separators in the control picker ([case 1388049](https://issuetracker.unity3d.com/issues/invalidcastexception-is-thrown-when-selecting-the-header-of-an-advanceddropdown)).
- Fixed accessing `InputAction`s directly during `RuntimeInitializeOnLoad` not initializing the input system as a whole and leading to exceptions ([case 1378614](https://issuetracker.unity3d.com/issues/input-system-nullreferenceexception-error-is-thrown-when-using-input-actions-in-builds)).
- Fixed `InputAction.GetTimeoutCompletionPercentage` jumping to 100% completion early ([case 1377009](https://issuetracker.unity3d.com/issues/gettimeoutcompletionpercentage-returns-1-after-0-dot-1s-when-hold-action-was-started-even-though-it-is-not-performed-yet)).
- Fixed d-pad inputs sometimes being ignored on actions that were binding to multiple controls ([case 1389858](https://unity.slack.com/archives/G01RVV1SPU4/p1642501574002300)).
- Fixed `IndexOutOfRangeException` when having multiple interactions on an action and/or binding in an action map other than the first of an asset ([case 1392559](https://issuetracker.unity3d.com/issues/map-index-on-trigger-and-indexoutofrangeexception-are-thrown-when-using-interaction-on-both-binding-and-its-parent-action)).
  * Fix contributed by [Russell Quinn](https://github.com/russellquinn) in [#1483](https://github.com/Unity-Technologies/InputSystem/pull/1483).
- Fixed `AxisComposite` not respecting processors applied to `positive` and `negative` bindings (case 1398942).
  * This was a regression introduced in [1.0.0-pre.6](#axiscomposite-min-max-value-fix).
- Fixed calling `action.AddCompositeBinding(...).With(...)` while action is enabled not correctly updating controls for part bindings of the composite.
- Fixed `TwoModifiersComposite` inadvertently not allowing controls other than `ButtonControl`s being bound to its `binding` part.
- Added support for keyboard shortcuts and mutually exclusive use of modifiers.
  * In short, this means that a "Shift+B" binding can now prevent a "B" binding from triggering.
  * `OneModifierComposite`, `TwoModifiersComposite`, as well as the legacy `ButtonWithOneModifierComposite` and `ButtonWithTwoModifiersComposite` now require their modifiers to be pressed __before__ (or at least simultaneously with) pressing the target button.
    * This check is performed only if the target is a button. For a binding such as `"CTRL+MouseDelta"` the check is bypassed. It can also be manually bypassed via the `overrideModifiersNeedToBePressedFirst`.
  * State change monitors on a device (`IInputStateChangeMonitor`) are now sorted by their `monitorIndex` and will trigger in that order.
  * Actions are now automatically arranging their bindings to trigger in the order of decreasing "complexity". This metric is derived automatically. The more complex a composite a binding is part of, the higher its complexity. So, `"Shift+B"` has a higher "complexity" than just `"B"`.
  * If an binding of higher complexity "consumes" a given input, all bindings waiting to consume the same input will automatically get skipped. So, if a `"Shift+B"` binding composite consumes a `"B"` key press, a binding to `"B"` that is waiting in line will get skipped and not see the key press.
  * If your project is broken by these changes, you can disable the new behaviors via a feature toggle in code:
    ```CSharp
    InputSystem.settings.SetInternalFeatureFlag("DISABLE_SHORTCUT_SUPPORT", true);
    ```
- Added new APIs for getting and setting parameter values on interactions, processors, and composites.
  ```CSharp
  // Get parameter.
  action.GetParameterValue("duration");     // Any "duration" value on any binding.
  action.GetParameterValue("tap:duration"); // "duration" on "tap" interaction on any binding.
  action.GetParameterValue("tap:duration",  // "duration" on "tap" on binding in "Gamepad" group.
      InputBinding.MaskByGroup("Gamepad"));

  // Set parameter.
  action.ApplyParameterOverride("duration", 0.4f);
  action.ApplyParameterOverride("tap:duration", 0.4f);
  action.ApplyParameterOverride("tap:duration", 0.4f,
      InputBinding.MaskByGroup("Gamepad"));

  // Can also apply parameter overrides at the level of
  // InputActionMaps and InputActionAssets with an effect
  // on all the bindings contained therein.
  asset.ApplyParameterOverride("scaleVector2:x", 0.25f,
      new InputBinding("<Mouse>/delta"));
  ```

### Added

- Added support for "Hori Co HORIPAD for Nintendo Switch", "HORI Pokken Tournament DX Pro Pad", "HORI Wireless Switch Pad", "HORI Real Arcade Pro V Hayabusa in Switch Mode", "PowerA NSW Fusion Wired FightPad", "PowerA NSW Fusion Pro Controller (USB only)", "PDP Wired Fight Pad Pro: Mario", "PDP Faceoff Wired Pro Controller for Nintendo Switch", "PDP Faceoff Wired Pro Controller for Nintendo Switch", "PDP Afterglow Wireless Switch Controller", "PDP Rockcandy Wired Controller".
- Added support for SteelSeries Nimbus+ gamepad on Mac (addition contributed by [Mollyjameson](https://github.com/MollyJameson)).
- Added support for Game Core platforms to XR layouts, devices, and input controls. These classes were previously only enabled on platforms where `ENABLE_VR` is defined.
- Added a new `DeltaControl` control type that is now used for delta-style controls such as `Mouse.delta` and `Mouse.scroll`.
  * Like `StickControl`, this control has individual `up`, `down`, `left`, and `right` controls (as well as `x` and `y` that it inherits from `Vector2Control`). This means it is now possible to directly bind to individual scroll directions (such as `<Mouse>/scroll/up`).
- Added the 'Cursor Lock Behavior' setting to InputSystemUIInputModule to control the origin point of UI raycasts when the cursor is locked. This enables the use of PhysicsRaycaster when the cursor is locked to the center of the screen ([case 1395281](https://issuetracker.unity3d.com/product/unity/issues/guid/1395281/)).
- Added support for using the Unity Remote app with the Input System.
  * Requires Unity 2021.2.18 or later.

## [1.3.0] - 2021-12-10

### Changed

- The artificial `ctrl`, `shift`, and `alt` controls (which combine the left and right controls into one) on the keyboard can now be written to and no longer throw `NotSupportedException` when trying to do so ([case 1340793](https://issuetracker.unity3d.com/issues/on-screen-button-errors-on-mouse-down-slash-up-when-its-control-path-is-set-to-control-keyboard)).
- All devices are now re-synced/reset in next update after entering play mode, this is needed to read current state of devices before any intentional input is provided ([case 1231907](https://issuetracker.unity3d.com/issues/mouse-coordinates-reported-as-00-until-the-first-move)).
- Replaced `UnityLinkerBuildPipelineData.inputDirectory` with hardcoded `Temp` folder because `inputDirectory` is deprecated.
- Deprecated `InputSettings.filterNoiseOnCurrent`. Now noise filtering is always enabled. Device only will become `.current` if any non-noise control have changed state.
- A device reset (such as when focus is lost) on `Touchscreen` will now result in all ongoing touches getting cancelled instead of all touches being simply reset to default state.
- Calling `InputTestFixture.Press`, `InputTestFixture.Set`, etc. from within a `[UnityTest]` will no longer immediately process input. Instead, input will be processed like it normally would as part of the Unity player loop.

### Fixed

- Fixed writing values into the half-axis controls of sticks (such as `Gamepad.leftStick.left`) producing incorrect values on the stick ([case 1336240](https://issuetracker.unity3d.com/issues/inputtestfixture-tests-return-inverted-values-when-pressing-gamepads-left-or-down-joystick-buttons)).
- Fixed setting size of event trace in input debugger always growing back to largest size set before.
- Fixed successive clicks not getting triggered with `TouchSimulation` on when not moving the mouse in-between clicks ([case 1330014](https://issuetracker.unity3d.com/issues/onclick-isnt-triggered-on-the-second-click-when-the-mouse-isnt-moved-and-simulate-touch-input-from-mouse-or-pen-is-enabled)).
- Fixed `InputSystemUIInputModule` stopping to listen for input when swapping `InputActionAsset` instances while input was disabled ([case 1371332](https://issuetracker.unity3d.com/issues/ui-navigation-stops-working-after-adding-two-input-devices-to-a-scene)).
- Fixed `InputSystemUIInputModule` showing incorrect bindings after pressing the 'Fix UI Input Module' button in PlayerInput component([case 1319968](https://issuetracker.unity3d.com/product/unity/issues/guid/1319968/)).
- Fixed an issue where UI button clicks could be ignored by `InputSystemUIInputModule` if modifying on-screen devices from Update() callbacks ([case 1365070](https://issuetracker.unity3d.com/product/unity/issues/guid/1365070)).
- Fixed an issue with `InputSystemUIInputModule` that would cause UI to stop responding during play mode after changing a script file while Recompile and Continue mode is active, or by forcing a script recompile using `RequestScriptCompilation`([case 1324215](https://issuetracker.unity3d.com/product/unity/issues/guid/1324215/)).
- Fixed `InputSystemUIInputModule` inspector showing all action bindings as "None" when assigned a runtime created actions asset ([case 1304943](https://issuetracker.unity3d.com/issues/input-system-ui-input-module-loses-prefab-action-mapping-in-local-co-op)).
- Fixed a problem with UI Toolkit buttons remaining active when multiple fingers are used on a touchscreen, using `InputSystemUIInputModule` with pointerBehavior set to `UIPointerBehavior.SingleUnifiedPointer`. UI Toolkit will now always receive the same pointerId when that option is in use, regardless of the hardware component that produced the pointer event. ([case 1369081](https://issuetracker.unity3d.com/issues/transitions-get-stuck-when-pointer-behavior-is-set-to-single-unified-pointer-and-multiple-touches-are-made)).
- Fixed a problem with `InputUser` where devices would be removed and not added again after layout overrides preventing certain devices, e.g. gamepads to not work correctly when associated with action map bindings tied to `PlayerInput` ([case 1347320](https://issuetracker.unity3d.com/product/unity/issues/guid/1347320)).
- Fixed DualSense on iOS not inheriting from `DualShockGamepad` ([case 1378308](https://issuetracker.unity3d.com/issues/input-dualsense-detection-ios)).
- Fixed a device becoming `.current` (e.g. `Gamepad.current`, etc) when sending a new state event that contains no control changes (case 1377952).
- Fixed calling `IsPressed` on an entire device returning `true` ([case 1374024](https://issuetracker.unity3d.com/issues/inputcontrol-dot-ispressed-always-returns-true-when-using-new-input-system)).
- Fixed HIDs having blackslashes in their vendor or product names leading to binding paths generated by interactive rebinding that failed to resolve to controls and thus lead to no input being received ([case 1335465](https://issuetracker.unity3d.com/product/unity/issues/guid/1335465/)).
- Fixed `InputSystem.RegisterLayoutOverride` resulting in the layout that overrides are being applied to losing the connection to its base layout ([case 1377719](https://fogbugz.unity3d.com/f/cases/1377719/)).
- Fixed `Touch.activeTouches` still registering touches after the app loses focus ([case 1364017](https://issuetracker.unity3d.com/issues/input-system-new-input-system-registering-active-touches-when-app-loses-focus)).
- Fixed `MultiplayerEventSystem` not preventing keyboard and gamepad/joystick navigation from one player's UI moving to another player's UI ([case 1306361](https://issuetracker.unity3d.com/issues/input-system-ui-input-module-lets-the-player-navigate-across-other-canvases)).
  * This fix relies on a `CanvasGroup` being injected into each `playerRoot` and the `interactable` property of the group being toggled back and forth depending on which part of the UI is being updated.
- Fixed `InputTestFixture` incorrectly running input updates out of sync with the player loop ([case 1341740](https://issuetracker.unity3d.com/issues/buttoncontrol-dot-waspressedthisframe-is-false-when-using-inputtestfixture-dot-press)).
  * This had effects such as `InputAction.WasPressedThisFrame()` returning false expectedly.
- Fixed broken code example for state structs in `Devices.md` documentation (fix contributed by [jeffreylanters](https://github.com/jeffreylanters)).
- Fixed `TrackedDeviceRaycaster` not picking closest hit in scene (fix originally contributed by [alexboost222](https://github.com/alexboost222)).

#### Actions

- Fixed opening a new project (or one that needs a full reimport) leading to several exceptions in the console if the most recently opened project was closed with a `.inputactions` editor open ([case 1313185](https://issuetracker.unity3d.com/issues/exceptions-about-previously-open-action-map-being-thrown-when-opening-new-project)).
- Fixed incorrect indentation of input actions in the inspector ([case 1285546](https://issuetracker.unity3d.com/product/unity/issues/guid/1285546/)).
- Fixed an issue where serialized `InputAction` properties would have display name "Input Action" in the Inspector window instead of their given name. ([case 1367240](https://issuetracker.unity3d.com/product/unity/issues/guid/1367240)).
- Fixed an issue where `InputAction.Enable` would not reuse memory allocated prior and thus lead to memory leaks ([case 1367442](https://issuetracker.unity3d.com/issues/input-system-puts-a-lot-of-pressure-on-the-garbage-collector-when-enabling-and-disabling-inputactionmaps)).
- Fixed interactions such as `Press` not getting processed correctly when having multiple of them on different bindings of the same action and receiving simultaneous input on all of them ([case 1364667](https://issuetracker.unity3d.com/issues/new-input-system-stops-working-after-pressing-2-keyboard-buttons-at-the-same-time)).
  * If, for example, you bind the A and S key on the same action, put a `Press` interaction on both, and then press both keys, interactions would get missed or got stuck.
- Fixed `InputAction.IsPressed`/`WasPressed`/`WasReleased` returning incorrect results when binding multiple buttons on the same action and pressing/releasing them simultaneously.
- Improved performance of looking up actions by name.
- Fixed `InputAction.controls` exhibiting bad performance when there were no controls bound to an action ([case 1347829](https://issuetracker.unity3d.com/issues/inputaction-dot-controls-are-accessed-slower-when-the-gamepad-slash-controller-is-not-connected)).
- Fixed interactions involving timeouts (such as `HoldInteraction`) performing erroneous delayed triggers on actions when input is composed of multiple controls ([1251231](https://issuetracker.unity3d.com/issues/input-system-composites-hold-interaction-can-be-performed-when-no-keys-are-hold)).
  * For example, if you bind `Shift+B` using a `OneModifierComposite` and put a `HoldInteraction` on the binding, then depending on the order in which the keys are pressed, you would sometimes see the action spuriously getting triggered when in fact no input was received.
- Fixed control schemes of bindings not getting updates when being pasted from one `.inputactions` asset into another ([case 1276106](https://issuetracker.unity3d.com/issues/input-system-control-schemes-are-not-resolved-when-copying-bindings-between-inputactionassets)).
  * For example, if you copied a binding from an asset that had a "Gamepad" control scheme into an asset that had none, the resulting binding would be unusable.
  * All associations with control schemes that do not exist in the target asset are now removed from bindings upon pasting.
- Fixed `InputActionSetupExtensions.AddCompositeBinding` not setting name of composite.

## [1.2.0] - 2021-10-22

### Changed

- When exceptions occur in user code inside of Input System callbacks, the exception message is now printed __first__ and details about the callback second.
  * Previously a message similar to "Exception ... while executing '...' callbacks" was printed first and then followed by exception log. This was hiding the actual exception and created confusion.

### Fixed

- Fixed a performance issue on entering/exiting playmode where HID device capabilities JSON could be parsed multiple times for a single device([case 1362733](https://issuetracker.unity3d.com/issues/input-package-deserializing-json-multiple-times-when-entering-slash-exiting-playmode)).
- Fixed a problem where explicitly switching to the already active control scheme and device set for PlayerInput would cancel event callbacks for no reason when the control scheme switch would have no practical effect. This fix detects and skips device unpairing and re-pairing if the switch is detected to not be a change to scheme or devices. (case 1342297)
- Any unhandled exception in `InputManager.OnUpdate` failing latter updates with `InvalidOperationException: Already have an event buffer set! Was OnUpdate() called recursively?`. Instead the system will try to handle the exception and recover into a working state.
- Fixed an issue that broke the `VirtualMouseInput` component in the editor ([case 1367553](https://issuetracker.unity3d.com/issues/vitrualmouseinput-stickaction-doesnt-work)).
- Fixed a problem where only using runtimes that are not XR supported causes a compile error. This fix adds back in `ENABLE_VR` checks to prevent this case (case 1368300)
- Fixed input action for Android gamepad's right stick will be correctly invoked when only y axis is changing ([case 1308637](https://issuetracker.unity3d.com/issues/android-input-system-right-analog-stick-tracking-is-erratic-when-using-a-gamepad-connected-to-an-android-device)).
- Generic gamepad short display button names were incorrectly mapped on Switch (`A` instead of `B`, etc).
- Fixed an issue where resetting an action via `InputAction.Reset()` while being in disabled state would prevent the action from being enabled again. ([case 1370732](https://issuetracker.unity3d.com/product/unity/issues/guid/1370732/)).
- Fixed "Default constructor not found for type UnityEngine.InputSystem.iOS.LowLevel.iOSStepCounter" any other potential exceptions due to classes, methods, fields and properties being stripped when managed stripping setting set to medium or high ([case 1368761](https://issuetracker.unity3d.com/issues/ios-new-input-system-iosstepcounter-crash-on-launch-with-managed-stripping)).
- Fixed an issue where `InvalidOperationExceptions` are thrown if an input for an action with multiple interactions is held  while disconnecting the device([case 1354098](https://issuetracker.unity3d.com/issues/input-system-errors-are-thrown-when-disconnecting-controller-while-holding-a-button-with-press-and-release-set-up-separately)).
- Fixed `action.ReadValue` and others returning invalid data when used from `FixedUpdate` or early update when running in play mode in the editor ([case 1368559](https://issuetracker.unity3d.com/issues/enter-key-is-not-registered-when-using-waspressedthisframe-with-input-system-1-dot-1-1) [case 1367556](https://issuetracker.unity3d.com/issues/input-action-readvalue-always-returns-zero-when-called-from-fixedupdate) [case 1372830](https://issuetracker.unity3d.com/issues/querying-inputs-before-preupdate-dot-newinputupdate-returns-invalid-data-when-running-in-play-mode-in-editor)).
- Fixed current being `null` for sensors (`Accelerometer.current`, others) ([case 1371204](https://issuetracker.unity3d.com/issues/accelerometer-not-working-when-using-input-system-1-dot-1-1)).

### Added

- Added support for PS5 DualSense controllers on Mac and Windows.
- Improved the user experience when creating single vs multi-touch touchscreen bindings in the Input Action Asset editor by making both options visible in the input action dropdown menu. Now it's not neccessary to be aware of the touch\*/press path binding syntax ([case 1357664](https://issuetracker.unity3d.com/issues/inputsystem-touchscreens-multi-touch-doesnt-work-when-using-a-custom-inputactionasset)).
- Added support for the Unity Remote app.
  * __NOTE__: This unfortunately requires a change in the Unity native runtime. We are in the process of rolling out the change to Unity versions. A public build that receives the change will automatically enable the functionality in the Input System package.

## [1.1.1] - 2021-09-03

### Fixed

- Fixed `InvalidCastException: Specified cast is not valid.` and `InvalidOperationException: Already have an event buffer set! Was OnUpdate() called recursively?` when upgrading from 1.1.0-pre.5 or earlier. If you experience this issue you can also restart the editor to resolve it.
- Fixed `InputDeviceChange.Destroyed` not being available, now it's correctly marked as obsolete instead.
- Removed documentation around platform user account management of `InputUser` which was ahead of actual backend support for the feature.

## [1.1.0] - 2021-08-27

### Changed

- Modified the fix that landed in `1.1-preview.3` for [any given control being added to an action only once](#same_control_multiple_times_fix).
  * This caused a regression with some setups that, for example, bound the same control multiple times in a composite using processors to alter the value of the control.
  * Internally, a control is now again allowed to feed into the same action through more than one binding.
  * However, externally the control will be mentioned on the action's `InputAction.controls` list only once.
- Adding `InputSystemUIInputModule` from code now installs `DefaultInputActions`. This is equivalent to the default setup when adding the component in the editor ([case 1259306](https://issuetracker.unity3d.com/issues/input-system-ugui-button-does-not-react-when-clicked)).
  ```CSharp
  var go = new GameObject();
  go.AddComponent<EventSystem>();
  var uiModule = go.AddComponent<InputSystemUIInputModule>();
  // uiModule.actionsAsset now has a DefaultInputActions() asset assigned to it and the various
  // action references point to its actions.
  ```
  * `InputSystemUIInputModule.UnassignActions` has been added to remove all actions from the module en bloc.
  ```CSharp
  uiModule.UnassignActions();
  ```

### Fixed

- Fixed an issue where mixing test cases based on `InputTestFixture` (using mocked `InputSystem`) and regular test cases (using real `InputSystem`) would lead to static state leaking between test cases causing random failures and unexpected/undefined behavior ([case 1329015](https://issuetracker.unity3d.com/product/unity/issues/guid/1329015)).
- Fixed `InputSystemUIInputModule.AssignDefaultActions` not assigning `trackedDeviceOrientation` and `trackedDevicePosition`.
- Fixed regression introduced by [previous change](#ui_multiple_scenes_fix) where `InputSystemUIInputModule` would not disable actions correctly.
- Fixed `InputAction.canceled` not getting triggered reliably for `InputActionType.PassThrough` actions when `InputSystem.ResetDevice` was called.
- Fixed device resets (e.g. happening as part of focus changes) leading to only some actions bound to these devices getting cancelled instead of all of them.

## [1.1.0-pre.6] - 2021-08-23

### Fixed

- Fixed pairing devices to existing `InputUser`s potentially corrupting list of paired devices from other `InputUser`s ([case 1327628](https://issuetracker.unity3d.com/issues/input-system-devices-are-reassigned-to-the-wrong-users-after-adding-a-new-device)).
- Fixed duplication of control paths when viewing collections of `InputControl`s in the inspector.
  * Fix contributed by [NibbleByte](https://github.com/NibbleByte) in [1354](https://github.com/Unity-Technologies/InputSystem/pull/1354).
- Fixed `StackOverflowException` caused by calling `InputSystem.Update` from inside an input action callback such as `InputAction.performed` ([case 1316000](https://issuetracker.unity3d.com/issues/crash-when-adding-inputsystem-dot-update-to-inputsystem-command-handler-to-force-processing-an-event-and-sending-input)).
- Fixed `InputTestFixture` leaving all `.current` getters uninitialized after a test run ([case 1329015](https://issuetracker.unity3d.com/issues/inputsystem-mouseeventhandler-breaks-when-running-multiple-playmode-tests)).
- Fixed broken script references in Touch Samples project ([case 1190598](https://issuetracker.unity3d.com/issues/input-system-sample-projects-have-missing-script-references)).
- Fixed `PointerInput` composite in `TouchSamples` project being registered only after scenes already loaded ([case 1215048](https://issuetracker.unity3d.com/issues/mobile-input-system-custom-binding-broken-slash-not-registered-when-using-runtimeinitializeonloadmethod-and-loading-scene-directly)).
- Fixed `InputControlExtensions.EnumerateChangedControls` skipping over `left`, `right`, and `down` controls on PS4 controller's dpad ([case 1315107](https://issuetracker.unity3d.com/issues/input-system-left-right-and-down-directional-pad-buttons-do-not-switch-controls-over-to-controller)).
- Fixed undo not working in `Input System Package` project settings pane ([case 1291709](https://issuetracker.unity3d.com/issues/inputsystem-exception-thrown-continuously-when-undo-operation-is-performed-with-supported-devices-list-in-the-project-settings)).
- Fixed incorrect indexing in `InputUser.OnDeviceChanged` that could result in incorrect pairing of devices or `IndexOutOfRangeException` being thrown when removing, adding or reconfiguring a device. Fix contribution by [Mikael Klages](https://github.com/ITR13) in [#1359](https://github.com/Unity-Technologies/InputSystem/pull/1359).
- Fixed incorrect indexing when sorting magnitude based on score in `InputActionRebindingExtensions.RebindingOperation` which could result in incorrect magnitudes for candidates. Contribution by [Fredrik Ludvigsen](https://github.com/steinbitglis) in [#1348](https://github.com/Unity-Technologies/InputSystem/pull/1348).
- Fixed inconsistent ordering and execution when adding to or removing from the various callbacks in the API (such as `InputSystem.onDeviceChange` but also `InputAction.started` etc.) during the execution of a callback ([case 1322530](https://issuetracker.unity3d.com/issues/inputsystems-events-are-not-called-the-order-they-were-added-when-they-are-modified-in-the-middle-of-the-call-by-other-listener).
- Fixed inconsistent behavior of WebGL gamepad left/right stick. Up/Down controls were reverse of X/Y controls. ([case 1348959](https://fogbugz.unity3d.com/f/cases/1348959))
- Fixed `PlayerInputManager`s join action not triggering when using a referenced `InputAction` ([case 1260625](https://issuetracker.unity3d.com/issues/input-system-player-input-managers-join-action-is-not-triggered-when-using-a-referenced-input-action)).
- Fixed UI issue where pressing the wrong button was possible while quickly moving through a UI because the submit action fired on action press instead of action release ([1333563](https://issuetracker.unity3d.com/issues/input-submit-action-is-called-on-release-rather-than-on-press-when-using-enter-key)).
- Fixed InvalidOperationException when opening a preset created from a .inputactions asset ([case 1199544](https://issuetracker.unity3d.com/issues/input-system-properties-are-not-visible-and-invalidoperationexception-is-thrown-on-selecting-inputactionimporter-preset-asset)).
- Fixed a problem arising when combining InputSystemUIInputModule and PlayInput with SendMessage or BroadcastMessage callback behavior on the same game object or hierarchy which is an ambiguous input setup. This fix eliminates callbacks into InputSystemUIInputModule. Related to ([1343712](https://issuetracker.unity3d.com/issues/input-system-ui-components-lags-when-using-input-system-ui-input-module-together-with-player-input-component)).
- Fixed inconsistent usage of `ENABLE_PROFILER` define together with `Profiler.BeginSample`/`Profiler.EndSample` by removing `ENABLE_PROFILER` macro check because `BeginSample`/`EndSample` are already conditional with `[Conditional("ENABLE_PROFILER")]` ([case 1350139](https://issuetracker.unity3d.com/issues/inconsistent-enable-profiler-scripting-defines-in-inputmanager-dot-cs-when-using-profiler-dot-beginssample-and-profiler-dot-endsample)).
- Remediated majority of performance issues with high frequency mice (>=1kHz poll rates) in release mode by merging consecutive mouse move events together ([case 1281266](https://issuetracker.unity3d.com/issues/many-input-events-when-using-1000hz-mouse)), see the events documentation for more information.
- Fixed `InputEventTrace` replays skipping over empty frames and thus causing playback to happen too fast.
- Fixed `"Pointer should have exited all objects before being removed"` error when changing screen orientation on mobile.
- Controls such as mouse positions are no longer reset when focus is lost.
- Pressing a uGUI `Button` and then alt-tabbing away, letting go of the button, and then going back to the application will no longer trigger a button click.
- Fixed `Input.onUnpairedDeviceActivity` triggering from editor input.
- Fixed 'up' and 'down' controls on `WebGLGamepad` left and right sticks not being clamped correctly.

#### Actions

- Fixed right-clicking in empty action map or action list not popping up context menu ([case 1336426](https://issuetracker.unity3d.com/issues/cant-open-drop-down-menu-when-hovering-over-free-space-in-input-action)).
- Fixed binding paths being misaligned in UI when switching to text mode editing ([case 1200107](https://issuetracker.unity3d.com/issues/input-system-path-input-field-text-is-clipping-under-binding-in-the-properties-section)).
- Fixed `"Exception: Style.Draw may not be called with GUIContent that is null."` error from `PlayerInput` inspector when having an action map with no actions ([case 1317735](https://issuetracker.unity3d.com/issues/multiple-error-messages-are-thrown-when-trying-to-expand-the-event-list-of-an-input-actions-asset-that-has-an-empty-action-map)).
- Fixed calling `GetBindingDisplayString()` on an `InputAction` with a composite binding leading to doubled up output ([case 1321175](https://issuetracker.unity3d.com/issues/macos-input-system-getbindingdisplaystring-returns-empty-strings-for-some-mappings)).
- Fixed `MultiTapInteraction` not respecting `InputSettings.multiTapDelayTime` ([case 1292754](https://issuetracker.unity3d.com/issues/multitapdelaytime-does-not-influence-maxtapspacing-in-input-action-assets)).
- Fixed changing values in `Input System Package` project settings not affecting default values displayed in `.inputactions` editor window ([case 1292754](https://issuetracker.unity3d.com/issues/multitapdelaytime-does-not-influence-maxtapspacing-in-input-action-assets)).
- Fixed rebinding a part of a composite with `RebindingOperation.WithTargetBinding` not also changing the type of control being looked for ([case 1272563](https://issuetracker.unity3d.com/issues/input-system-performinteractiverebinding-method-doesnt-detect-button-input-when-rebinding-part-of-a-2d-vector-composite)).
- <a name="axiscomposite-min-max-value-fix"></a> Fixed `AxisComposite` not respecting `minValue` and `maxValue` properties ([case 1335838](https://issuetracker.unity3d.com/issues/inputsystem-1d-axis-composite-binding-will-return-a-incorrect-value-if-minvalue-and-maxvalue-is-not-1-and-1)).
- Fixed `ArgumentOutOfRangeException` caused by `IsPointerOverGameObject` ([case 1337354](https://issuetracker.unity3d.com/issues/mobile-argumentoutofrangeexception-is-thrown-when-calling-ispointerovergameobject)).
- `PlayerInput` no longer logs an error message when it is set to `Invoke UnityEvents` and can't find  an action in the given `.inputactions` asset ([case 1259577](https://issuetracker.unity3d.com/issues/an-error-is-thrown-when-deleting-an-input-action-and-entering-play-mode)).
- Fixed `HoldInteraction` getting stuck when hold and release happens in same event ([case 1346786](https://issuetracker.unity3d.com/issues/input-system-the-canceled-event-is-not-fired-when-clicking-a-button-for-a-precise-amount-of-time)).
- Fixed adding an action in the `.inputactions` editor automatically duplicating interactions and processors from the first action in the map.
- Fixed `InputActionSetupExtensions.ChangeBinding` when modifying binding from a different action than specified. Contribution by [Fredrik Ludvigsen](https://github.com/steinbitglis) in [#1348](https://github.com/Unity-Technologies/InputSystem/pull/1352).

### Added

- Added `InputSystem.runUpdatesInEditMode` to enable processing of non-editor updates without entering playmode (only available for XR).
- Added a new "UI vs Game Input" sample to the package. The sample can be installed from the Unity Package Manager UI in the editor.
  * The sample demonstrates how to deal with inputs that may both lead to UI actions as well as in-game actions.
- Added method `SetMotorSpeedsAndLightBarColor` as a workaround for setting both the light bar and motor speeds simultaneously on a DualShock 4 controller ([case 1271119](https://issuetracker.unity3d.com/issues/dualshock4-setlightbarcolor-and-setmotorspeeds-cannot-be-called-on-the-same-frame-using-input-system)).
- Added the concept of "soft" and "hard" device resets.
  * In general, resetting a device will reset its state to default values.
  * Individual controls can be marked as `dontReset` to exclude them from resets. This makes the reset "soft" (default).
    ```CSharp
    //  Perform a "soft" reset of the mouse. The mouse position will not be affected
    // but controls such as buttons will be reset.
    InputSystem.ResetDevice(Mouse.current);
    ```
  * A "hard" reset can be forced through the API. This also resets `dontReset` controls.
    ```CSharp
    // Perform a "hard" reset of the mouse. The mouse position will also be reset to (0,0).
    InputSystem.ResetDevice(Mouse.current, alsoResetDontResetControls: true);
    ```
  * Resets will lead to `InputAction`s that are enabled and in-progress from controls that being reset, to be canceled. This will not perform actions even if they trigger on, for example, button release.
- `InputDevice.canRunInBackground` can now be force-set through layouts.
   ```CSharp
   // Force XInputWindows gamepads to not run in the background.
   InputSystem.RegisterLayoutOverride(@"
       {
           ""name"": ""XInputWindowsNoCanRunInBackground"",
           ""extend"": ""XInputWindows"",
           ""runInBackground"": ""off""
       }
   ");
   ```
- Improved performance of `Touchscreen` by merging consecutive touch move events together. See the events documentation for more information.

#### Actions

- Added a new `InputAction.wantsInitialStateCheck` property that allows toggling on initial state checks for `Button` and `Pass-Through` actions (implicitly enabled for `Value` actions).
  * This allows responding immediately to controls that are already actuated when the action is enabled.
- Added new API for more easily listening for event changes.
  ```CSharp
  InputSystem.onEvent
    .ForDevice<Gamepad>()
    .Where(e => e.HasButtonPress())
    .CallOnce(e => Debug.Log("Button pressed!));
  ```
- Added new API to easily listen for button presses on any device.
  ```CSharp
  InputSystem.onAnyButtonPress
    .CallOnce(ctrl => Debug.Log($"Button '{ctrl}' pressed"));
  ```
  * This is a simple wrapper around the new API mentioned above.

### Changed

- Application focus handling behavior has been reworked.
  * When `runInBackground` is off, no action will be taken on focus loss. When focus comes back, all devices will receive a sync request. Those that don't support it will see a "soft" reset.
  * When `runInBackground` is on (which, when running in the editor, is considered to always be the case), a new setting `InputSettings.backgroundBehavior` dictates how input is to be handled while the application does not have focus. The default setting of `ResetAndDisableNonBackgroundDevices` will soft-reset and disable all devices for which `InputDevice.canRunInBackground` is false. While in the background, devices that are flagged as `canRunInBackground` will keep running as in the foreground.
  * In the editor, devices other than `Pointer` and `Keyboard` devices (i.e. anything not used to operate the editor UI) are now by default routing their input to the Game View regardless of focus. This also fixes the problem of gamepad sticks resetting to `(0,0)` on focus loss ([case 1222305](https://issuetracker.unity3d.com/issues/input-system-gamepad-stick-values-are-cached-when-changing-editor-window-focus)).
  * A new setting `InputSettings.gameViewFocus` has been introduced to determine how Game View focused is handled in the editor with respect to input.
- Editor: Removed 'Lock Input to Game View' setting in the Input Debugger.
  * The setting has been replaced by the new 'Game View Focus' project setting.
- `InputSystem.defaultButtonPressPoint` is now clamped to a minimum value of `0.0001` ([case 1349002](https://issuetracker.unity3d.com/issues/onclick-not-working-when-in-player)).
- `InputDevice.OnConfigurationChanged` can now be overridden in derived classes.
- `InputSystemUIInputModule` now defers removing pointers for touches by one frame.
  * This is to ensure that `IsPointerOverGameObject` can meaningfully be queried for touches that have happened within the frame &ndash; even if by the time the method is called, a touch has technically already ended ([case 1347048](https://issuetracker.unity3d.com/issues/input-system-ispointerovergameobject-returns-false-when-used-with-a-tap-interaction)).
  * More precisely, this means that whereas before a `PointerExit` and `PointerUp` was received in the same frame, a touch will now see a `PointerUp` in the frame of release but only see a `PointerExit` in the subsequent frame.
- Calling `EventSystem.IsPointerOverGameObject()` from within `InputAction` callbacks (such as `InputAction.performed`) will now result in a warning.
  * UI updates *after* input and consumes input through `InputAction`s as they are processed. Thus, querying UI state from within `InputAction` callbacks will query outdated UI state.
- Changed `TrackedPoseDriver` to use properties of type `InputActionProperty` rather than `InputAction` to allow more flexibility.
- Changed quickstart documentation sample to use the Update method instead of FixedUpdate to show a more correct usage of the `wasPressedThisFrame` API.

## [1.1.0-pre.5] - 2021-05-11

- Fixes a problem with the package's manifest missing a dependency on the UI Elements module.

## [1.1.0-pre.4] - 2021-05-04

### Changed

- The `VirtualMouseInput` component is now part of the Input System assembly. It was previously packaged with the `Gamepad Mouse Cursor` sample.
  * The component has a different GUID from before, so existing setups that use the component from the sample are not broken. To use the built-in component you must explicitly switch over.
- `InputTestFixture` no longer deletes the `GameObject`s in the current scene in its `TearDown` ([case 1286987](https://issuetracker.unity3d.com/issues/input-system-inputtestfixture-destroys-test-scene)).
  * This was added for the sake of the Input System's own tests but should not have been in the public fixture.
- Generic `Gamepad` now has platform independent long button names. Previously it used different names if editor targeted PS4/Switch consoles (case 1321676).
- When creating a new control scheme with a name `All Control Schemes`, `All Control Schemes1` will be created to avoid confusion with implicit `All Control Schemes` scheme ([case 1217379](https://issuetracker.unity3d.com/issues/control-scheme-cannot-be-selected-when-it-is-named-all-control-schemes)).
- Display names of keyboard buttons are now passed through `ToLower` and `ToTitleCase` to enforce consistent casing between different platforms and keyboard layouts ([case 1254705](https://issuetracker.unity3d.com/issues/the-display-names-for-keyboard-keys-in-the-input-debugger-do-not-match-those-defined-in-input-system-package)).
- Editor: All remaining `InputUser` instances are now removed automatically when exiting play mode. This means that all devices are automatically unpaired.
  * In essence, like `InputAction`, `InputUser` is now considered a player-only feature.
- Events queued __during__ event processing (i.e. `InputSystem.Update()`) are now processed in the same frame. This eliminates the 1-frame lag previously incurred by simulated input.
  * Note that this does not extend to input queued __outside__ of event processing but in the same frame. For example, input queued by the UI (such as by `OnScreenButton` and `OnScreenStick`) will still see a 1-frame lag as UI event processing happens later in the frame and outside of input event processing.

#### Actions

- When removing/unplugging a device, it will now also be removed from the device list of `InputActionMap.devices` and `InputActionAsset.devices`.
  ```CSharp
  var gamepad = InputSystem.AddDevice<Gamepad>();
  var actions = new MyGeneratedActions();
  actions.devices = new[] { gamepad };
  InputSystem.RemoveDevice(gamepad);
  // `actions.devices` is now an empty array.
  ```
- Adding an action to a `InputActionMap` that is part of an `InputActionAsset` now requires all actions in the asset to be disabled ([case 1288335](https://issuetracker.unity3d.com/issues/adding-actions-at-runtime-to-existing-map-from-asset-triggers-assertion-error)).
  * This used to trigger an `Assert` at runtime but now properly throws an `InvalidOperationException`.

### Fixed

- Fixed inputs in game view sometimes not working when running in the editor, as initial focus state could end up being incorrect.
- Fixed bad performance in Input Debugger with high-frequency devices (e.g. 1+ KHz gaming mice). Before, high event volumes led to excessive refreshes of debugger data.
- Fixed compile error on tvOS due to step counter support for iOS added in `1.1.0-preview.3`.
- Fixed PS4- and PS3-specific `rightTriggerButton` and `leftTriggerButton` controls not being marked as synthetic and thus conflicting with `rightTrigger` and `leftTrigger` input ([case 1293734](https://issuetracker.unity3d.com/issues/input-system-when-binding-gamepad-controls-triggerbutton-gets-bound-instead-of-triggeraxis)).
  * This manifested itself, for example, when using interactive rebinding and seeing `rightTriggerButton` getting picked instead of the expected `rightTrigger` control.
- Fixed changes to usages of devices in remote player not being reflected in Input Debugger.
- Fixed exceptions and incorrect values with HIDs using 32-bit fields ([case 1189859](https://issuetracker.unity3d.com/issues/inputsystem-error-when-vjoy-is-installed)).
  * This happened, for example, with vJoy installed.
- Fixed `InputUser` no longer sending `InputUserChange.ControlsChanged` when adding a new user after previously, all users were removed.
  * Fix contributed by [Sven Herrmann](https://github.com/SvenRH) in [1292](https://github.com/Unity-Technologies/InputSystem/pull/1292).
- Fixed `AxisDeadzoneProcessor` min/max values not being settable to 0 in editor UI ([case 1293744](https://issuetracker.unity3d.com/issues/input-system-input-system-axis-deadzone-minimum-value-fallsback-to-default-value-if-its-set-to-0)).
- Fixed blurry icons in input debugger, asset editor, input settings ([case 1299595](https://issuetracker.unity3d.com/issues/inputsystem-supported-device-list-dropdown-icons-present-under-project-settings-are-not-user-friendly)).
- Fixed `clickCount` not being incremented correctly by `InputSystemUIInputModule` for successive mouse clicks ([case 1317239](https://issuetracker.unity3d.com/issues/eventdata-dot-clickcount-doesnt-increase-when-clicking-repeatedly-in-the-new-input-system)).
- <a name="ui_multiple_scenes_fix"></a>Fixed UI not working after additively loading scenes with additional InputSystemUIInputModule modules ([case 1251720](https://issuetracker.unity3d.com/issues/input-system-buttons-cannot-be-pressed-after-additively-loading-scenes-with-additional-event-systems)).
- Fixed no `OnPointerExit` received when changing UI state without moving pointer ([case 1232705](https://issuetracker.unity3d.com/issues/input-system-onpointerexit-is-not-triggered-when-a-ui-element-interrupts-a-mouse-hover)).
- Fixed reference to `.inputactions` of `Player Prefab` referenced by `PlayerInputManager` being destroyed on going into play mode, if the player prefab was a nested prefab ([case 1319756](https://issuetracker.unity3d.com/issues/playerinput-component-loses-its-reference-to-an-inputactionasset)).
- Fixed "Scheme Name" label clipped in "Add Control Schema" popup window ([case 1199560]https://issuetracker.unity3d.com/issues/themes-input-system-scheme-name-is-clipped-in-add-control-schema-window-with-inter-default-font)).
- Fixed `InputSystem.QueueEvent` calls from within `InputAction` callbacks getting dropped entirely ([case 1297339](https://issuetracker.unity3d.com/issues/input-system-ui-button-wont-click-when-simulating-a-mouse-click-with-inputsystem-dot-queueevent)).
- Fixed `InputSystemUIInputModule` being in invalid state when added from `Awake` to a game object when entering playmode ([case 1323566](https://issuetracker.unity3d.com/issues/input-system-default-ui-actions-do-not-register-when-adding-inputsystemuiinputmodule-at-runtime-to-an-active-game-object)).
- Fixed `Keyboard.current` becoming `null` after `OnScreenButton` is disabled or destroyed ([case 1305016](https://issuetracker.unity3d.com/issues/inputsystem-keyboard-dot-current-becomes-null-after-onscreenbutton-is-destroyed)).

#### Actions

- Fixed rebinding not working for any discrete control that was held when the rebinding operation started ([case 1317225](https://issuetracker.unity3d.com/issues/inputsystem-a-key-will-not-be-registered-after-rebinding-if-it-was-pressed-when-the-rebinding-operation-started)).
- Fixed bindings being added to every InputAction in a collection when editing a collection of InputActions in the inspector. ([case 1258578](https://issuetracker.unity3d.com/issues/adding-a-binding-to-one-inputaction-element-in-a-list-adds-the-same-binding-to-all-the-other-elements-in-the-list))
- Fixed `Retrieving array element that was out of bounds` and `SerializedProperty ... has disappeared!` errors when deleting multiple action bindings in the input asset editor ([case 1300506](https://issuetracker.unity3d.com/issues/errors-are-thrown-in-the-console-when-deleting-multiple-bindings)).
- Fixed delete key not working in the input actions editor ([case 1282090](https://issuetracker.unity3d.com/issues/input-system-delete-key-doesnt-work-in-the-input-actions-window)).
- Fixed actions embedded into `MonoBehaviours` not showing bindings added directly from within constructors ([case 1291334](https://issuetracker.unity3d.com/issues/input-action-binding-doesnt-show-up-in-the-inspector-when-set-using-a-script)).
  ```CSharp
  public class MyMB : MonoBehaviour {
    // This would end up not showing the binding in the inspector.
    public InputAction action = new InputAction(binding: "<Gamepad>/leftStick");
  ```
- Fixed tooltips not appearing for elements of the Input Actions editor window ([case 1311595](https://issuetracker.unity3d.com/issues/no-tooltips-appear-when-hovering-over-parts-of-input-action-editor-window)).
- Fixed `NullReferenceException` when reading values through `InputAction.CallbackContext` on a `OneModifierComposite` or `TwoModifierComposite` binding.
- Fixed multi-taps not working when multiple controls were bound to an action ([case 1267805](https://issuetracker.unity3d.com/issues/input-system-multi-tap-interaction-doesnt-get-triggered-when-there-are-2-or-more-bindings-in-the-active-control-scheme)).
  * When there were multiple controls bound to an action, this bug would get triggered by any interaction that did not result in a phase change on the action.
- Fixed runtime rebinds added as new bindings from leaking into .inputactions assets when exiting play mode ([case 1190502](https://issuetracker.unity3d.com/issues/inputsystem-runtime-rebinds-are-leaking-into-inputactions-asset))
- Fixed `IndexOutOfRangeException` and `null` elements in `InputUser.lostDevices` when an `InputUser` loses a devices from a control scheme with only optional devices ([case 1275148](https://issuetracker.unity3d.com/issues/disconnecting-and-reconnecting-input-device-causes-exception-in-inputuser)).
- Fixed binding path selection windows not remembering navigation state when going up through hierarchy ([case 1254981](https://issuetracker.unity3d.com/issues/action-binding-path-selection-windows-doesnt-remember-navigation-state)).

### Added

- Support for Device Simulator touchscreen input.
- Enabled XR device support on Magic Leap (Lumin).
- Added ability to force XR Support in a project by defining `UNITY_INPUT_FORCE_XR_PLUGIN`.
- Added a warning message to PlayerInputManager editor when the attached input action asset won't work with Join Players When Button Is Pressed behaviour due to missing control scheme device requirements ([case 1265853](https://issuetracker.unity3d.com/issues/input-system-player-prefabs-are-not-instantiated-on-join-action-when-they-have-inputactionasset-assigned-to-them)).
- Added support for [UI Toolkit](https://docs.unity3d.com/Manual/UIElements.html) with Unity 2021.1+.
  * UITK is now supported as a UI solution in players. Input support for both [Unity UI](https://docs.unity3d.com/Manual/com.unity.ugui.html) and [UI Toolkit](https://docs.unity3d.com/Manual/UIElements.html) is based on the same `InputSystemUIInputModule` code path. More details in the manual.
- `InputSystemUIInputModule` now has an `xrTrackingOrigin` property. When assigned, this will transform all tracked device positions and rotations from it's local space into Unity's world space ([case 1308480](https://issuetracker.unity3d.com/issues/xr-sdk-tracked-device-raycaster-does-not-work-correctly-with-worldspace-canvas-when-xr-camera-is-offset-from-origin)).
- Added `InputSystemUIInputModule.GetLastRaycastResult`. This returns the most recent raycast result and can be used to draw ray visualizations or get information on the most recent UI object hit.
- Added `InputStateBlock` support for `kFormatSBit` when working with floats ([case 1258003](https://issuetracker.unity3d.com/issues/hid-exceptions-are-thrown-when-launching-a-project-while-analog-keyboard-is-connected-to-the-machine)).
- Added an API to parse control paths.
  ```CSharp
  var parsed = InputControlPath.Parse("<XRController>{LeftHand}/trigger").ToArray();

  Debug.Log(parsed.Length); // Prints 2.
  Debug.Log(parsed[0].layout); // Prints "XRController".
  Debug.Log(parsed[0].name); // Prints an empty string.
  Debug.Log(parsed[0].usages.First()); // Prints "LeftHand".
  Debug.Log(parsed[1].layout); // Prints null.
  Debug.Log(parsed[1].name); // Prints "trigger".
  ```
  * Can, for example, be used with `InputBinding.path`.
- Added a new API-only setting in the form of `InputSystem.settings.maxEventBytesPerUpdate`.
  * Puts an upper limit on the number of event bytes processed in a single update.
  * If exceeded, any additional event data will get thrown away and an error will be issued.
  * Set to 5MB by default.
- Added a new API-only setting called `InputSystem.settings.maxQueuedEventsPerUpdate`.
  * This limits the number of events that can be queued during event processing using the `InputSystem.QueueEvent` method. This guards against infinite loops in the case where an action callback queues an event that causes the same action callback to be called again.
- Added `InputSystemUIInputModule.AssignDefaultActions` to assign default actions when creating ui module in runtime.
- Added `UNITY_INCLUDE_TESTS` define constraints to our test assemblies, which is 2019.2+ equivalent to `"optionalUnityReferences": ["TestAssemblies"]`.

## [1.1.0-preview.3] - 2021-02-04

### Changed

- An upper limit of 1024 controls per device and 1kb of memory state per device has been introduced.
  * This allows for certain optimizations.
  * Should the limits prove too tight, they can be raised in the future.
  * The most complex device we have at the moment (`Touchscreen`) has 242 controls and 616 bytes of state.
- `TouchSimulation` now __disables__ the `Pointer` devices it reads input from.
  * This is to address the problem of mouse input leading to __both__ mouse and touch input happening concurrently. Instead, enabling touch simulation will now effectively __replace__ mouse and pen input with touch input.
  * Devices such `Mouse` and `Pen` will remain in place but will not get updated. Events received for them will be consumed by `TouchSimulation`.
- Enabled XR device support on Switch.

### Fixed

- Fixed Right stick to use AXIS.Z and AXIS.RZ for Android gamepads.
- Fixed triggers to always use Axis.Gas and Axis.Brake for Android gamepads.
- Fixed precompiled layouts such as `FastKeyboard` leading to build time regressions with il2cpp (case 1283676).
- Fixed `InputDevice.canRunInBackground` not being correctly set for VR devices (thus not allowing them to receive input while the application is not focused).
- Fixed `InputUser.OnEvent` and `RebindingOperation.OnEvent` exhibiting bad performance profiles and leading to multi-millisecond input update times (case 1253371).
  * In our own measurements, `InputUser.OnEvent` is >9 times faster than before and `RebindingOperation.OnEvent` is ~2.5 times faster.
- Fixed PS4 controller not recognized on Mac when connected over Bluetooth ([case 1286449](https://issuetracker.unity3d.com/issues/input-system-dualshock-4-zct1e-dualshock-2-v1-devices-are-not-fully-recognised-over-bluetooth)).
- Fixed `EnhancedTouch` leaking `NativeArray` memory on domain reloads ([case 1190150](https://issuetracker.unity3d.com/issues/new-input-system-simulated-touch-in-editor-doesnt-work)).
- Fixed `TouchSimulation` leading to `"Pointer should have exited all objects before being removed"` errors ([case 1190150](https://issuetracker.unity3d.com/issues/new-input-system-simulated-touch-in-editor-doesnt-work)).
- Fixed multi-touch not working with `InputSystemUIInputModule` ([case 1271942](https://issuetracker.unity3d.com/issues/android-onenddrag-not-being-called-when-there-are-at-least-2-touches-on-the-screen)).
  * This also manifested itself when using On-Screen Controls and not being able to use multiple controls at the same time (for example, in the [Warriors demo](https://github.com/UnityTechnologies/InputSystem_Warriors)).
- Fixed restart prompt after package installation not appearing on Unity 2020.2+ ([case 1292513](https://issuetracker.unity3d.com/issues/input-system-after-package-install-the-update-slash-switch-and-restart-prompt-does-not-appear)).
- Fixed action with multiple bindings getting stuck in `Performed` state when two or more controls are pressed at the same time ([case 1295535](https://issuetracker.unity3d.com/issues/input-system-not-registering-multiple-inputs)).
  * Regression introduced in 1.1-preview.2.
- Fixed `Touch.activeTouches` having incorrect touch phases after calling `EnhancedTouch.Disable()` and then `EnhancedTouch.Enable()` ([case 1286865](https://issuetracker.unity3d.com/issues/new-input-system-began-moved-and-ended-touch-phases-are-not-reported-when-a-second-scene-is-loaded)).
- Fixed compile errors related to XR/AR on console platforms.

#### Actions

- <a name="same_control_multiple_times_fix"></a>Fixed actions not triggering correctly when multiple bindings on the same action were referencing the same control ([case 1293808](https://issuetracker.unity3d.com/product/unity/issues/guid/1293808/)).
  * Bindings will now "claim" controls during resolution. If several bindings __on the same action__ resolve to the same control, only the first such binding will successfully resolve to the control. Subsequent bindings will only resolve to controls not already referenced by other bindings on the action.
  ```CSharp
  var action = new InputAction();
  action.AddBinding("<Gamepad>/buttonSouth");
  action.AddBinding("<Gamepad>/buttonSouth"); // Will be ignored.
  action.AddBinding("<Gamepad>/button*"); // Will only receive buttonWest, buttonEast, and buttonNorth.
  ```
  * This also means that `InputAction.controls` will now only contain any control at most once.
- Fixed JSON serialization of action maps not preserving empty binding paths ([case 1231968](https://issuetracker.unity3d.com/issues/cloning-actionmap-through-json-converts-empty-paths-to-null-which-is-not-allowed)).

### Added

- Added DualShock4GamepadAndroid and XboxOneGamepadAndroid layout for Android
- Added a new high-performance way to iterate over changed controls in an event.
  ```CSharp
  // Can optionally specify a magnitude threshold that controls must cross.
  // NOTE: This will note allocate GC memory.
  foreach (var control in eventPtr.EnumerateChangedControls(magnitudeThreshold: 0.1f))
      Debug.Log($"Control {control} changed state");
  ```
  * This can be used, for example, to implement much more performant "any button pressed?" queries.
  ```CSharp
  InputSystem.onEvent +=
      (eventPtr, device) =>
      {
          // Ignore anything that is not a state event.
          var eventType = eventPtr.type;
          if (eventType != StateEvent.Type && eventType != DeltaStateEvent.Type)
              return;

          // Find all changed controls actuated above the button press threshold.
          foreach (var control in eventPtr.EnumerateChangedControls
              (device: device, magnitudeThreshold: InputSystem.settings.defaultButtonPressThreshold))
              // Check if it's a button.
              if (control is ButtonControl button)
                  Debug.Log($"Button {button} was pressed");
      }
  ```
- Added support for Step Counter sensors for iOS.
  * You need to enable **Motion Usage** under Input System settings before using the sensor. You can also manually add **Privacy - Motion Usage Description** to your application's Info.plist file.

## [1.1.0-preview.2] - 2020-10-23

### Changed

- The `submit` and the `cancel` actions of the UI input module now trigger on __release__ instead of press. This makes the behavior consistent with clicks triggering UI response on release rather than press.
- Removed the old "Tanks" demo (previously available from the samples shipped with the package).
  * Added a new and improved demo project, which you can download from the [InputSystem_Warriors](https://github.com/UnityTechnologies/InputSystem_Warriors) GitHub repository.

#### Actions

- Actions of type `InputActionType.Button` now respect button press (and release) points.
  * Previously, button-type actions, when used without explicit "Press" interactions, would perform immediately when a bound control was actuated.
  * Now, a button-type action will behave the same as if a "Press" interaction is applied with "Trigger Behavior" set to "Press Only".
  * This means that a button-type action will now perform (and perform __once__ only) when a control crosses the button press threshold defined in the global settings or, if present, locally on a `ButtonControl`. It will then stay performed and finally cancel only when the control falls back to or below the release threshold.
- `InputAction.ReadValue<T>()` now always returns `default<T>` when the action is canceled.
  * This is to make it consistent with `InputAction.CallbackContext.ReadValue<T>()` which already returned `default<T>` when the action was canceled.
  * In general, all APIs that read values will return default values when an action is in a phase other than `Started` or `Performed`.
- If multiple actions in different action maps but in the same .inputactions asset have the same name, calling `InputActionAsset.FindAction()` with just an action name will now return the first __enabled__ action. If none of the actions are enabled, it will return the first action with a matching name as before ([case 1207550](https://issuetracker.unity3d.com/issues/input-system-action-can-only-be-triggered-by-one-of-the-action-maps-when-action-name-is-identical)).
  ```CSharp
  var map1 = new InputActionMap("map1");
  var map2 = new InputActionMap("map2");
  map1.AddAction("actionWithSameName");
  map2.AddAction("actionWithSameName");
  var asset = ScriptableObject.CreateInstance<InputActionAsset>();
  asset.AddActionMap(map1);
  asset.AddActionMap(map2);

  map2["actionWithSameName"].Enable();

  var action = asset["actionWithSameName"];
  // Before: "map1/actionWithSameName"
  // Now: "map2/actionWithSameName"
  ```

### Fixed

- Fixed player build causing `ProjectSettings.asset` to be checked out in Perforce ([case 1254502](https://issuetracker.unity3d.com/issues/projectsettings-dot-asset-is-checked-out-in-perforce-when-building-a-project-with-the-input-system-package-installed)).
- Fixed player build corrupting preloaded asset list in `PlayerSettings` if it was modified by another build processor.
- Fixed remoting in Input Debugger not working for devices in the player that are created from generated layouts (such as XR devices).
- Fixed potential `NullReferenceException` in `InputActionProperty` when the `InputActionReference` is `null`.
- Fixed "On-Screen Controls" sample still using `StandaloneInputModule` and thus throwing `InvalidOperationException` when used with "Active Input Handling" set to "Input System Package (New)" ([case 1201866](https://issuetracker.unity3d.com/issues/input-system-old-input-module-is-available-in-onscreencontrolssample-sample-scene-from-package)).
- Fixed `OnScreenButton` leaving button controls in pressed state when disabled in-between receiving `OnPointerDown` and `OnPointerUp`. Usually manifested itself by having to click the button twice next time it was enabled.
- Fixed exiting out of play mode in the Unity Editor while a test run is in progress leading to the Input System permanently losing all its state until the editor is restarted ([case 1251724](https://issuetracker.unity3d.com/issues/the-input-system-does-not-get-re-enabled-when-a-playmode-input-test-is-interrupted)).
- Fixed max values for `Axis` and `Double` controls stored as multi-bit fields being off by one ([case 1223436](https://issuetracker.unity3d.com/issues/value-equal-to-1-is-not-returned-by-the-input-system-when-reading-a-multi-bit-control)).
  * Fix contributed by [jamre](https://github.com/jamre) in [962](https://github.com/Unity-Technologies/InputSystem/pull/962). Thank you!
- Fixed debug assert in `InputDeviceTester` sample when simultaneously pressing two buttons on gamepad ([case 1244988](https://issuetracker.unity3d.com/issues/input-system-runtime-errors-when-pressing-more-than-one-button-at-the-same-time)).
- Fixed use of UI `Slider` causing drag thresholds to no longer work ([case 1275834](https://issuetracker.unity3d.com/issues/inputsystem-drag-threshold-value-is-ignored-for-scroll-view-after-interacting-with-a-slider-slash-scroll-bar)).
- Fixed layout lists in Input Debugger not updating when removing layouts.
- Fixed device connects leading to different but similar device being reported as reconnected.

#### Actions

- Fixed Action with multiple bindings becoming unresponsive after a Hold interaction was performed ([case 1239551](https://issuetracker.unity3d.com/issues/input-system-hold-interaction-makes-an-input-action-unresponsive-when-2-or-more-binding-are-attached-to-the-same-input-action)).
- Fixed `NullReferenceException` when `Player Input` component `Create Action` is pressed and saved ([case 1245921](https://issuetracker.unity3d.com/issues/input-system-nullreferenceexception-is-thrown-when-player-input-component-create-action-is-pressed-and-saved)).
- Fixed `InputActionTrace.ActionEventPtr.ReadValueAsObject` leading to `InvalidCastException` when trying to read values that came from composite bindings.
- Fixed not being able to stack a `MultiTap` on top of a `Tap` ([case 1261462](https://issuetracker.unity3d.com/issues/multi-tap-and-tap-interactions-in-the-same-action-doesnt-work-properly)).
- Fixed rebinds triggered by the Enter key causing stuck Enter key states ([case 1271591](https://issuetracker.unity3d.com/issues/input-system-rebind-action-requires-two-inputs-slash-presses-when-using-the-enter-key)).
- Fixed `Map index on trigger` and `IndexOutOfRangeException` errors when using multiple Interactions on the same Action. ([case 1253034](https://issuetracker.unity3d.com/issues/map-index-on-trigger-and-indexoutofrangeexception-errors-when-using-multiple-interactions-on-the-same-action)).
- Fixed context menu in action editor not filtering out composites the same way that the `+` icon menu does. This led to, for example, a "2D Vector" composite being shown as an option for a button type action.
- Fixed initial state checks for composite bindings failing if performed repeatedly. For example, doing a `ReadValue<Vector2>` for a WASD binding would return an incorrect value after disabling the map twice while no input from the keyboard was received ([case 1274977](https://issuetracker.unity3d.com/issues/input-system-cannot-read-vector2-values-after-inputactionset-has-been-disabled-and-enabled-twice)).
- Fixed "Add Interaction" menu in action editor not filtering out interactions with incompatible value types ([case 1272772](https://issuetracker.unity3d.com/issues/new-input-system-action-gets-called-only-once-when-using-mouse-press-interaction)).
- Fixed `PlayerInput` no longer auto-switching control schemes if `neverAutoSwitchControlSchemes` was toggled off and back on after the component was first enabled ([case 1232039](https://issuetracker.unity3d.com/issues/input-system-auto-switch-locks-on-one-device-when-its-disabled-and-re-enabled-via-script)).
- Fixed action map name being the same as .inputactions asset name leading to compile errors when `Generate C# Class` is used; now leads to import error ([case 1212052](https://issuetracker.unity3d.com/issues/input-system-user-can-name-inputaction-asset-and-action-map-the-same-creating-compilation-errors-on-generation)).
- Fixed bindings not getting updated when binding by display name and there is no control with the given display name initially.
  ```
  // If at the time this action is enabled, there's no ä key on the keyboard,
  // this did not update properly later when switched to a layout that does have the key.
  var action = new InputAction(binding: "<Keyboard>/#(ä)");
  ```

### Added

- Added tvOS documentation entries in 'Supported Input Devices' page.

#### Actions

- Added "release thresholds" for buttons.
  * Release points are now separated from press points by a percentage threshold.
  * The threshold is defined by `InputSettings.buttonReleaseThreshold`.
  * Thresholds are defined as percentages of press points. A release is thus defined as a button, after having reached a value of at least `InputSettings.defaultButtonPressPoint` (or whatever local press is used), falling back to a value equal to or less than `InputSettings.buttonReleaseThreshold` percent of the press point.
  * This is intended to solve the problem of buttons flickering around button press points.
  * The default threshold is set at 75%, that is, buttons release at 3/4 of the press point.
- Added new methods to the `InputAction` class:
  * `InputAction.IsPressed()`: Whether a bound control has crossed the press threshold and has not yet fallen back below the release threshold.
  * `InputAction.WasPressedThisFrame()`: Whether a bound control has crossed the press threshold this frame.
  * `InputAction.WasReleasedThisFrame()`: Whether a bound control has fallen back below the release threshold this frame.
  * `InputAction.WasPerformedThisFrame()`: Whether the action was performed at any point during the current frame. Equivalent to `InputAction.triggered`, which will be deprecated in the future.
  * `InputAction.Reset()`: Forcibly reset the action state. Cancels the action, if it is currently in progress.
- Added `InputAction.GetTimeoutCompletionPercentage` to query the amount left to complete a currently ongoing interaction.
  ```CSharp
  // Let's say there's a hold interaction on a "warp" action. The user presses a button bound
  // to the action and then holds it. While the user holds the button, we want to know how much
  // longer the user will have to hold it so that we can display feedback in the UI.
  var holdCompleted = playerInput.actions["warp"].GetTimeoutCompletionPercentage();
  ```
- Added three new binding composite types:
  * `OneModifierComposite`: This is a generalization of `ButtonWithOneModifier` (which is still available but now hidden from the UI) which also represents bindings such as "SHIFT+1" but now can be used to target bindings other than buttons (e.g. "SHIFT+delta").
  * `TwoModifiersComposite`: This is a generalization of `ButtonWithTwoModifiers` (which is still available but now hidden from the UI) which also represents bindings such as "SHIFT+CTRL+1" but now can be used to target bindings other than buttons (e.g. "SHIFT+CTRL+delta").
  * `Vector3Composite`: Works the same way `Vector2Composite` does. Adds a `forward` and `backward` binding in addition to `up`, `down`, `left`, and `right`.

## [1.1.0-preview.1] - 2020-08-20

>__The minimum version requirement for the Input System package has been moved up to 2019.4 LTS.__

### Changed

#### Actions

- Auto-generated C# files now have `<auto-generated>` headers so they get ignored by Rider code analysis.
- Auto-generated C# classes are now `partial` so that they can be manually extended.
- Deleting a composite binding with `action.ChangeBinding(0).Erase()` now also erases all the bindings that are part of the composite.
- Trigger binding resolution from within action callbacks (e.g. `InputAction.performed`) will now defer resolution until after the callback has completed.
  * This fixes crashes such as [case 1242406](https://issuetracker.unity3d.com/issues/mecanim-crash-when-entering-or-exiting-play-mode-destroying-gameobjects) where disabling `PlayerInput` from within an action callback led to an action's state being released while the action was still in a callback.

### Fixed

- Fixed input history on Android mono build by alligning memory of history records
- Fixed no input being processed when running a `[UnityTest]` over several frames. Before, this required calling `InputSystem.Update` manually.
- Fixed clicking on help page button in Unity inspector for Input System components not going to relevant manual pages.
- Fixed a bug that prevented DualShock controllers from working on tvOS. (case 1221223).
- `GravitySensor`, `LinearAccelerationSensor`, and `AttitudeSensor` not being initialized on iOS ([case 1251382](https://issuetracker.unity3d.com/product/unity/issues/guid/1251382/)).
- Fixed compilation issues with XR and VR references when building to platforms that do not have complete XR and VR implementations.
- Fixed possible `NullReferenceException`s on ARMs with controls that receive automatic memory offsets.
- Fixed `TouchControl.tapCount` resetting to 0 when "Script Debugging" is enabled (case 1194636).
- Fixed `Touch.activeTouches` not having a `TouchPhase.Began` entry for touches that moved in the same frame that they began in ([case 1230656](https://issuetracker.unity3d.com/issues/input-system-mobile-enhancedtouch-screen-taps-start-with-moved-or-stationary-phase-instead-of-began)).
- Fixed sequential taps causing touches to get stuck in `Touch.activeTouches`.
- Improved performance of `Touch.activeTouches` (most notably, a lot of time was spent in endlessly repetitive safety checks).
- Fixed `EnhancedTouch` APIs not indicating that they need to be enabled with `EnhancedTouchSupport.Enable()`.
  - The APIs now throw `InvalidOperationException` when used without being enabled.
- Fixed memory corruption in `InputEventTrace.AllocateEvent` ([case 1262496](https://issuetracker.unity3d.com/issues/input-system-crash-with-various-stack-traces-when-using-inputactiontrace-dot-subscribetoall))
  * Manifested itself, for example, as crashes when using `InputActionTrace.SubscribeToAll`.
- AxisControls and Vector2Controls' X and Y subcontrols on XR devices now have a minimum range of -1 and a maximum range of 1. This means they can now properly respond to modifiers and interactions in the binding system.

#### Actions

- Fixed drag&drop reordering actions while having one control scheme selected causing bindings from other control schemes to be lost ([case 122800](https://issuetracker.unity3d.com/issues/input-system-bindings-get-cleared-for-other-control-scheme-actions-when-reordering-an-action-in-a-specific-control-scheme)).
- Fixed stack overflow in `PlayerInput.SwitchCurrentActionMap` when called from action callback ([case 1232893](https://issuetracker.unity3d.com/issues/inputsystem-switchcurrentactionmap-causes-a-stackoverflow-when-called-by-each-pahse-of-an-action)).
- Fixed control picker ending up empty when listing devices in "Supported Devices" ([case 1254150](https://issuetracker.unity3d.com/product/unity/issues/guid/1254150/)).

### Added

- Device layouts can now be "precompiled" for speed. `Keyboard`, `Mouse`, and `Touchscreen` are now included as precompiled layouts greatly reducing instantiation time and GC heap cost for these devices. For `Touchscreen`, this results in a >20x speed-up for `InputSystem.AddDevice<Touchscreen>()`.
- Added Pose Control layout. The Pose Control is used on XR Devices and wraps tracking state, position, rotation, and velocity information.

#### Actions

- Can now save binding overrides as JSON strings and restore them from such using the newly added `SaveBindingOverridesAsJson` and `LoadBindingOverridesFromJson` extension methods.
  ```CSharp
  void SaveUserRebinds(PlayerInput player)
  {
      var rebinds = player.actions.SaveBindingOverridesAsJson();
      PlayerPrefs.SetString("rebinds", rebinds);
  }

  void LoadUserRebinds(PlayerInput player)
  {
      var rebinds = PlayerPrefs.GetString("rebinds");
      player.actions.LoadBindingOverridesFromJson(rebinds);
  }
  ```

## [1.0.0] - 2020-04-23

### Fixed

- Fixed compilation issues in `TrackedDeviceRaycaster` when disabling built-in XR module.

## [1.0.0-preview.7] - 2020-04-17

### Fixed

- `VirtualMouseInput` not moving the software cursor when set to `HardwareCursorIsAvailable` but not having a hardware cursor ()
- Can now override built-in Android gamepad layouts. Previously, the input system would always choose its default defaults even after registering more specific layouts using `InputSystem.RegisterLayout`.
- `InputControlPath.TryGetControlLayout` no longer throws `NotImplementedException` for `<Mouse>/scroll/x` and similar paths where the layout is modifying a control it inherited from its base layout ([thread](https://forum.unity.com/threads/notimplementedexception-when-using-inputcontrolpath-trygetcontrollayout-on-mouse-controls.847129/)).
- Fixed compilation errors when disabling built-in VR and XR modules. ([case 1214248](https://issuetracker.unity3d.com/issues/enable-input-system-symbol-is-not-being-updated-when-the-input-system-is-changed-in-player-settings/)).
- Fixed compilation errors when disabling built-in Physics and Physics2D modules. ([case 1191392](https://issuetracker.unity3d.com/issues/inputsystem-trackeddeviceraycaster-has-hard-references-on-both-physics-and-physics2d)).
- No longer throws `NotImplementedException` when matching against a field of `InputDeviceDescription.capabilities` when the value of the field used scientific notation.
- No longer incorrectly matches fields of `InputDeviceDescription.capabilities` by prefix only (i.e. previously it would find the field "foo" when actually looking for "foobar").
- Input device debugger window slowing editor to a crawl when opened on PS4 DualShock controller.
- `InputUser.UnpairDevices()` corrupting user device list.

#### Actions

- Controls are now re-resolved after adding or removing bindings from actions ([case 1218544](https://issuetracker.unity3d.com/issues/input-system-package-does-not-re-resolve-bindings-when-adding-a-new-binding-to-a-map-that-has-already-generated-its-state)).
- Can now have spaces and special characters in action names when using `PlayerInput` with the `SendMessages` or `BroadcastMessages` behavior. Previously, an incorrect method name was generated (fix contributed by [BHSPitMonkey](https://github.com/BHSPitMonkey) in [#1022](https://github.com/Unity-Technologies/InputSystem/pull/1022); [case 1214519](https://issuetracker.unity3d.com/issues/player-input-send-messages-wont-trigger-when-input-action-name-contains-spaces)).
- Adding a new action now sets `expectedControlType` to `Button` as expected ([case 1221015](https://issuetracker.unity3d.com/issues/input-system-default-value-of-expectedcontroltype-is-not-being-set-when-creating-a-new-action)).
- Player joins with `PlayerInputManager` from button presses no longer fail if there are multiple devices of the same type present and the join was not on the first gamepad ([case 226920](https://fogbugz.unity3d.com/f/cases/1226920/)).
- `PlayerInputEditor` no longer leads to the player's `InputActionAsset` mistakenly getting replaced with a clone when the inspector is open on a `PlayerInput` component ([case 1228636](https://issuetracker.unity3d.com/issues/action-map-gets-lost-on-play-when-prefab-is-highlighted-in-inspector)).
- The control picker in the .inputactions editor will no longer incorrectly filter out layouts such as `Xbox One Gamepad (on XB1)` when using them in control schemes. Also, it will no longer filter out controls from base layouts (such as `Gamepad`) ([case 1219415](https://issuetracker.unity3d.com/issues/impossible-to-choose-gamepad-as-binding-path-when-control-scheme-is-set-as-xboxone-scheme)).
- `RebindOperation`s will no longer pick controls right away that are already actuated above the magnitude threshold when the operation starts. Instead, these controls will have to change their actuation from their initial level such that they cross the magnitude threshold configured in the operation ([case 1215784](https://issuetracker.unity3d.com/issues/unnecessary-slash-unwanted-binding-candidates-are-found-when-detecting-and-changing-an-input-value-of-an-input-device)).
- Newly added actions and action maps are now scrolled to when there are more items than fit into view. Previously newly added item was appended but outside of the visible area.
- Actions and bindings in the `.inputactions` editor are no longer force-expanded on every domain reload and whenever a new action or binding is added.
- The importer for `.inputactions` assets will now check out from version control the generated .cs file when overwriting it &ndash; which only happens if the contents differ ([case 1222972](https://issuetracker.unity3d.com/issues/inputsystem-editor-generated-c-number-file-is-not-checked-out-when-overwriting)).
- The editor for `.inputactions` assets will now check out from version control the asset before saving it.
- Drag-reordering action maps no longer throws "Should have drop target" asserts in the console (case [1229146](https://issuetracker.unity3d.com/issues/inputsystem-reordering-of-actionmaps-in-input-action-window-fails-and-throws-should-have-drop-target-error)).
- Drag-reordering actions no longer changes action IDs of some of the existing actions ([case 1231233](https://issuetracker.unity3d.com/issues/input-systems-action-ids-dont-stick-with-action-names-when-input-actions-are-reorganized)).
- References to `InputActionReference` objects created by the importer for `.inputactions` files are no longer broken when the action referenced by the object is renamed ([case 1229145](https://issuetracker.unity3d.com/issues/inputsystem-inputactionreference-loses-guid-when-its-action-is-moved-or-renamed-in-the-inputaction-asset)).
  * __NOTE: This fix does not apply to existing `InputActionReference` instances.__ The problem was inherent in the internal file IDs generated for actions &ndash; which were affected by action and map names. Thus, changing the name of an action or map would change the resulting file ID of the `InputActionReference`.<br>However, changing file IDs will break any existing reference to the object. Thus we had to preserve the existing `InputActionReference` objects under their original file ID. We hide them in the Project Browser, however. The ones that are visible now have the new, fixed file IDs.<br>To switch existing `InputActionReference` properties to the new file IDs, simply replace them with the newly created `InputActionReference`.

### Changed

- `InputDevice.all` has been deprecated due to the confusion it creates with other getters like `Gamepad.all`. Use `InputSystem.devices` instead ([case 1231216](https://issuetracker.unity3d.com/issues/joystick-dot-all-lists-more-than-just-joysticks)).
  * In the same vein, we added a new `Joystick.all` getter that works the same as `Gamepad.all`.
- Changed UI Package to be optional dependency. Removing the package will now disable all UI relevant Input code.

## [1.0.0-preview.6] - 2020-03-06

### Changed

* `InputSystemUIInputModule.trackedDeviceSelect` has been removed. Use `InputSystemUIInputModule.leftClick` instead.
* `InputSystemUIInputModule.repeatDelay` has been renamed to `moveRepeatDelay` and `repeatRate` has been renamed to `moveRepeatRate`.

### Fixed

- Fixed CS0109 warning being generated during player build due to use of `new` with the `PlayerInput.camera property` (case 1174688).
- Fixed a number of issues in `InputSystemUIInputModule`.
  * Fixed GC heap garbage when click-dragging.
  * Fixed number of pointer states growing indefinitely if OS did not reuse touch IDs.
  * Fixed `lastPress` on `PointerEventData` getting lost.
  * Fixed button press-and-release happening in same frame resulting in no UI input.
  * Fixed clicks initiated from non-pointer devices resulting in pointer inputs with `(0,0)` positions.
  * Fixed huge screen deltas on pointer events from tracked devices.
  * Fixed touch input not sending pointer exit events ([case 1213550](https://issuetracker.unity3d.com/issues/input-system-onpointerexit-does-not-work)).
- Fixed `TrackedDeviceRaycaster` not setting `screenPosition` in `RaycastResult`.

#### Actions

- Mixing the enabling&disabling of single actions (as, for example, performed by `InputSystemUIInputModule`) with enabling&disabling of entire action maps (as, for example, performed by `PlayerInput`) no longer leaves to unresponsive input and `"should not reach here"` assertions ([forum thread](https://forum.unity.com/threads/error-while-switching-between-action-maps.825204/)).
- Leaving play mode no longer leaves state change monitors lingering around from enabled actions.
- Enabling action maps with bindings that do not refer to an existing action in the map no longer leads to asserts and exceptions when input on the bindings is received ([case 1213085](https://issuetracker.unity3d.com/issues/input-system-input-actions-cause-exceptions-and-should-not-get-here-errors-to-appear-after-deleting-an-action-map)).
- `PressInteraction` no longer misses the next button press if it gets reset from within the `performed` callback ([case 1205285](https://issuetracker.unity3d.com/issues/inputsystem-problem-with-button-state-after-deactivating-and-reactivating-an-action-map)).
- `InputBinding.DisplayStringOptions.DontIncludeInteractions` is now properly respected.
- Reading the value of a composite binding no longer causes processors from the last active part binding to be applied rather than the processors of the composite itself, if any ([case 1207082](https://issuetracker.unity3d.com/issues/input-system-invert-processors-have-no-effect-on-the-inputaction-dot-callbackcontext-value)).
- Fixed `InputSystem.onActionChange` getting invoked too many times on binding changes.

### Added

- `InputSystemUIInputModule` now sends pointer events using a new `ExtendedPointerEventData` instead of using the base `PointerEventData` class. This surfaces additional input data in pointer events.
- Added `InputSystemUIInputModule.pointerBehavior` to allow dictating how the UI will resolve concurrent input from multiple pointers.

#### Actions

- Added `InputAction.CallbackContext.ReadValueAsButton`.

## [1.0.0-preview.5] - 2020-02-14

### Changed

- We've changed the rules that govern how action phases have to progress:
  * __This is a breaking change!__
    - The primary effect is additional callbacks getting triggered.
  * __Before__:
    - There were no enforced rules about how an action would go through `InputAction.started`, `InputAction.performed`, and `InputAction.canceled`. Which of the callbacks were triggered and in what order depended on a number of factors, the biggest influencer of which were the different interactions that could be applied to actions (like `Press` or `Hold`).
    - This made for unpredictable and frequently surprising results. In addition, it led to bugs where, for [example](https://issuetracker.unity3d.com/issues/input-system-ui-becomes-unresponsive-after-the-first-ui-button-press), adding a `Press` interaction to the `Click` action of `InputSystemUIInputModule` would cause the click state to get stuck because the click action would never cancel.
  * __Now__:
    - The system will now *always* trigger `InputAction.started` first. If this is not done explicitly, it happens implicitly.
    - Likewise, the system will now *always* trigger `InputAction.canceled` before going back to waiting state. Like with `InputAction.started`, if this isn't done explicitly, it will happen implicitly. This implies that `InputAction.canceled` no longer signifies an action getting aborted because it stopped after it started but before it performed. It now simply means "the action has ended" whether it actually got performed or not.
    - In-between `InputAction.started` and `InputAction.canceled`, `InputAction.performed` may be triggered arbitrary many times (including not at all).
  * While late in the cycle for 1.0, we've opted to make this change now in order to fix a range of bugs and problems we've observed that people encountered because of the previous behavior of the system.
- Related to the change above, the behavior of `PressInteraction` has been tweaked and now is the following:
  * `Press Only`: Starts and immediately performs when pressed, then stays performed and cancels when button is released.
  * `Release Only`: Starts when button is pressed and then performs and immediately cancels when the button is released.
  * `Press And Release`: Starts and immediately performs when button is pressed, then stays performed and performs again and immediately cancels when button is released.
- `Vector2Composite` now has a `mode` parameter which can be used to choose between `DigitalNormalized` (the default), `Digital` (same as `DigitalNormalized` but does not normalize the resulting vector), and `Analog` (uses float input values as is).
  * `Vector2Composite.normalize` has been deprecated. Note that it will not work together with `Analog`. The parameter will be removed in the future.

### Fixed

- XR controllers and HMDs have proper display names in the UI again. This regressed in preview.4 such that all XR controllers were displayed as just "XR Controller" in the UI and all HMDs were displayed as "XR HMD".
- `InputSystemUIInputModule` no longer generates GC heap garbage every time mouse events are processed.
- Fixed a bug where an internal array helper method was corrupting array contents leading to bugs in both `InputUser` and `Touch`.
- Fixed exception when saving changes to an Input Action asset and the parent directory has been renamed. ([case 1207527](https://issuetracker.unity3d.com/issues/input-system-console-errors-appear-when-you-save-input-action-asset-after-changing-the-name-of-the-folder-containing-it))

#### Actions

- The regression in 1.0.0-preview.4 of `PlayerInputManager` not joining players correctly if a scheme has more than one device requirement has been fixed.
  * This most notably manifested itself with keyboard+mouse control schemes.
- `PlayerInputManager` will no longer join players when control schemes are used and none of the schemes produces a successful match based on the devices available for the join.
- When no action map is selected in action editor, plus icon to add an action is now disabled; formerly threw an exception when clicked (case 1199562).
- Removing a callback from actions from the callback itself no longer throws `ArgumentOutOfRangeException` ([case 1192972](https://issuetracker.unity3d.com/issues/input-system-package-argumentoutofrangeexception-error-is-thrown-when-the-callback-is-removed-while-its-being-triggered)).
- "Invalid user" `ArgumentException` when turning the same `PlayerInput` on and off ([case 1198889](https://issuetracker.unity3d.com/issues/input-system-package-argumentexception-invalid-user-error-is-thrown-when-the-callback-disables-game-object-with-playerinput)).
- The list of device requirements for a control scheme in the action editor no longer displays devices with their internal layout name rather than their external display name.
- `StackOverflowException` when `Invoke Unity Events` is selected in `PlayerInput` and it cannot find an action (#1033).
- `HoldInteraction` now stays performed after timer has expired and cancels only on release of the control ([case 1195498](https://issuetracker.unity3d.com/issues/inputsystem-inputaction-dot-readvalue-returns-0-when-a-hold-action-is-performed-for-hold-time-amount-of-time)).
- Foldouts in the various action UIs now properly toggle their expansion state when clicked in Unity 2019.3+ ([case 1213781](https://issuetracker.unity3d.com/issues/input-system-package-playerinput-component-events-menu-doesnt-expand-when-clicked-directly-on-the-arrow-icon)).

### Added

- We've added a new `Simple Multiplayer` sample which demonstrates a simple, bare-bones local multiplayer setup.
- We've also added a `Gamepad Mouse Cursor` sample that shows how to drive a UI mouse cursor using the gamepad.
  - The sample contains a reusable `VirtualMouseInput` component that does most of the work.
- Added a `Deselect On Background Click` option to `InputSystemUIInputModule`. This allows toggling the behavior off where clicking the mouse and not hitting a `GameObject` will automatically clear the current selection -- which will break keyboard and gamepad navigation.

## [1.0.0-preview.4] - 2020-01-24

This release includes a number of Quality-of-Life improvements for a range of common problems that users have reported.

### Added

- To aid in debugging issues, we've extended the system's event tracing and replay functionality to allow persisting and replaying arbitrary input event streams.
  * `InputEventTrace` now has APIs to persist the events to disk and to load them back in from previously persisted event streams. The same API can be used to persist in arbitrary C# `Stream` instances, not just in file streams.
     ```CSharp
    // Write.
    myTrace.WriteTo("file.inputtrace");

    // Read.
    InputEventTrace.LoadFrom("file.inputtrace");
     ```
  * `InputEventTrace` now has built-in replay functionality.
     ```CSharp
    myTrace.Replay().PlayAllFramesOneByOne();
     ```
  * The event trace in device windows of the Input Debugger has been extended with controls to save and load traces.
- We've added a new `InputRecording` sample which has a reusable `MonoBehaviour` component that can be used to capture and replay device activity.
- `Keyboard` now has a `FindKeyOnCurrentKeyboardLayout` method to look up key controls by their display names.
- Keyboards now have synthetic controls that combine left and right variants of modifier keys.
  * This means that you can bind to just "shift" now, for example, instead of having to bind to both "left shift" and "right shift".
    ```CSharp
    new InputAction(binding: "<Keyboard>/shift");
    ```
  * The controls are also available as properties on `Keyboard`.
    ```CSharp
    if (Keyboard.current.shiftKey.isPressed) /* ... */;

    // Is equivalent to:
    if (Keyboard.current.leftShiftKey.isPressed ||
        Keyboard.current.rightShiftKey.isPressed) /* ... */;
    ```

#### Actions

- `PlayerInput` now has a new `Controls Changed` event/message which is triggered when the control setup of the player changes (e.g. when switching control schemes).
    ```CSharp
        public void OnControlsChanged()
        {
            // Update UI display hints, for example...
        }
    ```
- We've added APIs to simplify turning bindings into strings suitable for display in UIs.
    ```CSharp
    // Takes things such as currently bound controls and active binding masks into account
    // and can handle composites.
    action.GetBindingDisplayString();
    ```
  * Related to this, custom binding composites can now be annotated with the new `DisplayStringFormat` attribute to control how composites as a whole are turned into display strings.
    ```CSharp
    [DisplayStringFormat("{button}+{stick}")]
    public class MyComposite : InputBindingComposite<Vector2>
    {
        [InputControl(layout = "Button")] public int button;
        [InputControl(layout = "Stick")] public int stick;
    }
    ```
- `InputActionRebindingExtension.RebindingOperation` has a new configuration method `WithMatchingEventsBeingSuppressed` which allows suitable input events to automatically be swallowed while a rebind is ongoing. This greatly helps with not having something else respond to input while a rebind is in progress.
- We've added two new samples:
  * __Rebinding UI__: Demonstrates how to create a rebinding screen using the Input System's APIs. The sample also includes a reusable prefab you can use directly in your projects to quickly put rebinding screens together.
  * __In-Game Hints__: Demonstrates how to show context-sensitive help that respects the current control scheme.

### Changed

- The logic for resetting devices on focus loss has changed somewhat:
  * When focus is lost, all devices are forcibly reset to their default state. As before, a `RequestResetCommand` for each device is also sent to the backend but regardless of whether the device responds or not, the input state for the device will be overwritten to default.
  * __Noisy controls are exempted from resets__. The assumption here is that noisy controls most often represent sensor readings of some kind (e.g. tracking data) and snapping the values back to their default will usually
  * If `Application.runInBackground` is `true`, all devices that return `true` from `InputDevice.canRunInBackground` are exempted from resets entirely. This, for example, allows XR devices to continue running regardless of focus change.
  * This fixes problems such as keyboard keys getting stuck when alt-tabbing between applications (case 1206199).
- `InputControlExtensions.GetStatePtrFromStateEvent` no longer throws `InvalidOperationException` when the state format for the event does not match that of the device. It simply returns `null` instead (same as when control is found in the event's state).
- `InputEventTrace` instances are no longer disposed automatically from their finalizer but __MUST__ be disposed of explicitly using `Dispose()`.
  * This is to allow event traces to survive domain reloads. If they are disposed of automatically during finalizers, even if they survive the reload, the next GC will cause traces to be deallocated.

#### Actions

* `InputActionRebindingExtensions.PerformInteractiveRebinding` has been greatly enhanced to apply a wide range of default configurations to the rebind. This greatly reduces the need to manually configure the resulting rebind.
    ```CSharp
    // Start a rebind with the default configuration.
    myAction.PerformInteractiveRebinding().Start();
    ```
  - Pointer position input will be ignored by default.
  - If not a suitable binding target itself, `<Keyboard>/escape` will automatically be made to quit the rebind.
  - Events with control input not explicitly matching exclusions will now get suppressed. This prevents input actions from getting triggered while a rebind is in progress.
  - The expected control type is automatically adjusted if a part binding of a composite is targeted by the rebind (e.g. if the action expects a `Vector2` but the part binding expects a `Button`, the rebind switches automatically to `Button`).
  - If the targeted binding is part of a control scheme, controls will automatically be restricted to match the device requirements of the control scheme. For example, if the binding belongs to a "Keyboard&Mouse" scheme that has `<Keyboard>` and a `<Mouse>` requirement, the rebind will ignore input on gamepads.
  - As before, you can always create a `RebindingOperation` from scratch yourself or wipe/alter the configuration returned by `PerformInteractiveRebinding` however you see fit.
- Control schemes can now handle ambiguity.
  * This means that, for example, you can now have one control scheme for generic gamepads and another control scheme specifically for PS4 controllers and the system will reliably pick the PS4 scheme when a PS4 controller is used and fall back to the generic gamepad scheme otherwise.
  * While this is exposed as a new `score` property on `InputControlScheme.MatchResult`, no code changes are necessary to take advantage of this feature.
- `PlayerInput.active` has been renamed to `PlayerInput.inputIsActive` to avoid ambiguities with `GameObject` activation.

### Fixed

- `InputUser` in combination with touchscreens no longer throws `InvalidOperationException` complaining about incorrect state format.
 * In a related change, `InputControlExtensions.GetStatePtrFromStateEvent` now works with touch events, too.
- Stack overflow in `InputTestFixture.currentTime` getter.
- Input that occurs in-between pressing the play button and the game starting no longer leaks into the game (case 1191342).
  * This usually manifested itself as large accumulated mouse deltas leading to such effects as the camera immediately jerking around on game start.
- Removing a device no longer has the potential of corrupting state change monitors (and thus actions getting triggered) from other devices.
  * This bug led to input being missed on a device once another device had been removed.
- `TrackedDevice` layout is no longer incorrectly registered as `Tracked Device`.
- Event traces in the input debugger are no longer lost on domain reloads.
- `IndexOutOfRangeException` being thrown when looking up controls on XR devices.

#### Actions

- Clicking the "Replace with InputSystemUIInputModule" button in the inspector when looking at `StandaloneInputModule`, the resulting operation is now undoable and will properly dirty the scene.

## [1.0.0-preview.3] - 2019-11-14

### Fixed

- Fixed wrong event handlers getting removed when having three or more handlers on an event (case 1196143).
  * This was an bug in an internal data structure that impacted a number of code paths that were using the data structure.
- Fixed `LayoutNotFoundException` being thrown when `InputControlPath.ToHumanReadableString` referenced a layout that could not be found.

## [1.0.0-preview.2] - 2019-11-04

### Changed

- Automatic conversion of window coordinates in `EditorWindow` code is now performed regardless of focus or the setting of `Lock Input to Game View` in the input debugger.

### Fixed

- Fixed touch taps triggering when they shouldn't on Android.
- Fixed custom devices registered from `[InitializeOnLoad]` code being lost on domain reload (case 1192379).
  * This happened when there were multiple pieces of `[InitializeOnLoad]` code that accessed the input system in the project and the `RegisterLayout` for the custom device happened to not be the first in sequence.
- OpenVR touchpad controls (`touchpadClicked` & `touchpadPressed`) now report accurate data.

#### Actions

- Fixed missing keyboard bindings in `DefaultInputActions.inputactions` for navigation in UI.
- Fixed using C# reserved names in .inputactions assets leading to compile errors in generated C# classes (case 1189861).
- Assigning a new `InputActionAsset` to a `InputSystemUIInputModule` will no longer look up action names globally but rather only look for actions that are located in action maps with the same name.
  * Previously, if you e.g. switched from one asset where the `point` action was bound to `UI/Point` to an asset that had no `UI` action map but did have an action called `Point` somewhere else, it would erroneously pick the most likely unrelated `Point` action for use by the UI.
- Fixed missing custom editors for `AxisDeadzoneProcessor` and `StickDeadzoneProcessor` that link `min` and `max` values to input settings.
- Fixed actions ending up being disabled if switching to a control scheme that has no binding for the action (case 1187377).
- Fixed part of composite not being bound leading to subsequent part bindings not being functional (case 1189867).
- Fixed `PlayerInput` not pairing devices added after it was enabled when not having control schemes.
  * This problem would also show in the `SimpleDemo` sample when having the `CustomDeviceUsages` sample installed as well. Gamepads would not get picked up in that case.
- Fixed `ArgumentNullException` when adding a device and a binding in an action map had an empty path (case 1187163).
- Fixed bindings that are not associated with any control scheme not getting enabled with other control schemes as they should.

### Added

- Added a new `EditorWindow Demo` sample that illustrates how to use the input system in editor UI code.

## [1.0.0-preview.1] - 2019-10-11

### Changed

- Generated action wrappers now won't `Destroy` the generated Asset in a finalizer, but instead implement `IDisposable`.
- Added back XR layouts (except for Magic Leap) that were removed for `1.0-preview`.
  * We removed these layouts under the assumption that they would almost concurrently become available in the respective device-specific XR packages. However, this did not work out as expected and the gap here turned out to be more than what we anticipated.
  * To deal with this gap, we have moved the bulk of the XR layouts back and will transition things gradually as support in device-specific packages becomes publicly available.

### Fixed

- Fixed a bug where the Input Settings Window might throw exceptions after assembly reload.
- Correctly implemented `IsPointerOverGameObject` method for `InputSystemUIInputModule`.
- Several bugs with layout overrides registered with (`InputSystem.RegisterLayoutOverrides`).
  * In `1.0-preview`, layout overrides could lead to corruption of the layout state and would also not be handled correctly by the various editor UIs.
- Selecting a layout in the input debugger no longer selects its first child item, too.
- Fixed XR devices reporting noise as valid user input (should fix problem of control schemes involving VR devices always activating when using `PlayerInput`).
- Fixed tap/swipe gesture detection in touch samples.

### Actions

- Fixed a bug where multiple composite bindings for the same controls but on different action maps would throw exceptions.
- Fixed `anyKey` not appearing in control picker for `Keyboard`.
- The text on the "Listen" button is no longer clipped off on 2019.3.
- Controls bound to actions through composites no longer show up as duplicates in the input debugger.
- Fixed "Create Actions..." on `PlayerInput` creating an asset with an incorrect binding for taps on Touchscreens. \
  __NOTE: If you have already created an .inputactions asset with this mechanism, update "tap [Touchscreen]" to "Primary Touch/Tap" to fix the problem manually.__
- Fixed `Invoke CSharp Events` when selected in `PlayerInput` not triggering `PlayerInput.onActionTriggered`.
- Fixed duplicating multiple items at the same time in the action editor duplicating them repeatedly.

### Added

- Will now recognize Xbox One and PS4 controllers connected to iOS devices correctly as Xbox One and PS4 controllers.
- Added a new sample called "Custom Device Usages" that shows how to use a layout override on `Gamepad` to allow distinguishing two gamepads in bindings based on which player the gamepad is assigned to.
- Added abstract `TrackedDevice` input device class as the basis for various kinds of tracked devices.

## [1.0.0-preview] - 2019-09-20

### Fixed

- Will now close Input Action Asset Editor windows from previous sessions when the corresponding action was deleted.
- Fixed an issue where Stick Controls could not be created in Players built with medium or high code stripping level enabled.
- Fixed incorrect default state for axes on some controllers.

#### Actions

- Fixed `CallbackContext.ReadValue` throwing when invoked during device removal

### Changed
### Added

## [0.9.6-preview] - 2019-09-06

### Fixed

- Exceptions in scenes of `Visualizers` sample if respective device was not present on system (e.g. in `PenVisualizer` if no pen was present in system).
- Fixed exception in Input Action Asset Editor window when typing whitespace into the search field.
- Fixed control scheme popup window in input action asset editor window showing in the correct screen position on windows.

#### Actions

- Setting timeouts from `IInputInteraction.Process` not working as expected when processing happened in response to previous timeout expiring (#714).
- Pending timeouts on a device not being removed when device was removed.

### Changed

- Replaced `HIDSupport.shouldCreateHID` event with a new `HIDSupport.supportedHIDUsages` property, which takes an array of supported usages.

### Added

#### Actions

- Added `PlayerInput.neverAutoSwitchControlSchemes` to disable logic that automatically enables control scheme switching when there is only a single `PlayerInput` in the game.
- Added `PlayerInput.SwitchControlScheme` to switch schemes manually.

## [0.9.5-preview] - 2019-08-29

### Fixed

- Don't pass events for null devices (for devices which have not been created) to `InputSystem.onEvent` callbacks.
- Will close debugger input state windows, when the state is no longer valid instead of throwing exceptions.
- Fixed pointer coordinates in editor windows for non-mouse pointing devices.
- Fixed using the input system in il2cpp when managed stripping level is set higher then "Low".
- Device debugger window will still show when reading from specific controls throws exceptions.
- Offsets and sizes for elements on Linux joysticks are now computed correctly.
- Joysticks now have a deadzone processor on the stick itself.
- Up/down/left/right on sticks are now deadzoned just like X and Y on sticks are.
- Removed toplevel `X` and `Y` controls on HIDs when there is a `Stick/X` and `Stick/Y` added for the device.
- HID fallback can now deal with sticks that have X and Y controls of different sizes and sitting in non-contiguous locations in the HID input report.
- Button 1 on HID joysticks will now correctly come out as the `trigger` control. Previously, the trigger control on the joystick was left pointing to random state.

#### Actions

- Binding paths now show the same way in the action editor UI as they do in the control picker.
  * For example, where before a binding to `<XInputController>/buttonSouth` was shown as `rightShoulder [XInputController]`, the same binding will now show as `A [Xbox Controller]`.
- When deleting a control scheme, bindings are now updated. A dialog is presented that allows choosing between deleting the bindings or just unassigning them from the control scheme.
- When renaming a control scheme, bindings are now updated. Previously the old name was in place on bindings.
- Control scheme names can no longer be set to empty strings.
- `PlayerInput.Instantiate` now correctly sets up a given control scheme, if specified.
  * When passing a `controlScheme:` argument, the result used to be a correctly assigned control scheme at the `InputUser` level but no restrictions being actually applied to the bindings, i.e. every single binding was active regardless of the specified control scheme.
- NullReferenceExceptions during event processing from `RebindingOperation`.

### Changed

- `InputUser.onUnpairedDeviceUsed` now receives a 2nd argument which is the event that triggered the callback.
  * Also, the callback is now triggered __BEFORE__ the given event is processed rather than after the event has already been written to the device. This allows updating the pairing state of the system before input is processed.
  * In practice, this means that, for example, if the user switches from keyboard&mouse to gamepad, the initial input that triggered the switch will get picked up right away.
- `InputControlPath.ToHumanReadableString` now takes display names from registered `InputControlLayout` instances into account.
  * This means that the method can now be used to generate strings to display in rebinding UIs.
- `AxisControl.clamp` is now an enum-valued property rather than a bool. Can now perform clamping *before* normalization.

#### Actions

- When switching devices/controls on actions, the system will no longer subsequently force an initial state check on __all__ actions. Instead, every time an action's bindings get re-resolved, the system will simply cancel all on-going actions and then re-enable them the same way it would happen by manually calling `InputAction.Enable`.
- Removed non-functional `InputControlScheme.baseScheme` API and `basedOn` serialized property. This was never fully implemented.

### Added

- Can right-click devices in Input Debugger (also those under "Unsupported") and select "Copy Device Description" to copy the internal `InputDeviceDescription` of the device in JSON format to the system clipboard.
  * This information is helpful for us to debug problems related to specific devices.
- If a device description has been copied to the clipboard, a new menu "Paste Device Description as Device" entry in the "Options" menu of the input debugger appears. This instantiates the device from the description as if it was reported locally by the Unity runtime.

## [0.9.3-preview] - 2019-08-15

### Fixed

- `XInputController` and `XboxOneGamepad` no longer have two extraneous, non-functional "menu" and "view" buttons.
- Fixed `InputUser.onUnpairedDeviceUser` ignoring input on controls that do not support `EvaluateMagnitude`.
  * This led to situations, for example, where `PlayerInput` would not initialize a control scheme switch from a `<Mouse>/delta` binding as the delta X and Y axes do not have min&max limits and thus return -1 from `EvaluateMagnitude`.
- Fixed available processor list not updated right away when changing the action type in the Input Action editor window.

#### Actions

- `NullReferenceException` when the input debugger is open with actions being enabled.
- When selecting a device to add to a control scheme, can now select devices with specific usages, too (e.g. "LeftHand" XRController).

### Changed

- Removed `timesliceEvents` setting - and made this tied to the update mode instead. We now always time slice when using fixed updates, and not when using dynamic updates.
- When adding a composite, only ones compatible with the value type of the current action are shown. This will, for example, no longer display a `2D Vector` composite as an option on a floating-point button action.
- The `InputState.onChange` callback now receives a second argument which is the event (if any) that triggered the state change on the device.

### Added

- `InputSystemUIInputModule` can now track multiple pointing devices separately, to allow multi-touch input - required to allow control of multiple On-Scree controls at the same time with different fingers.
- Two new composite bindings have been added.
  * `ButtonWithOneModifier` can be used to represent shortcut-like bindings such as "CTRL+1".
  * `ButtonWithTwoModifiers` can be used to represent shortcut-like bindings such as "CTRL+SHIFT+1".

## [0.9.2-preview] - 2019-08-09

### Fixed

- A `RebindingOperation` will now fall back to the default path generation behavior if the callback provided to `OnGeneratePath` returns null.
- Fixed the Input Action editor window throwing exceptions when trying to view action properties.

### Actions

- `PlayerInput` will now copy overrides when creating duplicate actions.
- It is now possible to use an empty binding path with a non empty override path.
- It is now possible to use set an empty override path to disable a binding.
- It is not possible to query the effectively used path of a binding using `effectivePath`.
- Actions embedded into MonoBehaviour components can now have their properties edited in the inspector. Previously there was no way to get to the properties in this workflow. There is a gear icon now on the action that will open the action properties.

### Changed

### Added

- Added a new sample to the package called `SimpleDemo`. You can install the sample from the package manager. See the [README.md](https://github.com/Unity-Technologies/InputSystem/Assets/Samples/SimpleDemo/README.md) file for details about the sample.

## [0.9.1-preview] - 2019-08-08

### Fixed

- Fixed GC heap garbage being caused by triggered by event processing.
  * This meant that every processing of input would trigger garbage being allocated on the managed heap. The culprit was a peculiarity in the C# compiler which caused a struct in `InputEventPtr.IsA` to be allocated on the heap.
- The bindings selection popup window will now show child controls matching the current action type even if the parent control does not match.
- Fixed `duration` values reported for Hold and Press interactions.
- DualShock 3 on macOS:
  * Fixed actions bound to the dpad control performing correctly.
  * Fixed non-present touchpad button control being triggered incorrectly.
- Fixed compile issues with switch classes on standalone Linux.
- Leak of unmanaged memory in `InputControlList`.

#### Actions

- Fixed actions not updating their set of controls when the usages of a device are changed.
- Composite bindings with the default interaction will now correctly cancel when the composite is released, even if there are multiple composite bindings on the action.

### Changed

- `MouseState`, `KeyboardState`, and `GamepadState` have been made public again.
- `PlayerInput` and `PlayerInputManager` have been moved from the `UnityEngine.InputSystem.PlayerInput` namespace to `UnityEngine.InputSystem`.
- The signature of `InputSystem.onEvent` has changed. The callback now takes a second argument which is the device the given event is sent to (null if there's no corresponding `InputDevice`).
  ```
  // Before:
  InputSystem.onEvent +=
      eventPtr =>
      {
          var device = InputSystem.GetDeviceById(eventPtr.deviceId);
          //...
      };

  // Now:
  InputSystem.onEvent +=
      (eventPtr, device) =>
      {
          //...
      };
  ```
- The signatures of `InputSystem.onBeforeUpdate` and `InputSystem.onAfterUpdate` have changed. The callbacks no longer receive an `InputUpdateType` argument.
  * Use `InputState.currentUpdateType` in case you need to know the type of update being run.
- `InputUpdateType` has been moved to the `UnityEngine.InputSystem.LowLevel` namespace.
- `InputSystem.Update(InputUpdateType)` has been removed from the public API.
- The way input devices are built internally has been streamlined.
  * `InputDeviceBuilder` is now internal. It is no longer necessary to access it to look up child controls. Simply use `InputControl.GetChildControl` instead.
  * To build a device without adding it to the system, call the newly added `InputDevice.Build` method.
    ```
    InputDevice.Build<Mouse>();
    ```
  * `InputSystem.SetLayoutVariant` has been removed. Layout variants can no longer be set retroactively but must be decided on as part of device creation.
- `InputSystem.RegisterControlProcessor` has been renamed to just `InputSystem.RegisterProcessor`.

#### Actions

* `InputAction.ReadValue<TValue>()` is longer correlated to `InputAction.triggered`. It simply returns the current value of a bound control or composite while the action is being interacted with.
* `InputInteractionContext.PerformedAndGoBackToWaiting` has been renamed to just `InputInteractionContext.Performed`.

#### Actions

- Individual composite part bindings can now no longer have interactions assigned to them as that never made any sense.

### Added

- Devices can now have more than one usage.
  * Call `InputSystem.AddDeviceUsage(device,usage)` to add additional usages to a device.
  * Call `InputSystem.RemoveDeviceUsage(device,usage)` to remove existing usages from a device.
  * `InputSystem.SetDeviceUsage(device,usage)` still exists. It will clear all existing usages from the given device.
- A new `VisualizerSamples` sample that can be installed through the package manager.
  * Contains two components `InputControlVisualizer` and `InputActionVisualizer` that help visualizing/debugging control/device and action activity through in-game overlays. A few sample scenes illustrate how to use them.

#### Actions

- Added `InputAction.ReadValueAsObject` API.
- Added `InputAction.activeControl` API.

## [0.9.0-preview] - 2019-07-18

### Fixed

- Validate all parameters on public APIs.
- Fixed an internal bug in `InlinedArray.RemoveAtByMovingTailWithCapacity`, which could cause data corruption.
- Fixed Xbox controller support on macOS il2cpp.
- Fixed issue of Xbox gamepads on Windows desktop not being able to navigate left and down in a UI.
- Allow using InputSystem package if the XR, VR or Physics modules are disabled for smaller builds.
- Fixed documentation landing page and table of contents.
- Fixed tracked devices assigning pointer ids for UI pointer events correctly.
- Adjusted some UI Elements to fit the Unity 19.3 font.
- Fixed NullReferenceException being thrown when project changes.
- Fixed duplicate devices showing in the "Supported Devices" popup when using a search filter.
- Fixed an error when adding new bindings in the Input Actions editor window when a filter was applied.
- Fixed scroll wheel handling in `InputSystemUIInputModule` not being smooth.
- Fixed compile errors from Switch Pro controller code on Linux.

#### Actions

- Fixed `CallbackContext.control` referencing the composite member control which was actually actuated for this trigger for composite bindings.
- Generated C# wrappers for .inputactions assets are no longer placed in Assets/Assets/ folder on Windows.

### Added

- Touch support has been reworked and extended.
  * `Touchscreen.touch[0..9]` are now bindable from the control picker.
  * `Touchscreen.primaryTouch` is now a separate control which tracks the primary touch on the screen.
  * The controls `Touchscreen` inherits from `Pointer` (such as `position`, `phase`, and `delta`) are now tied to `Touchscreen.primaryTouch` and allow for `Touchscreen` to function as a generic `Pointer` (like `Mouse` and `Pen`).
  * `Touchscreen.press` (renamed from `Touchscreen.button`) is now a working, synthetic button that is down whenever at least one finger is on the screen.
  * Recording of start time and start position has been added to touches.
    - `TouchControl.startPosition` gives the starting position of the touch.
    - `TouchControl.startTime` gives the starting time of the touch.
  * Tap detection has been added to `Touchscreen`.
    - Tap time (i.e. time within which a press-and-release must be completed for a tap to register) corresponds to `InputSettings.defaultTapTime`.
    - Tap release must happen within a certain radius of first contact. This is determined by a new setting `InputSettings.tapRadius`.
    - `TouchControl.tap` is a new button control that triggers then the touch is tapped. Note that this happens instantly when a touch ends. The button will go to 1 and __immediately__ go back to 0. This means that polling the button in `Update`, for example, will never trigger a tap. Either use actions to observe the button or use the `Touch` API from `EnhancedTouch` to poll taps.
  * `Touchscreen.activeTouches` has been removed. Use `Touch.activeTouches` from the new enhanced touch API instead for more reliable touch tracking.
  * `Touchscreen.allTouchControls` has been renamed to `Touchscreen.touches`.
  * A new `EnhancedTouch` plugin has been added which offers an enhanced `Touch` and `Finger` API to reliably track touches and fingers across updates. This obsoletes the need to manually track touch IDs and phases and gives access to individual touch history.
  * Touch can be simulated from mouse or pen input now. To enable simulation, call `TouchSimulation.Enable()` or put the `TouchSimulation` MonoBehaviour in your scene. Also, in the input debugger, you can now enable touch simulation from the "Options" dropdown.
- Changing state has been decoupled from events. While input events are the primary means by which to trigger state changes, anyone can perform state changes manually now from anywhere.
    ```
    InputState.Change(gamepad.leftStick, new Vector2(123, 234));
    ```
  * This change makes it possible to update state __from__ state and thus synthesize input data from other input coming in.
- A new API for recording state changes over time has been added.
    ```
    var history = new InputStateHistory("<Gamepad>/leftStick");
    history.StartRecording();

    //...

    foreach (var record in history)
        Debug.Log(record);
    ```
- Added support for generic joysticks on WebGL (which don't use the standard gamepad mapping).
- Added support for DualShock 3 gamepads on desktops.
- Added support for Nintendo Switch Pro Controllers on desktops.

#### Actions

- Actions now also have a __polling API__!
  * `InputAction.triggered` is true if the action was performed in the current frame.
  * `InputAction.ReadValue<TValue>()` yields the last value that `started`, `performed`, or `cancelled` (whichever came last) was called with. If the action is disabled, returns `default(TValue)`. For `InputActionType.Button` type actions, returns `1.0f` if `triggered==true` and `0.0f` otherwise.
- Generated C# wrappers for .inputactions can now placed relative to the .inputactions file by specifying a path starting with './' (e.g. `./foo/bar.cs`).

### Changed

- **The system no longer supports processing input in __BOTH__ fixed and dynamic updates**. Instead, a choice has to be made whether to process input before each `FixedUpdate()` or before each `Update()`.
  * Rationale: the existing code that supported having both updates receive input independently still had several holes and became increasingly complex and brittle. Our solution was based on not actually processing input twice but on channeling input concurrently into both the state of both updates. Together with the fact that specific inputs have to reset (and possibly accumulate) correctly with respect to their update time slices, this became increasingly hard to do right. This, together with the fact that we've come to increasingly question the value of this feature, led us to removing the capability while preserving the ability to determine where input is processed.
  * NOTE: Timeslicing is NOT affected by this. You can still switch to `ProcessEventInFixedUpdates` and get events timesliced to individual `FixedUpdate` periods according to their timestamps.
  * `InputSettings.UpdateMode.ProcessEventsInBothFixedAndDynamicUpdate` has been removed.
  * `InputSettings.UpdateMode.ProcessEventsInDynamicUpdateOnly` has been renamed to `InputSettings.UpdateMode.ProcessEventsInDynamicUpdate` and is now the default.
  * `InputSettings.UpdateMode.ProcessEventsInFixedUpdateOnly` has been renamed to `InputSettings.UpdateMode.ProcessEventsInFixedUpdate`.
- Added icons for PlayerInput, PlayerInputManager, InputSystemUIInputModule and MultiplayerEventSystem components.
- Changed `Keyboard` IME properties (`imeEnabled`, `imeCursorPosition`) to methods (`SetIMEEnabled`, `SetIMECursorPosition`).
- Added getters to all `IInputRuntime` properties.
- Replace some `GetXxx` methods in our API with `xxx`  properties.
- `Pointer.phase` has been removed and `PointerPhase` has been renamed to `TouchPhase`. Phases are now specific to touch. `PointerPhaseControl` has been renamed to `TouchPhaseControl`.
- `Pointer.button` has been renamed to `Pointer.press` and now is a control that indicates whether the pointer is in "press down" state.
  * For mouse, corresponds to left button press.
  * For pen, corresponds to tip contact.
  * For touch, corresponds to primary touch contact (i.e. whether __any__ finger is down).
- The state change monitor APIs (`IInputStateChangeMonitor` and friends) have been moved out of `InputSystem` into a new static class `InputState` in `UnityEngine.Experimental.Input.LowLevel`.
  * Rationale: These APIs are fairly low-level and not of general interest so having them out of `InputSystem` reduces the API surface visible to most users.
- `InputDeviceChange.StateChanged` has been removed and is now a separate callback `InputState.onChange`.
  * Rationale: The other `InputDeviceChange` notifications are low-frequency whereas `StateChanged` is high-frequency. Putting them all on the same callback made adding a callback to `InputSystem.onDeviceChange` unnecessarily expensive.
- `IInputStateCallbackReceiver` has been rewritten from scratch. Now has two simple methods `OnNextUpdate` and `OnEvent`. If implemented by a device, the device now has completely control over changing its own state. Use the `InputState.Change` methods to affect state changes while trigger state change monitors (e.g. for actions) correctly.
- Simplified handling of XR input in `InputSystemUIInputModule` by having only one set of actions for all XR devices.
- We now use the same hierarchical device picker in the "Add Control Scheme" popup, which is already used in the "Input Settings" window.
- Made all `IInputStateTypeInfo` implementations internal, as these did not offer value to the user.
- Made all `IInputDeviceCommandInfo` implementations internal, as these did not offer value to the user.
- Removed `ReadWriteArray`, which was only used for making `RebindingOperation.scores` editable, which did not add any value.
- Removed `PrimitiveValueOrArray`, as non of it's functionality over `PrimitiveValue` was implemented.
- Made all `InputProcessor` implementation internal, as access to these types is exposed only through text mode representations.
- Removed `CurveProcessor` as it was not implemented.
- Renamed XInputControllerOSX to a more descriptive XboxGamepadMacOS.

#### Actions

- `InputAction.continuous` has been removed. Running logic every frame regardless of input can easily be achieved in game code.
- The way action behavior is configured has been simplified.
  * The previous roster of toggles has been replaced with two settings:
    1. `Action Type`: Determines the behavior of the action. Choices are `Value`, `Button`, and `PassThrough`.
    2. `Control Type`: Determines the type of control (and implicitly the type of value) the action is looking for if the action is a `Value` or `PassThrough` action.
  * The previous `Initial State Check` toggle is now implicit in the action type now. `Value` actions perform an initial state check (i.e. trigger if their control is already actuated when the action is enabled). Other types of actions don't.
  * The previous `Pass Through` toggle is now rolled into the action type.

## [0.2.10-preview] - 2019-05-17

### Added

- Added a `MultiplayerEventSystem` class, which allows you use multiple UI event systems to control different parts of the UI by different players.
- `InputSystemUIInputModule` now lets you specify an `InputActionAsset` in the `actionsAsset` property. If this is set, the inspector will populate all actions from this asset. If you have a `PlayerInput` component on the same game object, referencing the same  `InputActionAsset`, the `PlayerInput` component will keep the actions on the `InputSystemUIInputModule` in synch, allowing easy setup of multiplayer UI systems.

### Changed

- `StickControl.x` and `StickControl.y` are now deadzoned, i.e. have `AxisDeadzone` processors on them. This affects all gamepads and joysticks.
  * __NOTE:__ The deadzoning is __independent__ of the stick. Whereas the stack has a radial deadzones, `x` and `y` have linear deadzones. This means that `leftStick.ReadValue().x` is __not__ necessary equal to `leftStick.x.ReadValue()`.
  * This change also fixes the problem of noise from sticks not getting filtered out and causing devices such as the PS4 controller to constantly make itself `Gamepad.current`.

- Redesigned `UIActionInputModule`
 * Added a button in the inspector to automatically assign actions from an input action asset based on commonly used action names.
 * Will now populate actions with useful defaults.
 * Removed `clickSpeed` property - will use native click counts from the OS where available instead.
 * Removed `sendEventsWhenInBackground` property.
 * Hiding `Touches` and `TrackedDevices` until we decide how to handle them.
 * Remove `moveDeadzone` property as it is made redundant by the action's dead zone.
 * Removed `UIActionInputModuleEnabler` component, `UIActionInputModule` will now enable itself.
- Changed default button press point to 0.5.
- Changed all constants in public API to match Unity naming conventions ("Constant" instead of "kConstant").
- Changed namespace from `UnityEngine.Experimental.Input` to `UnityEngine.InputSystem`.
- Generated wrapper code now has nicer formatting.
- Renamed `UIActionInputModule` to `InputSystemUIInputModule`.
- Nicer icons for `InputActionAssets` and `InputActions` and for `Button` and generic controls.
- Change all public API using `IntPtr` to use unsafe pointer types instead.
- `PlayerInput` will no longer disable any actions not in the currently active action map when disabling input or switching action maps.
- Change some public fields into properties.
- Input System project settings are now called "Input System Package" in the project window instead of "Input (NEW)".
- Removed `Plugins` from all namespaces.
- Rename "Cancelled" -> "Canceled" (US spelling) in all APIs.

### Fixed

- Adding devices to "Supported Devices" in input preferences not allowing to select certain device types (like "Gamepad").
- Fixed scrolling in `UIActionInputModule`.
- Fixed compiling the input system package in Unity 19.2 with ugui being moved to a package now.
- In the Input System project settings window, you can no longer add a supported device twice.

#### Actions

- Custom inspector for `PlayerInput` no longer adds duplicates of action events if `Invoke Unity Events` notification behavior is selected.
- Fixed `Hold` interactions firing immediately before the duration has passed.
- Fixed editing bindings or processors for `InputAction` fields in the inspector (Changes wouldn't persist before).
- Fixed exception message when calling `CallbackContext.ReadValue<TValue>()` for an action with a composite binding with `TValue` not matching the composite's value type.

### Added

#### Actions

- `PlayerInput` can now handle `.inputactions` assets that have no control schemes.
  * Will pair __all__ devices mentioned by any of the bindings except if already paired to another player.

## [0.2.8-preview] - 2019-04-23

### Added

- Added a `clickCount` control to the `Mouse` class, which specifies the click count for the last mouse click (to allow distinguishing between single-, double- and multi-clicks).
- Support for Bluetooth Xbox One controllers on macOS.

#### Actions

- New API for changing bindings on actions
```
    // Several variations exist that allow to look up bindings in various ways.
    myAction.ChangeBindingWithPath("<Gamepad>/buttonSouth")
        .WithPath("<Keyboard>/space");

    // Can also replace the binding wholesale.
    myAction.ChangeBindingWithPath("<Keyboard>/space")
        .To(new InputBinding { ... });

    // Can also remove bindings programmatically now.
    myAction.ChangeBindingWithPath("<Keyboard>/space").Erase();
```

### Changed

- `Joystick.axes` and `Joystick.buttons` have been removed.
- Generated wrapper code for Input Action Assets are now self-contained, generating all the data from code and not needing a reference to the asset; `InputActionAssetReference` has been removed.
- The option to generate interfaces on wrappers has been removed, instead we always do this now.
- The option to generate events on wrappers has been removed, we felt that this no longer made sense.
- Will now show default values in Input Action inspector if no custom values for file path, class name or namespace have been provided.
- `InputSettings.runInBackground` has been removed. This should now be supported or not on a per-device level. Most devices never supported it in the first place, so a global setting did not seem to be useful.
- Several new `Sensor`-based classes have been added. Various existing Android sensor implementations are now based on them.
- `InputControlLayoutAttribute` is no longer inherited.
  * Rationale: A class marked as a layout will usually be registered using `RegisterLayout`. A class derived from it will usually be registered the same way. Because of layout inheritance, properties applied to the base class through `InputControlLayoutAttribute` will affect the subclass as intended. Not inheriting the attribute itself, however, now allows having properties such as `isGenericTypeOfDevice` which should not be inherited.
- Removed `acceleration`, `orientation`, and `angularVelocity` controls from `DualShockGamepad` base class.
  * They are still on `DualShockGamepadPS4`.
  * The reason is that ATM we do not yet support these controls other than on the PS4. The previous setup pretended that these controls work when in fact they don't.
- Marking a control as noisy now also marks all child controls as noisy.
- The input system now defaults to ignoring any HID devices with usage types not known to map to game controllers. You can use `HIDSupport.supportedUsages` to enable specific usage types.
- In the Input Settings window, asset selection has now been moved to the "gear" popup menu. If no asset is created, we now automatically create one.
- In the inspector for Input Settings assets, we now show a button to go to the Input Settings window, and a button to make the asset active if it isn't.
- Tests are now no longer part of the com.unity.inputsystem package. The `InputTestFixture` class still is for when you want to write input-related tests for your project. You can reference the `Unity.InputSystem.TestFixture` assembly when you need to do that.
- Implemented adding usages to and removing them from devices.

#### Actions

- A number of changes have been made to the control picker UI in the editor. \
  ![Input Control Picker](Documentation~/Images/InputControlPicker.png)
  * The button to pick controls interactively (e.g. by pressing a button on a gamepad) has been moved inside the picker and renamed to "Listen". It now works as a toggle that puts the picker into a special kind of 'search' mode. While listening, suitable controls that are actuated will be listed in the picker and can then be picked from.
  * Controls are now displayed with their nice names (e.g. "Cross" instead of "buttonSouth" in the case of the PS4 controller).
  * Child controls are indented instead of listed in "parent/child" format.
  * The hierarchy of devices has been rearranged for clarity. The toplevel groups of "Specific Devices" and "Abstract Devices" are now merged into one hierarchy that progressively groups devices into more specific groups.
  * Controls now have icons displayed for them.
- There is new support for binding to keys on the keyboard by their generated character rather than by their location. \
  ![Keyboard Binding](Documentation~/Images/KeyboardBindByLocationVsCharacter.png)
  * At the toplevel of the Keyboard device, you now have the choice of either binding by keyboard location or binding by generated/mapped character.
  * Binding by location shows differences between the local keyboard layout and the US reference layout.
  * The control path language has been extended to allow referencing controls by display name. `<Keyboard>/#(a)` binds to the control on a `Keyboard` with the display name `a`.
- `continuous` flag is now ignored for `Press and Release` interactions, as it did not  make sense.
- Reacting to controls that are already actuated when an action is enabled is now an __optional__ behavior rather than the default behavior. This is a __breaking__ change.
  * Essentially, this change reverts back to the behavior before 0.2-preview.
  * To reenable the behavior, toggle "Initial State Check" on in the UI or set the `initialStateCheck` property in code.
  ![Inital State Check](Documentation~/Images/InitialStateCheck.png)
  * The reason for the change is that having the behavior on by default made certain setups hard to achieve. For example, if `<Keyboard>/escape` is used in one action map to toggle *into* the main menu and in another action map to toggle *out* of it, then the previous behavior would immediately exit out of the menu if `escape` was still pressed from going into the menu. \
  We have come to believe that wanting to react to the current state of a control right away is the less often desirable behavior and so have made it optional with a separate toggle.
- Processors and Interactions are now shown in a component-inspector-like fashion in the Input Action editor window, allowing you to see the properties of all items at once.
- The various `InputAction.lastTriggerXXX` APIs have been removed.
  * Rationale: They have very limited usefulness and if you need the information, it's easy to set things up in order to keep track of it yourself. Also, we plan on having a polling API for actions in the future which is really what the `lastActionXXX` APIs were trying to (imperfectly) solve.
- `Tap`, `SlowTap`, and `MultiTap` interactions now respect button press points.
- `Tap`, `SlowTap`, and `MultiTap` interactions now have improved parameter editing UIs.

### Fixed

- Input Settings configured in the editor are now transferred to the built player correctly.
- Time slicing for fixed updates now works correctly, even when pausing or dropping frames.
- Make sure we Disable any InputActionAsset when it is being destroyed. Otherwise, callbacks which were not cleaned up would could cause exceptions.
- DualShock sensors on PS4 are now marked as noisy (#494).
- IL2CPP causing issues with XInput on windows and osx desktops.
- Devices not being available yet in `MonoBehavior.Awake`, `MonoBehaviour.Start`, and `MonoBehaviour.OnEnable` in player or when entering play mode in editor.
- Fixed a bug where the event buffer used by `InputEventTrace` could get corrupted.

#### Actions

- Actions and bindings disappearing when control schemes have spaces in their names.
- `InputActionRebindingExceptions.RebindOperation` can now be reused as intended; used to stop working properly the first time a rebind completed or was cancelled.
- Actions bound to multiple controls now trigger correctly when using `PressInteraction` set to `ReleaseOnly` (#492).
- `PlayerInput` no longer fails to find actions when using UnityEvents (#500).
- The `"{...}"` format for referencing action maps and actions using GUIDs as strings has been obsoleted. It will still work but adding the extra braces is no longer necessary.
- Drag&dropping bindings between other bindings that came before them in the list no longer drops the items at a location one higher up in the list than intended.
- Editing name of control scheme in editor not taking effect *except* if hitting enter key.
- Saving no longer causes the selection of the current processor or interaction to be lost.
  * This was especially annoying when having "Auto-Save" on as it made editing parameters on interactions and processors very tedious.
- In locales that use decimal separators other than '.', floating-point parameters on composites, interactions, and processors no longer lead to invalid serialized data being generated.
- Fix choosing "Add Action" in action map context menu throwing an exception.
- The input action asset editor window will no longer fail saving if the asset has been moved.
- The input action asset editor window will now show the name of the asset being edited when asking for saving changes.
- Clicking "Cancel" in the save changes dialog for the input action asset editor window will now cancel quitting the editor.
- Fixed pasting or dragging a composite binding from one action into another.
- In the action map editor window, switching from renaming an action to renaming an action map will no longer break the UI.
- Fixed calling Enable/Disable from within action callbacks sometimes leading to corruption of state which would then lead to actions not getting triggered (#472).
- Fixed setting of "Auto-Save" toggle in action editor getting lost on domain reload.
- Fixed blurry icons in editor for imported .inputactions assets and actions in them.
- `Press` and `Release` interactions will now work correctly if they have multiple bound controls.
- `Release` interactions will now invoke a `Started` callback when the control is pressed.
- Made Vector2 composite actions respect the press points of button controls used to compose the value.

## [0.2.6-preview] - 2019-03-20

>NOTE: The UI code for editing actions has largely been rewritten. There may be regressions.
>NOTE: The minimum version requirement for the new input system has been bumped
       to 2019.1

### Added

- Support gamepad vibration on Switch.
- Added support for Joysticks on Linux.

#### Actions

- Added ability to change which part of a composite a binding that is part of the composite is assigned to.
  * Part bindings can now be freely duplicated or copy-pasted. This allows having multiple bindings for "up", for example. Changing part assignments retroactively allows to freely edit the composite makeup.
- Can now drag&drop multiple items as well as drop items onto others (equivalent to cut&paste). Holding ALT copies data instead of moving it.
- Edits to control schemes are now undoable.
- Control schemes are now sorted alphabetically.
- Can now search by binding group (control scheme) or devices directly from search box.
  * `g:Gamepad` filters bindings to those in the "Gamepad" group.
  * `d:Gamepad` filters bindings to those from Gamepad-compatible devices.

### Changed

- The input debugger will no longer automatically show remote devices when the profiler is connected. Instead, use the new menu in debugger toolbar to connect to players or to enable/disable remote input debugging.
- "Press and Release" interactions will now invoke the `performed` callback on both press and release (instead of invoking `performed` and `cancel`, which was inconsistent with other behaviors).

#### Actions

- Bindings have GUIDs now like actions and maps already did. This allows to persistently and uniquely identify individual bindings.
- Replaced UI overlay while rebinding interactively with cancellable progress bar. Interactive rebinding now cancels automatically after 4 seconds without suitable input.
- Bindings that are not assigned to any control scheme are now visible when a particular control scheme is selected.
  * Bindings not assigned to any control scheme are active in *ALL* control schemes.
  * The change makes this visible in the UI now.
  * When a specific control scheme is selected, these bindings are affixed with `{GLOBAL}` for added visibility.
- When filtering by devices from a control scheme, the filtering now takes layout inheritance into account. So, a binding to a control on `Pointer` will now be shown when the filter is `Mouse`.
- The public control picker API has been revised.
  * The simplest way to add control picker UI to a control path is to add an `InputControlAttribute` to the field.
    ```
    // In the inspector, shows full UI to select a control interactively
    // (including interactive picking through device input).
    [InputControl(layout = "Button")]
    private string buttonControlPath;
    ```
- Processors of incompatible types will now be ignored instead of throwing an exception.

### Fixed

- Remote connections in input debugger now remain connected across domain reloads.
- Don't incorrectly create non-functioning devices if a physical device implements multiple incompatible logical HID devices (such as the MacBook keyboard/touch pad and touch bar).
- Removed non-functioning sort triangles in event list in Input Debugger device windows.
- Sort events in input debugger window by id rather then by timestamp.
- Make parsing of float parameters support floats represented in "e"-notation and "Infinity".
- Input device icons in input debugger window now render in appropriate resolution on retina displays.
- Fixed Xbox Controller on macOS reporting negative values for the sticks when represented as dpad buttons.
- `InputSettings.UpdateMode.ProcessEventsManually` now correctly triggers updates when calling `InputSystem.Update(InputUpdateType.Manual)`.

#### Actions

- Pasting or duplicating an action in an action map asset will now assign a new and unique ID to the action.
- "Add Action" button being active and triggering exceptions when no action map had been added yet.
- Fixed assert when generating C# class and make sure it gets imported correctly.
- Generate directories as needed when generating C# class, and allow path names without "Assets/" path prefix.
- Allow binding dpad controls to actions of type "Vector2".
- Fixed old name of action appearing underneath rename overlay.
- Fixed inspector UIs for on-screen controls throwing exceptions and being non-functional.
- Fixed deleting multiple items at same time in action editor leading to wrong items being deleted.
- Fixed copy-pasting actions not preserving action properties other than name.
- Fixed memory corruptions coming from binding resolution of actions.
- InputActionAssetReferences in ScriptableObjects will continue to work after domain reloads in the editor.
- Fixed `startTime` and `duration` properties of action callbacks.

## [0.2.1-preview] - 2019-03-11

### Changed

 - NativeUpdateCallback API update to match Unity 2018.3.8f1

## [0.2.0-preview] - 2019-02-12

This release contains a number of fairly significant changes. The focus has been on further improving the action system to make it easier to use as well as to make it work more reliably and predictably.

>NOTE: There are some breaking changes. Please see the "Changed" section below.

### Changed

- Removed Unity 2018.2 support code.
- Removed .NET 3.5 support code.
- Started using C# 7.
- `IInputControlProcessor<TValue>` has been replaced with `InputProcessor` and `InputProcessor<TValue>` base classes.
- `IInputBindingComposite` has been replaced with an `InputBindingComposite` base class and the `IInputBindingComposite<TValue>` interface has been merged with the `InputBindingComposite<TValue>` class which had already existed.
- `InputUser.onUnpairedDeviceUser` will now notify for each actuated control until the device is paired or there are no more actuated controls.
- `SensitivityProcessor` has been removed.
    * The approach needs rethinking. What `SensitivityProcessor` did caused more problems than it solved.
- State monitors no longer have their timeouts removed automatically when they fire. This makes it possible to have a timeout that is removed only in response to a specific state change.
- Events for devices that implement `IInputStateCallbacks` (such as `Touchscreen`) are allowed to go back in time. Avoids the problem of having to order events between multiple fingers correctly or seeing events getting rejected.
- `PenState.Button` is now `PenButton`.
- Removed TouchPositionTransformProcessor, was used only by Android, the position transformation will occur in native backend in 2019.x

#### Actions:
- Bindings that have no interactions on them will trigger differently now. __This is a breaking change__.
  * Previously, these bindings would trigger `performed` on every value change including when going back to their default value. This is why you would see two calls of `performed` with a button; one when the button was pressed, another when it was depressed.
  * Now, a binding without an interaction will trigger `started` and then `performed` when a bound control is actuated. Thereafter, the action will remain in `Started` phase. For as long as the control is actuated, every value change will trigger `performed` again. When the control stops being actuated, it will trigger `cancelled` and the action will remain in `Waiting` state.
  * Control actuation is defined as a control having a magnitude (see `InputControl.EvaluateMagnitude`) greater than zero. If a control does not support magnitudes (returns -1 from `EvaluateMagnitude`), then the control is considered actuated when it changes state away from its default state.
  * To restore the previous behavior, simply change code like
      ```
        myAction.performed += MyCallback;
      ```
    to
      ```
        myAction.performed += MyCallback;
        myAction.cancelled += MyCallback;
      ```
  * Alternatively, enable `passThrough` mode on an action. This effectively restores the previous default behavior of actions.
    ```
        new InputAction(binding: "<Gamepad>/leftTrigger") { passThrough = true };
    ```
- As part of the aforementioned change, the following interactions have been removed as they are no longer relevant:
  - `StickInteraction`: Can simply be removed from bindings. The new default behavior obsoletes the need for what `StickInteraction` did. Use `started` to know then the stick starts being actuated, `performed` to be updated on movements, and `cancelled` to know when the stick goes back into rest position.
  - `PressAndReleaseInteraction`: Can simply be removed from bindings. The default behavior with no interaction encompasses press and release detection. Use `started` to know then a button is pressed and `cancelled` to know when it is released. To set a custom button press point, simply put an `AxisDeadzoneProcessor` on the binding.
- `PressInteraction` has been completely rewritten.
  - Trigger behavior can be set through `behavior` parameter and now provides options for observing just presses (`PressOnly`), just releases (`ReleaseOnly`), or both presses and releases (`PressAndRelease`).
  - Also, the interaction now operates on control actuation rather than reading out float values directly. This means that any control that supports magnitudes can be used.
  - Also supports continuous mode now.
- If bound controls are already actuated when an action is enabled, the action will now trigger in the next input update as if the control had just been moved from non-actuated to actuated state.
  - In other words, if e.g. you have a binding to the A button of the gamepad and the A button is already pressed when the action is first enabled, then the action associated with the A button will trigger as if the button had just been pressed. Previously, it required releasing and re-pressing the button first -- which, together with certain interactions, could lead to actions ending up in a confused state.
- When an action is disabled, it will now cancel all ongoing interactions, if any (i.e. you will see `InputAction.cancelled` being called).
  - Note that unlike the above-mentioned callbacks that happen when an action starts out with a control already actuated, the cancellation callbacks happen __immediately__ rather than in the next input update.
- Actions that at runtime are bound to multiple controls will now perform *conflict resolution*, if necessary.
  - This applies only if an action actually receives multiple concurrent actuations from controls.
  - When ambiguity is detected, the greatest amount of actuation on any of the controls gets to drive the action.
  - In practice, this means that as long as any of the controls bound to an action is actuated, the action will keep going. This resolves ambiguities when an action has primary and secondary bindings, for examples, or when an action is bound to multiple different devices at the same time.
  - Composite bindings count as single actuations regardless of how many controls participate in the composite.
  - This behavior __can be bypassed__ by setting the action to be pass-through.
- Action editor now closes when asset is deleted.
  - If there are unsaved changes, asks for confirmation first.
- Interactions and processors in the UI are now filtered based on the type of the action (if set) and sorted by name.
- Renamed "Axis" and "Dpad" composites to "1D Axis" and "2D Vector" composite.
  - The old names can still be used and existing data will load as expected.
  - `DpadComposite` got renamed to `Vector2Composite`; `AxisComposite` is unchanged.
- `InputInteractionContext.controlHasDefaultValue` has been replaced with `InputInteractionContext.ControlIsActuated()`.
- `InputActionChange.BindingsHaveChangedWhileEnabled` has been reworked and split in two:
    1. `InputActionChange.BoundControlsAboutToChange`: Bindings have been previously resolved but are about to be re-resolved.
    2. `InputActionChange.BoundControlsChanged`: Bindings have been resolved on one or more actions.
- Actions internally now allocate unmanaged memory.
  - Disposing should be taken care of automatically (though you can manually `Dispose` as well). If you see errors in the console log about unmanaged memory being leaked, please report the bug.
  - All execution state except for C# heap objects for processors, interactions, and composites has been collapsed into a single block of unmanaged memory. Actions should now be able to re-resolve efficiently without allocating additional GC memory.

### Added

- `PlayerInput` component which simplifies setting up individual player input actions and device pairings. \
  ![PlayerInput](Documentation~/Images/PlayerInput.png)
- `PlayerInputManager` component which simplifies player joining and split-screen setups. \
  ![PlayerInput](Documentation~/Images/PlayerInputManager.png)
- `InputDevice.all` (equivalent to `InputSystem.devices`)
- `InputControl.IsActuated()` can be used to determine whether control is currently actuated (defined as extension method in `InputControlExtensions`).
- Can now read control values from buffers as objects using `InputControl.ReadValueFromBufferAsObject`. This allows reading a value stored in memory without having to know the value type.
- New processors:
    * `ScaleProcessor`
    * `ScaleVector2Processor`
    * `ScaleVector3Processor`
    * `InvertVector2Processor`
    * `InvertVector3Processor`
    * `NormalizeVector2Processor`
    * `NormalizeVector3Processor`
- Added `MultiTapInteraction`. Can be used to listen for double-taps and the like.
- Can get total and average event lag times through `InputMetrics.totalEventLagTime` and `InputMetrics.averageEventLagTime`.
- `Mouse.forwardButton` and `Mouse.backButton`.
- The input debugger now shows users along with their paired devices and actions. See the [documentation](Documentation~/UserManagement.md#debugging)
- Added third and fourth barrel buttons on `Pen`.

#### Actions:
- Actions have a new continuous mode that will cause the action to trigger continuously even if there is no input. See the [documentation](Documentation~/Actions.md#continuous-actions) for details. \
  ![Continuous Action](Documentation~/Images/ContinuousAction.png)
- Actions have a new pass-through mode. In this mode an action will bypass any checks on control actuation and let any input activity on the action directly flow through. See the [documentation](Documentation~/Actions.md#pass-through-actions) for details. \
  ![Pass-Through Action](Documentation~/Images/PassThroughAction.png)
- Can now add interactions and processors directly to actions.
  ![Action Properties](Documentation~/Images/ActionProperties.png)
    * This is functionally equivalent to adding the respective processors and/or interactions to every binding on the action.
- Can now change the type of a composite retroactively.
  ![Composite Properties](Documentation~/Images/CompositeProperties.png)
- Values can now be read out as objects using `InputAction.CallbackContext.ReadValueAsObject()`.
    * Allocates GC memory. Should not be used during normal gameplay but is very useful for testing and debugging.
- Added auto-save mode for .inputactions editor.
  ![Auto Save](Documentation~/Images/AutoSave.png)
- Processors, interactions, and composites can now define their own parameter editor UIs by deriving from `InputParameterEditor`. This solves the problem of these elements not making it clear that the parameters usually have global defaults and do not need to be edited except if local overrides are necessary.
- Can now set custom min and max values for axis composites.
    ```
    var action = new InputAction();
    action.AddCompositeBinding("Axis(minValue=0,maxValue=2)")
        .With("Positive", "<Keyboard>/a")
        .With("Negative", "<Keyboard>/d");
    ```
- "C# Class File" property on .inputactions importer settings now has a file picker next to it.
- `InputActionTrace` has seen various improvements.
    * Recorded data will now stay valid even if actions are rebound to different controls.
    * Can listen to all actions using `InputActionTrace.SubscribeToAll`.
    * `InputActionTrace` now maintains a list of subscriptions. Add subscriptions with `SubscribeTo` and remove a subscription with `UnsubscribeFrom`. See the [documentation](Documentation~/Actions.md#tracing-actions) for details.

### Fixes

- Fixed support for Unity 2019.1 where we landed a native API change.
- `InputUser.UnpairDevicesAndRemoveUser()` corrupting device pairings of other InputUsers
- Control picker in UI having no devices if list of supported devices is empty but not null
- `IndexOutOfRangeException` when having multiple action maps in an asset (#359 and #358).
- Interactions timing out even if there was a pending event that would complete the interaction in time.
- Action editor updates when asset is renamed or moved.
- Exceptions when removing action in last position of action map.
- Devices marked as unsupported in input settings getting added back on domain reload.
- Fixed `Pen` causing exceptions and asserts.
- Composites that assign multiple bindings to parts failing to set up properly when parts are assigned out of order (#410).

### Known Issues

- Input processing in edit mode on 2019.1 is sporadic rather than happening on every editor update.

## [0.1.2-preview] - 2018-12-19

    NOTE: The minimum version requirement for the new input system has been bumped
          to 2018.3. The previous minum requirement of 2018.2 is no longer supported.
          Also, we have dropped support for the .NET 3.5 runtime. The new .NET 4
          runtime is now required to use the new input system.

We've started working on documentation. The current work-in-progress can be found on [GitHub](https://github.com/Unity-Technologies/InputSystem/blob/develop/Packages/com.unity.inputsystem/Documentation~/InputSystem.md).

### Changed

- `InputConfiguration` has been replaced with a new `InputSettings` class.
- `InputConfiguration.lockInputToGame` has been moved to `InputEditorUserSettings.lockInputToGameView`. This setting is now persisted as a local user setting.
- `InputSystem.updateMask` has been replaced with `InputSettings.updateMode`.
- `InputSystem.runInBackground` has been moved to `InputSettings.runInBackground`.
- Icons have been updated for improved styling and now have separate dark and light skin versions.
- `Lock Input To Game` and `Diagnostics Mode` are now persisted as user settings
- Brought back `.current` getters and added `InputSettings.filterNoiseOnCurrent` to control whether noise filtering on the getters is performed or not.
- Removed old and outdated Doxygen-generated API docs.

### Added

- `InputSystem.settings` contains the current input system settings.
- A new UI has been added to "Edit >> Project Settings..." to edit input system settings. Settings are stored in a user-controlled asset in any location inside `Assets/`. Multiple assets can be used and switched between.
- Joystick HIDs are now supported on Windows, Mac, and UWP.
- Can now put system into manual update mode (`InputSettings.updateMode`). In this mode, events will not get automatically processed. To process events, call `InputSystem.Update()`.
- Added shortcuts to action editor window (requires 2019.1).
- Added icons for .inputactions assets.

### Fixed

- `InputSystem.devices` not yet being initialized in `MonoBehaviour.Start` when in editor.

### Known Issues

- Input settings are not yet included in player builds. This means that at the moment, player builds will always start out with default input settings.
- There have been reports of some stickiness to buttons on 2019.1 alpha builds.  We are looking at this now.

## [0.0.14-preview] - 2018-12-11

### Changed

- `Pointer.delta` no longer has `SensitivityProcessor` on it. The processor was causing many issues with mouse deltas. It is still available for adding it manually to action bindings but the processor likely needs additional work.

### Fixed

Core:
- Invalid memory accesses when using .NET 4 runtime
- Mouse.button not being identical to Mouse.leftButton
- DualShock not being recognized when connected via Bluetooth

Actions:
- Parameters disappearing on processors and interactions in UI when edited
- Parameters on processors and interactions having wrong value type in UI (e.g. int instead of float)
- RebindingOperation calling OnComplete() after being cancelled

Misc:
- Documentation no longer picked up as assets in user project

## [0.0.13-preview] - 2018-12-05

First release from stable branch.<|MERGE_RESOLUTION|>--- conflicted
+++ resolved
@@ -16,11 +16,8 @@
 - NullReferenceException thrown when right-clicking an empty Action Map list in Input Actions Editor windows [ISXB-833](https://issuetracker.unity3d.com/product/unity/issues/guid/ISXB-833).
 - Fixed an issue where `System.ObjectDisposedException` would be thrown when deleting the last ActionMap item in the Input Actions Asset editor.
 - Fixed DualSense Edge's vibration and light bar not working on Windows
-<<<<<<< HEAD
+- Fixed Project-wide Actions asset failing to reload properly after deleting project's Library folder.
 - Fixed an issue where UI integration would throw exceptions when Project-wide Input Actions asset did not contain the implicitly required `UI` action map or was missing any of the required actions. Additionally this fix now also generates warnings in the console for any divergence from expected action configuration or lack of bindings in edit-mode.
-=======
-- Fixed Project-wide Actions asset failing to reload properly after deleting project's Library folder.
->>>>>>> 07c502d8
 
 ### Changed
 - For Unity 6.0 and above, when an `EventSystem` GameObject is created in the Editor it will have the
