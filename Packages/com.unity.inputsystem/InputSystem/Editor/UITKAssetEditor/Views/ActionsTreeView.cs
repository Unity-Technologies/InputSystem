// UITK TreeView is not supported in earlier versions
// Therefore the UITK version of the InputActionAsset Editor is not available on earlier Editor versions either.
#if UNITY_EDITOR && UNITY_INPUT_SYSTEM_PROJECT_WIDE_ACTIONS
using CmdEvents = UnityEngine.InputSystem.Editor.InputActionsEditorConstants.CommandEvents;
using System;
using System.Collections.Generic;
using System.Linq;
using UnityEditor;
using UnityEngine.UIElements;

namespace UnityEngine.InputSystem.Editor
{
    /// <summary>
    /// A view for displaying the actions of the selected action map in a tree with bindings
    /// as children.
    /// </summary>
    internal class ActionsTreeView : ViewBase<ActionsTreeView.ViewState>
    {
        private readonly VisualElement m_Root;
        private readonly TreeView m_ActionsTreeView;
        private Button addActionButton => m_Root?.Q<Button>("add-new-action-button");

        private bool m_RenameOnActionAdded;
        private readonly CollectionViewSelectionChangeFilter m_ActionsTreeViewSelectionChangeFilter;

        //save TreeView element id's of individual input actions and bindings to ensure saving of expanded state
        private Dictionary<Guid, int> m_GuidToTreeViewId;

        public ActionsTreeView(VisualElement root, StateContainer stateContainer)
            : base(stateContainer)
        {
            m_Root = root;

            m_ActionsTreeView = m_Root.Q<TreeView>("actions-tree-view");
            //assign unique viewDataKey to store treeView states like expanded/collapsed items - make it unique to avoid conflicts with other TreeViews
            m_ActionsTreeView.viewDataKey = "InputActionTreeView " + stateContainer.GetState().serializedObject.targetObject.GetInstanceID();
            m_GuidToTreeViewId = new Dictionary<Guid, int>();
            m_ActionsTreeView.selectionType = UIElements.SelectionType.Single;
            m_ActionsTreeView.makeItem = () => new InputActionsTreeViewItem();
            m_ActionsTreeView.bindItem = (e, i) =>
            {
                var item = m_ActionsTreeView.GetItemDataForIndex<ActionOrBindingData>(i);
                e.Q<Label>("name").text = item.name;
                var addBindingButton = e.Q<Button>("add-new-binding-button");
                addBindingButton.AddToClassList(EditorGUIUtility.isProSkin ? "add-binging-button-dark-theme" : "add-binging-button");
                var treeViewItem = (InputActionsTreeViewItem)e;
                treeViewItem.DeleteCallback = _ => DeleteItem(item);
                treeViewItem.DuplicateCallback = _ => DuplicateItem(item);
                treeViewItem.OnDeleteItem += treeViewItem.DeleteCallback;
                treeViewItem.OnDuplicateItem += treeViewItem.DuplicateCallback;
                if (item.isComposite)
                    ContextMenu.GetContextMenuForCompositeItem(treeViewItem, i);
                else if (item.isAction)
                    ContextMenu.GetContextMenuForActionItem(treeViewItem, item.controlLayout, i);
                else
                    ContextMenu.GetContextMenuForBindingItem(treeViewItem);

                if (item.isAction)
                {
                    addBindingButton.clicked += ContextMenu.GetContextMenuForActionAddItem(treeViewItem, item.controlLayout);
                    addBindingButton.clickable.activators.Add(new ManipulatorActivationFilter(){button = MouseButton.RightMouse});
                    addBindingButton.style.display = DisplayStyle.Flex;
                    treeViewItem.EditTextFinishedCallback = newName =>
                    {
                        m_RenameOnActionAdded = false;
                        ChangeActionName(item, newName);
                    };
                    treeViewItem.EditTextFinished += treeViewItem.EditTextFinishedCallback;
                }
                else
                {
                    addBindingButton.style.display = DisplayStyle.None;
                    if (!item.isComposite)
                        treeViewItem.UnregisterInputField();
                    else
                    {
                        treeViewItem.EditTextFinishedCallback = newName =>
                        {
                            m_RenameOnActionAdded = false;
                            ChangeCompositeName(item, newName);
                        };
                        treeViewItem.EditTextFinished += treeViewItem.EditTextFinishedCallback;
                    }
                }

                if (!string.IsNullOrEmpty(item.controlLayout))
                    e.Q<VisualElement>("icon").style.backgroundImage =
                        new StyleBackground(
                            EditorInputControlLayoutCache.GetIconForLayout(item.controlLayout));
                else
                    e.Q<VisualElement>("icon").style.backgroundImage =
                        new StyleBackground(
                            EditorInputControlLayoutCache.GetIconForLayout("Control"));
            };

            m_ActionsTreeView.itemsChosen += objects =>
            {
                var data = (ActionOrBindingData)objects.First();
                if (!data.isAction && !data.isComposite)
                    return;
                var item = m_ActionsTreeView.GetRootElementForIndex(m_ActionsTreeView.selectedIndex).Q<InputActionsTreeViewItem>();
                item.FocusOnRenameTextField();
            };

            m_ActionsTreeView.unbindItem = (element, i) =>
            {
                var item = m_ActionsTreeView.GetItemDataForIndex<ActionOrBindingData>(i);
                var treeViewItem = (InputActionsTreeViewItem)element;
                //reset the editing variable before reassigning visual elements
                if (item.isAction || item.isComposite)
                    treeViewItem.Reset();

                treeViewItem.OnDeleteItem -= treeViewItem.DeleteCallback;
                treeViewItem.OnDuplicateItem -= treeViewItem.DuplicateCallback;
                treeViewItem.EditTextFinished -= treeViewItem.EditTextFinishedCallback;
            };

            ContextMenu.GetContextMenuForActionListView(this, m_ActionsTreeView, m_ActionsTreeView.parent);

            m_ActionsTreeViewSelectionChangeFilter = new CollectionViewSelectionChangeFilter(m_ActionsTreeView);
            m_ActionsTreeViewSelectionChangeFilter.selectedIndicesChanged += (_) =>
            {
                if (m_ActionsTreeView.selectedIndex >= 0)
                {
                    var item = m_ActionsTreeView.GetItemDataForIndex<ActionOrBindingData>(m_ActionsTreeView.selectedIndex);
                    Dispatch(item.isAction ? Commands.SelectAction(item.name) : Commands.SelectBinding(item.bindingIndex));
                }
                else
                {
                    Dispatch(Commands.SelectAction(null));
                    Dispatch(Commands.SelectBinding(-1));
                }
            };

<<<<<<< HEAD
            m_ActionsTreeView.RegisterCallback<KeyDownEvent>(OnKeyDownEvent);
            m_ActionsTreeView.AddManipulator(new DragManipulator(OnDragStarted));
=======
            m_ActionsTreeView.RegisterCallback<ExecuteCommandEvent>(OnExecuteCommand);
            m_ActionsTreeView.RegisterCallback<ValidateCommandEvent>(OnValidateCommand);
>>>>>>> dac00ca4

            CreateSelector(Selectors.GetActionsForSelectedActionMap, Selectors.GetActionMapCount,
                (_, count, state) =>
                {
                    var treeData = Selectors.GetActionsAsTreeViewData(state, m_GuidToTreeViewId);
                    return new ViewState
                    {
                        treeViewData = treeData,
                        actionMapCount = count ?? 0,
                        newElementID = GetSelectedElementId(state, treeData)
                    };
                });

            addActionButton.clicked += AddAction;
        }

        void OnDragStarted(PointerMoveEvent evt)
        {
            Debug.Log("Selected tree view Index item to drag: " + m_ActionsTreeView.selectedItem);

            DragAndDrop.PrepareStartDrag();
            DragAndDrop.SetGenericData("tree", m_ActionsTreeView.selectedItem);
            DragAndDrop.SetGenericData("string", "dropped");
            DragAndDrop.StartDrag(string.Empty);
        }

        private int GetSelectedElementId(InputActionsEditorState state, List<TreeViewItemData<ActionOrBindingData>> treeData)
        {
            var id = -1;
            if (state.selectionType == SelectionType.Action)
            {
                if (treeData.Count > state.selectedActionIndex && state.selectedActionIndex >= 0)
                    id = treeData[state.selectedActionIndex].id;
            }
            else if (state.selectionType == SelectionType.Binding)
                id = GetComponentOrBindingID(treeData, state.selectedBindingIndex);
            return id;
        }

        private int GetComponentOrBindingID(List<TreeViewItemData<ActionOrBindingData>> treeItemList, int selectedBindingIndex)
        {
            foreach (var actionItem in treeItemList)
            {
                // Look for the element ID by checking if the selected binding index matches the binding index of
                // the ActionOrBindingData of the item. Deals with composite bindings as well.
                foreach (var bindingOrComponentItem in actionItem.children)
                {
                    if (bindingOrComponentItem.data.bindingIndex == selectedBindingIndex)
                        return bindingOrComponentItem.id;
                    if (bindingOrComponentItem.hasChildren)
                    {
                        foreach (var bindingItem in bindingOrComponentItem.children)
                        {
                            if (bindingOrComponentItem.data.bindingIndex == selectedBindingIndex)
                                return bindingItem.id;
                        }
                    }
                }
            }
            return -1;
        }

        public override void DestroyView()
        {
            addActionButton.clicked -= AddAction;
        }

        public override void RedrawUI(ViewState viewState)
        {
            m_ActionsTreeView.Clear();
            m_ActionsTreeView.SetRootItems(viewState.treeViewData);
            m_ActionsTreeView.Rebuild();
            if (viewState.newElementID != -1)
            {
                m_ActionsTreeView.SetSelectionById(viewState.newElementID);
                m_ActionsTreeView.ScrollToItemById(viewState.newElementID);
            }
            RenameNewAction(viewState.newElementID);;
            addActionButton.SetEnabled(viewState.actionMapCount > 0);
        }

        private void RenameNewAction(int id)
        {
            if (!m_RenameOnActionAdded || id == -1)
                return;
            m_ActionsTreeView.ScrollToItemById(id);
            var treeViewItem = m_ActionsTreeView.GetRootElementForId(id)?.Q<InputActionsTreeViewItem>();
            treeViewItem?.FocusOnRenameTextField();
        }

        internal void AddAction()
        {
            Dispatch(Commands.AddAction());
            m_RenameOnActionAdded = true;
        }

        internal void AddBinding(string actionName)
        {
            Dispatch(Commands.SelectAction(actionName));
            Dispatch(Commands.AddBinding());
        }

        internal void AddComposite(string actionName, string compositeType)
        {
            Dispatch(Commands.SelectAction(actionName));
            Dispatch(Commands.AddComposite(compositeType));
        }

        private void DeleteItem(ActionOrBindingData data)
        {
            if (data.isAction)
            {
                string actionToSelect = GetPreviousActionNameFromViewTree(data);
                Dispatch(Commands.DeleteAction(data.actionMapIndex, data.name));
                Dispatch(Commands.SelectAction(actionToSelect));
            }
            else
            {
                int bindingIndexToSelect = GetPreviousBindingIndexFromViewTree(data, out string parentActionName);
                Dispatch(Commands.DeleteBinding(data.actionMapIndex, data.bindingIndex));

                if (bindingIndexToSelect >= 0)
                    Dispatch(Commands.SelectBinding(bindingIndexToSelect));
                else
                    Dispatch(Commands.SelectAction(parentActionName));
            }

            // Deleting an item sometimes causes the UI Panel to lose focus; make sure we keep it
            m_ActionsTreeView.Focus();
        }

        private void DuplicateItem(ActionOrBindingData data)
        {
            Dispatch(data.isAction ? Commands.DuplicateAction() : Commands.DuplicateBinding());
        }

        internal void CopyItems()
        {
            Dispatch(Commands.CopyActionBindingSelection());
        }

        internal void CutItems()
        {
            Dispatch(Commands.CutActionsOrBindings());
        }

        internal void PasteItems()
        {
            Dispatch(Commands.PasteActionsOrBindings());
        }

        private void ChangeActionName(ActionOrBindingData data, string newName)
        {
            m_RenameOnActionAdded = false;
            Dispatch(Commands.ChangeActionName(data.actionMapIndex, data.name, newName));
        }

        private void ChangeCompositeName(ActionOrBindingData data, string newName)
        {
            m_RenameOnActionAdded = false;
            Dispatch(Commands.ChangeCompositeName(data.actionMapIndex, data.bindingIndex, newName));
        }

        private void OnExecuteCommand(ExecuteCommandEvent evt)
        {
            if (m_ActionsTreeView.selectedItem == null)
                return;

            var data = (ActionOrBindingData)m_ActionsTreeView.selectedItem;
            switch (evt.commandName)
            {
                case CmdEvents.Rename:
                    if (data.isAction || data.isComposite)
                        m_ActionsTreeView.GetRootElementForIndex(m_ActionsTreeView.selectedIndex)?.Q<InputActionsTreeViewItem>()?.FocusOnRenameTextField();
                    else
                        return;
                    break;
                case CmdEvents.Delete:
                case CmdEvents.SoftDelete:
                    m_ActionsTreeView.GetRootElementForIndex(m_ActionsTreeView.selectedIndex)?.Q<InputActionsTreeViewItem>()?.DeleteItem();
                    break;
                case CmdEvents.Duplicate:
                    m_ActionsTreeView.GetRootElementForIndex(m_ActionsTreeView.selectedIndex)?.Q<InputActionsTreeViewItem>()?.DuplicateItem();
                    break;
                case CmdEvents.Copy:
                    CopyItems();
                    break;
                case CmdEvents.Cut:
                    CutItems();
                    break;
                case CmdEvents.Paste:
                    var hasPastableData = CopyPasteHelper.HasPastableClipboardData(data.isAction ? typeof(InputAction) : typeof(InputBinding));
                    if (hasPastableData)
                        PasteItems();
                    break;
                default:
                    return; // Skip StopPropagation if we didn't execute anything
            }
            evt.StopPropagation();
        }

        private void OnValidateCommand(ValidateCommandEvent evt)
        {
            // Mark commands as supported for Execute by stopping propagation of the event
            switch (evt.commandName)
            {
                case CmdEvents.Rename:
                case CmdEvents.Delete:
                case CmdEvents.SoftDelete:
                case CmdEvents.Duplicate:
                case CmdEvents.Copy:
                case CmdEvents.Cut:
                case CmdEvents.Paste:
                    evt.StopPropagation();
                    break;
            }
        }

        private string GetPreviousActionNameFromViewTree(in ActionOrBindingData data)
        {
            Debug.Assert(data.isAction);

            // If TreeView currently (before delete) has more than one Action, select the one immediately
            // above or immediately below depending if data is first in the list
            var treeView = ViewStateSelector.GetViewState(stateContainer.GetState()).treeViewData;
            if (treeView.Count > 1)
            {
                string actionName = data.name;
                int index = treeView.FindIndex(item => item.data.name == actionName);
                if (index > 0)
                    index--;
                else
                    index++; // Also handles case if actionName wasn't found; FindIndex() returns -1 that's incremented to 0

                return treeView[index].data.name;
            }

            return string.Empty;
        }

        private int GetPreviousBindingIndexFromViewTree(in ActionOrBindingData data, out string parentActionName)
        {
            Debug.Assert(!data.isAction);

            int retVal = -1;
            parentActionName = string.Empty;

            // The bindindIndex is global and doesn't correspond to the binding's "child index" within the TreeView.
            // To find the "previous" Binding to select, after deleting the current one, we must:
            // 1. Traverse the ViewTree to find the parent of the binding and its index under that parent
            // 2. Identify the Binding to select after deletion and retrieve its bindingIndex
            // 3. Return the bindingIndex and the parent Action name (select the Action if bindingIndex is invalid)

            var treeView = ViewStateSelector.GetViewState(stateContainer.GetState()).treeViewData;
            foreach (var action in treeView)
            {
                if (!action.hasChildren)
                    continue;

                if (FindBindingOrComponentTreeViewParent(action, data.bindingIndex, out var parentNode, out int childIndex))
                {
                    parentActionName = action.data.name;
                    if (parentNode.children.Count() > 1)
                    {
                        int prevIndex = Math.Max(childIndex - 1, 0);
                        var node = parentNode.children.ElementAt(prevIndex);
                        retVal = node.data.bindingIndex;
                        break;
                    }
                }
            }

            return retVal;
        }

        private static bool FindBindingOrComponentTreeViewParent(TreeViewItemData<ActionOrBindingData> root, int bindingIndex, out TreeViewItemData<ActionOrBindingData> parent, out int childIndex)
        {
            Debug.Assert(root.hasChildren);

            int index = 0;
            foreach (var item in root.children)
            {
                if (item.data.bindingIndex == bindingIndex)
                {
                    parent = root;
                    childIndex = index;
                    return true;
                }

                if (item.hasChildren && FindBindingOrComponentTreeViewParent(item, bindingIndex, out parent, out childIndex))
                    return true;

                index++;
            }

            parent = default;
            childIndex = -1;
            return false;
        }

        internal class ViewState
        {
            public List<TreeViewItemData<ActionOrBindingData>> treeViewData;
            public int actionMapCount;
            public int newElementID;
        }
    }

    internal struct ActionOrBindingData
    {
        public ActionOrBindingData(bool isAction, string name, int actionMapIndex, bool isComposite = false, string controlLayout = "", int bindingIndex = -1)
        {
            this.name = name;
            this.isComposite = isComposite;
            this.actionMapIndex = actionMapIndex;
            this.controlLayout = controlLayout;
            this.bindingIndex = bindingIndex;
            this.isAction = isAction;
        }

        public string name { get; }
        public bool isAction { get; }
        public int actionMapIndex { get; }
        public bool isComposite { get; }
        public string controlLayout { get; }
        public int bindingIndex { get; }
    }

    internal static partial class Selectors
    {
        public static List<TreeViewItemData<ActionOrBindingData>> GetActionsAsTreeViewData(InputActionsEditorState state, Dictionary<Guid, int> idDictionary)
        {
            var actionMapIndex = state.selectedActionMapIndex;
            var controlSchemes = state.serializedObject.FindProperty(nameof(InputActionAsset.m_ControlSchemes));
            var actionMap = GetSelectedActionMap(state);

            if (actionMap == null)
                return new List<TreeViewItemData<ActionOrBindingData>>();

            var actions = actionMap.Value.wrappedProperty
                .FindPropertyRelative(nameof(InputActionMap.m_Actions))
                .Select(sp => new SerializedInputAction(sp));

            var bindings = actionMap.Value.wrappedProperty
                .FindPropertyRelative(nameof(InputActionMap.m_Bindings))
                .Select(sp => new SerializedInputBinding(sp))
                .ToList();

            var actionItems = new List<TreeViewItemData<ActionOrBindingData>>();
            foreach (var action in actions)
            {
                var actionBindings = bindings.Where(spb => spb.action == action.name).ToList();
                var bindingItems = new List<TreeViewItemData<ActionOrBindingData>>();
                var actionId = new Guid(action.id);

                for (var i = 0; i < actionBindings.Count; i++)
                {
                    var serializedInputBinding = actionBindings[i];
                    var inputBindingId = new Guid(serializedInputBinding.id);

                    if (serializedInputBinding.isComposite)
                    {
                        var compositeItems = new List<TreeViewItemData<ActionOrBindingData>>();
                        var nextBinding = actionBindings[++i];
                        while (nextBinding.isPartOfComposite)
                        {
                            var isVisible = ShouldBindingBeVisible(nextBinding, state.selectedControlScheme);
                            if (isVisible)
                            {
                                var name = GetHumanReadableCompositeName(nextBinding, state.selectedControlScheme, controlSchemes);
                                var compositeBindingId = new Guid(nextBinding.id);
                                compositeItems.Add(new TreeViewItemData<ActionOrBindingData>(GetIdForGuid(new Guid(nextBinding.id), idDictionary),
                                    new ActionOrBindingData(false, name, actionMapIndex, false,
                                        GetControlLayout(nextBinding.path), nextBinding.indexOfBinding)));
                            }

                            if (++i >= actionBindings.Count)
                                break;

                            nextBinding = actionBindings[i];
                        }
                        i--;
                        bindingItems.Add(new TreeViewItemData<ActionOrBindingData>(GetIdForGuid(inputBindingId, idDictionary),
                            new ActionOrBindingData(false, serializedInputBinding.name, actionMapIndex, true, action.expectedControlType, serializedInputBinding.indexOfBinding),
                            compositeItems.Count > 0 ? compositeItems : null));
                    }
                    else
                    {
                        var isVisible = ShouldBindingBeVisible(serializedInputBinding, state.selectedControlScheme);
                        if (isVisible)
                            bindingItems.Add(new TreeViewItemData<ActionOrBindingData>(GetIdForGuid(inputBindingId, idDictionary),
                                new ActionOrBindingData(false, GetHumanReadableBindingName(serializedInputBinding, state.selectedControlScheme, controlSchemes), actionMapIndex,
                                    false, GetControlLayout(serializedInputBinding.path), serializedInputBinding.indexOfBinding)));
                    }
                }
                actionItems.Add(new TreeViewItemData<ActionOrBindingData>(GetIdForGuid(actionId, idDictionary),
                    new ActionOrBindingData(true, action.name, actionMapIndex, false, action.expectedControlType), bindingItems.Count > 0 ? bindingItems : null));
            }
            return actionItems;
        }

        private static int GetIdForGuid(Guid guid, Dictionary<Guid, int> idDictionary)
        {
            if (!idDictionary.TryGetValue(guid, out var id))
            {
                id = idDictionary.Values.Count > 0 ? idDictionary.Values.Max() + 1 : 0;
                idDictionary.Add(guid, id);
            }
            return id;
        }

        private static string GetHumanReadableBindingName(SerializedInputBinding serializedInputBinding, InputControlScheme? currentControlScheme, SerializedProperty allControlSchemes)
        {
            var name = InputControlPath.ToHumanReadableString(serializedInputBinding.path);
            if (String.IsNullOrEmpty(name))
                name = "<No Binding>";
            if (IsBindingAssignedToNoControlSchemes(serializedInputBinding, allControlSchemes, currentControlScheme))
                name += " {GLOBAL}";
            return name;
        }

        private static bool IsBindingAssignedToNoControlSchemes(SerializedInputBinding serializedInputBinding, SerializedProperty allControlSchemes, InputControlScheme? currentControlScheme)
        {
            if (allControlSchemes.arraySize <= 0 || !currentControlScheme.HasValue || string.IsNullOrEmpty(currentControlScheme.Value.name))
                return false;
            if (serializedInputBinding.controlSchemes.Length <= 0)
                return true;
            return false;
        }

        private static bool ShouldBindingBeVisible(SerializedInputBinding serializedInputBinding, InputControlScheme? currentControlScheme)
        {
            if (currentControlScheme.HasValue && !string.IsNullOrEmpty(currentControlScheme.Value.name))
            {
                //if binding is global (not assigned to any control scheme) show always
                if (serializedInputBinding.controlSchemes.Length <= 0)
                    return true;
                return serializedInputBinding.controlSchemes.Contains(currentControlScheme.Value.name);
            }
            //if no control scheme selected then show all bindings
            return true;
        }

        internal static string GetHumanReadableCompositeName(SerializedInputBinding binding, InputControlScheme? currentControlScheme, SerializedProperty allControlSchemes)
        {
            return $"{ObjectNames.NicifyVariableName(binding.name)}: " +
                $"{GetHumanReadableBindingName(binding, currentControlScheme, allControlSchemes)}";
        }

        private static string GetControlLayout(string path)
        {
            var controlLayout = string.Empty;
            try
            {
                controlLayout = InputControlPath.TryGetControlLayout(path);
            }
            catch (Exception)
            {
            }

            return controlLayout;
        }
    }
}

#endif<|MERGE_RESOLUTION|>--- conflicted
+++ resolved
@@ -132,13 +132,9 @@
                 }
             };
 
-<<<<<<< HEAD
-            m_ActionsTreeView.RegisterCallback<KeyDownEvent>(OnKeyDownEvent);
-            m_ActionsTreeView.AddManipulator(new DragManipulator(OnDragStarted));
-=======
             m_ActionsTreeView.RegisterCallback<ExecuteCommandEvent>(OnExecuteCommand);
             m_ActionsTreeView.RegisterCallback<ValidateCommandEvent>(OnValidateCommand);
->>>>>>> dac00ca4
+            m_ActionsTreeView.AddManipulator(new DragManipulator(OnDragStarted));
 
             CreateSelector(Selectors.GetActionsForSelectedActionMap, Selectors.GetActionMapCount,
                 (_, count, state) =>
