--- conflicted
+++ resolved
@@ -10,18 +10,9 @@
 {
     internal static class ProjectWideActionsAsset
     {
-<<<<<<< HEAD
-        private const string kDefaultAssetPath = "Packages/com.unity.inputsystem/InputSystem/Editor/ProjectWideActions/ProjectWideActionsTemplate.inputactions";
+        private const string kDefaultAssetPath = "Packages/com.unity.inputsystem/InputSystem/Editor/ProjectWideActions/ProjectWideActionsTemplate.json";
         private const string kAssetPath = "ProjectSettings/InputManager.asset";
         private const string kAssetName = InputSystem.kProjectWideActionsAssetName;
-=======
-        internal const string kDefaultAssetPath = "Packages/com.unity.inputsystem/InputSystem/Editor/ProjectWideActions/ProjectWideActionsTemplate.json";
-        internal const string kAssetPath = "ProjectSettings/InputManager.asset";
-        internal const string kAssetName = InputSystem.kProjectWideActionsAssetName;
-
-        static string s_DefaultAssetPath = kDefaultAssetPath;
-        static string s_AssetPath = kAssetPath;
->>>>>>> 8ffd0b42
 
 #if UNITY_INCLUDE_TESTS
         private static string s_DefaultAssetPath = kDefaultAssetPath;
