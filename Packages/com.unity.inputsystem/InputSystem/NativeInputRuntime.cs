using System;
using Unity.Collections.LowLevel.Unsafe;
using UnityEngineInternal.Input;

#if UNITY_EDITOR
using UnityEditor;
#endif

// This should be the only file referencing the API at UnityEngineInternal.Input.

namespace UnityEngine.Experimental.Input.LowLevel
{
    /// <summary>
    /// Implements <see cref="IInputRuntime"/> based on <see cref="NativeInputSystem"/>.
    /// </summary>
    internal class NativeInputRuntime : IInputRuntime
    {
        public static NativeInputRuntime instance = new NativeInputRuntime();

        public int AllocateDeviceId()
        {
            return NativeInputSystem.AllocateDeviceId();
        }

        public void Update(InputUpdateType updateType)
        {
            if ((updateType & InputUpdateType.Dynamic) == InputUpdateType.Dynamic)
            {
                NativeInputSystem.Update(NativeInputUpdateType.Dynamic);
            }
            if ((updateType & InputUpdateType.Fixed) == InputUpdateType.Fixed)
            {
                NativeInputSystem.Update(NativeInputUpdateType.Fixed);
            }
            if ((updateType & InputUpdateType.BeforeRender) == InputUpdateType.BeforeRender)
            {
                NativeInputSystem.Update(NativeInputUpdateType.BeforeRender);
            }
            if ((updateType & InputUpdateType.Manual) == InputUpdateType.Manual)
            {
                NativeInputSystem.Update((NativeInputUpdateType)InputUpdateType.Manual);
            }

            #if UNITY_EDITOR
            if ((updateType & InputUpdateType.Editor) == InputUpdateType.Editor)
            {
                NativeInputSystem.Update(NativeInputUpdateType.Editor);
            }
            #endif
        }

        public void QueueEvent(IntPtr ptr)
        {
            NativeInputSystem.QueueInputEvent(ptr);
        }

        public unsafe long DeviceCommand(int deviceId, InputDeviceCommand* commandPtr)
        {
            return NativeInputSystem.IOCTL(deviceId, commandPtr->type, new IntPtr(commandPtr->payloadPtr), commandPtr->payloadSizeInBytes);
        }

        public unsafe InputUpdateDelegate onUpdate
        {
            set
            {
                if (value != null)
                // This is 2019.2 (i.e. trunk at this point in time) only while we figure out how to get this
                // working properly.
                    #if UNITY_2019_2_OR_NEWER
                    NativeInputSystem.onUpdate =
                        (updateType, eventBufferPtr) =>
                    {
                        var buffer = new InputEventBuffer((InputEvent*)eventBufferPtr->eventBuffer,
                            eventBufferPtr->eventCount,
                            sizeInBytes: eventBufferPtr->sizeInBytes,
                            capacityInBytes: eventBufferPtr->capacityInBytes);

                        try
                        {
                            value((InputUpdateType)updateType, ref buffer);
                        }
                        catch (Exception e)
                        {
                            Debug.LogError(string.Format(
                                "{0} during event processing of {1} update; resetting event buffer",
                                e.GetType().Name, updateType));
                            Debug.LogException(e);
                            buffer.Reset();
                        }

                        if (buffer.eventCount > 0)
                        {
                            eventBufferPtr->eventCount = buffer.eventCount;
                            eventBufferPtr->sizeInBytes = (int)buffer.sizeInBytes;
                            eventBufferPtr->capacityInBytes = (int)buffer.capacityInBytes;
                            eventBufferPtr->eventBuffer =
                                NativeArrayUnsafeUtility.GetUnsafeBufferPointerWithoutChecks(buffer.data);
                        }
                        else
                        {
                            eventBufferPtr->eventCount = 0;
                            eventBufferPtr->sizeInBytes = 0;
                        }
                    };
                    #else
                    // 2019.1 has the native API change but we need to fix the code in InputManager first
                    // before we can fully migrate to the new update code. For now, just manually reset
                    // the buffer here every time.
                    NativeInputSystem.onUpdate =
                        (updateType, eventBufferPtr) =>
                    {
                        var buffer = new InputEventBuffer((InputEvent*)eventBufferPtr->eventBuffer,
                            eventBufferPtr->eventCount,
                            sizeInBytes: eventBufferPtr->sizeInBytes,
                            capacityInBytes: eventBufferPtr->capacityInBytes);

                        try
                        {
                            value((InputUpdateType)updateType, ref buffer);
                        }
                        finally
                        {
                            // Need to account for the oddity of before render updates. This all goes
                            // away once we have the kinks worked out in InputManager.OnUpdate().
                            if (updateType != NativeInputUpdateType.BeforeRender)
                            {
                                eventBufferPtr->eventCount = 0;
                                eventBufferPtr->sizeInBytes = 0;
                            }
                        }
                    };
                    #endif
                else
                    NativeInputSystem.onUpdate = null;
            }
        }

        public Action<InputUpdateType> onBeforeUpdate
        {
            set
            {
                // This is stupid but the enum prevents us from jacking the delegate in directly.
                // This means we get a double dispatch here :(
                if (value != null)
                    NativeInputSystem.onBeforeUpdate = updateType => value((InputUpdateType)updateType);
                else
                    NativeInputSystem.onBeforeUpdate = null;
            }
        }

        public Func<InputUpdateType, bool> onShouldRunUpdate
        {
            set
            {
                // This is stupid but the enum prevents us from jacking the delegate in directly.
                // This means we get a double dispatch here :(
                if (value != null)
                    NativeInputSystem.onShouldRunUpdate = updateType => value((InputUpdateType)updateType);
                else
                    NativeInputSystem.onShouldRunUpdate = null;
            }
        }

        public Action<int, string> onDeviceDiscovered
        {
            set => NativeInputSystem.onDeviceDiscovered = value;
        }

        public Action onShutdown
        {
            set
            {
                if (value == null)
                {
                    #if UNITY_EDITOR
                    EditorApplication.quitting -= OnShutdown;
                    #else
                    Application.quitting -= OnShutdown;
                    #endif
                }
                else if (m_ShutdownMethod == null)
                {
                    #if UNITY_EDITOR
                    EditorApplication.quitting += OnShutdown;
                    #else
                    Application.quitting += OnShutdown;
                    #endif
                }

                m_ShutdownMethod = value;
            }
        }

        public Action<bool> onFocusChanged
        {
            set
            {
                if (value == null)
                #if UNITY_2019_1_OR_NEWER
                    Application.focusChanged -= OnFocusChanged;
                else if (m_FocusChangedMethod == null)
                    Application.focusChanged += OnFocusChanged;
                #endif
                    m_FocusChangedMethod = value;
            }
        }

        public float pollingFrequency
        {
            set => NativeInputSystem.SetPollingFrequency(value);
        }

        public double currentTime => NativeInputSystem.currentTime;

        public double currentTimeForFixedUpdate => Time.fixedUnscaledTime + currentTimeOffsetToRealtimeSinceStartup;

<<<<<<< HEAD
=======
        public double currentTimeOffsetToRealtimeSinceStartup => NativeInputSystem.currentTimeOffsetToRealtimeSinceStartup;
        
        public bool shouldRunInBackground
        {
            set => NativeInputSystem.SetUpdateMask((NativeInputUpdateType)(value ? 1 << 31 : 0));
        }

>>>>>>> 5210ee8c
        private Action m_ShutdownMethod;

        private void OnShutdown()
        {
            m_ShutdownMethod();
        }

        private Action<bool> m_FocusChangedMethod;

        private void OnFocusChanged(bool focus)
        {
            m_FocusChangedMethod(focus);
        }

        public ScreenOrientation screenOrientation => Screen.orientation;

        public Vector2 screenSize => new Vector2(Screen.width, Screen.height);

        public int frameCount => Time.frameCount;

#if UNITY_ANALYTICS || UNITY_EDITOR

        public void RegisterAnalyticsEvent(string name, int maxPerHour, int maxPropertiesPerEvent)
        {
            const string vendorKey = "unity.input";
            #if UNITY_EDITOR
            EditorAnalytics.RegisterEventWithLimit(name, maxPerHour, maxPropertiesPerEvent, vendorKey);
            #else
            Analytics.Analytics.RegisterEvent(name, maxPerHour, maxPropertiesPerEvent, vendorKey);
            #endif
        }

        public void SendAnalyticsEvent(string name, object data)
        {
            #if UNITY_EDITOR
            EditorAnalytics.SendEventWithLimit(name, data);
            #else
            Analytics.Analytics.SendEvent(name, data);
            #endif
        }

#endif // UNITY_ANALYTICS || UNITY_EDITOR
    }
}<|MERGE_RESOLUTION|>--- conflicted
+++ resolved
@@ -214,16 +214,8 @@
 
         public double currentTimeForFixedUpdate => Time.fixedUnscaledTime + currentTimeOffsetToRealtimeSinceStartup;
 
-<<<<<<< HEAD
-=======
         public double currentTimeOffsetToRealtimeSinceStartup => NativeInputSystem.currentTimeOffsetToRealtimeSinceStartup;
         
-        public bool shouldRunInBackground
-        {
-            set => NativeInputSystem.SetUpdateMask((NativeInputUpdateType)(value ? 1 << 31 : 0));
-        }
-
->>>>>>> 5210ee8c
         private Action m_ShutdownMethod;
 
         private void OnShutdown()
