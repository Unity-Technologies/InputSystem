--- conflicted
+++ resolved
@@ -223,27 +223,26 @@
             return value;
         }
 
-<<<<<<< HEAD
         public void WriteInt(void* statePtr, int value)
         {
             Debug.Assert(sizeInBits != 0);
 
             var valuePtr = (byte*)statePtr + (int)byteOffset;
 
-            if (format == kTypeInt || format == kTypeUInt)
+            if (format == FormatInt || format == FormatUInt)
             {
                 Debug.Assert(sizeInBits == 32, "INT and UINT state must have sizeInBits=32");
                 Debug.Assert(bitOffset == 0, "INT and UINT state must be byte-aligned");
                 *(int*)valuePtr = value;
             }
-            else if (format == kTypeBit)
+            else if (format == FormatBit)
             {
                 if (sizeInBits == 1)
                     MemoryHelpers.WriteSingleBit(valuePtr, bitOffset, value != 0);
                 else
                     MemoryHelpers.WriteIntFromMultipleBits(valuePtr, bitOffset, sizeInBits, value);
             }
-            else if (format == kTypeSBit)
+            else if (format == FormatSBit)
             {
                 if (sizeInBits == 1)
                 {
@@ -255,25 +254,25 @@
                     MemoryHelpers.WriteIntFromMultipleBits(valuePtr, bitOffset, sizeInBits, value + halfMax);
                 }
             }
-            else if (format == kTypeByte)
+            else if (format == FormatByte)
             {
                 Debug.Assert(sizeInBits == 8, "BYTE state must have sizeInBits=8");
                 Debug.Assert(bitOffset == 0, "BYTE state must be byte-aligned");
                 *valuePtr = (byte)value;
             }
-            else if (format == kTypeSByte)
+            else if (format == FormatSByte)
             {
                 Debug.Assert(sizeInBits == 8, "SBYT state must have sizeInBits=8");
                 Debug.Assert(bitOffset == 0, "SBYT state must be byte-aligned");
                 *(sbyte*)valuePtr = (sbyte)value;
             }
-            else if (format == kTypeShort)
+            else if (format == FormatShort)
             {
                 Debug.Assert(sizeInBits == 16, "SHRT state must have sizeInBits=16");
                 Debug.Assert(bitOffset == 0, "SHRT state must be byte-aligned");
                 *(short*)valuePtr = (short)value;
             }
-            else if (format == kTypeUShort)
+            else if (format == FormatUShort)
             {
                 Debug.Assert(sizeInBits == 16, "USHT state must have sizeInBits=16");
                 Debug.Assert(bitOffset == 0, "USHT state must be byte-aligned");
@@ -285,8 +284,6 @@
             }
         }
 
-=======
->>>>>>> 396630a1
         public float ReadFloat(void* statePtr)
         {
             Debug.Assert(sizeInBits != 0);
@@ -367,7 +364,7 @@
                 Debug.Assert(bitOffset == 0, "UINT state must be byte-aligned");
                 value = *(UInt32*)valuePtr / 4294967295.0f;
             }
-            else if (format == kTypeDouble)
+            else if (format == FormatDouble)
             {
                 Debug.Assert(sizeInBits == 64, "DBL state must have sizeInBits=64");
                 Debug.Assert(bitOffset == 0, "DBL state must be byte-aligned");
@@ -428,7 +425,7 @@
                 Debug.Assert(bitOffset == 0, "SBYT state must be byte-aligned");
                 *(sbyte*)valuePtr = (sbyte)(value * 128.0f);
             }
-            else if (format == kTypeDouble)
+            else if (format == FormatDouble)
             {
                 Debug.Assert(sizeInBits == 64, "DBL state must have sizeInBits=64");
                 Debug.Assert(bitOffset == 0, "DBL state must be byte-aligned");
@@ -450,23 +447,23 @@
             var valuePtr = (byte*)statePtr + (int)byteOffset;
 
             double value;
-            if (format == kTypeFloat)
+            if (format == FormatFloat)
             {
                 Debug.Assert(sizeInBits == 32, "FLT state must have sizeInBits=32");
                 Debug.Assert(bitOffset == 0, "FLT state must be byte-aligned");
                 value = *(float*)valuePtr;
             }
-            else if (format == kTypeBit || format == kTypeSBit)
-            {
-                if (sizeInBits == 1)
-                {
-                    value = MemoryHelpers.ReadSingleBit(valuePtr, bitOffset) ? 1.0f : (format == kTypeSBit ? -1.0f : 0.0f);
+            else if (format == FormatBit || format == FormatSBit)
+            {
+                if (sizeInBits == 1)
+                {
+                    value = MemoryHelpers.ReadSingleBit(valuePtr, bitOffset) ? 1.0f : (format == FormatSBit ? -1.0f : 0.0f);
                 }
                 else if (sizeInBits != 31)
                 {
                     var maxValue = (float)(1 << (int)sizeInBits);
                     var rawValue = (float)(MemoryHelpers.ReadIntFromMultipleBits(valuePtr, bitOffset, sizeInBits));
-                    if (format == kTypeSBit)
+                    if (format == FormatSBit)
                     {
                         var unclampedValue = (((rawValue / maxValue) * 2.0f) - 1.0f);
                         value = Mathf.Clamp(unclampedValue, -1.0f, 1.0f);
@@ -484,7 +481,7 @@
             // If a control with an integer-based representation does not use the full range
             // of its integer size (e.g. only goes from [0..128]), processors or the parameters
             // above have to be used to re-process the resulting float values.
-            else if (format == kTypeShort)
+            else if (format == FormatShort)
             {
                 Debug.Assert(sizeInBits == 16, "SHRT state must have sizeInBits=16");
                 Debug.Assert(bitOffset == 0, "SHRT state must be byte-aligned");
@@ -492,38 +489,38 @@
                 ////        Should we cut off at -32767? Or just live with the fact that 0.999 is as high as it gets?
                 value = *(short*)valuePtr / 32768.0f;
             }
-            else if (format == kTypeUShort)
+            else if (format == FormatUShort)
             {
                 Debug.Assert(sizeInBits == 16, "USHT state must have sizeInBits=16");
                 Debug.Assert(bitOffset == 0, "USHT state must be byte-aligned");
                 value = *(ushort*)valuePtr / 65535.0f;
             }
-            else if (format == kTypeByte)
+            else if (format == FormatByte)
             {
                 Debug.Assert(sizeInBits == 8, "BYTE state must have sizeInBits=8");
                 Debug.Assert(bitOffset == 0, "BYTE state must be byte-aligned");
                 value = *valuePtr / 255.0f;
             }
-            else if (format == kTypeSByte)
+            else if (format == FormatSByte)
             {
                 Debug.Assert(sizeInBits == 8, "SBYT state must have sizeInBits=8");
                 Debug.Assert(bitOffset == 0, "SBYT state must be byte-aligned");
                 ////REVIEW: Same problem here as with 'short'
                 value = *(sbyte*)valuePtr / 128.0f;
             }
-            else if (format == kTypeInt)
+            else if (format == FormatInt)
             {
                 Debug.Assert(sizeInBits == 32, "INT state must have sizeInBits=32");
                 Debug.Assert(bitOffset == 0, "INT state must be byte-aligned");
                 value = *(Int32*)valuePtr / 2147483647.0f;
             }
-            else if (format == kTypeUInt)
+            else if (format == FormatUInt)
             {
                 Debug.Assert(sizeInBits == 32, "UINT state must have sizeInBits=32");
                 Debug.Assert(bitOffset == 0, "UINT state must be byte-aligned");
                 value = *(UInt32*)valuePtr / 4294967295.0f;
             }
-            else if (format == kTypeDouble)
+            else if (format == FormatDouble)
             {
                 Debug.Assert(sizeInBits == 64, "DBL state must have sizeInBits=64");
                 Debug.Assert(bitOffset == 0, "DBL state must be byte-aligned");
@@ -541,13 +538,13 @@
         {
             var valuePtr = (byte*)statePtr + (int)byteOffset;
 
-            if (format == kTypeFloat)
+            if (format == FormatFloat)
             {
                 Debug.Assert(sizeInBits == 32, "FLT state must have sizeInBits=32");
                 Debug.Assert(bitOffset == 0, "FLT state must be byte-aligned");
                 *(float*)valuePtr = (float)value;
             }
-            else if (format == kTypeBit)
+            else if (format == FormatBit)
             {
                 if (sizeInBits == 1)
                 {
@@ -560,31 +557,31 @@
                     MemoryHelpers.WriteIntFromMultipleBits(valuePtr, bitOffset, sizeInBits, intValue);
                 }
             }
-            else if (format == kTypeShort)
+            else if (format == FormatShort)
             {
                 Debug.Assert(sizeInBits == 16, "SHRT state must have sizeInBits=16");
                 Debug.Assert(bitOffset == 0, "SHRT state must be byte-aligned");
                 *(short*)valuePtr = (short)(value * 32768.0f);
             }
-            else if (format == kTypeUShort)
+            else if (format == FormatUShort)
             {
                 Debug.Assert(sizeInBits == 16, "USHT state must have sizeInBits=16");
                 Debug.Assert(bitOffset == 0, "USHT state must be byte-aligned");
                 *(ushort*)valuePtr = (ushort)(value * 65535.0f);
             }
-            else if (format == kTypeByte)
+            else if (format == FormatByte)
             {
                 Debug.Assert(sizeInBits == 8, "BYTE state must have sizeInBits=8");
                 Debug.Assert(bitOffset == 0, "BYTE state must be byte-aligned");
                 *valuePtr = (byte)(value * 255.0f);
             }
-            else if (format == kTypeSByte)
+            else if (format == FormatSByte)
             {
                 Debug.Assert(sizeInBits == 8, "SBYT state must have sizeInBits=8");
                 Debug.Assert(bitOffset == 0, "SBYT state must be byte-aligned");
                 *(sbyte*)valuePtr = (sbyte)(value * 128.0f);
             }
-            else if (format == kTypeDouble)
+            else if (format == FormatDouble)
             {
                 Debug.Assert(sizeInBits == 64, "DBL state must have sizeInBits=64");
                 Debug.Assert(bitOffset == 0, "DBL state must be byte-aligned");
