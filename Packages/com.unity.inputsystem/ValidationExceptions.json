<<<<<<< HEAD
{
    "Exceptions":
    [
        {
            "ValidationTest": "API Validation",
            "ExceptionError": "Breaking changes require a new major version.",
            "PackageVersion": "1.1.0"
        }
    ]
=======
{
    "Exceptions":
    [
        {
            "ValidationTest": "API Validation",
            "PackageVersion": "1.1.0"
        }
    ]
>>>>>>> f439e232
}<|MERGE_RESOLUTION|>--- conflicted
+++ resolved
@@ -1,14 +1,3 @@
-<<<<<<< HEAD
-{
-    "Exceptions":
-    [
-        {
-            "ValidationTest": "API Validation",
-            "ExceptionError": "Breaking changes require a new major version.",
-            "PackageVersion": "1.1.0"
-        }
-    ]
-=======
 {
     "Exceptions":
     [
@@ -17,5 +6,4 @@
             "PackageVersion": "1.1.0"
         }
     ]
->>>>>>> f439e232
 }