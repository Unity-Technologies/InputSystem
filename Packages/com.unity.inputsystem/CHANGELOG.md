# Changelog
All notable changes to the input system package will be documented in this file.

The format is based on [Keep a Changelog](http://keepachangelog.com/en/1.0.0/)
and this project adheres to [Semantic Versioning](http://semver.org/spec/v2.0.0.html).

Due to package verification, the latest version below is the unpublished version and the date is meaningless.
however, it has to be formatted properly to pass verification tests.

## [Unreleased]

### Fixed

- `VirtualMouseInput` not moving the software cursor when set to `HardwareCursorIsAvailable` but not having a hardware cursor ()
- Can now override built-in Android gamepad layouts. Previously, the input system would always choose its default defaults even after registering more specific layouts using `InputSystem.RegisterLayout`.
- `InputControlPath.TryGetControlLayout` no longer throws `NotImplementedException` for `<Mouse>/scroll/x` and similar paths where the layout is modifying a control it inherited from its base layout ([thread](https://forum.unity.com/threads/notimplementedexception-when-using-inputcontrolpath-trygetcontrollayout-on-mouse-controls.847129/)).
- Fixed compilation errors when disabling built-in VR and XR packages. ([case 1214248](https://issuetracker.unity3d.com/issues/enable-input-system-symbol-is-not-being-updated-when-the-input-system-is-changed-in-player-settings/)).

#### Actions

- Controls are now re-resolved after adding or removing bindings from actions ([case 1218544](https://issuetracker.unity3d.com/issues/input-system-package-does-not-re-resolve-bindings-when-adding-a-new-binding-to-a-map-that-has-already-generated-its-state)).
- Adding a new action now sets `expectedControlType` to `Button` as expected ([case 1221015](https://issuetracker.unity3d.com/issues/input-system-default-value-of-expectedcontroltype-is-not-being-set-when-creating-a-new-action)).
- Player joins with `PlayerInputManager` from button presses no longer fail if there are multiple devices of the same type present and the join was not on the first gamepad ([case 226920](https://fogbugz.unity3d.com/f/cases/1226920/)).
- `PlayerInputEditor` no longer leads to the player's `InputActionAsset` mistakenly getting replaced with a clone when the inspector is open on a `PlayerInput` component ([case 1228636](https://issuetracker.unity3d.com/issues/action-map-gets-lost-on-play-when-prefab-is-highlighted-in-inspector)).
- The control picker in the .inputactions editor will no longer incorrectly filter out layouts such as `Xbox One Gamepad (on XB1)` when using them in control schemes. Also, it will no longer filter out controls from base layouts (such as `Gamepad`) ([case 1219415](https://issuetracker.unity3d.com/issues/impossible-to-choose-gamepad-as-binding-path-when-control-scheme-is-set-as-xboxone-scheme)).
- `RebindOperation`s will no longer pick controls right away that are already actuated above the magnitude threshold when the operation starts. Instead, these controls will have to change their actuation from their initial level such that they cross the magnitude threshold configured in the operation ([case 1215784](https://issuetracker.unity3d.com/issues/unnecessary-slash-unwanted-binding-candidates-are-found-when-detecting-and-changing-an-input-value-of-an-input-device)).
- Newly added actions and action maps are now scrolled to when there are more items than fit into view. Previously newly added item was appended but outside of the visible area.
<<<<<<< HEAD
- Actions and bindings in the `.inputactions` editor are no longer force-expanded on every domain reload and whenever a new action or binding is added.
=======
- The importer for `.inputactions` assets will now check out from version control the generated .cs file when overwriting it &ndash; which only happens if the contents differ ([case 1222972](https://issuetracker.unity3d.com/issues/inputsystem-editor-generated-c-number-file-is-not-checked-out-when-overwriting)).
- The editor for `.inputactions` assets will now check out from version control the asset before saving it.
>>>>>>> a0cf8fa7

### Changed

- `InputDevice.all` has been deprecated due to the confusion it creates with other getters like `Gamepad.all`. Use `InputSystem.devices` instead ([case 1231216](https://issuetracker.unity3d.com/issues/joystick-dot-all-lists-more-than-just-joysticks)).
  * In the same vein, we added a new `Joystick.all` getter that works the same as `Gamepad.all`.

## [1.0.0-preview.6] - 2020-03-06

### Changed

* `InputSystemUIInputModule.trackedDeviceSelect` has been removed. Use `InputSystemUIInputModule.leftClick` instead.
* `InputSystemUIInputModule.repeatDelay` has been renamed to `moveRepeatDelay` and `repeatRate` has been renamed to `moveRepeatRate`.

### Fixed

- Fixed CS0109 warning being generated during player build due to use of `new` with the `PlayerInput.camera property` (case 1174688).
- Fixed a number of issues in `InputSystemUIInputModule`.
  * Fixed GC heap garbage when click-dragging.
  * Fixed number of pointer states growing indefinitely if OS did not reuse touch IDs.
  * Fixed `lastPress` on `PointerEventData` getting lost.
  * Fixed button press-and-release happening in same frame resulting in no UI input.
  * Fixed clicks initiated from non-pointer devices resulting in pointer inputs with `(0,0)` positions.
  * Fixed huge screen deltas on pointer events from tracked devices.
  * Fixed touch input not sending pointer exit events ([case 1213550](https://issuetracker.unity3d.com/issues/input-system-onpointerexit-does-not-work)).
- Fixed `TrackedDeviceRaycaster` not setting `screenPosition` in `RaycastResult`.

#### Actions

- Mixing the enabling&disabling of single actions (as, for example, performed by `InputSystemUIInputModule`) with enabling&disabling of entire action maps (as, for example, performed by `PlayerInput`) no longer leaves to unresponsive input and `"should not reach here"` assertions ([forum thread](https://forum.unity.com/threads/error-while-switching-between-action-maps.825204/)).
- Leaving play mode no longer leaves state change monitors lingering around from enabled actions.
- Enabling action maps with bindings that do not refer to an existing action in the map no longer leads to asserts and exceptions when input on the bindings is received ([case 1213085](https://issuetracker.unity3d.com/issues/input-system-input-actions-cause-exceptions-and-should-not-get-here-errors-to-appear-after-deleting-an-action-map)).
- `PressInteraction` no longer misses the next button press if it gets reset from within the `performed` callback ([case 1205285](https://issuetracker.unity3d.com/issues/inputsystem-problem-with-button-state-after-deactivating-and-reactivating-an-action-map)).
- `InputBinding.DisplayStringOptions.DontIncludeInteractions` is now properly respected.
- Reading the value of a composite binding no longer causes processors from the last active part binding to be applied rather than the processors of the composite itself, if any ([case 1207082](https://issuetracker.unity3d.com/issues/input-system-invert-processors-have-no-effect-on-the-inputaction-dot-callbackcontext-value)).
- Fixed `InputSystem.onActionChange` getting invoked too many times on binding changes.

### Added

- `InputSystemUIInputModule` now sends pointer events using a new `ExtendedPointerEventData` instead of using the base `PointerEventData` class. This surfaces additional input data in pointer events.
- Added `InputSystemUIInputModule.pointerBehavior` to allow dictating how the UI will resolve concurrent input from multiple pointers.

#### Actions

- Added `InputAction.CallbackContext.ReadValueAsButton`.

## [1.0.0-preview.5] - 2020-02-14

### Changed

- We've changed the rules that govern how action phases have to progress:
  * __This is a breaking change!__
    - The primary effect is additional callbacks getting triggered.
  * __Before__:
    - There were no enforced rules about how an action would go through `InputAction.started`, `InputAction.performed`, and `InputAction.canceled`. Which of the callbacks were triggered and in what order depended on a number of factors, the biggest influencer of which were the different interactions that could be applied to actions (like `Press` or `Hold`).
    - This made for unpredictable and frequently surprising results. In addition, it led to bugs where, for [example](https://issuetracker.unity3d.com/issues/input-system-ui-becomes-unresponsive-after-the-first-ui-button-press), adding a `Press` interaction to the `Click` action of `InputSystemUIInputModule` would cause the click state to get stuck because the click action would never cancel.
  * __Now__:
    - The system will now *always* trigger `InputAction.started` first. If this is not done explicitly, it happens implicitly.
    - Likewise, the system will now *always* trigger `InputAction.canceled` before going back to waiting state. Like with `InputAction.started`, if this isn't done explicitly, it will happen implicitly. This implies that `InputAction.canceled` no longer signifies an action getting aborted because it stopped after it started but before it performed. It now simply means "the action has ended" whether it actually got performed or not.
    - In-between `InputAction.started` and `InputAction.canceled`, `InputAction.performed` may be triggered arbitrary many times (including not at all).
  * While late in the cycle for 1.0, we've opted to make this change now in order to fix a range of bugs and problems we've observed that people encountered because of the previous behavior of the system.
- Related to the change above, the behavior of `PressInteraction` has been tweaked and now is the following:
  * `Press Only`: Starts and immediately performs when pressed, then stays performed and cancels when button is released.
  * `Release Only`: Starts when button is pressed and then performs and immediately cancels when the button is released.
  * `Press And Release`: Starts and immediately performs when button is pressed, then stays performed and performs again and immediately cancels when button is released.
- `Vector2Composite` now has a `mode` parameter which can be used to choose between `DigitalNormalized` (the default), `Digital` (same as `DigitalNormalized` but does not normalize the resulting vector), and `Analog` (uses float input values as is).
  * `Vector2Composite.normalize` has been deprecated. Note that it will not work together with `Analog`. The parameter will be removed in the future.

### Fixed

- XR controllers and HMDs have proper display names in the UI again. This regressed in preview.4 such that all XR controllers were displayed as just "XR Controller" in the UI and all HMDs were displayed as "XR HMD".
- `InputSystemUIInputModule` no longer generates GC heap garbage every time mouse events are processed.
- Fixed a bug where an internal array helper method was corrupting array contents leading to bugs in both `InputUser` and `Touch`.
- Fixed exception when saving changes to an Input Action asset and the parent directory has been renamed. ([case 1207527](https://issuetracker.unity3d.com/issues/input-system-console-errors-appear-when-you-save-input-action-asset-after-changing-the-name-of-the-folder-containing-it))

#### Actions

- The regression in 1.0.0-preview.4 of `PlayerInputManager` not joining players correctly if a scheme has more than one device requirement has been fixed.
  * This most notably manifested itself with keyboard+mouse control schemes.
- `PlayerInputManager` will no longer join players when control schemes are used and none of the schemes produces a successful match based on the devices available for the join.
- When no action map is selected in action editor, plus icon to add an action is now disabled; formerly threw an exception when clicked (case 1199562).
- Removing a callback from actions from the callback itself no longer throws `ArgumentOutOfRangeException` ([case 1192972](https://issuetracker.unity3d.com/issues/input-system-package-argumentoutofrangeexception-error-is-thrown-when-the-callback-is-removed-while-its-being-triggered)).
- "Invalid user" `ArgumentException` when turning the same `PlayerInput` on and off ([case 1198889](https://issuetracker.unity3d.com/issues/input-system-package-argumentexception-invalid-user-error-is-thrown-when-the-callback-disables-game-object-with-playerinput)).
- The list of device requirements for a control scheme in the action editor no longer displays devices with their internal layout name rather than their external display name.
- `StackOverflowException` when `Invoke Unity Events` is selected in `PlayerInput` and it cannot find an action (#1033).
- `HoldInteraction` now stays performed after timer has expired and cancels only on release of the control ([case 1195498](https://issuetracker.unity3d.com/issues/inputsystem-inputaction-dot-readvalue-returns-0-when-a-hold-action-is-performed-for-hold-time-amount-of-time)).
- Foldouts in the various action UIs now properly toggle their expansion state when clicked in Unity 2019.3+ ([case 1213781](https://issuetracker.unity3d.com/issues/input-system-package-playerinput-component-events-menu-doesnt-expand-when-clicked-directly-on-the-arrow-icon)).

### Added

- We've added a new `Simple Multiplayer` sample which demonstrates a simple, bare-bones local multiplayer setup.
- We've also added a `Gamepad Mouse Cursor` sample that shows how to drive a UI mouse cursor using the gamepad.
  - The sample contains a reusable `VirtualMouseInput` component that does most of the work.
- Added a `Deselect On Background Click` option to `InputSystemUIInputModule`. This allows toggling the behavior off where clicking the mouse and not hitting a `GameObject` will automatically clear the current selection -- which will break keyboard and gamepad navigation.

## [1.0.0-preview.4] - 2020-01-24

This release includes a number of Quality-of-Life improvements for a range of common problems that users have reported.

### Added

- To aid in debugging issues, we've extended the system's event tracing and replay functionality to allow persisting and replaying arbitrary input event streams.
  * `InputEventTrace` now has APIs to persist the events to disk and to load them back in from previously persisted event streams. The same API can be used to persist in arbitrary C# `Stream` instances, not just in file streams.
     ```CSharp
    // Write.
    myTrace.WriteTo("file.inputtrace");

    // Read.
    InputEventTrace.LoadFrom("file.inputtrace");
     ```
  * `InputEventTrace` now has built-in replay functionality.
     ```CSharp
    myTrace.Replay().PlayAllFramesOneByOne();
     ```
  * The event trace in device windows of the Input Debugger has been extended with controls to save and load traces.
- We've added a new `InputRecording` sample which has a reusable `MonoBehaviour` component that can be used to capture and replay device activity.
- `Keyboard` now has a `FindKeyOnCurrentKeyboardLayout` method to look up key controls by their display names.
- Keyboards now have synthetic controls that combine left and right variants of modifier keys.
  * This means that you can bind to just "shift" now, for example, instead of having to bind to both "left shift" and "right shift".
    ```CSharp
    new InputAction(binding: "<Keyboard>/shift");
    ```
  * The controls are also available as properties on `Keyboard`.
    ```CSharp
    if (Keyboard.current.shiftKey.isPressed) /* ... */;

    // Is equivalent to:
    if (Keyboard.current.leftShiftKey.isPressed ||
        Keyboard.current.rightShiftKey.isPressed) /* ... */;
    ```

#### Actions

- `PlayerInput` now has a new `Controls Changed` event/message which is triggered when the control setup of the player changes (e.g. when switching control schemes).
    ```CSharp
        public void OnControlsChanged()
        {
            // Update UI display hints, for example...
        }
    ```
- We've added APIs to simplify turning bindings into strings suitable for display in UIs.
    ```CSharp
    // Takes things such as currently bound controls and active binding masks into account
    // and can handle composites.
    action.GetBindingDisplayString();
    ```
  * Related to this, custom binding composites can now be annotated with the new `DisplayStringFormat` attribute to control how composites as a whole are turned into display strings.
    ```CSharp
    [DisplayStringFormat("{button}+{stick}")]
    public class MyComposite : InputBindingComposite<Vector2>
    {
        [InputControl(layout = "Button")] public int button;
        [InputControl(layout = "Stick")] public int stick;
    }
    ```
- `InputActionRebindingExtension.RebindingOperation` has a new configuration method `WithMatchingEventsBeingSuppressed` which allows suitable input events to automatically be swallowed while a rebind is ongoing. This greatly helps with not having something else respond to input while a rebind is in progress.
- We've added two new samples:
  * __Rebinding UI__: Demonstrates how to create a rebinding screen using the Input System's APIs. The sample also includes a reusable prefab you can use directly in your projects to quickly put rebinding screens together.
  * __In-Game Hints__: Demonstrates how to show context-sensitive help that respects the current control scheme.

### Changed

- The logic for resetting devices on focus loss has changed somewhat:
  * When focus is lost, all devices are forcibly reset to their default state. As before, a `RequestResetCommand` for each device is also sent to the backend but regardless of whether the device responds or not, the input state for the device will be overwritten to default.
  * __Noisy controls are exempted from resets__. The assumption here is that noisy controls most often represent sensor readings of some kind (e.g. tracking data) and snapping the values back to their default will usually
  * If `Application.runInBackground` is `true`, all devices that return `true` from `InputDevice.canRunInBackground` are exempted from resets entirely. This, for example, allows XR devices to continue running regardless of focus change.
  * This fixes problems such as keyboard keys getting stuck when alt-tabbing between applications (case 1206199).
- `InputControlExtensions.GetStatePtrFromStateEvent` no longer throws `InvalidOperationException` when the state format for the event does not match that of the device. It simply returns `null` instead (same as when control is found in the event's state).
- `InputEventTrace` instances are no longer disposed automatically from their finalizer but __MUST__ be disposed of explicitly using `Dispose()`.
  * This is to allow event traces to survive domain reloads. If they are disposed of automatically during finalizers, even if they survive the reload, the next GC will cause traces to be deallocated.

#### Actions

* `InputActionRebindingExtensions.PerformInteractiveRebinding` has been greatly enhanced to apply a wide range of default configurations to the rebind. This greatly reduces the need to manually configure the resulting rebind.
    ```CSharp
    // Start a rebind with the default configuration.
    myAction.PerformInteractiveRebinding().Start();
    ```
  - Pointer position input will be ignored by default.
  - If not a suitable binding target itself, `<Keyboard>/escape` will automatically be made to quit the rebind.
  - Events with control input not explicitly matching exclusions will now get suppressed. This prevents input actions from getting triggered while a rebind is in progress.
  - The expected control type is automatically adjusted if a part binding of a composite is targeted by the rebind (e.g. if the action expects a `Vector2` but the part binding expects a `Button`, the rebind switches automatically to `Button`).
  - If the targeted binding is part of a control scheme, controls will automatically be restricted to match the device requirements of the control scheme. For example, if the binding belongs to a "Keyboard&Mouse" scheme that has `<Keyboard>` and a `<Mouse>` requirement, the rebind will ignore input on gamepads.
  - As before, you can always create a `RebindingOperation` from scratch yourself or wipe/alter the configuration returned by `PerformInteractiveRebinding` however you see fit.
- Control schemes can now handle ambiguity.
  * This means that, for example, you can now have one control scheme for generic gamepads and another control scheme specifically for PS4 controllers and the system will reliably pick the PS4 scheme when a PS4 controller is used and fall back to the generic gamepad scheme otherwise.
  * While this is exposed as a new `score` property on `InputControlScheme.MatchResult`, no code changes are necessary to take advantage of this feature.
- `PlayerInput.active` has been renamed to `PlayerInput.inputIsActive` to avoid ambiguities with `GameObject` activation.

### Fixed

- `InputUser` in combination with touchscreens no longer throws `InvalidOperationException` complaining about incorrect state format.
 * In a related change, `InputControlExtensions.GetStatePtrFromStateEvent` now works with touch events, too.
- Stack overflow in `InputTestFixture.currentTime` getter.
- Input that occurs in-between pressing the play button and the game starting no longer leaks into the game (case 1191342).
  * This usually manifested itself as large accumulated mouse deltas leading to such effects as the camera immediately jerking around on game start.
- Removing a device no longer has the potential of corrupting state change monitors (and thus actions getting triggered) from other devices.
  * This bug led to input being missed on a device once another device had been removed.
- `TrackedDevice` layout is no longer incorrectly registered as `Tracked Device`.
- Event traces in the input debugger are no longer lost on domain reloads.
- `IndexOutOfRangeException` being thrown when looking up controls on XR devices.

#### Actions

- Clicking the "Replace with InputSystemUIInputModule" button in the inspector when looking at `StandaloneInputModule`, the resulting operation is now undoable and will properly dirty the scene.

## [1.0.0-preview.3] - 2019-11-14

### Fixed

- Fixed wrong event handlers getting removed when having three or more handlers on an event (case 1196143).
  * This was an bug in an internal data structure that impacted a number of code paths that were using the data structure.
- Fixed `LayoutNotFoundException` being thrown when `InputControlPath.ToHumanReadableString` referenced a layout that could not be found.

## [1.0.0-preview.2] - 2019-11-4

### Changed

- Automatic conversion of window coordinates in `EditorWindow` code is now performed regardless of focus or the setting of `Lock Input to Game View` in the input debugger.

### Fixed

- Fixed touch taps triggering when they shouldn't on Android.
- Fixed custom devices registered from `[InitializeOnLoad]` code being lost on domain reload (case 1192379).
  * This happened when there were multiple pieces of `[InitializeOnLoad]` code that accessed the input system in the project and the `RegisterLayout` for the custom device happened to not be the first in sequence.
- OpenVR touchpad controls (`touchpadClicked` & `touchpadPressed`) now report accurate data.

#### Actions

- Fixed missing keyboard bindings in `DefaultInputActions.inputactions` for navigation in UI.
- Fixed using C# reserved names in .inputactions assets leading to compile errors in generated C# classes (case 1189861).
- Assigning a new `InputActionAsset` to a `InputSystemUIInputModule` will no longer look up action names globally but rather only look for actions that are located in action maps with the same name.
  * Previously, if you e.g. switched from one asset where the `point` action was bound to `UI/Point` to an asset that had no `UI` action map but did have an action called `Point` somewhere else, it would erroneously pick the most likely unrelated `Point` action for use by the UI.
- Fixed missing custom editors for `AxisDeadzoneProcessor` and `StickDeadzoneProcessor` that link `min` and `max` values to input settings.
- Fixed actions ending up being disabled if switching to a control scheme that has no binding for the action (case 1187377).
- Fixed part of composite not being bound leading to subsequent part bindings not being functional (case 1189867).
- Fixed `PlayerInput` not pairing devices added after it was enabled when not having control schemes.
  * This problem would also show in the `SimpleDemo` sample when having the `CustomDeviceUsages` sample installed as well. Gamepads would not get picked up in that case.
- Fixed `ArgumentNullException` when adding a device and a binding in an action map had an empty path (case 1187163).
- Fixed bindings that are not associated with any control scheme not getting enabled with other control schemes as they should.

### Added

- Added a new `EditorWindow Demo` sample that illustrates how to use the input system in editor UI code.

## [1.0.0-preview.1] - 2019-10-11

### Changed

- Generated action wrappers now won't `Destroy` the generated Asset in a finalizer, but instead implement `IDisposable`.
- Added back XR layouts (except for Magic Leap) that were removed for `1.0-preview`.
  * We removed these layouts under the assumption that they would almost concurrently become available in the respective device-specific XR packages. However, this did not work out as expected and the gap here turned out to be more than what we anticipated.
  * To deal with this gap, we have moved the bulk of the XR layouts back and will transition things gradually as support in device-specific packages becomes publicly available.

### Fixed

- Fixed a bug where the Input Settings Window might throw exceptions after assembly reload.
- Correctly implemented `IsPointerOverGameObject` method for `InputSystemUIInputModule`.
- Several bugs with layout overrides registered with (`InputSystem.RegisterLayoutOverrides`).
  * In `1.0-preview`, layout overrides could lead to corruption of the layout state and would also not be handled correctly by the various editor UIs.
- Selecting a layout in the input debugger no longer selects its first child item, too.
- Fixed XR devices reporting noise as valid user input (should fix problem of control schemes involving VR devices always activating when using `PlayerInput`).
- Fixed tap/swipe gesture detection in touch samples.

### Actions

- Fixed a bug where multiple composite bindings for the same controls but on different action maps would throw exceptions.
- Fixed `anyKey` not appearing in control picker for `Keyboard`.
- The text on the "Listen" button is no longer clipped off on 2019.3.
- Controls bound to actions through composites no longer show up as duplicates in the input debugger.
- Fixed "Create Actions..." on `PlayerInput` creating an asset with an incorrect binding for taps on Touchscreens. \
  __NOTE: If you have already created an .inputactions asset with this mechanism, update "tap [Touchscreen]" to "Primary Touch/Tap" to fix the problem manually.__
- Fixed `Invoke CSharp Events` when selected in `PlayerInput` not triggering `PlayerInput.onActionTriggered`.
- Fixed duplicating multiple items at the same time in the action editor duplicating them repeatedly.

### Added

- Will now recognize Xbox One and PS4 controllers connected to iOS devices correctly as Xbox One and PS4 controllers.
- Added a new sample called "Custom Device Usages" that shows how to use a layout override on `Gamepad` to allow distinguishing two gamepads in bindings based on which player the gamepad is assigned to.
- Added abstract `TrackedDevice` input device class as the basis for various kinds of tracked devices.

## [1.0.0-preview] - 2019-9-20

### Fixed

- Will now close Input Action Asset Editor windows from previous sessions when the corresponding action was deleted.
- Fixed an issue where Stick Controls could not be created in Players built with medium or high code stripping level enabled.
- Fixed incorrect default state for axes on some controllers.

#### Actions

- Fixed `CallbackContext.ReadValue` throwing when invoked during device removal

### Changed
### Added

## [0.9.6-preview] - 2019-9-6

### Fixed

- Exceptions in scenes of `Visualizers` sample if respective device was not present on system (e.g. in `PenVisualizer` if no pen was present in system).
- Fixed exception in Input Action Asset Editor window when typing whitespace into the search field.
- Fixed control scheme popup window in input action asset editor window showing in the correct screen position on windows.

#### Actions

- Setting timeouts from `IInputInteraction.Process` not working as expected when processing happened in response to previous timeout expiring (#714).
- Pending timeouts on a device not being removed when device was removed.

### Changed

- Replaced `HIDSupport.shouldCreateHID` event with a new `HIDSupport.supportedHIDUsages` property, which takes an array of supported usages.

### Added

#### Actions

- Added `PlayerInput.neverAutoSwitchControlSchemes` to disable logic that automatically enables control scheme switching when there is only a single `PlayerInput` in the game.
- Added `PlayerInput.SwitchControlScheme` to switch schemes manually.

## [0.9.5-preview] - 2019-8-29

### Fixed

- Don't pass events for null devices (for devices which have not been created) to `InputSystem.onEvent` callbacks.
- Will close debugger input state windows, when the state is no longer valid instead of throwing exceptions.
- Fixed pointer coordinates in editor windows for non-mouse pointing devices.
- Fixed using the input system in il2cpp when managed stripping level is set higher then "Low".
- Device debugger window will still show when reading from specific controls throws exceptions.
- Offsets and sizes for elements on Linux joysticks are now computed correctly.
- Joysticks now have a deadzone processor on the stick itself.
- Up/down/left/right on sticks are now deadzoned just like X and Y on sticks are.
- Removed toplevel `X` and `Y` controls on HIDs when there is a `Stick/X` and `Stick/Y` added for the device.
- HID fallback can now deal with sticks that have X and Y controls of different sizes and sitting in non-contiguous locations in the HID input report.
- Button 1 on HID joysticks will now correctly come out as the `trigger` control. Previously, the trigger control on the joystick was left pointing to random state.

#### Actions

- Binding paths now show the same way in the action editor UI as they do in the control picker.
  * For example, where before a binding to `<XInputController>/buttonSouth` was shown as `rightShoulder [XInputController]`, the same binding will now show as `A [Xbox Controller]`.
- When deleting a control scheme, bindings are now updated. A dialog is presented that allows choosing between deleting the bindings or just unassigning them from the control scheme.
- When renaming a control scheme, bindings are now updated. Previously the old name was in place on bindings.
- Control scheme names can no longer be set to empty strings.
- `PlayerInput.Instantiate` now correctly sets up a given control scheme, if specified.
  * When passing a `controlScheme:` argument, the result used to be a correctly assigned control scheme at the `InputUser` level but no restrictions being actually applied to the bindings, i.e. every single binding was active regardless of the specified control scheme.
- NullReferenceExceptions during event processing from `RebindingOperation`.

### Changed

- `InputUser.onUnpairedDeviceUsed` now receives a 2nd argument which is the event that triggered the callback.
  * Also, the callback is now triggered __BEFORE__ the given event is processed rather than after the event has already been written to the device. This allows updating the pairing state of the system before input is processed.
  * In practice, this means that, for example, if the user switches from keyboard&mouse to gamepad, the initial input that triggered the switch will get picked up right away.
- `InputControlPath.ToHumanReadableString` now takes display names from registered `InputControlLayout` instances into account.
  * This means that the method can now be used to generate strings to display in rebinding UIs.
- `AxisControl.clamp` is now an enum-valued property rather than a bool. Can now perform clamping *before* normalization.

#### Actions

- When switching devices/controls on actions, the system will no longer subsequently force an initial state check on __all__ actions. Instead, every time an action's bindings get re-resolved, the system will simply cancel all on-going actions and then re-enable them the same way it would happen by manually calling `InputAction.Enable`.
- Removed non-functional `InputControlScheme.baseScheme` API and `basedOn` serialized property. This was never fully implemented.

### Added

- Can right-click devices in Input Debugger (also those under "Unsupported") and select "Copy Device Description" to copy the internal `InputDeviceDescription` of the device in JSON format to the system clipboard.
  * This information is helpful for us to debug problems related to specific devices.
- If a device description has been copied to the clipboard, a new menu "Paste Device Description as Device" entry in the "Options" menu of the input debugger appears. This instantiates the device from the description as if it was reported locally by the Unity runtime.

## [0.9.3-preview] - 2019-8-15

### Fixed

- `XInputController` and `XboxOneGamepad` no longer have two extraneous, non-functional "menu" and "view" buttons.
- Fixed `InputUser.onUnpairedDeviceUser` ignoring input on controls that do not support `EvaluateMagnitude`.
  * This led to situations, for example, where `PlayerInput` would not initialize a control scheme switch from a `<Mouse>/delta` binding as the delta X and Y axes do not have min&max limits and thus return -1 from `EvaluateMagnitude`.
- Fixed available processor list not updated right away when changing the action type in the Input Action editor window.

#### Actions

- `NullReferenceException` when the input debugger is open with actions being enabled.
- When selecting a device to add to a control scheme, can now select devices with specific usages, too (e.g. "LeftHand" XRController).

### Changed

- Removed `timesliceEvents` setting - and made this tied to the update mode instead. We now always time slice when using fixed updates, and not when using dynamic updates.
- When adding a composite, only ones compatible with the value type of the current action are shown. This will, for example, no longer display a `2D Vector` composite as an option on a floating-point button action.
- The `InputState.onChange` callback now receives a second argument which is the event (if any) that triggered the state change on the device.

### Added

- `InputSystemUIInputModule` can now track multiple pointing devices separately, to allow multi-touch input - required to allow control of multiple On-Scree controls at the same time with different fingers.
- Two new composite bindings have been added.
  * `ButtonWithOneModifier` can be used to represent shortcut-like bindings such as "CTRL+1".
  * `ButtonWithTwoModifiers` can be used to represent shortcut-like bindings such as "CTRL+SHIFT+1".

## [0.9.2-preview] - 2019-8-9

### Fixed

- A `RebindingOperation` will now fall back to the default path generation behavior if the callback provided to `OnGeneratePath` returns null.
- Fixed the Input Action editor window throwing exceptions when trying to view action properties.

### Actions

- `PlayerInput` will now copy overrides when creating duplicate actions.
- It is now possible to use an empty binding path with a non empty override path.
- It is now possible to use set an empty override path to disable a binding.
- It is not possible to query the effectively used path of a binding using `effectivePath`.
- Actions embedded into MonoBehaviour components can now have their properties edited in the inspector. Previously there was no way to get to the properties in this workflow. There is a gear icon now on the action that will open the action properties.

### Changed

### Added

- Added a new sample to the package called `SimpleDemo`. You can install the sample from the package manager. See the [README.md](https://github.com/Unity-Technologies/InputSystem/Assets/Samples/SimpleDemo/README.md) file for details about the sample.

## [0.9.1-preview] - 2019-8-8

### Fixed

- Fixed GC heap garbage being caused by triggered by event processing.
  * This meant that every processing of input would trigger garbage being allocated on the managed heap. The culprit was a peculiarity in the C# compiler which caused a struct in `InputEventPtr.IsA` to be allocated on the heap.
- The bindings selection popup window will now show child controls matching the current action type even if the parent control does not match.
- Fixed `duration` values reported for Hold and Press interactions.
- DualShock 3 on macOS:
  * Fixed actions bound to the dpad control performing correctly.
  * Fixed non-present touchpad button control being triggered incorrectly.
- Fixed compile issues with switch classes on standalone Linux.
- Leak of unmanaged memory in `InputControlList`.

#### Actions

- Fixed actions not updating their set of controls when the usages of a device are changed.
- Composite bindings with the default interaction will now correctly cancel when the composite is released, even if there are multiple composite bindings on the action.

### Changed

- `MouseState`, `KeyboardState`, and `GamepadState` have been made public again.
- `PlayerInput` and `PlayerInputManager` have been moved from the `UnityEngine.InputSystem.PlayerInput` namespace to `UnityEngine.InputSystem`.
- The signature of `InputSystem.onEvent` has changed. The callback now takes a second argument which is the device the given event is sent to (null if there's no corresponding `InputDevice`).
  ```
  // Before:
  InputSystem.onEvent +=
      eventPtr =>
      {
          var device = InputSystem.GetDeviceById(eventPtr.deviceId);
          //...
      };

  // Now:
  InputSystem.onEvent +=
      (eventPtr, device) =>
      {
          //...
      };
  ```
- The signatures of `InputSystem.onBeforeUpdate` and `InputSystem.onAfterUpdate` have changed. The callbacks no longer receive an `InputUpdateType` argument.
  * Use `InputState.currentUpdateType` in case you need to know the type of update being run.
- `InputUpdateType` has been moved to the `UnityEngine.InputSystem.LowLevel` namespace.
- `InputSystem.Update(InputUpdateType)` has been removed from the public API.
- The way input devices are built internally has been streamlined.
  * `InputDeviceBuilder` is now internal. It is no longer necessary to access it to look up child controls. Simply use `InputControl.GetChildControl` instead.
  * To build a device without adding it to the system, call the newly added `InputDevice.Build` method.
    ```
    InputDevice.Build<Mouse>();
    ```
  * `InputSystem.SetLayoutVariant` has been removed. Layout variants can no longer be set retroactively but must be decided on as part of device creation.
- `InputSystem.RegisterControlProcessor` has been renamed to just `InputSystem.RegisterProcessor`.

#### Actions

* `InputAction.ReadValue<TValue>()` is longer correlated to `InputAction.triggered`. It simply returns the current value of a bound control or composite while the action is being interacted with.
* `InputInteractionContext.PerformedAndGoBackToWaiting` has been renamed to just `InputInteractionContext.Performed`.

#### Actions

- Individual composite part bindings can now no longer have interactions assigned to them as that never made any sense.

### Added

- Devices can now have more than one usage.
  * Call `InputSystem.AddDeviceUsage(device,usage)` to add additional usages to a device.
  * Call `InputSystem.RemoveDeviceUsage(device,usage)` to remove existing usages from a device.
  * `InputSystem.SetDeviceUsage(device,usage)` still exists. It will clear all existing usages from the given device.
- A new `VisualizerSamples` sample that can be installed through the package manager.
  * Contains two components `InputControlVisualizer` and `InputActionVisualizer` that help visualizing/debugging control/device and action activity through in-game overlays. A few sample scenes illustrate how to use them.

#### Actions

- Added `InputAction.ReadValueAsObject` API.
- Added `InputAction.activeControl` API.

## [0.9.0-preview] - 2019-7-18

### Fixed

- Validate all parameters on public APIs.
- Fixed an internal bug in `InlinedArray.RemoveAtByMovingTailWithCapacity`, which could cause data corruption.
- Fixed Xbox controller support on macOS il2cpp.
- Fixed issue of Xbox gamepads on Windows desktop not being able to navigate left and down in a UI.
- Allow using InputSystem package if the XR, VR or Physics modules are disabled for smaller builds.
- Fixed documentation landing page and table of contents.
- Fixed tracked devices assigning pointer ids for UI pointer events correctly.
- Adjusted some UI Elements to fit the Unity 19.3 font.
- Fixed NullReferenceException being thrown when project changes.
- Fixed duplicate devices showing in the "Supported Devices" popup when using a search filter.
- Fixed an error when adding new bindings in the Input Actions editor window when a filter was applied.
- Fixed scroll wheel handling in `InputSystemUIInputModule` not being smooth.
- Fixed compile errors from Switch Pro controller code on Linux.

#### Actions

- Fixed `CallbackContext.control` referencing the composite member control which was actually actuated for this trigger for composite bindings.
- Generated C# wrappers for .inputactions assets are no longer placed in Assets/Assets/ folder on Windows.

### Added

- Touch support has been reworked and extended.
  * `Touchscreen.touch[0..9]` are now bindable from the control picker.
  * `Touchscreen.primaryTouch` is now a separate control which tracks the primary touch on the screen.
  * The controls `Touchscreen` inherits from `Pointer` (such as `position`, `phase`, and `delta`) are now tied to `Touchscreen.primaryTouch` and allow for `Touchscreen` to function as a generic `Pointer` (like `Mouse` and `Pen`).
  * `Touchscreen.press` (renamed from `Touchscreen.button`) is now a working, synthetic button that is down whenever at least one finger is on the screen.
  * Recording of start time and start position has been added to touches.
    - `TouchControl.startPosition` gives the starting position of the touch.
    - `TouchControl.startTime` gives the starting time of the touch.
  * Tap detection has been added to `Touchscreen`.
    - Tap time (i.e. time within which a press-and-release must be completed for a tap to register) corresponds to `InputSettings.defaultTapTime`.
    - Tap release must happen within a certain radius of first contact. This is determined by a new setting `InputSettings.tapRadius`.
    - `TouchControl.tap` is a new button control that triggers then the touch is tapped. Note that this happens instantly when a touch ends. The button will go to 1 and __immediately__ go back to 0. This means that polling the button in `Update`, for example, will never trigger a tap. Either use actions to observe the button or use the `Touch` API from `EnhancedTouch` to poll taps.
  * `Touchscreen.activeTouches` has been removed. Use `Touch.activeTouches` from the new enhanced touch API instead for more reliable touch tracking.
  * `Touchscreen.allTouchControls` has been renamed to `Touchscreen.touches`.
  * A new `EnhancedTouch` plugin has been added which offers an enhanced `Touch` and `Finger` API to reliably track touches and fingers across updates. This obsoletes the need to manually track touch IDs and phases and gives access to individual touch history.
  * Touch can be simulated from mouse or pen input now. To enable simulation, call `TouchSimulation.Enable()` or put the `TouchSimulation` MonoBehaviour in your scene. Also, in the input debugger, you can now enable touch simulation from the "Options" dropdown.
- Changing state has been decoupled from events. While input events are the primary means by which to trigger state changes, anyone can perform state changes manually now from anywhere.
    ```
    InputState.Change(gamepad.leftStick, new Vector2(123, 234));
    ```
  * This change makes it possible to update state __from__ state and thus synthesize input data from other input coming in.
- A new API for recording state changes over time has been added.
    ```
    var history = new InputStateHistory("<Gamepad>/leftStick");
    history.StartRecording();

    //...

    foreach (var record in history)
        Debug.Log(record);
    ```
- Added support for generic joysticks on WebGL (which don't use the standard gamepad mapping).
- Added support for DualShock 3 gamepads on desktops.
- Added support for Nintendo Switch Pro Controllers on desktops.

#### Actions

- Actions now also have a __polling API__!
  * `InputAction.triggered` is true if the action was performed in the current frame.
  * `InputAction.ReadValue<TValue>()` yields the last value that `started`, `performed`, or `cancelled` (whichever came last) was called with. If the action is disabled, returns `default(TValue)`. For `InputActionType.Button` type actions, returns `1.0f` if `triggered==true` and `0.0f` otherwise.
- Generated C# wrappers for .inputactions can now placed relative to the .inputactions file by specifying a path starting with './' (e.g. `./foo/bar.cs`).

### Changed

- **The system no longer supports processing input in __BOTH__ fixed and dynamic updates**. Instead, a choice has to be made whether to process input before each `FixedUpdate()` or before each `Update()`.
  * Rationale: the existing code that supported having both updates receive input independently still had several holes and became increasingly complex and brittle. Our solution was based on not actually processing input twice but on channeling input concurrently into both the state of both updates. Together with the fact that specific inputs have to reset (and possibly accumulate) correctly with respect to their update time slices, this became increasingly hard to do right. This, together with the fact that we've come to increasingly question the value of this feature, led us to removing the capability while preserving the ability to determine where input is processed.
  * NOTE: Timeslicing is NOT affected by this. You can still switch to `ProcessEventInFixedUpdates` and get events timesliced to individual `FixedUpdate` periods according to their timestamps.
  * `InputSettings.UpdateMode.ProcessEventsInBothFixedAndDynamicUpdate` has been removed.
  * `InputSettings.UpdateMode.ProcessEventsInDynamicUpdateOnly` has been renamed to `InputSettings.UpdateMode.ProcessEventsInDynamicUpdate` and is now the default.
  * `InputSettings.UpdateMode.ProcessEventsInFixedUpdateOnly` has been renamed to `InputSettings.UpdateMode.ProcessEventsInFixedUpdate`.
- Added icons for PlayerInput, PlayerInputManager, InputSystemUIInputModule and MultiplayerEventSystem components.
- Changed `Keyboard` IME properties (`imeEnabled`, `imeCursorPosition`) to methods (`SetIMEEnabled`, `SetIMECursorPosition`).
- Added getters to all `IInputRuntime` properties.
- Replace some `GetXxx` methods in our API with `xxx`  properties.
- `Pointer.phase` has been removed and `PointerPhase` has been renamed to `TouchPhase`. Phases are now specific to touch. `PointerPhaseControl` has been renamed to `TouchPhaseControl`.
- `Pointer.button` has been renamed to `Pointer.press` and now is a control that indicates whether the pointer is in "press down" state.
  * For mouse, corresponds to left button press.
  * For pen, corresponds to tip contact.
  * For touch, corresponds to primary touch contact (i.e. whether __any__ finger is down).
- The state change monitor APIs (`IInputStateChangeMonitor` and friends) have been moved out of `InputSystem` into a new static class `InputState` in `UnityEngine.Experimental.Input.LowLevel`.
  * Rationale: These APIs are fairly low-level and not of general interest so having them out of `InputSystem` reduces the API surface visible to most users.
- `InputDeviceChange.StateChanged` has been removed and is now a separate callback `InputState.onChange`.
  * Rationale: The other `InputDeviceChange` notifications are low-frequency whereas `StateChanged` is high-frequency. Putting them all on the same callback made adding a callback to `InputSystem.onDeviceChange` unnecessarily expensive.
- `IInputStateCallbackReceiver` has been rewritten from scratch. Now has two simple methods `OnNextUpdate` and `OnEvent`. If implemented by a device, the device now has completely control over changing its own state. Use the `InputState.Change` methods to affect state changes while trigger state change monitors (e.g. for actions) correctly.
- Simplified handling of XR input in `InputSystemUIInputModule` by having only one set of actions for all XR devices.
- We now use the same hierarchical device picker in the "Add Control Scheme" popup, which is already used in the "Input Settings" window.
- Made all `IInputStateTypeInfo` implementations internal, as these did not offer value to the user.
- Made all `IInputDeviceCommandInfo` implementations internal, as these did not offer value to the user.
- Removed `ReadWriteArray`, which was only used for making `RebindingOperation.scores` editable, which did not add any value.
- Removed `PrimitiveValueOrArray`, as non of it's functionality over `PrimitiveValue` was implemented.
- Made all `InputProcessor` implementation internal, as access to these types is exposed only through text mode representations.
- Removed `CurveProcessor` as it was not implemented.
- Renamed XInputControllerOSX to a more descriptive XboxGamepadMacOS.

#### Actions

- `InputAction.continuous` has been removed. Running logic every frame regardless of input can easily be achieved in game code.
- The way action behavior is configured has been simplified.
  * The previous roster of toggles has been replaced with two settings:
    1. `Action Type`: Determines the behavior of the action. Choices are `Value`, `Button`, and `PassThrough`.
    2. `Control Type`: Determines the type of control (and implicitly the type of value) the action is looking for if the action is a `Value` or `PassThrough` action.
  * The previous `Initial State Check` toggle is now implicit in the action type now. `Value` actions perform an initial state check (i.e. trigger if their control is already actuated when the action is enabled). Other types of actions don't.
  * The previous `Pass Through` toggle is now rolled into the action type.

## [0.2.10-preview] - 2019-5-17

### Added

- Added a `MultiplayerEventSystem` class, which allows you use multiple UI event systems to control different parts of the UI by different players.
- `InputSystemUIInputModule` now lets you specify an `InputActionAsset` in the `actionsAsset` property. If this is set, the inspector will populate all actions from this asset. If you have a `PlayerInput` component on the same game object, referencing the same  `InputActionAsset`, the `PlayerInput` component will keep the actions on the `InputSystemUIInputModule` in synch, allowing easy setup of multiplayer UI systems.

### Changed

- `StickControl.x` and `StickControl.y` are now deadzoned, i.e. have `AxisDeadzone` processors on them. This affects all gamepads and joysticks.
  * __NOTE:__ The deadzoning is __independent__ of the stick. Whereas the stack has a radial deadzones, `x` and `y` have linear deadzones. This means that `leftStick.ReadValue().x` is __not__ necessary equal to `leftStick.x.ReadValue()`.
  * This change also fixes the problem of noise from sticks not getting filtered out and causing devices such as the PS4 controller to constantly make itself `Gamepad.current`.

- Redesigned `UIActionInputModule`
 * Added a button in the inspector to automatically assign actions from an input action asset based on commonly used action names.
 * Will now populate actions with useful defaults.
 * Removed `clickSpeed` property - will use native click counts from the OS where available instead.
 * Removed `sendEventsWhenInBackground` property.
 * Hiding `Touches` and `TrackedDevices` until we decide how to handle them.
 * Remove `moveDeadzone` property as it is made redundant by the action's dead zone.
 * Removed `UIActionInputModuleEnabler` component, `UIActionInputModule` will now enable itself.
- Changed default button press point to 0.5.
- Changed all constants in public API to match Unity naming conventions ("Constant" instead of "kConstant").
- Changed namespace from `UnityEngine.Experimental.Input` to `UnityEngine.InputSystem`.
- Generated wrapper code now has nicer formatting.
- Renamed `UIActionInputModule` to `InputSystemUIInputModule`.
- Nicer icons for `InputActionAssets` and `InputActions` and for `Button` and generic controls.
- Change all public API using `IntPtr` to use unsafe pointer types instead.
- `PlayerInput` will no longer disable any actions not in the currently active action map when disabling input or switching action maps.
- Change some public fields into properties.
- Input System project settings are now called "Input System Package" in the project window instead of "Input (NEW)".
- Removed `Plugins` from all namespaces.
- Rename "Cancelled" -> "Canceled" (US spelling) in all APIs.

### Fixed

- Adding devices to "Supported Devices" in input preferences not allowing to select certain device types (like "Gamepad").
- Fixed scrolling in `UIActionInputModule`.
- Fixed compiling the input system package in Unity 19.2 with ugui being moved to a package now.
- In the Input System project settings window, you can no longer add a supported device twice.

#### Actions

- Custom inspector for `PlayerInput` no longer adds duplicates of action events if `Invoke Unity Events` notification behavior is selected.
- Fixed `Hold` interactions firing immediately before the duration has passed.
- Fixed editing bindings or processors for `InputAction` fields in the inspector (Changes wouldn't persist before).
- Fixed exception message when calling `CallbackContext.ReadValue<TValue>()` for an action with a composite binding with `TValue` not matching the composite's value type.

### Added

#### Actions

- `PlayerInput` can now handle `.inputactions` assets that have no control schemes.
  * Will pair __all__ devices mentioned by any of the bindings except if already paired to another player.

## [0.2.8-preview] - 2019-4-23

### Added

- Added a `clickCount` control to the `Mouse` class, which specifies the click count for the last mouse click (to allow distinguishing between single-, double- and multi-clicks).
- Support for Bluetooth Xbox One controllers on macOS.

#### Actions

- New API for changing bindings on actions
```
    // Several variations exist that allow to look up bindings in various ways.
    myAction.ChangeBindingWithPath("<Gamepad>/buttonSouth")
        .WithPath("<Keyboard>/space");

    // Can also replace the binding wholesale.
    myAction.ChangeBindingWithPath("<Keyboard>/space")
        .To(new InputBinding { ... });

    // Can also remove bindings programmatically now.
    myAction.ChangeBindingWithPath("<Keyboard>/space").Erase();
```

### Changed

- `Joystick.axes` and `Joystick.buttons` have been removed.
- Generated wrapper code for Input Action Assets are now self-contained, generating all the data from code and not needing a reference to the asset; `InputActionAssetReference` has been removed.
- The option to generate interfaces on wrappers has been removed, instead we always do this now.
- The option to generate events on wrappers has been removed, we felt that this no longer made sense.
- Will now show default values in Input Action inspector if no custom values for file path, class name or namespace have been provided.
- `InputSettings.runInBackground` has been removed. This should now be supported or not on a per-device level. Most devices never supported it in the first place, so a global setting did not seem to be useful.
- Several new `Sensor`-based classes have been added. Various existing Android sensor implementations are now based on them.
- `InputControlLayoutAttribute` is no longer inherited.
  * Rationale: A class marked as a layout will usually be registered using `RegisterLayout`. A class derived from it will usually be registered the same way. Because of layout inheritance, properties applied to the base class through `InputControlLayoutAttribute` will affect the subclass as intended. Not inheriting the attribute itself, however, now allows having properties such as `isGenericTypeOfDevice` which should not be inherited.
- Removed `acceleration`, `orientation`, and `angularVelocity` controls from `DualShockGamepad` base class.
  * They are still on `DualShockGamepadPS4`.
  * The reason is that ATM we do not yet support these controls other than on the PS4. The previous setup pretended that these controls work when in fact they don't.
- Marking a control as noisy now also marks all child controls as noisy.
- The input system now defaults to ignoring any HID devices with usage types not known to map to game controllers. You can use `HIDSupport.supportedUsages` to enable specific usage types.
- In the Input Settings window, asset selection has now been moved to the "gear" popup menu. If no asset is created, we now automatically create one.
- In the inspector for Input Settings assets, we now show a button to go to the Input Settings window, and a button to make the asset active if it isn't.
- Tests are now no longer part of the com.unity.inputsystem package. The `InputTestFixture` class still is for when you want to write input-related tests for your project. You can reference the `Unity.InputSystem.TestFixture` assembly when you need to do that.
- Implemented adding usages to and removing them from devices.

#### Actions

- A number of changes have been made to the control picker UI in the editor. \
  ![Input Control Picker](Documentation~/Images/InputControlPicker.png)
  * The button to pick controls interactively (e.g. by pressing a button on a gamepad) has been moved inside the picker and renamed to "Listen". It now works as a toggle that puts the picker into a special kind of 'search' mode. While listening, suitable controls that are actuated will be listed in the picker and can then be picked from.
  * Controls are now displayed with their nice names (e.g. "Cross" instead of "buttonSouth" in the case of the PS4 controller).
  * Child controls are indented instead of listed in "parent/child" format.
  * The hierarchy of devices has been rearranged for clarity. The toplevel groups of "Specific Devices" and "Abstract Devices" are now merged into one hierarchy that progressively groups devices into more specific groups.
  * Controls now have icons displayed for them.
- There is new support for binding to keys on the keyboard by their generated character rather than by their location. \
  ![Keyboard Binding](Documentation~/Images/KeyboardBindByLocationVsCharacter.png)
  * At the toplevel of the the Keyboard device, you now have the choice of either binding by keyboard location or binding by generated/mapped character.
  * Binding by location shows differences between the local keyboard layout and the US reference layout.
  * The control path language has been extended to allow referencing controls by display name. `<Keyboard>/#(a)` binds to the control on a `Keyboard` with the display name `a`.
- `continuous` flag is now ignored for `Press and Release` interactions, as it did not  make sense.
- Reacting to controls that are already actuated when an action is enabled is now an __optional__ behavior rather than the default behavior. This is a __breaking__ change.
  * Essentially, this change reverts back to the behavior before 0.2-preview.
  * To reenable the behavior, toggle "Initial State Check" on in the UI or set the `initialStateCheck` property in code.
  ![Inital State Check](Documentation~/Images/InitialStateCheck.png)
  * The reason for the change is that having the behavior on by default made certain setups hard to achieve. For example, if `<Keyboard>/escape` is used in one action map to toggle *into* the main menu and in another action map to toggle *out* of it, then the previous behavior would immediately exit out of the menu if `escape` was still pressed from going into the menu. \
  We have come to believe that wanting to react to the current state of a control right away is the less often desirable behavior and so have made it optional with a separate toggle.
- Processors and Interactions are now shown in a component-inspector-like fashion in the Input Action editor window, allowing you to see the properties of all items at once.
- The various `InputAction.lastTriggerXXX` APIs have been removed.
  * Rationale: They have very limited usefulness and if you need the information, it's easy to set things up in order to keep track of it yourself. Also, we plan on having a polling API for actions in the future which is really what the `lastActionXXX` APIs were trying to (imperfectly) solve.
- `Tap`, `SlowTap`, and `MultiTap` interactions now respect button press points.
- `Tap`, `SlowTap`, and `MultiTap` interactions now have improved parameter editing UIs.

### Fixed

- Input Settings configured in the editor are now transferred to the built player correctly.
- Time slicing for fixed updates now works correctly, even when pausing or dropping frames.
- Make sure we Disable any InputActionAsset when it is being destroyed. Otherwise, callbacks which were not cleaned up would could cause exceptions.
- DualShock sensors on PS4 are now marked as noisy (#494).
- IL2CPP causing issues with XInput on windows and osx desktops.
- Devices not being available yet in `MonoBehavior.Awake`, `MonoBehaviour.Start`, and `MonoBehaviour.OnEnable` in player or when entering play mode in editor.
- Fixed a bug where the event buffer used by `InputEventTrace` could get corrupted.

#### Actions

- Actions and bindings disappearing when control schemes have spaces in their names.
- `InputActionRebindingExceptions.RebindOperation` can now be reused as intended; used to stop working properly the first time a rebind completed or was cancelled.
- Actions bound to multiple controls now trigger correctly when using `PressInteraction` set to `ReleaseOnly` (#492).
- `PlayerInput` no longer fails to find actions when using UnityEvents (#500).
- The `"{...}"` format for referencing action maps and actions using GUIDs as strings has been obsoleted. It will still work but adding the extra braces is no longer necessary.
- Drag&dropping bindings between other bindings that came before them in the list no longer drops the items at a location one higher up in the list than intended.
- Editing name of control scheme in editor not taking effect *except* if hitting enter key.
- Saving no longer causes the selection of the current processor or interaction to be lost.
  * This was especially annoying when having "Auto-Save" on as it made editing parameters on interactions and processors very tedious.
- In locales that use decimal separators other than '.', floating-point parameters on composites, interactions, and processors no longer lead to invalid serialized data being generated.
- Fix choosing "Add Action" in action map context menu throwing an exception.
- The input action asset editor window will no longer fail saving if the asset has been moved.
- The input action asset editor window will now show the name of the asset being edited when asking for saving changes.
- Clicking "Cancel" in the save changes dialog for the input action asset editor window will now cancel quitting the editor.
- Fixed pasting or dragging a composite binding from one action into another.
- In the action map editor window, switching from renaming an action to renaming an action map will no longer break the UI.
- Fixed calling Enable/Disable from within action callbacks sometimes leading to corruption of state which would then lead to actions not getting triggered (#472).
- Fixed setting of "Auto-Save" toggle in action editor getting lost on domain reload.
- Fixed blurry icons in editor for imported .inputactions assets and actions in them.
- `Press` and `Release` interactions will now work correctly if they have multiple bound controls.
- `Release` interactions will now invoke a `Started` callback when the control is pressed.
- Made Vector2 composite actions respect the press points of button controls used to compose the value.

## [0.2.6-preview] - 2019-03-20

>NOTE: The UI code for editing actions has largely been rewritten. There may be regressions.
>NOTE: The minimum version requirement for the new input system has been bumped
       to 2019.1

### Added

- Support gamepad vibration on Switch.
- Added support for Joysticks on Linux.

#### Actions

- Added ability to change which part of a composite a binding that is part of the composite is assigned to.
  * Part bindings can now be freely duplicated or copy-pasted. This allows having multiple bindings for "up", for example. Changing part assignments retroactively allows to freely edit the composite makeup.
- Can now drag&drop multiple items as well as drop items onto others (equivalent to cut&paste). Holding ALT copies data instead of moving it.
- Edits to control schemes are now undoable.
- Control schemes are now sorted alphabetically.
- Can now search by binding group (control scheme) or devices directly from search box.
  * `g:Gamepad` filters bindings to those in the "Gamepad" group.
  * `d:Gamepad` filters bindings to those from Gamepad-compatible devices.

### Changed

- The input debugger will no longer automatically show remote devices when the profiler is connected. Instead, use the new menu in debugger toolbar to connect to players or to enable/disable remote input debugging.
- "Press and Release" interactions will now invoke the `performed` callback on both press and release (instead of invoking `performed` and `cancel`, which was inconsistent with other behaviors).

#### Actions

- Bindings have GUIDs now like actions and maps already did. This allows to persistently and uniquely identify individual bindings.
- Replaced UI overlay while rebinding interactively with cancellable progress bar. Interactive rebinding now cancels automatically after 4 seconds without suitable input.
- Bindings that are not assigned to any control scheme are now visible when a particular control scheme is selected.
  * Bindings not assigned to any control scheme are active in *ALL* control schemes.
  * The change makes this visible in the UI now.
  * When a specific control scheme is selected, these bindings are affixed with `{GLOBAL}` for added visibility.
- When filtering by devices from a control scheme, the filtering now takes layout inheritance into account. So, a binding to a control on `Pointer` will now be shown when the filter is `Mouse`.
- The public control picker API has been revised.
  * The simplest way to add control picker UI to a control path is to add an `InputControlAttribute` to the field.
    ```
    // In the inspector, shows full UI to select a control interactively
    // (including interactive picking through device input).
    [InputControl(layout = "Button")]
    private string buttonControlPath;
    ```
- Processors of incompatible types will now be ignored instead of throwing an exception.

### Fixed

- Remote connections in input debugger now remain connected across domain reloads.
- Don't incorrectly create non-functioning devices if a physical device implements multiple incompatible logical HID devices (such as the MacBook keyboard/touch pad and touch bar).
- Removed non-functioning sort triangles in event list in Input Debugger device windows.
- Sort events in input debugger window by id rather then by timestamp.
- Make parsing of float parameters support floats represented in "e"-notation and "Infinity".
- Input device icons in input debugger window now render in appropriate resolution on retina displays.
- Fixed Xbox Controller on macOS reporting negative values for the sticks when represented as dpad buttons.
- `InputSettings.UpdateMode.ProcessEventsManually` now correctly triggers updates when calling `InputSystem.Update(InputUpdateType.Manual)`.

#### Actions

- Pasting or duplicating an action in an action map asset will now assign a new and unique ID to the action.
- "Add Action" button being active and triggering exceptions when no action map had been added yet.
- Fixed assert when generating C# class and make sure it gets imported correctly.
- Generate directories as needed when generating C# class, and allow path names without "Assets/" path prefix.
- Allow binding dpad controls to actions of type "Vector2".
- Fixed old name of action appearing underneath rename overlay.
- Fixed inspector UIs for on-screen controls throwing exceptions and being non-functional.
- Fixed deleting multiple items at same time in action editor leading to wrong items being deleted.
- Fixed copy-pasting actions not preserving action properties other than name.
- Fixed memory corruptions coming from binding resolution of actions.
- InputActionAssetReferences in ScriptableObjects will continue to work after domain reloads in the editor.
- Fixed `startTime` and `duration` properties of action callbacks.

## [0.2.1-preview] - 2019-03-11

### Changed

 - NativeUpdateCallback API update to match Unity 2018.3.8f1

## [0.2.0-preview] - 2019-02-12

This release contains a number of fairly significant changes. The focus has been on further improving the action system to make it easier to use as well as to make it work more reliably and predictably.

>NOTE: There are some breaking changes. Please see the "Changed" section below.

### Changed

- Removed Unity 2018.2 support code.
- Removed .NET 3.5 support code.
- Started using C# 7.
- `IInputControlProcessor<TValue>` has been replaced with `InputProcessor` and `InputProcessor<TValue>` base classes.
- `IInputBindingComposite` has been replaced with an `InputBindingComposite` base class and the `IInputBindingComposite<TValue>` interface has been merged with the `InputBindingComposite<TValue>` class which had already existed.
- `InputUser.onUnpairedDeviceUser` will now notify for each actuated control until the device is paired or there are no more actuated controls.
- `SensitivityProcessor` has been removed.
    * The approach needs rethinking. What `SensitivityProcessor` did caused more problems than it solved.
- State monitors no longer have their timeouts removed automatically when they fire. This makes it possible to have a timeout that is removed only in response to a specific state change.
- Events for devices that implement `IInputStateCallbacks` (such as `Touchscreen`) are allowed to go back in time. Avoids the problem of having to order events between multiple fingers correctly or seeing events getting rejected.
- `PenState.Button` is now `PenButton`.
- Removed TouchPositionTransformProcessor, was used only by Android, the position transformation will occur in native backend in 2019.x

#### Actions:
- Bindings that have no interactions on them will trigger differently now. __This is a breaking change__.
  * Previously, these bindings would trigger `performed` on every value change including when going back to their default value. This is why you would see two calls of `performed` with a button; one when the button was pressed, another when it was depressed.
  * Now, a binding without an interaction will trigger `started` and then `performed` when a bound control is actuated. Thereafter, the action will remain in `Started` phase. For as long as the control is actuated, every value change will trigger `performed` again. When the control stops being actuated, it will trigger `cancelled` and the action will remain in `Waiting` state.
  * Control actuation is defined as a control having a magnitude (see `InputControl.EvaluateMagnitude`) greater than zero. If a control does not support magnitudes (returns -1 from `EvaluateMagnitude`), then the control is considered actuated when it changes state away from its default state.
  * To restore the previous behavior, simply change code like
      ```
        myAction.performed += MyCallback;
      ```
    to
      ```
        myAction.performed += MyCallback;
        myAction.cancelled += MyCallback;
      ```
  * Alternatively, enable `passThrough` mode on an action. This effectively restores the previous default behavior of actions.
    ```
        new InputAction(binding: "<Gamepad>/leftTrigger") { passThrough = true };
    ```
- As part of the aforementioned change, the following interactions have been removed as they are no longer relevant:
  - `StickInteraction`: Can simply be removed from bindings. The new default behavior obsoletes the need for what `StickInteraction` did. Use `started` to know then the stick starts being actuated, `performed` to be updated on movements, and `cancelled` to know when the stick goes back into rest position.
  - `PressAndReleaseInteraction`: Can simply be removed from bindings. The default behavior with no interaction encompasses press and release detection. Use `started` to know then a button is pressed and `cancelled` to know when it is released. To set a custom button press point, simply put an `AxisDeadzoneProcessor` on the binding.
- `PressInteraction` has been completely rewritten.
  - Trigger behavior can be set through `behavior` parameter and now provides options for observing just presses (`PressOnly`), just releases (`ReleaseOnly`), or both presses and releases (`PressAndRelease`).
  - Also, the interaction now operates on control actuation rather than reading out float values directly. This means that any control that supports magnitudes can be used.
  - Also supports continuous mode now.
- If bound controls are already actuated when an action is enabled, the action will now trigger in the next input update as if the control had just been moved from non-actuated to actuated state.
  - In other words, if e.g. you have a binding to the A button of the gamepad and the A button is already pressed when the action is first enabled, then the action associated with the A button will trigger as if the button had just been pressed. Previously, it required releasing and re-pressing the button first -- which, together with certain interactions, could lead to actions ending up in a confused state.
- When an action is disabled, it will now cancel all ongoing interactions, if any (i.e. you will see `InputAction.cancelled` being called).
  - Note that unlike the above-mentioned callbacks that happen when an action starts out with a control already actuated, the cancellation callbacks happen __immediately__ rather than in the next input update.
- Actions that at runtime are bound to multiple controls will now perform *conflict resolution*, if necessary.
  - This applies only if an action actually receives multiple concurrent actuations from controls.
  - When ambiguity is detected, the greatest amount of actuation on any of the controls gets to drive the action.
  - In practice, this means that as long as any of the controls bound to an action is actuated, the action will keep going. This resolves ambiguities when an action has primary and secondary bindings, for examples, or when an action is bound to multiple different devices at the same time.
  - Composite bindings count as single actuations regardless of how many controls participate in the composite.
  - This behavior __can be bypassed__ by setting the action to be pass-through.
- Action editor now closes when asset is deleted.
  - If there are unsaved changes, asks for confirmation first.
- Interactions and processors in the UI are now filtered based on the type of the action (if set) and sorted by name.
- Renamed "Axis" and "Dpad" composites to "1D Axis" and "2D Vector" composite.
  - The old names can still be used and existing data will load as expected.
  - `DpadComposite` got renamed to `Vector2Composite`; `AxisComposite` is unchanged.
- `InputInteractionContext.controlHasDefaultValue` has been replaced with `InputInteractionContext.ControlIsActuated()`.
- `InputActionChange.BindingsHaveChangedWhileEnabled` has been reworked and split in two:
    1. `InputActionChange.BoundControlsAboutToChange`: Bindings have been previously resolved but are about to be re-resolved.
    2. `InputActionChange.BoundControlsChanged`: Bindings have been resolved on one or more actions.
- Actions internally now allocate unmanaged memory.
  - Disposing should be taken care of automatically (though you can manually `Dispose` as well). If you see errors in the console log about unmanaged memory being leaked, please report the bug.
  - All execution state except for C# heap objects for processors, interactions, and composites has been collapsed into a single block of unmanaged memory. Actions should now be able to re-resolve efficiently without allocating additional GC memory.

### Added

- `PlayerInput` component which simplifies setting up individual player input actions and device pairings. \
  ![PlayerInput](Documentation~/Images/PlayerInput.png)
- `PlayerInputManager` component which simplifies player joining and split-screen setups. \
  ![PlayerInput](Documentation~/Images/PlayerInputManager.png)
- `InputDevice.all` (equivalent to `InputSystem.devices`)
- `InputControl.IsActuated()` can be used to determine whether control is currently actuated (defined as extension method in `InputControlExtensions`).
- Can now read control values from buffers as objects using `InputControl.ReadValueFromBufferAsObject`. This allows reading a value stored in memory without having to know the value type.
- New processors:
    * `ScaleProcessor`
    * `ScaleVector2Processor`
    * `ScaleVector3Processor`
    * `InvertVector2Processor`
    * `InvertVector3Processor`
    * `NormalizeVector2Processor`
    * `NormalizeVector3Processor`
- Added `MultiTapInteraction`. Can be used to listen for double-taps and the like.
- Can get total and average event lag times through `InputMetrics.totalEventLagTime` and `InputMetrics.averageEventLagTime`.
- `Mouse.forwardButton` and `Mouse.backButton`.
- The input debugger now shows users along with their paired devices and actions. See the [documentation](Documentation~/UserManagement.md#debugging)
- Added third and fourth barrel buttons on `Pen`.

#### Actions:
- Actions have a new continuous mode that will cause the action to trigger continuously even if there is no input. See the [documentation](Documentation~/Actions.md#continuous-actions) for details. \
  ![Continuous Action](Documentation~/Images/ContinuousAction.png)
- Actions have a new pass-through mode. In this mode an action will bypass any checks on control actuation and let any input activity on the action directly flow through. See the [documentation](Documentation~/Actions.md#pass-through-actions) for details. \
  ![Pass-Through Action](Documentation~/Images/PassThroughAction.png)
- Can now add interactions and processors directly to actions.
  ![Action Properties](Documentation~/Images/ActionProperties.png)
    * This is functionally equivalent to adding the respective processors and/or interactions to every binding on the action.
- Can now change the type of a composite retroactively.
  ![Composite Properties](Documentation~/Images/CompositeProperties.png)
- Values can now be read out as objects using `InputAction.CallbackContext.ReadValueAsObject()`.
    * Allocates GC memory. Should not be used during normal gameplay but is very useful for testing and debugging.
- Added auto-save mode for .inputactions editor.
  ![Auto Save](Documentation~/Images/AutoSave.png)
- Processors, interactions, and composites can now define their own parameter editor UIs by deriving from `InputParameterEditor`. This solves the problem of these elements not making it clear that the parameters usually have global defaults and do not need to be edited except if local overrides are necessary.
- Can now set custom min and max values for axis composites.
    ```
    var action = new InputAction();
    action.AddCompositeBinding("Axis(minValue=0,maxValue=2)")
        .With("Positive", "<Keyboard>/a")
        .With("Negative", "<Keyboard>/d");
    ```
- "C# Class File" property on .inputactions importer settings now has a file picker next to it.
- `InputActionTrace` has seen various improvements.
    * Recorded data will now stay valid even if actions are rebound to different controls.
    * Can listen to all actions using `InputActionTrace.SubscribeToAll`.
    * `InputActionTrace` now maintains a list of subscriptions. Add subscriptions with `SubscribeTo` and remove a subscription with `UnsubscribeFrom`. See the [documentation](Documentation~/Actions.md#tracing-actions) for details.

### Fixes

- Fixed support for Unity 2019.1 where we landed a native API change.
- `InputUser.UnpairDevicesAndRemoveUser()` corrupting device pairings of other InputUsers
- Control picker in UI having no devices if list of supported devices is empty but not null
- `IndexOutOfRangeException` when having multiple action maps in an asset (#359 and #358).
- Interactions timing out even if there was a pending event that would complete the interaction in time.
- Action editor updates when asset is renamed or moved.
- Exceptions when removing action in last position of action map.
- Devices marked as unsupported in input settings getting added back on domain reload.
- Fixed `Pen` causing exceptions and asserts.
- Composites that assign multiple bindings to parts failing to set up properly when parts are assigned out of order (#410).

### Known Issues

- Input processing in edit mode on 2019.1 is sporadic rather than happening on every editor update.

## [0.1.2-preview] - 2018-12-19

    NOTE: The minimum version requirement for the new input system has been bumped
          to 2018.3. The previous minum requirement of 2018.2 is no longer supported.
          Also, we have dropped support for the .NET 3.5 runtime. The new .NET 4
          runtime is now required to use the new input system.

We've started working on documentation. The current work-in-progress can be found on [GitHub](https://github.com/Unity-Technologies/InputSystem/blob/develop/Packages/com.unity.inputsystem/Documentation~/InputSystem.md).

### Changed

- `InputConfiguration` has been replaced with a new `InputSettings` class.
- `InputConfiguration.lockInputToGame` has been moved to `InputEditorUserSettings.lockInputToGameView`. This setting is now persisted as a local user setting.
- `InputSystem.updateMask` has been replaced with `InputSettings.updateMode`.
- `InputSystem.runInBackground` has been moved to `InputSettings.runInBackground`.
- Icons have been updated for improved styling and now have separate dark and light skin versions.
- `Lock Input To Game` and `Diagnostics Mode` are now persisted as user settings
- Brought back `.current` getters and added `InputSettings.filterNoiseOnCurrent` to control whether noise filtering on the getters is performed or not.
- Removed old and outdated Doxygen-generated API docs.

### Added

- `InputSystem.settings` contains the current input system settings.
- A new UI has been added to "Edit >> Project Settings..." to edit input system settings. Settings are stored in a user-controlled asset in any location inside `Assets/`. Multiple assets can be used and switched between.
- Joystick HIDs are now supported on Windows, Mac, and UWP.
- Can now put system into manual update mode (`InputSettings.updateMode`). In this mode, events will not get automatically processed. To process events, call `InputSystem.Update()`.
- Added shortcuts to action editor window (requires 2019.1).
- Added icons for .inputactions assets.

### Fixed

- `InputSystem.devices` not yet being initialized in `MonoBehaviour.Start` when in editor.

### Known Issues

- Input settings are not yet included in player builds. This means that at the moment, player builds will always start out with default input settings.
- There have been reports of some stickiness to buttons on 2019.1 alpha builds.  We are looking at this now.

## [0.0.14-preview] - 2018-12-11

### Changed

- `Pointer.delta` no longer has `SensitivityProcessor` on it. The processor was causing many issues with mouse deltas. It is still available for adding it manually to action bindings but the processor likely needs additional work.

### Fixed

Core:
- Invalid memory accesses when using .NET 4 runtime
- Mouse.button not being identical to Mouse.leftButton
- DualShock not being recognized when connected via Bluetooth

Actions:
- Parameters disappearing on processors and interactions in UI when edited
- Parameters on processors and interactions having wrong value type in UI (e.g. int instead of float)
- RebindingOperation calling OnComplete() after being cancelled

Misc:
- Documentation no longer picked up as assets in user project

## [0.0.13-preview] - 2018-12-5

First release from stable branch.<|MERGE_RESOLUTION|>--- conflicted
+++ resolved
@@ -25,12 +25,9 @@
 - The control picker in the .inputactions editor will no longer incorrectly filter out layouts such as `Xbox One Gamepad (on XB1)` when using them in control schemes. Also, it will no longer filter out controls from base layouts (such as `Gamepad`) ([case 1219415](https://issuetracker.unity3d.com/issues/impossible-to-choose-gamepad-as-binding-path-when-control-scheme-is-set-as-xboxone-scheme)).
 - `RebindOperation`s will no longer pick controls right away that are already actuated above the magnitude threshold when the operation starts. Instead, these controls will have to change their actuation from their initial level such that they cross the magnitude threshold configured in the operation ([case 1215784](https://issuetracker.unity3d.com/issues/unnecessary-slash-unwanted-binding-candidates-are-found-when-detecting-and-changing-an-input-value-of-an-input-device)).
 - Newly added actions and action maps are now scrolled to when there are more items than fit into view. Previously newly added item was appended but outside of the visible area.
-<<<<<<< HEAD
 - Actions and bindings in the `.inputactions` editor are no longer force-expanded on every domain reload and whenever a new action or binding is added.
-=======
 - The importer for `.inputactions` assets will now check out from version control the generated .cs file when overwriting it &ndash; which only happens if the contents differ ([case 1222972](https://issuetracker.unity3d.com/issues/inputsystem-editor-generated-c-number-file-is-not-checked-out-when-overwriting)).
 - The editor for `.inputactions` assets will now check out from version control the asset before saving it.
->>>>>>> a0cf8fa7
 
 ### Changed
 
