--- conflicted
+++ resolved
@@ -69,12 +69,9 @@
 - Fixed an issue in the Input Action Editor window where entries being cut would be deleted instantly and not after being pasted.
 - Fixed an issue where preloaded InputActionAsset objects added by a Unity developer could accidentally be selected as the project-wide actions asset instead of the configured asset in built players.
 - Fixed a compile-time warning: `warning CS0109: The member 'UnityRemoteTestScript.camera' does not hide an accessible member. The new keyword is not required.` showing up in the Console window when building a player including the Input System Unity Remote sample.
-<<<<<<< HEAD
 - Fixed an issue where the InputActionAsset editor window would remove the unsaved changes asterisk when cancelling the window. [ISXB-797](https://issuetracker.unity3d.com/product/unity/issues/guid/ISXB-797).
-=======
 - Fixed an issue in the Input Action Editor window where entries being cut would be deleted instantly and not after being pasted.
 - Fixed an issue in the Input Action Editor window where deleting items unfolded other actions or the selection switched unintended.
->>>>>>> dec632b1
 
 ## [1.8.0-pre.2] - 2023-11-09
 
