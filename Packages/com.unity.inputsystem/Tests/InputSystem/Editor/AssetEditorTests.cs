--- conflicted
+++ resolved
@@ -189,19 +189,11 @@
     [UnityTest]
     public IEnumerator PickerWillNotThrowError_WhenEscIsPressed()
     {
-<<<<<<< HEAD
-        var picker = new InputControlPickerDropdown(new AdvancedDropdownState(), null, a => { });
-        picker.Show(Rect.zero);
-
-        yield return null;
-        
-=======
         var picker = new InputControlPickerDropdown(new AdvancedDropdownState(), null, a => {});
         picker.Show(Rect.zero);
 
         yield return null;
 
->>>>>>> a27f9957
         Event e = new Event();
         e.keyCode = KeyCode.Escape;
         e.type = EventType.KeyDown;
