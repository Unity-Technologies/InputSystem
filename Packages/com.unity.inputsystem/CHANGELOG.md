# Changelog

All notable changes to the input system package will be documented in this file.

The format is based on [Keep a Changelog](http://keepachangelog.com/en/1.0.0/)
and this project adheres to [Semantic Versioning](http://semver.org/spec/v2.0.0.html).

Due to package verification, the latest version below is the unpublished version and the date is meaningless.
however, it has to be formatted properly to pass verification tests.

## [Unreleased] - yyyy-mm-dd

### Changed
- Renamed editor Resources directories to PackageResources to fix package validation warnings.

## [1.11.0] - 2024-09-10

### Fixed
- Fixed memory allocation on every frame when using UIDocument without EventSystem. [ISXB-953](https://issuetracker.unity3d.com/product/unity/issues/guid/ISXB-953)
- Fixed Action Maps name edition which could be inconsistent in Input Action Editor UI.
- Fixed InputDeviceTester sample only visualizing a given touch contact once. [ISXB-1017](https://issuetracker.unity3d.com/product/unity/issues/guid/ISXB-1017)
- Fixed an update loop in the asset editor that occurs when selecting an Action Map that has no Actions.
- Fixed Package compilation when Unity Analytics module is not enabled on 2022.3. [ISXB-996](https://issuetracker.unity3d.com/product/unity/issues/guid/ISXB-996)
- Fixed 'OnDrop' event not called when 'IPointerDownHandler' is also listened. [ISXB-1014](https://issuetracker.unity3d.com/product/unity/issues/guid/ISXB-1014)
- Fixed InputSystemUIInputModule calling pointer events on parent objects even when the "Send Pointer Hover To Parent" is off. [ISXB-586](https://issuetracker.unity3d.com/product/unity/issues/guid/ISXB-586)
- Improved performance of disconnected device activation (ISX-1450)
<<<<<<< HEAD
- Fixed conditional compilation for non-editor analytics on platforms not enabling analytics.

### Added
- Added Hinge Angle sensor support for foldable devices.
- Added InputDeviceMatcher.WithManufacturerContains(string noRegexMatch) API to improve DualShockSupport.Initialize performance (ISX-1411)
- Added an IME Input sample scene.
=======
- Fixed DualSense controllers being recognized as DualShock4 (ISX-1411)
>>>>>>> d5cc3fd6

### Changed
- Use `ProfilerMarker` instead of `Profiler.BeginSample` and `Profiler.EndSample` when appropriate to enable recording of profiling data.

### Added
- Added Hinge Angle sensor support for foldable devices.
- Added InputDeviceMatcher.WithManufacturerContains(string noRegexMatch) API to improve DualShockSupport.Initialize performance (ISX-1411)
- Added tests for Input Action Editor UI for managing action maps (List, create, rename, delete) (ISX-2087)
- Added automatic loading of custom extensions of InputProcessor, InputInteraction and InputBindingComposite [ISXB-856]](https://issuetracker.unity3d.com/product/unity/issues/guid/ISXB-856).
- Added an IME Input sample scene.

## [1.10.0] - 2024-07-24

### Fixed
- Fixed default scroll speed in uGUI being slower than before. [ISXB-766](https://issuetracker.unity3d.com/product/unity/issues/guid/ISXB-766)
- Fixed selection state preserving after a save operation. [ISXB-966](https://issuetracker.unity3d.com/product/unity/issues/guid/ISXB-966)
- Fixed an issue when multiple interactions drive an action and perform during the cancelation of the current active interaction [ISXB-310](https://issuetracker.unity3d.com/product/unity/issues/guid/ISXB-310).
- Fixed an issue when generating C# class of Input Actions that contain an action map named `Debug` [ISXB-851](https://issuetracker.unity3d.com/product/unity/issues/guid/ISXB-851).
- Fixed ArgumentNullException thrown when accessing Action's bindings after changing Composite part. [ISXB-494](https://issuetracker.unity3d.com/product/unity/issues/guid/ISXB-494).

### Added
- Added `InputSystemUIInputModule.scrollDeltaPerTick` property, a customizable multiplicative factor applied to the scroll wheel speed before it is sent to UI components. Note that this has no effect on UI Toolkit content, only uGUI.

## [1.9.0] - 2024-07-15

### Changed
- Added warning messages to both `OnScreenStick` and `OnScreenButton` Inspector editors that would display a warning message in case on-screen control components are added to a `GameObject` not part of a valid UI hierarchy.
- Changed behavior for internal feature flag relating to Windows Gaming Input to be ignored on non-supported platforms.
- Changed `DualSenseHIDInputReport` from internal to public visibility
- Added Input Setting option allowing to keep platform-specific scroll wheel input values instead of automatically converting them to a normalized range.

### Fixed
- Avoid potential crashes from `NullReferenceException` in `FireStateChangeNotifications`.
- Fixed cases where `wasPressedThisFrame` would not return true if a press and release happened within the same frame before being queried (and vice versa for `wasReleasedThisFrame`).
- Fixed an issue where a composite binding would not be consecutively triggered after ResetDevice() has been called from the associated action handler [ISXB-746](https://issuetracker.unity3d.com/product/unity/issues/guid/ISXB-746).
- Fixed resource designation for "d_InputControl" icon to address CI failure.
- Fixed an issue where a composite binding would not be consecutively triggered after disabling actions while there are action modifiers in progress [ISXB-505](https://issuetracker.unity3d.com/product/unity/issues/guid/ISXB-505).
- Fixed prefabs and missing default control scheme used by PlayerInput component are now correctly shown in the inspector [ISXB-818](https://issuetracker.unity3d.com/product/unity/issues/guid/ISXB-818).
- Fixed error thrown when Cancelling Control Scheme creation in Input Actions Editor.
- Fixed Scheme Name in Control Scheme editor menu that gets reset when editing devices [ISXB-763](https://issuetracker.unity3d.com/product/unity/issues/guid/ISXB-763).
- Fixed an issue where `InputActionAsset.FindAction(string, bool)` would throw `System.NullReferenceException` instead of returning `null` if searching for a non-existent action with an explicit action path and using `throwIfNotFound: false`, e.g. searching for "Map/Action" when `InputActionMap` "Map" exists but no `InputAction` named "Action" exists within that map [ISXB-895](https://issuetracker.unity3d.com/product/unity/issues/guid/ISXB-895).
- Fixed scroll speed being slower when using InputSystemUIInputModule instead of StandaloneInputModule. (https://jira.unity3d.com/browse/ISXB-771)
- Fixed an issue where adding a `OnScreenButton` or `OnScreenStick` to a regular GameObject would lead to exception in editor.
- Fixed an issue where adding a `OnScreenStick` to a regular GameObject and entering play-mode would lead to exceptions being generated.
- Fixed InputActionReference issues when domain reloads are disabled [ISXB-601](https://issuetracker.unity3d.com/product/unity/issues/guid/ISXB-601), [ISXB-718](https://issuetracker.unity3d.com/product/unity/issues/guid/ISXB-718), [ISXB-900](https://issuetracker.unity3d.com/product/unity/issues/guid/ISXB-900)
- Fixed a performance issue with many objects using multiple action maps [ISXB-573](https://issuetracker.unity3d.com/product/unity/issues/guid/ISXB-573).
- Fixed an variable scope shadowing issue causing compilation to fail on Unity 2019 LTS.
- Fixed an issue where changing `InputSettings` instance would not affect associated feature flags.
- Submit and Cancel UI actions will now respect configured interactions. [ISXB-841](https://issuetracker.unity3d.com/product/unity/issues/guid/ISXB-841).
- Fixed the UI generation of enum fields when editing interactions of action properties. The new selected value was lost when saving.
- Fixed the UI generation of custom interactions of action properties when it rely on OnGUI callback. [ISXB-886](https://issuetracker.unity3d.com/product/unity/issues/guid/ISXB-886).
- Fixed deletion of last composite part raising an exception. [ISXB-804](https://issuetracker.unity3d.com/product/unity/issues/guid/ISXB-804)
- Fixed an issue related to Visualizers sample where exceptions would be thrown by InputActionVisualizer and InputControlVisualizer when entering play-mode if added as components to a new `GameObject`.
- Fixed an issue with InputAction Asset editor where invalid ControlScheme names with only spaces could be entered. [ISXB-547](https://issuetracker.unity3d.com/product/unity/issues/guid/ISXB-547).
- Fixed deletion of last composite part raising an exception. [ISXB-804](https://issuetracker.unity3d.com/product/unity/issues/guid/ISXB-804)

### Added
- Added additional device information when logging the error due to exceeding the maximum number of events processed
  set by `InputSystem.settings.maxEventsBytesPerUpdate`. This additional information is available in development builds
  only.
- Expanded editor and build insight analytics to cover ``.inputactions` asset editor usage, `InputSettings` and common component configurations.
- Added Input Setting option allowing to keep platform-specific scroll wheel input values instead of automatically converting them to a normalized range.

## [1.8.2] - 2024-04-29

### Added
- Documentation to clarify effects of ordering of interactions when a single action has multiple interactions [ISXB-221](https://issuetracker.unity3d.com/product/unity/issues/guid/ISXB-221).
- Additional tests for UI Input default actions (Navigate, Submit, Scroll etc.)
- Documented behaviour of InputSystemUIInputModule automatically enabling the UI action map. [ISXB-621](https://issuetracker.unity3d.com/product/unity/issues/guid/ISXB-621)

### Fixed
- Fixed an issue where UI interactions would not function without setting up a project-wide actions asset in Project Settings. Default UI actions are now created on the fly, if no asset for project-wide actions has been set. [ISXB-811](https://issuetracker.unity3d.com/product/unity/issues/guid/ISXB-811).
- Physical keyboards used on Android/ChromeOS could have keys "stuck" reporting as pressed after a long press and release [ISXB-475](https://issuetracker.unity3d.com/product/unity/issues/guid/ISXB-475).
- NullReferenceException thrown when right-clicking an empty Action Map list in Input Actions Editor windows [ISXB-833](https://issuetracker.unity3d.com/product/unity/issues/guid/ISXB-833).
- Fixed an issue where `System.ObjectDisposedException` would be thrown when deleting the last ActionMap item in the Input Actions Asset editor.
- Fixed DualSense Edge's vibration and light bar not working on Windows
- Fixed Project-wide Actions asset failing to reload properly after deleting project's Library folder.
- Fixed an issue where `System.InvalidOperationException` is thrown when entering PlayMode after deleting an ActionMap from Project-wide actions and later resetting it.
- Fixed OnPointerClick events not propagating to child objects unless the child also handled OnPointerDown events [ISXB-857](https://issuetracker.unity3d.com/product/unity/issues/guid/ISXB-857).
- Fixed Input Actions Editor window resource leak that could result in unexpected exceptions [ISXB-865](https://issuetracker.unity3d.com/product/unity/issues/guid/ISXB-865).
- Fixed an issue where UI integration would throw exceptions when Project-wide Input Actions asset did not contain the implicitly required `UI` action map or was missing any of the required actions. Additionally this fix now also generates warnings in the console for any divergence from expected action configuration or lack of bindings in edit-mode.
- Fixed a minor issue when importing InputAction assets that could result in unexpected logging during internal package validation checks.

### Changed
- For Unity 6.0 and above, when an `EventSystem` GameObject is created in the Editor it will have the
`InputSystemUIInputModule` by default if the Input System package is installed and enabled.

## [1.8.1] - 2024-03-14

### Fixed
- NullReferenceException thrown when editing a binding path in InputActionAsset windows.

## [1.8.0] - 2024-03-12

### Changed
- From 2023.2 forward: UI toolkit now uses the "UI" action map of project-wide actions as their default input actions. Previously, the actions were hardcoded and were based on `DefaultInputActions` asset which didn't allow user changes. Also, removing bindings or renaming the 'UI' action map of project wide actions will break UI input for UI toolkit.
- Changed the 'Max player count reached' error to a warning instead.
- Removed "Input Actions" title from UI-Toolkit Input Action Editor when used in a window and not embedded in Project Settings.
- Moved project wide input action storage over to an Asset to avoid issues with multiple assets in a single project settings file.
- Migrate any project-wide input actions found in the InputManager.asset file to a new InputSystem_Actions.inputactions asset file.
- `InputSystem.actions` may now only be assigned in edit-mode. Any attempt to assign `InputSystem.actions` during play-mode will generate an exception.
- `InputSystem.actions` may now only be assigned a persisted `InputActionAsset` instance since in-memory objects can anyway not be included in a player build. This now generates an `ArgumentException` when attempting to assign a non-persisted object.
- Project Settings embedded Input Action Editor will now disallow selecting the Project-wide Actions asset during play-mode. The option is only available in edit-mode.
- The "Assign as the Project-wide Input Actions" option visible in the Inspector when selecting an .inputactions asset that is not the current Project-wide Input Actions Asset is now disabled in play-mode.

### Added
- Added new methods and properties to [`InputAction`](xref:UnityEngine.InputSystem.InputAction):
  - [`InputAction.activeValueType`](xref:UnityEngine.InputSystem.InputAction.activeValueType) returns the `Type` expected by `ReadValue<TValue>` based on the currently active control that is driving the action.
  - [`InputAction.GetControlMagnitude`](xref:UnityEngine.InputSystem.InputAction.GetControlMagnitude) returns the current amount of actuation of the control that is driving the action.
  - [`InputAction.WasCompletedThisFrame`](xref:UnityEngine.InputSystem.InputAction.WasCompletedThisFrame) returns `true` on the frame that the action stopped being in the performed phase. This allows for similar functionality to [`WasPressedThisFrame`](xref:UnityEngine.InputSystem.InputAction.WasPressedThisFrame)/[`WasReleasedThisFrame`](xref:UnityEngine.InputSystem.InputAction.WasReleasedThisFrame) when paired with [`WasPerformedThisFrame`](xref:UnityEngine.InputSystem.InputAction.WasPerformedThisFrame) except it is directly based on the interactions driving the action. For example, you can use it to distinguish between the button being released or whether it was released after being held for long enough to perform when using the Hold interaction.
- Added Copy, Paste and Cut support for Action Maps, Actions and Bindings via context menu and key command shortcuts.
- Added Dual Sense Edge controller to be mapped to the same layout as the Dual Sense controller
- Added drag and drop support in the Input Action Asset Editor for Action Maps, Actions and Bindings.
- UI Toolkit input action editor now supports showing the derived bindings.
- Device filtering support for control schemes in the UI-Toolkit Input Asset Editor.
- Added right-click (context) menu support for empty areas below the Action Maps/Actions lists in the Project Settings Input Action Editor and Asset Input Action Editor.
- Added text to show which action map asset was used to create each action in the Input Debug window.

### Fixed
- Fixed syntax of code examples in API documentation for [`AxisComposite`](xref:UnityEngine.InputSystem.Composites.AxisComposite).
- Fixed missing confirmation popup when deleting a control scheme.
- Fixed support for menu bar/customisable keyboard shortcuts used when interacting with Actions and Action Maps.
- Fixed add bindings button to support left button click.
- Fixed icon for adding bindings and composites button.
- Fixed Documentation~/filter.yml GlobalNamespace rule removing all API documentation.
- Fixed `Destroy may not be called from edit mode` error [ISXB-695](https://issuetracker.unity3d.com/product/unity/issues/guid/ISXB-695)
- Fixed possible exceptions thrown when deleting and adding Action Maps.
- Fixed selection not changing when right-clicking an Action Map or Action in the Project Settings Input Actions Editor.
- Fixed right-click context menus throwing errors when dealing with multiple Input Actions Editor windows.
- Fixed potential race condition on access to GCHandle in DefferedResolutionOfBindings and halved number of calls to GCHandle resolution [ISXB-726](https://issuetracker.unity3d.com/product/unity/issues/guid/ISXB-726)
- Fixed issue where composite part dropdown manipulates binding path and leaves composite part field unchanged.
- Fixed lingering highlight effect on Save Asset button after clicking.
- Fixed missing name in window title for Input Action assets.
- Fixed showing action properties view when there were no actions.
- Fixed "Listen" functionality for selecting an input sometimes expecting the wrong input type.
- Fixed console errors that can be produced when opening input package settings from the Inspector.
- Fixed InputManager.asset file growing in size on each Reset call.
- Fixed Opening InputDebugger throws 'Action map must have state at this point' error.
- Fixed Cut/Paste behaviour to match Editor - Cut items will now be cleared from clipboard after pasting.
- Improved window layout to avoid elements being hidden (both the Input Actions in Project Settings, and standalone Input Actions Editor windows).
- Fixed InputAction asset appearing dirty after rename [ISXB-749](https://issuetracker.unity3d.com/product/unity/issues/guid/ISXB-749).
- Fixed Error logged when InputActionsEditor window opened without a valid asset.
- Fixed ArgumentNullExceptions thrown when deleting items quickly in the UITK Editor.
- Fixed Project Settings header title styling for Input Actions editor.
- Fixed Input Actions Editor losing reference to current ControlScheme upon entering Play Mode [ISXB-770](https://issuetracker.unity3d.com/product/unity/issues/guid/ISXB-770).
- Fixed Save shortcut (ctrl/cmd + S by default) not saving changes in Input Actions Editor windows. [ISXB-659](https://issuetracker.unity3d.com/product/unity/issues/guid/ISXB-659).
- Fixed headers in InputActionsEditor windows becoming squashed when there is a large number of Action Maps/Actions.
- Fixed duplication of project wide input actions when loading/unloading scenes.
- Fixed an issue where UI Toolkit based editor would not close itself if the associated asset would be deleted (To mimic IMGUI Input Action Editor behavior).
- Fixed a regression in IMGUI Input Action Editor where editor would auto-save on focus lost even when the auto-save toggle was disabled.
- Fixed an issue where UI Toolkit based editor would not properly track tentative changes associated with a moved asset file.
- Fixed an issue where selection state of UI Toolkit editor state would not be preserved when associated with a new serialized copy of the asset.
- Fixed an issue where any exceptions throw from within UI Toolkit event queue would only log the error message and not the full exception stack trace, making debugging more difficult.
- Fixed an issue where UI Toolkit Input Actions Editor wouldn't provide a correct modification state when coming back from domain reload.
- Fixed an issue in the Input Actions Editor window where entries being cut would be deleted instantly and not after being pasted.
- Fixed an issue where preloaded InputActionAsset objects added by a Unity developer could accidentally be selected as the project-wide actions asset instead of the configured asset in built players.
- Fixed a compile-time warning: `warning CS0109: The member 'UnityRemoteTestScript.camera' does not hide an accessible member. The new keyword is not required.` showing up in the Console window when building a player including the Input System Unity Remote sample.
- Fixed an issue where the InputActionAsset editor window would remove the unsaved changes asterisk when cancelling the window. [ISXB-797](https://issuetracker.unity3d.com/product/unity/issues/guid/ISXB-797).
- Fixed an issue in the Input Actions Editor window where deleting items unfolded other actions or the selection switched unintended.
- Fixed Composite types missing in context menu when "Any" ControlType selected. [ISXB-769](https://issuetracker.unity3d.com/product/unity/issues/guid/ISXB-769).
- Fixed 3D Vector and 1D Axis binding dropdown usage in Input Actions Editor throwing NotImplementedExceptions.
- Fixed several missing tooltips from the Action/Binding Properties pane in Input Actions Editor.
- Fixed an issue in the InputActionAsset Editor where ControlType wasn't updated when ActionType changed.
- Fixed an issue in the InputActionAsset Editor where Canceling ControlScheme changes didn't reset the values in the UI.
- Fixed an issue where newly created action map names were not editable.
- Fixed an issue where having unsaved changes in `InputActionsEditorWindow` would be discarded when entering play-mode (or triggering domain reload in general).
- Fixed an issue where a `InputActionsEditorWindow` would not find an existing open editor window if the editor was open during a domain reload and then the asset was opened from the Project Explorer.
- Fixed a visual glitch in the InputActionAsset Editor when scrolling the Actions list with a rename in progress. [ISXB-748](https://issuetracker.unity3d.com/product/unity/issues/guid/ISXB-748)
- Fixed ProjectWideActions template so Previous/Next Actions are Button instead of Axis.
- Fixed an issue in the Input Action Editor window where entries being cut would be deleted instantly and not after being pasted.
- Fixed an issue in the Input Action Editor window where deleting items unfolded other actions or the selection switched unintended.
- Fixed an issue where InputActionAsset validation where not triggered for Project-wide input actions when the project-wide asset was edited in a regular windowed Input Action Asset editor window.
- Fixed incorrect documentation in InputSystem.actions and InputSystem.onActionsChanged property API contract.
- Fixed an issue where `InputSystem.actions` could be incorrectly evaluated if the associated asset was deleted.

## [1.8.0-pre.2] - 2023-11-09

### Changed
- Removed icons from action map list as these were always the same and the icon was placeholder
- Input asset editor now switched to use UI Toolkit which matches the project wide input actions editor interface.
- Changed [`InputActionProperty`](xref:UnityEngine.InputSystem.InputActionProperty) property drawer to be more compact. Use the More menu (`⋮`) button to open a dropdown menu and select between Use Reference and Use Action.
- Static analysis warnings regarding flag enums have been suppressed in order to avoid compile-time warnings or errors.
- Action Map and Action Tree views of the UI Toolkit based Input Action Editor now prevents deselection in both views when Escape key is pressed.
- Input Action Asset editors Auto-save feature has been modified to trigger on focus-lost when activated instead of triggering on every modification to the asset in order to reduce impact of processing required to handle modified assets.
- Project-wide input actions template extension changed from .inputactions to .json. This avoids showing template actions in the action's selector UI that are not intended to be used.
- Re-enabled some UI tests that were disabled on iOS.
- Reorganized package Project Settings so that "Input System Package" setting node contains "Input Actions" and "Settings" becomes a child node when Project-wide Actions are available. For Unity versions where Project-wide Actions are not available, the settings structure remains unchanged.
- Make Project-wide Actions the default actions for Player Input.

### Added
- Support for [Game rotation vector](https://developer.android.com/reference/android/hardware/Sensor#TYPE_GAME_ROTATION_VECTOR) sensor on Android.
- Duplicate Input Action Items in the new Input Action Asset Editor with Ctrl+D (Windows) or Cmd+D (Mac).
- Selection of InputActionReferences from project-wide actions on fields that are of type InputActionReference. Uses a new advanced object picker that allows better searching and filtering of actions.
- Reset project wide Input Settings to default via a new Kebab-menu in Input System Project Settings.

### Fixed
- Partially fixed case ISX-1357 (Investigate performance regressing over time).  A sample showed that leaving an InputActionMap enabled could lead to an internal list of listeners growing.  This leads to slow-down, so we now warn if we think this is happening.
- UI fix for input fields in interactions: they are wider now and the width is fixed.
- Fixed exiting empty input fields for actions, action maps and composites in the input action asset editor.
- Fixed an issue where selecting an Action in the Input Action Asset Editor tree-view and then pressing ESC to unselect would throw an `InvalidOperationException`.
- Fixed an issue where selecting an Action Map in the Input Action Asset Editor list and then pressing ESC to unselect would print an `NullReferenceException` to the Debug console.
- Fixed case [ISXB-251](https://issuetracker.unity3d.com/product/unity/issues/guid/ISXB-251) (Action only calls started & performed callbacks when control type is set to Vector3Composite). `EvaluateMagnitude` wasn't overridden for Vector3Composite, also made some minor changes to Vector3Composite and Vector2Composite for consistency.
- Fixed case [ISXB-580](https://issuetracker.unity3d.com/product/unity/issues/guid/ISXB-580) (UI Submit / Cancel not working with Switch Pro controller) by adding "Submit" & "Cancel" usages to the Switch Pro controller input controls.
- Fixed an issue where undoing deletion of Action Maps did not restore Actions correctly.
- Fixed case [ISXB-628](https://issuetracker.unity3d.com/product/unity/issues/guid/ISXB-628) (OnIMECompositionChange does not return an empty string on accept when using Microsoft IME) by clarifying expectations and intended usage for the IME composition change event.
- Fixed issue where the expanded/collapsed state of items in the input action editor was not properly saved between rebuilds of the UI.
- Fixed issue where The Profiler shows incorrect data and spams the console with "Missing Profiler.EndSample" errors when there is an Input System Component in Scene).
- Fixed an issue where undoing duplications of action maps caused console errors.
- Fix for BindingSyntax `WithInteraction()` which was incorrectly using processors.
- Fix for UITK Input Action Editor binding 'Listen' button which wasn't working in the case for Control Type 'Any'.
- Fixed issue of visual elements being null during editing project-wide actions in project settings which prompted console errors.
- Fixed case ISX-1436 (UI TK Input Action Asset Editor - Error deleting Bindings with DeleteKey on Windows).
- Fixed issue with UI Toolkit based Input Action Editor not restoring it's selected items after Domain Reload.
- Fixed the [`GetHapticCapabilitiesCommand`](xref:UnityEngine.InputSystem.XR.Haptics.GetHapticCapabilitiesCommand) always failing to execute due to a mismatch in the size in bytes of the payload and the size expected by XR devices. Changed [`HapticCapabilities`](xref:UnityEngine.InputSystem.XR.Haptics.HapticCapabilities) to include all properties returned by the XR input subsystem. This makes Input System match the functionality provided by the [XR](https://docs.unity3d.com/Manual/com.unity.modules.xr.html) module's [`InputDevice.TryGetHapticCapabilities`](https://docs.unity3d.com/ScriptReference/XR.InputDevice.TryGetHapticCapabilities.html) and [`HapticCapabilities`](https://docs.unity3d.com/ScriptReference/XR.HapticCapabilities.html).
- Fixed issue where deleting a binding in the Input Action Editor would usually result in an unexpected item being selected next.

## [1.8.0-pre.1] - 2023-09-04

### Added
- Initial version of Project Wide Actions for pre-release (`InputSystem.actions`). This feature is available only on Unity Editor versions 2022.3 and above and can be modified in the Project Settings.

### Fixed
- Fixed device selection menu not responding to mouse clicks when trying to add a device in a Control Scheme ([case ISXB-622](https://issuetracker.unity3d.com/product/unity/issues/guid/ISXB-622)).

## [1.7.0] - 2023-08-14

### Added
- Preliminary support for visionOS.
- Show a list of `Derived Bindings` underneath the Binding Path editor to show all controls that matched.

### Changed
- Changed the `InputAction` constructors so it generates an ID for the action and the optional binding parameter. This is intended to improve the serialization of input actions on behaviors when created through API when the property drawer in the Inspector window does not have a chance to generate an ID.

### Fixed
- Fixed missing prefab errors in InputDeviceTester project ([case ISXB-420](https://issuetracker.unity3d.com/product/unity/issues/guid/ISXB-420)).
- Fixed serialization migration in the Tracked Pose Driver component causing bindings to clear when prefabs are used in some cases ([case ISXB-512](https://issuetracker.unity3d.com/product/unity/issues/guid/ISXB-512), [case ISXB-521](https://issuetracker.unity3d.com/product/unity/issues/guid/ISXB-521)).
- Fixed Tracked Pose Driver to use `Transform.SetLocalPositionAndRotation` when available to improve performance. Based on the user contribution from [DevDunk](https://forum.unity.com/members/devdunk.4432119/) in a [forum post](https://forum.unity.com/threads/more-performant-tracked-pose-driver-solution-included.1462691).
- Fixed the `Clone` methods of `InputAction` and `InputActionMap` so it copies the Initial State Check flag (`InputAction.wantsInitialStateCheck`) of input actions.
- Fixed the "Release tests throws exception in InputSystem" bug ([case ISXB-581](https://issuetracker.unity3d.com/issues/release-tests-fail-when-input-system-package-is-installed)).
- Fixed issues with generating Precompiled Layouts for devices which are not defined in a namespace
- Fixed an issue where some controls like `QuaternionControl` could not be included in a Precompiled Layout because the generated code could not access a setter on child control properties.

## [1.6.3] - 2023-07-11

### Fixed
- Fixed warning in USS file

## [1.6.2] - 2023-07-10

### Added
- Enabled `displayIndex` support for Unity 2022.3.

### Fixed
- Fixed UI clicks not registering when OS provides multiple input sources for the same event, e.g. on Samsung Dex (case ISX-1416, ISXB-342).
- Fixed unstable integration test `Integration_CanSendAndReceiveEvents` by ignoring application focus on integration tests. (case ISX-1381)
- Fixed broken "Listen" button in Input actions editor window with Unity dark skin (case ISXB-536).

## [1.6.1] - 2023-05-26

### Fixed
- Fixed issue with compiling in Unity 2022.1 and with XR Toolkit by guarding the experimental UITK Asset Editor code completely.

## [1.6.0] - 2023-05-25

### Added
- Added internal `InputSystemProvider` class for the new `InputForUI` internal module. `InputForUI` allows the UIToolkit to have a single dependency for input events, regardless of using the new input system or the legacy input system.
- Added `InputSystem.customBindingPathValidators` interface to allow showing warnings in the `InputAsset` Editor for specific InputBindings and draw custom UI in the properties panel.
- Added `InputSystem.runInBackground` to be used internally by specific platforms packages. Allows telling the input system that a specific platform runs in background. It allows fixing of [case UUM-6744](https://issuetracker.unity3d.com/product/unity/issues/guid/UUM-6744).
- Added new UIToolkit version of the `InputActionsAsset` editor. Currently this is incomplete (view-only) and the existing editor is still used by default.
- Added `displayIndex` field to the Touch struct to expose the index of the display that was touched.

### Changed
- Changed XR Layout build behavior to create Axis2D control devices with `StickControl` type instead of `Vector2Control`.

### Fixed
- Fixed BindingPath String-Comparison to be culture and case insensitive (case ISXB-449).
- Fixed custom processor display in the input action asset UI after entering/exiting play mode (previously they got hidden) ([case ISXB-445](https://issuetracker.unity3d.com/product/unity/issues/guid/ISXB-445)).

## [1.5.1] - 2023-03-15

### Fixed
- Fixed unclosed profiler marker in `InvokeCallbacksSafe_AnyCallbackReturnsTrue` which would lead to eventually broken profiler traces in some cases like using `PlayerInput` (case ISXB-393).
- Fixed InputAction.bindings.count not getting correctly updated after removing bindings with Erase().
- Fixed an issue where connecting a gamepad in the editor with certain settings will cause memory and performance to degrade ([case UUM-19480](https://issuetracker.unity3d.com/product/unity/issues/guid/UUM-19480)).
- Fixed issue leading to a stack overflow crash during device initialization in `InsertControlBitRangeNode` (case ISXB-405).
- Fixed the issue where saving and loading override bindings to JSON would set unassigned overrides (that were `null`) to assigned overrides (as an empty string `""`).

## [1.5.0] - 2023-01-24

### Added
- Added support for reading Tracking State in [TrackedPoseDriver](xref:UnityEngine.InputSystem.XR.TrackedPoseDriver) to constrain whether the input pose is applied to the Transform. This should be used when the device supports valid flags for the position and rotation values, which is the case for XR poses.
- Added `InputSettings.shortcutKeysConsumeInput`. This allows programmatic access to opt-in to the enhanced shortcut key behaviour ([case ISXB-254](https://issuetracker.unity3d.com/product/unity/issues/guid/ISXB-254))).
- Significantly optimized cost of `ReadValue`/`ReadUnprocessedValueFromState`/`WriteValueIntoState` for some control types. Optimization is opt-in for now, please call `InputSystem.settings.SetInternalFeatureFlag("USE_OPTIMIZED_CONTROLS", true);` in your project to enable it. You can observe which controls are optimized by looking at new optimized column in device debugger. You will need to call a new `InputControl.ApplyParameterChanges()` method if the code is changing `AxisControl` fields after initial setup is done.
- Added the ability to change the origin positioning and movement behaviour of the OnScreenStick (`OnScreenStick.cs`) via the new `behaviour` property. This currently supports three modes of operation, two of which are new in addition to the previous behaviour. Based on the user contribution from [eblabs](https://github.com/eblabs) in [#658](https://github.com/Unity-Technologies/InputSystem/pull/658).
- Significantly optimized cost of `InputAction.ReadValue` and `InputControl.ReadValue` calls by introducing caching behaviour to input controls. Input controls now keep track of whether their underlying state has been changed and only read the value from the underlying state and apply processors when absolutely necessary. Optimization is opt-in for now, please call `InputSystem.settings.SetInternalFeatureFlag("USE_READ_VALUE_CACHING", true);` in your project to enable it. If there are issues try enabling `InputSystem.settings.SetInternalFeatureFlag("PARANOID_READ_VALUE_CACHING_CHECKS", true);` and check in the console if there are any errors regarding caching.
- Added a note in the [supported devices page](Documentation~/SupportedDevices.md) about DualSense support for Android devices.
- Exposed `displayIndex` property for `Pointer`, `Touchscreen`, `TouchControl`, `TouchState`, `Mouse`, `MouseState` which enables look up of the logical screen associated with a pointer event via (display documentation)[https://docs.unity3d.com/ScriptReference/Display.html]

### Fixed
- Fixed composite bindings incorrectly getting a control scheme assigned when pasting into input asset editor with a control scheme selected.
- Fixed an issue on PS5 where device disconnected events that happen while the app is in the background are missed causing orphaned devices to hang around forever and exceptions when the same device is added again ([case UUM-7842](https://issuetracker.unity3d.com/product/unity/issues/guid/UUM-6744)).
- Fixed Switch Pro, DualShock 4, DualSense gamepads becoming current on PC/macOS when no controls are changing ([case ISXB-223](https://issuetracker.unity3d.com/product/unity/issues/guid/ISXB-223))).
- Fixed an issue that made OnScreenStick unusable when used in conjunction with PlayerInput in Auto-Switch devices mode, or with any code that changes user/device pairing on unsued device activity being detected ([case ISXB-48](https://issuetracker.unity3d.com/product/unity/issues/guid/ISXB-48)).
- Fixed issue where input events were being suppressed during interactive action rebinding even when when their controls were excluded ([case ISXB-367](https://issuetracker.unity3d.com/issues/mouse-position-and-mouse-click-input-not-recognized-when-rebinding-is-active)).
- Removed unneeded check that could trigger a NotImplementedException when binding to a Usage (e.g. Submit) ([case ISXB-373](https://issuetracker.unity3d.com/product/unity/issues/guid/ISXB-373)).
- Display a warning instead of throwing a NotImplementedException when loading binding overrides from json when some of the entries have become outdated ([case ISXB-375](https://issuetracker.unity3d.com/product/unity/issues/guid/ISXB-375)).

### Actions
- Extended input action code generator (`InputActionCodeGenerator.cs`) to support optional registration and unregistration of callbacks for multiple callback instances via `AddCallbacks(...)` and `RemoveCallbacks(...)` part of the generated code. Contribution by [Ramobo](https://github.com/Ramobo) in [#889](https://github.com/Unity-Technologies/InputSystem/pull/889).

### Changed
- Changed define requirements of `Unity.InputSystem.TestFramework`, so that it can be used by other packages without setting the `com.unity.inputsystem` package to be testable in the project manifest.

## [1.4.4] - 2022-11-01

### Fixed
- Fixed `ArgumentNullException` when opening the Prefab Overrides window and selecting a component with an `InputAction`.
- Fixed `{fileID: 0}` getting appended to `ProjectSettings.asset` file when building a project ([case ISXB-296](https://issuetracker.unity3d.com/product/unity/issues/guid/ISXB-296)).
- Fixed `Type of instance in array does not match expected type` assertion when using PlayerInput in combination with Control Schemes and Interactions ([case ISXB-282](https://issuetracker.unity3d.com/product/unity/issues/guid/ISXB-282)).
- The `InputActions consume their inputs` behaviour for shortcut support introduced in v1.4 is opt-in now and can be enabled via the project settings ([case ISXB-254](https://issuetracker.unity3d.com/product/unity/issues/guid/ISXB-254))).
- Fixed Memory alignment issue with deserialized InputEventTraces that could cause infinite loops when playing back replays ([case ISXB-317](https://issuetracker.unity3d.com/product/unity/issues/guid/ISXB-317)).
- Fixed an InvalidOperationException when using Hold interaction, and by extension any interaction that changes to performed state after a timeout ([case ISXB-332](https://issuetracker.unity3d.com/product/unity/issues/guid/ISXB-330)).
- Fixed `Given object is neither an InputAction nor an InputActionMap` when using `InputActionTrace` on input action from an input action asset ([case ISXB-29](https://issuetracker.unity3d.com/product/unity/issues/guid/ISXB-29)).
- Fixing devices not being removed if unplugged during domain reload (entering or exiting play mode) ([case ISXB-232](https://issuetracker.unity3d.com/product/unity/issues/guid/ISXB-232)).

## [1.4.3] - 2022-09-23

### Fixed
- Added missing script and gizmo icon for `TrackedPoseDriver.cs` component ([case ISXB-262](https://issuetracker.unity3d.com/product/unity/issues/guid/ISXB-262)).
- Fix for mitigating symptoms reported in ([case UUM-10774](https://issuetracker.unity3d.com/product/unity/issues/guid/UUM-10774) effectively avoiding reenabling mouse, pen or touch devices in `InputSystemPlugin.OnDestroy()` if currently quitting the editor. The fix avoids editor crashing if closed when Simulator Window is open. Note that the actual issue needs a separate fix in Unity and this package fix is only to avoid running into the issue.
- Fixed an issue where Input Action name would not display correctly in Inspector if serialized as `[SerializedProperty]` within a class not derived from `MonoBehavior` ([case ISXB-124](https://issuetracker.unity3d.com/product/unity/issues/guid/ISXB-124).
- Fix an issue where users could end up with the wrong device assignments when using the InputUser API directly and removing a user ([case ISXB-274](https://issuetracker.unity3d.com/product/unity/issues/guid/ISXB-231)).
- Fixed an issue where PlayerInput behavior description was not updated when changing action assset ([case ISXB-286](https://issuetracker.unity3d.com/product/unity/issues/guid/ISXB-286)).

### Changed
- Readded OnDisable() member to MultiplayerEventSystem which was previously removed from the API
- Improved performance of HID descriptor parsing by moving json parsing to a simple custom predicitve parser instead of relying on Unity's json parsing. This should improve domain reload times when there are many HID devices connected to a machine.

### Changed

- Documentation improvements: New workflows and concepts pages. Reorganised table of contents. Improved some code samples. Updated screenshots.

## [1.4.2] - 2022-08-12

### Changed
- Hide XR legacy HMD and controllers layouts from Editor UI dropdown.

### Fixed
- Fix UI sometimes ignoring the first mouse click event after losing and regaining focus ([case ISXB-127](https://issuetracker.unity3d.com/product/unity/issues/guid/ISXB-127).
- Fixed issue when using MultiplayerEventSystems where the visual state of UI controls would change due to constant toggling of CanvasGroup.interactable on and off ([case ISXB-112](https://issuetracker.unity3d.com/product/unity/issues/guid/ISXB-112)).
- Fixed minor issue when renaming input actions where unique renaming would incorrectly consider the input action being renamed as a different action and not allow renaming of 'A' to 'a' without appending a unique integer for example ([case ISXB-25](https://issuetracker.unity3d.com/product/unity/issues/guid/ISXB-25)).
- Fixed an issue where the Input Action asset icon would not be visible during asset creation ([case ISXB-6](https://issuetracker.unity3d.com/product/unity/issues/guid/ISXB-6)).
- Fixed DualSense low frequency motor speed being always set to min value.
- Fixed an issue where `ReadUnprocessedValueFromState` in PoseControl always returning default values.
- Fix Player 1's UI controls stop working after second player joins ([case ISXB-125](https://issuetracker.unity3d.com/product/unity/issues/guid/ISXB-125)))

## [1.4.1] - 2022-05-30

### Fixed
- Fixed composite touchscreen controls were not firing an action if screen was touched before enabling the action ([case ISXB-98](https://issuetracker.unity3d.com/product/unity/issues/guid/ISXB-98)).

## [1.4.0] - 2022-04-10

### Changed

- `Button` type `InputAction`s now go to `started` when a button goes from a press to below the release threshold but not yet to 0.
  ```CSharp
  // Before:
  Set(Gamepad.current.rightTrigger, 0.7f); // Performed (pressed)
  Set(Gamepad.current.rightTrigger, 0.2f); // Canceled (released)
  Set(Gamepad.current.rightTrigger, 0.1f); // Started!!
  Set(Gamepad.current.rightTrigger, 0f);   // Canceled

  // Now:
  Set(Gamepad.current.rightTrigger, 0.7f); // Performed (pressed)
  Set(Gamepad.current.rightTrigger, 0.2f); // Started (released but not fully)
  Set(Gamepad.current.rightTrigger, 0.1f); // <Nothing>
  Set(Gamepad.current.rightTrigger, 0f);   // Canceled
  ```
  * This also applies to `PressInteraction` when set to `Press` behavior.
  * In effect, it means that a button will be in `started` or `performed` phase for as long as its value is not 0 and will only go to `canceled` once dropping to 0.
- Processors are now always applied when reading action values through `InputAction.ReadValue<>` or `CallbackContext.ReadValue<>`. Previously, if no bound control was actuated, ReadValue calls would return the default value for the action type but not run the value through the processors.([case 1293728](https://issuetracker.unity3d.com/product/unity/issues/guid/1293728/)).
- Made the following internal types public. These types can be useful when deconstructing raw events captured via `InputEventTrace`.
  * `UnityEngine.InputSystem.Android.LowLevel.AndroidAxis`
  * `UnityEngine.InputSystem.Android.LowLevel.AndroidGameControllerState`
  * `UnityEngine.InputSystem.Android.LowLevel.AndroidKeyCode`
- Adding or removing a device no longer leads to affected actions being temporarily disabled ([case 1379932](https://issuetracker.unity3d.com/issues/inputactionreferences-reading-resets-when-inputactionmap-has-an-action-for-the-other-hand-and-that-hand-starts-slash-stops-tracking)).
  * If, for example, an action was bound to `<Gamepad>/buttonSouth` and was enabled, adding a second `Gamepad` would lead to the action being temporarily disabled, then updated, and finally re-enabled.
  * This was especially noticeable if the action was currently in progress as it would get cancelled and then subsequently resumed.
  * Now, an in-progress action will get cancelled if the device of its active control is removed. If its active control is not affected, however, the action will keep going regardless of whether controls are added or removed from its `InputAction.controls` list.
- Installing the package for the first time will now set `"Active Input Handling"` to `"Both"` rather than `"Input System Package"`.
  * This means, that by default, both the old and the new input system will run side by side where supported.
  * This can be manually switched by going to `Edit >> Project Settings >> Player >> Active Input Handling`.

### Fixed

- Fixed an issue where a layout-override registered via `InputSystem.RegisterLayoutOverride(...)` would cause the editor to malfunction or crash if the layout override had a name already used by an existing layout (case 1377685).
- Fixed an issue where attempting to replace an existing layout-override by using an existing layout-override name didn't work as expected and would instead aggregate overrides instead of replacing them when an override with the given name already exists.
- Fixed Switch Pro controller not working correctly in different scenarios ([case 1369091](https://issuetracker.unity3d.com/issues/nintendo-switch-pro-controller-output-garbage), [case 1190216](https://issuetracker.unity3d.com/issues/inputsystem-windows-switch-pro-controller-only-works-when-connected-via-bluetooth-but-not-via-usb), case 1314869).
- Fixed DualShock 4 controller not allowing input from other devices due to noisy input from its unmapped sensors ([case 1365891](https://issuetracker.unity3d.com/issues/input-from-the-keyboard-is-not-working-when-the-dualshock-4-controller-is-connected)).
- Fixed `InputSystem.onAnyButtonPress` so that it doesn't throw exceptions when trying to process non state or delta events ([case 1376034](https://issuetracker.unity3d.com/product/unity/issues/guid/1376034/)).
- Fixed `InputControlPath.Matches` incorrectly reporting matches when only a prefix was matching.
  * This would, for example, cause `Keyboard.eKey` to be matched by `<Keyboard>/escape`.
  * Fix contributed by [Fredrik Ludvigsen](https://github.com/steinbitglis) in [#1485](https://github.com/Unity-Technologies/InputSystem/pull/1485).
- Fixed `OnScreenButton` triggering `NullReferenceException` in combination with custom devices ([case 1380790 ](https://issuetracker.unity3d.com/issues/nullreferenceexception-error-when-setting-on-screen-button-to-a-custom-device)).
- Fixed no devices being available in `Start` and `Awake` methods if, in the player, any `InputSystem` API was accessed during the `SubsystemRegistration` phase ([case 1392358](https://issuetracker.unity3d.com/issues/inputsystem-does-not-initialize-properly-in-a-build-when-accessed-early)).
- Fixed dropdown for "Supported Devices" in settings not showing all device layouts.
- Fixed "STAT event with state format TOUC cannot be used with device 'Touchscreen:/Touchscreen'" when more than max supported amount of fingers, currently 10, are present on the screen at a same time (case 1395648).
- Fixed mouse events not being timesliced when input system is switched to process input in fixed updates (case 1386738).
- Fixed missing tooltips in PlayerInputManagerEditor for the Player Limit and Fixed Splitscreen sizes labels ([case 1396945](https://issuetracker.unity3d.com/issues/player-input-manager-pops-up-placeholder-text-when-hovering-over-it)).
- Fixed DualShock 4 controllers not working in some scenarios by adding support for extended mode HID reports ([case 1281633](https://issuetracker.unity3d.com/issues/input-system-dualshock4-controller-returns-random-input-values-when-connected-via-bluetooth-while-steam-is-running), case 1409867).
- Fixed `BackgroundBehavior.IgnoreFocus` having no effect when `Application.runInBackground` was false ([case 1400456](https://issuetracker.unity3d.com/issues/xr-head-tracking-lost-when-lost-focus-with-action-based-trackedposedriver-on-android)).
- Fixed an issue where a device was left disabled when it was disconnected while an application was out-of-focus and then re-connected when in-focus (case 1404320).

#### Actions

- Fixed `InvalidCastException: Specified cast is not valid.` being thrown when clicking on menu separators in the control picker ([case 1388049](https://issuetracker.unity3d.com/issues/invalidcastexception-is-thrown-when-selecting-the-header-of-an-advanceddropdown)).
- Fixed accessing `InputAction`s directly during `RuntimeInitializeOnLoad` not initializing the input system as a whole and leading to exceptions ([case 1378614](https://issuetracker.unity3d.com/issues/input-system-nullreferenceexception-error-is-thrown-when-using-input-actions-in-builds)).
- Fixed `InputAction.GetTimeoutCompletionPercentage` jumping to 100% completion early ([case 1377009](https://issuetracker.unity3d.com/issues/gettimeoutcompletionpercentage-returns-1-after-0-dot-1s-when-hold-action-was-started-even-though-it-is-not-performed-yet)).
- Fixed d-pad inputs sometimes being ignored on actions that were binding to multiple controls ([case 1389858](https://unity.slack.com/archives/G01RVV1SPU4/p1642501574002300)).
- Fixed `IndexOutOfRangeException` when having multiple interactions on an action and/or binding in an action map other than the first of an asset ([case 1392559](https://issuetracker.unity3d.com/issues/map-index-on-trigger-and-indexoutofrangeexception-are-thrown-when-using-interaction-on-both-binding-and-its-parent-action)).
  * Fix contributed by [Russell Quinn](https://github.com/russellquinn) in [#1483](https://github.com/Unity-Technologies/InputSystem/pull/1483).
- Fixed `AxisComposite` not respecting processors applied to `positive` and `negative` bindings (case 1398942).
  * This was a regression introduced in [1.0.0-pre.6](#axiscomposite-min-max-value-fix).
- Fixed calling `action.AddCompositeBinding(...).With(...)` while action is enabled not correctly updating controls for part bindings of the composite.
- Fixed `TwoModifiersComposite` inadvertently not allowing controls other than `ButtonControl`s being bound to its `binding` part.
- Added support for keyboard shortcuts and mutually exclusive use of modifiers.
  * In short, this means that a "Shift+B" binding can now prevent a "B" binding from triggering.
  * `OneModifierComposite`, `TwoModifiersComposite`, as well as the legacy `ButtonWithOneModifierComposite` and `ButtonWithTwoModifiersComposite` now require their modifiers to be pressed __before__ (or at least simultaneously with) pressing the target button.
    * This check is performed only if the target is a button. For a binding such as `"CTRL+MouseDelta"` the check is bypassed. It can also be manually bypassed via the `overrideModifiersNeedToBePressedFirst`.
  * State change monitors on a device (`IInputStateChangeMonitor`) are now sorted by their `monitorIndex` and will trigger in that order.
  * Actions are now automatically arranging their bindings to trigger in the order of decreasing "complexity". This metric is derived automatically. The more complex a composite a binding is part of, the higher its complexity. So, `"Shift+B"` has a higher "complexity" than just `"B"`.
  * If an binding of higher complexity "consumes" a given input, all bindings waiting to consume the same input will automatically get skipped. So, if a `"Shift+B"` binding composite consumes a `"B"` key press, a binding to `"B"` that is waiting in line will get skipped and not see the key press.
  * If your project is broken by these changes, you can disable the new behaviors via a feature toggle in code:
    ```CSharp
    InputSystem.settings.SetInternalFeatureFlag("DISABLE_SHORTCUT_SUPPORT", true);
    ```
- Added new APIs for getting and setting parameter values on interactions, processors, and composites.
  ```CSharp
  // Get parameter.
  action.GetParameterValue("duration");     // Any "duration" value on any binding.
  action.GetParameterValue("tap:duration"); // "duration" on "tap" interaction on any binding.
  action.GetParameterValue("tap:duration",  // "duration" on "tap" on binding in "Gamepad" group.
      InputBinding.MaskByGroup("Gamepad"));

  // Set parameter.
  action.ApplyParameterOverride("duration", 0.4f);
  action.ApplyParameterOverride("tap:duration", 0.4f);
  action.ApplyParameterOverride("tap:duration", 0.4f,
      InputBinding.MaskByGroup("Gamepad"));

  // Can also apply parameter overrides at the level of
  // InputActionMaps and InputActionAssets with an effect
  // on all the bindings contained therein.
  asset.ApplyParameterOverride("scaleVector2:x", 0.25f,
      new InputBinding("<Mouse>/delta"));
  ```

### Added

- Added support for "Hori Co HORIPAD for Nintendo Switch", "HORI Pokken Tournament DX Pro Pad", "HORI Wireless Switch Pad", "HORI Real Arcade Pro V Hayabusa in Switch Mode", "PowerA NSW Fusion Wired FightPad", "PowerA NSW Fusion Pro Controller (USB only)", "PDP Wired Fight Pad Pro: Mario", "PDP Faceoff Wired Pro Controller for Nintendo Switch", "PDP Faceoff Wired Pro Controller for Nintendo Switch", "PDP Afterglow Wireless Switch Controller", "PDP Rockcandy Wired Controller".
- Added support for SteelSeries Nimbus+ gamepad on Mac (addition contributed by [Mollyjameson](https://github.com/MollyJameson)).
- Added support for Game Core platforms to XR layouts, devices, and input controls. These classes were previously only enabled on platforms where `ENABLE_VR` is defined.
- Added a new `DeltaControl` control type that is now used for delta-style controls such as `Mouse.delta` and `Mouse.scroll`.
  * Like `StickControl`, this control has individual `up`, `down`, `left`, and `right` controls (as well as `x` and `y` that it inherits from `Vector2Control`). This means it is now possible to directly bind to individual scroll directions (such as `<Mouse>/scroll/up`).
- Added the 'Cursor Lock Behavior' setting to InputSystemUIInputModule to control the origin point of UI raycasts when the cursor is locked. This enables the use of PhysicsRaycaster when the cursor is locked to the center of the screen ([case 1395281](https://issuetracker.unity3d.com/product/unity/issues/guid/1395281/)).
- Added support for using the Unity Remote app with the Input System.
  * Requires Unity 2021.2.18 or later.

## [1.3.0] - 2021-12-10

### Changed

- The artificial `ctrl`, `shift`, and `alt` controls (which combine the left and right controls into one) on the keyboard can now be written to and no longer throw `NotSupportedException` when trying to do so ([case 1340793](https://issuetracker.unity3d.com/issues/on-screen-button-errors-on-mouse-down-slash-up-when-its-control-path-is-set-to-control-keyboard)).
- All devices are now re-synced/reset in next update after entering play mode, this is needed to read current state of devices before any intentional input is provided ([case 1231907](https://issuetracker.unity3d.com/issues/mouse-coordinates-reported-as-00-until-the-first-move)).
- Replaced `UnityLinkerBuildPipelineData.inputDirectory` with hardcoded `Temp` folder because `inputDirectory` is deprecated.
- Deprecated `InputSettings.filterNoiseOnCurrent`. Now noise filtering is always enabled. Device only will become `.current` if any non-noise control have changed state.
- A device reset (such as when focus is lost) on `Touchscreen` will now result in all ongoing touches getting cancelled instead of all touches being simply reset to default state.
- Calling `InputTestFixture.Press`, `InputTestFixture.Set`, etc. from within a `[UnityTest]` will no longer immediately process input. Instead, input will be processed like it normally would as part of the Unity player loop.

### Fixed

- Fixed writing values into the half-axis controls of sticks (such as `Gamepad.leftStick.left`) producing incorrect values on the stick ([case 1336240](https://issuetracker.unity3d.com/issues/inputtestfixture-tests-return-inverted-values-when-pressing-gamepads-left-or-down-joystick-buttons)).
- Fixed setting size of event trace in input debugger always growing back to largest size set before.
- Fixed successive clicks not getting triggered with `TouchSimulation` on when not moving the mouse in-between clicks ([case 1330014](https://issuetracker.unity3d.com/issues/onclick-isnt-triggered-on-the-second-click-when-the-mouse-isnt-moved-and-simulate-touch-input-from-mouse-or-pen-is-enabled)).
- Fixed `InputSystemUIInputModule` stopping to listen for input when swapping `InputActionAsset` instances while input was disabled ([case 1371332](https://issuetracker.unity3d.com/issues/ui-navigation-stops-working-after-adding-two-input-devices-to-a-scene)).
- Fixed `InputSystemUIInputModule` showing incorrect bindings after pressing the 'Fix UI Input Module' button in PlayerInput component([case 1319968](https://issuetracker.unity3d.com/product/unity/issues/guid/1319968/)).
- Fixed an issue where UI button clicks could be ignored by `InputSystemUIInputModule` if modifying on-screen devices from Update() callbacks ([case 1365070](https://issuetracker.unity3d.com/product/unity/issues/guid/1365070)).
- Fixed an issue with `InputSystemUIInputModule` that would cause UI to stop responding during play mode after changing a script file while Recompile and Continue mode is active, or by forcing a script recompile using `RequestScriptCompilation`([case 1324215](https://issuetracker.unity3d.com/product/unity/issues/guid/1324215/)).
- Fixed `InputSystemUIInputModule` inspector showing all action bindings as "None" when assigned a runtime created actions asset ([case 1304943](https://issuetracker.unity3d.com/issues/input-system-ui-input-module-loses-prefab-action-mapping-in-local-co-op)).
- Fixed a problem with UI Toolkit buttons remaining active when multiple fingers are used on a touchscreen, using `InputSystemUIInputModule` with pointerBehavior set to `UIPointerBehavior.SingleUnifiedPointer`. UI Toolkit will now always receive the same pointerId when that option is in use, regardless of the hardware component that produced the pointer event. ([case 1369081](https://issuetracker.unity3d.com/issues/transitions-get-stuck-when-pointer-behavior-is-set-to-single-unified-pointer-and-multiple-touches-are-made)).
- Fixed a problem with `InputUser` where devices would be removed and not added again after layout overrides preventing certain devices, e.g. gamepads to not work correctly when associated with action map bindings tied to `PlayerInput` ([case 1347320](https://issuetracker.unity3d.com/product/unity/issues/guid/1347320)).
- Fixed DualSense on iOS not inheriting from `DualShockGamepad` ([case 1378308](https://issuetracker.unity3d.com/issues/input-dualsense-detection-ios)).
- Fixed a device becoming `.current` (e.g. `Gamepad.current`, etc) when sending a new state event that contains no control changes (case 1377952).
- Fixed calling `IsPressed` on an entire device returning `true` ([case 1374024](https://issuetracker.unity3d.com/issues/inputcontrol-dot-ispressed-always-returns-true-when-using-new-input-system)).
- Fixed HIDs having blackslashes in their vendor or product names leading to binding paths generated by interactive rebinding that failed to resolve to controls and thus lead to no input being received ([case 1335465](https://issuetracker.unity3d.com/product/unity/issues/guid/1335465/)).
- Fixed `InputSystem.RegisterLayoutOverride` resulting in the layout that overrides are being applied to losing the connection to its base layout ([case 1377719](https://fogbugz.unity3d.com/f/cases/1377719/)).
- Fixed `Touch.activeTouches` still registering touches after the app loses focus ([case 1364017](https://issuetracker.unity3d.com/issues/input-system-new-input-system-registering-active-touches-when-app-loses-focus)).
- Fixed `MultiplayerEventSystem` not preventing keyboard and gamepad/joystick navigation from one player's UI moving to another player's UI ([case 1306361](https://issuetracker.unity3d.com/issues/input-system-ui-input-module-lets-the-player-navigate-across-other-canvases)).
  * This fix relies on a `CanvasGroup` being injected into each `playerRoot` and the `interactable` property of the group being toggled back and forth depending on which part of the UI is being updated.
- Fixed `InputTestFixture` incorrectly running input updates out of sync with the player loop ([case 1341740](https://issuetracker.unity3d.com/issues/buttoncontrol-dot-waspressedthisframe-is-false-when-using-inputtestfixture-dot-press)).
  * This had effects such as `InputAction.WasPressedThisFrame()` returning false expectedly.
- Fixed broken code example for state structs in `Devices.md` documentation (fix contributed by [jeffreylanters](https://github.com/jeffreylanters)).
- Fixed `TrackedDeviceRaycaster` not picking closest hit in scene (fix originally contributed by [alexboost222](https://github.com/alexboost222)).

#### Actions

- Fixed opening a new project (or one that needs a full reimport) leading to several exceptions in the console if the most recently opened project was closed with a `.inputactions` editor open ([case 1313185](https://issuetracker.unity3d.com/issues/exceptions-about-previously-open-action-map-being-thrown-when-opening-new-project)).
- Fixed incorrect indentation of input actions in the inspector ([case 1285546](https://issuetracker.unity3d.com/product/unity/issues/guid/1285546/)).
- Fixed an issue where serialized `InputAction` properties would have display name "Input Action" in the Inspector window instead of their given name. ([case 1367240](https://issuetracker.unity3d.com/product/unity/issues/guid/1367240)).
- Fixed an issue where `InputAction.Enable` would not reuse memory allocated prior and thus lead to memory leaks ([case 1367442](https://issuetracker.unity3d.com/issues/input-system-puts-a-lot-of-pressure-on-the-garbage-collector-when-enabling-and-disabling-inputactionmaps)).
- Fixed interactions such as `Press` not getting processed correctly when having multiple of them on different bindings of the same action and receiving simultaneous input on all of them ([case 1364667](https://issuetracker.unity3d.com/issues/new-input-system-stops-working-after-pressing-2-keyboard-buttons-at-the-same-time)).
  * If, for example, you bind the A and S key on the same action, put a `Press` interaction on both, and then press both keys, interactions would get missed or got stuck.
- Fixed `InputAction.IsPressed`/`WasPressed`/`WasReleased` returning incorrect results when binding multiple buttons on the same action and pressing/releasing them simultaneously.
- Improved performance of looking up actions by name.
- Fixed `InputAction.controls` exhibiting bad performance when there were no controls bound to an action ([case 1347829](https://issuetracker.unity3d.com/issues/inputaction-dot-controls-are-accessed-slower-when-the-gamepad-slash-controller-is-not-connected)).
- Fixed interactions involving timeouts (such as `HoldInteraction`) performing erroneous delayed triggers on actions when input is composed of multiple controls ([1251231](https://issuetracker.unity3d.com/issues/input-system-composites-hold-interaction-can-be-performed-when-no-keys-are-hold)).
  * For example, if you bind `Shift+B` using a `OneModifierComposite` and put a `HoldInteraction` on the binding, then depending on the order in which the keys are pressed, you would sometimes see the action spuriously getting triggered when in fact no input was received.
- Fixed control schemes of bindings not getting updates when being pasted from one `.inputactions` asset into another ([case 1276106](https://issuetracker.unity3d.com/issues/input-system-control-schemes-are-not-resolved-when-copying-bindings-between-inputactionassets)).
  * For example, if you copied a binding from an asset that had a "Gamepad" control scheme into an asset that had none, the resulting binding would be unusable.
  * All associations with control schemes that do not exist in the target asset are now removed from bindings upon pasting.
- Fixed `InputActionSetupExtensions.AddCompositeBinding` not setting name of composite.

## [1.2.0] - 2021-10-22

### Changed

- When exceptions occur in user code inside of Input System callbacks, the exception message is now printed __first__ and details about the callback second.
  * Previously a message similar to "Exception ... while executing '...' callbacks" was printed first and then followed by exception log. This was hiding the actual exception and created confusion.

### Fixed

- Fixed a performance issue on entering/exiting playmode where HID device capabilities JSON could be parsed multiple times for a single device([case 1362733](https://issuetracker.unity3d.com/issues/input-package-deserializing-json-multiple-times-when-entering-slash-exiting-playmode)).
- Fixed a problem where explicitly switching to the already active control scheme and device set for PlayerInput would cancel event callbacks for no reason when the control scheme switch would have no practical effect. This fix detects and skips device unpairing and re-pairing if the switch is detected to not be a change to scheme or devices. (case 1342297)
- Any unhandled exception in `InputManager.OnUpdate` failing latter updates with `InvalidOperationException: Already have an event buffer set! Was OnUpdate() called recursively?`. Instead the system will try to handle the exception and recover into a working state.
- Fixed an issue that broke the `VirtualMouseInput` component in the editor ([case 1367553](https://issuetracker.unity3d.com/issues/vitrualmouseinput-stickaction-doesnt-work)).
- Fixed a problem where only using runtimes that are not XR supported causes a compile error. This fix adds back in `ENABLE_VR` checks to prevent this case (case 1368300)
- Fixed input action for Android gamepad's right stick will be correctly invoked when only y axis is changing ([case 1308637](https://issuetracker.unity3d.com/issues/android-input-system-right-analog-stick-tracking-is-erratic-when-using-a-gamepad-connected-to-an-android-device)).
- Generic gamepad short display button names were incorrectly mapped on Switch (`A` instead of `B`, etc).
- Fixed an issue where resetting an action via `InputAction.Reset()` while being in disabled state would prevent the action from being enabled again. ([case 1370732](https://issuetracker.unity3d.com/product/unity/issues/guid/1370732/)).
- Fixed "Default constructor not found for type UnityEngine.InputSystem.iOS.LowLevel.iOSStepCounter" any other potential exceptions due to classes, methods, fields and properties being stripped when managed stripping setting set to medium or high ([case 1368761](https://issuetracker.unity3d.com/issues/ios-new-input-system-iosstepcounter-crash-on-launch-with-managed-stripping)).
- Fixed an issue where `InvalidOperationExceptions` are thrown if an input for an action with multiple interactions is held  while disconnecting the device([case 1354098](https://issuetracker.unity3d.com/issues/input-system-errors-are-thrown-when-disconnecting-controller-while-holding-a-button-with-press-and-release-set-up-separately)).
- Fixed `action.ReadValue` and others returning invalid data when used from `FixedUpdate` or early update when running in play mode in the editor ([case 1368559](https://issuetracker.unity3d.com/issues/enter-key-is-not-registered-when-using-waspressedthisframe-with-input-system-1-dot-1-1) [case 1367556](https://issuetracker.unity3d.com/issues/input-action-readvalue-always-returns-zero-when-called-from-fixedupdate) [case 1372830](https://issuetracker.unity3d.com/issues/querying-inputs-before-preupdate-dot-newinputupdate-returns-invalid-data-when-running-in-play-mode-in-editor)).
- Fixed current being `null` for sensors (`Accelerometer.current`, others) ([case 1371204](https://issuetracker.unity3d.com/issues/accelerometer-not-working-when-using-input-system-1-dot-1-1)).

### Added

- Added support for PS5 DualSense controllers on Mac and Windows.
- Improved the user experience when creating single vs multi-touch touchscreen bindings in the Input Action Asset editor by making both options visible in the input action dropdown menu. Now it's not neccessary to be aware of the touch\*/press path binding syntax ([case 1357664](https://issuetracker.unity3d.com/issues/inputsystem-touchscreens-multi-touch-doesnt-work-when-using-a-custom-inputactionasset)).
- Added support for the Unity Remote app.
  * __NOTE__: This unfortunately requires a change in the Unity native runtime. We are in the process of rolling out the change to Unity versions. A public build that receives the change will automatically enable the functionality in the Input System package.

## [1.1.1] - 2021-09-03

### Fixed

- Fixed `InvalidCastException: Specified cast is not valid.` and `InvalidOperationException: Already have an event buffer set! Was OnUpdate() called recursively?` when upgrading from 1.1.0-pre.5 or earlier. If you experience this issue you can also restart the editor to resolve it.
- Fixed `InputDeviceChange.Destroyed` not being available, now it's correctly marked as obsolete instead.
- Removed documentation around platform user account management of `InputUser` which was ahead of actual backend support for the feature.

## [1.1.0] - 2021-08-27

### Changed

- Modified the fix that landed in `1.1-preview.3` for [any given control being added to an action only once](#same_control_multiple_times_fix).
  * This caused a regression with some setups that, for example, bound the same control multiple times in a composite using processors to alter the value of the control.
  * Internally, a control is now again allowed to feed into the same action through more than one binding.
  * However, externally the control will be mentioned on the action's `InputAction.controls` list only once.
- Adding `InputSystemUIInputModule` from code now installs `DefaultInputActions`. This is equivalent to the default setup when adding the component in the editor ([case 1259306](https://issuetracker.unity3d.com/issues/input-system-ugui-button-does-not-react-when-clicked)).
  ```CSharp
  var go = new GameObject();
  go.AddComponent<EventSystem>();
  var uiModule = go.AddComponent<InputSystemUIInputModule>();
  // uiModule.actionsAsset now has a DefaultInputActions() asset assigned to it and the various
  // action references point to its actions.
  ```
  * `InputSystemUIInputModule.UnassignActions` has been added to remove all actions from the module en bloc.
  ```CSharp
  uiModule.UnassignActions();
  ```

### Fixed

- Fixed an issue where mixing test cases based on `InputTestFixture` (using mocked `InputSystem`) and regular test cases (using real `InputSystem`) would lead to static state leaking between test cases causing random failures and unexpected/undefined behavior ([case 1329015](https://issuetracker.unity3d.com/product/unity/issues/guid/1329015)).
- Fixed `InputSystemUIInputModule.AssignDefaultActions` not assigning `trackedDeviceOrientation` and `trackedDevicePosition`.
- Fixed regression introduced by [previous change](#ui_multiple_scenes_fix) where `InputSystemUIInputModule` would not disable actions correctly.
- Fixed `InputAction.canceled` not getting triggered reliably for `InputActionType.PassThrough` actions when `InputSystem.ResetDevice` was called.
- Fixed device resets (e.g. happening as part of focus changes) leading to only some actions bound to these devices getting cancelled instead of all of them.

## [1.1.0-pre.6] - 2021-08-23

### Fixed

- Fixed pairing devices to existing `InputUser`s potentially corrupting list of paired devices from other `InputUser`s ([case 1327628](https://issuetracker.unity3d.com/issues/input-system-devices-are-reassigned-to-the-wrong-users-after-adding-a-new-device)).
- Fixed duplication of control paths when viewing collections of `InputControl`s in the inspector.
  * Fix contributed by [NibbleByte](https://github.com/NibbleByte) in [1354](https://github.com/Unity-Technologies/InputSystem/pull/1354).
- Fixed `StackOverflowException` caused by calling `InputSystem.Update` from inside an input action callback such as `InputAction.performed` ([case 1316000](https://issuetracker.unity3d.com/issues/crash-when-adding-inputsystem-dot-update-to-inputsystem-command-handler-to-force-processing-an-event-and-sending-input)).
- Fixed `InputTestFixture` leaving all `.current` getters uninitialized after a test run ([case 1329015](https://issuetracker.unity3d.com/issues/inputsystem-mouseeventhandler-breaks-when-running-multiple-playmode-tests)).
- Fixed broken script references in Touch Samples project ([case 1190598](https://issuetracker.unity3d.com/issues/input-system-sample-projects-have-missing-script-references)).
- Fixed `PointerInput` composite in `TouchSamples` project being registered only after scenes already loaded ([case 1215048](https://issuetracker.unity3d.com/issues/mobile-input-system-custom-binding-broken-slash-not-registered-when-using-runtimeinitializeonloadmethod-and-loading-scene-directly)).
- Fixed `InputControlExtensions.EnumerateChangedControls` skipping over `left`, `right`, and `down` controls on PS4 controller's dpad ([case 1315107](https://issuetracker.unity3d.com/issues/input-system-left-right-and-down-directional-pad-buttons-do-not-switch-controls-over-to-controller)).
- Fixed undo not working in `Input System Package` project settings pane ([case 1291709](https://issuetracker.unity3d.com/issues/inputsystem-exception-thrown-continuously-when-undo-operation-is-performed-with-supported-devices-list-in-the-project-settings)).
- Fixed incorrect indexing in `InputUser.OnDeviceChanged` that could result in incorrect pairing of devices or `IndexOutOfRangeException` being thrown when removing, adding or reconfiguring a device. Fix contribution by [Mikael Klages](https://github.com/ITR13) in [#1359](https://github.com/Unity-Technologies/InputSystem/pull/1359).
- Fixed incorrect indexing when sorting magnitude based on score in `InputActionRebindingExtensions.RebindingOperation` which could result in incorrect magnitudes for candidates. Contribution by [Fredrik Ludvigsen](https://github.com/steinbitglis) in [#1348](https://github.com/Unity-Technologies/InputSystem/pull/1348).
- Fixed inconsistent ordering and execution when adding to or removing from the various callbacks in the API (such as `InputSystem.onDeviceChange` but also `InputAction.started` etc.) during the execution of a callback ([case 1322530](https://issuetracker.unity3d.com/issues/inputsystems-events-are-not-called-the-order-they-were-added-when-they-are-modified-in-the-middle-of-the-call-by-other-listener).
- Fixed inconsistent behavior of WebGL gamepad left/right stick. Up/Down controls were reverse of X/Y controls. ([case 1348959](https://fogbugz.unity3d.com/f/cases/1348959))
- Fixed `PlayerInputManager`s join action not triggering when using a referenced `InputAction` ([case 1260625](https://issuetracker.unity3d.com/issues/input-system-player-input-managers-join-action-is-not-triggered-when-using-a-referenced-input-action)).
- Fixed UI issue where pressing the wrong button was possible while quickly moving through a UI because the submit action fired on action press instead of action release ([1333563](https://issuetracker.unity3d.com/issues/input-submit-action-is-called-on-release-rather-than-on-press-when-using-enter-key)).
- Fixed InvalidOperationException when opening a preset created from a .inputactions asset ([case 1199544](https://issuetracker.unity3d.com/issues/input-system-properties-are-not-visible-and-invalidoperationexception-is-thrown-on-selecting-inputactionimporter-preset-asset)).
- Fixed a problem arising when combining InputSystemUIInputModule and PlayInput with SendMessage or BroadcastMessage callback behavior on the same game object or hierarchy which is an ambiguous input setup. This fix eliminates callbacks into InputSystemUIInputModule. Related to ([1343712](https://issuetracker.unity3d.com/issues/input-system-ui-components-lags-when-using-input-system-ui-input-module-together-with-player-input-component)).
- Fixed inconsistent usage of `ENABLE_PROFILER` define together with `Profiler.BeginSample`/`Profiler.EndSample` by removing `ENABLE_PROFILER` macro check because `BeginSample`/`EndSample` are already conditional with `[Conditional("ENABLE_PROFILER")]` ([case 1350139](https://issuetracker.unity3d.com/issues/inconsistent-enable-profiler-scripting-defines-in-inputmanager-dot-cs-when-using-profiler-dot-beginssample-and-profiler-dot-endsample)).
- Remediated majority of performance issues with high frequency mice (>=1kHz poll rates) in release mode by merging consecutive mouse move events together ([case 1281266](https://issuetracker.unity3d.com/issues/many-input-events-when-using-1000hz-mouse)), see the events documentation for more information.
- Fixed `InputEventTrace` replays skipping over empty frames and thus causing playback to happen too fast.
- Fixed `"Pointer should have exited all objects before being removed"` error when changing screen orientation on mobile.
- Controls such as mouse positions are no longer reset when focus is lost.
- Pressing a uGUI `Button` and then alt-tabbing away, letting go of the button, and then going back to the application will no longer trigger a button click.
- Fixed `Input.onUnpairedDeviceActivity` triggering from editor input.
- Fixed 'up' and 'down' controls on `WebGLGamepad` left and right sticks not being clamped correctly.

#### Actions

- Fixed right-clicking in empty action map or action list not popping up context menu ([case 1336426](https://issuetracker.unity3d.com/issues/cant-open-drop-down-menu-when-hovering-over-free-space-in-input-action)).
- Fixed binding paths being misaligned in UI when switching to text mode editing ([case 1200107](https://issuetracker.unity3d.com/issues/input-system-path-input-field-text-is-clipping-under-binding-in-the-properties-section)).
- Fixed `"Exception: Style.Draw may not be called with GUIContent that is null."` error from `PlayerInput` inspector when having an action map with no actions ([case 1317735](https://issuetracker.unity3d.com/issues/multiple-error-messages-are-thrown-when-trying-to-expand-the-event-list-of-an-input-actions-asset-that-has-an-empty-action-map)).
- Fixed calling `GetBindingDisplayString()` on an `InputAction` with a composite binding leading to doubled up output ([case 1321175](https://issuetracker.unity3d.com/issues/macos-input-system-getbindingdisplaystring-returns-empty-strings-for-some-mappings)).
- Fixed `MultiTapInteraction` not respecting `InputSettings.multiTapDelayTime` ([case 1292754](https://issuetracker.unity3d.com/issues/multitapdelaytime-does-not-influence-maxtapspacing-in-input-action-assets)).
- Fixed changing values in `Input System Package` project settings not affecting default values displayed in `.inputactions` editor window ([case 1292754](https://issuetracker.unity3d.com/issues/multitapdelaytime-does-not-influence-maxtapspacing-in-input-action-assets)).
- Fixed rebinding a part of a composite with `RebindingOperation.WithTargetBinding` not also changing the type of control being looked for ([case 1272563](https://issuetracker.unity3d.com/issues/input-system-performinteractiverebinding-method-doesnt-detect-button-input-when-rebinding-part-of-a-2d-vector-composite)).
- <a name="axiscomposite-min-max-value-fix"></a> Fixed `AxisComposite` not respecting `minValue` and `maxValue` properties ([case 1335838](https://issuetracker.unity3d.com/issues/inputsystem-1d-axis-composite-binding-will-return-a-incorrect-value-if-minvalue-and-maxvalue-is-not-1-and-1)).
- Fixed `ArgumentOutOfRangeException` caused by `IsPointerOverGameObject` ([case 1337354](https://issuetracker.unity3d.com/issues/mobile-argumentoutofrangeexception-is-thrown-when-calling-ispointerovergameobject)).
- `PlayerInput` no longer logs an error message when it is set to `Invoke UnityEvents` and can't find  an action in the given `.inputactions` asset ([case 1259577](https://issuetracker.unity3d.com/issues/an-error-is-thrown-when-deleting-an-input-action-and-entering-play-mode)).
- Fixed `HoldInteraction` getting stuck when hold and release happens in same event ([case 1346786](https://issuetracker.unity3d.com/issues/input-system-the-canceled-event-is-not-fired-when-clicking-a-button-for-a-precise-amount-of-time)).
- Fixed adding an action in the `.inputactions` editor automatically duplicating interactions and processors from the first action in the map.
- Fixed `InputActionSetupExtensions.ChangeBinding` when modifying binding from a different action than specified. Contribution by [Fredrik Ludvigsen](https://github.com/steinbitglis) in [#1348](https://github.com/Unity-Technologies/InputSystem/pull/1352).

### Added

- Added `InputSystem.runUpdatesInEditMode` to enable processing of non-editor updates without entering playmode (only available for XR).
- Added a new "UI vs Game Input" sample to the package. The sample can be installed from the Unity Package Manager UI in the editor.
  * The sample demonstrates how to deal with inputs that may both lead to UI actions as well as in-game actions.
- Added method `SetMotorSpeedsAndLightBarColor` as a workaround for setting both the light bar and motor speeds simultaneously on a DualShock 4 controller ([case 1271119](https://issuetracker.unity3d.com/issues/dualshock4-setlightbarcolor-and-setmotorspeeds-cannot-be-called-on-the-same-frame-using-input-system)).
- Added the concept of "soft" and "hard" device resets.
  * In general, resetting a device will reset its state to default values.
  * Individual controls can be marked as `dontReset` to exclude them from resets. This makes the reset "soft" (default).
    ```CSharp
    //  Perform a "soft" reset of the mouse. The mouse position will not be affected
    // but controls such as buttons will be reset.
    InputSystem.ResetDevice(Mouse.current);
    ```
  * A "hard" reset can be forced through the API. This also resets `dontReset` controls.
    ```CSharp
    // Perform a "hard" reset of the mouse. The mouse position will also be reset to (0,0).
    InputSystem.ResetDevice(Mouse.current, alsoResetDontResetControls: true);
    ```
  * Resets will lead to `InputAction`s that are enabled and in-progress from controls that being reset, to be canceled. This will not perform actions even if they trigger on, for example, button release.
- `InputDevice.canRunInBackground` can now be force-set through layouts.
   ```CSharp
   // Force XInputWindows gamepads to not run in the background.
   InputSystem.RegisterLayoutOverride(@"
       {
           ""name"": ""XInputWindowsNoCanRunInBackground"",
           ""extend"": ""XInputWindows"",
           ""runInBackground"": ""off""
       }
   ");
   ```
- Improved performance of `Touchscreen` by merging consecutive touch move events together. See the events documentation for more information.

#### Actions

- Added a new `InputAction.wantsInitialStateCheck` property that allows toggling on initial state checks for `Button` and `Pass-Through` actions (implicitly enabled for `Value` actions).
  * This allows responding immediately to controls that are already actuated when the action is enabled.
- Added new API for more easily listening for event changes.
  ```CSharp
  InputSystem.onEvent
    .ForDevice<Gamepad>()
    .Where(e => e.HasButtonPress())
    .CallOnce(e => Debug.Log("Button pressed!));
  ```
- Added new API to easily listen for button presses on any device.
  ```CSharp
  InputSystem.onAnyButtonPress
    .CallOnce(ctrl => Debug.Log($"Button '{ctrl}' pressed"));
  ```
  * This is a simple wrapper around the new API mentioned above.

### Changed

- Application focus handling behavior has been reworked.
  * When `runInBackground` is off, no action will be taken on focus loss. When focus comes back, all devices will receive a sync request. Those that don't support it will see a "soft" reset.
  * When `runInBackground` is on (which, when running in the editor, is considered to always be the case), a new setting `InputSettings.backgroundBehavior` dictates how input is to be handled while the application does not have focus. The default setting of `ResetAndDisableNonBackgroundDevices` will soft-reset and disable all devices for which `InputDevice.canRunInBackground` is false. While in the background, devices that are flagged as `canRunInBackground` will keep running as in the foreground.
  * In the editor, devices other than `Pointer` and `Keyboard` devices (i.e. anything not used to operate the editor UI) are now by default routing their input to the Game View regardless of focus. This also fixes the problem of gamepad sticks resetting to `(0,0)` on focus loss ([case 1222305](https://issuetracker.unity3d.com/issues/input-system-gamepad-stick-values-are-cached-when-changing-editor-window-focus)).
  * A new setting `InputSettings.gameViewFocus` has been introduced to determine how Game View focused is handled in the editor with respect to input.
- Editor: Removed 'Lock Input to Game View' setting in the Input Debugger.
  * The setting has been replaced by the new 'Game View Focus' project setting.
- `InputSystem.defaultButtonPressPoint` is now clamped to a minimum value of `0.0001` ([case 1349002](https://issuetracker.unity3d.com/issues/onclick-not-working-when-in-player)).
- `InputDevice.OnConfigurationChanged` can now be overridden in derived classes.
- `InputSystemUIInputModule` now defers removing pointers for touches by one frame.
  * This is to ensure that `IsPointerOverGameObject` can meaningfully be queried for touches that have happened within the frame &ndash; even if by the time the method is called, a touch has technically already ended ([case 1347048](https://issuetracker.unity3d.com/issues/input-system-ispointerovergameobject-returns-false-when-used-with-a-tap-interaction)).
  * More precisely, this means that whereas before a `PointerExit` and `PointerUp` was received in the same frame, a touch will now see a `PointerUp` in the frame of release but only see a `PointerExit` in the subsequent frame.
- Calling `EventSystem.IsPointerOverGameObject()` from within `InputAction` callbacks (such as `InputAction.performed`) will now result in a warning.
  * UI updates *after* input and consumes input through `InputAction`s as they are processed. Thus, querying UI state from within `InputAction` callbacks will query outdated UI state.
- Changed `TrackedPoseDriver` to use properties of type `InputActionProperty` rather than `InputAction` to allow more flexibility.
- Changed quickstart documentation sample to use the Update method instead of FixedUpdate to show a more correct usage of the `wasPressedThisFrame` API.

## [1.1.0-pre.5] - 2021-05-11

- Fixes a problem with the package's manifest missing a dependency on the UI Elements module.

## [1.1.0-pre.4] - 2021-05-04

### Changed

- The `VirtualMouseInput` component is now part of the Input System assembly. It was previously packaged with the `Gamepad Mouse Cursor` sample.
  * The component has a different GUID from before, so existing setups that use the component from the sample are not broken. To use the built-in component you must explicitly switch over.
- `InputTestFixture` no longer deletes the `GameObject`s in the current scene in its `TearDown` ([case 1286987](https://issuetracker.unity3d.com/issues/input-system-inputtestfixture-destroys-test-scene)).
  * This was added for the sake of the Input System's own tests but should not have been in the public fixture.
- Generic `Gamepad` now has platform independent long button names. Previously it used different names if editor targeted PS4/Switch consoles (case 1321676).
- When creating a new control scheme with a name `All Control Schemes`, `All Control Schemes1` will be created to avoid confusion with implicit `All Control Schemes` scheme ([case 1217379](https://issuetracker.unity3d.com/issues/control-scheme-cannot-be-selected-when-it-is-named-all-control-schemes)).
- Display names of keyboard buttons are now passed through `ToLower` and `ToTitleCase` to enforce consistent casing between different platforms and keyboard layouts ([case 1254705](https://issuetracker.unity3d.com/issues/the-display-names-for-keyboard-keys-in-the-input-debugger-do-not-match-those-defined-in-input-system-package)).
- Editor: All remaining `InputUser` instances are now removed automatically when exiting play mode. This means that all devices are automatically unpaired.
  * In essence, like `InputAction`, `InputUser` is now considered a player-only feature.
- Events queued __during__ event processing (i.e. `InputSystem.Update()`) are now processed in the same frame. This eliminates the 1-frame lag previously incurred by simulated input.
  * Note that this does not extend to input queued __outside__ of event processing but in the same frame. For example, input queued by the UI (such as by `OnScreenButton` and `OnScreenStick`) will still see a 1-frame lag as UI event processing happens later in the frame and outside of input event processing.

#### Actions

- When removing/unplugging a device, it will now also be removed from the device list of `InputActionMap.devices` and `InputActionAsset.devices`.
  ```CSharp
  var gamepad = InputSystem.AddDevice<Gamepad>();
  var actions = new MyGeneratedActions();
  actions.devices = new[] { gamepad };
  InputSystem.RemoveDevice(gamepad);
  // `actions.devices` is now an empty array.
  ```
- Adding an action to a `InputActionMap` that is part of an `InputActionAsset` now requires all actions in the asset to be disabled ([case 1288335](https://issuetracker.unity3d.com/issues/adding-actions-at-runtime-to-existing-map-from-asset-triggers-assertion-error)).
  * This used to trigger an `Assert` at runtime but now properly throws an `InvalidOperationException`.

### Fixed

- Fixed inputs in game view sometimes not working when running in the editor, as initial focus state could end up being incorrect.
- Fixed bad performance in Input Debugger with high-frequency devices (e.g. 1+ KHz gaming mice). Before, high event volumes led to excessive refreshes of debugger data.
- Fixed compile error on tvOS due to step counter support for iOS added in `1.1.0-preview.3`.
- Fixed PS4- and PS3-specific `rightTriggerButton` and `leftTriggerButton` controls not being marked as synthetic and thus conflicting with `rightTrigger` and `leftTrigger` input ([case 1293734](https://issuetracker.unity3d.com/issues/input-system-when-binding-gamepad-controls-triggerbutton-gets-bound-instead-of-triggeraxis)).
  * This manifested itself, for example, when using interactive rebinding and seeing `rightTriggerButton` getting picked instead of the expected `rightTrigger` control.
- Fixed changes to usages of devices in remote player not being reflected in Input Debugger.
- Fixed exceptions and incorrect values with HIDs using 32-bit fields ([case 1189859](https://issuetracker.unity3d.com/issues/inputsystem-error-when-vjoy-is-installed)).
  * This happened, for example, with vJoy installed.
- Fixed `InputUser` no longer sending `InputUserChange.ControlsChanged` when adding a new user after previously, all users were removed.
  * Fix contributed by [Sven Herrmann](https://github.com/SvenRH) in [1292](https://github.com/Unity-Technologies/InputSystem/pull/1292).
- Fixed `AxisDeadzoneProcessor` min/max values not being settable to 0 in editor UI ([case 1293744](https://issuetracker.unity3d.com/issues/input-system-input-system-axis-deadzone-minimum-value-fallsback-to-default-value-if-its-set-to-0)).
- Fixed blurry icons in input debugger, asset editor, input settings ([case 1299595](https://issuetracker.unity3d.com/issues/inputsystem-supported-device-list-dropdown-icons-present-under-project-settings-are-not-user-friendly)).
- Fixed `clickCount` not being incremented correctly by `InputSystemUIInputModule` for successive mouse clicks ([case 1317239](https://issuetracker.unity3d.com/issues/eventdata-dot-clickcount-doesnt-increase-when-clicking-repeatedly-in-the-new-input-system)).
- <a name="ui_multiple_scenes_fix"></a>Fixed UI not working after additively loading scenes with additional InputSystemUIInputModule modules ([case 1251720](https://issuetracker.unity3d.com/issues/input-system-buttons-cannot-be-pressed-after-additively-loading-scenes-with-additional-event-systems)).
- Fixed no `OnPointerExit` received when changing UI state without moving pointer ([case 1232705](https://issuetracker.unity3d.com/issues/input-system-onpointerexit-is-not-triggered-when-a-ui-element-interrupts-a-mouse-hover)).
- Fixed reference to `.inputactions` of `Player Prefab` referenced by `PlayerInputManager` being destroyed on going into play mode, if the player prefab was a nested prefab ([case 1319756](https://issuetracker.unity3d.com/issues/playerinput-component-loses-its-reference-to-an-inputactionasset)).
- Fixed "Scheme Name" label clipped in "Add Control Schema" popup window ([case 1199560]https://issuetracker.unity3d.com/issues/themes-input-system-scheme-name-is-clipped-in-add-control-schema-window-with-inter-default-font)).
- Fixed `InputSystem.QueueEvent` calls from within `InputAction` callbacks getting dropped entirely ([case 1297339](https://issuetracker.unity3d.com/issues/input-system-ui-button-wont-click-when-simulating-a-mouse-click-with-inputsystem-dot-queueevent)).
- Fixed `InputSystemUIInputModule` being in invalid state when added from `Awake` to a game object when entering playmode ([case 1323566](https://issuetracker.unity3d.com/issues/input-system-default-ui-actions-do-not-register-when-adding-inputsystemuiinputmodule-at-runtime-to-an-active-game-object)).
- Fixed `Keyboard.current` becoming `null` after `OnScreenButton` is disabled or destroyed ([case 1305016](https://issuetracker.unity3d.com/issues/inputsystem-keyboard-dot-current-becomes-null-after-onscreenbutton-is-destroyed)).

#### Actions

- Fixed rebinding not working for any discrete control that was held when the rebinding operation started ([case 1317225](https://issuetracker.unity3d.com/issues/inputsystem-a-key-will-not-be-registered-after-rebinding-if-it-was-pressed-when-the-rebinding-operation-started)).
- Fixed bindings being added to every InputAction in a collection when editing a collection of InputActions in the inspector. ([case 1258578](https://issuetracker.unity3d.com/issues/adding-a-binding-to-one-inputaction-element-in-a-list-adds-the-same-binding-to-all-the-other-elements-in-the-list))
- Fixed `Retrieving array element that was out of bounds` and `SerializedProperty ... has disappeared!` errors when deleting multiple action bindings in the input asset editor ([case 1300506](https://issuetracker.unity3d.com/issues/errors-are-thrown-in-the-console-when-deleting-multiple-bindings)).
- Fixed delete key not working in the input actions editor ([case 1282090](https://issuetracker.unity3d.com/issues/input-system-delete-key-doesnt-work-in-the-input-actions-window)).
- Fixed actions embedded into `MonoBehaviours` not showing bindings added directly from within constructors ([case 1291334](https://issuetracker.unity3d.com/issues/input-action-binding-doesnt-show-up-in-the-inspector-when-set-using-a-script)).
  ```CSharp
  public class MyMB : MonoBehaviour {
    // This would end up not showing the binding in the inspector.
    public InputAction action = new InputAction(binding: "<Gamepad>/leftStick");
  ```
- Fixed tooltips not appearing for elements of the Input Actions editor window ([case 1311595](https://issuetracker.unity3d.com/issues/no-tooltips-appear-when-hovering-over-parts-of-input-action-editor-window)).
- Fixed `NullReferenceException` when reading values through `InputAction.CallbackContext` on a `OneModifierComposite` or `TwoModifierComposite` binding.
- Fixed multi-taps not working when multiple controls were bound to an action ([case 1267805](https://issuetracker.unity3d.com/issues/input-system-multi-tap-interaction-doesnt-get-triggered-when-there-are-2-or-more-bindings-in-the-active-control-scheme)).
  * When there were multiple controls bound to an action, this bug would get triggered by any interaction that did not result in a phase change on the action.
- Fixed runtime rebinds added as new bindings from leaking into .inputactions assets when exiting play mode ([case 1190502](https://issuetracker.unity3d.com/issues/inputsystem-runtime-rebinds-are-leaking-into-inputactions-asset))
- Fixed `IndexOutOfRangeException` and `null` elements in `InputUser.lostDevices` when an `InputUser` loses a devices from a control scheme with only optional devices ([case 1275148](https://issuetracker.unity3d.com/issues/disconnecting-and-reconnecting-input-device-causes-exception-in-inputuser)).
- Fixed binding path selection windows not remembering navigation state when going up through hierarchy ([case 1254981](https://issuetracker.unity3d.com/issues/action-binding-path-selection-windows-doesnt-remember-navigation-state)).

### Added

- Support for Device Simulator touchscreen input.
- Enabled XR device support on Magic Leap (Lumin).
- Added ability to force XR Support in a project by defining `UNITY_INPUT_FORCE_XR_PLUGIN`.
- Added a warning message to PlayerInputManager editor when the attached input action asset won't work with Join Players When Button Is Pressed behaviour due to missing control scheme device requirements ([case 1265853](https://issuetracker.unity3d.com/issues/input-system-player-prefabs-are-not-instantiated-on-join-action-when-they-have-inputactionasset-assigned-to-them)).
- Added support for [UI Toolkit](https://docs.unity3d.com/Manual/UIElements.html) with Unity 2021.1+.
  * UITK is now supported as a UI solution in players. Input support for both [Unity UI](https://docs.unity3d.com/Manual/com.unity.ugui.html) and [UI Toolkit](https://docs.unity3d.com/Manual/UIElements.html) is based on the same `InputSystemUIInputModule` code path. More details in the manual.
- `InputSystemUIInputModule` now has an `xrTrackingOrigin` property. When assigned, this will transform all tracked device positions and rotations from it's local space into Unity's world space ([case 1308480](https://issuetracker.unity3d.com/issues/xr-sdk-tracked-device-raycaster-does-not-work-correctly-with-worldspace-canvas-when-xr-camera-is-offset-from-origin)).
- Added `InputSystemUIInputModule.GetLastRaycastResult`. This returns the most recent raycast result and can be used to draw ray visualizations or get information on the most recent UI object hit.
- Added `InputStateBlock` support for `kFormatSBit` when working with floats ([case 1258003](https://issuetracker.unity3d.com/issues/hid-exceptions-are-thrown-when-launching-a-project-while-analog-keyboard-is-connected-to-the-machine)).
- Added an API to parse control paths.
  ```CSharp
  var parsed = InputControlPath.Parse("<XRController>{LeftHand}/trigger").ToArray();

  Debug.Log(parsed.Length); // Prints 2.
  Debug.Log(parsed[0].layout); // Prints "XRController".
  Debug.Log(parsed[0].name); // Prints an empty string.
  Debug.Log(parsed[0].usages.First()); // Prints "LeftHand".
  Debug.Log(parsed[1].layout); // Prints null.
  Debug.Log(parsed[1].name); // Prints "trigger".
  ```
  * Can, for example, be used with `InputBinding.path`.
- Added a new API-only setting in the form of `InputSystem.settings.maxEventBytesPerUpdate`.
  * Puts an upper limit on the number of event bytes processed in a single update.
  * If exceeded, any additional event data will get thrown away and an error will be issued.
  * Set to 5MB by default.
- Added a new API-only setting called `InputSystem.settings.maxQueuedEventsPerUpdate`.
  * This limits the number of events that can be queued during event processing using the `InputSystem.QueueEvent` method. This guards against infinite loops in the case where an action callback queues an event that causes the same action callback to be called again.
- Added `InputSystemUIInputModule.AssignDefaultActions` to assign default actions when creating ui module in runtime.
- Added `UNITY_INCLUDE_TESTS` define constraints to our test assemblies, which is 2019.2+ equivalent to `"optionalUnityReferences": ["TestAssemblies"]`.

## [1.1.0-preview.3] - 2021-02-04

### Changed

- An upper limit of 1024 controls per device and 1kb of memory state per device has been introduced.
  * This allows for certain optimizations.
  * Should the limits prove too tight, they can be raised in the future.
  * The most complex device we have at the moment (`Touchscreen`) has 242 controls and 616 bytes of state.
- `TouchSimulation` now __disables__ the `Pointer` devices it reads input from.
  * This is to address the problem of mouse input leading to __both__ mouse and touch input happening concurrently. Instead, enabling touch simulation will now effectively __replace__ mouse and pen input with touch input.
  * Devices such `Mouse` and `Pen` will remain in place but will not get updated. Events received for them will be consumed by `TouchSimulation`.
- Enabled XR device support on Switch.

### Fixed

- Fixed Right stick to use AXIS.Z and AXIS.RZ for Android gamepads.
- Fixed triggers to always use Axis.Gas and Axis.Brake for Android gamepads.
- Fixed precompiled layouts such as `FastKeyboard` leading to build time regressions with il2cpp (case 1283676).
- Fixed `InputDevice.canRunInBackground` not being correctly set for VR devices (thus not allowing them to receive input while the application is not focused).
- Fixed `InputUser.OnEvent` and `RebindingOperation.OnEvent` exhibiting bad performance profiles and leading to multi-millisecond input update times (case 1253371).
  * In our own measurements, `InputUser.OnEvent` is >9 times faster than before and `RebindingOperation.OnEvent` is ~2.5 times faster.
- Fixed PS4 controller not recognized on Mac when connected over Bluetooth ([case 1286449](https://issuetracker.unity3d.com/issues/input-system-dualshock-4-zct1e-dualshock-2-v1-devices-are-not-fully-recognised-over-bluetooth)).
- Fixed `EnhancedTouch` leaking `NativeArray` memory on domain reloads ([case 1190150](https://issuetracker.unity3d.com/issues/new-input-system-simulated-touch-in-editor-doesnt-work)).
- Fixed `TouchSimulation` leading to `"Pointer should have exited all objects before being removed"` errors ([case 1190150](https://issuetracker.unity3d.com/issues/new-input-system-simulated-touch-in-editor-doesnt-work)).
- Fixed multi-touch not working with `InputSystemUIInputModule` ([case 1271942](https://issuetracker.unity3d.com/issues/android-onenddrag-not-being-called-when-there-are-at-least-2-touches-on-the-screen)).
  * This also manifested itself when using On-Screen Controls and not being able to use multiple controls at the same time (for example, in the [Warriors demo](https://github.com/UnityTechnologies/InputSystem_Warriors)).
- Fixed restart prompt after package installation not appearing on Unity 2020.2+ ([case 1292513](https://issuetracker.unity3d.com/issues/input-system-after-package-install-the-update-slash-switch-and-restart-prompt-does-not-appear)).
- Fixed action with multiple bindings getting stuck in `Performed` state when two or more controls are pressed at the same time ([case 1295535](https://issuetracker.unity3d.com/issues/input-system-not-registering-multiple-inputs)).
  * Regression introduced in 1.1-preview.2.
- Fixed `Touch.activeTouches` having incorrect touch phases after calling `EnhancedTouch.Disable()` and then `EnhancedTouch.Enable()` ([case 1286865](https://issuetracker.unity3d.com/issues/new-input-system-began-moved-and-ended-touch-phases-are-not-reported-when-a-second-scene-is-loaded)).
- Fixed compile errors related to XR/AR on console platforms.

#### Actions

- <a name="same_control_multiple_times_fix"></a>Fixed actions not triggering correctly when multiple bindings on the same action were referencing the same control ([case 1293808](https://issuetracker.unity3d.com/product/unity/issues/guid/1293808/)).
  * Bindings will now "claim" controls during resolution. If several bindings __on the same action__ resolve to the same control, only the first such binding will successfully resolve to the control. Subsequent bindings will only resolve to controls not already referenced by other bindings on the action.
  ```CSharp
  var action = new InputAction();
  action.AddBinding("<Gamepad>/buttonSouth");
  action.AddBinding("<Gamepad>/buttonSouth"); // Will be ignored.
  action.AddBinding("<Gamepad>/button*"); // Will only receive buttonWest, buttonEast, and buttonNorth.
  ```
  * This also means that `InputAction.controls` will now only contain any control at most once.
- Fixed JSON serialization of action maps not preserving empty binding paths ([case 1231968](https://issuetracker.unity3d.com/issues/cloning-actionmap-through-json-converts-empty-paths-to-null-which-is-not-allowed)).

### Added

- Added DualShock4GamepadAndroid and XboxOneGamepadAndroid layout for Android
- Added a new high-performance way to iterate over changed controls in an event.
  ```CSharp
  // Can optionally specify a magnitude threshold that controls must cross.
  // NOTE: This will note allocate GC memory.
  foreach (var control in eventPtr.EnumerateChangedControls(magnitudeThreshold: 0.1f))
      Debug.Log($"Control {control} changed state");
  ```
  * This can be used, for example, to implement much more performant "any button pressed?" queries.
  ```CSharp
  InputSystem.onEvent +=
      (eventPtr, device) =>
      {
          // Ignore anything that is not a state event.
          var eventType = eventPtr.type;
          if (eventType != StateEvent.Type && eventType != DeltaStateEvent.Type)
              return;

          // Find all changed controls actuated above the button press threshold.
          foreach (var control in eventPtr.EnumerateChangedControls
              (device: device, magnitudeThreshold: InputSystem.settings.defaultButtonPressThreshold))
              // Check if it's a button.
              if (control is ButtonControl button)
                  Debug.Log($"Button {button} was pressed");
      }
  ```
- Added support for Step Counter sensors for iOS.
  * You need to enable **Motion Usage** under Input System settings before using the sensor. You can also manually add **Privacy - Motion Usage Description** to your application's Info.plist file.

## [1.1.0-preview.2] - 2020-10-23

### Changed

- The `submit` and the `cancel` actions of the UI input module now trigger on __release__ instead of press. This makes the behavior consistent with clicks triggering UI response on release rather than press.
- Removed the old "Tanks" demo (previously available from the samples shipped with the package).
  * Added a new and improved demo project, which you can download from the [InputSystem_Warriors](https://github.com/UnityTechnologies/InputSystem_Warriors) GitHub repository.

#### Actions

- Actions of type `InputActionType.Button` now respect button press (and release) points.
  * Previously, button-type actions, when used without explicit "Press" interactions, would perform immediately when a bound control was actuated.
  * Now, a button-type action will behave the same as if a "Press" interaction is applied with "Trigger Behavior" set to "Press Only".
  * This means that a button-type action will now perform (and perform __once__ only) when a control crosses the button press threshold defined in the global settings or, if present, locally on a `ButtonControl`. It will then stay performed and finally cancel only when the control falls back to or below the release threshold.
- `InputAction.ReadValue<T>()` now always returns `default<T>` when the action is canceled.
  * This is to make it consistent with `InputAction.CallbackContext.ReadValue<T>()` which already returned `default<T>` when the action was canceled.
  * In general, all APIs that read values will return default values when an action is in a phase other than `Started` or `Performed`.
- If multiple actions in different action maps but in the same .inputactions asset have the same name, calling `InputActionAsset.FindAction()` with just an action name will now return the first __enabled__ action. If none of the actions are enabled, it will return the first action with a matching name as before ([case 1207550](https://issuetracker.unity3d.com/issues/input-system-action-can-only-be-triggered-by-one-of-the-action-maps-when-action-name-is-identical)).
  ```CSharp
  var map1 = new InputActionMap("map1");
  var map2 = new InputActionMap("map2");
  map1.AddAction("actionWithSameName");
  map2.AddAction("actionWithSameName");
  var asset = ScriptableObject.CreateInstance<InputActionAsset>();
  asset.AddActionMap(map1);
  asset.AddActionMap(map2);

  map2["actionWithSameName"].Enable();

  var action = asset["actionWithSameName"];
  // Before: "map1/actionWithSameName"
  // Now: "map2/actionWithSameName"
  ```

### Fixed

- Fixed player build causing `ProjectSettings.asset` to be checked out in Perforce ([case 1254502](https://issuetracker.unity3d.com/issues/projectsettings-dot-asset-is-checked-out-in-perforce-when-building-a-project-with-the-input-system-package-installed)).
- Fixed player build corrupting preloaded asset list in `PlayerSettings` if it was modified by another build processor.
- Fixed remoting in Input Debugger not working for devices in the player that are created from generated layouts (such as XR devices).
- Fixed potential `NullReferenceException` in `InputActionProperty` when the `InputActionReference` is `null`.
- Fixed "On-Screen Controls" sample still using `StandaloneInputModule` and thus throwing `InvalidOperationException` when used with "Active Input Handling" set to "Input System Package (New)" ([case 1201866](https://issuetracker.unity3d.com/issues/input-system-old-input-module-is-available-in-onscreencontrolssample-sample-scene-from-package)).
- Fixed `OnScreenButton` leaving button controls in pressed state when disabled in-between receiving `OnPointerDown` and `OnPointerUp`. Usually manifested itself by having to click the button twice next time it was enabled.
- Fixed exiting out of play mode in the Unity Editor while a test run is in progress leading to the Input System permanently losing all its state until the editor is restarted ([case 1251724](https://issuetracker.unity3d.com/issues/the-input-system-does-not-get-re-enabled-when-a-playmode-input-test-is-interrupted)).
- Fixed max values for `Axis` and `Double` controls stored as multi-bit fields being off by one ([case 1223436](https://issuetracker.unity3d.com/issues/value-equal-to-1-is-not-returned-by-the-input-system-when-reading-a-multi-bit-control)).
  * Fix contributed by [jamre](https://github.com/jamre) in [962](https://github.com/Unity-Technologies/InputSystem/pull/962). Thank you!
- Fixed debug assert in `InputDeviceTester` sample when simultaneously pressing two buttons on gamepad ([case 1244988](https://issuetracker.unity3d.com/issues/input-system-runtime-errors-when-pressing-more-than-one-button-at-the-same-time)).
- Fixed use of UI `Slider` causing drag thresholds to no longer work ([case 1275834](https://issuetracker.unity3d.com/issues/inputsystem-drag-threshold-value-is-ignored-for-scroll-view-after-interacting-with-a-slider-slash-scroll-bar)).
- Fixed layout lists in Input Debugger not updating when removing layouts.
- Fixed device connects leading to different but similar device being reported as reconnected.

#### Actions

- Fixed Action with multiple bindings becoming unresponsive after a Hold interaction was performed ([case 1239551](https://issuetracker.unity3d.com/issues/input-system-hold-interaction-makes-an-input-action-unresponsive-when-2-or-more-binding-are-attached-to-the-same-input-action)).
- Fixed `NullReferenceException` when `Player Input` component `Create Action` is pressed and saved ([case 1245921](https://issuetracker.unity3d.com/issues/input-system-nullreferenceexception-is-thrown-when-player-input-component-create-action-is-pressed-and-saved)).
- Fixed `InputActionTrace.ActionEventPtr.ReadValueAsObject` leading to `InvalidCastException` when trying to read values that came from composite bindings.
- Fixed not being able to stack a `MultiTap` on top of a `Tap` ([case 1261462](https://issuetracker.unity3d.com/issues/multi-tap-and-tap-interactions-in-the-same-action-doesnt-work-properly)).
- Fixed rebinds triggered by the Enter key causing stuck Enter key states ([case 1271591](https://issuetracker.unity3d.com/issues/input-system-rebind-action-requires-two-inputs-slash-presses-when-using-the-enter-key)).
- Fixed `Map index on trigger` and `IndexOutOfRangeException` errors when using multiple Interactions on the same Action. ([case 1253034](https://issuetracker.unity3d.com/issues/map-index-on-trigger-and-indexoutofrangeexception-errors-when-using-multiple-interactions-on-the-same-action)).
- Fixed context menu in action editor not filtering out composites the same way that the `+` icon menu does. This led to, for example, a "2D Vector" composite being shown as an option for a button type action.
- Fixed initial state checks for composite bindings failing if performed repeatedly. For example, doing a `ReadValue<Vector2>` for a WASD binding would return an incorrect value after disabling the map twice while no input from the keyboard was received ([case 1274977](https://issuetracker.unity3d.com/issues/input-system-cannot-read-vector2-values-after-inputactionset-has-been-disabled-and-enabled-twice)).
- Fixed "Add Interaction" menu in action editor not filtering out interactions with incompatible value types ([case 1272772](https://issuetracker.unity3d.com/issues/new-input-system-action-gets-called-only-once-when-using-mouse-press-interaction)).
- Fixed `PlayerInput` no longer auto-switching control schemes if `neverAutoSwitchControlSchemes` was toggled off and back on after the component was first enabled ([case 1232039](https://issuetracker.unity3d.com/issues/input-system-auto-switch-locks-on-one-device-when-its-disabled-and-re-enabled-via-script)).
- Fixed action map name being the same as .inputactions asset name leading to compile errors when `Generate C# Class` is used; now leads to import error ([case 1212052](https://issuetracker.unity3d.com/issues/input-system-user-can-name-inputaction-asset-and-action-map-the-same-creating-compilation-errors-on-generation)).
- Fixed bindings not getting updated when binding by display name and there is no control with the given display name initially.
  ```
  // If at the time this action is enabled, there's no ä key on the keyboard,
  // this did not update properly later when switched to a layout that does have the key.
  var action = new InputAction(binding: "<Keyboard>/#(ä)");
  ```

### Added

- Added tvOS documentation entries in 'Supported Input Devices' page.

#### Actions

- Added "release thresholds" for buttons.
  * Release points are now separated from press points by a percentage threshold.
  * The threshold is defined by `InputSettings.buttonReleaseThreshold`.
  * Thresholds are defined as percentages of press points. A release is thus defined as a button, after having reached a value of at least `InputSettings.defaultButtonPressPoint` (or whatever local press is used), falling back to a value equal to or less than `InputSettings.buttonReleaseThreshold` percent of the press point.
  * This is intended to solve the problem of buttons flickering around button press points.
  * The default threshold is set at 75%, that is, buttons release at 3/4 of the press point.
- Added new methods to the `InputAction` class:
  * `InputAction.IsPressed()`: Whether a bound control has crossed the press threshold and has not yet fallen back below the release threshold.
  * `InputAction.WasPressedThisFrame()`: Whether a bound control has crossed the press threshold this frame.
  * `InputAction.WasReleasedThisFrame()`: Whether a bound control has fallen back below the release threshold this frame.
  * `InputAction.WasPerformedThisFrame()`: Whether the action was performed at any point during the current frame. Equivalent to `InputAction.triggered`, which will be deprecated in the future.
  * `InputAction.Reset()`: Forcibly reset the action state. Cancels the action, if it is currently in progress.
- Added `InputAction.GetTimeoutCompletionPercentage` to query the amount left to complete a currently ongoing interaction.
  ```CSharp
  // Let's say there's a hold interaction on a "warp" action. The user presses a button bound
  // to the action and then holds it. While the user holds the button, we want to know how much
  // longer the user will have to hold it so that we can display feedback in the UI.
  var holdCompleted = playerInput.actions["warp"].GetTimeoutCompletionPercentage();
  ```
- Added three new binding composite types:
  * `OneModifierComposite`: This is a generalization of `ButtonWithOneModifier` (which is still available but now hidden from the UI) which also represents bindings such as "SHIFT+1" but now can be used to target bindings other than buttons (e.g. "SHIFT+delta").
  * `TwoModifiersComposite`: This is a generalization of `ButtonWithTwoModifiers` (which is still available but now hidden from the UI) which also represents bindings such as "SHIFT+CTRL+1" but now can be used to target bindings other than buttons (e.g. "SHIFT+CTRL+delta").
  * `Vector3Composite`: Works the same way `Vector2Composite` does. Adds a `forward` and `backward` binding in addition to `up`, `down`, `left`, and `right`.

## [1.1.0-preview.1] - 2020-08-20

>__The minimum version requirement for the Input System package has been moved up to 2019.4 LTS.__

### Changed

#### Actions

- Auto-generated C# files now have `<auto-generated>` headers so they get ignored by Rider code analysis.
- Auto-generated C# classes are now `partial` so that they can be manually extended.
- Deleting a composite binding with `action.ChangeBinding(0).Erase()` now also erases all the bindings that are part of the composite.
- Trigger binding resolution from within action callbacks (e.g. `InputAction.performed`) will now defer resolution until after the callback has completed.
  * This fixes crashes such as [case 1242406](https://issuetracker.unity3d.com/issues/mecanim-crash-when-entering-or-exiting-play-mode-destroying-gameobjects) where disabling `PlayerInput` from within an action callback led to an action's state being released while the action was still in a callback.

### Fixed

- Fixed input history on Android mono build by alligning memory of history records
- Fixed no input being processed when running a `[UnityTest]` over several frames. Before, this required calling `InputSystem.Update` manually.
- Fixed clicking on help page button in Unity inspector for Input System components not going to relevant manual pages.
- Fixed a bug that prevented DualShock controllers from working on tvOS. (case 1221223).
- `GravitySensor`, `LinearAccelerationSensor`, and `AttitudeSensor` not being initialized on iOS ([case 1251382](https://issuetracker.unity3d.com/product/unity/issues/guid/1251382/)).
- Fixed compilation issues with XR and VR references when building to platforms that do not have complete XR and VR implementations.
- Fixed possible `NullReferenceException`s on ARMs with controls that receive automatic memory offsets.
- Fixed `TouchControl.tapCount` resetting to 0 when "Script Debugging" is enabled (case 1194636).
- Fixed `Touch.activeTouches` not having a `TouchPhase.Began` entry for touches that moved in the same frame that they began in ([case 1230656](https://issuetracker.unity3d.com/issues/input-system-mobile-enhancedtouch-screen-taps-start-with-moved-or-stationary-phase-instead-of-began)).
- Fixed sequential taps causing touches to get stuck in `Touch.activeTouches`.
- Improved performance of `Touch.activeTouches` (most notably, a lot of time was spent in endlessly repetitive safety checks).
- Fixed `EnhancedTouch` APIs not indicating that they need to be enabled with `EnhancedTouchSupport.Enable()`.
  - The APIs now throw `InvalidOperationException` when used without being enabled.
- Fixed memory corruption in `InputEventTrace.AllocateEvent` ([case 1262496](https://issuetracker.unity3d.com/issues/input-system-crash-with-various-stack-traces-when-using-inputactiontrace-dot-subscribetoall))
  * Manifested itself, for example, as crashes when using `InputActionTrace.SubscribeToAll`.
- AxisControls and Vector2Controls' X and Y subcontrols on XR devices now have a minimum range of -1 and a maximum range of 1. This means they can now properly respond to modifiers and interactions in the binding system.

#### Actions

- Fixed drag&drop reordering actions while having one control scheme selected causing bindings from other control schemes to be lost ([case 122800](https://issuetracker.unity3d.com/issues/input-system-bindings-get-cleared-for-other-control-scheme-actions-when-reordering-an-action-in-a-specific-control-scheme)).
- Fixed stack overflow in `PlayerInput.SwitchCurrentActionMap` when called from action callback ([case 1232893](https://issuetracker.unity3d.com/issues/inputsystem-switchcurrentactionmap-causes-a-stackoverflow-when-called-by-each-pahse-of-an-action)).
- Fixed control picker ending up empty when listing devices in "Supported Devices" ([case 1254150](https://issuetracker.unity3d.com/product/unity/issues/guid/1254150/)).

### Added

- Device layouts can now be "precompiled" for speed. `Keyboard`, `Mouse`, and `Touchscreen` are now included as precompiled layouts greatly reducing instantiation time and GC heap cost for these devices. For `Touchscreen`, this results in a >20x speed-up for `InputSystem.AddDevice<Touchscreen>()`.
- Added Pose Control layout. The Pose Control is used on XR Devices and wraps tracking state, position, rotation, and velocity information.

#### Actions

- Can now save binding overrides as JSON strings and restore them from such using the newly added `SaveBindingOverridesAsJson` and `LoadBindingOverridesFromJson` extension methods.
  ```CSharp
  void SaveUserRebinds(PlayerInput player)
  {
      var rebinds = player.actions.SaveBindingOverridesAsJson();
      PlayerPrefs.SetString("rebinds", rebinds);
  }

  void LoadUserRebinds(PlayerInput player)
  {
      var rebinds = PlayerPrefs.GetString("rebinds");
      player.actions.LoadBindingOverridesFromJson(rebinds);
  }
  ```

## [1.0.0] - 2020-04-23

### Fixed

- Fixed compilation issues in `TrackedDeviceRaycaster` when disabling built-in XR module.

## [1.0.0-preview.7] - 2020-04-17

### Fixed

- `VirtualMouseInput` not moving the software cursor when set to `HardwareCursorIsAvailable` but not having a hardware cursor ()
- Can now override built-in Android gamepad layouts. Previously, the input system would always choose its default defaults even after registering more specific layouts using `InputSystem.RegisterLayout`.
- `InputControlPath.TryGetControlLayout` no longer throws `NotImplementedException` for `<Mouse>/scroll/x` and similar paths where the layout is modifying a control it inherited from its base layout ([thread](https://forum.unity.com/threads/notimplementedexception-when-using-inputcontrolpath-trygetcontrollayout-on-mouse-controls.847129/)).
- Fixed compilation errors when disabling built-in VR and XR modules. ([case 1214248](https://issuetracker.unity3d.com/issues/enable-input-system-symbol-is-not-being-updated-when-the-input-system-is-changed-in-player-settings/)).
- Fixed compilation errors when disabling built-in Physics and Physics2D modules. ([case 1191392](https://issuetracker.unity3d.com/issues/inputsystem-trackeddeviceraycaster-has-hard-references-on-both-physics-and-physics2d)).
- No longer throws `NotImplementedException` when matching against a field of `InputDeviceDescription.capabilities` when the value of the field used scientific notation.
- No longer incorrectly matches fields of `InputDeviceDescription.capabilities` by prefix only (i.e. previously it would find the field "foo" when actually looking for "foobar").
- Input device debugger window slowing editor to a crawl when opened on PS4 DualShock controller.
- `InputUser.UnpairDevices()` corrupting user device list.

#### Actions

- Controls are now re-resolved after adding or removing bindings from actions ([case 1218544](https://issuetracker.unity3d.com/issues/input-system-package-does-not-re-resolve-bindings-when-adding-a-new-binding-to-a-map-that-has-already-generated-its-state)).
- Can now have spaces and special characters in action names when using `PlayerInput` with the `SendMessages` or `BroadcastMessages` behavior. Previously, an incorrect method name was generated (fix contributed by [BHSPitMonkey](https://github.com/BHSPitMonkey) in [#1022](https://github.com/Unity-Technologies/InputSystem/pull/1022); [case 1214519](https://issuetracker.unity3d.com/issues/player-input-send-messages-wont-trigger-when-input-action-name-contains-spaces)).
- Adding a new action now sets `expectedControlType` to `Button` as expected ([case 1221015](https://issuetracker.unity3d.com/issues/input-system-default-value-of-expectedcontroltype-is-not-being-set-when-creating-a-new-action)).
- Player joins with `PlayerInputManager` from button presses no longer fail if there are multiple devices of the same type present and the join was not on the first gamepad ([case 226920](https://fogbugz.unity3d.com/f/cases/1226920/)).
- `PlayerInputEditor` no longer leads to the player's `InputActionAsset` mistakenly getting replaced with a clone when the inspector is open on a `PlayerInput` component ([case 1228636](https://issuetracker.unity3d.com/issues/action-map-gets-lost-on-play-when-prefab-is-highlighted-in-inspector)).
- The control picker in the .inputactions editor will no longer incorrectly filter out layouts such as `Xbox One Gamepad (on XB1)` when using them in control schemes. Also, it will no longer filter out controls from base layouts (such as `Gamepad`) ([case 1219415](https://issuetracker.unity3d.com/issues/impossible-to-choose-gamepad-as-binding-path-when-control-scheme-is-set-as-xboxone-scheme)).
- `RebindOperation`s will no longer pick controls right away that are already actuated above the magnitude threshold when the operation starts. Instead, these controls will have to change their actuation from their initial level such that they cross the magnitude threshold configured in the operation ([case 1215784](https://issuetracker.unity3d.com/issues/unnecessary-slash-unwanted-binding-candidates-are-found-when-detecting-and-changing-an-input-value-of-an-input-device)).
- Newly added actions and action maps are now scrolled to when there are more items than fit into view. Previously newly added item was appended but outside of the visible area.
- Actions and bindings in the `.inputactions` editor are no longer force-expanded on every domain reload and whenever a new action or binding is added.
- The importer for `.inputactions` assets will now check out from version control the generated .cs file when overwriting it &ndash; which only happens if the contents differ ([case 1222972](https://issuetracker.unity3d.com/issues/inputsystem-editor-generated-c-number-file-is-not-checked-out-when-overwriting)).
- The editor for `.inputactions` assets will now check out from version control the asset before saving it.
- Drag-reordering action maps no longer throws "Should have drop target" asserts in the console (case [1229146](https://issuetracker.unity3d.com/issues/inputsystem-reordering-of-actionmaps-in-input-action-window-fails-and-throws-should-have-drop-target-error)).
- Drag-reordering actions no longer changes action IDs of some of the existing actions ([case 1231233](https://issuetracker.unity3d.com/issues/input-systems-action-ids-dont-stick-with-action-names-when-input-actions-are-reorganized)).
- References to `InputActionReference` objects created by the importer for `.inputactions` files are no longer broken when the action referenced by the object is renamed ([case 1229145](https://issuetracker.unity3d.com/issues/inputsystem-inputactionreference-loses-guid-when-its-action-is-moved-or-renamed-in-the-inputaction-asset)).
  * __NOTE: This fix does not apply to existing `InputActionReference` instances.__ The problem was inherent in the internal file IDs generated for actions &ndash; which were affected by action and map names. Thus, changing the name of an action or map would change the resulting file ID of the `InputActionReference`.<br>However, changing file IDs will break any existing reference to the object. Thus we had to preserve the existing `InputActionReference` objects under their original file ID. We hide them in the Project Browser, however. The ones that are visible now have the new, fixed file IDs.<br>To switch existing `InputActionReference` properties to the new file IDs, simply replace them with the newly created `InputActionReference`.

### Changed

- `InputDevice.all` has been deprecated due to the confusion it creates with other getters like `Gamepad.all`. Use `InputSystem.devices` instead ([case 1231216](https://issuetracker.unity3d.com/issues/joystick-dot-all-lists-more-than-just-joysticks)).
  * In the same vein, we added a new `Joystick.all` getter that works the same as `Gamepad.all`.
- Changed UI Package to be optional dependency. Removing the package will now disable all UI relevant Input code.

## [1.0.0-preview.6] - 2020-03-06

### Changed

* `InputSystemUIInputModule.trackedDeviceSelect` has been removed. Use `InputSystemUIInputModule.leftClick` instead.
* `InputSystemUIInputModule.repeatDelay` has been renamed to `moveRepeatDelay` and `repeatRate` has been renamed to `moveRepeatRate`.

### Fixed

- Fixed CS0109 warning being generated during player build due to use of `new` with the `PlayerInput.camera property` (case 1174688).
- Fixed a number of issues in `InputSystemUIInputModule`.
  * Fixed GC heap garbage when click-dragging.
  * Fixed number of pointer states growing indefinitely if OS did not reuse touch IDs.
  * Fixed `lastPress` on `PointerEventData` getting lost.
  * Fixed button press-and-release happening in same frame resulting in no UI input.
  * Fixed clicks initiated from non-pointer devices resulting in pointer inputs with `(0,0)` positions.
  * Fixed huge screen deltas on pointer events from tracked devices.
  * Fixed touch input not sending pointer exit events ([case 1213550](https://issuetracker.unity3d.com/issues/input-system-onpointerexit-does-not-work)).
- Fixed `TrackedDeviceRaycaster` not setting `screenPosition` in `RaycastResult`.

#### Actions

- Mixing the enabling&disabling of single actions (as, for example, performed by `InputSystemUIInputModule`) with enabling&disabling of entire action maps (as, for example, performed by `PlayerInput`) no longer leaves to unresponsive input and `"should not reach here"` assertions ([forum thread](https://forum.unity.com/threads/error-while-switching-between-action-maps.825204/)).
- Leaving play mode no longer leaves state change monitors lingering around from enabled actions.
- Enabling action maps with bindings that do not refer to an existing action in the map no longer leads to asserts and exceptions when input on the bindings is received ([case 1213085](https://issuetracker.unity3d.com/issues/input-system-input-actions-cause-exceptions-and-should-not-get-here-errors-to-appear-after-deleting-an-action-map)).
- `PressInteraction` no longer misses the next button press if it gets reset from within the `performed` callback ([case 1205285](https://issuetracker.unity3d.com/issues/inputsystem-problem-with-button-state-after-deactivating-and-reactivating-an-action-map)).
- `InputBinding.DisplayStringOptions.DontIncludeInteractions` is now properly respected.
- Reading the value of a composite binding no longer causes processors from the last active part binding to be applied rather than the processors of the composite itself, if any ([case 1207082](https://issuetracker.unity3d.com/issues/input-system-invert-processors-have-no-effect-on-the-inputaction-dot-callbackcontext-value)).
- Fixed `InputSystem.onActionChange` getting invoked too many times on binding changes.

### Added

- `InputSystemUIInputModule` now sends pointer events using a new `ExtendedPointerEventData` instead of using the base `PointerEventData` class. This surfaces additional input data in pointer events.
- Added `InputSystemUIInputModule.pointerBehavior` to allow dictating how the UI will resolve concurrent input from multiple pointers.

#### Actions

- Added `InputAction.CallbackContext.ReadValueAsButton`.

## [1.0.0-preview.5] - 2020-02-14

### Changed

- We've changed the rules that govern how action phases have to progress:
  * __This is a breaking change!__
    - The primary effect is additional callbacks getting triggered.
  * __Before__:
    - There were no enforced rules about how an action would go through `InputAction.started`, `InputAction.performed`, and `InputAction.canceled`. Which of the callbacks were triggered and in what order depended on a number of factors, the biggest influencer of which were the different interactions that could be applied to actions (like `Press` or `Hold`).
    - This made for unpredictable and frequently surprising results. In addition, it led to bugs where, for [example](https://issuetracker.unity3d.com/issues/input-system-ui-becomes-unresponsive-after-the-first-ui-button-press), adding a `Press` interaction to the `Click` action of `InputSystemUIInputModule` would cause the click state to get stuck because the click action would never cancel.
  * __Now__:
    - The system will now *always* trigger `InputAction.started` first. If this is not done explicitly, it happens implicitly.
    - Likewise, the system will now *always* trigger `InputAction.canceled` before going back to waiting state. Like with `InputAction.started`, if this isn't done explicitly, it will happen implicitly. This implies that `InputAction.canceled` no longer signifies an action getting aborted because it stopped after it started but before it performed. It now simply means "the action has ended" whether it actually got performed or not.
    - In-between `InputAction.started` and `InputAction.canceled`, `InputAction.performed` may be triggered arbitrary many times (including not at all).
  * While late in the cycle for 1.0, we've opted to make this change now in order to fix a range of bugs and problems we've observed that people encountered because of the previous behavior of the system.
- Related to the change above, the behavior of `PressInteraction` has been tweaked and now is the following:
  * `Press Only`: Starts and immediately performs when pressed, then stays performed and cancels when button is released.
  * `Release Only`: Starts when button is pressed and then performs and immediately cancels when the button is released.
  * `Press And Release`: Starts and immediately performs when button is pressed, then stays performed and performs again and immediately cancels when button is released.
- `Vector2Composite` now has a `mode` parameter which can be used to choose between `DigitalNormalized` (the default), `Digital` (same as `DigitalNormalized` but does not normalize the resulting vector), and `Analog` (uses float input values as is).
  * `Vector2Composite.normalize` has been deprecated. Note that it will not work together with `Analog`. The parameter will be removed in the future.

### Fixed

- XR controllers and HMDs have proper display names in the UI again. This regressed in preview.4 such that all XR controllers were displayed as just "XR Controller" in the UI and all HMDs were displayed as "XR HMD".
- `InputSystemUIInputModule` no longer generates GC heap garbage every time mouse events are processed.
- Fixed a bug where an internal array helper method was corrupting array contents leading to bugs in both `InputUser` and `Touch`.
- Fixed exception when saving changes to an Input Action asset and the parent directory has been renamed. ([case 1207527](https://issuetracker.unity3d.com/issues/input-system-console-errors-appear-when-you-save-input-action-asset-after-changing-the-name-of-the-folder-containing-it))

#### Actions

- The regression in 1.0.0-preview.4 of `PlayerInputManager` not joining players correctly if a scheme has more than one device requirement has been fixed.
  * This most notably manifested itself with keyboard+mouse control schemes.
- `PlayerInputManager` will no longer join players when control schemes are used and none of the schemes produces a successful match based on the devices available for the join.
- When no action map is selected in action editor, plus icon to add an action is now disabled; formerly threw an exception when clicked (case 1199562).
- Removing a callback from actions from the callback itself no longer throws `ArgumentOutOfRangeException` ([case 1192972](https://issuetracker.unity3d.com/issues/input-system-package-argumentoutofrangeexception-error-is-thrown-when-the-callback-is-removed-while-its-being-triggered)).
- "Invalid user" `ArgumentException` when turning the same `PlayerInput` on and off ([case 1198889](https://issuetracker.unity3d.com/issues/input-system-package-argumentexception-invalid-user-error-is-thrown-when-the-callback-disables-game-object-with-playerinput)).
- The list of device requirements for a control scheme in the action editor no longer displays devices with their internal layout name rather than their external display name.
- `StackOverflowException` when `Invoke Unity Events` is selected in `PlayerInput` and it cannot find an action (#1033).
- `HoldInteraction` now stays performed after timer has expired and cancels only on release of the control ([case 1195498](https://issuetracker.unity3d.com/issues/inputsystem-inputaction-dot-readvalue-returns-0-when-a-hold-action-is-performed-for-hold-time-amount-of-time)).
- Foldouts in the various action UIs now properly toggle their expansion state when clicked in Unity 2019.3+ ([case 1213781](https://issuetracker.unity3d.com/issues/input-system-package-playerinput-component-events-menu-doesnt-expand-when-clicked-directly-on-the-arrow-icon)).

### Added

- We've added a new `Simple Multiplayer` sample which demonstrates a simple, bare-bones local multiplayer setup.
- We've also added a `Gamepad Mouse Cursor` sample that shows how to drive a UI mouse cursor using the gamepad.
  - The sample contains a reusable `VirtualMouseInput` component that does most of the work.
- Added a `Deselect On Background Click` option to `InputSystemUIInputModule`. This allows toggling the behavior off where clicking the mouse and not hitting a `GameObject` will automatically clear the current selection -- which will break keyboard and gamepad navigation.

## [1.0.0-preview.4] - 2020-01-24

This release includes a number of Quality-of-Life improvements for a range of common problems that users have reported.

### Added

- To aid in debugging issues, we've extended the system's event tracing and replay functionality to allow persisting and replaying arbitrary input event streams.
  * `InputEventTrace` now has APIs to persist the events to disk and to load them back in from previously persisted event streams. The same API can be used to persist in arbitrary C# `Stream` instances, not just in file streams.
     ```CSharp
    // Write.
    myTrace.WriteTo("file.inputtrace");

    // Read.
    InputEventTrace.LoadFrom("file.inputtrace");
     ```
  * `InputEventTrace` now has built-in replay functionality.
     ```CSharp
    myTrace.Replay().PlayAllFramesOneByOne();
     ```
  * The event trace in device windows of the Input Debugger has been extended with controls to save and load traces.
- We've added a new `InputRecording` sample which has a reusable `MonoBehaviour` component that can be used to capture and replay device activity.
- `Keyboard` now has a `FindKeyOnCurrentKeyboardLayout` method to look up key controls by their display names.
- Keyboards now have synthetic controls that combine left and right variants of modifier keys.
  * This means that you can bind to just "shift" now, for example, instead of having to bind to both "left shift" and "right shift".
    ```CSharp
    new InputAction(binding: "<Keyboard>/shift");
    ```
  * The controls are also available as properties on `Keyboard`.
    ```CSharp
    if (Keyboard.current.shiftKey.isPressed) /* ... */;

    // Is equivalent to:
    if (Keyboard.current.leftShiftKey.isPressed ||
        Keyboard.current.rightShiftKey.isPressed) /* ... */;
    ```

#### Actions

- `PlayerInput` now has a new `Controls Changed` event/message which is triggered when the control setup of the player changes (e.g. when switching control schemes).
    ```CSharp
        public void OnControlsChanged()
        {
            // Update UI display hints, for example...
        }
    ```
- We've added APIs to simplify turning bindings into strings suitable for display in UIs.
    ```CSharp
    // Takes things such as currently bound controls and active binding masks into account
    // and can handle composites.
    action.GetBindingDisplayString();
    ```
  * Related to this, custom binding composites can now be annotated with the new `DisplayStringFormat` attribute to control how composites as a whole are turned into display strings.
    ```CSharp
    [DisplayStringFormat("{button}+{stick}")]
    public class MyComposite : InputBindingComposite<Vector2>
    {
        [InputControl(layout = "Button")] public int button;
        [InputControl(layout = "Stick")] public int stick;
    }
    ```
- `InputActionRebindingExtension.RebindingOperation` has a new configuration method `WithMatchingEventsBeingSuppressed` which allows suitable input events to automatically be swallowed while a rebind is ongoing. This greatly helps with not having something else respond to input while a rebind is in progress.
- We've added two new samples:
  * __Rebinding UI__: Demonstrates how to create a rebinding screen using the Input System's APIs. The sample also includes a reusable prefab you can use directly in your projects to quickly put rebinding screens together.
  * __In-Game Hints__: Demonstrates how to show context-sensitive help that respects the current control scheme.

### Changed

- The logic for resetting devices on focus loss has changed somewhat:
  * When focus is lost, all devices are forcibly reset to their default state. As before, a `RequestResetCommand` for each device is also sent to the backend but regardless of whether the device responds or not, the input state for the device will be overwritten to default.
  * __Noisy controls are exempted from resets__. The assumption here is that noisy controls most often represent sensor readings of some kind (e.g. tracking data) and snapping the values back to their default will usually
  * If `Application.runInBackground` is `true`, all devices that return `true` from `InputDevice.canRunInBackground` are exempted from resets entirely. This, for example, allows XR devices to continue running regardless of focus change.
  * This fixes problems such as keyboard keys getting stuck when alt-tabbing between applications (case 1206199).
- `InputControlExtensions.GetStatePtrFromStateEvent` no longer throws `InvalidOperationException` when the state format for the event does not match that of the device. It simply returns `null` instead (same as when control is found in the event's state).
- `InputEventTrace` instances are no longer disposed automatically from their finalizer but __MUST__ be disposed of explicitly using `Dispose()`.
  * This is to allow event traces to survive domain reloads. If they are disposed of automatically during finalizers, even if they survive the reload, the next GC will cause traces to be deallocated.

#### Actions

* `InputActionRebindingExtensions.PerformInteractiveRebinding` has been greatly enhanced to apply a wide range of default configurations to the rebind. This greatly reduces the need to manually configure the resulting rebind.
    ```CSharp
    // Start a rebind with the default configuration.
    myAction.PerformInteractiveRebinding().Start();
    ```
  - Pointer position input will be ignored by default.
  - If not a suitable binding target itself, `<Keyboard>/escape` will automatically be made to quit the rebind.
  - Events with control input not explicitly matching exclusions will now get suppressed. This prevents input actions from getting triggered while a rebind is in progress.
  - The expected control type is automatically adjusted if a part binding of a composite is targeted by the rebind (e.g. if the action expects a `Vector2` but the part binding expects a `Button`, the rebind switches automatically to `Button`).
  - If the targeted binding is part of a control scheme, controls will automatically be restricted to match the device requirements of the control scheme. For example, if the binding belongs to a "Keyboard&Mouse" scheme that has `<Keyboard>` and a `<Mouse>` requirement, the rebind will ignore input on gamepads.
  - As before, you can always create a `RebindingOperation` from scratch yourself or wipe/alter the configuration returned by `PerformInteractiveRebinding` however you see fit.
- Control schemes can now handle ambiguity.
  * This means that, for example, you can now have one control scheme for generic gamepads and another control scheme specifically for PS4 controllers and the system will reliably pick the PS4 scheme when a PS4 controller is used and fall back to the generic gamepad scheme otherwise.
  * While this is exposed as a new `score` property on `InputControlScheme.MatchResult`, no code changes are necessary to take advantage of this feature.
- `PlayerInput.active` has been renamed to `PlayerInput.inputIsActive` to avoid ambiguities with `GameObject` activation.

### Fixed

- `InputUser` in combination with touchscreens no longer throws `InvalidOperationException` complaining about incorrect state format.
 * In a related change, `InputControlExtensions.GetStatePtrFromStateEvent` now works with touch events, too.
- Stack overflow in `InputTestFixture.currentTime` getter.
- Input that occurs in-between pressing the play button and the game starting no longer leaks into the game (case 1191342).
  * This usually manifested itself as large accumulated mouse deltas leading to such effects as the camera immediately jerking around on game start.
- Removing a device no longer has the potential of corrupting state change monitors (and thus actions getting triggered) from other devices.
  * This bug led to input being missed on a device once another device had been removed.
- `TrackedDevice` layout is no longer incorrectly registered as `Tracked Device`.
- Event traces in the input debugger are no longer lost on domain reloads.
- `IndexOutOfRangeException` being thrown when looking up controls on XR devices.

#### Actions

- Clicking the "Replace with InputSystemUIInputModule" button in the inspector when looking at `StandaloneInputModule`, the resulting operation is now undoable and will properly dirty the scene.

## [1.0.0-preview.3] - 2019-11-14

### Fixed

- Fixed wrong event handlers getting removed when having three or more handlers on an event (case 1196143).
  * This was an bug in an internal data structure that impacted a number of code paths that were using the data structure.
- Fixed `LayoutNotFoundException` being thrown when `InputControlPath.ToHumanReadableString` referenced a layout that could not be found.

## [1.0.0-preview.2] - 2019-11-04

### Changed

- Automatic conversion of window coordinates in `EditorWindow` code is now performed regardless of focus or the setting of `Lock Input to Game View` in the input debugger.

### Fixed

- Fixed touch taps triggering when they shouldn't on Android.
- Fixed custom devices registered from `[InitializeOnLoad]` code being lost on domain reload (case 1192379).
  * This happened when there were multiple pieces of `[InitializeOnLoad]` code that accessed the input system in the project and the `RegisterLayout` for the custom device happened to not be the first in sequence.
- OpenVR touchpad controls (`touchpadClicked` & `touchpadPressed`) now report accurate data.

#### Actions

- Fixed missing keyboard bindings in `DefaultInputActions.inputactions` for navigation in UI.
- Fixed using C# reserved names in .inputactions assets leading to compile errors in generated C# classes (case 1189861).
- Assigning a new `InputActionAsset` to a `InputSystemUIInputModule` will no longer look up action names globally but rather only look for actions that are located in action maps with the same name.
  * Previously, if you e.g. switched from one asset where the `point` action was bound to `UI/Point` to an asset that had no `UI` action map but did have an action called `Point` somewhere else, it would erroneously pick the most likely unrelated `Point` action for use by the UI.
- Fixed missing custom editors for `AxisDeadzoneProcessor` and `StickDeadzoneProcessor` that link `min` and `max` values to input settings.
- Fixed actions ending up being disabled if switching to a control scheme that has no binding for the action (case 1187377).
- Fixed part of composite not being bound leading to subsequent part bindings not being functional (case 1189867).
- Fixed `PlayerInput` not pairing devices added after it was enabled when not having control schemes.
  * This problem would also show in the `SimpleDemo` sample when having the `CustomDeviceUsages` sample installed as well. Gamepads would not get picked up in that case.
- Fixed `ArgumentNullException` when adding a device and a binding in an action map had an empty path (case 1187163).
- Fixed bindings that are not associated with any control scheme not getting enabled with other control schemes as they should.

### Added

- Added a new `EditorWindow Demo` sample that illustrates how to use the input system in editor UI code.

## [1.0.0-preview.1] - 2019-10-11

### Changed

- Generated action wrappers now won't `Destroy` the generated Asset in a finalizer, but instead implement `IDisposable`.
- Added back XR layouts (except for Magic Leap) that were removed for `1.0-preview`.
  * We removed these layouts under the assumption that they would almost concurrently become available in the respective device-specific XR packages. However, this did not work out as expected and the gap here turned out to be more than what we anticipated.
  * To deal with this gap, we have moved the bulk of the XR layouts back and will transition things gradually as support in device-specific packages becomes publicly available.

### Fixed

- Fixed a bug where the Input Settings Window might throw exceptions after assembly reload.
- Correctly implemented `IsPointerOverGameObject` method for `InputSystemUIInputModule`.
- Several bugs with layout overrides registered with (`InputSystem.RegisterLayoutOverrides`).
  * In `1.0-preview`, layout overrides could lead to corruption of the layout state and would also not be handled correctly by the various editor UIs.
- Selecting a layout in the input debugger no longer selects its first child item, too.
- Fixed XR devices reporting noise as valid user input (should fix problem of control schemes involving VR devices always activating when using `PlayerInput`).
- Fixed tap/swipe gesture detection in touch samples.

### Actions

- Fixed a bug where multiple composite bindings for the same controls but on different action maps would throw exceptions.
- Fixed `anyKey` not appearing in control picker for `Keyboard`.
- The text on the "Listen" button is no longer clipped off on 2019.3.
- Controls bound to actions through composites no longer show up as duplicates in the input debugger.
- Fixed "Create Actions..." on `PlayerInput` creating an asset with an incorrect binding for taps on Touchscreens. \
  __NOTE: If you have already created an .inputactions asset with this mechanism, update "tap [Touchscreen]" to "Primary Touch/Tap" to fix the problem manually.__
- Fixed `Invoke CSharp Events` when selected in `PlayerInput` not triggering `PlayerInput.onActionTriggered`.
- Fixed duplicating multiple items at the same time in the action editor duplicating them repeatedly.

### Added

- Will now recognize Xbox One and PS4 controllers connected to iOS devices correctly as Xbox One and PS4 controllers.
- Added a new sample called "Custom Device Usages" that shows how to use a layout override on `Gamepad` to allow distinguishing two gamepads in bindings based on which player the gamepad is assigned to.
- Added abstract `TrackedDevice` input device class as the basis for various kinds of tracked devices.

## [1.0.0-preview] - 2019-09-20

### Fixed

- Will now close Input Action Asset Editor windows from previous sessions when the corresponding action was deleted.
- Fixed an issue where Stick Controls could not be created in Players built with medium or high code stripping level enabled.
- Fixed incorrect default state for axes on some controllers.

#### Actions

- Fixed `CallbackContext.ReadValue` throwing when invoked during device removal

### Changed
### Added

## [0.9.6-preview] - 2019-09-06

### Fixed

- Exceptions in scenes of `Visualizers` sample if respective device was not present on system (e.g. in `PenVisualizer` if no pen was present in system).
- Fixed exception in Input Action Asset Editor window when typing whitespace into the search field.
- Fixed control scheme popup window in input action asset editor window showing in the correct screen position on windows.

#### Actions

- Setting timeouts from `IInputInteraction.Process` not working as expected when processing happened in response to previous timeout expiring (#714).
- Pending timeouts on a device not being removed when device was removed.

### Changed

- Replaced `HIDSupport.shouldCreateHID` event with a new `HIDSupport.supportedHIDUsages` property, which takes an array of supported usages.

### Added

#### Actions

- Added `PlayerInput.neverAutoSwitchControlSchemes` to disable logic that automatically enables control scheme switching when there is only a single `PlayerInput` in the game.
- Added `PlayerInput.SwitchControlScheme` to switch schemes manually.

## [0.9.5-preview] - 2019-08-29

### Fixed

- Don't pass events for null devices (for devices which have not been created) to `InputSystem.onEvent` callbacks.
- Will close debugger input state windows, when the state is no longer valid instead of throwing exceptions.
- Fixed pointer coordinates in editor windows for non-mouse pointing devices.
- Fixed using the input system in il2cpp when managed stripping level is set higher then "Low".
- Device debugger window will still show when reading from specific controls throws exceptions.
- Offsets and sizes for elements on Linux joysticks are now computed correctly.
- Joysticks now have a deadzone processor on the stick itself.
- Up/down/left/right on sticks are now deadzoned just like X and Y on sticks are.
- Removed toplevel `X` and `Y` controls on HIDs when there is a `Stick/X` and `Stick/Y` added for the device.
- HID fallback can now deal with sticks that have X and Y controls of different sizes and sitting in non-contiguous locations in the HID input report.
- Button 1 on HID joysticks will now correctly come out as the `trigger` control. Previously, the trigger control on the joystick was left pointing to random state.

#### Actions

- Binding paths now show the same way in the action editor UI as they do in the control picker.
  * For example, where before a binding to `<XInputController>/buttonSouth` was shown as `rightShoulder [XInputController]`, the same binding will now show as `A [Xbox Controller]`.
- When deleting a control scheme, bindings are now updated. A dialog is presented that allows choosing between deleting the bindings or just unassigning them from the control scheme.
- When renaming a control scheme, bindings are now updated. Previously the old name was in place on bindings.
- Control scheme names can no longer be set to empty strings.
- `PlayerInput.Instantiate` now correctly sets up a given control scheme, if specified.
  * When passing a `controlScheme:` argument, the result used to be a correctly assigned control scheme at the `InputUser` level but no restrictions being actually applied to the bindings, i.e. every single binding was active regardless of the specified control scheme.
- NullReferenceExceptions during event processing from `RebindingOperation`.

### Changed

- `InputUser.onUnpairedDeviceUsed` now receives a 2nd argument which is the event that triggered the callback.
  * Also, the callback is now triggered __BEFORE__ the given event is processed rather than after the event has already been written to the device. This allows updating the pairing state of the system before input is processed.
  * In practice, this means that, for example, if the user switches from keyboard&mouse to gamepad, the initial input that triggered the switch will get picked up right away.
- `InputControlPath.ToHumanReadableString` now takes display names from registered `InputControlLayout` instances into account.
  * This means that the method can now be used to generate strings to display in rebinding UIs.
- `AxisControl.clamp` is now an enum-valued property rather than a bool. Can now perform clamping *before* normalization.

#### Actions

- When switching devices/controls on actions, the system will no longer subsequently force an initial state check on __all__ actions. Instead, every time an action's bindings get re-resolved, the system will simply cancel all on-going actions and then re-enable them the same way it would happen by manually calling `InputAction.Enable`.
- Removed non-functional `InputControlScheme.baseScheme` API and `basedOn` serialized property. This was never fully implemented.

### Added

- Can right-click devices in Input Debugger (also those under "Unsupported") and select "Copy Device Description" to copy the internal `InputDeviceDescription` of the device in JSON format to the system clipboard.
  * This information is helpful for us to debug problems related to specific devices.
- If a device description has been copied to the clipboard, a new menu "Paste Device Description as Device" entry in the "Options" menu of the input debugger appears. This instantiates the device from the description as if it was reported locally by the Unity runtime.

## [0.9.3-preview] - 2019-08-15

### Fixed

- `XInputController` and `XboxOneGamepad` no longer have two extraneous, non-functional "menu" and "view" buttons.
- Fixed `InputUser.onUnpairedDeviceUser` ignoring input on controls that do not support `EvaluateMagnitude`.
  * This led to situations, for example, where `PlayerInput` would not initialize a control scheme switch from a `<Mouse>/delta` binding as the delta X and Y axes do not have min&max limits and thus return -1 from `EvaluateMagnitude`.
- Fixed available processor list not updated right away when changing the action type in the Input Action editor window.

#### Actions

- `NullReferenceException` when the input debugger is open with actions being enabled.
- When selecting a device to add to a control scheme, can now select devices with specific usages, too (e.g. "LeftHand" XRController).

### Changed

- Removed `timesliceEvents` setting - and made this tied to the update mode instead. We now always time slice when using fixed updates, and not when using dynamic updates.
- When adding a composite, only ones compatible with the value type of the current action are shown. This will, for example, no longer display a `2D Vector` composite as an option on a floating-point button action.
- The `InputState.onChange` callback now receives a second argument which is the event (if any) that triggered the state change on the device.

### Added

- `InputSystemUIInputModule` can now track multiple pointing devices separately, to allow multi-touch input - required to allow control of multiple On-Scree controls at the same time with different fingers.
- Two new composite bindings have been added.
  * `ButtonWithOneModifier` can be used to represent shortcut-like bindings such as "CTRL+1".
  * `ButtonWithTwoModifiers` can be used to represent shortcut-like bindings such as "CTRL+SHIFT+1".

## [0.9.2-preview] - 2019-08-09

### Fixed

- A `RebindingOperation` will now fall back to the default path generation behavior if the callback provided to `OnGeneratePath` returns null.
- Fixed the Input Action editor window throwing exceptions when trying to view action properties.

### Actions

- `PlayerInput` will now copy overrides when creating duplicate actions.
- It is now possible to use an empty binding path with a non empty override path.
- It is now possible to use set an empty override path to disable a binding.
- It is not possible to query the effectively used path of a binding using `effectivePath`.
- Actions embedded into MonoBehaviour components can now have their properties edited in the inspector. Previously there was no way to get to the properties in this workflow. There is a gear icon now on the action that will open the action properties.

### Changed

### Added

- Added a new sample to the package called `SimpleDemo`. You can install the sample from the package manager. See the [README.md](https://github.com/Unity-Technologies/InputSystem/Assets/Samples/SimpleDemo/README.md) file for details about the sample.

## [0.9.1-preview] - 2019-08-08

### Fixed

- Fixed GC heap garbage being caused by triggered by event processing.
  * This meant that every processing of input would trigger garbage being allocated on the managed heap. The culprit was a peculiarity in the C# compiler which caused a struct in `InputEventPtr.IsA` to be allocated on the heap.
- The bindings selection popup window will now show child controls matching the current action type even if the parent control does not match.
- Fixed `duration` values reported for Hold and Press interactions.
- DualShock 3 on macOS:
  * Fixed actions bound to the dpad control performing correctly.
  * Fixed non-present touchpad button control being triggered incorrectly.
- Fixed compile issues with switch classes on standalone Linux.
- Leak of unmanaged memory in `InputControlList`.

#### Actions

- Fixed actions not updating their set of controls when the usages of a device are changed.
- Composite bindings with the default interaction will now correctly cancel when the composite is released, even if there are multiple composite bindings on the action.

### Changed

- `MouseState`, `KeyboardState`, and `GamepadState` have been made public again.
- `PlayerInput` and `PlayerInputManager` have been moved from the `UnityEngine.InputSystem.PlayerInput` namespace to `UnityEngine.InputSystem`.
- The signature of `InputSystem.onEvent` has changed. The callback now takes a second argument which is the device the given event is sent to (null if there's no corresponding `InputDevice`).
  ```
  // Before:
  InputSystem.onEvent +=
      eventPtr =>
      {
          var device = InputSystem.GetDeviceById(eventPtr.deviceId);
          //...
      };

  // Now:
  InputSystem.onEvent +=
      (eventPtr, device) =>
      {
          //...
      };
  ```
- The signatures of `InputSystem.onBeforeUpdate` and `InputSystem.onAfterUpdate` have changed. The callbacks no longer receive an `InputUpdateType` argument.
  * Use `InputState.currentUpdateType` in case you need to know the type of update being run.
- `InputUpdateType` has been moved to the `UnityEngine.InputSystem.LowLevel` namespace.
- `InputSystem.Update(InputUpdateType)` has been removed from the public API.
- The way input devices are built internally has been streamlined.
  * `InputDeviceBuilder` is now internal. It is no longer necessary to access it to look up child controls. Simply use `InputControl.GetChildControl` instead.
  * To build a device without adding it to the system, call the newly added `InputDevice.Build` method.
    ```
    InputDevice.Build<Mouse>();
    ```
  * `InputSystem.SetLayoutVariant` has been removed. Layout variants can no longer be set retroactively but must be decided on as part of device creation.
- `InputSystem.RegisterControlProcessor` has been renamed to just `InputSystem.RegisterProcessor`.

#### Actions

* `InputAction.ReadValue<TValue>()` is longer correlated to `InputAction.triggered`. It simply returns the current value of a bound control or composite while the action is being interacted with.
* `InputInteractionContext.PerformedAndGoBackToWaiting` has been renamed to just `InputInteractionContext.Performed`.

#### Actions

- Individual composite part bindings can now no longer have interactions assigned to them as that never made any sense.

### Added

- Devices can now have more than one usage.
  * Call `InputSystem.AddDeviceUsage(device,usage)` to add additional usages to a device.
  * Call `InputSystem.RemoveDeviceUsage(device,usage)` to remove existing usages from a device.
  * `InputSystem.SetDeviceUsage(device,usage)` still exists. It will clear all existing usages from the given device.
- A new `VisualizerSamples` sample that can be installed through the package manager.
  * Contains two components `InputControlVisualizer` and `InputActionVisualizer` that help visualizing/debugging control/device and action activity through in-game overlays. A few sample scenes illustrate how to use them.

#### Actions

- Added `InputAction.ReadValueAsObject` API.
- Added `InputAction.activeControl` API.

## [0.9.0-preview] - 2019-07-18

### Fixed

- Validate all parameters on public APIs.
- Fixed an internal bug in `InlinedArray.RemoveAtByMovingTailWithCapacity`, which could cause data corruption.
- Fixed Xbox controller support on macOS il2cpp.
- Fixed issue of Xbox gamepads on Windows desktop not being able to navigate left and down in a UI.
- Allow using InputSystem package if the XR, VR or Physics modules are disabled for smaller builds.
- Fixed documentation landing page and table of contents.
- Fixed tracked devices assigning pointer ids for UI pointer events correctly.
- Adjusted some UI Elements to fit the Unity 19.3 font.
- Fixed NullReferenceException being thrown when project changes.
- Fixed duplicate devices showing in the "Supported Devices" popup when using a search filter.
- Fixed an error when adding new bindings in the Input Actions editor window when a filter was applied.
- Fixed scroll wheel handling in `InputSystemUIInputModule` not being smooth.
- Fixed compile errors from Switch Pro controller code on Linux.

#### Actions

- Fixed `CallbackContext.control` referencing the composite member control which was actually actuated for this trigger for composite bindings.
- Generated C# wrappers for .inputactions assets are no longer placed in Assets/Assets/ folder on Windows.

### Added

- Touch support has been reworked and extended.
  * `Touchscreen.touch[0..9]` are now bindable from the control picker.
  * `Touchscreen.primaryTouch` is now a separate control which tracks the primary touch on the screen.
  * The controls `Touchscreen` inherits from `Pointer` (such as `position`, `phase`, and `delta`) are now tied to `Touchscreen.primaryTouch` and allow for `Touchscreen` to function as a generic `Pointer` (like `Mouse` and `Pen`).
  * `Touchscreen.press` (renamed from `Touchscreen.button`) is now a working, synthetic button that is down whenever at least one finger is on the screen.
  * Recording of start time and start position has been added to touches.
    - `TouchControl.startPosition` gives the starting position of the touch.
    - `TouchControl.startTime` gives the starting time of the touch.
  * Tap detection has been added to `Touchscreen`.
    - Tap time (i.e. time within which a press-and-release must be completed for a tap to register) corresponds to `InputSettings.defaultTapTime`.
    - Tap release must happen within a certain radius of first contact. This is determined by a new setting `InputSettings.tapRadius`.
    - `TouchControl.tap` is a new button control that triggers then the touch is tapped. Note that this happens instantly when a touch ends. The button will go to 1 and __immediately__ go back to 0. This means that polling the button in `Update`, for example, will never trigger a tap. Either use actions to observe the button or use the `Touch` API from `EnhancedTouch` to poll taps.
  * `Touchscreen.activeTouches` has been removed. Use `Touch.activeTouches` from the new enhanced touch API instead for more reliable touch tracking.
  * `Touchscreen.allTouchControls` has been renamed to `Touchscreen.touches`.
  * A new `EnhancedTouch` plugin has been added which offers an enhanced `Touch` and `Finger` API to reliably track touches and fingers across updates. This obsoletes the need to manually track touch IDs and phases and gives access to individual touch history.
  * Touch can be simulated from mouse or pen input now. To enable simulation, call `TouchSimulation.Enable()` or put the `TouchSimulation` MonoBehaviour in your scene. Also, in the input debugger, you can now enable touch simulation from the "Options" dropdown.
- Changing state has been decoupled from events. While input events are the primary means by which to trigger state changes, anyone can perform state changes manually now from anywhere.
    ```
    InputState.Change(gamepad.leftStick, new Vector2(123, 234));
    ```
  * This change makes it possible to update state __from__ state and thus synthesize input data from other input coming in.
- A new API for recording state changes over time has been added.
    ```
    var history = new InputStateHistory("<Gamepad>/leftStick");
    history.StartRecording();

    //...

    foreach (var record in history)
        Debug.Log(record);
    ```
- Added support for generic joysticks on WebGL (which don't use the standard gamepad mapping).
- Added support for DualShock 3 gamepads on desktops.
- Added support for Nintendo Switch Pro Controllers on desktops.

#### Actions

- Actions now also have a __polling API__!
  * `InputAction.triggered` is true if the action was performed in the current frame.
  * `InputAction.ReadValue<TValue>()` yields the last value that `started`, `performed`, or `cancelled` (whichever came last) was called with. If the action is disabled, returns `default(TValue)`. For `InputActionType.Button` type actions, returns `1.0f` if `triggered==true` and `0.0f` otherwise.
- Generated C# wrappers for .inputactions can now placed relative to the .inputactions file by specifying a path starting with './' (e.g. `./foo/bar.cs`).

### Changed

- **The system no longer supports processing input in __BOTH__ fixed and dynamic updates**. Instead, a choice has to be made whether to process input before each `FixedUpdate()` or before each `Update()`.
  * Rationale: the existing code that supported having both updates receive input independently still had several holes and became increasingly complex and brittle. Our solution was based on not actually processing input twice but on channeling input concurrently into both the state of both updates. Together with the fact that specific inputs have to reset (and possibly accumulate) correctly with respect to their update time slices, this became increasingly hard to do right. This, together with the fact that we've come to increasingly question the value of this feature, led us to removing the capability while preserving the ability to determine where input is processed.
  * NOTE: Timeslicing is NOT affected by this. You can still switch to `ProcessEventInFixedUpdates` and get events timesliced to individual `FixedUpdate` periods according to their timestamps.
  * `InputSettings.UpdateMode.ProcessEventsInBothFixedAndDynamicUpdate` has been removed.
  * `InputSettings.UpdateMode.ProcessEventsInDynamicUpdateOnly` has been renamed to `InputSettings.UpdateMode.ProcessEventsInDynamicUpdate` and is now the default.
  * `InputSettings.UpdateMode.ProcessEventsInFixedUpdateOnly` has been renamed to `InputSettings.UpdateMode.ProcessEventsInFixedUpdate`.
- Added icons for PlayerInput, PlayerInputManager, InputSystemUIInputModule and MultiplayerEventSystem components.
- Changed `Keyboard` IME properties (`imeEnabled`, `imeCursorPosition`) to methods (`SetIMEEnabled`, `SetIMECursorPosition`).
- Added getters to all `IInputRuntime` properties.
- Replace some `GetXxx` methods in our API with `xxx`  properties.
- `Pointer.phase` has been removed and `PointerPhase` has been renamed to `TouchPhase`. Phases are now specific to touch. `PointerPhaseControl` has been renamed to `TouchPhaseControl`.
- `Pointer.button` has been renamed to `Pointer.press` and now is a control that indicates whether the pointer is in "press down" state.
  * For mouse, corresponds to left button press.
  * For pen, corresponds to tip contact.
  * For touch, corresponds to primary touch contact (i.e. whether __any__ finger is down).
- The state change monitor APIs (`IInputStateChangeMonitor` and friends) have been moved out of `InputSystem` into a new static class `InputState` in `UnityEngine.Experimental.Input.LowLevel`.
  * Rationale: These APIs are fairly low-level and not of general interest so having them out of `InputSystem` reduces the API surface visible to most users.
- `InputDeviceChange.StateChanged` has been removed and is now a separate callback `InputState.onChange`.
  * Rationale: The other `InputDeviceChange` notifications are low-frequency whereas `StateChanged` is high-frequency. Putting them all on the same callback made adding a callback to `InputSystem.onDeviceChange` unnecessarily expensive.
- `IInputStateCallbackReceiver` has been rewritten from scratch. Now has two simple methods `OnNextUpdate` and `OnEvent`. If implemented by a device, the device now has completely control over changing its own state. Use the `InputState.Change` methods to affect state changes while trigger state change monitors (e.g. for actions) correctly.
- Simplified handling of XR input in `InputSystemUIInputModule` by having only one set of actions for all XR devices.
- We now use the same hierarchical device picker in the "Add Control Scheme" popup, which is already used in the "Input Settings" window.
- Made all `IInputStateTypeInfo` implementations internal, as these did not offer value to the user.
- Made all `IInputDeviceCommandInfo` implementations internal, as these did not offer value to the user.
- Removed `ReadWriteArray`, which was only used for making `RebindingOperation.scores` editable, which did not add any value.
- Removed `PrimitiveValueOrArray`, as non of it's functionality over `PrimitiveValue` was implemented.
- Made all `InputProcessor` implementation internal, as access to these types is exposed only through text mode representations.
- Removed `CurveProcessor` as it was not implemented.
- Renamed XInputControllerOSX to a more descriptive XboxGamepadMacOS.

#### Actions

- `InputAction.continuous` has been removed. Running logic every frame regardless of input can easily be achieved in game code.
- The way action behavior is configured has been simplified.
  * The previous roster of toggles has been replaced with two settings:
    1. `Action Type`: Determines the behavior of the action. Choices are `Value`, `Button`, and `PassThrough`.
    2. `Control Type`: Determines the type of control (and implicitly the type of value) the action is looking for if the action is a `Value` or `PassThrough` action.
  * The previous `Initial State Check` toggle is now implicit in the action type now. `Value` actions perform an initial state check (i.e. trigger if their control is already actuated when the action is enabled). Other types of actions don't.
  * The previous `Pass Through` toggle is now rolled into the action type.

## [0.2.10-preview] - 2019-05-17

### Added

- Added a `MultiplayerEventSystem` class, which allows you use multiple UI event systems to control different parts of the UI by different players.
- `InputSystemUIInputModule` now lets you specify an `InputActionAsset` in the `actionsAsset` property. If this is set, the inspector will populate all actions from this asset. If you have a `PlayerInput` component on the same game object, referencing the same  `InputActionAsset`, the `PlayerInput` component will keep the actions on the `InputSystemUIInputModule` in synch, allowing easy setup of multiplayer UI systems.

### Changed

- `StickControl.x` and `StickControl.y` are now deadzoned, i.e. have `AxisDeadzone` processors on them. This affects all gamepads and joysticks.
  * __NOTE:__ The deadzoning is __independent__ of the stick. Whereas the stack has a radial deadzones, `x` and `y` have linear deadzones. This means that `leftStick.ReadValue().x` is __not__ necessary equal to `leftStick.x.ReadValue()`.
  * This change also fixes the problem of noise from sticks not getting filtered out and causing devices such as the PS4 controller to constantly make itself `Gamepad.current`.

- Redesigned `UIActionInputModule`
 * Added a button in the inspector to automatically assign actions from an input action asset based on commonly used action names.
 * Will now populate actions with useful defaults.
 * Removed `clickSpeed` property - will use native click counts from the OS where available instead.
 * Removed `sendEventsWhenInBackground` property.
 * Hiding `Touches` and `TrackedDevices` until we decide how to handle them.
 * Remove `moveDeadzone` property as it is made redundant by the action's dead zone.
 * Removed `UIActionInputModuleEnabler` component, `UIActionInputModule` will now enable itself.
- Changed default button press point to 0.5.
- Changed all constants in public API to match Unity naming conventions ("Constant" instead of "kConstant").
- Changed namespace from `UnityEngine.Experimental.Input` to `UnityEngine.InputSystem`.
- Generated wrapper code now has nicer formatting.
- Renamed `UIActionInputModule` to `InputSystemUIInputModule`.
- Nicer icons for `InputActionAssets` and `InputActions` and for `Button` and generic controls.
- Change all public API using `IntPtr` to use unsafe pointer types instead.
- `PlayerInput` will no longer disable any actions not in the currently active action map when disabling input or switching action maps.
- Change some public fields into properties.
- Input System project settings are now called "Input System Package" in the project window instead of "Input (NEW)".
- Removed `Plugins` from all namespaces.
- Rename "Cancelled" -> "Canceled" (US spelling) in all APIs.

### Fixed

- Adding devices to "Supported Devices" in input preferences not allowing to select certain device types (like "Gamepad").
- Fixed scrolling in `UIActionInputModule`.
- Fixed compiling the input system package in Unity 19.2 with ugui being moved to a package now.
- In the Input System project settings window, you can no longer add a supported device twice.

#### Actions

- Custom inspector for `PlayerInput` no longer adds duplicates of action events if `Invoke Unity Events` notification behavior is selected.
- Fixed `Hold` interactions firing immediately before the duration has passed.
- Fixed editing bindings or processors for `InputAction` fields in the inspector (Changes wouldn't persist before).
- Fixed exception message when calling `CallbackContext.ReadValue<TValue>()` for an action with a composite binding with `TValue` not matching the composite's value type.

### Added

#### Actions

- `PlayerInput` can now handle `.inputactions` assets that have no control schemes.
  * Will pair __all__ devices mentioned by any of the bindings except if already paired to another player.

## [0.2.8-preview] - 2019-04-23

### Added

- Added a `clickCount` control to the `Mouse` class, which specifies the click count for the last mouse click (to allow distinguishing between single-, double- and multi-clicks).
- Support for Bluetooth Xbox One controllers on macOS.

#### Actions

- New API for changing bindings on actions
```
    // Several variations exist that allow to look up bindings in various ways.
    myAction.ChangeBindingWithPath("<Gamepad>/buttonSouth")
        .WithPath("<Keyboard>/space");

    // Can also replace the binding wholesale.
    myAction.ChangeBindingWithPath("<Keyboard>/space")
        .To(new InputBinding { ... });

    // Can also remove bindings programmatically now.
    myAction.ChangeBindingWithPath("<Keyboard>/space").Erase();
```

### Changed

- `Joystick.axes` and `Joystick.buttons` have been removed.
- Generated wrapper code for Input Action Assets are now self-contained, generating all the data from code and not needing a reference to the asset; `InputActionAssetReference` has been removed.
- The option to generate interfaces on wrappers has been removed, instead we always do this now.
- The option to generate events on wrappers has been removed, we felt that this no longer made sense.
- Will now show default values in Input Action inspector if no custom values for file path, class name or namespace have been provided.
- `InputSettings.runInBackground` has been removed. This should now be supported or not on a per-device level. Most devices never supported it in the first place, so a global setting did not seem to be useful.
- Several new `Sensor`-based classes have been added. Various existing Android sensor implementations are now based on them.
- `InputControlLayoutAttribute` is no longer inherited.
  * Rationale: A class marked as a layout will usually be registered using `RegisterLayout`. A class derived from it will usually be registered the same way. Because of layout inheritance, properties applied to the base class through `InputControlLayoutAttribute` will affect the subclass as intended. Not inheriting the attribute itself, however, now allows having properties such as `isGenericTypeOfDevice` which should not be inherited.
- Removed `acceleration`, `orientation`, and `angularVelocity` controls from `DualShockGamepad` base class.
  * They are still on `DualShockGamepadPS4`.
  * The reason is that ATM we do not yet support these controls other than on the PS4. The previous setup pretended that these controls work when in fact they don't.
- Marking a control as noisy now also marks all child controls as noisy.
- The input system now defaults to ignoring any HID devices with usage types not known to map to game controllers. You can use `HIDSupport.supportedUsages` to enable specific usage types.
- In the Input Settings window, asset selection has now been moved to the "gear" popup menu. If no asset is created, we now automatically create one.
- In the inspector for Input Settings assets, we now show a button to go to the Input Settings window, and a button to make the asset active if it isn't.
- Tests are now no longer part of the com.unity.inputsystem package. The `InputTestFixture` class still is for when you want to write input-related tests for your project. You can reference the `Unity.InputSystem.TestFixture` assembly when you need to do that.
- Implemented adding usages to and removing them from devices.

#### Actions

- A number of changes have been made to the control picker UI in the editor. \
  ![Input Control Picker](Documentation~/Images/InputControlPicker.png)
  * The button to pick controls interactively (e.g. by pressing a button on a gamepad) has been moved inside the picker and renamed to "Listen". It now works as a toggle that puts the picker into a special kind of 'search' mode. While listening, suitable controls that are actuated will be listed in the picker and can then be picked from.
  * Controls are now displayed with their nice names (e.g. "Cross" instead of "buttonSouth" in the case of the PS4 controller).
  * Child controls are indented instead of listed in "parent/child" format.
  * The hierarchy of devices has been rearranged for clarity. The toplevel groups of "Specific Devices" and "Abstract Devices" are now merged into one hierarchy that progressively groups devices into more specific groups.
  * Controls now have icons displayed for them.
- There is new support for binding to keys on the keyboard by their generated character rather than by their location. \
  ![Keyboard Binding](Documentation~/Images/KeyboardBindByLocationVsCharacter.png)
  * At the toplevel of the Keyboard device, you now have the choice of either binding by keyboard location or binding by generated/mapped character.
  * Binding by location shows differences between the local keyboard layout and the US reference layout.
  * The control path language has been extended to allow referencing controls by display name. `<Keyboard>/#(a)` binds to the control on a `Keyboard` with the display name `a`.
- `continuous` flag is now ignored for `Press and Release` interactions, as it did not  make sense.
- Reacting to controls that are already actuated when an action is enabled is now an __optional__ behavior rather than the default behavior. This is a __breaking__ change.
  * Essentially, this change reverts back to the behavior before 0.2-preview.
  * To reenable the behavior, toggle "Initial State Check" on in the UI or set the `initialStateCheck` property in code.
  ![Inital State Check](Documentation~/Images/InitialStateCheck.png)
  * The reason for the change is that having the behavior on by default made certain setups hard to achieve. For example, if `<Keyboard>/escape` is used in one action map to toggle *into* the main menu and in another action map to toggle *out* of it, then the previous behavior would immediately exit out of the menu if `escape` was still pressed from going into the menu. \
  We have come to believe that wanting to react to the current state of a control right away is the less often desirable behavior and so have made it optional with a separate toggle.
- Processors and Interactions are now shown in a component-inspector-like fashion in the Input Action editor window, allowing you to see the properties of all items at once.
- The various `InputAction.lastTriggerXXX` APIs have been removed.
  * Rationale: They have very limited usefulness and if you need the information, it's easy to set things up in order to keep track of it yourself. Also, we plan on having a polling API for actions in the future which is really what the `lastActionXXX` APIs were trying to (imperfectly) solve.
- `Tap`, `SlowTap`, and `MultiTap` interactions now respect button press points.
- `Tap`, `SlowTap`, and `MultiTap` interactions now have improved parameter editing UIs.

### Fixed

- Input Settings configured in the editor are now transferred to the built player correctly.
- Time slicing for fixed updates now works correctly, even when pausing or dropping frames.
- Make sure we Disable any InputActionAsset when it is being destroyed. Otherwise, callbacks which were not cleaned up would could cause exceptions.
- DualShock sensors on PS4 are now marked as noisy (#494).
- IL2CPP causing issues with XInput on windows and osx desktops.
- Devices not being available yet in `MonoBehavior.Awake`, `MonoBehaviour.Start`, and `MonoBehaviour.OnEnable` in player or when entering play mode in editor.
- Fixed a bug where the event buffer used by `InputEventTrace` could get corrupted.

#### Actions

- Actions and bindings disappearing when control schemes have spaces in their names.
- `InputActionRebindingExceptions.RebindOperation` can now be reused as intended; used to stop working properly the first time a rebind completed or was cancelled.
- Actions bound to multiple controls now trigger correctly when using `PressInteraction` set to `ReleaseOnly` (#492).
- `PlayerInput` no longer fails to find actions when using UnityEvents (#500).
- The `"{...}"` format for referencing action maps and actions using GUIDs as strings has been obsoleted. It will still work but adding the extra braces is no longer necessary.
- Drag&dropping bindings between other bindings that came before them in the list no longer drops the items at a location one higher up in the list than intended.
- Editing name of control scheme in editor not taking effect *except* if hitting enter key.
- Saving no longer causes the selection of the current processor or interaction to be lost.
  * This was especially annoying when having "Auto-Save" on as it made editing parameters on interactions and processors very tedious.
- In locales that use decimal separators other than '.', floating-point parameters on composites, interactions, and processors no longer lead to invalid serialized data being generated.
- Fix choosing "Add Action" in action map context menu throwing an exception.
- The input action asset editor window will no longer fail saving if the asset has been moved.
- The input action asset editor window will now show the name of the asset being edited when asking for saving changes.
- Clicking "Cancel" in the save changes dialog for the input action asset editor window will now cancel quitting the editor.
- Fixed pasting or dragging a composite binding from one action into another.
- In the action map editor window, switching from renaming an action to renaming an action map will no longer break the UI.
- Fixed calling Enable/Disable from within action callbacks sometimes leading to corruption of state which would then lead to actions not getting triggered (#472).
- Fixed setting of "Auto-Save" toggle in action editor getting lost on domain reload.
- Fixed blurry icons in editor for imported .inputactions assets and actions in them.
- `Press` and `Release` interactions will now work correctly if they have multiple bound controls.
- `Release` interactions will now invoke a `Started` callback when the control is pressed.
- Made Vector2 composite actions respect the press points of button controls used to compose the value.

## [0.2.6-preview] - 2019-03-20

>NOTE: The UI code for editing actions has largely been rewritten. There may be regressions.
>NOTE: The minimum version requirement for the new input system has been bumped
       to 2019.1

### Added

- Support gamepad vibration on Switch.
- Added support for Joysticks on Linux.

#### Actions

- Added ability to change which part of a composite a binding that is part of the composite is assigned to.
  * Part bindings can now be freely duplicated or copy-pasted. This allows having multiple bindings for "up", for example. Changing part assignments retroactively allows to freely edit the composite makeup.
- Can now drag&drop multiple items as well as drop items onto others (equivalent to cut&paste). Holding ALT copies data instead of moving it.
- Edits to control schemes are now undoable.
- Control schemes are now sorted alphabetically.
- Can now search by binding group (control scheme) or devices directly from search box.
  * `g:Gamepad` filters bindings to those in the "Gamepad" group.
  * `d:Gamepad` filters bindings to those from Gamepad-compatible devices.

### Changed

- The input debugger will no longer automatically show remote devices when the profiler is connected. Instead, use the new menu in debugger toolbar to connect to players or to enable/disable remote input debugging.
- "Press and Release" interactions will now invoke the `performed` callback on both press and release (instead of invoking `performed` and `cancel`, which was inconsistent with other behaviors).

#### Actions

- Bindings have GUIDs now like actions and maps already did. This allows to persistently and uniquely identify individual bindings.
- Replaced UI overlay while rebinding interactively with cancellable progress bar. Interactive rebinding now cancels automatically after 4 seconds without suitable input.
- Bindings that are not assigned to any control scheme are now visible when a particular control scheme is selected.
  * Bindings not assigned to any control scheme are active in *ALL* control schemes.
  * The change makes this visible in the UI now.
  * When a specific control scheme is selected, these bindings are affixed with `{GLOBAL}` for added visibility.
- When filtering by devices from a control scheme, the filtering now takes layout inheritance into account. So, a binding to a control on `Pointer` will now be shown when the filter is `Mouse`.
- The public control picker API has been revised.
  * The simplest way to add control picker UI to a control path is to add an `InputControlAttribute` to the field.
    ```
    // In the inspector, shows full UI to select a control interactively
    // (including interactive picking through device input).
    [InputControl(layout = "Button")]
    private string buttonControlPath;
    ```
- Processors of incompatible types will now be ignored instead of throwing an exception.

### Fixed

- Remote connections in input debugger now remain connected across domain reloads.
- Don't incorrectly create non-functioning devices if a physical device implements multiple incompatible logical HID devices (such as the MacBook keyboard/touch pad and touch bar).
- Removed non-functioning sort triangles in event list in Input Debugger device windows.
- Sort events in input debugger window by id rather then by timestamp.
- Make parsing of float parameters support floats represented in "e"-notation and "Infinity".
- Input device icons in input debugger window now render in appropriate resolution on retina displays.
- Fixed Xbox Controller on macOS reporting negative values for the sticks when represented as dpad buttons.
- `InputSettings.UpdateMode.ProcessEventsManually` now correctly triggers updates when calling `InputSystem.Update(InputUpdateType.Manual)`.

#### Actions

- Pasting or duplicating an action in an action map asset will now assign a new and unique ID to the action.
- "Add Action" button being active and triggering exceptions when no action map had been added yet.
- Fixed assert when generating C# class and make sure it gets imported correctly.
- Generate directories as needed when generating C# class, and allow path names without "Assets/" path prefix.
- Allow binding dpad controls to actions of type "Vector2".
- Fixed old name of action appearing underneath rename overlay.
- Fixed inspector UIs for on-screen controls throwing exceptions and being non-functional.
- Fixed deleting multiple items at same time in action editor leading to wrong items being deleted.
- Fixed copy-pasting actions not preserving action properties other than name.
- Fixed memory corruptions coming from binding resolution of actions.
- InputActionAssetReferences in ScriptableObjects will continue to work after domain reloads in the editor.
- Fixed `startTime` and `duration` properties of action callbacks.

## [0.2.1-preview] - 2019-03-11

### Changed

 - NativeUpdateCallback API update to match Unity 2018.3.8f1

## [0.2.0-preview] - 2019-02-12

This release contains a number of fairly significant changes. The focus has been on further improving the action system to make it easier to use as well as to make it work more reliably and predictably.

>NOTE: There are some breaking changes. Please see the "Changed" section below.

### Changed

- Removed Unity 2018.2 support code.
- Removed .NET 3.5 support code.
- Started using C# 7.
- `IInputControlProcessor<TValue>` has been replaced with `InputProcessor` and `InputProcessor<TValue>` base classes.
- `IInputBindingComposite` has been replaced with an `InputBindingComposite` base class and the `IInputBindingComposite<TValue>` interface has been merged with the `InputBindingComposite<TValue>` class which had already existed.
- `InputUser.onUnpairedDeviceUser` will now notify for each actuated control until the device is paired or there are no more actuated controls.
- `SensitivityProcessor` has been removed.
    * The approach needs rethinking. What `SensitivityProcessor` did caused more problems than it solved.
- State monitors no longer have their timeouts removed automatically when they fire. This makes it possible to have a timeout that is removed only in response to a specific state change.
- Events for devices that implement `IInputStateCallbacks` (such as `Touchscreen`) are allowed to go back in time. Avoids the problem of having to order events between multiple fingers correctly or seeing events getting rejected.
- `PenState.Button` is now `PenButton`.
- Removed TouchPositionTransformProcessor, was used only by Android, the position transformation will occur in native backend in 2019.x

#### Actions:
- Bindings that have no interactions on them will trigger differently now. __This is a breaking change__.
  * Previously, these bindings would trigger `performed` on every value change including when going back to their default value. This is why you would see two calls of `performed` with a button; one when the button was pressed, another when it was depressed.
  * Now, a binding without an interaction will trigger `started` and then `performed` when a bound control is actuated. Thereafter, the action will remain in `Started` phase. For as long as the control is actuated, every value change will trigger `performed` again. When the control stops being actuated, it will trigger `cancelled` and the action will remain in `Waiting` state.
  * Control actuation is defined as a control having a magnitude (see `InputControl.EvaluateMagnitude`) greater than zero. If a control does not support magnitudes (returns -1 from `EvaluateMagnitude`), then the control is considered actuated when it changes state away from its default state.
  * To restore the previous behavior, simply change code like
      ```
        myAction.performed += MyCallback;
      ```
    to
      ```
        myAction.performed += MyCallback;
        myAction.cancelled += MyCallback;
      ```
  * Alternatively, enable `passThrough` mode on an action. This effectively restores the previous default behavior of actions.
    ```
        new InputAction(binding: "<Gamepad>/leftTrigger") { passThrough = true };
    ```
- As part of the aforementioned change, the following interactions have been removed as they are no longer relevant:
  - `StickInteraction`: Can simply be removed from bindings. The new default behavior obsoletes the need for what `StickInteraction` did. Use `started` to know then the stick starts being actuated, `performed` to be updated on movements, and `cancelled` to know when the stick goes back into rest position.
  - `PressAndReleaseInteraction`: Can simply be removed from bindings. The default behavior with no interaction encompasses press and release detection. Use `started` to know then a button is pressed and `cancelled` to know when it is released. To set a custom button press point, simply put an `AxisDeadzoneProcessor` on the binding.
- `PressInteraction` has been completely rewritten.
  - Trigger behavior can be set through `behavior` parameter and now provides options for observing just presses (`PressOnly`), just releases (`ReleaseOnly`), or both presses and releases (`PressAndRelease`).
  - Also, the interaction now operates on control actuation rather than reading out float values directly. This means that any control that supports magnitudes can be used.
  - Also supports continuous mode now.
- If bound controls are already actuated when an action is enabled, the action will now trigger in the next input update as if the control had just been moved from non-actuated to actuated state.
  - In other words, if e.g. you have a binding to the A button of the gamepad and the A button is already pressed when the action is first enabled, then the action associated with the A button will trigger as if the button had just been pressed. Previously, it required releasing and re-pressing the button first -- which, together with certain interactions, could lead to actions ending up in a confused state.
- When an action is disabled, it will now cancel all ongoing interactions, if any (i.e. you will see `InputAction.cancelled` being called).
  - Note that unlike the above-mentioned callbacks that happen when an action starts out with a control already actuated, the cancellation callbacks happen __immediately__ rather than in the next input update.
- Actions that at runtime are bound to multiple controls will now perform *conflict resolution*, if necessary.
  - This applies only if an action actually receives multiple concurrent actuations from controls.
  - When ambiguity is detected, the greatest amount of actuation on any of the controls gets to drive the action.
  - In practice, this means that as long as any of the controls bound to an action is actuated, the action will keep going. This resolves ambiguities when an action has primary and secondary bindings, for examples, or when an action is bound to multiple different devices at the same time.
  - Composite bindings count as single actuations regardless of how many controls participate in the composite.
  - This behavior __can be bypassed__ by setting the action to be pass-through.
- Action editor now closes when asset is deleted.
  - If there are unsaved changes, asks for confirmation first.
- Interactions and processors in the UI are now filtered based on the type of the action (if set) and sorted by name.
- Renamed "Axis" and "Dpad" composites to "1D Axis" and "2D Vector" composite.
  - The old names can still be used and existing data will load as expected.
  - `DpadComposite` got renamed to `Vector2Composite`; `AxisComposite` is unchanged.
- `InputInteractionContext.controlHasDefaultValue` has been replaced with `InputInteractionContext.ControlIsActuated()`.
- `InputActionChange.BindingsHaveChangedWhileEnabled` has been reworked and split in two:
    1. `InputActionChange.BoundControlsAboutToChange`: Bindings have been previously resolved but are about to be re-resolved.
    2. `InputActionChange.BoundControlsChanged`: Bindings have been resolved on one or more actions.
- Actions internally now allocate unmanaged memory.
  - Disposing should be taken care of automatically (though you can manually `Dispose` as well). If you see errors in the console log about unmanaged memory being leaked, please report the bug.
  - All execution state except for C# heap objects for processors, interactions, and composites has been collapsed into a single block of unmanaged memory. Actions should now be able to re-resolve efficiently without allocating additional GC memory.

### Added

- `PlayerInput` component which simplifies setting up individual player input actions and device pairings. \
  ![PlayerInput](Documentation~/Images/PlayerInput.png)
- `PlayerInputManager` component which simplifies player joining and split-screen setups. \
  ![PlayerInput](Documentation~/Images/PlayerInputManager.png)
- `InputDevice.all` (equivalent to `InputSystem.devices`)
- `InputControl.IsActuated()` can be used to determine whether control is currently actuated (defined as extension method in `InputControlExtensions`).
- Can now read control values from buffers as objects using `InputControl.ReadValueFromBufferAsObject`. This allows reading a value stored in memory without having to know the value type.
- New processors:
    * `ScaleProcessor`
    * `ScaleVector2Processor`
    * `ScaleVector3Processor`
    * `InvertVector2Processor`
    * `InvertVector3Processor`
    * `NormalizeVector2Processor`
    * `NormalizeVector3Processor`
- Added `MultiTapInteraction`. Can be used to listen for double-taps and the like.
- Can get total and average event lag times through `InputMetrics.totalEventLagTime` and `InputMetrics.averageEventLagTime`.
- `Mouse.forwardButton` and `Mouse.backButton`.
- The input debugger now shows users along with their paired devices and actions. See the [documentation](Documentation~/UserManagement.md#debugging)
- Added third and fourth barrel buttons on `Pen`.

#### Actions:
- Actions have a new continuous mode that will cause the action to trigger continuously even if there is no input. See the [documentation](Documentation~/Actions.md#continuous-actions) for details. \
  ![Continuous Action](Documentation~/Images/ContinuousAction.png)
- Actions have a new pass-through mode. In this mode an action will bypass any checks on control actuation and let any input activity on the action directly flow through. See the [documentation](Documentation~/Actions.md#pass-through-actions) for details. \
  ![Pass-Through Action](Documentation~/Images/PassThroughAction.png)
- Can now add interactions and processors directly to actions.
  ![Action Properties](Documentation~/Images/ActionProperties.png)
    * This is functionally equivalent to adding the respective processors and/or interactions to every binding on the action.
- Can now change the type of a composite retroactively.
  ![Composite Properties](Documentation~/Images/CompositeProperties.png)
- Values can now be read out as objects using `InputAction.CallbackContext.ReadValueAsObject()`.
    * Allocates GC memory. Should not be used during normal gameplay but is very useful for testing and debugging.
- Added auto-save mode for .inputactions editor.
  ![Auto Save](Documentation~/Images/AutoSave.png)
- Processors, interactions, and composites can now define their own parameter editor UIs by deriving from `InputParameterEditor`. This solves the problem of these elements not making it clear that the parameters usually have global defaults and do not need to be edited except if local overrides are necessary.
- Can now set custom min and max values for axis composites.
    ```
    var action = new InputAction();
    action.AddCompositeBinding("Axis(minValue=0,maxValue=2)")
        .With("Positive", "<Keyboard>/a")
        .With("Negative", "<Keyboard>/d");
    ```
- "C# Class File" property on .inputactions importer settings now has a file picker next to it.
- `InputActionTrace` has seen various improvements.
    * Recorded data will now stay valid even if actions are rebound to different controls.
    * Can listen to all actions using `InputActionTrace.SubscribeToAll`.
    * `InputActionTrace` now maintains a list of subscriptions. Add subscriptions with `SubscribeTo` and remove a subscription with `UnsubscribeFrom`. See the [documentation](Documentation~/Actions.md#tracing-actions) for details.

### Fixes

- Fixed support for Unity 2019.1 where we landed a native API change.
- `InputUser.UnpairDevicesAndRemoveUser()` corrupting device pairings of other InputUsers
- Control picker in UI having no devices if list of supported devices is empty but not null
- `IndexOutOfRangeException` when having multiple action maps in an asset (#359 and #358).
- Interactions timing out even if there was a pending event that would complete the interaction in time.
- Action editor updates when asset is renamed or moved.
- Exceptions when removing action in last position of action map.
- Devices marked as unsupported in input settings getting added back on domain reload.
- Fixed `Pen` causing exceptions and asserts.
- Composites that assign multiple bindings to parts failing to set up properly when parts are assigned out of order (#410).

### Known Issues

- Input processing in edit mode on 2019.1 is sporadic rather than happening on every editor update.

## [0.1.2-preview] - 2018-12-19

    NOTE: The minimum version requirement for the new input system has been bumped
          to 2018.3. The previous minum requirement of 2018.2 is no longer supported.
          Also, we have dropped support for the .NET 3.5 runtime. The new .NET 4
          runtime is now required to use the new input system.

We've started working on documentation. The current work-in-progress can be found on [GitHub](https://github.com/Unity-Technologies/InputSystem/blob/develop/Packages/com.unity.inputsystem/Documentation~/InputSystem.md).

### Changed

- `InputConfiguration` has been replaced with a new `InputSettings` class.
- `InputConfiguration.lockInputToGame` has been moved to `InputEditorUserSettings.lockInputToGameView`. This setting is now persisted as a local user setting.
- `InputSystem.updateMask` has been replaced with `InputSettings.updateMode`.
- `InputSystem.runInBackground` has been moved to `InputSettings.runInBackground`.
- Icons have been updated for improved styling and now have separate dark and light skin versions.
- `Lock Input To Game` and `Diagnostics Mode` are now persisted as user settings
- Brought back `.current` getters and added `InputSettings.filterNoiseOnCurrent` to control whether noise filtering on the getters is performed or not.
- Removed old and outdated Doxygen-generated API docs.

### Added

- `InputSystem.settings` contains the current input system settings.
- A new UI has been added to "Edit >> Project Settings..." to edit input system settings. Settings are stored in a user-controlled asset in any location inside `Assets/`. Multiple assets can be used and switched between.
- Joystick HIDs are now supported on Windows, Mac, and UWP.
- Can now put system into manual update mode (`InputSettings.updateMode`). In this mode, events will not get automatically processed. To process events, call `InputSystem.Update()`.
- Added shortcuts to action editor window (requires 2019.1).
- Added icons for .inputactions assets.

### Fixed

- `InputSystem.devices` not yet being initialized in `MonoBehaviour.Start` when in editor.

### Known Issues

- Input settings are not yet included in player builds. This means that at the moment, player builds will always start out with default input settings.
- There have been reports of some stickiness to buttons on 2019.1 alpha builds.  We are looking at this now.

## [0.0.14-preview] - 2018-12-11

### Changed

- `Pointer.delta` no longer has `SensitivityProcessor` on it. The processor was causing many issues with mouse deltas. It is still available for adding it manually to action bindings but the processor likely needs additional work.

### Fixed

Core:
- Invalid memory accesses when using .NET 4 runtime
- Mouse.button not being identical to Mouse.leftButton
- DualShock not being recognized when connected via Bluetooth

Actions:
- Parameters disappearing on processors and interactions in UI when edited
- Parameters on processors and interactions having wrong value type in UI (e.g. int instead of float)
- RebindingOperation calling OnComplete() after being cancelled

Misc:
- Documentation no longer picked up as assets in user project

## [0.0.13-preview] - 2018-12-05

First release from stable branch.<|MERGE_RESOLUTION|>--- conflicted
+++ resolved
@@ -9,6 +9,9 @@
 however, it has to be formatted properly to pass verification tests.
 
 ## [Unreleased] - yyyy-mm-dd
+
+## Fixed
+- Fixed conditional compilation for non-editor analytics on platforms not enabling analytics.
 
 ### Changed
 - Renamed editor Resources directories to PackageResources to fix package validation warnings.
@@ -24,16 +27,7 @@
 - Fixed 'OnDrop' event not called when 'IPointerDownHandler' is also listened. [ISXB-1014](https://issuetracker.unity3d.com/product/unity/issues/guid/ISXB-1014)
 - Fixed InputSystemUIInputModule calling pointer events on parent objects even when the "Send Pointer Hover To Parent" is off. [ISXB-586](https://issuetracker.unity3d.com/product/unity/issues/guid/ISXB-586)
 - Improved performance of disconnected device activation (ISX-1450)
-<<<<<<< HEAD
-- Fixed conditional compilation for non-editor analytics on platforms not enabling analytics.
-
-### Added
-- Added Hinge Angle sensor support for foldable devices.
-- Added InputDeviceMatcher.WithManufacturerContains(string noRegexMatch) API to improve DualShockSupport.Initialize performance (ISX-1411)
-- Added an IME Input sample scene.
-=======
 - Fixed DualSense controllers being recognized as DualShock4 (ISX-1411)
->>>>>>> d5cc3fd6
 
 ### Changed
 - Use `ProfilerMarker` instead of `Profiler.BeginSample` and `Profiler.EndSample` when appropriate to enable recording of profiling data.
