--- conflicted
+++ resolved
@@ -53,7 +53,6 @@
 
 - Added `InputSystem.runUpdatesInEditMode` to enable processing of non-editor updates without entering playmode (only available for XR).
 - Added method `SetMotorSpeedsAndLightBarColor` as a workaround for setting both the light bar and motor speeds simultaneously on a DualShock 4 controller ([case 1271119](https://issuetracker.unity3d.com/issues/dualshock4-setlightbarcolor-and-setmotorspeeds-cannot-be-called-on-the-same-frame-using-input-system)).
-<<<<<<< HEAD
 - Added new API for more easily listening for event changes.
   ```CSharp
   InputSystem.onEvent
@@ -67,8 +66,6 @@
     .CallOnce(ctrl => Debug.Log($"Button '{ctrl}' pressed"));
   ```
   * This is a simple wrapper around the new API mentioned above.
-=======
->>>>>>> f6bcee9d
 
 ### Changed
 
@@ -77,10 +74,7 @@
 - `InputSystemUIInputModule` now defers removing pointers for touches by one frame.
   * This is to ensure that `IsPointerOverGameObject` can meaningfully be queried for touches that have happened within the frame &ndash; even if by the time the method is called, a touch has technically already ended ([case 1347048](https://issuetracker.unity3d.com/issues/input-system-ispointerovergameobject-returns-false-when-used-with-a-tap-interaction)).
   * More precisely, this means that whereas before a `PointerExit` and `PointerUp` was received in the same frame, a touch will now see a `PointerUp` in the frame of release but only see a `PointerExit` in the subsequent frame.
-<<<<<<< HEAD
 - Updated documentation for sensor WebGL support in 2021.2.
-=======
->>>>>>> f6bcee9d
 - Changed `TrackedPoseDriver` to use properties of type `InputActionProperty` rather than `InputAction` to allow more flexibility.
 
 ## [1.1.0-pre.5] - 2021-05-11
