# Changelog

All notable changes to the input system package will be documented in this file.

The format is based on [Keep a Changelog](http://keepachangelog.com/en/1.0.0/)
and this project adheres to [Semantic Versioning](http://semver.org/spec/v2.0.0.html).

Due to package verification, the latest version below is the unpublished version and the date is meaningless.
however, it has to be formatted properly to pass verification tests.

## [Unreleased]

### Changed
- Removed icons from action map list as these were always the same and the icon was placeholder
- Input asset editor now switched to use UI Toolkit which matches the project wide input actions editor interface.
- Changed [`InputActionProperty`](xref:UnityEngine.InputSystem.InputActionProperty) property drawer to be more compact. Use the More menu (`⋮`) button to open a dropdown menu and select between Use Reference and Use Action.
- Static analysis warnings regarding flag enums have been suppressed in order to avoid compile-time warnings or errors.
- Action Map and Action Tree views of the UI Toolkit based Input Action Editor now prevents deselection in both views when Escape key is pressed.
- Input Action Asset editors Auto-save feature has been modified to trigger on focus-lost when activated instead of triggering on every modification to the asset in order to reduce impact of processing required to handle modified assets.
<<<<<<< HEAD
- Store ProjectWide Actions in `ProjectSettings/InputSystemActions.inputactions`.
- Renamed ProjectWideActionsTest to ProjectWideActionsSample
- Removed need to test ProjectWide Actions differently when running in the player by injecting a test asset.
=======
- Project-wide input actions template extension changed from .inputactions to .json. This avoids showing template actions in the action's selector UI that are not intended to be used.
>>>>>>> 8ffd0b42

### Added
- Support for [Game rotation vector](https://developer.android.com/reference/android/hardware/Sensor#TYPE_GAME_ROTATION_VECTOR) sensor on Android

### Fixed
- Partially fixed case ISX-1357 (Investigate performance regressing over time).  A sample showed that leaving an InputActionMap enabled could lead to an internal list of listeners growing.  This leads to slow-down, so we now warn if we think this is happening.
- UI fix for input fields in interactions: they are wider now and the width is fixed.
- Fixed exiting empty input fields for actions, action maps and composites in the input action asset editor.
- Fixed an issue where selecting an Action in the Input Action Asset Editor tree-view and then pressing ESC to unselect would throw an `InvalidOperationException`.
- Fixed an issue where selecting an Action Map in the Input Action Asset Editor list and then pressing ESC to unselect would print an `NullReferenceException` to the Debug console.
- Fixed case [ISXB-251](https://issuetracker.unity3d.com/product/unity/issues/guid/ISXB-251) (Action only calls started & performed callbacks when control type is set to Vector3Composite). `EvaluateMagnitude` wasn't overridden for Vector3Composite, also made some minor changes to Vector3Composite and Vector2Composite for consistency.
- Fixed case [ISXB-580](https://issuetracker.unity3d.com/product/unity/issues/guid/ISXB-580) (UI Submit / Cancel not working with Switch Pro controller) by adding "Submit" & "Cancel" usages to the Switch Pro controller input controls.
- Fixed an issue where undoing deletion of Action Maps did not restore Actions correctly.
- Fixed case [ISXB-628](https://issuetracker.unity3d.com/product/unity/issues/guid/ISXB-628) (OnIMECompositionChange does not return an empty string on accept when using Microsoft IME) by clarifying expectations and intended usage for the IME composition change event.
- Fix for BindingSyntax `WithInteraction()` which was incorrectly using processors.

## [1.8.0-pre.1] - 2023-09-04

### Added
- Initial version of Project Wide Actions for pre-release (`InputSystem.actions`). This feature is available only on Unity Editor versions 2022.3 and above and can be modified in the Project Settings.

### Fixed
- Fixed device selection menu not responding to mouse clicks when trying to add a device in a Control Scheme ([case ISXB-622](https://issuetracker.unity3d.com/product/unity/issues/guid/ISXB-622)).

## [1.7.0] - 2023-08-14

### Added
- Preliminary support for visionOS.
- Show a list of `Derived Bindings` underneath the Binding Path editor to show all controls that matched.

### Changed
- Changed the `InputAction` constructors so it generates an ID for the action and the optional binding parameter. This is intended to improve the serialization of input actions on behaviors when created through API when the property drawer in the Inspector window does not have a chance to generate an ID.

### Fixed
- Fixed missing prefab errors in InputDeviceTester project ([case ISXB-420](https://issuetracker.unity3d.com/product/unity/issues/guid/ISXB-420)).
- Fixed serialization migration in the Tracked Pose Driver component causing bindings to clear when prefabs are used in some cases ([case ISXB-512](https://issuetracker.unity3d.com/product/unity/issues/guid/ISXB-512), [case ISXB-521](https://issuetracker.unity3d.com/product/unity/issues/guid/ISXB-521)).
- Fixed Tracked Pose Driver to use `Transform.SetLocalPositionAndRotation` when available to improve performance. Based on the user contribution from [DevDunk](https://forum.unity.com/members/devdunk.4432119/) in a [forum post](https://forum.unity.com/threads/more-performant-tracked-pose-driver-solution-included.1462691).
- Fixed the `Clone` methods of `InputAction` and `InputActionMap` so it copies the Initial State Check flag (`InputAction.wantsInitialStateCheck`) of input actions.
- Fixed the "Release tests throws exception in InputSystem" bug ([case ISXB-581](https://issuetracker.unity3d.com/issues/release-tests-fail-when-input-system-package-is-installed)).
- Fixed issues with generating Precompiled Layouts for devices which are not defined in a namespace
- Fixed an issue where some controls like `QuaternionControl` could not be included in a Precompiled Layout because the generated code could not access a setter on child control properties.

## [1.6.3] - 2023-07-11

### Fixed
- Fixed warning in USS file

## [1.6.2] - 2023-07-10

### Added
- Enabled `displayIndex` support for Unity 2022.3.

### Fixed
- Fixed UI clicks not registering when OS provides multiple input sources for the same event, e.g. on Samsung Dex (case ISX-1416, ISXB-342).
- Fixed unstable integration test `Integration_CanSendAndReceiveEvents` by ignoring application focus on integration tests. (case ISX-1381)
- Fixed broken "Listen" button in Input actions editor window with Unity dark skin (case ISXB-536).

## [1.6.1] - 2023-05-26

### Fixed
- Fixed issue with compiling in Unity 2022.1 and with XR Toolkit by guarding the experimental UITK Asset Editor code completely.

## [1.6.0] - 2023-05-25

### Added
- Added internal `InputSystemProvider` class for the new `InputForUI` internal module. `InputForUI` allows the UIToolkit to have a single dependency for input events, regardless of using the new input system or the legacy input system.
- Added `InputSystem.customBindingPathValidators` interface to allow showing warnings in the `InputAsset` Editor for specific InputBindings and draw custom UI in the properties panel.
- Added `InputSystem.runInBackground` to be used internally by specific platforms packages. Allows telling the input system that a specific platform runs in background. It allows fixing of [case UUM-6744](https://issuetracker.unity3d.com/product/unity/issues/guid/UUM-6744).
- Added new UIToolkit version of the `InputActionsAsset` editor. Currently this is incomplete (view-only) and the existing editor is still used by default.
- Added `displayIndex` field to the Touch struct to expose the index of the display that was touched.

### Changed
- Changed XR Layout build behavior to create Axis2D control devices with `StickControl` type instead of `Vector2Control`.

### Fixed
- Fixed BindingPath String-Comparison to be culture and case insensitive (case ISXB-449).
- Fixed custom processor display in the input action asset UI after entering/exiting play mode (previously they got hidden) ([case ISXB-445](https://issuetracker.unity3d.com/product/unity/issues/guid/ISXB-445)).

## [1.5.1] - 2023-03-15

### Fixed
- Fixed unclosed profiler marker in `InvokeCallbacksSafe_AnyCallbackReturnsTrue` which would lead to eventually broken profiler traces in some cases like using `PlayerInput` (case ISXB-393).
- Fixed InputAction.bindings.count not getting correctly updated after removing bindings with Erase().
- Fixed an issue where connecting a gamepad in the editor with certain settings will cause memory and performance to degrade ([case UUM-19480](https://issuetracker.unity3d.com/product/unity/issues/guid/UUM-19480)).
- Fixed issue leading to a stack overflow crash during device initialization in `InsertControlBitRangeNode` (case ISXB-405).
- Fixed the issue where saving and loading override bindings to JSON would set unassigned overrides (that were `null`) to assigned overrides (as an empty string `""`).

## [1.5.0] - 2023-01-24

### Added
- Added support for reading Tracking State in [TrackedPoseDriver](xref:UnityEngine.InputSystem.XR.TrackedPoseDriver) to constrain whether the input pose is applied to the Transform. This should be used when the device supports valid flags for the position and rotation values, which is the case for XR poses.
- Added `InputSettings.shortcutKeysConsumeInput`. This allows programmatic access to opt-in to the enhanced shortcut key behaviour ([case ISXB-254](https://issuetracker.unity3d.com/product/unity/issues/guid/ISXB-254))).
- Significantly optimized cost of `ReadValue`/`ReadUnprocessedValueFromState`/`WriteValueIntoState` for some control types. Optimization is opt-in for now, please call `InputSystem.settings.SetInternalFeatureFlag("USE_OPTIMIZED_CONTROLS", true);` in your project to enable it. You can observe which controls are optimized by looking at new optimized column in device debugger. You will need to call a new `InputControl.ApplyParameterChanges()` method if the code is changing `AxisControl` fields after initial setup is done.
- Added the ability to change the origin positioning and movement behaviour of the OnScreenStick (`OnScreenStick.cs`) via the new `behaviour` property. This currently supports three modes of operation, two of which are new in addition to the previous behaviour. Based on the user contribution from [eblabs](https://github.com/eblabs) in [#658](https://github.com/Unity-Technologies/InputSystem/pull/658).
- Significantly optimized cost of `InputAction.ReadValue` and `InputControl.ReadValue` calls by introducing caching behaviour to input controls. Input controls now keep track of whether their underlying state has been changed and only read the value from the underlying state and apply processors when absolutely necessary. Optimization is opt-in for now, please call `InputSystem.settings.SetInternalFeatureFlag("USE_READ_VALUE_CACHING", true);` in your project to enable it. If there are issues try enabling `InputSystem.settings.SetInternalFeatureFlag("PARANOID_READ_VALUE_CACHING_CHECKS", true);` and check in the console if there are any errors regarding caching.
- Added a note in the [supported devices page](Documentation~/SupportedDevices.md) about DualSense support for Android devices.
- Exposed `displayIndex` property for `Pointer`, `Touchscreen`, `TouchControl`, `TouchState`, `Mouse`, `MouseState` which enables look up of the logical screen associated with a pointer event via (display documentation)[https://docs.unity3d.com/ScriptReference/Display.html]

### Fixed
- Fixed composite bindings incorrectly getting a control scheme assigned when pasting into input asset editor with a control scheme selected.
- Fixed an issue on PS5 where device disconnected events that happen while the app is in the background are missed causing orphaned devices to hang around forever and exceptions when the same device is added again ([case UUM-7842](https://issuetracker.unity3d.com/product/unity/issues/guid/UUM-6744)).
- Fixed Switch Pro, DualShock 4, DualSense gamepads becoming current on PC/macOS when no controls are changing ([case ISXB-223](https://issuetracker.unity3d.com/product/unity/issues/guid/ISXB-223))).
- Fixed an issue that made OnScreenStick unusable when used in conjunction with PlayerInput in Auto-Switch devices mode, or with any code that changes user/device pairing on unsued device activity being detected ([case ISXB-48](https://issuetracker.unity3d.com/product/unity/issues/guid/ISXB-48)).
- Fixed issue where input events were being suppressed during interactive action rebinding even when when their controls were excluded ([case ISXB-367](https://issuetracker.unity3d.com/issues/mouse-position-and-mouse-click-input-not-recognized-when-rebinding-is-active)).
- Removed unneeded check that could trigger a NotImplementedException when binding to a Usage (e.g. Submit) ([case ISXB-373](https://issuetracker.unity3d.com/product/unity/issues/guid/ISXB-373)).
- Display a warning instead of throwing a NotImplementedException when loading binding overrides from json when some of the entries have become outdated ([case ISXB-375](https://issuetracker.unity3d.com/product/unity/issues/guid/ISXB-375)).

### Actions
- Extended input action code generator (`InputActionCodeGenerator.cs`) to support optional registration and unregistration of callbacks for multiple callback instances via `AddCallbacks(...)` and `RemoveCallbacks(...)` part of the generated code. Contribution by [Ramobo](https://github.com/Ramobo) in [#889](https://github.com/Unity-Technologies/InputSystem/pull/889).

### Changed
- Changed define requirements of `Unity.InputSystem.TestFramework`, so that it can be used by other packages without setting the `com.unity.inputsystem` package to be testable in the project manifest.

## [1.4.4] - 2022-11-01

### Fixed
- Fixed `ArgumentNullException` when opening the Prefab Overrides window and selecting a component with an `InputAction`.
- Fixed `{fileID: 0}` getting appended to `ProjectSettings.asset` file when building a project ([case ISXB-296](https://issuetracker.unity3d.com/product/unity/issues/guid/ISXB-296)).
- Fixed `Type of instance in array does not match expected type` assertion when using PlayerInput in combination with Control Schemes and Interactions ([case ISXB-282](https://issuetracker.unity3d.com/product/unity/issues/guid/ISXB-282)).
- The `InputActions consume their inputs` behaviour for shortcut support introduced in v1.4 is opt-in now and can be enabled via the project settings ([case ISXB-254](https://issuetracker.unity3d.com/product/unity/issues/guid/ISXB-254))).
- Fixed Memory alignment issue with deserialized InputEventTraces that could cause infinite loops when playing back replays ([case ISXB-317](https://issuetracker.unity3d.com/product/unity/issues/guid/ISXB-317)).
- Fixed an InvalidOperationException when using Hold interaction, and by extension any interaction that changes to performed state after a timeout ([case ISXB-332](https://issuetracker.unity3d.com/product/unity/issues/guid/ISXB-330)).
- Fixed `Given object is neither an InputAction nor an InputActionMap` when using `InputActionTrace` on input action from an input action asset ([case ISXB-29](https://issuetracker.unity3d.com/product/unity/issues/guid/ISXB-29)).
- Fixing devices not being removed if unplugged during domain reload (entering or exiting play mode) ([case ISXB-232](https://issuetracker.unity3d.com/product/unity/issues/guid/ISXB-232)).

## [1.4.3] - 2022-09-23

### Fixed
- Added missing script and gizmo icon for `TrackedPoseDriver.cs` component ([case ISXB-262](https://issuetracker.unity3d.com/product/unity/issues/guid/ISXB-262)).
- Fix for mitigating symptoms reported in ([case UUM-10774](https://issuetracker.unity3d.com/product/unity/issues/guid/UUM-10774) effectively avoiding reenabling mouse, pen or touch devices in `InputSystemPlugin.OnDestroy()` if currently quitting the editor. The fix avoids editor crashing if closed when Simulator Window is open. Note that the actual issue needs a separate fix in Unity and this package fix is only to avoid running into the issue.
- Fixed an issue where Input Action name would not display correctly in Inspector if serialized as `[SerializedProperty]` within a class not derived from `MonoBehavior` ([case ISXB-124](https://issuetracker.unity3d.com/product/unity/issues/guid/ISXB-124).
- Fix an issue where users could end up with the wrong device assignments when using the InputUser API directly and removing a user ([case ISXB-274](https://issuetracker.unity3d.com/product/unity/issues/guid/ISXB-231)).
- Fixed an issue where PlayerInput behavior description was not updated when changing action assset ([case ISXB-286](https://issuetracker.unity3d.com/product/unity/issues/guid/ISXB-286)).

### Changed
- Readded OnDisable() member to MultiplayerEventSystem which was previously removed from the API
- Improved performance of HID descriptor parsing by moving json parsing to a simple custom predicitve parser instead of relying on Unity's json parsing. This should improve domain reload times when there are many HID devices connected to a machine.

### Changed

- Documentation improvements: New workflows and concepts pages. Reorganised table of contents. Improved some code samples. Updated screenshots.

## [1.4.2] - 2022-08-12

### Changed
- Hide XR legacy HMD and controllers layouts from Editor UI dropdown.

### Fixed
- Fix UI sometimes ignoring the first mouse click event after losing and regaining focus ([case ISXB-127](https://issuetracker.unity3d.com/product/unity/issues/guid/ISXB-127).
- Fixed issue when using MultiplayerEventSystems where the visual state of UI controls would change due to constant toggling of CanvasGroup.interactable on and off ([case ISXB-112](https://issuetracker.unity3d.com/product/unity/issues/guid/ISXB-112)).
- Fixed minor issue when renaming input actions where unique renaming would incorrectly consider the input action being renamed as a different action and not allow renaming of 'A' to 'a' without appending a unique integer for example ([case ISXB-25](https://issuetracker.unity3d.com/product/unity/issues/guid/ISXB-25)).
- Fixed an issue where the Input Action asset icon would not be visible during asset creation ([case ISXB-6](https://issuetracker.unity3d.com/product/unity/issues/guid/ISXB-6)).
- Fixed DualSense low frequency motor speed being always set to min value.
- Fixed an issue where `ReadUnprocessedValueFromState` in PoseControl always returning default values.
- Fix Player 1's UI controls stop working after second player joins ([case ISXB-125](https://issuetracker.unity3d.com/product/unity/issues/guid/ISXB-125)))

## [1.4.1] - 2022-05-30

### Fixed
- Fixed composite touchscreen controls were not firing an action if screen was touched before enabling the action ([case ISXB-98](https://issuetracker.unity3d.com/product/unity/issues/guid/ISXB-98)).

## [1.4.0] - 2022-04-10

### Changed

- `Button` type `InputAction`s now go to `started` when a button goes from a press to below the release threshold but not yet to 0.
  ```CSharp
  // Before:
  Set(Gamepad.current.rightTrigger, 0.7f); // Performed (pressed)
  Set(Gamepad.current.rightTrigger, 0.2f); // Canceled (released)
  Set(Gamepad.current.rightTrigger, 0.1f); // Started!!
  Set(Gamepad.current.rightTrigger, 0f);   // Canceled

  // Now:
  Set(Gamepad.current.rightTrigger, 0.7f); // Performed (pressed)
  Set(Gamepad.current.rightTrigger, 0.2f); // Started (released but not fully)
  Set(Gamepad.current.rightTrigger, 0.1f); // <Nothing>
  Set(Gamepad.current.rightTrigger, 0f);   // Canceled
  ```
  * This also applies to `PressInteraction` when set to `Press` behavior.
  * In effect, it means that a button will be in `started` or `performed` phase for as long as its value is not 0 and will only go to `canceled` once dropping to 0.
- Processors are now always applied when reading action values through `InputAction.ReadValue<>` or `CallbackContext.ReadValue<>`. Previously, if no bound control was actuated, ReadValue calls would return the default value for the action type but not run the value through the processors.([case 1293728](https://issuetracker.unity3d.com/product/unity/issues/guid/1293728/)).
- Made the following internal types public. These types can be useful when deconstructing raw events captured via `InputEventTrace`.
  * `UnityEngine.InputSystem.Android.LowLevel.AndroidAxis`
  * `UnityEngine.InputSystem.Android.LowLevel.AndroidGameControllerState`
  * `UnityEngine.InputSystem.Android.LowLevel.AndroidKeyCode`
- Adding or removing a device no longer leads to affected actions being temporarily disabled ([case 1379932](https://issuetracker.unity3d.com/issues/inputactionreferences-reading-resets-when-inputactionmap-has-an-action-for-the-other-hand-and-that-hand-starts-slash-stops-tracking)).
  * If, for example, an action was bound to `<Gamepad>/buttonSouth` and was enabled, adding a second `Gamepad` would lead to the action being temporarily disabled, then updated, and finally re-enabled.
  * This was especially noticeable if the action was currently in progress as it would get cancelled and then subsequently resumed.
  * Now, an in-progress action will get cancelled if the device of its active control is removed. If its active control is not affected, however, the action will keep going regardless of whether controls are added or removed from its `InputAction.controls` list.
- Installing the package for the first time will now set `"Active Input Handling"` to `"Both"` rather than `"Input System Package"`.
  * This means, that by default, both the old and the new input system will run side by side where supported.
  * This can be manually switched by going to `Edit >> Project Settings >> Player >> Active Input Handling`.

### Fixed

- Fixed an issue where a layout-override registered via `InputSystem.RegisterLayoutOverride(...)` would cause the editor to malfunction or crash if the layout override had a name already used by an existing layout (case 1377685).
- Fixed an issue where attempting to replace an existing layout-override by using an existing layout-override name didn't work as expected and would instead aggregate overrides instead of replacing them when an override with the given name already exists.
- Fixed Switch Pro controller not working correctly in different scenarios ([case 1369091](https://issuetracker.unity3d.com/issues/nintendo-switch-pro-controller-output-garbage), [case 1190216](https://issuetracker.unity3d.com/issues/inputsystem-windows-switch-pro-controller-only-works-when-connected-via-bluetooth-but-not-via-usb), case 1314869).
- Fixed DualShock 4 controller not allowing input from other devices due to noisy input from its unmapped sensors ([case 1365891](https://issuetracker.unity3d.com/issues/input-from-the-keyboard-is-not-working-when-the-dualshock-4-controller-is-connected)).
- Fixed `InputSystem.onAnyButtonPress` so that it doesn't throw exceptions when trying to process non state or delta events ([case 1376034](https://issuetracker.unity3d.com/product/unity/issues/guid/1376034/)).
- Fixed `InputControlPath.Matches` incorrectly reporting matches when only a prefix was matching.
  * This would, for example, cause `Keyboard.eKey` to be matched by `<Keyboard>/escape`.
  * Fix contributed by [Fredrik Ludvigsen](https://github.com/steinbitglis) in [#1485](https://github.com/Unity-Technologies/InputSystem/pull/1485).
- Fixed `OnScreenButton` triggering `NullReferenceException` in combination with custom devices ([case 1380790 ](https://issuetracker.unity3d.com/issues/nullreferenceexception-error-when-setting-on-screen-button-to-a-custom-device)).
- Fixed no devices being available in `Start` and `Awake` methods if, in the player, any `InputSystem` API was accessed during the `SubsystemRegistration` phase ([case 1392358](https://issuetracker.unity3d.com/issues/inputsystem-does-not-initialize-properly-in-a-build-when-accessed-early)).
- Fixed dropdown for "Supported Devices" in settings not showing all device layouts.
- Fixed "STAT event with state format TOUC cannot be used with device 'Touchscreen:/Touchscreen'" when more than max supported amount of fingers, currently 10, are present on the screen at a same time (case 1395648).
- Fixed mouse events not being timesliced when input system is switched to process input in fixed updates (case 1386738).
- Fixed missing tooltips in PlayerInputManagerEditor for the Player Limit and Fixed Splitscreen sizes labels ([case 1396945](https://issuetracker.unity3d.com/issues/player-input-manager-pops-up-placeholder-text-when-hovering-over-it)).
- Fixed DualShock 4 controllers not working in some scenarios by adding support for extended mode HID reports ([case 1281633](https://issuetracker.unity3d.com/issues/input-system-dualshock4-controller-returns-random-input-values-when-connected-via-bluetooth-while-steam-is-running), case 1409867).
- Fixed `BackgroundBehavior.IgnoreFocus` having no effect when `Application.runInBackground` was false ([case 1400456](https://issuetracker.unity3d.com/issues/xr-head-tracking-lost-when-lost-focus-with-action-based-trackedposedriver-on-android)).
- Fixed an issue where a device was left disabled when it was disconnected while an application was out-of-focus and then re-connected when in-focus (case 1404320).

#### Actions

- Fixed `InvalidCastException: Specified cast is not valid.` being thrown when clicking on menu separators in the control picker ([case 1388049](https://issuetracker.unity3d.com/issues/invalidcastexception-is-thrown-when-selecting-the-header-of-an-advanceddropdown)).
- Fixed accessing `InputAction`s directly during `RuntimeInitializeOnLoad` not initializing the input system as a whole and leading to exceptions ([case 1378614](https://issuetracker.unity3d.com/issues/input-system-nullreferenceexception-error-is-thrown-when-using-input-actions-in-builds)).
- Fixed `InputAction.GetTimeoutCompletionPercentage` jumping to 100% completion early ([case 1377009](https://issuetracker.unity3d.com/issues/gettimeoutcompletionpercentage-returns-1-after-0-dot-1s-when-hold-action-was-started-even-though-it-is-not-performed-yet)).
- Fixed d-pad inputs sometimes being ignored on actions that were binding to multiple controls ([case 1389858](https://unity.slack.com/archives/G01RVV1SPU4/p1642501574002300)).
- Fixed `IndexOutOfRangeException` when having multiple interactions on an action and/or binding in an action map other than the first of an asset ([case 1392559](https://issuetracker.unity3d.com/issues/map-index-on-trigger-and-indexoutofrangeexception-are-thrown-when-using-interaction-on-both-binding-and-its-parent-action)).
  * Fix contributed by [Russell Quinn](https://github.com/russellquinn) in [#1483](https://github.com/Unity-Technologies/InputSystem/pull/1483).
- Fixed `AxisComposite` not respecting processors applied to `positive` and `negative` bindings (case 1398942).
  * This was a regression introduced in [1.0.0-pre.6](#axiscomposite-min-max-value-fix).
- Fixed calling `action.AddCompositeBinding(...).With(...)` while action is enabled not correctly updating controls for part bindings of the composite.
- Fixed `TwoModifiersComposite` inadvertently not allowing controls other than `ButtonControl`s being bound to its `binding` part.
- Added support for keyboard shortcuts and mutually exclusive use of modifiers.
  * In short, this means that a "Shift+B" binding can now prevent a "B" binding from triggering.
  * `OneModifierComposite`, `TwoModifiersComposite`, as well as the legacy `ButtonWithOneModifierComposite` and `ButtonWithTwoModifiersComposite` now require their modifiers to be pressed __before__ (or at least simultaneously with) pressing the target button.
    * This check is performed only if the target is a button. For a binding such as `"CTRL+MouseDelta"` the check is bypassed. It can also be manually bypassed via the `overrideModifiersNeedToBePressedFirst`.
  * State change monitors on a device (`IInputStateChangeMonitor`) are now sorted by their `monitorIndex` and will trigger in that order.
  * Actions are now automatically arranging their bindings to trigger in the order of decreasing "complexity". This metric is derived automatically. The more complex a composite a binding is part of, the higher its complexity. So, `"Shift+B"` has a higher "complexity" than just `"B"`.
  * If an binding of higher complexity "consumes" a given input, all bindings waiting to consume the same input will automatically get skipped. So, if a `"Shift+B"` binding composite consumes a `"B"` key press, a binding to `"B"` that is waiting in line will get skipped and not see the key press.
  * If your project is broken by these changes, you can disable the new behaviors via a feature toggle in code:
    ```CSharp
    InputSystem.settings.SetInternalFeatureFlag("DISABLE_SHORTCUT_SUPPORT", true);
    ```
- Added new APIs for getting and setting parameter values on interactions, processors, and composites.
  ```CSharp
  // Get parameter.
  action.GetParameterValue("duration");     // Any "duration" value on any binding.
  action.GetParameterValue("tap:duration"); // "duration" on "tap" interaction on any binding.
  action.GetParameterValue("tap:duration",  // "duration" on "tap" on binding in "Gamepad" group.
      InputBinding.MaskByGroup("Gamepad"));

  // Set parameter.
  action.ApplyParameterOverride("duration", 0.4f);
  action.ApplyParameterOverride("tap:duration", 0.4f);
  action.ApplyParameterOverride("tap:duration", 0.4f,
      InputBinding.MaskByGroup("Gamepad"));

  // Can also apply parameter overrides at the level of
  // InputActionMaps and InputActionAssets with an effect
  // on all the bindings contained therein.
  asset.ApplyParameterOverride("scaleVector2:x", 0.25f,
      new InputBinding("<Mouse>/delta"));
  ```

### Added

- Added support for "Hori Co HORIPAD for Nintendo Switch", "HORI Pokken Tournament DX Pro Pad", "HORI Wireless Switch Pad", "HORI Real Arcade Pro V Hayabusa in Switch Mode", "PowerA NSW Fusion Wired FightPad", "PowerA NSW Fusion Pro Controller (USB only)", "PDP Wired Fight Pad Pro: Mario", "PDP Faceoff Wired Pro Controller for Nintendo Switch", "PDP Faceoff Wired Pro Controller for Nintendo Switch", "PDP Afterglow Wireless Switch Controller", "PDP Rockcandy Wired Controller".
- Added support for SteelSeries Nimbus+ gamepad on Mac (addition contributed by [Mollyjameson](https://github.com/MollyJameson)).
- Added support for Game Core platforms to XR layouts, devices, and input controls. These classes were previously only enabled on platforms where `ENABLE_VR` is defined.
- Added a new `DeltaControl` control type that is now used for delta-style controls such as `Mouse.delta` and `Mouse.scroll`.
  * Like `StickControl`, this control has individual `up`, `down`, `left`, and `right` controls (as well as `x` and `y` that it inherits from `Vector2Control`). This means it is now possible to directly bind to individual scroll directions (such as `<Mouse>/scroll/up`).
- Added the 'Cursor Lock Behavior' setting to InputSystemUIInputModule to control the origin point of UI raycasts when the cursor is locked. This enables the use of PhysicsRaycaster when the cursor is locked to the center of the screen ([case 1395281](https://issuetracker.unity3d.com/product/unity/issues/guid/1395281/)).
- Added support for using the Unity Remote app with the Input System.
  * Requires Unity 2021.2.18 or later.

## [1.3.0] - 2021-12-10

### Changed

- The artificial `ctrl`, `shift`, and `alt` controls (which combine the left and right controls into one) on the keyboard can now be written to and no longer throw `NotSupportedException` when trying to do so ([case 1340793](https://issuetracker.unity3d.com/issues/on-screen-button-errors-on-mouse-down-slash-up-when-its-control-path-is-set-to-control-keyboard)).
- All devices are now re-synced/reset in next update after entering play mode, this is needed to read current state of devices before any intentional input is provided ([case 1231907](https://issuetracker.unity3d.com/issues/mouse-coordinates-reported-as-00-until-the-first-move)).
- Replaced `UnityLinkerBuildPipelineData.inputDirectory` with hardcoded `Temp` folder because `inputDirectory` is deprecated.
- Deprecated `InputSettings.filterNoiseOnCurrent`. Now noise filtering is always enabled. Device only will become `.current` if any non-noise control have changed state.
- A device reset (such as when focus is lost) on `Touchscreen` will now result in all ongoing touches getting cancelled instead of all touches being simply reset to default state.
- Calling `InputTestFixture.Press`, `InputTestFixture.Set`, etc. from within a `[UnityTest]` will no longer immediately process input. Instead, input will be processed like it normally would as part of the Unity player loop.

### Fixed

- Fixed writing values into the half-axis controls of sticks (such as `Gamepad.leftStick.left`) producing incorrect values on the stick ([case 1336240](https://issuetracker.unity3d.com/issues/inputtestfixture-tests-return-inverted-values-when-pressing-gamepads-left-or-down-joystick-buttons)).
- Fixed setting size of event trace in input debugger always growing back to largest size set before.
- Fixed successive clicks not getting triggered with `TouchSimulation` on when not moving the mouse in-between clicks ([case 1330014](https://issuetracker.unity3d.com/issues/onclick-isnt-triggered-on-the-second-click-when-the-mouse-isnt-moved-and-simulate-touch-input-from-mouse-or-pen-is-enabled)).
- Fixed `InputSystemUIInputModule` stopping to listen for input when swapping `InputActionAsset` instances while input was disabled ([case 1371332](https://issuetracker.unity3d.com/issues/ui-navigation-stops-working-after-adding-two-input-devices-to-a-scene)).
- Fixed `InputSystemUIInputModule` showing incorrect bindings after pressing the 'Fix UI Input Module' button in PlayerInput component([case 1319968](https://issuetracker.unity3d.com/product/unity/issues/guid/1319968/)).
- Fixed an issue where UI button clicks could be ignored by `InputSystemUIInputModule` if modifying on-screen devices from Update() callbacks ([case 1365070](https://issuetracker.unity3d.com/product/unity/issues/guid/1365070)).
- Fixed an issue with `InputSystemUIInputModule` that would cause UI to stop responding during play mode after changing a script file while Recompile and Continue mode is active, or by forcing a script recompile using `RequestScriptCompilation`([case 1324215](https://issuetracker.unity3d.com/product/unity/issues/guid/1324215/)).
- Fixed `InputSystemUIInputModule` inspector showing all action bindings as "None" when assigned a runtime created actions asset ([case 1304943](https://issuetracker.unity3d.com/issues/input-system-ui-input-module-loses-prefab-action-mapping-in-local-co-op)).
- Fixed a problem with UI Toolkit buttons remaining active when multiple fingers are used on a touchscreen, using `InputSystemUIInputModule` with pointerBehavior set to `UIPointerBehavior.SingleUnifiedPointer`. UI Toolkit will now always receive the same pointerId when that option is in use, regardless of the hardware component that produced the pointer event. ([case 1369081](https://issuetracker.unity3d.com/issues/transitions-get-stuck-when-pointer-behavior-is-set-to-single-unified-pointer-and-multiple-touches-are-made)).
- Fixed a problem with `InputUser` where devices would be removed and not added again after layout overrides preventing certain devices, e.g. gamepads to not work correctly when associated with action map bindings tied to `PlayerInput` ([case 1347320](https://issuetracker.unity3d.com/product/unity/issues/guid/1347320)).
- Fixed DualSense on iOS not inheriting from `DualShockGamepad` ([case 1378308](https://issuetracker.unity3d.com/issues/input-dualsense-detection-ios)).
- Fixed a device becoming `.current` (e.g. `Gamepad.current`, etc) when sending a new state event that contains no control changes (case 1377952).
- Fixed calling `IsPressed` on an entire device returning `true` ([case 1374024](https://issuetracker.unity3d.com/issues/inputcontrol-dot-ispressed-always-returns-true-when-using-new-input-system)).
- Fixed HIDs having blackslashes in their vendor or product names leading to binding paths generated by interactive rebinding that failed to resolve to controls and thus lead to no input being received ([case 1335465](https://issuetracker.unity3d.com/product/unity/issues/guid/1335465/)).
- Fixed `InputSystem.RegisterLayoutOverride` resulting in the layout that overrides are being applied to losing the connection to its base layout ([case 1377719](https://fogbugz.unity3d.com/f/cases/1377719/)).
- Fixed `Touch.activeTouches` still registering touches after the app loses focus ([case 1364017](https://issuetracker.unity3d.com/issues/input-system-new-input-system-registering-active-touches-when-app-loses-focus)).
- Fixed `MultiplayerEventSystem` not preventing keyboard and gamepad/joystick navigation from one player's UI moving to another player's UI ([case 1306361](https://issuetracker.unity3d.com/issues/input-system-ui-input-module-lets-the-player-navigate-across-other-canvases)).
  * This fix relies on a `CanvasGroup` being injected into each `playerRoot` and the `interactable` property of the group being toggled back and forth depending on which part of the UI is being updated.
- Fixed `InputTestFixture` incorrectly running input updates out of sync with the player loop ([case 1341740](https://issuetracker.unity3d.com/issues/buttoncontrol-dot-waspressedthisframe-is-false-when-using-inputtestfixture-dot-press)).
  * This had effects such as `InputAction.WasPressedThisFrame()` returning false expectedly.
- Fixed broken code example for state structs in `Devices.md` documentation (fix contributed by [jeffreylanters](https://github.com/jeffreylanters)).
- Fixed `TrackedDeviceRaycaster` not picking closest hit in scene (fix originally contributed by [alexboost222](https://github.com/alexboost222)).

#### Actions

- Fixed opening a new project (or one that needs a full reimport) leading to several exceptions in the console if the most recently opened project was closed with a `.inputactions` editor open ([case 1313185](https://issuetracker.unity3d.com/issues/exceptions-about-previously-open-action-map-being-thrown-when-opening-new-project)).
- Fixed incorrect indentation of input actions in the inspector ([case 1285546](https://issuetracker.unity3d.com/product/unity/issues/guid/1285546/)).
- Fixed an issue where serialized `InputAction` properties would have display name "Input Action" in the Inspector window instead of their given name. ([case 1367240](https://issuetracker.unity3d.com/product/unity/issues/guid/1367240)).
- Fixed an issue where `InputAction.Enable` would not reuse memory allocated prior and thus lead to memory leaks ([case 1367442](https://issuetracker.unity3d.com/issues/input-system-puts-a-lot-of-pressure-on-the-garbage-collector-when-enabling-and-disabling-inputactionmaps)).
- Fixed interactions such as `Press` not getting processed correctly when having multiple of them on different bindings of the same action and receiving simultaneous input on all of them ([case 1364667](https://issuetracker.unity3d.com/issues/new-input-system-stops-working-after-pressing-2-keyboard-buttons-at-the-same-time)).
  * If, for example, you bind the A and S key on the same action, put a `Press` interaction on both, and then press both keys, interactions would get missed or got stuck.
- Fixed `InputAction.IsPressed`/`WasPressed`/`WasReleased` returning incorrect results when binding multiple buttons on the same action and pressing/releasing them simultaneously.
- Improved performance of looking up actions by name.
- Fixed `InputAction.controls` exhibiting bad performance when there were no controls bound to an action ([case 1347829](https://issuetracker.unity3d.com/issues/inputaction-dot-controls-are-accessed-slower-when-the-gamepad-slash-controller-is-not-connected)).
- Fixed interactions involving timeouts (such as `HoldInteraction`) performing erroneous delayed triggers on actions when input is composed of multiple controls ([1251231](https://issuetracker.unity3d.com/issues/input-system-composites-hold-interaction-can-be-performed-when-no-keys-are-hold)).
  * For example, if you bind `Shift+B` using a `OneModifierComposite` and put a `HoldInteraction` on the binding, then depending on the order in which the keys are pressed, you would sometimes see the action spuriously getting triggered when in fact no input was received.
- Fixed control schemes of bindings not getting updates when being pasted from one `.inputactions` asset into another ([case 1276106](https://issuetracker.unity3d.com/issues/input-system-control-schemes-are-not-resolved-when-copying-bindings-between-inputactionassets)).
  * For example, if you copied a binding from an asset that had a "Gamepad" control scheme into an asset that had none, the resulting binding would be unusable.
  * All associations with control schemes that do not exist in the target asset are now removed from bindings upon pasting.
- Fixed `InputActionSetupExtensions.AddCompositeBinding` not setting name of composite.

## [1.2.0] - 2021-10-22

### Changed

- When exceptions occur in user code inside of Input System callbacks, the exception message is now printed __first__ and details about the callback second.
  * Previously a message similar to "Exception ... while executing '...' callbacks" was printed first and then followed by exception log. This was hiding the actual exception and created confusion.

### Fixed

- Fixed a performance issue on entering/exiting playmode where HID device capabilities JSON could be parsed multiple times for a single device([case 1362733](https://issuetracker.unity3d.com/issues/input-package-deserializing-json-multiple-times-when-entering-slash-exiting-playmode)).
- Fixed a problem where explicitly switching to the already active control scheme and device set for PlayerInput would cancel event callbacks for no reason when the control scheme switch would have no practical effect. This fix detects and skips device unpairing and re-pairing if the switch is detected to not be a change to scheme or devices. (case 1342297)
- Any unhandled exception in `InputManager.OnUpdate` failing latter updates with `InvalidOperationException: Already have an event buffer set! Was OnUpdate() called recursively?`. Instead the system will try to handle the exception and recover into a working state.
- Fixed an issue that broke the `VirtualMouseInput` component in the editor ([case 1367553](https://issuetracker.unity3d.com/issues/vitrualmouseinput-stickaction-doesnt-work)).
- Fixed a problem where only using runtimes that are not XR supported causes a compile error. This fix adds back in `ENABLE_VR` checks to prevent this case (case 1368300)
- Fixed input action for Android gamepad's right stick will be correctly invoked when only y axis is changing ([case 1308637](https://issuetracker.unity3d.com/issues/android-input-system-right-analog-stick-tracking-is-erratic-when-using-a-gamepad-connected-to-an-android-device)).
- Generic gamepad short display button names were incorrectly mapped on Switch (`A` instead of `B`, etc).
- Fixed an issue where resetting an action via `InputAction.Reset()` while being in disabled state would prevent the action from being enabled again. ([case 1370732](https://issuetracker.unity3d.com/product/unity/issues/guid/1370732/)).
- Fixed "Default constructor not found for type UnityEngine.InputSystem.iOS.LowLevel.iOSStepCounter" any other potential exceptions due to classes, methods, fields and properties being stripped when managed stripping setting set to medium or high ([case 1368761](https://issuetracker.unity3d.com/issues/ios-new-input-system-iosstepcounter-crash-on-launch-with-managed-stripping)).
- Fixed an issue where `InvalidOperationExceptions` are thrown if an input for an action with multiple interactions is held  while disconnecting the device([case 1354098](https://issuetracker.unity3d.com/issues/input-system-errors-are-thrown-when-disconnecting-controller-while-holding-a-button-with-press-and-release-set-up-separately)).
- Fixed `action.ReadValue` and others returning invalid data when used from `FixedUpdate` or early update when running in play mode in the editor ([case 1368559](https://issuetracker.unity3d.com/issues/enter-key-is-not-registered-when-using-waspressedthisframe-with-input-system-1-dot-1-1) [case 1367556](https://issuetracker.unity3d.com/issues/input-action-readvalue-always-returns-zero-when-called-from-fixedupdate) [case 1372830](https://issuetracker.unity3d.com/issues/querying-inputs-before-preupdate-dot-newinputupdate-returns-invalid-data-when-running-in-play-mode-in-editor)).
- Fixed current being `null` for sensors (`Accelerometer.current`, others) ([case 1371204](https://issuetracker.unity3d.com/issues/accelerometer-not-working-when-using-input-system-1-dot-1-1)).

### Added

- Added support for PS5 DualSense controllers on Mac and Windows.
- Improved the user experience when creating single vs multi-touch touchscreen bindings in the Input Action Asset editor by making both options visible in the input action dropdown menu. Now it's not neccessary to be aware of the touch\*/press path binding syntax ([case 1357664](https://issuetracker.unity3d.com/issues/inputsystem-touchscreens-multi-touch-doesnt-work-when-using-a-custom-inputactionasset)).
- Added support for the Unity Remote app.
  * __NOTE__: This unfortunately requires a change in the Unity native runtime. We are in the process of rolling out the change to Unity versions. A public build that receives the change will automatically enable the functionality in the Input System package.

## [1.1.1] - 2021-09-03

### Fixed

- Fixed `InvalidCastException: Specified cast is not valid.` and `InvalidOperationException: Already have an event buffer set! Was OnUpdate() called recursively?` when upgrading from 1.1.0-pre.5 or earlier. If you experience this issue you can also restart the editor to resolve it.
- Fixed `InputDeviceChange.Destroyed` not being available, now it's correctly marked as obsolete instead.
- Removed documentation around platform user account management of `InputUser` which was ahead of actual backend support for the feature.

## [1.1.0] - 2021-08-27

### Changed

- Modified the fix that landed in `1.1-preview.3` for [any given control being added to an action only once](#same_control_multiple_times_fix).
  * This caused a regression with some setups that, for example, bound the same control multiple times in a composite using processors to alter the value of the control.
  * Internally, a control is now again allowed to feed into the same action through more than one binding.
  * However, externally the control will be mentioned on the action's `InputAction.controls` list only once.
- Adding `InputSystemUIInputModule` from code now installs `DefaultInputActions`. This is equivalent to the default setup when adding the component in the editor ([case 1259306](https://issuetracker.unity3d.com/issues/input-system-ugui-button-does-not-react-when-clicked)).
  ```CSharp
  var go = new GameObject();
  go.AddComponent<EventSystem>();
  var uiModule = go.AddComponent<InputSystemUIInputModule>();
  // uiModule.actionsAsset now has a DefaultInputActions() asset assigned to it and the various
  // action references point to its actions.
  ```
  * `InputSystemUIInputModule.UnassignActions` has been added to remove all actions from the module en bloc.
  ```CSharp
  uiModule.UnassignActions();
  ```

### Fixed

- Fixed an issue where mixing test cases based on `InputTestFixture` (using mocked `InputSystem`) and regular test cases (using real `InputSystem`) would lead to static state leaking between test cases causing random failures and unexpected/undefined behavior ([case 1329015](https://issuetracker.unity3d.com/product/unity/issues/guid/1329015)).
- Fixed `InputSystemUIInputModule.AssignDefaultActions` not assigning `trackedDeviceOrientation` and `trackedDevicePosition`.
- Fixed regression introduced by [previous change](#ui_multiple_scenes_fix) where `InputSystemUIInputModule` would not disable actions correctly.
- Fixed `InputAction.canceled` not getting triggered reliably for `InputActionType.PassThrough` actions when `InputSystem.ResetDevice` was called.
- Fixed device resets (e.g. happening as part of focus changes) leading to only some actions bound to these devices getting cancelled instead of all of them.

## [1.1.0-pre.6] - 2021-08-23

### Fixed

- Fixed pairing devices to existing `InputUser`s potentially corrupting list of paired devices from other `InputUser`s ([case 1327628](https://issuetracker.unity3d.com/issues/input-system-devices-are-reassigned-to-the-wrong-users-after-adding-a-new-device)).
- Fixed duplication of control paths when viewing collections of `InputControl`s in the inspector.
  * Fix contributed by [NibbleByte](https://github.com/NibbleByte) in [1354](https://github.com/Unity-Technologies/InputSystem/pull/1354).
- Fixed `StackOverflowException` caused by calling `InputSystem.Update` from inside an input action callback such as `InputAction.performed` ([case 1316000](https://issuetracker.unity3d.com/issues/crash-when-adding-inputsystem-dot-update-to-inputsystem-command-handler-to-force-processing-an-event-and-sending-input)).
- Fixed `InputTestFixture` leaving all `.current` getters uninitialized after a test run ([case 1329015](https://issuetracker.unity3d.com/issues/inputsystem-mouseeventhandler-breaks-when-running-multiple-playmode-tests)).
- Fixed broken script references in Touch Samples project ([case 1190598](https://issuetracker.unity3d.com/issues/input-system-sample-projects-have-missing-script-references)).
- Fixed `PointerInput` composite in `TouchSamples` project being registered only after scenes already loaded ([case 1215048](https://issuetracker.unity3d.com/issues/mobile-input-system-custom-binding-broken-slash-not-registered-when-using-runtimeinitializeonloadmethod-and-loading-scene-directly)).
- Fixed `InputControlExtensions.EnumerateChangedControls` skipping over `left`, `right`, and `down` controls on PS4 controller's dpad ([case 1315107](https://issuetracker.unity3d.com/issues/input-system-left-right-and-down-directional-pad-buttons-do-not-switch-controls-over-to-controller)).
- Fixed undo not working in `Input System Package` project settings pane ([case 1291709](https://issuetracker.unity3d.com/issues/inputsystem-exception-thrown-continuously-when-undo-operation-is-performed-with-supported-devices-list-in-the-project-settings)).
- Fixed incorrect indexing in `InputUser.OnDeviceChanged` that could result in incorrect pairing of devices or `IndexOutOfRangeException` being thrown when removing, adding or reconfiguring a device. Fix contribution by [Mikael Klages](https://github.com/ITR13) in [#1359](https://github.com/Unity-Technologies/InputSystem/pull/1359).
- Fixed incorrect indexing when sorting magnitude based on score in `InputActionRebindingExtensions.RebindingOperation` which could result in incorrect magnitudes for candidates. Contribution by [Fredrik Ludvigsen](https://github.com/steinbitglis) in [#1348](https://github.com/Unity-Technologies/InputSystem/pull/1348).
- Fixed inconsistent ordering and execution when adding to or removing from the various callbacks in the API (such as `InputSystem.onDeviceChange` but also `InputAction.started` etc.) during the execution of a callback ([case 1322530](https://issuetracker.unity3d.com/issues/inputsystems-events-are-not-called-the-order-they-were-added-when-they-are-modified-in-the-middle-of-the-call-by-other-listener).
- Fixed inconsistent behavior of WebGL gamepad left/right stick. Up/Down controls were reverse of X/Y controls. ([case 1348959](https://fogbugz.unity3d.com/f/cases/1348959))
- Fixed `PlayerInputManager`s join action not triggering when using a referenced `InputAction` ([case 1260625](https://issuetracker.unity3d.com/issues/input-system-player-input-managers-join-action-is-not-triggered-when-using-a-referenced-input-action)).
- Fixed UI issue where pressing the wrong button was possible while quickly moving through a UI because the submit action fired on action press instead of action release ([1333563](https://issuetracker.unity3d.com/issues/input-submit-action-is-called-on-release-rather-than-on-press-when-using-enter-key)).
- Fixed InvalidOperationException when opening a preset created from a .inputactions asset ([case 1199544](https://issuetracker.unity3d.com/issues/input-system-properties-are-not-visible-and-invalidoperationexception-is-thrown-on-selecting-inputactionimporter-preset-asset)).
- Fixed a problem arising when combining InputSystemUIInputModule and PlayInput with SendMessage or BroadcastMessage callback behavior on the same game object or hierarchy which is an ambiguous input setup. This fix eliminates callbacks into InputSystemUIInputModule. Related to ([1343712](https://issuetracker.unity3d.com/issues/input-system-ui-components-lags-when-using-input-system-ui-input-module-together-with-player-input-component)).
- Fixed inconsistent usage of `ENABLE_PROFILER` define together with `Profiler.BeginSample`/`Profiler.EndSample` by removing `ENABLE_PROFILER` macro check because `BeginSample`/`EndSample` are already conditional with `[Conditional("ENABLE_PROFILER")]` ([case 1350139](https://issuetracker.unity3d.com/issues/inconsistent-enable-profiler-scripting-defines-in-inputmanager-dot-cs-when-using-profiler-dot-beginssample-and-profiler-dot-endsample)).
- Remediated majority of performance issues with high frequency mice (>=1kHz poll rates) in release mode by merging consecutive mouse move events together ([case 1281266](https://issuetracker.unity3d.com/issues/many-input-events-when-using-1000hz-mouse)), see the events documentation for more information.
- Fixed `InputEventTrace` replays skipping over empty frames and thus causing playback to happen too fast.
- Fixed `"Pointer should have exited all objects before being removed"` error when changing screen orientation on mobile.
- Controls such as mouse positions are no longer reset when focus is lost.
- Pressing a uGUI `Button` and then alt-tabbing away, letting go of the button, and then going back to the application will no longer trigger a button click.
- Fixed `Input.onUnpairedDeviceActivity` triggering from editor input.
- Fixed 'up' and 'down' controls on `WebGLGamepad` left and right sticks not being clamped correctly.

#### Actions

- Fixed right-clicking in empty action map or action list not popping up context menu ([case 1336426](https://issuetracker.unity3d.com/issues/cant-open-drop-down-menu-when-hovering-over-free-space-in-input-action)).
- Fixed binding paths being misaligned in UI when switching to text mode editing ([case 1200107](https://issuetracker.unity3d.com/issues/input-system-path-input-field-text-is-clipping-under-binding-in-the-properties-section)).
- Fixed `"Exception: Style.Draw may not be called with GUIContent that is null."` error from `PlayerInput` inspector when having an action map with no actions ([case 1317735](https://issuetracker.unity3d.com/issues/multiple-error-messages-are-thrown-when-trying-to-expand-the-event-list-of-an-input-actions-asset-that-has-an-empty-action-map)).
- Fixed calling `GetBindingDisplayString()` on an `InputAction` with a composite binding leading to doubled up output ([case 1321175](https://issuetracker.unity3d.com/issues/macos-input-system-getbindingdisplaystring-returns-empty-strings-for-some-mappings)).
- Fixed `MultiTapInteraction` not respecting `InputSettings.multiTapDelayTime` ([case 1292754](https://issuetracker.unity3d.com/issues/multitapdelaytime-does-not-influence-maxtapspacing-in-input-action-assets)).
- Fixed changing values in `Input System Package` project settings not affecting default values displayed in `.inputactions` editor window ([case 1292754](https://issuetracker.unity3d.com/issues/multitapdelaytime-does-not-influence-maxtapspacing-in-input-action-assets)).
- Fixed rebinding a part of a composite with `RebindingOperation.WithTargetBinding` not also changing the type of control being looked for ([case 1272563](https://issuetracker.unity3d.com/issues/input-system-performinteractiverebinding-method-doesnt-detect-button-input-when-rebinding-part-of-a-2d-vector-composite)).
- <a name="axiscomposite-min-max-value-fix"></a> Fixed `AxisComposite` not respecting `minValue` and `maxValue` properties ([case 1335838](https://issuetracker.unity3d.com/issues/inputsystem-1d-axis-composite-binding-will-return-a-incorrect-value-if-minvalue-and-maxvalue-is-not-1-and-1)).
- Fixed `ArgumentOutOfRangeException` caused by `IsPointerOverGameObject` ([case 1337354](https://issuetracker.unity3d.com/issues/mobile-argumentoutofrangeexception-is-thrown-when-calling-ispointerovergameobject)).
- `PlayerInput` no longer logs an error message when it is set to `Invoke UnityEvents` and can't find  an action in the given `.inputactions` asset ([case 1259577](https://issuetracker.unity3d.com/issues/an-error-is-thrown-when-deleting-an-input-action-and-entering-play-mode)).
- Fixed `HoldInteraction` getting stuck when hold and release happens in same event ([case 1346786](https://issuetracker.unity3d.com/issues/input-system-the-canceled-event-is-not-fired-when-clicking-a-button-for-a-precise-amount-of-time)).
- Fixed adding an action in the `.inputactions` editor automatically duplicating interactions and processors from the first action in the map.
- Fixed `InputActionSetupExtensions.ChangeBinding` when modifying binding from a different action than specified. Contribution by [Fredrik Ludvigsen](https://github.com/steinbitglis) in [#1348](https://github.com/Unity-Technologies/InputSystem/pull/1352).

### Added

- Added `InputSystem.runUpdatesInEditMode` to enable processing of non-editor updates without entering playmode (only available for XR).
- Added a new "UI vs Game Input" sample to the package. The sample can be installed from the Unity Package Manager UI in the editor.
  * The sample demonstrates how to deal with inputs that may both lead to UI actions as well as in-game actions.
- Added method `SetMotorSpeedsAndLightBarColor` as a workaround for setting both the light bar and motor speeds simultaneously on a DualShock 4 controller ([case 1271119](https://issuetracker.unity3d.com/issues/dualshock4-setlightbarcolor-and-setmotorspeeds-cannot-be-called-on-the-same-frame-using-input-system)).
- Added the concept of "soft" and "hard" device resets.
  * In general, resetting a device will reset its state to default values.
  * Individual controls can be marked as `dontReset` to exclude them from resets. This makes the reset "soft" (default).
    ```CSharp
    //  Perform a "soft" reset of the mouse. The mouse position will not be affected
    // but controls such as buttons will be reset.
    InputSystem.ResetDevice(Mouse.current);
    ```
  * A "hard" reset can be forced through the API. This also resets `dontReset` controls.
    ```CSharp
    // Perform a "hard" reset of the mouse. The mouse position will also be reset to (0,0).
    InputSystem.ResetDevice(Mouse.current, alsoResetDontResetControls: true);
    ```
  * Resets will lead to `InputAction`s that are enabled and in-progress from controls that being reset, to be canceled. This will not perform actions even if they trigger on, for example, button release.
- `InputDevice.canRunInBackground` can now be force-set through layouts.
   ```CSharp
   // Force XInputWindows gamepads to not run in the background.
   InputSystem.RegisterLayoutOverride(@"
       {
           ""name"": ""XInputWindowsNoCanRunInBackground"",
           ""extend"": ""XInputWindows"",
           ""runInBackground"": ""off""
       }
   ");
   ```
- Improved performance of `Touchscreen` by merging consecutive touch move events together. See the events documentation for more information.

#### Actions

- Added a new `InputAction.wantsInitialStateCheck` property that allows toggling on initial state checks for `Button` and `Pass-Through` actions (implicitly enabled for `Value` actions).
  * This allows responding immediately to controls that are already actuated when the action is enabled.
- Added new API for more easily listening for event changes.
  ```CSharp
  InputSystem.onEvent
    .ForDevice<Gamepad>()
    .Where(e => e.HasButtonPress())
    .CallOnce(e => Debug.Log("Button pressed!));
  ```
- Added new API to easily listen for button presses on any device.
  ```CSharp
  InputSystem.onAnyButtonPress
    .CallOnce(ctrl => Debug.Log($"Button '{ctrl}' pressed"));
  ```
  * This is a simple wrapper around the new API mentioned above.

### Changed

- Application focus handling behavior has been reworked.
  * When `runInBackground` is off, no action will be taken on focus loss. When focus comes back, all devices will receive a sync request. Those that don't support it will see a "soft" reset.
  * When `runInBackground` is on (which, when running in the editor, is considered to always be the case), a new setting `InputSettings.backgroundBehavior` dictates how input is to be handled while the application does not have focus. The default setting of `ResetAndDisableNonBackgroundDevices` will soft-reset and disable all devices for which `InputDevice.canRunInBackground` is false. While in the background, devices that are flagged as `canRunInBackground` will keep running as in the foreground.
  * In the editor, devices other than `Pointer` and `Keyboard` devices (i.e. anything not used to operate the editor UI) are now by default routing their input to the Game View regardless of focus. This also fixes the problem of gamepad sticks resetting to `(0,0)` on focus loss ([case 1222305](https://issuetracker.unity3d.com/issues/input-system-gamepad-stick-values-are-cached-when-changing-editor-window-focus)).
  * A new setting `InputSettings.gameViewFocus` has been introduced to determine how Game View focused is handled in the editor with respect to input.
- Editor: Removed 'Lock Input to Game View' setting in the Input Debugger.
  * The setting has been replaced by the new 'Game View Focus' project setting.
- `InputSystem.defaultButtonPressPoint` is now clamped to a minimum value of `0.0001` ([case 1349002](https://issuetracker.unity3d.com/issues/onclick-not-working-when-in-player)).
- `InputDevice.OnConfigurationChanged` can now be overridden in derived classes.
- `InputSystemUIInputModule` now defers removing pointers for touches by one frame.
  * This is to ensure that `IsPointerOverGameObject` can meaningfully be queried for touches that have happened within the frame &ndash; even if by the time the method is called, a touch has technically already ended ([case 1347048](https://issuetracker.unity3d.com/issues/input-system-ispointerovergameobject-returns-false-when-used-with-a-tap-interaction)).
  * More precisely, this means that whereas before a `PointerExit` and `PointerUp` was received in the same frame, a touch will now see a `PointerUp` in the frame of release but only see a `PointerExit` in the subsequent frame.
- Calling `EventSystem.IsPointerOverGameObject()` from within `InputAction` callbacks (such as `InputAction.performed`) will now result in a warning.
  * UI updates *after* input and consumes input through `InputAction`s as they are processed. Thus, querying UI state from within `InputAction` callbacks will query outdated UI state.
- Changed `TrackedPoseDriver` to use properties of type `InputActionProperty` rather than `InputAction` to allow more flexibility.
- Changed quickstart documentation sample to use the Update method instead of FixedUpdate to show a more correct usage of the `wasPressedThisFrame` API.

## [1.1.0-pre.5] - 2021-05-11

- Fixes a problem with the package's manifest missing a dependency on the UI Elements module.

## [1.1.0-pre.4] - 2021-05-04

### Changed

- The `VirtualMouseInput` component is now part of the Input System assembly. It was previously packaged with the `Gamepad Mouse Cursor` sample.
  * The component has a different GUID from before, so existing setups that use the component from the sample are not broken. To use the built-in component you must explicitly switch over.
- `InputTestFixture` no longer deletes the `GameObject`s in the current scene in its `TearDown` ([case 1286987](https://issuetracker.unity3d.com/issues/input-system-inputtestfixture-destroys-test-scene)).
  * This was added for the sake of the Input System's own tests but should not have been in the public fixture.
- Generic `Gamepad` now has platform independent long button names. Previously it used different names if editor targeted PS4/Switch consoles (case 1321676).
- When creating a new control scheme with a name `All Control Schemes`, `All Control Schemes1` will be created to avoid confusion with implicit `All Control Schemes` scheme ([case 1217379](https://issuetracker.unity3d.com/issues/control-scheme-cannot-be-selected-when-it-is-named-all-control-schemes)).
- Display names of keyboard buttons are now passed through `ToLower` and `ToTitleCase` to enforce consistent casing between different platforms and keyboard layouts ([case 1254705](https://issuetracker.unity3d.com/issues/the-display-names-for-keyboard-keys-in-the-input-debugger-do-not-match-those-defined-in-input-system-package)).
- Editor: All remaining `InputUser` instances are now removed automatically when exiting play mode. This means that all devices are automatically unpaired.
  * In essence, like `InputAction`, `InputUser` is now considered a player-only feature.
- Events queued __during__ event processing (i.e. `InputSystem.Update()`) are now processed in the same frame. This eliminates the 1-frame lag previously incurred by simulated input.
  * Note that this does not extend to input queued __outside__ of event processing but in the same frame. For example, input queued by the UI (such as by `OnScreenButton` and `OnScreenStick`) will still see a 1-frame lag as UI event processing happens later in the frame and outside of input event processing.

#### Actions

- When removing/unplugging a device, it will now also be removed from the device list of `InputActionMap.devices` and `InputActionAsset.devices`.
  ```CSharp
  var gamepad = InputSystem.AddDevice<Gamepad>();
  var actions = new MyGeneratedActions();
  actions.devices = new[] { gamepad };
  InputSystem.RemoveDevice(gamepad);
  // `actions.devices` is now an empty array.
  ```
- Adding an action to a `InputActionMap` that is part of an `InputActionAsset` now requires all actions in the asset to be disabled ([case 1288335](https://issuetracker.unity3d.com/issues/adding-actions-at-runtime-to-existing-map-from-asset-triggers-assertion-error)).
  * This used to trigger an `Assert` at runtime but now properly throws an `InvalidOperationException`.

### Fixed

- Fixed inputs in game view sometimes not working when running in the editor, as initial focus state could end up being incorrect.
- Fixed bad performance in Input Debugger with high-frequency devices (e.g. 1+ KHz gaming mice). Before, high event volumes led to excessive refreshes of debugger data.
- Fixed compile error on tvOS due to step counter support for iOS added in `1.1.0-preview.3`.
- Fixed PS4- and PS3-specific `rightTriggerButton` and `leftTriggerButton` controls not being marked as synthetic and thus conflicting with `rightTrigger` and `leftTrigger` input ([case 1293734](https://issuetracker.unity3d.com/issues/input-system-when-binding-gamepad-controls-triggerbutton-gets-bound-instead-of-triggeraxis)).
  * This manifested itself, for example, when using interactive rebinding and seeing `rightTriggerButton` getting picked instead of the expected `rightTrigger` control.
- Fixed changes to usages of devices in remote player not being reflected in Input Debugger.
- Fixed exceptions and incorrect values with HIDs using 32-bit fields ([case 1189859](https://issuetracker.unity3d.com/issues/inputsystem-error-when-vjoy-is-installed)).
  * This happened, for example, with vJoy installed.
- Fixed `InputUser` no longer sending `InputUserChange.ControlsChanged` when adding a new user after previously, all users were removed.
  * Fix contributed by [Sven Herrmann](https://github.com/SvenRH) in [1292](https://github.com/Unity-Technologies/InputSystem/pull/1292).
- Fixed `AxisDeadzoneProcessor` min/max values not being settable to 0 in editor UI ([case 1293744](https://issuetracker.unity3d.com/issues/input-system-input-system-axis-deadzone-minimum-value-fallsback-to-default-value-if-its-set-to-0)).
- Fixed blurry icons in input debugger, asset editor, input settings ([case 1299595](https://issuetracker.unity3d.com/issues/inputsystem-supported-device-list-dropdown-icons-present-under-project-settings-are-not-user-friendly)).
- Fixed `clickCount` not being incremented correctly by `InputSystemUIInputModule` for successive mouse clicks ([case 1317239](https://issuetracker.unity3d.com/issues/eventdata-dot-clickcount-doesnt-increase-when-clicking-repeatedly-in-the-new-input-system)).
- <a name="ui_multiple_scenes_fix"></a>Fixed UI not working after additively loading scenes with additional InputSystemUIInputModule modules ([case 1251720](https://issuetracker.unity3d.com/issues/input-system-buttons-cannot-be-pressed-after-additively-loading-scenes-with-additional-event-systems)).
- Fixed no `OnPointerExit` received when changing UI state without moving pointer ([case 1232705](https://issuetracker.unity3d.com/issues/input-system-onpointerexit-is-not-triggered-when-a-ui-element-interrupts-a-mouse-hover)).
- Fixed reference to `.inputactions` of `Player Prefab` referenced by `PlayerInputManager` being destroyed on going into play mode, if the player prefab was a nested prefab ([case 1319756](https://issuetracker.unity3d.com/issues/playerinput-component-loses-its-reference-to-an-inputactionasset)).
- Fixed "Scheme Name" label clipped in "Add Control Schema" popup window ([case 1199560]https://issuetracker.unity3d.com/issues/themes-input-system-scheme-name-is-clipped-in-add-control-schema-window-with-inter-default-font)).
- Fixed `InputSystem.QueueEvent` calls from within `InputAction` callbacks getting dropped entirely ([case 1297339](https://issuetracker.unity3d.com/issues/input-system-ui-button-wont-click-when-simulating-a-mouse-click-with-inputsystem-dot-queueevent)).
- Fixed `InputSystemUIInputModule` being in invalid state when added from `Awake` to a game object when entering playmode ([case 1323566](https://issuetracker.unity3d.com/issues/input-system-default-ui-actions-do-not-register-when-adding-inputsystemuiinputmodule-at-runtime-to-an-active-game-object)).
- Fixed `Keyboard.current` becoming `null` after `OnScreenButton` is disabled or destroyed ([case 1305016](https://issuetracker.unity3d.com/issues/inputsystem-keyboard-dot-current-becomes-null-after-onscreenbutton-is-destroyed)).

#### Actions

- Fixed rebinding not working for any discrete control that was held when the rebinding operation started ([case 1317225](https://issuetracker.unity3d.com/issues/inputsystem-a-key-will-not-be-registered-after-rebinding-if-it-was-pressed-when-the-rebinding-operation-started)).
- Fixed bindings being added to every InputAction in a collection when editing a collection of InputActions in the inspector. ([case 1258578](https://issuetracker.unity3d.com/issues/adding-a-binding-to-one-inputaction-element-in-a-list-adds-the-same-binding-to-all-the-other-elements-in-the-list))
- Fixed `Retrieving array element that was out of bounds` and `SerializedProperty ... has disappeared!` errors when deleting multiple action bindings in the input asset editor ([case 1300506](https://issuetracker.unity3d.com/issues/errors-are-thrown-in-the-console-when-deleting-multiple-bindings)).
- Fixed delete key not working in the input actions editor ([case 1282090](https://issuetracker.unity3d.com/issues/input-system-delete-key-doesnt-work-in-the-input-actions-window)).
- Fixed actions embedded into `MonoBehaviours` not showing bindings added directly from within constructors ([case 1291334](https://issuetracker.unity3d.com/issues/input-action-binding-doesnt-show-up-in-the-inspector-when-set-using-a-script)).
  ```CSharp
  public class MyMB : MonoBehaviour {
    // This would end up not showing the binding in the inspector.
    public InputAction action = new InputAction(binding: "<Gamepad>/leftStick");
  ```
- Fixed tooltips not appearing for elements of the Input Actions editor window ([case 1311595](https://issuetracker.unity3d.com/issues/no-tooltips-appear-when-hovering-over-parts-of-input-action-editor-window)).
- Fixed `NullReferenceException` when reading values through `InputAction.CallbackContext` on a `OneModifierComposite` or `TwoModifierComposite` binding.
- Fixed multi-taps not working when multiple controls were bound to an action ([case 1267805](https://issuetracker.unity3d.com/issues/input-system-multi-tap-interaction-doesnt-get-triggered-when-there-are-2-or-more-bindings-in-the-active-control-scheme)).
  * When there were multiple controls bound to an action, this bug would get triggered by any interaction that did not result in a phase change on the action.
- Fixed runtime rebinds added as new bindings from leaking into .inputactions assets when exiting play mode ([case 1190502](https://issuetracker.unity3d.com/issues/inputsystem-runtime-rebinds-are-leaking-into-inputactions-asset))
- Fixed `IndexOutOfRangeException` and `null` elements in `InputUser.lostDevices` when an `InputUser` loses a devices from a control scheme with only optional devices ([case 1275148](https://issuetracker.unity3d.com/issues/disconnecting-and-reconnecting-input-device-causes-exception-in-inputuser)).
- Fixed binding path selection windows not remembering navigation state when going up through hierarchy ([case 1254981](https://issuetracker.unity3d.com/issues/action-binding-path-selection-windows-doesnt-remember-navigation-state)).

### Added

- Support for Device Simulator touchscreen input.
- Enabled XR device support on Magic Leap (Lumin).
- Added ability to force XR Support in a project by defining `UNITY_INPUT_FORCE_XR_PLUGIN`.
- Added a warning message to PlayerInputManager editor when the attached input action asset won't work with Join Players When Button Is Pressed behaviour due to missing control scheme device requirements ([case 1265853](https://issuetracker.unity3d.com/issues/input-system-player-prefabs-are-not-instantiated-on-join-action-when-they-have-inputactionasset-assigned-to-them)).
- Added support for [UI Toolkit](https://docs.unity3d.com/Manual/UIElements.html) with Unity 2021.1+.
  * UITK is now supported as a UI solution in players. Input support for both [Unity UI](https://docs.unity3d.com/Manual/com.unity.ugui.html) and [UI Toolkit](https://docs.unity3d.com/Manual/UIElements.html) is based on the same `InputSystemUIInputModule` code path. More details in the manual.
- `InputSystemUIInputModule` now has an `xrTrackingOrigin` property. When assigned, this will transform all tracked device positions and rotations from it's local space into Unity's world space ([case 1308480](https://issuetracker.unity3d.com/issues/xr-sdk-tracked-device-raycaster-does-not-work-correctly-with-worldspace-canvas-when-xr-camera-is-offset-from-origin)).
- Added `InputSystemUIInputModule.GetLastRaycastResult`. This returns the most recent raycast result and can be used to draw ray visualizations or get information on the most recent UI object hit.
- Added `InputStateBlock` support for `kFormatSBit` when working with floats ([case 1258003](https://issuetracker.unity3d.com/issues/hid-exceptions-are-thrown-when-launching-a-project-while-analog-keyboard-is-connected-to-the-machine)).
- Added an API to parse control paths.
  ```CSharp
  var parsed = InputControlPath.Parse("<XRController>{LeftHand}/trigger").ToArray();

  Debug.Log(parsed.Length); // Prints 2.
  Debug.Log(parsed[0].layout); // Prints "XRController".
  Debug.Log(parsed[0].name); // Prints an empty string.
  Debug.Log(parsed[0].usages.First()); // Prints "LeftHand".
  Debug.Log(parsed[1].layout); // Prints null.
  Debug.Log(parsed[1].name); // Prints "trigger".
  ```
  * Can, for example, be used with `InputBinding.path`.
- Added a new API-only setting in the form of `InputSystem.settings.maxEventBytesPerUpdate`.
  * Puts an upper limit on the number of event bytes processed in a single update.
  * If exceeded, any additional event data will get thrown away and an error will be issued.
  * Set to 5MB by default.
- Added a new API-only setting called `InputSystem.settings.maxQueuedEventsPerUpdate`.
  * This limits the number of events that can be queued during event processing using the `InputSystem.QueueEvent` method. This guards against infinite loops in the case where an action callback queues an event that causes the same action callback to be called again.
- Added `InputSystemUIInputModule.AssignDefaultActions` to assign default actions when creating ui module in runtime.
- Added `UNITY_INCLUDE_TESTS` define constraints to our test assemblies, which is 2019.2+ equivalent to `"optionalUnityReferences": ["TestAssemblies"]`.

## [1.1.0-preview.3] - 2021-02-04

### Changed

- An upper limit of 1024 controls per device and 1kb of memory state per device has been introduced.
  * This allows for certain optimizations.
  * Should the limits prove too tight, they can be raised in the future.
  * The most complex device we have at the moment (`Touchscreen`) has 242 controls and 616 bytes of state.
- `TouchSimulation` now __disables__ the `Pointer` devices it reads input from.
  * This is to address the problem of mouse input leading to __both__ mouse and touch input happening concurrently. Instead, enabling touch simulation will now effectively __replace__ mouse and pen input with touch input.
  * Devices such `Mouse` and `Pen` will remain in place but will not get updated. Events received for them will be consumed by `TouchSimulation`.
- Enabled XR device support on Switch.

### Fixed

- Fixed Right stick to use AXIS.Z and AXIS.RZ for Android gamepads.
- Fixed triggers to always use Axis.Gas and Axis.Brake for Android gamepads.
- Fixed precompiled layouts such as `FastKeyboard` leading to build time regressions with il2cpp (case 1283676).
- Fixed `InputDevice.canRunInBackground` not being correctly set for VR devices (thus not allowing them to receive input while the application is not focused).
- Fixed `InputUser.OnEvent` and `RebindingOperation.OnEvent` exhibiting bad performance profiles and leading to multi-millisecond input update times (case 1253371).
  * In our own measurements, `InputUser.OnEvent` is >9 times faster than before and `RebindingOperation.OnEvent` is ~2.5 times faster.
- Fixed PS4 controller not recognized on Mac when connected over Bluetooth ([case 1286449](https://issuetracker.unity3d.com/issues/input-system-dualshock-4-zct1e-dualshock-2-v1-devices-are-not-fully-recognised-over-bluetooth)).
- Fixed `EnhancedTouch` leaking `NativeArray` memory on domain reloads ([case 1190150](https://issuetracker.unity3d.com/issues/new-input-system-simulated-touch-in-editor-doesnt-work)).
- Fixed `TouchSimulation` leading to `"Pointer should have exited all objects before being removed"` errors ([case 1190150](https://issuetracker.unity3d.com/issues/new-input-system-simulated-touch-in-editor-doesnt-work)).
- Fixed multi-touch not working with `InputSystemUIInputModule` ([case 1271942](https://issuetracker.unity3d.com/issues/android-onenddrag-not-being-called-when-there-are-at-least-2-touches-on-the-screen)).
  * This also manifested itself when using On-Screen Controls and not being able to use multiple controls at the same time (for example, in the [Warriors demo](https://github.com/UnityTechnologies/InputSystem_Warriors)).
- Fixed restart prompt after package installation not appearing on Unity 2020.2+ ([case 1292513](https://issuetracker.unity3d.com/issues/input-system-after-package-install-the-update-slash-switch-and-restart-prompt-does-not-appear)).
- Fixed action with multiple bindings getting stuck in `Performed` state when two or more controls are pressed at the same time ([case 1295535](https://issuetracker.unity3d.com/issues/input-system-not-registering-multiple-inputs)).
  * Regression introduced in 1.1-preview.2.
- Fixed `Touch.activeTouches` having incorrect touch phases after calling `EnhancedTouch.Disable()` and then `EnhancedTouch.Enable()` ([case 1286865](https://issuetracker.unity3d.com/issues/new-input-system-began-moved-and-ended-touch-phases-are-not-reported-when-a-second-scene-is-loaded)).
- Fixed compile errors related to XR/AR on console platforms.

#### Actions

- <a name="same_control_multiple_times_fix"></a>Fixed actions not triggering correctly when multiple bindings on the same action were referencing the same control ([case 1293808](https://issuetracker.unity3d.com/product/unity/issues/guid/1293808/)).
  * Bindings will now "claim" controls during resolution. If several bindings __on the same action__ resolve to the same control, only the first such binding will successfully resolve to the control. Subsequent bindings will only resolve to controls not already referenced by other bindings on the action.
  ```CSharp
  var action = new InputAction();
  action.AddBinding("<Gamepad>/buttonSouth");
  action.AddBinding("<Gamepad>/buttonSouth"); // Will be ignored.
  action.AddBinding("<Gamepad>/button*"); // Will only receive buttonWest, buttonEast, and buttonNorth.
  ```
  * This also means that `InputAction.controls` will now only contain any control at most once.
- Fixed JSON serialization of action maps not preserving empty binding paths ([case 1231968](https://issuetracker.unity3d.com/issues/cloning-actionmap-through-json-converts-empty-paths-to-null-which-is-not-allowed)).

### Added

- Added DualShock4GamepadAndroid and XboxOneGamepadAndroid layout for Android
- Added a new high-performance way to iterate over changed controls in an event.
  ```CSharp
  // Can optionally specify a magnitude threshold that controls must cross.
  // NOTE: This will note allocate GC memory.
  foreach (var control in eventPtr.EnumerateChangedControls(magnitudeThreshold: 0.1f))
      Debug.Log($"Control {control} changed state");
  ```
  * This can be used, for example, to implement much more performant "any button pressed?" queries.
  ```CSharp
  InputSystem.onEvent +=
      (eventPtr, device) =>
      {
          // Ignore anything that is not a state event.
          var eventType = eventPtr.type;
          if (eventType != StateEvent.Type && eventType != DeltaStateEvent.Type)
              return;

          // Find all changed controls actuated above the button press threshold.
          foreach (var control in eventPtr.EnumerateChangedControls
              (device: device, magnitudeThreshold: InputSystem.settings.defaultButtonPressThreshold))
              // Check if it's a button.
              if (control is ButtonControl button)
                  Debug.Log($"Button {button} was pressed");
      }
  ```
- Added support for Step Counter sensors for iOS.
  * You need to enable **Motion Usage** under Input System settings before using the sensor. You can also manually add **Privacy - Motion Usage Description** to your application's Info.plist file.

## [1.1.0-preview.2] - 2020-10-23

### Changed

- The `submit` and the `cancel` actions of the UI input module now trigger on __release__ instead of press. This makes the behavior consistent with clicks triggering UI response on release rather than press.
- Removed the old "Tanks" demo (previously available from the samples shipped with the package).
  * Added a new and improved demo project, which you can download from the [InputSystem_Warriors](https://github.com/UnityTechnologies/InputSystem_Warriors) GitHub repository.

#### Actions

- Actions of type `InputActionType.Button` now respect button press (and release) points.
  * Previously, button-type actions, when used without explicit "Press" interactions, would perform immediately when a bound control was actuated.
  * Now, a button-type action will behave the same as if a "Press" interaction is applied with "Trigger Behavior" set to "Press Only".
  * This means that a button-type action will now perform (and perform __once__ only) when a control crosses the button press threshold defined in the global settings or, if present, locally on a `ButtonControl`. It will then stay performed and finally cancel only when the control falls back to or below the release threshold.
- `InputAction.ReadValue<T>()` now always returns `default<T>` when the action is canceled.
  * This is to make it consistent with `InputAction.CallbackContext.ReadValue<T>()` which already returned `default<T>` when the action was canceled.
  * In general, all APIs that read values will return default values when an action is in a phase other than `Started` or `Performed`.
- If multiple actions in different action maps but in the same .inputactions asset have the same name, calling `InputActionAsset.FindAction()` with just an action name will now return the first __enabled__ action. If none of the actions are enabled, it will return the first action with a matching name as before ([case 1207550](https://issuetracker.unity3d.com/issues/input-system-action-can-only-be-triggered-by-one-of-the-action-maps-when-action-name-is-identical)).
  ```CSharp
  var map1 = new InputActionMap("map1");
  var map2 = new InputActionMap("map2");
  map1.AddAction("actionWithSameName");
  map2.AddAction("actionWithSameName");
  var asset = ScriptableObject.CreateInstance<InputActionAsset>();
  asset.AddActionMap(map1);
  asset.AddActionMap(map2);

  map2["actionWithSameName"].Enable();

  var action = asset["actionWithSameName"];
  // Before: "map1/actionWithSameName"
  // Now: "map2/actionWithSameName"
  ```

### Fixed

- Fixed player build causing `ProjectSettings.asset` to be checked out in Perforce ([case 1254502](https://issuetracker.unity3d.com/issues/projectsettings-dot-asset-is-checked-out-in-perforce-when-building-a-project-with-the-input-system-package-installed)).
- Fixed player build corrupting preloaded asset list in `PlayerSettings` if it was modified by another build processor.
- Fixed remoting in Input Debugger not working for devices in the player that are created from generated layouts (such as XR devices).
- Fixed potential `NullReferenceException` in `InputActionProperty` when the `InputActionReference` is `null`.
- Fixed "On-Screen Controls" sample still using `StandaloneInputModule` and thus throwing `InvalidOperationException` when used with "Active Input Handling" set to "Input System Package (New)" ([case 1201866](https://issuetracker.unity3d.com/issues/input-system-old-input-module-is-available-in-onscreencontrolssample-sample-scene-from-package)).
- Fixed `OnScreenButton` leaving button controls in pressed state when disabled in-between receiving `OnPointerDown` and `OnPointerUp`. Usually manifested itself by having to click the button twice next time it was enabled.
- Fixed exiting out of play mode in the Unity Editor while a test run is in progress leading to the Input System permanently losing all its state until the editor is restarted ([case 1251724](https://issuetracker.unity3d.com/issues/the-input-system-does-not-get-re-enabled-when-a-playmode-input-test-is-interrupted)).
- Fixed max values for `Axis` and `Double` controls stored as multi-bit fields being off by one ([case 1223436](https://issuetracker.unity3d.com/issues/value-equal-to-1-is-not-returned-by-the-input-system-when-reading-a-multi-bit-control)).
  * Fix contributed by [jamre](https://github.com/jamre) in [962](https://github.com/Unity-Technologies/InputSystem/pull/962). Thank you!
- Fixed debug assert in `InputDeviceTester` sample when simultaneously pressing two buttons on gamepad ([case 1244988](https://issuetracker.unity3d.com/issues/input-system-runtime-errors-when-pressing-more-than-one-button-at-the-same-time)).
- Fixed use of UI `Slider` causing drag thresholds to no longer work ([case 1275834](https://issuetracker.unity3d.com/issues/inputsystem-drag-threshold-value-is-ignored-for-scroll-view-after-interacting-with-a-slider-slash-scroll-bar)).
- Fixed layout lists in Input Debugger not updating when removing layouts.
- Fixed device connects leading to different but similar device being reported as reconnected.

#### Actions

- Fixed Action with multiple bindings becoming unresponsive after a Hold interaction was performed ([case 1239551](https://issuetracker.unity3d.com/issues/input-system-hold-interaction-makes-an-input-action-unresponsive-when-2-or-more-binding-are-attached-to-the-same-input-action)).
- Fixed `NullReferenceException` when `Player Input` component `Create Action` is pressed and saved ([case 1245921](https://issuetracker.unity3d.com/issues/input-system-nullreferenceexception-is-thrown-when-player-input-component-create-action-is-pressed-and-saved)).
- Fixed `InputActionTrace.ActionEventPtr.ReadValueAsObject` leading to `InvalidCastException` when trying to read values that came from composite bindings.
- Fixed not being able to stack a `MultiTap` on top of a `Tap` ([case 1261462](https://issuetracker.unity3d.com/issues/multi-tap-and-tap-interactions-in-the-same-action-doesnt-work-properly)).
- Fixed rebinds triggered by the Enter key causing stuck Enter key states ([case 1271591](https://issuetracker.unity3d.com/issues/input-system-rebind-action-requires-two-inputs-slash-presses-when-using-the-enter-key)).
- Fixed `Map index on trigger` and `IndexOutOfRangeException` errors when using multiple Interactions on the same Action. ([case 1253034](https://issuetracker.unity3d.com/issues/map-index-on-trigger-and-indexoutofrangeexception-errors-when-using-multiple-interactions-on-the-same-action)).
- Fixed context menu in action editor not filtering out composites the same way that the `+` icon menu does. This led to, for example, a "2D Vector" composite being shown as an option for a button type action.
- Fixed initial state checks for composite bindings failing if performed repeatedly. For example, doing a `ReadValue<Vector2>` for a WASD binding would return an incorrect value after disabling the map twice while no input from the keyboard was received ([case 1274977](https://issuetracker.unity3d.com/issues/input-system-cannot-read-vector2-values-after-inputactionset-has-been-disabled-and-enabled-twice)).
- Fixed "Add Interaction" menu in action editor not filtering out interactions with incompatible value types ([case 1272772](https://issuetracker.unity3d.com/issues/new-input-system-action-gets-called-only-once-when-using-mouse-press-interaction)).
- Fixed `PlayerInput` no longer auto-switching control schemes if `neverAutoSwitchControlSchemes` was toggled off and back on after the component was first enabled ([case 1232039](https://issuetracker.unity3d.com/issues/input-system-auto-switch-locks-on-one-device-when-its-disabled-and-re-enabled-via-script)).
- Fixed action map name being the same as .inputactions asset name leading to compile errors when `Generate C# Class` is used; now leads to import error ([case 1212052](https://issuetracker.unity3d.com/issues/input-system-user-can-name-inputaction-asset-and-action-map-the-same-creating-compilation-errors-on-generation)).
- Fixed bindings not getting updated when binding by display name and there is no control with the given display name initially.
  ```
  // If at the time this action is enabled, there's no ä key on the keyboard,
  // this did not update properly later when switched to a layout that does have the key.
  var action = new InputAction(binding: "<Keyboard>/#(ä)");
  ```

### Added

- Added tvOS documentation entries in 'Supported Input Devices' page.

#### Actions

- Added "release thresholds" for buttons.
  * Release points are now separated from press points by a percentage threshold.
  * The threshold is defined by `InputSettings.buttonReleaseThreshold`.
  * Thresholds are defined as percentages of press points. A release is thus defined as a button, after having reached a value of at least `InputSettings.defaultButtonPressPoint` (or whatever local press is used), falling back to a value equal to or less than `InputSettings.buttonReleaseThreshold` percent of the press point.
  * This is intended to solve the problem of buttons flickering around button press points.
  * The default threshold is set at 75%, that is, buttons release at 3/4 of the press point.
- Added new methods to the `InputAction` class:
  * `InputAction.IsPressed()`: Whether a bound control has crossed the press threshold and has not yet fallen back below the release threshold.
  * `InputAction.WasPressedThisFrame()`: Whether a bound control has crossed the press threshold this frame.
  * `InputAction.WasReleasedThisFrame()`: Whether a bound control has fallen back below the release threshold this frame.
  * `InputAction.WasPerformedThisFrame()`: Whether the action was performed at any point during the current frame. Equivalent to `InputAction.triggered`, which will be deprecated in the future.
  * `InputAction.Reset()`: Forcibly reset the action state. Cancels the action, if it is currently in progress.
- Added `InputAction.GetTimeoutCompletionPercentage` to query the amount left to complete a currently ongoing interaction.
  ```CSharp
  // Let's say there's a hold interaction on a "warp" action. The user presses a button bound
  // to the action and then holds it. While the user holds the button, we want to know how much
  // longer the user will have to hold it so that we can display feedback in the UI.
  var holdCompleted = playerInput.actions["warp"].GetTimeoutCompletionPercentage();
  ```
- Added three new binding composite types:
  * `OneModifierComposite`: This is a generalization of `ButtonWithOneModifier` (which is still available but now hidden from the UI) which also represents bindings such as "SHIFT+1" but now can be used to target bindings other than buttons (e.g. "SHIFT+delta").
  * `TwoModifiersComposite`: This is a generalization of `ButtonWithTwoModifiers` (which is still available but now hidden from the UI) which also represents bindings such as "SHIFT+CTRL+1" but now can be used to target bindings other than buttons (e.g. "SHIFT+CTRL+delta").
  * `Vector3Composite`: Works the same way `Vector2Composite` does. Adds a `forward` and `backward` binding in addition to `up`, `down`, `left`, and `right`.

## [1.1.0-preview.1] - 2020-08-20

>__The minimum version requirement for the Input System package has been moved up to 2019.4 LTS.__

### Changed

#### Actions

- Auto-generated C# files now have `<auto-generated>` headers so they get ignored by Rider code analysis.
- Auto-generated C# classes are now `partial` so that they can be manually extended.
- Deleting a composite binding with `action.ChangeBinding(0).Erase()` now also erases all the bindings that are part of the composite.
- Trigger binding resolution from within action callbacks (e.g. `InputAction.performed`) will now defer resolution until after the callback has completed.
  * This fixes crashes such as [case 1242406](https://issuetracker.unity3d.com/issues/mecanim-crash-when-entering-or-exiting-play-mode-destroying-gameobjects) where disabling `PlayerInput` from within an action callback led to an action's state being released while the action was still in a callback.

### Fixed

- Fixed input history on Android mono build by alligning memory of history records
- Fixed no input being processed when running a `[UnityTest]` over several frames. Before, this required calling `InputSystem.Update` manually.
- Fixed clicking on help page button in Unity inspector for Input System components not going to relevant manual pages.
- Fixed a bug that prevented DualShock controllers from working on tvOS. (case 1221223).
- `GravitySensor`, `LinearAccelerationSensor`, and `AttitudeSensor` not being initialized on iOS ([case 1251382](https://issuetracker.unity3d.com/product/unity/issues/guid/1251382/)).
- Fixed compilation issues with XR and VR references when building to platforms that do not have complete XR and VR implementations.
- Fixed possible `NullReferenceException`s on ARMs with controls that receive automatic memory offsets.
- Fixed `TouchControl.tapCount` resetting to 0 when "Script Debugging" is enabled (case 1194636).
- Fixed `Touch.activeTouches` not having a `TouchPhase.Began` entry for touches that moved in the same frame that they began in ([case 1230656](https://issuetracker.unity3d.com/issues/input-system-mobile-enhancedtouch-screen-taps-start-with-moved-or-stationary-phase-instead-of-began)).
- Fixed sequential taps causing touches to get stuck in `Touch.activeTouches`.
- Improved performance of `Touch.activeTouches` (most notably, a lot of time was spent in endlessly repetitive safety checks).
- Fixed `EnhancedTouch` APIs not indicating that they need to be enabled with `EnhancedTouchSupport.Enable()`.
  - The APIs now throw `InvalidOperationException` when used without being enabled.
- Fixed memory corruption in `InputEventTrace.AllocateEvent` ([case 1262496](https://issuetracker.unity3d.com/issues/input-system-crash-with-various-stack-traces-when-using-inputactiontrace-dot-subscribetoall))
  * Manifested itself, for example, as crashes when using `InputActionTrace.SubscribeToAll`.
- AxisControls and Vector2Controls' X and Y subcontrols on XR devices now have a minimum range of -1 and a maximum range of 1. This means they can now properly respond to modifiers and interactions in the binding system.

#### Actions

- Fixed drag&drop reordering actions while having one control scheme selected causing bindings from other control schemes to be lost ([case 122800](https://issuetracker.unity3d.com/issues/input-system-bindings-get-cleared-for-other-control-scheme-actions-when-reordering-an-action-in-a-specific-control-scheme)).
- Fixed stack overflow in `PlayerInput.SwitchCurrentActionMap` when called from action callback ([case 1232893](https://issuetracker.unity3d.com/issues/inputsystem-switchcurrentactionmap-causes-a-stackoverflow-when-called-by-each-pahse-of-an-action)).
- Fixed control picker ending up empty when listing devices in "Supported Devices" ([case 1254150](https://issuetracker.unity3d.com/product/unity/issues/guid/1254150/)).

### Added

- Device layouts can now be "precompiled" for speed. `Keyboard`, `Mouse`, and `Touchscreen` are now included as precompiled layouts greatly reducing instantiation time and GC heap cost for these devices. For `Touchscreen`, this results in a >20x speed-up for `InputSystem.AddDevice<Touchscreen>()`.
- Added Pose Control layout. The Pose Control is used on XR Devices and wraps tracking state, position, rotation, and velocity information.

#### Actions

- Can now save binding overrides as JSON strings and restore them from such using the newly added `SaveBindingOverridesAsJson` and `LoadBindingOverridesFromJson` extension methods.
  ```CSharp
  void SaveUserRebinds(PlayerInput player)
  {
      var rebinds = player.actions.SaveBindingOverridesAsJson();
      PlayerPrefs.SetString("rebinds", rebinds);
  }

  void LoadUserRebinds(PlayerInput player)
  {
      var rebinds = PlayerPrefs.GetString("rebinds");
      player.actions.LoadBindingOverridesFromJson(rebinds);
  }
  ```

## [1.0.0] - 2020-04-23

### Fixed

- Fixed compilation issues in `TrackedDeviceRaycaster` when disabling built-in XR module.

## [1.0.0-preview.7] - 2020-04-17

### Fixed

- `VirtualMouseInput` not moving the software cursor when set to `HardwareCursorIsAvailable` but not having a hardware cursor ()
- Can now override built-in Android gamepad layouts. Previously, the input system would always choose its default defaults even after registering more specific layouts using `InputSystem.RegisterLayout`.
- `InputControlPath.TryGetControlLayout` no longer throws `NotImplementedException` for `<Mouse>/scroll/x` and similar paths where the layout is modifying a control it inherited from its base layout ([thread](https://forum.unity.com/threads/notimplementedexception-when-using-inputcontrolpath-trygetcontrollayout-on-mouse-controls.847129/)).
- Fixed compilation errors when disabling built-in VR and XR modules. ([case 1214248](https://issuetracker.unity3d.com/issues/enable-input-system-symbol-is-not-being-updated-when-the-input-system-is-changed-in-player-settings/)).
- Fixed compilation errors when disabling built-in Physics and Physics2D modules. ([case 1191392](https://issuetracker.unity3d.com/issues/inputsystem-trackeddeviceraycaster-has-hard-references-on-both-physics-and-physics2d)).
- No longer throws `NotImplementedException` when matching against a field of `InputDeviceDescription.capabilities` when the value of the field used scientific notation.
- No longer incorrectly matches fields of `InputDeviceDescription.capabilities` by prefix only (i.e. previously it would find the field "foo" when actually looking for "foobar").
- Input device debugger window slowing editor to a crawl when opened on PS4 DualShock controller.
- `InputUser.UnpairDevices()` corrupting user device list.

#### Actions

- Controls are now re-resolved after adding or removing bindings from actions ([case 1218544](https://issuetracker.unity3d.com/issues/input-system-package-does-not-re-resolve-bindings-when-adding-a-new-binding-to-a-map-that-has-already-generated-its-state)).
- Can now have spaces and special characters in action names when using `PlayerInput` with the `SendMessages` or `BroadcastMessages` behavior. Previously, an incorrect method name was generated (fix contributed by [BHSPitMonkey](https://github.com/BHSPitMonkey) in [#1022](https://github.com/Unity-Technologies/InputSystem/pull/1022); [case 1214519](https://issuetracker.unity3d.com/issues/player-input-send-messages-wont-trigger-when-input-action-name-contains-spaces)).
- Adding a new action now sets `expectedControlType` to `Button` as expected ([case 1221015](https://issuetracker.unity3d.com/issues/input-system-default-value-of-expectedcontroltype-is-not-being-set-when-creating-a-new-action)).
- Player joins with `PlayerInputManager` from button presses no longer fail if there are multiple devices of the same type present and the join was not on the first gamepad ([case 226920](https://fogbugz.unity3d.com/f/cases/1226920/)).
- `PlayerInputEditor` no longer leads to the player's `InputActionAsset` mistakenly getting replaced with a clone when the inspector is open on a `PlayerInput` component ([case 1228636](https://issuetracker.unity3d.com/issues/action-map-gets-lost-on-play-when-prefab-is-highlighted-in-inspector)).
- The control picker in the .inputactions editor will no longer incorrectly filter out layouts such as `Xbox One Gamepad (on XB1)` when using them in control schemes. Also, it will no longer filter out controls from base layouts (such as `Gamepad`) ([case 1219415](https://issuetracker.unity3d.com/issues/impossible-to-choose-gamepad-as-binding-path-when-control-scheme-is-set-as-xboxone-scheme)).
- `RebindOperation`s will no longer pick controls right away that are already actuated above the magnitude threshold when the operation starts. Instead, these controls will have to change their actuation from their initial level such that they cross the magnitude threshold configured in the operation ([case 1215784](https://issuetracker.unity3d.com/issues/unnecessary-slash-unwanted-binding-candidates-are-found-when-detecting-and-changing-an-input-value-of-an-input-device)).
- Newly added actions and action maps are now scrolled to when there are more items than fit into view. Previously newly added item was appended but outside of the visible area.
- Actions and bindings in the `.inputactions` editor are no longer force-expanded on every domain reload and whenever a new action or binding is added.
- The importer for `.inputactions` assets will now check out from version control the generated .cs file when overwriting it &ndash; which only happens if the contents differ ([case 1222972](https://issuetracker.unity3d.com/issues/inputsystem-editor-generated-c-number-file-is-not-checked-out-when-overwriting)).
- The editor for `.inputactions` assets will now check out from version control the asset before saving it.
- Drag-reordering action maps no longer throws "Should have drop target" asserts in the console (case [1229146](https://issuetracker.unity3d.com/issues/inputsystem-reordering-of-actionmaps-in-input-action-window-fails-and-throws-should-have-drop-target-error)).
- Drag-reordering actions no longer changes action IDs of some of the existing actions ([case 1231233](https://issuetracker.unity3d.com/issues/input-systems-action-ids-dont-stick-with-action-names-when-input-actions-are-reorganized)).
- References to `InputActionReference` objects created by the importer for `.inputactions` files are no longer broken when the action referenced by the object is renamed ([case 1229145](https://issuetracker.unity3d.com/issues/inputsystem-inputactionreference-loses-guid-when-its-action-is-moved-or-renamed-in-the-inputaction-asset)).
  * __NOTE: This fix does not apply to existing `InputActionReference` instances.__ The problem was inherent in the internal file IDs generated for actions &ndash; which were affected by action and map names. Thus, changing the name of an action or map would change the resulting file ID of the `InputActionReference`.<br>However, changing file IDs will break any existing reference to the object. Thus we had to preserve the existing `InputActionReference` objects under their original file ID. We hide them in the Project Browser, however. The ones that are visible now have the new, fixed file IDs.<br>To switch existing `InputActionReference` properties to the new file IDs, simply replace them with the newly created `InputActionReference`.

### Changed

- `InputDevice.all` has been deprecated due to the confusion it creates with other getters like `Gamepad.all`. Use `InputSystem.devices` instead ([case 1231216](https://issuetracker.unity3d.com/issues/joystick-dot-all-lists-more-than-just-joysticks)).
  * In the same vein, we added a new `Joystick.all` getter that works the same as `Gamepad.all`.
- Changed UI Package to be optional dependency. Removing the package will now disable all UI relevant Input code.

## [1.0.0-preview.6] - 2020-03-06

### Changed

* `InputSystemUIInputModule.trackedDeviceSelect` has been removed. Use `InputSystemUIInputModule.leftClick` instead.
* `InputSystemUIInputModule.repeatDelay` has been renamed to `moveRepeatDelay` and `repeatRate` has been renamed to `moveRepeatRate`.

### Fixed

- Fixed CS0109 warning being generated during player build due to use of `new` with the `PlayerInput.camera property` (case 1174688).
- Fixed a number of issues in `InputSystemUIInputModule`.
  * Fixed GC heap garbage when click-dragging.
  * Fixed number of pointer states growing indefinitely if OS did not reuse touch IDs.
  * Fixed `lastPress` on `PointerEventData` getting lost.
  * Fixed button press-and-release happening in same frame resulting in no UI input.
  * Fixed clicks initiated from non-pointer devices resulting in pointer inputs with `(0,0)` positions.
  * Fixed huge screen deltas on pointer events from tracked devices.
  * Fixed touch input not sending pointer exit events ([case 1213550](https://issuetracker.unity3d.com/issues/input-system-onpointerexit-does-not-work)).
- Fixed `TrackedDeviceRaycaster` not setting `screenPosition` in `RaycastResult`.

#### Actions

- Mixing the enabling&disabling of single actions (as, for example, performed by `InputSystemUIInputModule`) with enabling&disabling of entire action maps (as, for example, performed by `PlayerInput`) no longer leaves to unresponsive input and `"should not reach here"` assertions ([forum thread](https://forum.unity.com/threads/error-while-switching-between-action-maps.825204/)).
- Leaving play mode no longer leaves state change monitors lingering around from enabled actions.
- Enabling action maps with bindings that do not refer to an existing action in the map no longer leads to asserts and exceptions when input on the bindings is received ([case 1213085](https://issuetracker.unity3d.com/issues/input-system-input-actions-cause-exceptions-and-should-not-get-here-errors-to-appear-after-deleting-an-action-map)).
- `PressInteraction` no longer misses the next button press if it gets reset from within the `performed` callback ([case 1205285](https://issuetracker.unity3d.com/issues/inputsystem-problem-with-button-state-after-deactivating-and-reactivating-an-action-map)).
- `InputBinding.DisplayStringOptions.DontIncludeInteractions` is now properly respected.
- Reading the value of a composite binding no longer causes processors from the last active part binding to be applied rather than the processors of the composite itself, if any ([case 1207082](https://issuetracker.unity3d.com/issues/input-system-invert-processors-have-no-effect-on-the-inputaction-dot-callbackcontext-value)).
- Fixed `InputSystem.onActionChange` getting invoked too many times on binding changes.

### Added

- `InputSystemUIInputModule` now sends pointer events using a new `ExtendedPointerEventData` instead of using the base `PointerEventData` class. This surfaces additional input data in pointer events.
- Added `InputSystemUIInputModule.pointerBehavior` to allow dictating how the UI will resolve concurrent input from multiple pointers.

#### Actions

- Added `InputAction.CallbackContext.ReadValueAsButton`.

## [1.0.0-preview.5] - 2020-02-14

### Changed

- We've changed the rules that govern how action phases have to progress:
  * __This is a breaking change!__
    - The primary effect is additional callbacks getting triggered.
  * __Before__:
    - There were no enforced rules about how an action would go through `InputAction.started`, `InputAction.performed`, and `InputAction.canceled`. Which of the callbacks were triggered and in what order depended on a number of factors, the biggest influencer of which were the different interactions that could be applied to actions (like `Press` or `Hold`).
    - This made for unpredictable and frequently surprising results. In addition, it led to bugs where, for [example](https://issuetracker.unity3d.com/issues/input-system-ui-becomes-unresponsive-after-the-first-ui-button-press), adding a `Press` interaction to the `Click` action of `InputSystemUIInputModule` would cause the click state to get stuck because the click action would never cancel.
  * __Now__:
    - The system will now *always* trigger `InputAction.started` first. If this is not done explicitly, it happens implicitly.
    - Likewise, the system will now *always* trigger `InputAction.canceled` before going back to waiting state. Like with `InputAction.started`, if this isn't done explicitly, it will happen implicitly. This implies that `InputAction.canceled` no longer signifies an action getting aborted because it stopped after it started but before it performed. It now simply means "the action has ended" whether it actually got performed or not.
    - In-between `InputAction.started` and `InputAction.canceled`, `InputAction.performed` may be triggered arbitrary many times (including not at all).
  * While late in the cycle for 1.0, we've opted to make this change now in order to fix a range of bugs and problems we've observed that people encountered because of the previous behavior of the system.
- Related to the change above, the behavior of `PressInteraction` has been tweaked and now is the following:
  * `Press Only`: Starts and immediately performs when pressed, then stays performed and cancels when button is released.
  * `Release Only`: Starts when button is pressed and then performs and immediately cancels when the button is released.
  * `Press And Release`: Starts and immediately performs when button is pressed, then stays performed and performs again and immediately cancels when button is released.
- `Vector2Composite` now has a `mode` parameter which can be used to choose between `DigitalNormalized` (the default), `Digital` (same as `DigitalNormalized` but does not normalize the resulting vector), and `Analog` (uses float input values as is).
  * `Vector2Composite.normalize` has been deprecated. Note that it will not work together with `Analog`. The parameter will be removed in the future.

### Fixed

- XR controllers and HMDs have proper display names in the UI again. This regressed in preview.4 such that all XR controllers were displayed as just "XR Controller" in the UI and all HMDs were displayed as "XR HMD".
- `InputSystemUIInputModule` no longer generates GC heap garbage every time mouse events are processed.
- Fixed a bug where an internal array helper method was corrupting array contents leading to bugs in both `InputUser` and `Touch`.
- Fixed exception when saving changes to an Input Action asset and the parent directory has been renamed. ([case 1207527](https://issuetracker.unity3d.com/issues/input-system-console-errors-appear-when-you-save-input-action-asset-after-changing-the-name-of-the-folder-containing-it))

#### Actions

- The regression in 1.0.0-preview.4 of `PlayerInputManager` not joining players correctly if a scheme has more than one device requirement has been fixed.
  * This most notably manifested itself with keyboard+mouse control schemes.
- `PlayerInputManager` will no longer join players when control schemes are used and none of the schemes produces a successful match based on the devices available for the join.
- When no action map is selected in action editor, plus icon to add an action is now disabled; formerly threw an exception when clicked (case 1199562).
- Removing a callback from actions from the callback itself no longer throws `ArgumentOutOfRangeException` ([case 1192972](https://issuetracker.unity3d.com/issues/input-system-package-argumentoutofrangeexception-error-is-thrown-when-the-callback-is-removed-while-its-being-triggered)).
- "Invalid user" `ArgumentException` when turning the same `PlayerInput` on and off ([case 1198889](https://issuetracker.unity3d.com/issues/input-system-package-argumentexception-invalid-user-error-is-thrown-when-the-callback-disables-game-object-with-playerinput)).
- The list of device requirements for a control scheme in the action editor no longer displays devices with their internal layout name rather than their external display name.
- `StackOverflowException` when `Invoke Unity Events` is selected in `PlayerInput` and it cannot find an action (#1033).
- `HoldInteraction` now stays performed after timer has expired and cancels only on release of the control ([case 1195498](https://issuetracker.unity3d.com/issues/inputsystem-inputaction-dot-readvalue-returns-0-when-a-hold-action-is-performed-for-hold-time-amount-of-time)).
- Foldouts in the various action UIs now properly toggle their expansion state when clicked in Unity 2019.3+ ([case 1213781](https://issuetracker.unity3d.com/issues/input-system-package-playerinput-component-events-menu-doesnt-expand-when-clicked-directly-on-the-arrow-icon)).

### Added

- We've added a new `Simple Multiplayer` sample which demonstrates a simple, bare-bones local multiplayer setup.
- We've also added a `Gamepad Mouse Cursor` sample that shows how to drive a UI mouse cursor using the gamepad.
  - The sample contains a reusable `VirtualMouseInput` component that does most of the work.
- Added a `Deselect On Background Click` option to `InputSystemUIInputModule`. This allows toggling the behavior off where clicking the mouse and not hitting a `GameObject` will automatically clear the current selection -- which will break keyboard and gamepad navigation.

## [1.0.0-preview.4] - 2020-01-24

This release includes a number of Quality-of-Life improvements for a range of common problems that users have reported.

### Added

- To aid in debugging issues, we've extended the system's event tracing and replay functionality to allow persisting and replaying arbitrary input event streams.
  * `InputEventTrace` now has APIs to persist the events to disk and to load them back in from previously persisted event streams. The same API can be used to persist in arbitrary C# `Stream` instances, not just in file streams.
     ```CSharp
    // Write.
    myTrace.WriteTo("file.inputtrace");

    // Read.
    InputEventTrace.LoadFrom("file.inputtrace");
     ```
  * `InputEventTrace` now has built-in replay functionality.
     ```CSharp
    myTrace.Replay().PlayAllFramesOneByOne();
     ```
  * The event trace in device windows of the Input Debugger has been extended with controls to save and load traces.
- We've added a new `InputRecording` sample which has a reusable `MonoBehaviour` component that can be used to capture and replay device activity.
- `Keyboard` now has a `FindKeyOnCurrentKeyboardLayout` method to look up key controls by their display names.
- Keyboards now have synthetic controls that combine left and right variants of modifier keys.
  * This means that you can bind to just "shift" now, for example, instead of having to bind to both "left shift" and "right shift".
    ```CSharp
    new InputAction(binding: "<Keyboard>/shift");
    ```
  * The controls are also available as properties on `Keyboard`.
    ```CSharp
    if (Keyboard.current.shiftKey.isPressed) /* ... */;

    // Is equivalent to:
    if (Keyboard.current.leftShiftKey.isPressed ||
        Keyboard.current.rightShiftKey.isPressed) /* ... */;
    ```

#### Actions

- `PlayerInput` now has a new `Controls Changed` event/message which is triggered when the control setup of the player changes (e.g. when switching control schemes).
    ```CSharp
        public void OnControlsChanged()
        {
            // Update UI display hints, for example...
        }
    ```
- We've added APIs to simplify turning bindings into strings suitable for display in UIs.
    ```CSharp
    // Takes things such as currently bound controls and active binding masks into account
    // and can handle composites.
    action.GetBindingDisplayString();
    ```
  * Related to this, custom binding composites can now be annotated with the new `DisplayStringFormat` attribute to control how composites as a whole are turned into display strings.
    ```CSharp
    [DisplayStringFormat("{button}+{stick}")]
    public class MyComposite : InputBindingComposite<Vector2>
    {
        [InputControl(layout = "Button")] public int button;
        [InputControl(layout = "Stick")] public int stick;
    }
    ```
- `InputActionRebindingExtension.RebindingOperation` has a new configuration method `WithMatchingEventsBeingSuppressed` which allows suitable input events to automatically be swallowed while a rebind is ongoing. This greatly helps with not having something else respond to input while a rebind is in progress.
- We've added two new samples:
  * __Rebinding UI__: Demonstrates how to create a rebinding screen using the Input System's APIs. The sample also includes a reusable prefab you can use directly in your projects to quickly put rebinding screens together.
  * __In-Game Hints__: Demonstrates how to show context-sensitive help that respects the current control scheme.

### Changed

- The logic for resetting devices on focus loss has changed somewhat:
  * When focus is lost, all devices are forcibly reset to their default state. As before, a `RequestResetCommand` for each device is also sent to the backend but regardless of whether the device responds or not, the input state for the device will be overwritten to default.
  * __Noisy controls are exempted from resets__. The assumption here is that noisy controls most often represent sensor readings of some kind (e.g. tracking data) and snapping the values back to their default will usually
  * If `Application.runInBackground` is `true`, all devices that return `true` from `InputDevice.canRunInBackground` are exempted from resets entirely. This, for example, allows XR devices to continue running regardless of focus change.
  * This fixes problems such as keyboard keys getting stuck when alt-tabbing between applications (case 1206199).
- `InputControlExtensions.GetStatePtrFromStateEvent` no longer throws `InvalidOperationException` when the state format for the event does not match that of the device. It simply returns `null` instead (same as when control is found in the event's state).
- `InputEventTrace` instances are no longer disposed automatically from their finalizer but __MUST__ be disposed of explicitly using `Dispose()`.
  * This is to allow event traces to survive domain reloads. If they are disposed of automatically during finalizers, even if they survive the reload, the next GC will cause traces to be deallocated.

#### Actions

* `InputActionRebindingExtensions.PerformInteractiveRebinding` has been greatly enhanced to apply a wide range of default configurations to the rebind. This greatly reduces the need to manually configure the resulting rebind.
    ```CSharp
    // Start a rebind with the default configuration.
    myAction.PerformInteractiveRebinding().Start();
    ```
  - Pointer position input will be ignored by default.
  - If not a suitable binding target itself, `<Keyboard>/escape` will automatically be made to quit the rebind.
  - Events with control input not explicitly matching exclusions will now get suppressed. This prevents input actions from getting triggered while a rebind is in progress.
  - The expected control type is automatically adjusted if a part binding of a composite is targeted by the rebind (e.g. if the action expects a `Vector2` but the part binding expects a `Button`, the rebind switches automatically to `Button`).
  - If the targeted binding is part of a control scheme, controls will automatically be restricted to match the device requirements of the control scheme. For example, if the binding belongs to a "Keyboard&Mouse" scheme that has `<Keyboard>` and a `<Mouse>` requirement, the rebind will ignore input on gamepads.
  - As before, you can always create a `RebindingOperation` from scratch yourself or wipe/alter the configuration returned by `PerformInteractiveRebinding` however you see fit.
- Control schemes can now handle ambiguity.
  * This means that, for example, you can now have one control scheme for generic gamepads and another control scheme specifically for PS4 controllers and the system will reliably pick the PS4 scheme when a PS4 controller is used and fall back to the generic gamepad scheme otherwise.
  * While this is exposed as a new `score` property on `InputControlScheme.MatchResult`, no code changes are necessary to take advantage of this feature.
- `PlayerInput.active` has been renamed to `PlayerInput.inputIsActive` to avoid ambiguities with `GameObject` activation.

### Fixed

- `InputUser` in combination with touchscreens no longer throws `InvalidOperationException` complaining about incorrect state format.
 * In a related change, `InputControlExtensions.GetStatePtrFromStateEvent` now works with touch events, too.
- Stack overflow in `InputTestFixture.currentTime` getter.
- Input that occurs in-between pressing the play button and the game starting no longer leaks into the game (case 1191342).
  * This usually manifested itself as large accumulated mouse deltas leading to such effects as the camera immediately jerking around on game start.
- Removing a device no longer has the potential of corrupting state change monitors (and thus actions getting triggered) from other devices.
  * This bug led to input being missed on a device once another device had been removed.
- `TrackedDevice` layout is no longer incorrectly registered as `Tracked Device`.
- Event traces in the input debugger are no longer lost on domain reloads.
- `IndexOutOfRangeException` being thrown when looking up controls on XR devices.

#### Actions

- Clicking the "Replace with InputSystemUIInputModule" button in the inspector when looking at `StandaloneInputModule`, the resulting operation is now undoable and will properly dirty the scene.

## [1.0.0-preview.3] - 2019-11-14

### Fixed

- Fixed wrong event handlers getting removed when having three or more handlers on an event (case 1196143).
  * This was an bug in an internal data structure that impacted a number of code paths that were using the data structure.
- Fixed `LayoutNotFoundException` being thrown when `InputControlPath.ToHumanReadableString` referenced a layout that could not be found.

## [1.0.0-preview.2] - 2019-11-04

### Changed

- Automatic conversion of window coordinates in `EditorWindow` code is now performed regardless of focus or the setting of `Lock Input to Game View` in the input debugger.

### Fixed

- Fixed touch taps triggering when they shouldn't on Android.
- Fixed custom devices registered from `[InitializeOnLoad]` code being lost on domain reload (case 1192379).
  * This happened when there were multiple pieces of `[InitializeOnLoad]` code that accessed the input system in the project and the `RegisterLayout` for the custom device happened to not be the first in sequence.
- OpenVR touchpad controls (`touchpadClicked` & `touchpadPressed`) now report accurate data.

#### Actions

- Fixed missing keyboard bindings in `DefaultInputActions.inputactions` for navigation in UI.
- Fixed using C# reserved names in .inputactions assets leading to compile errors in generated C# classes (case 1189861).
- Assigning a new `InputActionAsset` to a `InputSystemUIInputModule` will no longer look up action names globally but rather only look for actions that are located in action maps with the same name.
  * Previously, if you e.g. switched from one asset where the `point` action was bound to `UI/Point` to an asset that had no `UI` action map but did have an action called `Point` somewhere else, it would erroneously pick the most likely unrelated `Point` action for use by the UI.
- Fixed missing custom editors for `AxisDeadzoneProcessor` and `StickDeadzoneProcessor` that link `min` and `max` values to input settings.
- Fixed actions ending up being disabled if switching to a control scheme that has no binding for the action (case 1187377).
- Fixed part of composite not being bound leading to subsequent part bindings not being functional (case 1189867).
- Fixed `PlayerInput` not pairing devices added after it was enabled when not having control schemes.
  * This problem would also show in the `SimpleDemo` sample when having the `CustomDeviceUsages` sample installed as well. Gamepads would not get picked up in that case.
- Fixed `ArgumentNullException` when adding a device and a binding in an action map had an empty path (case 1187163).
- Fixed bindings that are not associated with any control scheme not getting enabled with other control schemes as they should.

### Added

- Added a new `EditorWindow Demo` sample that illustrates how to use the input system in editor UI code.

## [1.0.0-preview.1] - 2019-10-11

### Changed

- Generated action wrappers now won't `Destroy` the generated Asset in a finalizer, but instead implement `IDisposable`.
- Added back XR layouts (except for Magic Leap) that were removed for `1.0-preview`.
  * We removed these layouts under the assumption that they would almost concurrently become available in the respective device-specific XR packages. However, this did not work out as expected and the gap here turned out to be more than what we anticipated.
  * To deal with this gap, we have moved the bulk of the XR layouts back and will transition things gradually as support in device-specific packages becomes publicly available.

### Fixed

- Fixed a bug where the Input Settings Window might throw exceptions after assembly reload.
- Correctly implemented `IsPointerOverGameObject` method for `InputSystemUIInputModule`.
- Several bugs with layout overrides registered with (`InputSystem.RegisterLayoutOverrides`).
  * In `1.0-preview`, layout overrides could lead to corruption of the layout state and would also not be handled correctly by the various editor UIs.
- Selecting a layout in the input debugger no longer selects its first child item, too.
- Fixed XR devices reporting noise as valid user input (should fix problem of control schemes involving VR devices always activating when using `PlayerInput`).
- Fixed tap/swipe gesture detection in touch samples.

### Actions

- Fixed a bug where multiple composite bindings for the same controls but on different action maps would throw exceptions.
- Fixed `anyKey` not appearing in control picker for `Keyboard`.
- The text on the "Listen" button is no longer clipped off on 2019.3.
- Controls bound to actions through composites no longer show up as duplicates in the input debugger.
- Fixed "Create Actions..." on `PlayerInput` creating an asset with an incorrect binding for taps on Touchscreens. \
  __NOTE: If you have already created an .inputactions asset with this mechanism, update "tap [Touchscreen]" to "Primary Touch/Tap" to fix the problem manually.__
- Fixed `Invoke CSharp Events` when selected in `PlayerInput` not triggering `PlayerInput.onActionTriggered`.
- Fixed duplicating multiple items at the same time in the action editor duplicating them repeatedly.

### Added

- Will now recognize Xbox One and PS4 controllers connected to iOS devices correctly as Xbox One and PS4 controllers.
- Added a new sample called "Custom Device Usages" that shows how to use a layout override on `Gamepad` to allow distinguishing two gamepads in bindings based on which player the gamepad is assigned to.
- Added abstract `TrackedDevice` input device class as the basis for various kinds of tracked devices.

## [1.0.0-preview] - 2019-09-20

### Fixed

- Will now close Input Action Asset Editor windows from previous sessions when the corresponding action was deleted.
- Fixed an issue where Stick Controls could not be created in Players built with medium or high code stripping level enabled.
- Fixed incorrect default state for axes on some controllers.

#### Actions

- Fixed `CallbackContext.ReadValue` throwing when invoked during device removal

### Changed
### Added

## [0.9.6-preview] - 2019-09-06

### Fixed

- Exceptions in scenes of `Visualizers` sample if respective device was not present on system (e.g. in `PenVisualizer` if no pen was present in system).
- Fixed exception in Input Action Asset Editor window when typing whitespace into the search field.
- Fixed control scheme popup window in input action asset editor window showing in the correct screen position on windows.

#### Actions

- Setting timeouts from `IInputInteraction.Process` not working as expected when processing happened in response to previous timeout expiring (#714).
- Pending timeouts on a device not being removed when device was removed.

### Changed

- Replaced `HIDSupport.shouldCreateHID` event with a new `HIDSupport.supportedHIDUsages` property, which takes an array of supported usages.

### Added

#### Actions

- Added `PlayerInput.neverAutoSwitchControlSchemes` to disable logic that automatically enables control scheme switching when there is only a single `PlayerInput` in the game.
- Added `PlayerInput.SwitchControlScheme` to switch schemes manually.

## [0.9.5-preview] - 2019-08-29

### Fixed

- Don't pass events for null devices (for devices which have not been created) to `InputSystem.onEvent` callbacks.
- Will close debugger input state windows, when the state is no longer valid instead of throwing exceptions.
- Fixed pointer coordinates in editor windows for non-mouse pointing devices.
- Fixed using the input system in il2cpp when managed stripping level is set higher then "Low".
- Device debugger window will still show when reading from specific controls throws exceptions.
- Offsets and sizes for elements on Linux joysticks are now computed correctly.
- Joysticks now have a deadzone processor on the stick itself.
- Up/down/left/right on sticks are now deadzoned just like X and Y on sticks are.
- Removed toplevel `X` and `Y` controls on HIDs when there is a `Stick/X` and `Stick/Y` added for the device.
- HID fallback can now deal with sticks that have X and Y controls of different sizes and sitting in non-contiguous locations in the HID input report.
- Button 1 on HID joysticks will now correctly come out as the `trigger` control. Previously, the trigger control on the joystick was left pointing to random state.

#### Actions

- Binding paths now show the same way in the action editor UI as they do in the control picker.
  * For example, where before a binding to `<XInputController>/buttonSouth` was shown as `rightShoulder [XInputController]`, the same binding will now show as `A [Xbox Controller]`.
- When deleting a control scheme, bindings are now updated. A dialog is presented that allows choosing between deleting the bindings or just unassigning them from the control scheme.
- When renaming a control scheme, bindings are now updated. Previously the old name was in place on bindings.
- Control scheme names can no longer be set to empty strings.
- `PlayerInput.Instantiate` now correctly sets up a given control scheme, if specified.
  * When passing a `controlScheme:` argument, the result used to be a correctly assigned control scheme at the `InputUser` level but no restrictions being actually applied to the bindings, i.e. every single binding was active regardless of the specified control scheme.
- NullReferenceExceptions during event processing from `RebindingOperation`.

### Changed

- `InputUser.onUnpairedDeviceUsed` now receives a 2nd argument which is the event that triggered the callback.
  * Also, the callback is now triggered __BEFORE__ the given event is processed rather than after the event has already been written to the device. This allows updating the pairing state of the system before input is processed.
  * In practice, this means that, for example, if the user switches from keyboard&mouse to gamepad, the initial input that triggered the switch will get picked up right away.
- `InputControlPath.ToHumanReadableString` now takes display names from registered `InputControlLayout` instances into account.
  * This means that the method can now be used to generate strings to display in rebinding UIs.
- `AxisControl.clamp` is now an enum-valued property rather than a bool. Can now perform clamping *before* normalization.

#### Actions

- When switching devices/controls on actions, the system will no longer subsequently force an initial state check on __all__ actions. Instead, every time an action's bindings get re-resolved, the system will simply cancel all on-going actions and then re-enable them the same way it would happen by manually calling `InputAction.Enable`.
- Removed non-functional `InputControlScheme.baseScheme` API and `basedOn` serialized property. This was never fully implemented.

### Added

- Can right-click devices in Input Debugger (also those under "Unsupported") and select "Copy Device Description" to copy the internal `InputDeviceDescription` of the device in JSON format to the system clipboard.
  * This information is helpful for us to debug problems related to specific devices.
- If a device description has been copied to the clipboard, a new menu "Paste Device Description as Device" entry in the "Options" menu of the input debugger appears. This instantiates the device from the description as if it was reported locally by the Unity runtime.

## [0.9.3-preview] - 2019-08-15

### Fixed

- `XInputController` and `XboxOneGamepad` no longer have two extraneous, non-functional "menu" and "view" buttons.
- Fixed `InputUser.onUnpairedDeviceUser` ignoring input on controls that do not support `EvaluateMagnitude`.
  * This led to situations, for example, where `PlayerInput` would not initialize a control scheme switch from a `<Mouse>/delta` binding as the delta X and Y axes do not have min&max limits and thus return -1 from `EvaluateMagnitude`.
- Fixed available processor list not updated right away when changing the action type in the Input Action editor window.

#### Actions

- `NullReferenceException` when the input debugger is open with actions being enabled.
- When selecting a device to add to a control scheme, can now select devices with specific usages, too (e.g. "LeftHand" XRController).

### Changed

- Removed `timesliceEvents` setting - and made this tied to the update mode instead. We now always time slice when using fixed updates, and not when using dynamic updates.
- When adding a composite, only ones compatible with the value type of the current action are shown. This will, for example, no longer display a `2D Vector` composite as an option on a floating-point button action.
- The `InputState.onChange` callback now receives a second argument which is the event (if any) that triggered the state change on the device.

### Added

- `InputSystemUIInputModule` can now track multiple pointing devices separately, to allow multi-touch input - required to allow control of multiple On-Scree controls at the same time with different fingers.
- Two new composite bindings have been added.
  * `ButtonWithOneModifier` can be used to represent shortcut-like bindings such as "CTRL+1".
  * `ButtonWithTwoModifiers` can be used to represent shortcut-like bindings such as "CTRL+SHIFT+1".

## [0.9.2-preview] - 2019-08-09

### Fixed

- A `RebindingOperation` will now fall back to the default path generation behavior if the callback provided to `OnGeneratePath` returns null.
- Fixed the Input Action editor window throwing exceptions when trying to view action properties.

### Actions

- `PlayerInput` will now copy overrides when creating duplicate actions.
- It is now possible to use an empty binding path with a non empty override path.
- It is now possible to use set an empty override path to disable a binding.
- It is not possible to query the effectively used path of a binding using `effectivePath`.
- Actions embedded into MonoBehaviour components can now have their properties edited in the inspector. Previously there was no way to get to the properties in this workflow. There is a gear icon now on the action that will open the action properties.

### Changed

### Added

- Added a new sample to the package called `SimpleDemo`. You can install the sample from the package manager. See the [README.md](https://github.com/Unity-Technologies/InputSystem/Assets/Samples/SimpleDemo/README.md) file for details about the sample.

## [0.9.1-preview] - 2019-08-08

### Fixed

- Fixed GC heap garbage being caused by triggered by event processing.
  * This meant that every processing of input would trigger garbage being allocated on the managed heap. The culprit was a peculiarity in the C# compiler which caused a struct in `InputEventPtr.IsA` to be allocated on the heap.
- The bindings selection popup window will now show child controls matching the current action type even if the parent control does not match.
- Fixed `duration` values reported for Hold and Press interactions.
- DualShock 3 on macOS:
  * Fixed actions bound to the dpad control performing correctly.
  * Fixed non-present touchpad button control being triggered incorrectly.
- Fixed compile issues with switch classes on standalone Linux.
- Leak of unmanaged memory in `InputControlList`.

#### Actions

- Fixed actions not updating their set of controls when the usages of a device are changed.
- Composite bindings with the default interaction will now correctly cancel when the composite is released, even if there are multiple composite bindings on the action.

### Changed

- `MouseState`, `KeyboardState`, and `GamepadState` have been made public again.
- `PlayerInput` and `PlayerInputManager` have been moved from the `UnityEngine.InputSystem.PlayerInput` namespace to `UnityEngine.InputSystem`.
- The signature of `InputSystem.onEvent` has changed. The callback now takes a second argument which is the device the given event is sent to (null if there's no corresponding `InputDevice`).
  ```
  // Before:
  InputSystem.onEvent +=
      eventPtr =>
      {
          var device = InputSystem.GetDeviceById(eventPtr.deviceId);
          //...
      };

  // Now:
  InputSystem.onEvent +=
      (eventPtr, device) =>
      {
          //...
      };
  ```
- The signatures of `InputSystem.onBeforeUpdate` and `InputSystem.onAfterUpdate` have changed. The callbacks no longer receive an `InputUpdateType` argument.
  * Use `InputState.currentUpdateType` in case you need to know the type of update being run.
- `InputUpdateType` has been moved to the `UnityEngine.InputSystem.LowLevel` namespace.
- `InputSystem.Update(InputUpdateType)` has been removed from the public API.
- The way input devices are built internally has been streamlined.
  * `InputDeviceBuilder` is now internal. It is no longer necessary to access it to look up child controls. Simply use `InputControl.GetChildControl` instead.
  * To build a device without adding it to the system, call the newly added `InputDevice.Build` method.
    ```
    InputDevice.Build<Mouse>();
    ```
  * `InputSystem.SetLayoutVariant` has been removed. Layout variants can no longer be set retroactively but must be decided on as part of device creation.
- `InputSystem.RegisterControlProcessor` has been renamed to just `InputSystem.RegisterProcessor`.

#### Actions

* `InputAction.ReadValue<TValue>()` is longer correlated to `InputAction.triggered`. It simply returns the current value of a bound control or composite while the action is being interacted with.
* `InputInteractionContext.PerformedAndGoBackToWaiting` has been renamed to just `InputInteractionContext.Performed`.

#### Actions

- Individual composite part bindings can now no longer have interactions assigned to them as that never made any sense.

### Added

- Devices can now have more than one usage.
  * Call `InputSystem.AddDeviceUsage(device,usage)` to add additional usages to a device.
  * Call `InputSystem.RemoveDeviceUsage(device,usage)` to remove existing usages from a device.
  * `InputSystem.SetDeviceUsage(device,usage)` still exists. It will clear all existing usages from the given device.
- A new `VisualizerSamples` sample that can be installed through the package manager.
  * Contains two components `InputControlVisualizer` and `InputActionVisualizer` that help visualizing/debugging control/device and action activity through in-game overlays. A few sample scenes illustrate how to use them.

#### Actions

- Added `InputAction.ReadValueAsObject` API.
- Added `InputAction.activeControl` API.

## [0.9.0-preview] - 2019-07-18

### Fixed

- Validate all parameters on public APIs.
- Fixed an internal bug in `InlinedArray.RemoveAtByMovingTailWithCapacity`, which could cause data corruption.
- Fixed Xbox controller support on macOS il2cpp.
- Fixed issue of Xbox gamepads on Windows desktop not being able to navigate left and down in a UI.
- Allow using InputSystem package if the XR, VR or Physics modules are disabled for smaller builds.
- Fixed documentation landing page and table of contents.
- Fixed tracked devices assigning pointer ids for UI pointer events correctly.
- Adjusted some UI Elements to fit the Unity 19.3 font.
- Fixed NullReferenceException being thrown when project changes.
- Fixed duplicate devices showing in the "Supported Devices" popup when using a search filter.
- Fixed an error when adding new bindings in the Input Actions editor window when a filter was applied.
- Fixed scroll wheel handling in `InputSystemUIInputModule` not being smooth.
- Fixed compile errors from Switch Pro controller code on Linux.

#### Actions

- Fixed `CallbackContext.control` referencing the composite member control which was actually actuated for this trigger for composite bindings.
- Generated C# wrappers for .inputactions assets are no longer placed in Assets/Assets/ folder on Windows.

### Added

- Touch support has been reworked and extended.
  * `Touchscreen.touch[0..9]` are now bindable from the control picker.
  * `Touchscreen.primaryTouch` is now a separate control which tracks the primary touch on the screen.
  * The controls `Touchscreen` inherits from `Pointer` (such as `position`, `phase`, and `delta`) are now tied to `Touchscreen.primaryTouch` and allow for `Touchscreen` to function as a generic `Pointer` (like `Mouse` and `Pen`).
  * `Touchscreen.press` (renamed from `Touchscreen.button`) is now a working, synthetic button that is down whenever at least one finger is on the screen.
  * Recording of start time and start position has been added to touches.
    - `TouchControl.startPosition` gives the starting position of the touch.
    - `TouchControl.startTime` gives the starting time of the touch.
  * Tap detection has been added to `Touchscreen`.
    - Tap time (i.e. time within which a press-and-release must be completed for a tap to register) corresponds to `InputSettings.defaultTapTime`.
    - Tap release must happen within a certain radius of first contact. This is determined by a new setting `InputSettings.tapRadius`.
    - `TouchControl.tap` is a new button control that triggers then the touch is tapped. Note that this happens instantly when a touch ends. The button will go to 1 and __immediately__ go back to 0. This means that polling the button in `Update`, for example, will never trigger a tap. Either use actions to observe the button or use the `Touch` API from `EnhancedTouch` to poll taps.
  * `Touchscreen.activeTouches` has been removed. Use `Touch.activeTouches` from the new enhanced touch API instead for more reliable touch tracking.
  * `Touchscreen.allTouchControls` has been renamed to `Touchscreen.touches`.
  * A new `EnhancedTouch` plugin has been added which offers an enhanced `Touch` and `Finger` API to reliably track touches and fingers across updates. This obsoletes the need to manually track touch IDs and phases and gives access to individual touch history.
  * Touch can be simulated from mouse or pen input now. To enable simulation, call `TouchSimulation.Enable()` or put the `TouchSimulation` MonoBehaviour in your scene. Also, in the input debugger, you can now enable touch simulation from the "Options" dropdown.
- Changing state has been decoupled from events. While input events are the primary means by which to trigger state changes, anyone can perform state changes manually now from anywhere.
    ```
    InputState.Change(gamepad.leftStick, new Vector2(123, 234));
    ```
  * This change makes it possible to update state __from__ state and thus synthesize input data from other input coming in.
- A new API for recording state changes over time has been added.
    ```
    var history = new InputStateHistory("<Gamepad>/leftStick");
    history.StartRecording();

    //...

    foreach (var record in history)
        Debug.Log(record);
    ```
- Added support for generic joysticks on WebGL (which don't use the standard gamepad mapping).
- Added support for DualShock 3 gamepads on desktops.
- Added support for Nintendo Switch Pro Controllers on desktops.

#### Actions

- Actions now also have a __polling API__!
  * `InputAction.triggered` is true if the action was performed in the current frame.
  * `InputAction.ReadValue<TValue>()` yields the last value that `started`, `performed`, or `cancelled` (whichever came last) was called with. If the action is disabled, returns `default(TValue)`. For `InputActionType.Button` type actions, returns `1.0f` if `triggered==true` and `0.0f` otherwise.
- Generated C# wrappers for .inputactions can now placed relative to the .inputactions file by specifying a path starting with './' (e.g. `./foo/bar.cs`).

### Changed

- **The system no longer supports processing input in __BOTH__ fixed and dynamic updates**. Instead, a choice has to be made whether to process input before each `FixedUpdate()` or before each `Update()`.
  * Rationale: the existing code that supported having both updates receive input independently still had several holes and became increasingly complex and brittle. Our solution was based on not actually processing input twice but on channeling input concurrently into both the state of both updates. Together with the fact that specific inputs have to reset (and possibly accumulate) correctly with respect to their update time slices, this became increasingly hard to do right. This, together with the fact that we've come to increasingly question the value of this feature, led us to removing the capability while preserving the ability to determine where input is processed.
  * NOTE: Timeslicing is NOT affected by this. You can still switch to `ProcessEventInFixedUpdates` and get events timesliced to individual `FixedUpdate` periods according to their timestamps.
  * `InputSettings.UpdateMode.ProcessEventsInBothFixedAndDynamicUpdate` has been removed.
  * `InputSettings.UpdateMode.ProcessEventsInDynamicUpdateOnly` has been renamed to `InputSettings.UpdateMode.ProcessEventsInDynamicUpdate` and is now the default.
  * `InputSettings.UpdateMode.ProcessEventsInFixedUpdateOnly` has been renamed to `InputSettings.UpdateMode.ProcessEventsInFixedUpdate`.
- Added icons for PlayerInput, PlayerInputManager, InputSystemUIInputModule and MultiplayerEventSystem components.
- Changed `Keyboard` IME properties (`imeEnabled`, `imeCursorPosition`) to methods (`SetIMEEnabled`, `SetIMECursorPosition`).
- Added getters to all `IInputRuntime` properties.
- Replace some `GetXxx` methods in our API with `xxx`  properties.
- `Pointer.phase` has been removed and `PointerPhase` has been renamed to `TouchPhase`. Phases are now specific to touch. `PointerPhaseControl` has been renamed to `TouchPhaseControl`.
- `Pointer.button` has been renamed to `Pointer.press` and now is a control that indicates whether the pointer is in "press down" state.
  * For mouse, corresponds to left button press.
  * For pen, corresponds to tip contact.
  * For touch, corresponds to primary touch contact (i.e. whether __any__ finger is down).
- The state change monitor APIs (`IInputStateChangeMonitor` and friends) have been moved out of `InputSystem` into a new static class `InputState` in `UnityEngine.Experimental.Input.LowLevel`.
  * Rationale: These APIs are fairly low-level and not of general interest so having them out of `InputSystem` reduces the API surface visible to most users.
- `InputDeviceChange.StateChanged` has been removed and is now a separate callback `InputState.onChange`.
  * Rationale: The other `InputDeviceChange` notifications are low-frequency whereas `StateChanged` is high-frequency. Putting them all on the same callback made adding a callback to `InputSystem.onDeviceChange` unnecessarily expensive.
- `IInputStateCallbackReceiver` has been rewritten from scratch. Now has two simple methods `OnNextUpdate` and `OnEvent`. If implemented by a device, the device now has completely control over changing its own state. Use the `InputState.Change` methods to affect state changes while trigger state change monitors (e.g. for actions) correctly.
- Simplified handling of XR input in `InputSystemUIInputModule` by having only one set of actions for all XR devices.
- We now use the same hierarchical device picker in the "Add Control Scheme" popup, which is already used in the "Input Settings" window.
- Made all `IInputStateTypeInfo` implementations internal, as these did not offer value to the user.
- Made all `IInputDeviceCommandInfo` implementations internal, as these did not offer value to the user.
- Removed `ReadWriteArray`, which was only used for making `RebindingOperation.scores` editable, which did not add any value.
- Removed `PrimitiveValueOrArray`, as non of it's functionality over `PrimitiveValue` was implemented.
- Made all `InputProcessor` implementation internal, as access to these types is exposed only through text mode representations.
- Removed `CurveProcessor` as it was not implemented.
- Renamed XInputControllerOSX to a more descriptive XboxGamepadMacOS.

#### Actions

- `InputAction.continuous` has been removed. Running logic every frame regardless of input can easily be achieved in game code.
- The way action behavior is configured has been simplified.
  * The previous roster of toggles has been replaced with two settings:
    1. `Action Type`: Determines the behavior of the action. Choices are `Value`, `Button`, and `PassThrough`.
    2. `Control Type`: Determines the type of control (and implicitly the type of value) the action is looking for if the action is a `Value` or `PassThrough` action.
  * The previous `Initial State Check` toggle is now implicit in the action type now. `Value` actions perform an initial state check (i.e. trigger if their control is already actuated when the action is enabled). Other types of actions don't.
  * The previous `Pass Through` toggle is now rolled into the action type.

## [0.2.10-preview] - 2019-05-17

### Added

- Added a `MultiplayerEventSystem` class, which allows you use multiple UI event systems to control different parts of the UI by different players.
- `InputSystemUIInputModule` now lets you specify an `InputActionAsset` in the `actionsAsset` property. If this is set, the inspector will populate all actions from this asset. If you have a `PlayerInput` component on the same game object, referencing the same  `InputActionAsset`, the `PlayerInput` component will keep the actions on the `InputSystemUIInputModule` in synch, allowing easy setup of multiplayer UI systems.

### Changed

- `StickControl.x` and `StickControl.y` are now deadzoned, i.e. have `AxisDeadzone` processors on them. This affects all gamepads and joysticks.
  * __NOTE:__ The deadzoning is __independent__ of the stick. Whereas the stack has a radial deadzones, `x` and `y` have linear deadzones. This means that `leftStick.ReadValue().x` is __not__ necessary equal to `leftStick.x.ReadValue()`.
  * This change also fixes the problem of noise from sticks not getting filtered out and causing devices such as the PS4 controller to constantly make itself `Gamepad.current`.

- Redesigned `UIActionInputModule`
 * Added a button in the inspector to automatically assign actions from an input action asset based on commonly used action names.
 * Will now populate actions with useful defaults.
 * Removed `clickSpeed` property - will use native click counts from the OS where available instead.
 * Removed `sendEventsWhenInBackground` property.
 * Hiding `Touches` and `TrackedDevices` until we decide how to handle them.
 * Remove `moveDeadzone` property as it is made redundant by the action's dead zone.
 * Removed `UIActionInputModuleEnabler` component, `UIActionInputModule` will now enable itself.
- Changed default button press point to 0.5.
- Changed all constants in public API to match Unity naming conventions ("Constant" instead of "kConstant").
- Changed namespace from `UnityEngine.Experimental.Input` to `UnityEngine.InputSystem`.
- Generated wrapper code now has nicer formatting.
- Renamed `UIActionInputModule` to `InputSystemUIInputModule`.
- Nicer icons for `InputActionAssets` and `InputActions` and for `Button` and generic controls.
- Change all public API using `IntPtr` to use unsafe pointer types instead.
- `PlayerInput` will no longer disable any actions not in the currently active action map when disabling input or switching action maps.
- Change some public fields into properties.
- Input System project settings are now called "Input System Package" in the project window instead of "Input (NEW)".
- Removed `Plugins` from all namespaces.
- Rename "Cancelled" -> "Canceled" (US spelling) in all APIs.

### Fixed

- Adding devices to "Supported Devices" in input preferences not allowing to select certain device types (like "Gamepad").
- Fixed scrolling in `UIActionInputModule`.
- Fixed compiling the input system package in Unity 19.2 with ugui being moved to a package now.
- In the Input System project settings window, you can no longer add a supported device twice.

#### Actions

- Custom inspector for `PlayerInput` no longer adds duplicates of action events if `Invoke Unity Events` notification behavior is selected.
- Fixed `Hold` interactions firing immediately before the duration has passed.
- Fixed editing bindings or processors for `InputAction` fields in the inspector (Changes wouldn't persist before).
- Fixed exception message when calling `CallbackContext.ReadValue<TValue>()` for an action with a composite binding with `TValue` not matching the composite's value type.

### Added

#### Actions

- `PlayerInput` can now handle `.inputactions` assets that have no control schemes.
  * Will pair __all__ devices mentioned by any of the bindings except if already paired to another player.

## [0.2.8-preview] - 2019-04-23

### Added

- Added a `clickCount` control to the `Mouse` class, which specifies the click count for the last mouse click (to allow distinguishing between single-, double- and multi-clicks).
- Support for Bluetooth Xbox One controllers on macOS.

#### Actions

- New API for changing bindings on actions
```
    // Several variations exist that allow to look up bindings in various ways.
    myAction.ChangeBindingWithPath("<Gamepad>/buttonSouth")
        .WithPath("<Keyboard>/space");

    // Can also replace the binding wholesale.
    myAction.ChangeBindingWithPath("<Keyboard>/space")
        .To(new InputBinding { ... });

    // Can also remove bindings programmatically now.
    myAction.ChangeBindingWithPath("<Keyboard>/space").Erase();
```

### Changed

- `Joystick.axes` and `Joystick.buttons` have been removed.
- Generated wrapper code for Input Action Assets are now self-contained, generating all the data from code and not needing a reference to the asset; `InputActionAssetReference` has been removed.
- The option to generate interfaces on wrappers has been removed, instead we always do this now.
- The option to generate events on wrappers has been removed, we felt that this no longer made sense.
- Will now show default values in Input Action inspector if no custom values for file path, class name or namespace have been provided.
- `InputSettings.runInBackground` has been removed. This should now be supported or not on a per-device level. Most devices never supported it in the first place, so a global setting did not seem to be useful.
- Several new `Sensor`-based classes have been added. Various existing Android sensor implementations are now based on them.
- `InputControlLayoutAttribute` is no longer inherited.
  * Rationale: A class marked as a layout will usually be registered using `RegisterLayout`. A class derived from it will usually be registered the same way. Because of layout inheritance, properties applied to the base class through `InputControlLayoutAttribute` will affect the subclass as intended. Not inheriting the attribute itself, however, now allows having properties such as `isGenericTypeOfDevice` which should not be inherited.
- Removed `acceleration`, `orientation`, and `angularVelocity` controls from `DualShockGamepad` base class.
  * They are still on `DualShockGamepadPS4`.
  * The reason is that ATM we do not yet support these controls other than on the PS4. The previous setup pretended that these controls work when in fact they don't.
- Marking a control as noisy now also marks all child controls as noisy.
- The input system now defaults to ignoring any HID devices with usage types not known to map to game controllers. You can use `HIDSupport.supportedUsages` to enable specific usage types.
- In the Input Settings window, asset selection has now been moved to the "gear" popup menu. If no asset is created, we now automatically create one.
- In the inspector for Input Settings assets, we now show a button to go to the Input Settings window, and a button to make the asset active if it isn't.
- Tests are now no longer part of the com.unity.inputsystem package. The `InputTestFixture` class still is for when you want to write input-related tests for your project. You can reference the `Unity.InputSystem.TestFixture` assembly when you need to do that.
- Implemented adding usages to and removing them from devices.

#### Actions

- A number of changes have been made to the control picker UI in the editor. \
  ![Input Control Picker](Documentation~/Images/InputControlPicker.png)
  * The button to pick controls interactively (e.g. by pressing a button on a gamepad) has been moved inside the picker and renamed to "Listen". It now works as a toggle that puts the picker into a special kind of 'search' mode. While listening, suitable controls that are actuated will be listed in the picker and can then be picked from.
  * Controls are now displayed with their nice names (e.g. "Cross" instead of "buttonSouth" in the case of the PS4 controller).
  * Child controls are indented instead of listed in "parent/child" format.
  * The hierarchy of devices has been rearranged for clarity. The toplevel groups of "Specific Devices" and "Abstract Devices" are now merged into one hierarchy that progressively groups devices into more specific groups.
  * Controls now have icons displayed for them.
- There is new support for binding to keys on the keyboard by their generated character rather than by their location. \
  ![Keyboard Binding](Documentation~/Images/KeyboardBindByLocationVsCharacter.png)
  * At the toplevel of the Keyboard device, you now have the choice of either binding by keyboard location or binding by generated/mapped character.
  * Binding by location shows differences between the local keyboard layout and the US reference layout.
  * The control path language has been extended to allow referencing controls by display name. `<Keyboard>/#(a)` binds to the control on a `Keyboard` with the display name `a`.
- `continuous` flag is now ignored for `Press and Release` interactions, as it did not  make sense.
- Reacting to controls that are already actuated when an action is enabled is now an __optional__ behavior rather than the default behavior. This is a __breaking__ change.
  * Essentially, this change reverts back to the behavior before 0.2-preview.
  * To reenable the behavior, toggle "Initial State Check" on in the UI or set the `initialStateCheck` property in code.
  ![Inital State Check](Documentation~/Images/InitialStateCheck.png)
  * The reason for the change is that having the behavior on by default made certain setups hard to achieve. For example, if `<Keyboard>/escape` is used in one action map to toggle *into* the main menu and in another action map to toggle *out* of it, then the previous behavior would immediately exit out of the menu if `escape` was still pressed from going into the menu. \
  We have come to believe that wanting to react to the current state of a control right away is the less often desirable behavior and so have made it optional with a separate toggle.
- Processors and Interactions are now shown in a component-inspector-like fashion in the Input Action editor window, allowing you to see the properties of all items at once.
- The various `InputAction.lastTriggerXXX` APIs have been removed.
  * Rationale: They have very limited usefulness and if you need the information, it's easy to set things up in order to keep track of it yourself. Also, we plan on having a polling API for actions in the future which is really what the `lastActionXXX` APIs were trying to (imperfectly) solve.
- `Tap`, `SlowTap`, and `MultiTap` interactions now respect button press points.
- `Tap`, `SlowTap`, and `MultiTap` interactions now have improved parameter editing UIs.

### Fixed

- Input Settings configured in the editor are now transferred to the built player correctly.
- Time slicing for fixed updates now works correctly, even when pausing or dropping frames.
- Make sure we Disable any InputActionAsset when it is being destroyed. Otherwise, callbacks which were not cleaned up would could cause exceptions.
- DualShock sensors on PS4 are now marked as noisy (#494).
- IL2CPP causing issues with XInput on windows and osx desktops.
- Devices not being available yet in `MonoBehavior.Awake`, `MonoBehaviour.Start`, and `MonoBehaviour.OnEnable` in player or when entering play mode in editor.
- Fixed a bug where the event buffer used by `InputEventTrace` could get corrupted.

#### Actions

- Actions and bindings disappearing when control schemes have spaces in their names.
- `InputActionRebindingExceptions.RebindOperation` can now be reused as intended; used to stop working properly the first time a rebind completed or was cancelled.
- Actions bound to multiple controls now trigger correctly when using `PressInteraction` set to `ReleaseOnly` (#492).
- `PlayerInput` no longer fails to find actions when using UnityEvents (#500).
- The `"{...}"` format for referencing action maps and actions using GUIDs as strings has been obsoleted. It will still work but adding the extra braces is no longer necessary.
- Drag&dropping bindings between other bindings that came before them in the list no longer drops the items at a location one higher up in the list than intended.
- Editing name of control scheme in editor not taking effect *except* if hitting enter key.
- Saving no longer causes the selection of the current processor or interaction to be lost.
  * This was especially annoying when having "Auto-Save" on as it made editing parameters on interactions and processors very tedious.
- In locales that use decimal separators other than '.', floating-point parameters on composites, interactions, and processors no longer lead to invalid serialized data being generated.
- Fix choosing "Add Action" in action map context menu throwing an exception.
- The input action asset editor window will no longer fail saving if the asset has been moved.
- The input action asset editor window will now show the name of the asset being edited when asking for saving changes.
- Clicking "Cancel" in the save changes dialog for the input action asset editor window will now cancel quitting the editor.
- Fixed pasting or dragging a composite binding from one action into another.
- In the action map editor window, switching from renaming an action to renaming an action map will no longer break the UI.
- Fixed calling Enable/Disable from within action callbacks sometimes leading to corruption of state which would then lead to actions not getting triggered (#472).
- Fixed setting of "Auto-Save" toggle in action editor getting lost on domain reload.
- Fixed blurry icons in editor for imported .inputactions assets and actions in them.
- `Press` and `Release` interactions will now work correctly if they have multiple bound controls.
- `Release` interactions will now invoke a `Started` callback when the control is pressed.
- Made Vector2 composite actions respect the press points of button controls used to compose the value.

## [0.2.6-preview] - 2019-03-20

>NOTE: The UI code for editing actions has largely been rewritten. There may be regressions.
>NOTE: The minimum version requirement for the new input system has been bumped
       to 2019.1

### Added

- Support gamepad vibration on Switch.
- Added support for Joysticks on Linux.

#### Actions

- Added ability to change which part of a composite a binding that is part of the composite is assigned to.
  * Part bindings can now be freely duplicated or copy-pasted. This allows having multiple bindings for "up", for example. Changing part assignments retroactively allows to freely edit the composite makeup.
- Can now drag&drop multiple items as well as drop items onto others (equivalent to cut&paste). Holding ALT copies data instead of moving it.
- Edits to control schemes are now undoable.
- Control schemes are now sorted alphabetically.
- Can now search by binding group (control scheme) or devices directly from search box.
  * `g:Gamepad` filters bindings to those in the "Gamepad" group.
  * `d:Gamepad` filters bindings to those from Gamepad-compatible devices.

### Changed

- The input debugger will no longer automatically show remote devices when the profiler is connected. Instead, use the new menu in debugger toolbar to connect to players or to enable/disable remote input debugging.
- "Press and Release" interactions will now invoke the `performed` callback on both press and release (instead of invoking `performed` and `cancel`, which was inconsistent with other behaviors).

#### Actions

- Bindings have GUIDs now like actions and maps already did. This allows to persistently and uniquely identify individual bindings.
- Replaced UI overlay while rebinding interactively with cancellable progress bar. Interactive rebinding now cancels automatically after 4 seconds without suitable input.
- Bindings that are not assigned to any control scheme are now visible when a particular control scheme is selected.
  * Bindings not assigned to any control scheme are active in *ALL* control schemes.
  * The change makes this visible in the UI now.
  * When a specific control scheme is selected, these bindings are affixed with `{GLOBAL}` for added visibility.
- When filtering by devices from a control scheme, the filtering now takes layout inheritance into account. So, a binding to a control on `Pointer` will now be shown when the filter is `Mouse`.
- The public control picker API has been revised.
  * The simplest way to add control picker UI to a control path is to add an `InputControlAttribute` to the field.
    ```
    // In the inspector, shows full UI to select a control interactively
    // (including interactive picking through device input).
    [InputControl(layout = "Button")]
    private string buttonControlPath;
    ```
- Processors of incompatible types will now be ignored instead of throwing an exception.

### Fixed

- Remote connections in input debugger now remain connected across domain reloads.
- Don't incorrectly create non-functioning devices if a physical device implements multiple incompatible logical HID devices (such as the MacBook keyboard/touch pad and touch bar).
- Removed non-functioning sort triangles in event list in Input Debugger device windows.
- Sort events in input debugger window by id rather then by timestamp.
- Make parsing of float parameters support floats represented in "e"-notation and "Infinity".
- Input device icons in input debugger window now render in appropriate resolution on retina displays.
- Fixed Xbox Controller on macOS reporting negative values for the sticks when represented as dpad buttons.
- `InputSettings.UpdateMode.ProcessEventsManually` now correctly triggers updates when calling `InputSystem.Update(InputUpdateType.Manual)`.

#### Actions

- Pasting or duplicating an action in an action map asset will now assign a new and unique ID to the action.
- "Add Action" button being active and triggering exceptions when no action map had been added yet.
- Fixed assert when generating C# class and make sure it gets imported correctly.
- Generate directories as needed when generating C# class, and allow path names without "Assets/" path prefix.
- Allow binding dpad controls to actions of type "Vector2".
- Fixed old name of action appearing underneath rename overlay.
- Fixed inspector UIs for on-screen controls throwing exceptions and being non-functional.
- Fixed deleting multiple items at same time in action editor leading to wrong items being deleted.
- Fixed copy-pasting actions not preserving action properties other than name.
- Fixed memory corruptions coming from binding resolution of actions.
- InputActionAssetReferences in ScriptableObjects will continue to work after domain reloads in the editor.
- Fixed `startTime` and `duration` properties of action callbacks.

## [0.2.1-preview] - 2019-03-11

### Changed

 - NativeUpdateCallback API update to match Unity 2018.3.8f1

## [0.2.0-preview] - 2019-02-12

This release contains a number of fairly significant changes. The focus has been on further improving the action system to make it easier to use as well as to make it work more reliably and predictably.

>NOTE: There are some breaking changes. Please see the "Changed" section below.

### Changed

- Removed Unity 2018.2 support code.
- Removed .NET 3.5 support code.
- Started using C# 7.
- `IInputControlProcessor<TValue>` has been replaced with `InputProcessor` and `InputProcessor<TValue>` base classes.
- `IInputBindingComposite` has been replaced with an `InputBindingComposite` base class and the `IInputBindingComposite<TValue>` interface has been merged with the `InputBindingComposite<TValue>` class which had already existed.
- `InputUser.onUnpairedDeviceUser` will now notify for each actuated control until the device is paired or there are no more actuated controls.
- `SensitivityProcessor` has been removed.
    * The approach needs rethinking. What `SensitivityProcessor` did caused more problems than it solved.
- State monitors no longer have their timeouts removed automatically when they fire. This makes it possible to have a timeout that is removed only in response to a specific state change.
- Events for devices that implement `IInputStateCallbacks` (such as `Touchscreen`) are allowed to go back in time. Avoids the problem of having to order events between multiple fingers correctly or seeing events getting rejected.
- `PenState.Button` is now `PenButton`.
- Removed TouchPositionTransformProcessor, was used only by Android, the position transformation will occur in native backend in 2019.x

#### Actions:
- Bindings that have no interactions on them will trigger differently now. __This is a breaking change__.
  * Previously, these bindings would trigger `performed` on every value change including when going back to their default value. This is why you would see two calls of `performed` with a button; one when the button was pressed, another when it was depressed.
  * Now, a binding without an interaction will trigger `started` and then `performed` when a bound control is actuated. Thereafter, the action will remain in `Started` phase. For as long as the control is actuated, every value change will trigger `performed` again. When the control stops being actuated, it will trigger `cancelled` and the action will remain in `Waiting` state.
  * Control actuation is defined as a control having a magnitude (see `InputControl.EvaluateMagnitude`) greater than zero. If a control does not support magnitudes (returns -1 from `EvaluateMagnitude`), then the control is considered actuated when it changes state away from its default state.
  * To restore the previous behavior, simply change code like
      ```
        myAction.performed += MyCallback;
      ```
    to
      ```
        myAction.performed += MyCallback;
        myAction.cancelled += MyCallback;
      ```
  * Alternatively, enable `passThrough` mode on an action. This effectively restores the previous default behavior of actions.
    ```
        new InputAction(binding: "<Gamepad>/leftTrigger") { passThrough = true };
    ```
- As part of the aforementioned change, the following interactions have been removed as they are no longer relevant:
  - `StickInteraction`: Can simply be removed from bindings. The new default behavior obsoletes the need for what `StickInteraction` did. Use `started` to know then the stick starts being actuated, `performed` to be updated on movements, and `cancelled` to know when the stick goes back into rest position.
  - `PressAndReleaseInteraction`: Can simply be removed from bindings. The default behavior with no interaction encompasses press and release detection. Use `started` to know then a button is pressed and `cancelled` to know when it is released. To set a custom button press point, simply put an `AxisDeadzoneProcessor` on the binding.
- `PressInteraction` has been completely rewritten.
  - Trigger behavior can be set through `behavior` parameter and now provides options for observing just presses (`PressOnly`), just releases (`ReleaseOnly`), or both presses and releases (`PressAndRelease`).
  - Also, the interaction now operates on control actuation rather than reading out float values directly. This means that any control that supports magnitudes can be used.
  - Also supports continuous mode now.
- If bound controls are already actuated when an action is enabled, the action will now trigger in the next input update as if the control had just been moved from non-actuated to actuated state.
  - In other words, if e.g. you have a binding to the A button of the gamepad and the A button is already pressed when the action is first enabled, then the action associated with the A button will trigger as if the button had just been pressed. Previously, it required releasing and re-pressing the button first -- which, together with certain interactions, could lead to actions ending up in a confused state.
- When an action is disabled, it will now cancel all ongoing interactions, if any (i.e. you will see `InputAction.cancelled` being called).
  - Note that unlike the above-mentioned callbacks that happen when an action starts out with a control already actuated, the cancellation callbacks happen __immediately__ rather than in the next input update.
- Actions that at runtime are bound to multiple controls will now perform *conflict resolution*, if necessary.
  - This applies only if an action actually receives multiple concurrent actuations from controls.
  - When ambiguity is detected, the greatest amount of actuation on any of the controls gets to drive the action.
  - In practice, this means that as long as any of the controls bound to an action is actuated, the action will keep going. This resolves ambiguities when an action has primary and secondary bindings, for examples, or when an action is bound to multiple different devices at the same time.
  - Composite bindings count as single actuations regardless of how many controls participate in the composite.
  - This behavior __can be bypassed__ by setting the action to be pass-through.
- Action editor now closes when asset is deleted.
  - If there are unsaved changes, asks for confirmation first.
- Interactions and processors in the UI are now filtered based on the type of the action (if set) and sorted by name.
- Renamed "Axis" and "Dpad" composites to "1D Axis" and "2D Vector" composite.
  - The old names can still be used and existing data will load as expected.
  - `DpadComposite` got renamed to `Vector2Composite`; `AxisComposite` is unchanged.
- `InputInteractionContext.controlHasDefaultValue` has been replaced with `InputInteractionContext.ControlIsActuated()`.
- `InputActionChange.BindingsHaveChangedWhileEnabled` has been reworked and split in two:
    1. `InputActionChange.BoundControlsAboutToChange`: Bindings have been previously resolved but are about to be re-resolved.
    2. `InputActionChange.BoundControlsChanged`: Bindings have been resolved on one or more actions.
- Actions internally now allocate unmanaged memory.
  - Disposing should be taken care of automatically (though you can manually `Dispose` as well). If you see errors in the console log about unmanaged memory being leaked, please report the bug.
  - All execution state except for C# heap objects for processors, interactions, and composites has been collapsed into a single block of unmanaged memory. Actions should now be able to re-resolve efficiently without allocating additional GC memory.

### Added

- `PlayerInput` component which simplifies setting up individual player input actions and device pairings. \
  ![PlayerInput](Documentation~/Images/PlayerInput.png)
- `PlayerInputManager` component which simplifies player joining and split-screen setups. \
  ![PlayerInput](Documentation~/Images/PlayerInputManager.png)
- `InputDevice.all` (equivalent to `InputSystem.devices`)
- `InputControl.IsActuated()` can be used to determine whether control is currently actuated (defined as extension method in `InputControlExtensions`).
- Can now read control values from buffers as objects using `InputControl.ReadValueFromBufferAsObject`. This allows reading a value stored in memory without having to know the value type.
- New processors:
    * `ScaleProcessor`
    * `ScaleVector2Processor`
    * `ScaleVector3Processor`
    * `InvertVector2Processor`
    * `InvertVector3Processor`
    * `NormalizeVector2Processor`
    * `NormalizeVector3Processor`
- Added `MultiTapInteraction`. Can be used to listen for double-taps and the like.
- Can get total and average event lag times through `InputMetrics.totalEventLagTime` and `InputMetrics.averageEventLagTime`.
- `Mouse.forwardButton` and `Mouse.backButton`.
- The input debugger now shows users along with their paired devices and actions. See the [documentation](Documentation~/UserManagement.md#debugging)
- Added third and fourth barrel buttons on `Pen`.

#### Actions:
- Actions have a new continuous mode that will cause the action to trigger continuously even if there is no input. See the [documentation](Documentation~/Actions.md#continuous-actions) for details. \
  ![Continuous Action](Documentation~/Images/ContinuousAction.png)
- Actions have a new pass-through mode. In this mode an action will bypass any checks on control actuation and let any input activity on the action directly flow through. See the [documentation](Documentation~/Actions.md#pass-through-actions) for details. \
  ![Pass-Through Action](Documentation~/Images/PassThroughAction.png)
- Can now add interactions and processors directly to actions.
  ![Action Properties](Documentation~/Images/ActionProperties.png)
    * This is functionally equivalent to adding the respective processors and/or interactions to every binding on the action.
- Can now change the type of a composite retroactively.
  ![Composite Properties](Documentation~/Images/CompositeProperties.png)
- Values can now be read out as objects using `InputAction.CallbackContext.ReadValueAsObject()`.
    * Allocates GC memory. Should not be used during normal gameplay but is very useful for testing and debugging.
- Added auto-save mode for .inputactions editor.
  ![Auto Save](Documentation~/Images/AutoSave.png)
- Processors, interactions, and composites can now define their own parameter editor UIs by deriving from `InputParameterEditor`. This solves the problem of these elements not making it clear that the parameters usually have global defaults and do not need to be edited except if local overrides are necessary.
- Can now set custom min and max values for axis composites.
    ```
    var action = new InputAction();
    action.AddCompositeBinding("Axis(minValue=0,maxValue=2)")
        .With("Positive", "<Keyboard>/a")
        .With("Negative", "<Keyboard>/d");
    ```
- "C# Class File" property on .inputactions importer settings now has a file picker next to it.
- `InputActionTrace` has seen various improvements.
    * Recorded data will now stay valid even if actions are rebound to different controls.
    * Can listen to all actions using `InputActionTrace.SubscribeToAll`.
    * `InputActionTrace` now maintains a list of subscriptions. Add subscriptions with `SubscribeTo` and remove a subscription with `UnsubscribeFrom`. See the [documentation](Documentation~/Actions.md#tracing-actions) for details.

### Fixes

- Fixed support for Unity 2019.1 where we landed a native API change.
- `InputUser.UnpairDevicesAndRemoveUser()` corrupting device pairings of other InputUsers
- Control picker in UI having no devices if list of supported devices is empty but not null
- `IndexOutOfRangeException` when having multiple action maps in an asset (#359 and #358).
- Interactions timing out even if there was a pending event that would complete the interaction in time.
- Action editor updates when asset is renamed or moved.
- Exceptions when removing action in last position of action map.
- Devices marked as unsupported in input settings getting added back on domain reload.
- Fixed `Pen` causing exceptions and asserts.
- Composites that assign multiple bindings to parts failing to set up properly when parts are assigned out of order (#410).

### Known Issues

- Input processing in edit mode on 2019.1 is sporadic rather than happening on every editor update.

## [0.1.2-preview] - 2018-12-19

    NOTE: The minimum version requirement for the new input system has been bumped
          to 2018.3. The previous minum requirement of 2018.2 is no longer supported.
          Also, we have dropped support for the .NET 3.5 runtime. The new .NET 4
          runtime is now required to use the new input system.

We've started working on documentation. The current work-in-progress can be found on [GitHub](https://github.com/Unity-Technologies/InputSystem/blob/develop/Packages/com.unity.inputsystem/Documentation~/InputSystem.md).

### Changed

- `InputConfiguration` has been replaced with a new `InputSettings` class.
- `InputConfiguration.lockInputToGame` has been moved to `InputEditorUserSettings.lockInputToGameView`. This setting is now persisted as a local user setting.
- `InputSystem.updateMask` has been replaced with `InputSettings.updateMode`.
- `InputSystem.runInBackground` has been moved to `InputSettings.runInBackground`.
- Icons have been updated for improved styling and now have separate dark and light skin versions.
- `Lock Input To Game` and `Diagnostics Mode` are now persisted as user settings
- Brought back `.current` getters and added `InputSettings.filterNoiseOnCurrent` to control whether noise filtering on the getters is performed or not.
- Removed old and outdated Doxygen-generated API docs.

### Added

- `InputSystem.settings` contains the current input system settings.
- A new UI has been added to "Edit >> Project Settings..." to edit input system settings. Settings are stored in a user-controlled asset in any location inside `Assets/`. Multiple assets can be used and switched between.
- Joystick HIDs are now supported on Windows, Mac, and UWP.
- Can now put system into manual update mode (`InputSettings.updateMode`). In this mode, events will not get automatically processed. To process events, call `InputSystem.Update()`.
- Added shortcuts to action editor window (requires 2019.1).
- Added icons for .inputactions assets.

### Fixed

- `InputSystem.devices` not yet being initialized in `MonoBehaviour.Start` when in editor.

### Known Issues

- Input settings are not yet included in player builds. This means that at the moment, player builds will always start out with default input settings.
- There have been reports of some stickiness to buttons on 2019.1 alpha builds.  We are looking at this now.

## [0.0.14-preview] - 2018-12-11

### Changed

- `Pointer.delta` no longer has `SensitivityProcessor` on it. The processor was causing many issues with mouse deltas. It is still available for adding it manually to action bindings but the processor likely needs additional work.

### Fixed

Core:
- Invalid memory accesses when using .NET 4 runtime
- Mouse.button not being identical to Mouse.leftButton
- DualShock not being recognized when connected via Bluetooth

Actions:
- Parameters disappearing on processors and interactions in UI when edited
- Parameters on processors and interactions having wrong value type in UI (e.g. int instead of float)
- RebindingOperation calling OnComplete() after being cancelled

Misc:
- Documentation no longer picked up as assets in user project

## [0.0.13-preview] - 2018-12-05

First release from stable branch.<|MERGE_RESOLUTION|>--- conflicted
+++ resolved
@@ -17,13 +17,10 @@
 - Static analysis warnings regarding flag enums have been suppressed in order to avoid compile-time warnings or errors.
 - Action Map and Action Tree views of the UI Toolkit based Input Action Editor now prevents deselection in both views when Escape key is pressed.
 - Input Action Asset editors Auto-save feature has been modified to trigger on focus-lost when activated instead of triggering on every modification to the asset in order to reduce impact of processing required to handle modified assets.
-<<<<<<< HEAD
 - Store ProjectWide Actions in `ProjectSettings/InputSystemActions.inputactions`.
 - Renamed ProjectWideActionsTest to ProjectWideActionsSample
 - Removed need to test ProjectWide Actions differently when running in the player by injecting a test asset.
-=======
 - Project-wide input actions template extension changed from .inputactions to .json. This avoids showing template actions in the action's selector UI that are not intended to be used.
->>>>>>> 8ffd0b42
 
 ### Added
 - Support for [Game rotation vector](https://developer.android.com/reference/android/hardware/Sensor#TYPE_GAME_ROTATION_VECTOR) sensor on Android
