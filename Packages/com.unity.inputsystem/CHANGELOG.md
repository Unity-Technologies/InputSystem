--- conflicted
+++ resolved
@@ -11,11 +11,8 @@
 ## [Unreleased] - yyyy-mm-dd
 
 ### Fixed
-<<<<<<< HEAD
 - Fixed touch pointers being released twice causing an index out of bounds error. [ISXB-687](https://issuetracker.unity3d.com/product/unity/issues/guid/ISXB-687)
-=======
 - Fixed `NullReferenceException` from disconnecting and reconnecting a GXDKGamepad.
->>>>>>> 3a96dace
 
 ### Added
 - Added the display of the device flag `CanRunInBackground` in device debug view.
