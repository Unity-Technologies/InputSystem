--- conflicted
+++ resolved
@@ -15,13 +15,9 @@
 - Fixed an issue where a composite binding would not be consecutively triggered after ResetDevice() has been called from the associated action handler [ISXB-746](https://issuetracker.unity3d.com/product/unity/issues/guid/ISXB-746).
 - Fixed resource designation for "d_InputControl" icon to address CI failure.
 - Fixed an issue where a composite binding would not be consecutively triggered after disabling actions while there are action modifiers in progress [ISXB-505](https://issuetracker.unity3d.com/product/unity/issues/guid/ISXB-505).
-<<<<<<< HEAD
 - Fixed prefabs and missing default control scheme used by PlayerInput component are now correctly shown in the inspector [ISXB-818](https://issuetracker.unity3d.com/product/unity/issues/guid/ISXB-818).
+- Fixed error thrown when Cancelling Control Scheme creation in Input Actions Editor.
 - Fixed Scheme Name in Control Scheme editor menu that gets reset when editing devices [ISXB-763](https://issuetracker.unity3d.com/product/unity/issues/guid/ISXB-763).
-=======
-- Fixed prefabs and missing default control scheme used by PlayerInput component are now correctly shown in the inspector [ISXB-818](https://issuetracker.unity3d.com/product/unity/issues/guid/ISXB-818)
-- Fixed error thrown when Cancelling Control Scheme creation in Input Actions Editor.
->>>>>>> 08430143
 
 ## [1.8.2] - 2024-04-29
 
