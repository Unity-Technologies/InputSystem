# Changelog

All notable changes to the input system package will be documented in this file.

The format is based on [Keep a Changelog](http://keepachangelog.com/en/1.0.0/)
and this project adheres to [Semantic Versioning](http://semver.org/spec/v2.0.0.html).

Due to package verification, the latest version below is the unpublished version and the date is meaningless.
however, it has to be formatted properly to pass verification tests.

## [Unreleased]

### Changed
- From 2023.2 forward: UI toolkit now uses the "UI" action map of project-wide actions as their default input actions. Previously, the actions were hardcoded and were based on `DefaultInputActions` asset which didn't allow user changes. Also, removing bindings or renaming the 'UI' action map of project wide actions will break UI input for UI toolkit.
- Changed the 'Max player count reached' error to a warning instead.

### Added
- Added new methods and properties to [`InputAction`](xref:UnityEngine.InputSystem.InputAction):
  - [`InputAction.activeValueType`](xref:UnityEngine.InputSystem.InputAction.activeValueType) returns the `Type` expected by `ReadValue<TValue>` based on the currently active control that is driving the action.
  - [`InputAction.GetMagnitude`](xref:UnityEngine.InputSystem.InputAction.GetMagnitude) returns the current amount of actuation of the control that is driving the action.
  - [`InputAction.WasCompletedThisFrame`](xref:UnityEngine.InputSystem.InputAction.WasCompletedThisFrame) returns `true` on the frame that the action stopped being in the performed phase. This allows for similar functionality to [`WasPressedThisFrame`](xref:UnityEngine.InputSystem.InputAction.WasPressedThisFrame)/[`WasReleasedThisFrame`](xref:UnityEngine.InputSystem.InputAction.WasReleasedThisFrame) when paired with [`WasPerformedThisFrame`](xref:UnityEngine.InputSystem.InputAction.WasPerformedThisFrame) except it is directly based on the interactions driving the action. For example, you can use it to distinguish between the button being released or whether it was released after being held for long enough to perform when using the Hold interaction.
- Added Copy, Paste and Cut support for Action Maps, Actions and Bindings via context menu and key command shortcuts.
- Added Dual Sense Edge controller to be mapped to the same layout as the Dual Sense controller
- Added drag and drop support in the Input Action Asset Editor for Action Maps, Actions and Bindings.
- UI Toolkit input action editor now supports showing the derived bindings.

### Fixed
- Fixed syntax of code examples in API documentation for [`AxisComposite`](xref:UnityEngine.InputSystem.Composites.AxisComposite).
- Fixed missing confirmation popup when deleting a control scheme.
- Fixed support for menu bar/customisable keyboard shortcuts used when interacting with Actions and Action Maps.
- Fixed add bindings button to support left button click.
- Fixed icon for adding bindings and composites button.
- Fixed Documentation~/filter.yml GlobalNamespace rule removing all API documentation.
- Fixed `Destroy may not be called from edit mode` error [ISXB-695](https://issuetracker.unity3d.com/product/unity/issues/guid/ISXB-695)
- Fixed possible exceptions thrown when deleting and adding Action Maps.
- Fixed selection not changing when right-clicking an Action Map or Action in the Project Settings Input Action Editor.
- Fixed potential race condition on access to GCHandle in DefferedResolutionOfBindings and halved number of calls to GCHandle resolution [ISXB-726](https://issuetracker.unity3d.com/product/unity/issues/guid/ISXB-726)
- Fixed issue where composite part dropdown manipulates binding path and leaves composite part field unchanged.
- Fixed lingering highlight effect on Save Asset button after clicking.
- Fixed missing name in window title for Input Action assets.
- Fixed showing action properties view when there were no actions.
- Fixed "Listen" functionality for selecting an input sometimes expecting the wrong input type.
- Fixed console errors that can be produced when opening input package settings from the Inspector.
- Fixed InputManager.asset file growing in size on each Reset call.
- Fixed Opening InputDebugger throws 'Action map must have state at this point' error
- Fixed Cut/Paste behaviour to match Editor - Cut items will now be cleared from clipboard after pasting.
<<<<<<< HEAD
- Improved initial window layout to avoid elements being hidden.
=======
- Fixed InputAction asset appearing dirty after rename [ISXB-695](https://issuetracker.unity3d.com/product/unity/issues/guid/ISXB-749)
- Fixed Error logged when InputActionEditor window opened without a valid asset
>>>>>>> 9b0b410e

## [1.8.0-pre.2] - 2023-11-09

### Changed
- Removed icons from action map list as these were always the same and the icon was placeholder
- Input asset editor now switched to use UI Toolkit which matches the project wide input actions editor interface.
- Changed [`InputActionProperty`](xref:UnityEngine.InputSystem.InputActionProperty) property drawer to be more compact. Use the More menu (`⋮`) button to open a dropdown menu and select between Use Reference and Use Action.
- Static analysis warnings regarding flag enums have been suppressed in order to avoid compile-time warnings or errors.
- Action Map and Action Tree views of the UI Toolkit based Input Action Editor now prevents deselection in both views when Escape key is pressed.
- Input Action Asset editors Auto-save feature has been modified to trigger on focus-lost when activated instead of triggering on every modification to the asset in order to reduce impact of processing required to handle modified assets.
- Project-wide input actions template extension changed from .inputactions to .json. This avoids showing template actions in the action's selector UI that are not intended to be used.
- Re-enabled some UI tests that were disabled on iOS.
- Reorganized package Project Settings so that "Input System Package" setting node contains "Input Actions" and "Settings" becomes a child node when Project-wide Actions are available. For Unity versions where Project-wide Actions are not available, the settings structure remains unchanged.
- Make Project-wide Actions the default actions for Player Input.

### Added
- Support for [Game rotation vector](https://developer.android.com/reference/android/hardware/Sensor#TYPE_GAME_ROTATION_VECTOR) sensor on Android
- Duplicate Input Action Items in the new Input Action Asset Editor with Ctrl+D (Windows) or Cmd+D (Mac)
- Selection of InputActionReferences from project-wide actions on fields that are of type InputActionReference. Uses a new advanced object picker that allows better searching and filtering of actions.
- Reset project wide Input Settings to default via a new Kebab-menu in Input System Project Settings.

### Fixed
- Partially fixed case ISX-1357 (Investigate performance regressing over time).  A sample showed that leaving an InputActionMap enabled could lead to an internal list of listeners growing.  This leads to slow-down, so we now warn if we think this is happening.
- UI fix for input fields in interactions: they are wider now and the width is fixed.
- Fixed exiting empty input fields for actions, action maps and composites in the input action asset editor.
- Fixed an issue where selecting an Action in the Input Action Asset Editor tree-view and then pressing ESC to unselect would throw an `InvalidOperationException`.
- Fixed an issue where selecting an Action Map in the Input Action Asset Editor list and then pressing ESC to unselect would print an `NullReferenceException` to the Debug console.
- Fixed case [ISXB-251](https://issuetracker.unity3d.com/product/unity/issues/guid/ISXB-251) (Action only calls started & performed callbacks when control type is set to Vector3Composite). `EvaluateMagnitude` wasn't overridden for Vector3Composite, also made some minor changes to Vector3Composite and Vector2Composite for consistency.
- Fixed case [ISXB-580](https://issuetracker.unity3d.com/product/unity/issues/guid/ISXB-580) (UI Submit / Cancel not working with Switch Pro controller) by adding "Submit" & "Cancel" usages to the Switch Pro controller input controls.
- Fixed an issue where undoing deletion of Action Maps did not restore Actions correctly.
- Fixed case [ISXB-628](https://issuetracker.unity3d.com/product/unity/issues/guid/ISXB-628) (OnIMECompositionChange does not return an empty string on accept when using Microsoft IME) by clarifying expectations and intended usage for the IME composition change event.
- Fixed issue where the expanded/collapsed state of items in the input action editor was not properly saved between rebuilds of the UI.
- Fixed issue where The Profiler shows incorrect data and spams the console with "Missing Profiler.EndSample" errors when there is an Input System Component in Scene).
- Fixed an issue where undoing duplications of action maps caused console errors.
- Fix for BindingSyntax `WithInteraction()` which was incorrectly using processors.
- Fix for UITK Input Action Editor binding 'Listen' button which wasn't working in the case for Control Type 'Any'.
- Fixed issue of visual elements being null during editing project-wide actions in project settings which prompted console errors.
- Fixed case ISX-1436 (UI TK Input Action Asset Editor - Error deleting Bindings with DeleteKey on Windows).
- Fixed issue with UI Toolkit based Input Action Editor not restoring it's selected items after Domain Reload.
- Fixed the [`GetHapticCapabilitiesCommand`](xref:UnityEngine.InputSystem.XR.Haptics.GetHapticCapabilitiesCommand) always failing to execute due to a mismatch in the size in bytes of the payload and the size expected by XR devices. Changed [`HapticCapabilities`](xref:UnityEngine.InputSystem.XR.Haptics.HapticCapabilities) to include all properties returned by the XR input subsystem. This makes Input System match the functionality provided by the [XR](https://docs.unity3d.com/Manual/com.unity.modules.xr.html) module's [`InputDevice.TryGetHapticCapabilities`](https://docs.unity3d.com/ScriptReference/XR.InputDevice.TryGetHapticCapabilities.html) and [`HapticCapabilities`](https://docs.unity3d.com/ScriptReference/XR.HapticCapabilities.html).
- Fixed issue where deleting a binding in the Input Action Editor would usually result in an unexpected item being selected next.

## [1.8.0-pre.1] - 2023-09-04

### Added
- Initial version of Project Wide Actions for pre-release (`InputSystem.actions`). This feature is available only on Unity Editor versions 2022.3 and above and can be modified in the Project Settings.

### Fixed
- Fixed device selection menu not responding to mouse clicks when trying to add a device in a Control Scheme ([case ISXB-622](https://issuetracker.unity3d.com/product/unity/issues/guid/ISXB-622)).

## [1.7.0] - 2023-08-14

### Added
- Preliminary support for visionOS.
- Show a list of `Derived Bindings` underneath the Binding Path editor to show all controls that matched.

### Changed
- Changed the `InputAction` constructors so it generates an ID for the action and the optional binding parameter. This is intended to improve the serialization of input actions on behaviors when created through API when the property drawer in the Inspector window does not have a chance to generate an ID.

### Fixed
- Fixed missing prefab errors in InputDeviceTester project ([case ISXB-420](https://issuetracker.unity3d.com/product/unity/issues/guid/ISXB-420)).
- Fixed serialization migration in the Tracked Pose Driver component causing bindings to clear when prefabs are used in some cases ([case ISXB-512](https://issuetracker.unity3d.com/product/unity/issues/guid/ISXB-512), [case ISXB-521](https://issuetracker.unity3d.com/product/unity/issues/guid/ISXB-521)).
- Fixed Tracked Pose Driver to use `Transform.SetLocalPositionAndRotation` when available to improve performance. Based on the user contribution from [DevDunk](https://forum.unity.com/members/devdunk.4432119/) in a [forum post](https://forum.unity.com/threads/more-performant-tracked-pose-driver-solution-included.1462691).
- Fixed the `Clone` methods of `InputAction` and `InputActionMap` so it copies the Initial State Check flag (`InputAction.wantsInitialStateCheck`) of input actions.
- Fixed the "Release tests throws exception in InputSystem" bug ([case ISXB-581](https://issuetracker.unity3d.com/issues/release-tests-fail-when-input-system-package-is-installed)).
- Fixed issues with generating Precompiled Layouts for devices which are not defined in a namespace
- Fixed an issue where some controls like `QuaternionControl` could not be included in a Precompiled Layout because the generated code could not access a setter on child control properties.

## [1.6.3] - 2023-07-11

### Fixed
- Fixed warning in USS file

## [1.6.2] - 2023-07-10

### Added
- Enabled `displayIndex` support for Unity 2022.3.

### Fixed
- Fixed UI clicks not registering when OS provides multiple input sources for the same event, e.g. on Samsung Dex (case ISX-1416, ISXB-342).
- Fixed unstable integration test `Integration_CanSendAndReceiveEvents` by ignoring application focus on integration tests. (case ISX-1381)
- Fixed broken "Listen" button in Input actions editor window with Unity dark skin (case ISXB-536).

## [1.6.1] - 2023-05-26

### Fixed
- Fixed issue with compiling in Unity 2022.1 and with XR Toolkit by guarding the experimental UITK Asset Editor code completely.

## [1.6.0] - 2023-05-25

### Added
- Added internal `InputSystemProvider` class for the new `InputForUI` internal module. `InputForUI` allows the UIToolkit to have a single dependency for input events, regardless of using the new input system or the legacy input system.
- Added `InputSystem.customBindingPathValidators` interface to allow showing warnings in the `InputAsset` Editor for specific InputBindings and draw custom UI in the properties panel.
- Added `InputSystem.runInBackground` to be used internally by specific platforms packages. Allows telling the input system that a specific platform runs in background. It allows fixing of [case UUM-6744](https://issuetracker.unity3d.com/product/unity/issues/guid/UUM-6744).
- Added new UIToolkit version of the `InputActionsAsset` editor. Currently this is incomplete (view-only) and the existing editor is still used by default.
- Added `displayIndex` field to the Touch struct to expose the index of the display that was touched.

### Changed
- Changed XR Layout build behavior to create Axis2D control devices with `StickControl` type instead of `Vector2Control`.

### Fixed
- Fixed BindingPath String-Comparison to be culture and case insensitive (case ISXB-449).
- Fixed custom processor display in the input action asset UI after entering/exiting play mode (previously they got hidden) ([case ISXB-445](https://issuetracker.unity3d.com/product/unity/issues/guid/ISXB-445)).

## [1.5.1] - 2023-03-15

### Fixed
- Fixed unclosed profiler marker in `InvokeCallbacksSafe_AnyCallbackReturnsTrue` which would lead to eventually broken profiler traces in some cases like using `PlayerInput` (case ISXB-393).
- Fixed InputAction.bindings.count not getting correctly updated after removing bindings with Erase().
- Fixed an issue where connecting a gamepad in the editor with certain settings will cause memory and performance to degrade ([case UUM-19480](https://issuetracker.unity3d.com/product/unity/issues/guid/UUM-19480)).
- Fixed issue leading to a stack overflow crash during device initialization in `InsertControlBitRangeNode` (case ISXB-405).
- Fixed the issue where saving and loading override bindings to JSON would set unassigned overrides (that were `null`) to assigned overrides (as an empty string `""`).

## [1.5.0] - 2023-01-24

### Added
- Added support for reading Tracking State in [TrackedPoseDriver](xref:UnityEngine.InputSystem.XR.TrackedPoseDriver) to constrain whether the input pose is applied to the Transform. This should be used when the device supports valid flags for the position and rotation values, which is the case for XR poses.
- Added `InputSettings.shortcutKeysConsumeInput`. This allows programmatic access to opt-in to the enhanced shortcut key behaviour ([case ISXB-254](https://issuetracker.unity3d.com/product/unity/issues/guid/ISXB-254))).
- Significantly optimized cost of `ReadValue`/`ReadUnprocessedValueFromState`/`WriteValueIntoState` for some control types. Optimization is opt-in for now, please call `InputSystem.settings.SetInternalFeatureFlag("USE_OPTIMIZED_CONTROLS", true);` in your project to enable it. You can observe which controls are optimized by looking at new optimized column in device debugger. You will need to call a new `InputControl.ApplyParameterChanges()` method if the code is changing `AxisControl` fields after initial setup is done.
- Added the ability to change the origin positioning and movement behaviour of the OnScreenStick (`OnScreenStick.cs`) via the new `behaviour` property. This currently supports three modes of operation, two of which are new in addition to the previous behaviour. Based on the user contribution from [eblabs](https://github.com/eblabs) in [#658](https://github.com/Unity-Technologies/InputSystem/pull/658).
- Significantly optimized cost of `InputAction.ReadValue` and `InputControl.ReadValue` calls by introducing caching behaviour to input controls. Input controls now keep track of whether their underlying state has been changed and only read the value from the underlying state and apply processors when absolutely necessary. Optimization is opt-in for now, please call `InputSystem.settings.SetInternalFeatureFlag("USE_READ_VALUE_CACHING", true);` in your project to enable it. If there are issues try enabling `InputSystem.settings.SetInternalFeatureFlag("PARANOID_READ_VALUE_CACHING_CHECKS", true);` and check in the console if there are any errors regarding caching.
- Added a note in the [supported devices page](Documentation~/SupportedDevices.md) about DualSense support for Android devices.
- Exposed `displayIndex` property for `Pointer`, `Touchscreen`, `TouchControl`, `TouchState`, `Mouse`, `MouseState` which enables look up of the logical screen associated with a pointer event via (display documentation)[https://docs.unity3d.com/ScriptReference/Display.html]

### Fixed
- Fixed composite bindings incorrectly getting a control scheme assigned when pasting into input asset editor with a control scheme selected.
- Fixed an issue on PS5 where device disconnected events that happen while the app is in the background are missed causing orphaned devices to hang around forever and exceptions when the same device is added again ([case UUM-7842](https://issuetracker.unity3d.com/product/unity/issues/guid/UUM-6744)).
- Fixed Switch Pro, DualShock 4, DualSense gamepads becoming current on PC/macOS when no controls are changing ([case ISXB-223](https://issuetracker.unity3d.com/product/unity/issues/guid/ISXB-223))).
- Fixed an issue that made OnScreenStick unusable when used in conjunction with PlayerInput in Auto-Switch devices mode, or with any code that changes user/device pairing on unsued device activity being detected ([case ISXB-48](https://issuetracker.unity3d.com/product/unity/issues/guid/ISXB-48)).
- Fixed issue where input events were being suppressed during interactive action rebinding even when when their controls were excluded ([case ISXB-367](https://issuetracker.unity3d.com/issues/mouse-position-and-mouse-click-input-not-recognized-when-rebinding-is-active)).
- Removed unneeded check that could trigger a NotImplementedException when binding to a Usage (e.g. Submit) ([case ISXB-373](https://issuetracker.unity3d.com/product/unity/issues/guid/ISXB-373)).
- Display a warning instead of throwing a NotImplementedException when loading binding overrides from json when some of the entries have become outdated ([case ISXB-375](https://issuetracker.unity3d.com/product/unity/issues/guid/ISXB-375)).

### Actions
- Extended input action code generator (`InputActionCodeGenerator.cs`) to support optional registration and unregistration of callbacks for multiple callback instances via `AddCallbacks(...)` and `RemoveCallbacks(...)` part of the generated code. Contribution by [Ramobo](https://github.com/Ramobo) in [#889](https://github.com/Unity-Technologies/InputSystem/pull/889).

### Changed
- Changed define requirements of `Unity.InputSystem.TestFramework`, so that it can be used by other packages without setting the `com.unity.inputsystem` package to be testable in the project manifest.

## [1.4.4] - 2022-11-01

### Fixed
- Fixed `ArgumentNullException` when opening the Prefab Overrides window and selecting a component with an `InputAction`.
- Fixed `{fileID: 0}` getting appended to `ProjectSettings.asset` file when building a project ([case ISXB-296](https://issuetracker.unity3d.com/product/unity/issues/guid/ISXB-296)).
- Fixed `Type of instance in array does not match expected type` assertion when using PlayerInput in combination with Control Schemes and Interactions ([case ISXB-282](https://issuetracker.unity3d.com/product/unity/issues/guid/ISXB-282)).
- The `InputActions consume their inputs` behaviour for shortcut support introduced in v1.4 is opt-in now and can be enabled via the project settings ([case ISXB-254](https://issuetracker.unity3d.com/product/unity/issues/guid/ISXB-254))).
- Fixed Memory alignment issue with deserialized InputEventTraces that could cause infinite loops when playing back replays ([case ISXB-317](https://issuetracker.unity3d.com/product/unity/issues/guid/ISXB-317)).
- Fixed an InvalidOperationException when using Hold interaction, and by extension any interaction that changes to performed state after a timeout ([case ISXB-332](https://issuetracker.unity3d.com/product/unity/issues/guid/ISXB-330)).
- Fixed `Given object is neither an InputAction nor an InputActionMap` when using `InputActionTrace` on input action from an input action asset ([case ISXB-29](https://issuetracker.unity3d.com/product/unity/issues/guid/ISXB-29)).
- Fixing devices not being removed if unplugged during domain reload (entering or exiting play mode) ([case ISXB-232](https://issuetracker.unity3d.com/product/unity/issues/guid/ISXB-232)).

## [1.4.3] - 2022-09-23

### Fixed
- Added missing script and gizmo icon for `TrackedPoseDriver.cs` component ([case ISXB-262](https://issuetracker.unity3d.com/product/unity/issues/guid/ISXB-262)).
- Fix for mitigating symptoms reported in ([case UUM-10774](https://issuetracker.unity3d.com/product/unity/issues/guid/UUM-10774) effectively avoiding reenabling mouse, pen or touch devices in `InputSystemPlugin.OnDestroy()` if currently quitting the editor. The fix avoids editor crashing if closed when Simulator Window is open. Note that the actual issue needs a separate fix in Unity and this package fix is only to avoid running into the issue.
- Fixed an issue where Input Action name would not display correctly in Inspector if serialized as `[SerializedProperty]` within a class not derived from `MonoBehavior` ([case ISXB-124](https://issuetracker.unity3d.com/product/unity/issues/guid/ISXB-124).
- Fix an issue where users could end up with the wrong device assignments when using the InputUser API directly and removing a user ([case ISXB-274](https://issuetracker.unity3d.com/product/unity/issues/guid/ISXB-231)).
- Fixed an issue where PlayerInput behavior description was not updated when changing action assset ([case ISXB-286](https://issuetracker.unity3d.com/product/unity/issues/guid/ISXB-286)).

### Changed
- Readded OnDisable() member to MultiplayerEventSystem which was previously removed from the API
- Improved performance of HID descriptor parsing by moving json parsing to a simple custom predicitve parser instead of relying on Unity's json parsing. This should improve domain reload times when there are many HID devices connected to a machine.

### Changed

- Documentation improvements: New workflows and concepts pages. Reorganised table of contents. Improved some code samples. Updated screenshots.

## [1.4.2] - 2022-08-12

### Changed
- Hide XR legacy HMD and controllers layouts from Editor UI dropdown.

### Fixed
- Fix UI sometimes ignoring the first mouse click event after losing and regaining focus ([case ISXB-127](https://issuetracker.unity3d.com/product/unity/issues/guid/ISXB-127).
- Fixed issue when using MultiplayerEventSystems where the visual state of UI controls would change due to constant toggling of CanvasGroup.interactable on and off ([case ISXB-112](https://issuetracker.unity3d.com/product/unity/issues/guid/ISXB-112)).
- Fixed minor issue when renaming input actions where unique renaming would incorrectly consider the input action being renamed as a different action and not allow renaming of 'A' to 'a' without appending a unique integer for example ([case ISXB-25](https://issuetracker.unity3d.com/product/unity/issues/guid/ISXB-25)).
- Fixed an issue where the Input Action asset icon would not be visible during asset creation ([case ISXB-6](https://issuetracker.unity3d.com/product/unity/issues/guid/ISXB-6)).
- Fixed DualSense low frequency motor speed being always set to min value.
- Fixed an issue where `ReadUnprocessedValueFromState` in PoseControl always returning default values.
- Fix Player 1's UI controls stop working after second player joins ([case ISXB-125](https://issuetracker.unity3d.com/product/unity/issues/guid/ISXB-125)))

## [1.4.1] - 2022-05-30

### Fixed
- Fixed composite touchscreen controls were not firing an action if screen was touched before enabling the action ([case ISXB-98](https://issuetracker.unity3d.com/product/unity/issues/guid/ISXB-98)).

## [1.4.0] - 2022-04-10

### Changed

- `Button` type `InputAction`s now go to `started` when a button goes from a press to below the release threshold but not yet to 0.
  ```CSharp
  // Before:
  Set(Gamepad.current.rightTrigger, 0.7f); // Performed (pressed)
  Set(Gamepad.current.rightTrigger, 0.2f); // Canceled (released)
  Set(Gamepad.current.rightTrigger, 0.1f); // Started!!
  Set(Gamepad.current.rightTrigger, 0f);   // Canceled

  // Now:
  Set(Gamepad.current.rightTrigger, 0.7f); // Performed (pressed)
  Set(Gamepad.current.rightTrigger, 0.2f); // Started (released but not fully)
  Set(Gamepad.current.rightTrigger, 0.1f); // <Nothing>
  Set(Gamepad.current.rightTrigger, 0f);   // Canceled
  ```
  * This also applies to `PressInteraction` when set to `Press` behavior.
  * In effect, it means that a button will be in `started` or `performed` phase for as long as its value is not 0 and will only go to `canceled` once dropping to 0.
- Processors are now always applied when reading action values through `InputAction.ReadValue<>` or `CallbackContext.ReadValue<>`. Previously, if no bound control was actuated, ReadValue calls would return the default value for the action type but not run the value through the processors.([case 1293728](https://issuetracker.unity3d.com/product/unity/issues/guid/1293728/)).
- Made the following internal types public. These types can be useful when deconstructing raw events captured via `InputEventTrace`.
  * `UnityEngine.InputSystem.Android.LowLevel.AndroidAxis`
  * `UnityEngine.InputSystem.Android.LowLevel.AndroidGameControllerState`
  * `UnityEngine.InputSystem.Android.LowLevel.AndroidKeyCode`
- Adding or removing a device no longer leads to affected actions being temporarily disabled ([case 1379932](https://issuetracker.unity3d.com/issues/inputactionreferences-reading-resets-when-inputactionmap-has-an-action-for-the-other-hand-and-that-hand-starts-slash-stops-tracking)).
  * If, for example, an action was bound to `<Gamepad>/buttonSouth` and was enabled, adding a second `Gamepad` would lead to the action being temporarily disabled, then updated, and finally re-enabled.
  * This was especially noticeable if the action was currently in progress as it would get cancelled and then subsequently resumed.
  * Now, an in-progress action will get cancelled if the device of its active control is removed. If its active control is not affected, however, the action will keep going regardless of whether controls are added or removed from its `InputAction.controls` list.
- Installing the package for the first time will now set `"Active Input Handling"` to `"Both"` rather than `"Input System Package"`.
  * This means, that by default, both the old and the new input system will run side by side where supported.
  * This can be manually switched by going to `Edit >> Project Settings >> Player >> Active Input Handling`.

### Fixed

- Fixed an issue where a layout-override registered via `InputSystem.RegisterLayoutOverride(...)` would cause the editor to malfunction or crash if the layout override had a name already used by an existing layout (case 1377685).
- Fixed an issue where attempting to replace an existing layout-override by using an existing layout-override name didn't work as expected and would instead aggregate overrides instead of replacing them when an override with the given name already exists.
- Fixed Switch Pro controller not working correctly in different scenarios ([case 1369091](https://issuetracker.unity3d.com/issues/nintendo-switch-pro-controller-output-garbage), [case 1190216](https://issuetracker.unity3d.com/issues/inputsystem-windows-switch-pro-controller-only-works-when-connected-via-bluetooth-but-not-via-usb), case 1314869).
- Fixed DualShock 4 controller not allowing input from other devices due to noisy input from its unmapped sensors ([case 1365891](https://issuetracker.unity3d.com/issues/input-from-the-keyboard-is-not-working-when-the-dualshock-4-controller-is-connected)).
- Fixed `InputSystem.onAnyButtonPress` so that it doesn't throw exceptions when trying to process non state or delta events ([case 1376034](https://issuetracker.unity3d.com/product/unity/issues/guid/1376034/)).
- Fixed `InputControlPath.Matches` incorrectly reporting matches when only a prefix was matching.
  * This would, for example, cause `Keyboard.eKey` to be matched by `<Keyboard>/escape`.
  * Fix contributed by [Fredrik Ludvigsen](https://github.com/steinbitglis) in [#1485](https://github.com/Unity-Technologies/InputSystem/pull/1485).
- Fixed `OnScreenButton` triggering `NullReferenceException` in combination with custom devices ([case 1380790 ](https://issuetracker.unity3d.com/issues/nullreferenceexception-error-when-setting-on-screen-button-to-a-custom-device)).
- Fixed no devices being available in `Start` and `Awake` methods if, in the player, any `InputSystem` API was accessed during the `SubsystemRegistration` phase ([case 1392358](https://issuetracker.unity3d.com/issues/inputsystem-does-not-initialize-properly-in-a-build-when-accessed-early)).
- Fixed dropdown for "Supported Devices" in settings not showing all device layouts.
- Fixed "STAT event with state format TOUC cannot be used with device 'Touchscreen:/Touchscreen'" when more than max supported amount of fingers, currently 10, are present on the screen at a same time (case 1395648).
- Fixed mouse events not being timesliced when input system is switched to process input in fixed updates (case 1386738).
- Fixed missing tooltips in PlayerInputManagerEditor for the Player Limit and Fixed Splitscreen sizes labels ([case 1396945](https://issuetracker.unity3d.com/issues/player-input-manager-pops-up-placeholder-text-when-hovering-over-it)).
- Fixed DualShock 4 controllers not working in some scenarios by adding support for extended mode HID reports ([case 1281633](https://issuetracker.unity3d.com/issues/input-system-dualshock4-controller-returns-random-input-values-when-connected-via-bluetooth-while-steam-is-running), case 1409867).
- Fixed `BackgroundBehavior.IgnoreFocus` having no effect when `Application.runInBackground` was false ([case 1400456](https://issuetracker.unity3d.com/issues/xr-head-tracking-lost-when-lost-focus-with-action-based-trackedposedriver-on-android)).
- Fixed an issue where a device was left disabled when it was disconnected while an application was out-of-focus and then re-connected when in-focus (case 1404320).

#### Actions

- Fixed `InvalidCastException: Specified cast is not valid.` being thrown when clicking on menu separators in the control picker ([case 1388049](https://issuetracker.unity3d.com/issues/invalidcastexception-is-thrown-when-selecting-the-header-of-an-advanceddropdown)).
- Fixed accessing `InputAction`s directly during `RuntimeInitializeOnLoad` not initializing the input system as a whole and leading to exceptions ([case 1378614](https://issuetracker.unity3d.com/issues/input-system-nullreferenceexception-error-is-thrown-when-using-input-actions-in-builds)).
- Fixed `InputAction.GetTimeoutCompletionPercentage` jumping to 100% completion early ([case 1377009](https://issuetracker.unity3d.com/issues/gettimeoutcompletionpercentage-returns-1-after-0-dot-1s-when-hold-action-was-started-even-though-it-is-not-performed-yet)).
- Fixed d-pad inputs sometimes being ignored on actions that were binding to multiple controls ([case 1389858](https://unity.slack.com/archives/G01RVV1SPU4/p1642501574002300)).
- Fixed `IndexOutOfRangeException` when having multiple interactions on an action and/or binding in an action map other than the first of an asset ([case 1392559](https://issuetracker.unity3d.com/issues/map-index-on-trigger-and-indexoutofrangeexception-are-thrown-when-using-interaction-on-both-binding-and-its-parent-action)).
  * Fix contributed by [Russell Quinn](https://github.com/russellquinn) in [#1483](https://github.com/Unity-Technologies/InputSystem/pull/1483).
- Fixed `AxisComposite` not respecting processors applied to `positive` and `negative` bindings (case 1398942).
  * This was a regression introduced in [1.0.0-pre.6](#axiscomposite-min-max-value-fix).
- Fixed calling `action.AddCompositeBinding(...).With(...)` while action is enabled not correctly updating controls for part bindings of the composite.
- Fixed `TwoModifiersComposite` inadvertently not allowing controls other than `ButtonControl`s being bound to its `binding` part.
- Added support for keyboard shortcuts and mutually exclusive use of modifiers.
  * In short, this means that a "Shift+B" binding can now prevent a "B" binding from triggering.
  * `OneModifierComposite`, `TwoModifiersComposite`, as well as the legacy `ButtonWithOneModifierComposite` and `ButtonWithTwoModifiersComposite` now require their modifiers to be pressed __before__ (or at least simultaneously with) pressing the target button.
    * This check is performed only if the target is a button. For a binding such as `"CTRL+MouseDelta"` the check is bypassed. It can also be manually bypassed via the `overrideModifiersNeedToBePressedFirst`.
  * State change monitors on a device (`IInputStateChangeMonitor`) are now sorted by their `monitorIndex` and will trigger in that order.
  * Actions are now automatically arranging their bindings to trigger in the order of decreasing "complexity". This metric is derived automatically. The more complex a composite a binding is part of, the higher its complexity. So, `"Shift+B"` has a higher "complexity" than just `"B"`.
  * If an binding of higher complexity "consumes" a given input, all bindings waiting to consume the same input will automatically get skipped. So, if a `"Shift+B"` binding composite consumes a `"B"` key press, a binding to `"B"` that is waiting in line will get skipped and not see the key press.
  * If your project is broken by these changes, you can disable the new behaviors via a feature toggle in code:
    ```CSharp
    InputSystem.settings.SetInternalFeatureFlag("DISABLE_SHORTCUT_SUPPORT", true);
    ```
- Added new APIs for getting and setting parameter values on interactions, processors, and composites.
  ```CSharp
  // Get parameter.
  action.GetParameterValue("duration");     // Any "duration" value on any binding.
  action.GetParameterValue("tap:duration"); // "duration" on "tap" interaction on any binding.
  action.GetParameterValue("tap:duration",  // "duration" on "tap" on binding in "Gamepad" group.
      InputBinding.MaskByGroup("Gamepad"));

  // Set parameter.
  action.ApplyParameterOverride("duration", 0.4f);
  action.ApplyParameterOverride("tap:duration", 0.4f);
  action.ApplyParameterOverride("tap:duration", 0.4f,
      InputBinding.MaskByGroup("Gamepad"));

  // Can also apply parameter overrides at the level of
  // InputActionMaps and InputActionAssets with an effect
  // on all the bindings contained therein.
  asset.ApplyParameterOverride("scaleVector2:x", 0.25f,
      new InputBinding("<Mouse>/delta"));
  ```

### Added

- Added support for "Hori Co HORIPAD for Nintendo Switch", "HORI Pokken Tournament DX Pro Pad", "HORI Wireless Switch Pad", "HORI Real Arcade Pro V Hayabusa in Switch Mode", "PowerA NSW Fusion Wired FightPad", "PowerA NSW Fusion Pro Controller (USB only)", "PDP Wired Fight Pad Pro: Mario", "PDP Faceoff Wired Pro Controller for Nintendo Switch", "PDP Faceoff Wired Pro Controller for Nintendo Switch", "PDP Afterglow Wireless Switch Controller", "PDP Rockcandy Wired Controller".
- Added support for SteelSeries Nimbus+ gamepad on Mac (addition contributed by [Mollyjameson](https://github.com/MollyJameson)).
- Added support for Game Core platforms to XR layouts, devices, and input controls. These classes were previously only enabled on platforms where `ENABLE_VR` is defined.
- Added a new `DeltaControl` control type that is now used for delta-style controls such as `Mouse.delta` and `Mouse.scroll`.
  * Like `StickControl`, this control has individual `up`, `down`, `left`, and `right` controls (as well as `x` and `y` that it inherits from `Vector2Control`). This means it is now possible to directly bind to individual scroll directions (such as `<Mouse>/scroll/up`).
- Added the 'Cursor Lock Behavior' setting to InputSystemUIInputModule to control the origin point of UI raycasts when the cursor is locked. This enables the use of PhysicsRaycaster when the cursor is locked to the center of the screen ([case 1395281](https://issuetracker.unity3d.com/product/unity/issues/guid/1395281/)).
- Added support for using the Unity Remote app with the Input System.
  * Requires Unity 2021.2.18 or later.

## [1.3.0] - 2021-12-10

### Changed

- The artificial `ctrl`, `shift`, and `alt` controls (which combine the left and right controls into one) on the keyboard can now be written to and no longer throw `NotSupportedException` when trying to do so ([case 1340793](https://issuetracker.unity3d.com/issues/on-screen-button-errors-on-mouse-down-slash-up-when-its-control-path-is-set-to-control-keyboard)).
- All devices are now re-synced/reset in next update after entering play mode, this is needed to read current state of devices before any intentional input is provided ([case 1231907](https://issuetracker.unity3d.com/issues/mouse-coordinates-reported-as-00-until-the-first-move)).
- Replaced `UnityLinkerBuildPipelineData.inputDirectory` with hardcoded `Temp` folder because `inputDirectory` is deprecated.
- Deprecated `InputSettings.filterNoiseOnCurrent`. Now noise filtering is always enabled. Device only will become `.current` if any non-noise control have changed state.
- A device reset (such as when focus is lost) on `Touchscreen` will now result in all ongoing touches getting cancelled instead of all touches being simply reset to default state.
- Calling `InputTestFixture.Press`, `InputTestFixture.Set`, etc. from within a `[UnityTest]` will no longer immediately process input. Instead, input will be processed like it normally would as part of the Unity player loop.

### Fixed

- Fixed writing values into the half-axis controls of sticks (such as `Gamepad.leftStick.left`) producing incorrect values on the stick ([case 1336240](https://issuetracker.unity3d.com/issues/inputtestfixture-tests-return-inverted-values-when-pressing-gamepads-left-or-down-joystick-buttons)).
- Fixed setting size of event trace in input debugger always growing back to largest size set before.
- Fixed successive clicks not getting triggered with `TouchSimulation` on when not moving the mouse in-between clicks ([case 1330014](https://issuetracker.unity3d.com/issues/onclick-isnt-triggered-on-the-second-click-when-the-mouse-isnt-moved-and-simulate-touch-input-from-mouse-or-pen-is-enabled)).
- Fixed `InputSystemUIInputModule` stopping to listen for input when swapping `InputActionAsset` instances while input was disabled ([case 1371332](https://issuetracker.unity3d.com/issues/ui-navigation-stops-working-after-adding-two-input-devices-to-a-scene)).
- Fixed `InputSystemUIInputModule` showing incorrect bindings after pressing the 'Fix UI Input Module' button in PlayerInput component([case 1319968](https://issuetracker.unity3d.com/product/unity/issues/guid/1319968/)).
- Fixed an issue where UI button clicks could be ignored by `InputSystemUIInputModule` if modifying on-screen devices from Update() callbacks ([case 1365070](https://issuetracker.unity3d.com/product/unity/issues/guid/1365070)).
- Fixed an issue with `InputSystemUIInputModule` that would cause UI to stop responding during play mode after changing a script file while Recompile and Continue mode is active, or by forcing a script recompile using `RequestScriptCompilation`([case 1324215](https://issuetracker.unity3d.com/product/unity/issues/guid/1324215/)).
- Fixed `InputSystemUIInputModule` inspector showing all action bindings as "None" when assigned a runtime created actions asset ([case 1304943](https://issuetracker.unity3d.com/issues/input-system-ui-input-module-loses-prefab-action-mapping-in-local-co-op)).
- Fixed a problem with UI Toolkit buttons remaining active when multiple fingers are used on a touchscreen, using `InputSystemUIInputModule` with pointerBehavior set to `UIPointerBehavior.SingleUnifiedPointer`. UI Toolkit will now always receive the same pointerId when that option is in use, regardless of the hardware component that produced the pointer event. ([case 1369081](https://issuetracker.unity3d.com/issues/transitions-get-stuck-when-pointer-behavior-is-set-to-single-unified-pointer-and-multiple-touches-are-made)).
- Fixed a problem with `InputUser` where devices would be removed and not added again after layout overrides preventing certain devices, e.g. gamepads to not work correctly when associated with action map bindings tied to `PlayerInput` ([case 1347320](https://issuetracker.unity3d.com/product/unity/issues/guid/1347320)).
- Fixed DualSense on iOS not inheriting from `DualShockGamepad` ([case 1378308](https://issuetracker.unity3d.com/issues/input-dualsense-detection-ios)).
- Fixed a device becoming `.current` (e.g. `Gamepad.current`, etc) when sending a new state event that contains no control changes (case 1377952).
- Fixed calling `IsPressed` on an entire device returning `true` ([case 1374024](https://issuetracker.unity3d.com/issues/inputcontrol-dot-ispressed-always-returns-true-when-using-new-input-system)).
- Fixed HIDs having blackslashes in their vendor or product names leading to binding paths generated by interactive rebinding that failed to resolve to controls and thus lead to no input being received ([case 1335465](https://issuetracker.unity3d.com/product/unity/issues/guid/1335465/)).
- Fixed `InputSystem.RegisterLayoutOverride` resulting in the layout that overrides are being applied to losing the connection to its base layout ([case 1377719](https://fogbugz.unity3d.com/f/cases/1377719/)).
- Fixed `Touch.activeTouches` still registering touches after the app loses focus ([case 1364017](https://issuetracker.unity3d.com/issues/input-system-new-input-system-registering-active-touches-when-app-loses-focus)).
- Fixed `MultiplayerEventSystem` not preventing keyboard and gamepad/joystick navigation from one player's UI moving to another player's UI ([case 1306361](https://issuetracker.unity3d.com/issues/input-system-ui-input-module-lets-the-player-navigate-across-other-canvases)).
  * This fix relies on a `CanvasGroup` being injected into each `playerRoot` and the `interactable` property of the group being toggled back and forth depending on which part of the UI is being updated.
- Fixed `InputTestFixture` incorrectly running input updates out of sync with the player loop ([case 1341740](https://issuetracker.unity3d.com/issues/buttoncontrol-dot-waspressedthisframe-is-false-when-using-inputtestfixture-dot-press)).
  * This had effects such as `InputAction.WasPressedThisFrame()` returning false expectedly.
- Fixed broken code example for state structs in `Devices.md` documentation (fix contributed by [jeffreylanters](https://github.com/jeffreylanters)).
- Fixed `TrackedDeviceRaycaster` not picking closest hit in scene (fix originally contributed by [alexboost222](https://github.com/alexboost222)).

#### Actions

- Fixed opening a new project (or one that needs a full reimport) leading to several exceptions in the console if the most recently opened project was closed with a `.inputactions` editor open ([case 1313185](https://issuetracker.unity3d.com/issues/exceptions-about-previously-open-action-map-being-thrown-when-opening-new-project)).
- Fixed incorrect indentation of input actions in the inspector ([case 1285546](https://issuetracker.unity3d.com/product/unity/issues/guid/1285546/)).
- Fixed an issue where serialized `InputAction` properties would have display name "Input Action" in the Inspector window instead of their given name. ([case 1367240](https://issuetracker.unity3d.com/product/unity/issues/guid/1367240)).
- Fixed an issue where `InputAction.Enable` would not reuse memory allocated prior and thus lead to memory leaks ([case 1367442](https://issuetracker.unity3d.com/issues/input-system-puts-a-lot-of-pressure-on-the-garbage-collector-when-enabling-and-disabling-inputactionmaps)).
- Fixed interactions such as `Press` not getting processed correctly when having multiple of them on different bindings of the same action and receiving simultaneous input on all of them ([case 1364667](https://issuetracker.unity3d.com/issues/new-input-system-stops-working-after-pressing-2-keyboard-buttons-at-the-same-time)).
  * If, for example, you bind the A and S key on the same action, put a `Press` interaction on both, and then press both keys, interactions would get missed or got stuck.
- Fixed `InputAction.IsPressed`/`WasPressed`/`WasReleased` returning incorrect results when binding multiple buttons on the same action and pressing/releasing them simultaneously.
- Improved performance of looking up actions by name.
- Fixed `InputAction.controls` exhibiting bad performance when there were no controls bound to an action ([case 1347829](https://issuetracker.unity3d.com/issues/inputaction-dot-controls-are-accessed-slower-when-the-gamepad-slash-controller-is-not-connected)).
- Fixed interactions involving timeouts (such as `HoldInteraction`) performing erroneous delayed triggers on actions when input is composed of multiple controls ([1251231](https://issuetracker.unity3d.com/issues/input-system-composites-hold-interaction-can-be-performed-when-no-keys-are-hold)).
  * For example, if you bind `Shift+B` using a `OneModifierComposite` and put a `HoldInteraction` on the binding, then depending on the order in which the keys are pressed, you would sometimes see the action spuriously getting triggered when in fact no input was received.
- Fixed control schemes of bindings not getting updates when being pasted from one `.inputactions` asset into another ([case 1276106](https://issuetracker.unity3d.com/issues/input-system-control-schemes-are-not-resolved-when-copying-bindings-between-inputactionassets)).
  * For example, if you copied a binding from an asset that had a "Gamepad" control scheme into an asset that had none, the resulting binding would be unusable.
  * All associations with control schemes that do not exist in the target asset are now removed from bindings upon pasting.
- Fixed `InputActionSetupExtensions.AddCompositeBinding` not setting name of composite.

## [1.2.0] - 2021-10-22

### Changed

- When exceptions occur in user code inside of Input System callbacks, the exception message is now printed __first__ and details about the callback second.
  * Previously a message similar to "Exception ... while executing '...' callbacks" was printed first and then followed by exception log. This was hiding the actual exception and created confusion.

### Fixed

- Fixed a performance issue on entering/exiting playmode where HID device capabilities JSON could be parsed multiple times for a single device([case 1362733](https://issuetracker.unity3d.com/issues/input-package-deserializing-json-multiple-times-when-entering-slash-exiting-playmode)).
- Fixed a problem where explicitly switching to the already active control scheme and device set for PlayerInput would cancel event callbacks for no reason when the control scheme switch would have no practical effect. This fix detects and skips device unpairing and re-pairing if the switch is detected to not be a change to scheme or devices. (case 1342297)
- Any unhandled exception in `InputManager.OnUpdate` failing latter updates with `InvalidOperationException: Already have an event buffer set! Was OnUpdate() called recursively?`. Instead the system will try to handle the exception and recover into a working state.
- Fixed an issue that broke the `VirtualMouseInput` component in the editor ([case 1367553](https://issuetracker.unity3d.com/issues/vitrualmouseinput-stickaction-doesnt-work)).
- Fixed a problem where only using runtimes that are not XR supported causes a compile error. This fix adds back in `ENABLE_VR` checks to prevent this case (case 1368300)
- Fixed input action for Android gamepad's right stick will be correctly invoked when only y axis is changing ([case 1308637](https://issuetracker.unity3d.com/issues/android-input-system-right-analog-stick-tracking-is-erratic-when-using-a-gamepad-connected-to-an-android-device)).
- Generic gamepad short display button names were incorrectly mapped on Switch (`A` instead of `B`, etc).
- Fixed an issue where resetting an action via `InputAction.Reset()` while being in disabled state would prevent the action from being enabled again. ([case 1370732](https://issuetracker.unity3d.com/product/unity/issues/guid/1370732/)).
- Fixed "Default constructor not found for type UnityEngine.InputSystem.iOS.LowLevel.iOSStepCounter" any other potential exceptions due to classes, methods, fields and properties being stripped when managed stripping setting set to medium or high ([case 1368761](https://issuetracker.unity3d.com/issues/ios-new-input-system-iosstepcounter-crash-on-launch-with-managed-stripping)).
- Fixed an issue where `InvalidOperationExceptions` are thrown if an input for an action with multiple interactions is held  while disconnecting the device([case 1354098](https://issuetracker.unity3d.com/issues/input-system-errors-are-thrown-when-disconnecting-controller-while-holding-a-button-with-press-and-release-set-up-separately)).
- Fixed `action.ReadValue` and others returning invalid data when used from `FixedUpdate` or early update when running in play mode in the editor ([case 1368559](https://issuetracker.unity3d.com/issues/enter-key-is-not-registered-when-using-waspressedthisframe-with-input-system-1-dot-1-1) [case 1367556](https://issuetracker.unity3d.com/issues/input-action-readvalue-always-returns-zero-when-called-from-fixedupdate) [case 1372830](https://issuetracker.unity3d.com/issues/querying-inputs-before-preupdate-dot-newinputupdate-returns-invalid-data-when-running-in-play-mode-in-editor)).
- Fixed current being `null` for sensors (`Accelerometer.current`, others) ([case 1371204](https://issuetracker.unity3d.com/issues/accelerometer-not-working-when-using-input-system-1-dot-1-1)).

### Added

- Added support for PS5 DualSense controllers on Mac and Windows.
- Improved the user experience when creating single vs multi-touch touchscreen bindings in the Input Action Asset editor by making both options visible in the input action dropdown menu. Now it's not neccessary to be aware of the touch\*/press path binding syntax ([case 1357664](https://issuetracker.unity3d.com/issues/inputsystem-touchscreens-multi-touch-doesnt-work-when-using-a-custom-inputactionasset)).
- Added support for the Unity Remote app.
  * __NOTE__: This unfortunately requires a change in the Unity native runtime. We are in the process of rolling out the change to Unity versions. A public build that receives the change will automatically enable the functionality in the Input System package.

## [1.1.1] - 2021-09-03

### Fixed

- Fixed `InvalidCastException: Specified cast is not valid.` and `InvalidOperationException: Already have an event buffer set! Was OnUpdate() called recursively?` when upgrading from 1.1.0-pre.5 or earlier. If you experience this issue you can also restart the editor to resolve it.
- Fixed `InputDeviceChange.Destroyed` not being available, now it's correctly marked as obsolete instead.
- Removed documentation around platform user account management of `InputUser` which was ahead of actual backend support for the feature.

## [1.1.0] - 2021-08-27

### Changed

- Modified the fix that landed in `1.1-preview.3` for [any given control being added to an action only once](#same_control_multiple_times_fix).
  * This caused a regression with some setups that, for example, bound the same control multiple times in a composite using processors to alter the value of the control.
  * Internally, a control is now again allowed to feed into the same action through more than one binding.
  * However, externally the control will be mentioned on the action's `InputAction.controls` list only once.
- Adding `InputSystemUIInputModule` from code now installs `DefaultInputActions`. This is equivalent to the default setup when adding the component in the editor ([case 1259306](https://issuetracker.unity3d.com/issues/input-system-ugui-button-does-not-react-when-clicked)).
  ```CSharp
  var go = new GameObject();
  go.AddComponent<EventSystem>();
  var uiModule = go.AddComponent<InputSystemUIInputModule>();
  // uiModule.actionsAsset now has a DefaultInputActions() asset assigned to it and the various
  // action references point to its actions.
  ```
  * `InputSystemUIInputModule.UnassignActions` has been added to remove all actions from the module en bloc.
  ```CSharp
  uiModule.UnassignActions();
  ```

### Fixed

- Fixed an issue where mixing test cases based on `InputTestFixture` (using mocked `InputSystem`) and regular test cases (using real `InputSystem`) would lead to static state leaking between test cases causing random failures and unexpected/undefined behavior ([case 1329015](https://issuetracker.unity3d.com/product/unity/issues/guid/1329015)).
- Fixed `InputSystemUIInputModule.AssignDefaultActions` not assigning `trackedDeviceOrientation` and `trackedDevicePosition`.
- Fixed regression introduced by [previous change](#ui_multiple_scenes_fix) where `InputSystemUIInputModule` would not disable actions correctly.
- Fixed `InputAction.canceled` not getting triggered reliably for `InputActionType.PassThrough` actions when `InputSystem.ResetDevice` was called.
- Fixed device resets (e.g. happening as part of focus changes) leading to only some actions bound to these devices getting cancelled instead of all of them.

## [1.1.0-pre.6] - 2021-08-23

### Fixed

- Fixed pairing devices to existing `InputUser`s potentially corrupting list of paired devices from other `InputUser`s ([case 1327628](https://issuetracker.unity3d.com/issues/input-system-devices-are-reassigned-to-the-wrong-users-after-adding-a-new-device)).
- Fixed duplication of control paths when viewing collections of `InputControl`s in the inspector.
  * Fix contributed by [NibbleByte](https://github.com/NibbleByte) in [1354](https://github.com/Unity-Technologies/InputSystem/pull/1354).
- Fixed `StackOverflowException` caused by calling `InputSystem.Update` from inside an input action callback such as `InputAction.performed` ([case 1316000](https://issuetracker.unity3d.com/issues/crash-when-adding-inputsystem-dot-update-to-inputsystem-command-handler-to-force-processing-an-event-and-sending-input)).
- Fixed `InputTestFixture` leaving all `.current` getters uninitialized after a test run ([case 1329015](https://issuetracker.unity3d.com/issues/inputsystem-mouseeventhandler-breaks-when-running-multiple-playmode-tests)).
- Fixed broken script references in Touch Samples project ([case 1190598](https://issuetracker.unity3d.com/issues/input-system-sample-projects-have-missing-script-references)).
- Fixed `PointerInput` composite in `TouchSamples` project being registered only after scenes already loaded ([case 1215048](https://issuetracker.unity3d.com/issues/mobile-input-system-custom-binding-broken-slash-not-registered-when-using-runtimeinitializeonloadmethod-and-loading-scene-directly)).
- Fixed `InputControlExtensions.EnumerateChangedControls` skipping over `left`, `right`, and `down` controls on PS4 controller's dpad ([case 1315107](https://issuetracker.unity3d.com/issues/input-system-left-right-and-down-directional-pad-buttons-do-not-switch-controls-over-to-controller)).
- Fixed undo not working in `Input System Package` project settings pane ([case 1291709](https://issuetracker.unity3d.com/issues/inputsystem-exception-thrown-continuously-when-undo-operation-is-performed-with-supported-devices-list-in-the-project-settings)).
- Fixed incorrect indexing in `InputUser.OnDeviceChanged` that could result in incorrect pairing of devices or `IndexOutOfRangeException` being thrown when removing, adding or reconfiguring a device. Fix contribution by [Mikael Klages](https://github.com/ITR13) in [#1359](https://github.com/Unity-Technologies/InputSystem/pull/1359).
- Fixed incorrect indexing when sorting magnitude based on score in `InputActionRebindingExtensions.RebindingOperation` which could result in incorrect magnitudes for candidates. Contribution by [Fredrik Ludvigsen](https://github.com/steinbitglis) in [#1348](https://github.com/Unity-Technologies/InputSystem/pull/1348).
- Fixed inconsistent ordering and execution when adding to or removing from the various callbacks in the API (such as `InputSystem.onDeviceChange` but also `InputAction.started` etc.) during the execution of a callback ([case 1322530](https://issuetracker.unity3d.com/issues/inputsystems-events-are-not-called-the-order-they-were-added-when-they-are-modified-in-the-middle-of-the-call-by-other-listener).
- Fixed inconsistent behavior of WebGL gamepad left/right stick. Up/Down controls were reverse of X/Y controls. ([case 1348959](https://fogbugz.unity3d.com/f/cases/1348959))
- Fixed `PlayerInputManager`s join action not triggering when using a referenced `InputAction` ([case 1260625](https://issuetracker.unity3d.com/issues/input-system-player-input-managers-join-action-is-not-triggered-when-using-a-referenced-input-action)).
- Fixed UI issue where pressing the wrong button was possible while quickly moving through a UI because the submit action fired on action press instead of action release ([1333563](https://issuetracker.unity3d.com/issues/input-submit-action-is-called-on-release-rather-than-on-press-when-using-enter-key)).
- Fixed InvalidOperationException when opening a preset created from a .inputactions asset ([case 1199544](https://issuetracker.unity3d.com/issues/input-system-properties-are-not-visible-and-invalidoperationexception-is-thrown-on-selecting-inputactionimporter-preset-asset)).
- Fixed a problem arising when combining InputSystemUIInputModule and PlayInput with SendMessage or BroadcastMessage callback behavior on the same game object or hierarchy which is an ambiguous input setup. This fix eliminates callbacks into InputSystemUIInputModule. Related to ([1343712](https://issuetracker.unity3d.com/issues/input-system-ui-components-lags-when-using-input-system-ui-input-module-together-with-player-input-component)).
- Fixed inconsistent usage of `ENABLE_PROFILER` define together with `Profiler.BeginSample`/`Profiler.EndSample` by removing `ENABLE_PROFILER` macro check because `BeginSample`/`EndSample` are already conditional with `[Conditional("ENABLE_PROFILER")]` ([case 1350139](https://issuetracker.unity3d.com/issues/inconsistent-enable-profiler-scripting-defines-in-inputmanager-dot-cs-when-using-profiler-dot-beginssample-and-profiler-dot-endsample)).
- Remediated majority of performance issues with high frequency mice (>=1kHz poll rates) in release mode by merging consecutive mouse move events together ([case 1281266](https://issuetracker.unity3d.com/issues/many-input-events-when-using-1000hz-mouse)), see the events documentation for more information.
- Fixed `InputEventTrace` replays skipping over empty frames and thus causing playback to happen too fast.
- Fixed `"Pointer should have exited all objects before being removed"` error when changing screen orientation on mobile.
- Controls such as mouse positions are no longer reset when focus is lost.
- Pressing a uGUI `Button` and then alt-tabbing away, letting go of the button, and then going back to the application will no longer trigger a button click.
- Fixed `Input.onUnpairedDeviceActivity` triggering from editor input.
- Fixed 'up' and 'down' controls on `WebGLGamepad` left and right sticks not being clamped correctly.

#### Actions

- Fixed right-clicking in empty action map or action list not popping up context menu ([case 1336426](https://issuetracker.unity3d.com/issues/cant-open-drop-down-menu-when-hovering-over-free-space-in-input-action)).
- Fixed binding paths being misaligned in UI when switching to text mode editing ([case 1200107](https://issuetracker.unity3d.com/issues/input-system-path-input-field-text-is-clipping-under-binding-in-the-properties-section)).
- Fixed `"Exception: Style.Draw may not be called with GUIContent that is null."` error from `PlayerInput` inspector when having an action map with no actions ([case 1317735](https://issuetracker.unity3d.com/issues/multiple-error-messages-are-thrown-when-trying-to-expand-the-event-list-of-an-input-actions-asset-that-has-an-empty-action-map)).
- Fixed calling `GetBindingDisplayString()` on an `InputAction` with a composite binding leading to doubled up output ([case 1321175](https://issuetracker.unity3d.com/issues/macos-input-system-getbindingdisplaystring-returns-empty-strings-for-some-mappings)).
- Fixed `MultiTapInteraction` not respecting `InputSettings.multiTapDelayTime` ([case 1292754](https://issuetracker.unity3d.com/issues/multitapdelaytime-does-not-influence-maxtapspacing-in-input-action-assets)).
- Fixed changing values in `Input System Package` project settings not affecting default values displayed in `.inputactions` editor window ([case 1292754](https://issuetracker.unity3d.com/issues/multitapdelaytime-does-not-influence-maxtapspacing-in-input-action-assets)).
- Fixed rebinding a part of a composite with `RebindingOperation.WithTargetBinding` not also changing the type of control being looked for ([case 1272563](https://issuetracker.unity3d.com/issues/input-system-performinteractiverebinding-method-doesnt-detect-button-input-when-rebinding-part-of-a-2d-vector-composite)).
- <a name="axiscomposite-min-max-value-fix"></a> Fixed `AxisComposite` not respecting `minValue` and `maxValue` properties ([case 1335838](https://issuetracker.unity3d.com/issues/inputsystem-1d-axis-composite-binding-will-return-a-incorrect-value-if-minvalue-and-maxvalue-is-not-1-and-1)).
- Fixed `ArgumentOutOfRangeException` caused by `IsPointerOverGameObject` ([case 1337354](https://issuetracker.unity3d.com/issues/mobile-argumentoutofrangeexception-is-thrown-when-calling-ispointerovergameobject)).
- `PlayerInput` no longer logs an error message when it is set to `Invoke UnityEvents` and can't find  an action in the given `.inputactions` asset ([case 1259577](https://issuetracker.unity3d.com/issues/an-error-is-thrown-when-deleting-an-input-action-and-entering-play-mode)).
- Fixed `HoldInteraction` getting stuck when hold and release happens in same event ([case 1346786](https://issuetracker.unity3d.com/issues/input-system-the-canceled-event-is-not-fired-when-clicking-a-button-for-a-precise-amount-of-time)).
- Fixed adding an action in the `.inputactions` editor automatically duplicating interactions and processors from the first action in the map.
- Fixed `InputActionSetupExtensions.ChangeBinding` when modifying binding from a different action than specified. Contribution by [Fredrik Ludvigsen](https://github.com/steinbitglis) in [#1348](https://github.com/Unity-Technologies/InputSystem/pull/1352).

### Added

- Added `InputSystem.runUpdatesInEditMode` to enable processing of non-editor updates without entering playmode (only available for XR).
- Added a new "UI vs Game Input" sample to the package. The sample can be installed from the Unity Package Manager UI in the editor.
  * The sample demonstrates how to deal with inputs that may both lead to UI actions as well as in-game actions.
- Added method `SetMotorSpeedsAndLightBarColor` as a workaround for setting both the light bar and motor speeds simultaneously on a DualShock 4 controller ([case 1271119](https://issuetracker.unity3d.com/issues/dualshock4-setlightbarcolor-and-setmotorspeeds-cannot-be-called-on-the-same-frame-using-input-system)).
- Added the concept of "soft" and "hard" device resets.
  * In general, resetting a device will reset its state to default values.
  * Individual controls can be marked as `dontReset` to exclude them from resets. This makes the reset "soft" (default).
    ```CSharp
    //  Perform a "soft" reset of the mouse. The mouse position will not be affected
    // but controls such as buttons will be reset.
    InputSystem.ResetDevice(Mouse.current);
    ```
  * A "hard" reset can be forced through the API. This also resets `dontReset` controls.
    ```CSharp
    // Perform a "hard" reset of the mouse. The mouse position will also be reset to (0,0).
    InputSystem.ResetDevice(Mouse.current, alsoResetDontResetControls: true);
    ```
  * Resets will lead to `InputAction`s that are enabled and in-progress from controls that being reset, to be canceled. This will not perform actions even if they trigger on, for example, button release.
- `InputDevice.canRunInBackground` can now be force-set through layouts.
   ```CSharp
   // Force XInputWindows gamepads to not run in the background.
   InputSystem.RegisterLayoutOverride(@"
       {
           ""name"": ""XInputWindowsNoCanRunInBackground"",
           ""extend"": ""XInputWindows"",
           ""runInBackground"": ""off""
       }
   ");
   ```
- Improved performance of `Touchscreen` by merging consecutive touch move events together. See the events documentation for more information.

#### Actions

- Added a new `InputAction.wantsInitialStateCheck` property that allows toggling on initial state checks for `Button` and `Pass-Through` actions (implicitly enabled for `Value` actions).
  * This allows responding immediately to controls that are already actuated when the action is enabled.
- Added new API for more easily listening for event changes.
  ```CSharp
  InputSystem.onEvent
    .ForDevice<Gamepad>()
    .Where(e => e.HasButtonPress())
    .CallOnce(e => Debug.Log("Button pressed!));
  ```
- Added new API to easily listen for button presses on any device.
  ```CSharp
  InputSystem.onAnyButtonPress
    .CallOnce(ctrl => Debug.Log($"Button '{ctrl}' pressed"));
  ```
  * This is a simple wrapper around the new API mentioned above.

### Changed

- Application focus handling behavior has been reworked.
  * When `runInBackground` is off, no action will be taken on focus loss. When focus comes back, all devices will receive a sync request. Those that don't support it will see a "soft" reset.
  * When `runInBackground` is on (which, when running in the editor, is considered to always be the case), a new setting `InputSettings.backgroundBehavior` dictates how input is to be handled while the application does not have focus. The default setting of `ResetAndDisableNonBackgroundDevices` will soft-reset and disable all devices for which `InputDevice.canRunInBackground` is false. While in the background, devices that are flagged as `canRunInBackground` will keep running as in the foreground.
  * In the editor, devices other than `Pointer` and `Keyboard` devices (i.e. anything not used to operate the editor UI) are now by default routing their input to the Game View regardless of focus. This also fixes the problem of gamepad sticks resetting to `(0,0)` on focus loss ([case 1222305](https://issuetracker.unity3d.com/issues/input-system-gamepad-stick-values-are-cached-when-changing-editor-window-focus)).
  * A new setting `InputSettings.gameViewFocus` has been introduced to determine how Game View focused is handled in the editor with respect to input.
- Editor: Removed 'Lock Input to Game View' setting in the Input Debugger.
  * The setting has been replaced by the new 'Game View Focus' project setting.
- `InputSystem.defaultButtonPressPoint` is now clamped to a minimum value of `0.0001` ([case 1349002](https://issuetracker.unity3d.com/issues/onclick-not-working-when-in-player)).
- `InputDevice.OnConfigurationChanged` can now be overridden in derived classes.
- `InputSystemUIInputModule` now defers removing pointers for touches by one frame.
  * This is to ensure that `IsPointerOverGameObject` can meaningfully be queried for touches that have happened within the frame &ndash; even if by the time the method is called, a touch has technically already ended ([case 1347048](https://issuetracker.unity3d.com/issues/input-system-ispointerovergameobject-returns-false-when-used-with-a-tap-interaction)).
  * More precisely, this means that whereas before a `PointerExit` and `PointerUp` was received in the same frame, a touch will now see a `PointerUp` in the frame of release but only see a `PointerExit` in the subsequent frame.
- Calling `EventSystem.IsPointerOverGameObject()` from within `InputAction` callbacks (such as `InputAction.performed`) will now result in a warning.
  * UI updates *after* input and consumes input through `InputAction`s as they are processed. Thus, querying UI state from within `InputAction` callbacks will query outdated UI state.
- Changed `TrackedPoseDriver` to use properties of type `InputActionProperty` rather than `InputAction` to allow more flexibility.
- Changed quickstart documentation sample to use the Update method instead of FixedUpdate to show a more correct usage of the `wasPressedThisFrame` API.

## [1.1.0-pre.5] - 2021-05-11

- Fixes a problem with the package's manifest missing a dependency on the UI Elements module.

## [1.1.0-pre.4] - 2021-05-04

### Changed

- The `VirtualMouseInput` component is now part of the Input System assembly. It was previously packaged with the `Gamepad Mouse Cursor` sample.
  * The component has a different GUID from before, so existing setups that use the component from the sample are not broken. To use the built-in component you must explicitly switch over.
- `InputTestFixture` no longer deletes the `GameObject`s in the current scene in its `TearDown` ([case 1286987](https://issuetracker.unity3d.com/issues/input-system-inputtestfixture-destroys-test-scene)).
  * This was added for the sake of the Input System's own tests but should not have been in the public fixture.
- Generic `Gamepad` now has platform independent long button names. Previously it used different names if editor targeted PS4/Switch consoles (case 1321676).
- When creating a new control scheme with a name `All Control Schemes`, `All Control Schemes1` will be created to avoid confusion with implicit `All Control Schemes` scheme ([case 1217379](https://issuetracker.unity3d.com/issues/control-scheme-cannot-be-selected-when-it-is-named-all-control-schemes)).
- Display names of keyboard buttons are now passed through `ToLower` and `ToTitleCase` to enforce consistent casing between different platforms and keyboard layouts ([case 1254705](https://issuetracker.unity3d.com/issues/the-display-names-for-keyboard-keys-in-the-input-debugger-do-not-match-those-defined-in-input-system-package)).
- Editor: All remaining `InputUser` instances are now removed automatically when exiting play mode. This means that all devices are automatically unpaired.
  * In essence, like `InputAction`, `InputUser` is now considered a player-only feature.
- Events queued __during__ event processing (i.e. `InputSystem.Update()`) are now processed in the same frame. This eliminates the 1-frame lag previously incurred by simulated input.
  * Note that this does not extend to input queued __outside__ of event processing but in the same frame. For example, input queued by the UI (such as by `OnScreenButton` and `OnScreenStick`) will still see a 1-frame lag as UI event processing happens later in the frame and outside of input event processing.

#### Actions

- When removing/unplugging a device, it will now also be removed from the device list of `InputActionMap.devices` and `InputActionAsset.devices`.
  ```CSharp
  var gamepad = InputSystem.AddDevice<Gamepad>();
  var actions = new MyGeneratedActions();
  actions.devices = new[] { gamepad };
  InputSystem.RemoveDevice(gamepad);
  // `actions.devices` is now an empty array.
  ```
- Adding an action to a `InputActionMap` that is part of an `InputActionAsset` now requires all actions in the asset to be disabled ([case 1288335](https://issuetracker.unity3d.com/issues/adding-actions-at-runtime-to-existing-map-from-asset-triggers-assertion-error)).
  * This used to trigger an `Assert` at runtime but now properly throws an `InvalidOperationException`.

### Fixed

- Fixed inputs in game view sometimes not working when running in the editor, as initial focus state could end up being incorrect.
- Fixed bad performance in Input Debugger with high-frequency devices (e.g. 1+ KHz gaming mice). Before, high event volumes led to excessive refreshes of debugger data.
- Fixed compile error on tvOS due to step counter support for iOS added in `1.1.0-preview.3`.
- Fixed PS4- and PS3-specific `rightTriggerButton` and `leftTriggerButton` controls not being marked as synthetic and thus conflicting with `rightTrigger` and `leftTrigger` input ([case 1293734](https://issuetracker.unity3d.com/issues/input-system-when-binding-gamepad-controls-triggerbutton-gets-bound-instead-of-triggeraxis)).
  * This manifested itself, for example, when using interactive rebinding and seeing `rightTriggerButton` getting picked instead of the expected `rightTrigger` control.
- Fixed changes to usages of devices in remote player not being reflected in Input Debugger.
- Fixed exceptions and incorrect values with HIDs using 32-bit fields ([case 1189859](https://issuetracker.unity3d.com/issues/inputsystem-error-when-vjoy-is-installed)).
  * This happened, for example, with vJoy installed.
- Fixed `InputUser` no longer sending `InputUserChange.ControlsChanged` when adding a new user after previously, all users were removed.
  * Fix contributed by [Sven Herrmann](https://github.com/SvenRH) in [1292](https://github.com/Unity-Technologies/InputSystem/pull/1292).
- Fixed `AxisDeadzoneProcessor` min/max values not being settable to 0 in editor UI ([case 1293744](https://issuetracker.unity3d.com/issues/input-system-input-system-axis-deadzone-minimum-value-fallsback-to-default-value-if-its-set-to-0)).
- Fixed blurry icons in input debugger, asset editor, input settings ([case 1299595](https://issuetracker.unity3d.com/issues/inputsystem-supported-device-list-dropdown-icons-present-under-project-settings-are-not-user-friendly)).
- Fixed `clickCount` not being incremented correctly by `InputSystemUIInputModule` for successive mouse clicks ([case 1317239](https://issuetracker.unity3d.com/issues/eventdata-dot-clickcount-doesnt-increase-when-clicking-repeatedly-in-the-new-input-system)).
- <a name="ui_multiple_scenes_fix"></a>Fixed UI not working after additively loading scenes with additional InputSystemUIInputModule modules ([case 1251720](https://issuetracker.unity3d.com/issues/input-system-buttons-cannot-be-pressed-after-additively-loading-scenes-with-additional-event-systems)).
- Fixed no `OnPointerExit` received when changing UI state without moving pointer ([case 1232705](https://issuetracker.unity3d.com/issues/input-system-onpointerexit-is-not-triggered-when-a-ui-element-interrupts-a-mouse-hover)).
- Fixed reference to `.inputactions` of `Player Prefab` referenced by `PlayerInputManager` being destroyed on going into play mode, if the player prefab was a nested prefab ([case 1319756](https://issuetracker.unity3d.com/issues/playerinput-component-loses-its-reference-to-an-inputactionasset)).
- Fixed "Scheme Name" label clipped in "Add Control Schema" popup window ([case 1199560]https://issuetracker.unity3d.com/issues/themes-input-system-scheme-name-is-clipped-in-add-control-schema-window-with-inter-default-font)).
- Fixed `InputSystem.QueueEvent` calls from within `InputAction` callbacks getting dropped entirely ([case 1297339](https://issuetracker.unity3d.com/issues/input-system-ui-button-wont-click-when-simulating-a-mouse-click-with-inputsystem-dot-queueevent)).
- Fixed `InputSystemUIInputModule` being in invalid state when added from `Awake` to a game object when entering playmode ([case 1323566](https://issuetracker.unity3d.com/issues/input-system-default-ui-actions-do-not-register-when-adding-inputsystemuiinputmodule-at-runtime-to-an-active-game-object)).
- Fixed `Keyboard.current` becoming `null` after `OnScreenButton` is disabled or destroyed ([case 1305016](https://issuetracker.unity3d.com/issues/inputsystem-keyboard-dot-current-becomes-null-after-onscreenbutton-is-destroyed)).

#### Actions

- Fixed rebinding not working for any discrete control that was held when the rebinding operation started ([case 1317225](https://issuetracker.unity3d.com/issues/inputsystem-a-key-will-not-be-registered-after-rebinding-if-it-was-pressed-when-the-rebinding-operation-started)).
- Fixed bindings being added to every InputAction in a collection when editing a collection of InputActions in the inspector. ([case 1258578](https://issuetracker.unity3d.com/issues/adding-a-binding-to-one-inputaction-element-in-a-list-adds-the-same-binding-to-all-the-other-elements-in-the-list))
- Fixed `Retrieving array element that was out of bounds` and `SerializedProperty ... has disappeared!` errors when deleting multiple action bindings in the input asset editor ([case 1300506](https://issuetracker.unity3d.com/issues/errors-are-thrown-in-the-console-when-deleting-multiple-bindings)).
- Fixed delete key not working in the input actions editor ([case 1282090](https://issuetracker.unity3d.com/issues/input-system-delete-key-doesnt-work-in-the-input-actions-window)).
- Fixed actions embedded into `MonoBehaviours` not showing bindings added directly from within constructors ([case 1291334](https://issuetracker.unity3d.com/issues/input-action-binding-doesnt-show-up-in-the-inspector-when-set-using-a-script)).
  ```CSharp
  public class MyMB : MonoBehaviour {
    // This would end up not showing the binding in the inspector.
    public InputAction action = new InputAction(binding: "<Gamepad>/leftStick");
  ```
- Fixed tooltips not appearing for elements of the Input Actions editor window ([case 1311595](https://issuetracker.unity3d.com/issues/no-tooltips-appear-when-hovering-over-parts-of-input-action-editor-window)).
- Fixed `NullReferenceException` when reading values through `InputAction.CallbackContext` on a `OneModifierComposite` or `TwoModifierComposite` binding.
- Fixed multi-taps not working when multiple controls were bound to an action ([case 1267805](https://issuetracker.unity3d.com/issues/input-system-multi-tap-interaction-doesnt-get-triggered-when-there-are-2-or-more-bindings-in-the-active-control-scheme)).
  * When there were multiple controls bound to an action, this bug would get triggered by any interaction that did not result in a phase change on the action.
- Fixed runtime rebinds added as new bindings from leaking into .inputactions assets when exiting play mode ([case 1190502](https://issuetracker.unity3d.com/issues/inputsystem-runtime-rebinds-are-leaking-into-inputactions-asset))
- Fixed `IndexOutOfRangeException` and `null` elements in `InputUser.lostDevices` when an `InputUser` loses a devices from a control scheme with only optional devices ([case 1275148](https://issuetracker.unity3d.com/issues/disconnecting-and-reconnecting-input-device-causes-exception-in-inputuser)).
- Fixed binding path selection windows not remembering navigation state when going up through hierarchy ([case 1254981](https://issuetracker.unity3d.com/issues/action-binding-path-selection-windows-doesnt-remember-navigation-state)).

### Added

- Support for Device Simulator touchscreen input.
- Enabled XR device support on Magic Leap (Lumin).
- Added ability to force XR Support in a project by defining `UNITY_INPUT_FORCE_XR_PLUGIN`.
- Added a warning message to PlayerInputManager editor when the attached input action asset won't work with Join Players When Button Is Pressed behaviour due to missing control scheme device requirements ([case 1265853](https://issuetracker.unity3d.com/issues/input-system-player-prefabs-are-not-instantiated-on-join-action-when-they-have-inputactionasset-assigned-to-them)).
- Added support for [UI Toolkit](https://docs.unity3d.com/Manual/UIElements.html) with Unity 2021.1+.
  * UITK is now supported as a UI solution in players. Input support for both [Unity UI](https://docs.unity3d.com/Manual/com.unity.ugui.html) and [UI Toolkit](https://docs.unity3d.com/Manual/UIElements.html) is based on the same `InputSystemUIInputModule` code path. More details in the manual.
- `InputSystemUIInputModule` now has an `xrTrackingOrigin` property. When assigned, this will transform all tracked device positions and rotations from it's local space into Unity's world space ([case 1308480](https://issuetracker.unity3d.com/issues/xr-sdk-tracked-device-raycaster-does-not-work-correctly-with-worldspace-canvas-when-xr-camera-is-offset-from-origin)).
- Added `InputSystemUIInputModule.GetLastRaycastResult`. This returns the most recent raycast result and can be used to draw ray visualizations or get information on the most recent UI object hit.
- Added `InputStateBlock` support for `kFormatSBit` when working with floats ([case 1258003](https://issuetracker.unity3d.com/issues/hid-exceptions-are-thrown-when-launching-a-project-while-analog-keyboard-is-connected-to-the-machine)).
- Added an API to parse control paths.
  ```CSharp
  var parsed = InputControlPath.Parse("<XRController>{LeftHand}/trigger").ToArray();

  Debug.Log(parsed.Length); // Prints 2.
  Debug.Log(parsed[0].layout); // Prints "XRController".
  Debug.Log(parsed[0].name); // Prints an empty string.
  Debug.Log(parsed[0].usages.First()); // Prints "LeftHand".
  Debug.Log(parsed[1].layout); // Prints null.
  Debug.Log(parsed[1].name); // Prints "trigger".
  ```
  * Can, for example, be used with `InputBinding.path`.
- Added a new API-only setting in the form of `InputSystem.settings.maxEventBytesPerUpdate`.
  * Puts an upper limit on the number of event bytes processed in a single update.
  * If exceeded, any additional event data will get thrown away and an error will be issued.
  * Set to 5MB by default.
- Added a new API-only setting called `InputSystem.settings.maxQueuedEventsPerUpdate`.
  * This limits the number of events that can be queued during event processing using the `InputSystem.QueueEvent` method. This guards against infinite loops in the case where an action callback queues an event that causes the same action callback to be called again.
- Added `InputSystemUIInputModule.AssignDefaultActions` to assign default actions when creating ui module in runtime.
- Added `UNITY_INCLUDE_TESTS` define constraints to our test assemblies, which is 2019.2+ equivalent to `"optionalUnityReferences": ["TestAssemblies"]`.

## [1.1.0-preview.3] - 2021-02-04

### Changed

- An upper limit of 1024 controls per device and 1kb of memory state per device has been introduced.
  * This allows for certain optimizations.
  * Should the limits prove too tight, they can be raised in the future.
  * The most complex device we have at the moment (`Touchscreen`) has 242 controls and 616 bytes of state.
- `TouchSimulation` now __disables__ the `Pointer` devices it reads input from.
  * This is to address the problem of mouse input leading to __both__ mouse and touch input happening concurrently. Instead, enabling touch simulation will now effectively __replace__ mouse and pen input with touch input.
  * Devices such `Mouse` and `Pen` will remain in place but will not get updated. Events received for them will be consumed by `TouchSimulation`.
- Enabled XR device support on Switch.

### Fixed

- Fixed Right stick to use AXIS.Z and AXIS.RZ for Android gamepads.
- Fixed triggers to always use Axis.Gas and Axis.Brake for Android gamepads.
- Fixed precompiled layouts such as `FastKeyboard` leading to build time regressions with il2cpp (case 1283676).
- Fixed `InputDevice.canRunInBackground` not being correctly set for VR devices (thus not allowing them to receive input while the application is not focused).
- Fixed `InputUser.OnEvent` and `RebindingOperation.OnEvent` exhibiting bad performance profiles and leading to multi-millisecond input update times (case 1253371).
  * In our own measurements, `InputUser.OnEvent` is >9 times faster than before and `RebindingOperation.OnEvent` is ~2.5 times faster.
- Fixed PS4 controller not recognized on Mac when connected over Bluetooth ([case 1286449](https://issuetracker.unity3d.com/issues/input-system-dualshock-4-zct1e-dualshock-2-v1-devices-are-not-fully-recognised-over-bluetooth)).
- Fixed `EnhancedTouch` leaking `NativeArray` memory on domain reloads ([case 1190150](https://issuetracker.unity3d.com/issues/new-input-system-simulated-touch-in-editor-doesnt-work)).
- Fixed `TouchSimulation` leading to `"Pointer should have exited all objects before being removed"` errors ([case 1190150](https://issuetracker.unity3d.com/issues/new-input-system-simulated-touch-in-editor-doesnt-work)).
- Fixed multi-touch not working with `InputSystemUIInputModule` ([case 1271942](https://issuetracker.unity3d.com/issues/android-onenddrag-not-being-called-when-there-are-at-least-2-touches-on-the-screen)).
  * This also manifested itself when using On-Screen Controls and not being able to use multiple controls at the same time (for example, in the [Warriors demo](https://github.com/UnityTechnologies/InputSystem_Warriors)).
- Fixed restart prompt after package installation not appearing on Unity 2020.2+ ([case 1292513](https://issuetracker.unity3d.com/issues/input-system-after-package-install-the-update-slash-switch-and-restart-prompt-does-not-appear)).
- Fixed action with multiple bindings getting stuck in `Performed` state when two or more controls are pressed at the same time ([case 1295535](https://issuetracker.unity3d.com/issues/input-system-not-registering-multiple-inputs)).
  * Regression introduced in 1.1-preview.2.
- Fixed `Touch.activeTouches` having incorrect touch phases after calling `EnhancedTouch.Disable()` and then `EnhancedTouch.Enable()` ([case 1286865](https://issuetracker.unity3d.com/issues/new-input-system-began-moved-and-ended-touch-phases-are-not-reported-when-a-second-scene-is-loaded)).
- Fixed compile errors related to XR/AR on console platforms.

#### Actions

- <a name="same_control_multiple_times_fix"></a>Fixed actions not triggering correctly when multiple bindings on the same action were referencing the same control ([case 1293808](https://issuetracker.unity3d.com/product/unity/issues/guid/1293808/)).
  * Bindings will now "claim" controls during resolution. If several bindings __on the same action__ resolve to the same control, only the first such binding will successfully resolve to the control. Subsequent bindings will only resolve to controls not already referenced by other bindings on the action.
  ```CSharp
  var action = new InputAction();
  action.AddBinding("<Gamepad>/buttonSouth");
  action.AddBinding("<Gamepad>/buttonSouth"); // Will be ignored.
  action.AddBinding("<Gamepad>/button*"); // Will only receive buttonWest, buttonEast, and buttonNorth.
  ```
  * This also means that `InputAction.controls` will now only contain any control at most once.
- Fixed JSON serialization of action maps not preserving empty binding paths ([case 1231968](https://issuetracker.unity3d.com/issues/cloning-actionmap-through-json-converts-empty-paths-to-null-which-is-not-allowed)).

### Added

- Added DualShock4GamepadAndroid and XboxOneGamepadAndroid layout for Android
- Added a new high-performance way to iterate over changed controls in an event.
  ```CSharp
  // Can optionally specify a magnitude threshold that controls must cross.
  // NOTE: This will note allocate GC memory.
  foreach (var control in eventPtr.EnumerateChangedControls(magnitudeThreshold: 0.1f))
      Debug.Log($"Control {control} changed state");
  ```
  * This can be used, for example, to implement much more performant "any button pressed?" queries.
  ```CSharp
  InputSystem.onEvent +=
      (eventPtr, device) =>
      {
          // Ignore anything that is not a state event.
          var eventType = eventPtr.type;
          if (eventType != StateEvent.Type && eventType != DeltaStateEvent.Type)
              return;

          // Find all changed controls actuated above the button press threshold.
          foreach (var control in eventPtr.EnumerateChangedControls
              (device: device, magnitudeThreshold: InputSystem.settings.defaultButtonPressThreshold))
              // Check if it's a button.
              if (control is ButtonControl button)
                  Debug.Log($"Button {button} was pressed");
      }
  ```
- Added support for Step Counter sensors for iOS.
  * You need to enable **Motion Usage** under Input System settings before using the sensor. You can also manually add **Privacy - Motion Usage Description** to your application's Info.plist file.

## [1.1.0-preview.2] - 2020-10-23

### Changed

- The `submit` and the `cancel` actions of the UI input module now trigger on __release__ instead of press. This makes the behavior consistent with clicks triggering UI response on release rather than press.
- Removed the old "Tanks" demo (previously available from the samples shipped with the package).
  * Added a new and improved demo project, which you can download from the [InputSystem_Warriors](https://github.com/UnityTechnologies/InputSystem_Warriors) GitHub repository.

#### Actions

- Actions of type `InputActionType.Button` now respect button press (and release) points.
  * Previously, button-type actions, when used without explicit "Press" interactions, would perform immediately when a bound control was actuated.
  * Now, a button-type action will behave the same as if a "Press" interaction is applied with "Trigger Behavior" set to "Press Only".
  * This means that a button-type action will now perform (and perform __once__ only) when a control crosses the button press threshold defined in the global settings or, if present, locally on a `ButtonControl`. It will then stay performed and finally cancel only when the control falls back to or below the release threshold.
- `InputAction.ReadValue<T>()` now always returns `default<T>` when the action is canceled.
  * This is to make it consistent with `InputAction.CallbackContext.ReadValue<T>()` which already returned `default<T>` when the action was canceled.
  * In general, all APIs that read values will return default values when an action is in a phase other than `Started` or `Performed`.
- If multiple actions in different action maps but in the same .inputactions asset have the same name, calling `InputActionAsset.FindAction()` with just an action name will now return the first __enabled__ action. If none of the actions are enabled, it will return the first action with a matching name as before ([case 1207550](https://issuetracker.unity3d.com/issues/input-system-action-can-only-be-triggered-by-one-of-the-action-maps-when-action-name-is-identical)).
  ```CSharp
  var map1 = new InputActionMap("map1");
  var map2 = new InputActionMap("map2");
  map1.AddAction("actionWithSameName");
  map2.AddAction("actionWithSameName");
  var asset = ScriptableObject.CreateInstance<InputActionAsset>();
  asset.AddActionMap(map1);
  asset.AddActionMap(map2);

  map2["actionWithSameName"].Enable();

  var action = asset["actionWithSameName"];
  // Before: "map1/actionWithSameName"
  // Now: "map2/actionWithSameName"
  ```

### Fixed

- Fixed player build causing `ProjectSettings.asset` to be checked out in Perforce ([case 1254502](https://issuetracker.unity3d.com/issues/projectsettings-dot-asset-is-checked-out-in-perforce-when-building-a-project-with-the-input-system-package-installed)).
- Fixed player build corrupting preloaded asset list in `PlayerSettings` if it was modified by another build processor.
- Fixed remoting in Input Debugger not working for devices in the player that are created from generated layouts (such as XR devices).
- Fixed potential `NullReferenceException` in `InputActionProperty` when the `InputActionReference` is `null`.
- Fixed "On-Screen Controls" sample still using `StandaloneInputModule` and thus throwing `InvalidOperationException` when used with "Active Input Handling" set to "Input System Package (New)" ([case 1201866](https://issuetracker.unity3d.com/issues/input-system-old-input-module-is-available-in-onscreencontrolssample-sample-scene-from-package)).
- Fixed `OnScreenButton` leaving button controls in pressed state when disabled in-between receiving `OnPointerDown` and `OnPointerUp`. Usually manifested itself by having to click the button twice next time it was enabled.
- Fixed exiting out of play mode in the Unity Editor while a test run is in progress leading to the Input System permanently losing all its state until the editor is restarted ([case 1251724](https://issuetracker.unity3d.com/issues/the-input-system-does-not-get-re-enabled-when-a-playmode-input-test-is-interrupted)).
- Fixed max values for `Axis` and `Double` controls stored as multi-bit fields being off by one ([case 1223436](https://issuetracker.unity3d.com/issues/value-equal-to-1-is-not-returned-by-the-input-system-when-reading-a-multi-bit-control)).
  * Fix contributed by [jamre](https://github.com/jamre) in [962](https://github.com/Unity-Technologies/InputSystem/pull/962). Thank you!
- Fixed debug assert in `InputDeviceTester` sample when simultaneously pressing two buttons on gamepad ([case 1244988](https://issuetracker.unity3d.com/issues/input-system-runtime-errors-when-pressing-more-than-one-button-at-the-same-time)).
- Fixed use of UI `Slider` causing drag thresholds to no longer work ([case 1275834](https://issuetracker.unity3d.com/issues/inputsystem-drag-threshold-value-is-ignored-for-scroll-view-after-interacting-with-a-slider-slash-scroll-bar)).
- Fixed layout lists in Input Debugger not updating when removing layouts.
- Fixed device connects leading to different but similar device being reported as reconnected.

#### Actions

- Fixed Action with multiple bindings becoming unresponsive after a Hold interaction was performed ([case 1239551](https://issuetracker.unity3d.com/issues/input-system-hold-interaction-makes-an-input-action-unresponsive-when-2-or-more-binding-are-attached-to-the-same-input-action)).
- Fixed `NullReferenceException` when `Player Input` component `Create Action` is pressed and saved ([case 1245921](https://issuetracker.unity3d.com/issues/input-system-nullreferenceexception-is-thrown-when-player-input-component-create-action-is-pressed-and-saved)).
- Fixed `InputActionTrace.ActionEventPtr.ReadValueAsObject` leading to `InvalidCastException` when trying to read values that came from composite bindings.
- Fixed not being able to stack a `MultiTap` on top of a `Tap` ([case 1261462](https://issuetracker.unity3d.com/issues/multi-tap-and-tap-interactions-in-the-same-action-doesnt-work-properly)).
- Fixed rebinds triggered by the Enter key causing stuck Enter key states ([case 1271591](https://issuetracker.unity3d.com/issues/input-system-rebind-action-requires-two-inputs-slash-presses-when-using-the-enter-key)).
- Fixed `Map index on trigger` and `IndexOutOfRangeException` errors when using multiple Interactions on the same Action. ([case 1253034](https://issuetracker.unity3d.com/issues/map-index-on-trigger-and-indexoutofrangeexception-errors-when-using-multiple-interactions-on-the-same-action)).
- Fixed context menu in action editor not filtering out composites the same way that the `+` icon menu does. This led to, for example, a "2D Vector" composite being shown as an option for a button type action.
- Fixed initial state checks for composite bindings failing if performed repeatedly. For example, doing a `ReadValue<Vector2>` for a WASD binding would return an incorrect value after disabling the map twice while no input from the keyboard was received ([case 1274977](https://issuetracker.unity3d.com/issues/input-system-cannot-read-vector2-values-after-inputactionset-has-been-disabled-and-enabled-twice)).
- Fixed "Add Interaction" menu in action editor not filtering out interactions with incompatible value types ([case 1272772](https://issuetracker.unity3d.com/issues/new-input-system-action-gets-called-only-once-when-using-mouse-press-interaction)).
- Fixed `PlayerInput` no longer auto-switching control schemes if `neverAutoSwitchControlSchemes` was toggled off and back on after the component was first enabled ([case 1232039](https://issuetracker.unity3d.com/issues/input-system-auto-switch-locks-on-one-device-when-its-disabled-and-re-enabled-via-script)).
- Fixed action map name being the same as .inputactions asset name leading to compile errors when `Generate C# Class` is used; now leads to import error ([case 1212052](https://issuetracker.unity3d.com/issues/input-system-user-can-name-inputaction-asset-and-action-map-the-same-creating-compilation-errors-on-generation)).
- Fixed bindings not getting updated when binding by display name and there is no control with the given display name initially.
  ```
  // If at the time this action is enabled, there's no ä key on the keyboard,
  // this did not update properly later when switched to a layout that does have the key.
  var action = new InputAction(binding: "<Keyboard>/#(ä)");
  ```

### Added

- Added tvOS documentation entries in 'Supported Input Devices' page.

#### Actions

- Added "release thresholds" for buttons.
  * Release points are now separated from press points by a percentage threshold.
  * The threshold is defined by `InputSettings.buttonReleaseThreshold`.
  * Thresholds are defined as percentages of press points. A release is thus defined as a button, after having reached a value of at least `InputSettings.defaultButtonPressPoint` (or whatever local press is used), falling back to a value equal to or less than `InputSettings.buttonReleaseThreshold` percent of the press point.
  * This is intended to solve the problem of buttons flickering around button press points.
  * The default threshold is set at 75%, that is, buttons release at 3/4 of the press point.
- Added new methods to the `InputAction` class:
  * `InputAction.IsPressed()`: Whether a bound control has crossed the press threshold and has not yet fallen back below the release threshold.
  * `InputAction.WasPressedThisFrame()`: Whether a bound control has crossed the press threshold this frame.
  * `InputAction.WasReleasedThisFrame()`: Whether a bound control has fallen back below the release threshold this frame.
  * `InputAction.WasPerformedThisFrame()`: Whether the action was performed at any point during the current frame. Equivalent to `InputAction.triggered`, which will be deprecated in the future.
  * `InputAction.Reset()`: Forcibly reset the action state. Cancels the action, if it is currently in progress.
- Added `InputAction.GetTimeoutCompletionPercentage` to query the amount left to complete a currently ongoing interaction.
  ```CSharp
  // Let's say there's a hold interaction on a "warp" action. The user presses a button bound
  // to the action and then holds it. While the user holds the button, we want to know how much
  // longer the user will have to hold it so that we can display feedback in the UI.
  var holdCompleted = playerInput.actions["warp"].GetTimeoutCompletionPercentage();
  ```
- Added three new binding composite types:
  * `OneModifierComposite`: This is a generalization of `ButtonWithOneModifier` (which is still available but now hidden from the UI) which also represents bindings such as "SHIFT+1" but now can be used to target bindings other than buttons (e.g. "SHIFT+delta").
  * `TwoModifiersComposite`: This is a generalization of `ButtonWithTwoModifiers` (which is still available but now hidden from the UI) which also represents bindings such as "SHIFT+CTRL+1" but now can be used to target bindings other than buttons (e.g. "SHIFT+CTRL+delta").
  * `Vector3Composite`: Works the same way `Vector2Composite` does. Adds a `forward` and `backward` binding in addition to `up`, `down`, `left`, and `right`.

## [1.1.0-preview.1] - 2020-08-20

>__The minimum version requirement for the Input System package has been moved up to 2019.4 LTS.__

### Changed

#### Actions

- Auto-generated C# files now have `<auto-generated>` headers so they get ignored by Rider code analysis.
- Auto-generated C# classes are now `partial` so that they can be manually extended.
- Deleting a composite binding with `action.ChangeBinding(0).Erase()` now also erases all the bindings that are part of the composite.
- Trigger binding resolution from within action callbacks (e.g. `InputAction.performed`) will now defer resolution until after the callback has completed.
  * This fixes crashes such as [case 1242406](https://issuetracker.unity3d.com/issues/mecanim-crash-when-entering-or-exiting-play-mode-destroying-gameobjects) where disabling `PlayerInput` from within an action callback led to an action's state being released while the action was still in a callback.

### Fixed

- Fixed input history on Android mono build by alligning memory of history records
- Fixed no input being processed when running a `[UnityTest]` over several frames. Before, this required calling `InputSystem.Update` manually.
- Fixed clicking on help page button in Unity inspector for Input System components not going to relevant manual pages.
- Fixed a bug that prevented DualShock controllers from working on tvOS. (case 1221223).
- `GravitySensor`, `LinearAccelerationSensor`, and `AttitudeSensor` not being initialized on iOS ([case 1251382](https://issuetracker.unity3d.com/product/unity/issues/guid/1251382/)).
- Fixed compilation issues with XR and VR references when building to platforms that do not have complete XR and VR implementations.
- Fixed possible `NullReferenceException`s on ARMs with controls that receive automatic memory offsets.
- Fixed `TouchControl.tapCount` resetting to 0 when "Script Debugging" is enabled (case 1194636).
- Fixed `Touch.activeTouches` not having a `TouchPhase.Began` entry for touches that moved in the same frame that they began in ([case 1230656](https://issuetracker.unity3d.com/issues/input-system-mobile-enhancedtouch-screen-taps-start-with-moved-or-stationary-phase-instead-of-began)).
- Fixed sequential taps causing touches to get stuck in `Touch.activeTouches`.
- Improved performance of `Touch.activeTouches` (most notably, a lot of time was spent in endlessly repetitive safety checks).
- Fixed `EnhancedTouch` APIs not indicating that they need to be enabled with `EnhancedTouchSupport.Enable()`.
  - The APIs now throw `InvalidOperationException` when used without being enabled.
- Fixed memory corruption in `InputEventTrace.AllocateEvent` ([case 1262496](https://issuetracker.unity3d.com/issues/input-system-crash-with-various-stack-traces-when-using-inputactiontrace-dot-subscribetoall))
  * Manifested itself, for example, as crashes when using `InputActionTrace.SubscribeToAll`.
- AxisControls and Vector2Controls' X and Y subcontrols on XR devices now have a minimum range of -1 and a maximum range of 1. This means they can now properly respond to modifiers and interactions in the binding system.

#### Actions

- Fixed drag&drop reordering actions while having one control scheme selected causing bindings from other control schemes to be lost ([case 122800](https://issuetracker.unity3d.com/issues/input-system-bindings-get-cleared-for-other-control-scheme-actions-when-reordering-an-action-in-a-specific-control-scheme)).
- Fixed stack overflow in `PlayerInput.SwitchCurrentActionMap` when called from action callback ([case 1232893](https://issuetracker.unity3d.com/issues/inputsystem-switchcurrentactionmap-causes-a-stackoverflow-when-called-by-each-pahse-of-an-action)).
- Fixed control picker ending up empty when listing devices in "Supported Devices" ([case 1254150](https://issuetracker.unity3d.com/product/unity/issues/guid/1254150/)).

### Added

- Device layouts can now be "precompiled" for speed. `Keyboard`, `Mouse`, and `Touchscreen` are now included as precompiled layouts greatly reducing instantiation time and GC heap cost for these devices. For `Touchscreen`, this results in a >20x speed-up for `InputSystem.AddDevice<Touchscreen>()`.
- Added Pose Control layout. The Pose Control is used on XR Devices and wraps tracking state, position, rotation, and velocity information.

#### Actions

- Can now save binding overrides as JSON strings and restore them from such using the newly added `SaveBindingOverridesAsJson` and `LoadBindingOverridesFromJson` extension methods.
  ```CSharp
  void SaveUserRebinds(PlayerInput player)
  {
      var rebinds = player.actions.SaveBindingOverridesAsJson();
      PlayerPrefs.SetString("rebinds", rebinds);
  }

  void LoadUserRebinds(PlayerInput player)
  {
      var rebinds = PlayerPrefs.GetString("rebinds");
      player.actions.LoadBindingOverridesFromJson(rebinds);
  }
  ```

## [1.0.0] - 2020-04-23

### Fixed

- Fixed compilation issues in `TrackedDeviceRaycaster` when disabling built-in XR module.

## [1.0.0-preview.7] - 2020-04-17

### Fixed

- `VirtualMouseInput` not moving the software cursor when set to `HardwareCursorIsAvailable` but not having a hardware cursor ()
- Can now override built-in Android gamepad layouts. Previously, the input system would always choose its default defaults even after registering more specific layouts using `InputSystem.RegisterLayout`.
- `InputControlPath.TryGetControlLayout` no longer throws `NotImplementedException` for `<Mouse>/scroll/x` and similar paths where the layout is modifying a control it inherited from its base layout ([thread](https://forum.unity.com/threads/notimplementedexception-when-using-inputcontrolpath-trygetcontrollayout-on-mouse-controls.847129/)).
- Fixed compilation errors when disabling built-in VR and XR modules. ([case 1214248](https://issuetracker.unity3d.com/issues/enable-input-system-symbol-is-not-being-updated-when-the-input-system-is-changed-in-player-settings/)).
- Fixed compilation errors when disabling built-in Physics and Physics2D modules. ([case 1191392](https://issuetracker.unity3d.com/issues/inputsystem-trackeddeviceraycaster-has-hard-references-on-both-physics-and-physics2d)).
- No longer throws `NotImplementedException` when matching against a field of `InputDeviceDescription.capabilities` when the value of the field used scientific notation.
- No longer incorrectly matches fields of `InputDeviceDescription.capabilities` by prefix only (i.e. previously it would find the field "foo" when actually looking for "foobar").
- Input device debugger window slowing editor to a crawl when opened on PS4 DualShock controller.
- `InputUser.UnpairDevices()` corrupting user device list.

#### Actions

- Controls are now re-resolved after adding or removing bindings from actions ([case 1218544](https://issuetracker.unity3d.com/issues/input-system-package-does-not-re-resolve-bindings-when-adding-a-new-binding-to-a-map-that-has-already-generated-its-state)).
- Can now have spaces and special characters in action names when using `PlayerInput` with the `SendMessages` or `BroadcastMessages` behavior. Previously, an incorrect method name was generated (fix contributed by [BHSPitMonkey](https://github.com/BHSPitMonkey) in [#1022](https://github.com/Unity-Technologies/InputSystem/pull/1022); [case 1214519](https://issuetracker.unity3d.com/issues/player-input-send-messages-wont-trigger-when-input-action-name-contains-spaces)).
- Adding a new action now sets `expectedControlType` to `Button` as expected ([case 1221015](https://issuetracker.unity3d.com/issues/input-system-default-value-of-expectedcontroltype-is-not-being-set-when-creating-a-new-action)).
- Player joins with `PlayerInputManager` from button presses no longer fail if there are multiple devices of the same type present and the join was not on the first gamepad ([case 226920](https://fogbugz.unity3d.com/f/cases/1226920/)).
- `PlayerInputEditor` no longer leads to the player's `InputActionAsset` mistakenly getting replaced with a clone when the inspector is open on a `PlayerInput` component ([case 1228636](https://issuetracker.unity3d.com/issues/action-map-gets-lost-on-play-when-prefab-is-highlighted-in-inspector)).
- The control picker in the .inputactions editor will no longer incorrectly filter out layouts such as `Xbox One Gamepad (on XB1)` when using them in control schemes. Also, it will no longer filter out controls from base layouts (such as `Gamepad`) ([case 1219415](https://issuetracker.unity3d.com/issues/impossible-to-choose-gamepad-as-binding-path-when-control-scheme-is-set-as-xboxone-scheme)).
- `RebindOperation`s will no longer pick controls right away that are already actuated above the magnitude threshold when the operation starts. Instead, these controls will have to change their actuation from their initial level such that they cross the magnitude threshold configured in the operation ([case 1215784](https://issuetracker.unity3d.com/issues/unnecessary-slash-unwanted-binding-candidates-are-found-when-detecting-and-changing-an-input-value-of-an-input-device)).
- Newly added actions and action maps are now scrolled to when there are more items than fit into view. Previously newly added item was appended but outside of the visible area.
- Actions and bindings in the `.inputactions` editor are no longer force-expanded on every domain reload and whenever a new action or binding is added.
- The importer for `.inputactions` assets will now check out from version control the generated .cs file when overwriting it &ndash; which only happens if the contents differ ([case 1222972](https://issuetracker.unity3d.com/issues/inputsystem-editor-generated-c-number-file-is-not-checked-out-when-overwriting)).
- The editor for `.inputactions` assets will now check out from version control the asset before saving it.
- Drag-reordering action maps no longer throws "Should have drop target" asserts in the console (case [1229146](https://issuetracker.unity3d.com/issues/inputsystem-reordering-of-actionmaps-in-input-action-window-fails-and-throws-should-have-drop-target-error)).
- Drag-reordering actions no longer changes action IDs of some of the existing actions ([case 1231233](https://issuetracker.unity3d.com/issues/input-systems-action-ids-dont-stick-with-action-names-when-input-actions-are-reorganized)).
- References to `InputActionReference` objects created by the importer for `.inputactions` files are no longer broken when the action referenced by the object is renamed ([case 1229145](https://issuetracker.unity3d.com/issues/inputsystem-inputactionreference-loses-guid-when-its-action-is-moved-or-renamed-in-the-inputaction-asset)).
  * __NOTE: This fix does not apply to existing `InputActionReference` instances.__ The problem was inherent in the internal file IDs generated for actions &ndash; which were affected by action and map names. Thus, changing the name of an action or map would change the resulting file ID of the `InputActionReference`.<br>However, changing file IDs will break any existing reference to the object. Thus we had to preserve the existing `InputActionReference` objects under their original file ID. We hide them in the Project Browser, however. The ones that are visible now have the new, fixed file IDs.<br>To switch existing `InputActionReference` properties to the new file IDs, simply replace them with the newly created `InputActionReference`.

### Changed

- `InputDevice.all` has been deprecated due to the confusion it creates with other getters like `Gamepad.all`. Use `InputSystem.devices` instead ([case 1231216](https://issuetracker.unity3d.com/issues/joystick-dot-all-lists-more-than-just-joysticks)).
  * In the same vein, we added a new `Joystick.all` getter that works the same as `Gamepad.all`.
- Changed UI Package to be optional dependency. Removing the package will now disable all UI relevant Input code.

## [1.0.0-preview.6] - 2020-03-06

### Changed

* `InputSystemUIInputModule.trackedDeviceSelect` has been removed. Use `InputSystemUIInputModule.leftClick` instead.
* `InputSystemUIInputModule.repeatDelay` has been renamed to `moveRepeatDelay` and `repeatRate` has been renamed to `moveRepeatRate`.

### Fixed

- Fixed CS0109 warning being generated during player build due to use of `new` with the `PlayerInput.camera property` (case 1174688).
- Fixed a number of issues in `InputSystemUIInputModule`.
  * Fixed GC heap garbage when click-dragging.
  * Fixed number of pointer states growing indefinitely if OS did not reuse touch IDs.
  * Fixed `lastPress` on `PointerEventData` getting lost.
  * Fixed button press-and-release happening in same frame resulting in no UI input.
  * Fixed clicks initiated from non-pointer devices resulting in pointer inputs with `(0,0)` positions.
  * Fixed huge screen deltas on pointer events from tracked devices.
  * Fixed touch input not sending pointer exit events ([case 1213550](https://issuetracker.unity3d.com/issues/input-system-onpointerexit-does-not-work)).
- Fixed `TrackedDeviceRaycaster` not setting `screenPosition` in `RaycastResult`.

#### Actions

- Mixing the enabling&disabling of single actions (as, for example, performed by `InputSystemUIInputModule`) with enabling&disabling of entire action maps (as, for example, performed by `PlayerInput`) no longer leaves to unresponsive input and `"should not reach here"` assertions ([forum thread](https://forum.unity.com/threads/error-while-switching-between-action-maps.825204/)).
- Leaving play mode no longer leaves state change monitors lingering around from enabled actions.
- Enabling action maps with bindings that do not refer to an existing action in the map no longer leads to asserts and exceptions when input on the bindings is received ([case 1213085](https://issuetracker.unity3d.com/issues/input-system-input-actions-cause-exceptions-and-should-not-get-here-errors-to-appear-after-deleting-an-action-map)).
- `PressInteraction` no longer misses the next button press if it gets reset from within the `performed` callback ([case 1205285](https://issuetracker.unity3d.com/issues/inputsystem-problem-with-button-state-after-deactivating-and-reactivating-an-action-map)).
- `InputBinding.DisplayStringOptions.DontIncludeInteractions` is now properly respected.
- Reading the value of a composite binding no longer causes processors from the last active part binding to be applied rather than the processors of the composite itself, if any ([case 1207082](https://issuetracker.unity3d.com/issues/input-system-invert-processors-have-no-effect-on-the-inputaction-dot-callbackcontext-value)).
- Fixed `InputSystem.onActionChange` getting invoked too many times on binding changes.

### Added

- `InputSystemUIInputModule` now sends pointer events using a new `ExtendedPointerEventData` instead of using the base `PointerEventData` class. This surfaces additional input data in pointer events.
- Added `InputSystemUIInputModule.pointerBehavior` to allow dictating how the UI will resolve concurrent input from multiple pointers.

#### Actions

- Added `InputAction.CallbackContext.ReadValueAsButton`.

## [1.0.0-preview.5] - 2020-02-14

### Changed

- We've changed the rules that govern how action phases have to progress:
  * __This is a breaking change!__
    - The primary effect is additional callbacks getting triggered.
  * __Before__:
    - There were no enforced rules about how an action would go through `InputAction.started`, `InputAction.performed`, and `InputAction.canceled`. Which of the callbacks were triggered and in what order depended on a number of factors, the biggest influencer of which were the different interactions that could be applied to actions (like `Press` or `Hold`).
    - This made for unpredictable and frequently surprising results. In addition, it led to bugs where, for [example](https://issuetracker.unity3d.com/issues/input-system-ui-becomes-unresponsive-after-the-first-ui-button-press), adding a `Press` interaction to the `Click` action of `InputSystemUIInputModule` would cause the click state to get stuck because the click action would never cancel.
  * __Now__:
    - The system will now *always* trigger `InputAction.started` first. If this is not done explicitly, it happens implicitly.
    - Likewise, the system will now *always* trigger `InputAction.canceled` before going back to waiting state. Like with `InputAction.started`, if this isn't done explicitly, it will happen implicitly. This implies that `InputAction.canceled` no longer signifies an action getting aborted because it stopped after it started but before it performed. It now simply means "the action has ended" whether it actually got performed or not.
    - In-between `InputAction.started` and `InputAction.canceled`, `InputAction.performed` may be triggered arbitrary many times (including not at all).
  * While late in the cycle for 1.0, we've opted to make this change now in order to fix a range of bugs and problems we've observed that people encountered because of the previous behavior of the system.
- Related to the change above, the behavior of `PressInteraction` has been tweaked and now is the following:
  * `Press Only`: Starts and immediately performs when pressed, then stays performed and cancels when button is released.
  * `Release Only`: Starts when button is pressed and then performs and immediately cancels when the button is released.
  * `Press And Release`: Starts and immediately performs when button is pressed, then stays performed and performs again and immediately cancels when button is released.
- `Vector2Composite` now has a `mode` parameter which can be used to choose between `DigitalNormalized` (the default), `Digital` (same as `DigitalNormalized` but does not normalize the resulting vector), and `Analog` (uses float input values as is).
  * `Vector2Composite.normalize` has been deprecated. Note that it will not work together with `Analog`. The parameter will be removed in the future.

### Fixed

- XR controllers and HMDs have proper display names in the UI again. This regressed in preview.4 such that all XR controllers were displayed as just "XR Controller" in the UI and all HMDs were displayed as "XR HMD".
- `InputSystemUIInputModule` no longer generates GC heap garbage every time mouse events are processed.
- Fixed a bug where an internal array helper method was corrupting array contents leading to bugs in both `InputUser` and `Touch`.
- Fixed exception when saving changes to an Input Action asset and the parent directory has been renamed. ([case 1207527](https://issuetracker.unity3d.com/issues/input-system-console-errors-appear-when-you-save-input-action-asset-after-changing-the-name-of-the-folder-containing-it))

#### Actions

- The regression in 1.0.0-preview.4 of `PlayerInputManager` not joining players correctly if a scheme has more than one device requirement has been fixed.
  * This most notably manifested itself with keyboard+mouse control schemes.
- `PlayerInputManager` will no longer join players when control schemes are used and none of the schemes produces a successful match based on the devices available for the join.
- When no action map is selected in action editor, plus icon to add an action is now disabled; formerly threw an exception when clicked (case 1199562).
- Removing a callback from actions from the callback itself no longer throws `ArgumentOutOfRangeException` ([case 1192972](https://issuetracker.unity3d.com/issues/input-system-package-argumentoutofrangeexception-error-is-thrown-when-the-callback-is-removed-while-its-being-triggered)).
- "Invalid user" `ArgumentException` when turning the same `PlayerInput` on and off ([case 1198889](https://issuetracker.unity3d.com/issues/input-system-package-argumentexception-invalid-user-error-is-thrown-when-the-callback-disables-game-object-with-playerinput)).
- The list of device requirements for a control scheme in the action editor no longer displays devices with their internal layout name rather than their external display name.
- `StackOverflowException` when `Invoke Unity Events` is selected in `PlayerInput` and it cannot find an action (#1033).
- `HoldInteraction` now stays performed after timer has expired and cancels only on release of the control ([case 1195498](https://issuetracker.unity3d.com/issues/inputsystem-inputaction-dot-readvalue-returns-0-when-a-hold-action-is-performed-for-hold-time-amount-of-time)).
- Foldouts in the various action UIs now properly toggle their expansion state when clicked in Unity 2019.3+ ([case 1213781](https://issuetracker.unity3d.com/issues/input-system-package-playerinput-component-events-menu-doesnt-expand-when-clicked-directly-on-the-arrow-icon)).

### Added

- We've added a new `Simple Multiplayer` sample which demonstrates a simple, bare-bones local multiplayer setup.
- We've also added a `Gamepad Mouse Cursor` sample that shows how to drive a UI mouse cursor using the gamepad.
  - The sample contains a reusable `VirtualMouseInput` component that does most of the work.
- Added a `Deselect On Background Click` option to `InputSystemUIInputModule`. This allows toggling the behavior off where clicking the mouse and not hitting a `GameObject` will automatically clear the current selection -- which will break keyboard and gamepad navigation.

## [1.0.0-preview.4] - 2020-01-24

This release includes a number of Quality-of-Life improvements for a range of common problems that users have reported.

### Added

- To aid in debugging issues, we've extended the system's event tracing and replay functionality to allow persisting and replaying arbitrary input event streams.
  * `InputEventTrace` now has APIs to persist the events to disk and to load them back in from previously persisted event streams. The same API can be used to persist in arbitrary C# `Stream` instances, not just in file streams.
     ```CSharp
    // Write.
    myTrace.WriteTo("file.inputtrace");

    // Read.
    InputEventTrace.LoadFrom("file.inputtrace");
     ```
  * `InputEventTrace` now has built-in replay functionality.
     ```CSharp
    myTrace.Replay().PlayAllFramesOneByOne();
     ```
  * The event trace in device windows of the Input Debugger has been extended with controls to save and load traces.
- We've added a new `InputRecording` sample which has a reusable `MonoBehaviour` component that can be used to capture and replay device activity.
- `Keyboard` now has a `FindKeyOnCurrentKeyboardLayout` method to look up key controls by their display names.
- Keyboards now have synthetic controls that combine left and right variants of modifier keys.
  * This means that you can bind to just "shift" now, for example, instead of having to bind to both "left shift" and "right shift".
    ```CSharp
    new InputAction(binding: "<Keyboard>/shift");
    ```
  * The controls are also available as properties on `Keyboard`.
    ```CSharp
    if (Keyboard.current.shiftKey.isPressed) /* ... */;

    // Is equivalent to:
    if (Keyboard.current.leftShiftKey.isPressed ||
        Keyboard.current.rightShiftKey.isPressed) /* ... */;
    ```

#### Actions

- `PlayerInput` now has a new `Controls Changed` event/message which is triggered when the control setup of the player changes (e.g. when switching control schemes).
    ```CSharp
        public void OnControlsChanged()
        {
            // Update UI display hints, for example...
        }
    ```
- We've added APIs to simplify turning bindings into strings suitable for display in UIs.
    ```CSharp
    // Takes things such as currently bound controls and active binding masks into account
    // and can handle composites.
    action.GetBindingDisplayString();
    ```
  * Related to this, custom binding composites can now be annotated with the new `DisplayStringFormat` attribute to control how composites as a whole are turned into display strings.
    ```CSharp
    [DisplayStringFormat("{button}+{stick}")]
    public class MyComposite : InputBindingComposite<Vector2>
    {
        [InputControl(layout = "Button")] public int button;
        [InputControl(layout = "Stick")] public int stick;
    }
    ```
- `InputActionRebindingExtension.RebindingOperation` has a new configuration method `WithMatchingEventsBeingSuppressed` which allows suitable input events to automatically be swallowed while a rebind is ongoing. This greatly helps with not having something else respond to input while a rebind is in progress.
- We've added two new samples:
  * __Rebinding UI__: Demonstrates how to create a rebinding screen using the Input System's APIs. The sample also includes a reusable prefab you can use directly in your projects to quickly put rebinding screens together.
  * __In-Game Hints__: Demonstrates how to show context-sensitive help that respects the current control scheme.

### Changed

- The logic for resetting devices on focus loss has changed somewhat:
  * When focus is lost, all devices are forcibly reset to their default state. As before, a `RequestResetCommand` for each device is also sent to the backend but regardless of whether the device responds or not, the input state for the device will be overwritten to default.
  * __Noisy controls are exempted from resets__. The assumption here is that noisy controls most often represent sensor readings of some kind (e.g. tracking data) and snapping the values back to their default will usually
  * If `Application.runInBackground` is `true`, all devices that return `true` from `InputDevice.canRunInBackground` are exempted from resets entirely. This, for example, allows XR devices to continue running regardless of focus change.
  * This fixes problems such as keyboard keys getting stuck when alt-tabbing between applications (case 1206199).
- `InputControlExtensions.GetStatePtrFromStateEvent` no longer throws `InvalidOperationException` when the state format for the event does not match that of the device. It simply returns `null` instead (same as when control is found in the event's state).
- `InputEventTrace` instances are no longer disposed automatically from their finalizer but __MUST__ be disposed of explicitly using `Dispose()`.
  * This is to allow event traces to survive domain reloads. If they are disposed of automatically during finalizers, even if they survive the reload, the next GC will cause traces to be deallocated.

#### Actions

* `InputActionRebindingExtensions.PerformInteractiveRebinding` has been greatly enhanced to apply a wide range of default configurations to the rebind. This greatly reduces the need to manually configure the resulting rebind.
    ```CSharp
    // Start a rebind with the default configuration.
    myAction.PerformInteractiveRebinding().Start();
    ```
  - Pointer position input will be ignored by default.
  - If not a suitable binding target itself, `<Keyboard>/escape` will automatically be made to quit the rebind.
  - Events with control input not explicitly matching exclusions will now get suppressed. This prevents input actions from getting triggered while a rebind is in progress.
  - The expected control type is automatically adjusted if a part binding of a composite is targeted by the rebind (e.g. if the action expects a `Vector2` but the part binding expects a `Button`, the rebind switches automatically to `Button`).
  - If the targeted binding is part of a control scheme, controls will automatically be restricted to match the device requirements of the control scheme. For example, if the binding belongs to a "Keyboard&Mouse" scheme that has `<Keyboard>` and a `<Mouse>` requirement, the rebind will ignore input on gamepads.
  - As before, you can always create a `RebindingOperation` from scratch yourself or wipe/alter the configuration returned by `PerformInteractiveRebinding` however you see fit.
- Control schemes can now handle ambiguity.
  * This means that, for example, you can now have one control scheme for generic gamepads and another control scheme specifically for PS4 controllers and the system will reliably pick the PS4 scheme when a PS4 controller is used and fall back to the generic gamepad scheme otherwise.
  * While this is exposed as a new `score` property on `InputControlScheme.MatchResult`, no code changes are necessary to take advantage of this feature.
- `PlayerInput.active` has been renamed to `PlayerInput.inputIsActive` to avoid ambiguities with `GameObject` activation.

### Fixed

- `InputUser` in combination with touchscreens no longer throws `InvalidOperationException` complaining about incorrect state format.
 * In a related change, `InputControlExtensions.GetStatePtrFromStateEvent` now works with touch events, too.
- Stack overflow in `InputTestFixture.currentTime` getter.
- Input that occurs in-between pressing the play button and the game starting no longer leaks into the game (case 1191342).
  * This usually manifested itself as large accumulated mouse deltas leading to such effects as the camera immediately jerking around on game start.
- Removing a device no longer has the potential of corrupting state change monitors (and thus actions getting triggered) from other devices.
  * This bug led to input being missed on a device once another device had been removed.
- `TrackedDevice` layout is no longer incorrectly registered as `Tracked Device`.
- Event traces in the input debugger are no longer lost on domain reloads.
- `IndexOutOfRangeException` being thrown when looking up controls on XR devices.

#### Actions

- Clicking the "Replace with InputSystemUIInputModule" button in the inspector when looking at `StandaloneInputModule`, the resulting operation is now undoable and will properly dirty the scene.

## [1.0.0-preview.3] - 2019-11-14

### Fixed

- Fixed wrong event handlers getting removed when having three or more handlers on an event (case 1196143).
  * This was an bug in an internal data structure that impacted a number of code paths that were using the data structure.
- Fixed `LayoutNotFoundException` being thrown when `InputControlPath.ToHumanReadableString` referenced a layout that could not be found.

## [1.0.0-preview.2] - 2019-11-04

### Changed

- Automatic conversion of window coordinates in `EditorWindow` code is now performed regardless of focus or the setting of `Lock Input to Game View` in the input debugger.

### Fixed

- Fixed touch taps triggering when they shouldn't on Android.
- Fixed custom devices registered from `[InitializeOnLoad]` code being lost on domain reload (case 1192379).
  * This happened when there were multiple pieces of `[InitializeOnLoad]` code that accessed the input system in the project and the `RegisterLayout` for the custom device happened to not be the first in sequence.
- OpenVR touchpad controls (`touchpadClicked` & `touchpadPressed`) now report accurate data.

#### Actions

- Fixed missing keyboard bindings in `DefaultInputActions.inputactions` for navigation in UI.
- Fixed using C# reserved names in .inputactions assets leading to compile errors in generated C# classes (case 1189861).
- Assigning a new `InputActionAsset` to a `InputSystemUIInputModule` will no longer look up action names globally but rather only look for actions that are located in action maps with the same name.
  * Previously, if you e.g. switched from one asset where the `point` action was bound to `UI/Point` to an asset that had no `UI` action map but did have an action called `Point` somewhere else, it would erroneously pick the most likely unrelated `Point` action for use by the UI.
- Fixed missing custom editors for `AxisDeadzoneProcessor` and `StickDeadzoneProcessor` that link `min` and `max` values to input settings.
- Fixed actions ending up being disabled if switching to a control scheme that has no binding for the action (case 1187377).
- Fixed part of composite not being bound leading to subsequent part bindings not being functional (case 1189867).
- Fixed `PlayerInput` not pairing devices added after it was enabled when not having control schemes.
  * This problem would also show in the `SimpleDemo` sample when having the `CustomDeviceUsages` sample installed as well. Gamepads would not get picked up in that case.
- Fixed `ArgumentNullException` when adding a device and a binding in an action map had an empty path (case 1187163).
- Fixed bindings that are not associated with any control scheme not getting enabled with other control schemes as they should.

### Added

- Added a new `EditorWindow Demo` sample that illustrates how to use the input system in editor UI code.

## [1.0.0-preview.1] - 2019-10-11

### Changed

- Generated action wrappers now won't `Destroy` the generated Asset in a finalizer, but instead implement `IDisposable`.
- Added back XR layouts (except for Magic Leap) that were removed for `1.0-preview`.
  * We removed these layouts under the assumption that they would almost concurrently become available in the respective device-specific XR packages. However, this did not work out as expected and the gap here turned out to be more than what we anticipated.
  * To deal with this gap, we have moved the bulk of the XR layouts back and will transition things gradually as support in device-specific packages becomes publicly available.

### Fixed

- Fixed a bug where the Input Settings Window might throw exceptions after assembly reload.
- Correctly implemented `IsPointerOverGameObject` method for `InputSystemUIInputModule`.
- Several bugs with layout overrides registered with (`InputSystem.RegisterLayoutOverrides`).
  * In `1.0-preview`, layout overrides could lead to corruption of the layout state and would also not be handled correctly by the various editor UIs.
- Selecting a layout in the input debugger no longer selects its first child item, too.
- Fixed XR devices reporting noise as valid user input (should fix problem of control schemes involving VR devices always activating when using `PlayerInput`).
- Fixed tap/swipe gesture detection in touch samples.

### Actions

- Fixed a bug where multiple composite bindings for the same controls but on different action maps would throw exceptions.
- Fixed `anyKey` not appearing in control picker for `Keyboard`.
- The text on the "Listen" button is no longer clipped off on 2019.3.
- Controls bound to actions through composites no longer show up as duplicates in the input debugger.
- Fixed "Create Actions..." on `PlayerInput` creating an asset with an incorrect binding for taps on Touchscreens. \
  __NOTE: If you have already created an .inputactions asset with this mechanism, update "tap [Touchscreen]" to "Primary Touch/Tap" to fix the problem manually.__
- Fixed `Invoke CSharp Events` when selected in `PlayerInput` not triggering `PlayerInput.onActionTriggered`.
- Fixed duplicating multiple items at the same time in the action editor duplicating them repeatedly.

### Added

- Will now recognize Xbox One and PS4 controllers connected to iOS devices correctly as Xbox One and PS4 controllers.
- Added a new sample called "Custom Device Usages" that shows how to use a layout override on `Gamepad` to allow distinguishing two gamepads in bindings based on which player the gamepad is assigned to.
- Added abstract `TrackedDevice` input device class as the basis for various kinds of tracked devices.

## [1.0.0-preview] - 2019-09-20

### Fixed

- Will now close Input Action Asset Editor windows from previous sessions when the corresponding action was deleted.
- Fixed an issue where Stick Controls could not be created in Players built with medium or high code stripping level enabled.
- Fixed incorrect default state for axes on some controllers.

#### Actions

- Fixed `CallbackContext.ReadValue` throwing when invoked during device removal

### Changed
### Added

## [0.9.6-preview] - 2019-09-06

### Fixed

- Exceptions in scenes of `Visualizers` sample if respective device was not present on system (e.g. in `PenVisualizer` if no pen was present in system).
- Fixed exception in Input Action Asset Editor window when typing whitespace into the search field.
- Fixed control scheme popup window in input action asset editor window showing in the correct screen position on windows.

#### Actions

- Setting timeouts from `IInputInteraction.Process` not working as expected when processing happened in response to previous timeout expiring (#714).
- Pending timeouts on a device not being removed when device was removed.

### Changed

- Replaced `HIDSupport.shouldCreateHID` event with a new `HIDSupport.supportedHIDUsages` property, which takes an array of supported usages.

### Added

#### Actions

- Added `PlayerInput.neverAutoSwitchControlSchemes` to disable logic that automatically enables control scheme switching when there is only a single `PlayerInput` in the game.
- Added `PlayerInput.SwitchControlScheme` to switch schemes manually.

## [0.9.5-preview] - 2019-08-29

### Fixed

- Don't pass events for null devices (for devices which have not been created) to `InputSystem.onEvent` callbacks.
- Will close debugger input state windows, when the state is no longer valid instead of throwing exceptions.
- Fixed pointer coordinates in editor windows for non-mouse pointing devices.
- Fixed using the input system in il2cpp when managed stripping level is set higher then "Low".
- Device debugger window will still show when reading from specific controls throws exceptions.
- Offsets and sizes for elements on Linux joysticks are now computed correctly.
- Joysticks now have a deadzone processor on the stick itself.
- Up/down/left/right on sticks are now deadzoned just like X and Y on sticks are.
- Removed toplevel `X` and `Y` controls on HIDs when there is a `Stick/X` and `Stick/Y` added for the device.
- HID fallback can now deal with sticks that have X and Y controls of different sizes and sitting in non-contiguous locations in the HID input report.
- Button 1 on HID joysticks will now correctly come out as the `trigger` control. Previously, the trigger control on the joystick was left pointing to random state.

#### Actions

- Binding paths now show the same way in the action editor UI as they do in the control picker.
  * For example, where before a binding to `<XInputController>/buttonSouth` was shown as `rightShoulder [XInputController]`, the same binding will now show as `A [Xbox Controller]`.
- When deleting a control scheme, bindings are now updated. A dialog is presented that allows choosing between deleting the bindings or just unassigning them from the control scheme.
- When renaming a control scheme, bindings are now updated. Previously the old name was in place on bindings.
- Control scheme names can no longer be set to empty strings.
- `PlayerInput.Instantiate` now correctly sets up a given control scheme, if specified.
  * When passing a `controlScheme:` argument, the result used to be a correctly assigned control scheme at the `InputUser` level but no restrictions being actually applied to the bindings, i.e. every single binding was active regardless of the specified control scheme.
- NullReferenceExceptions during event processing from `RebindingOperation`.

### Changed

- `InputUser.onUnpairedDeviceUsed` now receives a 2nd argument which is the event that triggered the callback.
  * Also, the callback is now triggered __BEFORE__ the given event is processed rather than after the event has already been written to the device. This allows updating the pairing state of the system before input is processed.
  * In practice, this means that, for example, if the user switches from keyboard&mouse to gamepad, the initial input that triggered the switch will get picked up right away.
- `InputControlPath.ToHumanReadableString` now takes display names from registered `InputControlLayout` instances into account.
  * This means that the method can now be used to generate strings to display in rebinding UIs.
- `AxisControl.clamp` is now an enum-valued property rather than a bool. Can now perform clamping *before* normalization.

#### Actions

- When switching devices/controls on actions, the system will no longer subsequently force an initial state check on __all__ actions. Instead, every time an action's bindings get re-resolved, the system will simply cancel all on-going actions and then re-enable them the same way it would happen by manually calling `InputAction.Enable`.
- Removed non-functional `InputControlScheme.baseScheme` API and `basedOn` serialized property. This was never fully implemented.

### Added

- Can right-click devices in Input Debugger (also those under "Unsupported") and select "Copy Device Description" to copy the internal `InputDeviceDescription` of the device in JSON format to the system clipboard.
  * This information is helpful for us to debug problems related to specific devices.
- If a device description has been copied to the clipboard, a new menu "Paste Device Description as Device" entry in the "Options" menu of the input debugger appears. This instantiates the device from the description as if it was reported locally by the Unity runtime.

## [0.9.3-preview] - 2019-08-15

### Fixed

- `XInputController` and `XboxOneGamepad` no longer have two extraneous, non-functional "menu" and "view" buttons.
- Fixed `InputUser.onUnpairedDeviceUser` ignoring input on controls that do not support `EvaluateMagnitude`.
  * This led to situations, for example, where `PlayerInput` would not initialize a control scheme switch from a `<Mouse>/delta` binding as the delta X and Y axes do not have min&max limits and thus return -1 from `EvaluateMagnitude`.
- Fixed available processor list not updated right away when changing the action type in the Input Action editor window.

#### Actions

- `NullReferenceException` when the input debugger is open with actions being enabled.
- When selecting a device to add to a control scheme, can now select devices with specific usages, too (e.g. "LeftHand" XRController).

### Changed

- Removed `timesliceEvents` setting - and made this tied to the update mode instead. We now always time slice when using fixed updates, and not when using dynamic updates.
- When adding a composite, only ones compatible with the value type of the current action are shown. This will, for example, no longer display a `2D Vector` composite as an option on a floating-point button action.
- The `InputState.onChange` callback now receives a second argument which is the event (if any) that triggered the state change on the device.

### Added

- `InputSystemUIInputModule` can now track multiple pointing devices separately, to allow multi-touch input - required to allow control of multiple On-Scree controls at the same time with different fingers.
- Two new composite bindings have been added.
  * `ButtonWithOneModifier` can be used to represent shortcut-like bindings such as "CTRL+1".
  * `ButtonWithTwoModifiers` can be used to represent shortcut-like bindings such as "CTRL+SHIFT+1".

## [0.9.2-preview] - 2019-08-09

### Fixed

- A `RebindingOperation` will now fall back to the default path generation behavior if the callback provided to `OnGeneratePath` returns null.
- Fixed the Input Action editor window throwing exceptions when trying to view action properties.

### Actions

- `PlayerInput` will now copy overrides when creating duplicate actions.
- It is now possible to use an empty binding path with a non empty override path.
- It is now possible to use set an empty override path to disable a binding.
- It is not possible to query the effectively used path of a binding using `effectivePath`.
- Actions embedded into MonoBehaviour components can now have their properties edited in the inspector. Previously there was no way to get to the properties in this workflow. There is a gear icon now on the action that will open the action properties.

### Changed

### Added

- Added a new sample to the package called `SimpleDemo`. You can install the sample from the package manager. See the [README.md](https://github.com/Unity-Technologies/InputSystem/Assets/Samples/SimpleDemo/README.md) file for details about the sample.

## [0.9.1-preview] - 2019-08-08

### Fixed

- Fixed GC heap garbage being caused by triggered by event processing.
  * This meant that every processing of input would trigger garbage being allocated on the managed heap. The culprit was a peculiarity in the C# compiler which caused a struct in `InputEventPtr.IsA` to be allocated on the heap.
- The bindings selection popup window will now show child controls matching the current action type even if the parent control does not match.
- Fixed `duration` values reported for Hold and Press interactions.
- DualShock 3 on macOS:
  * Fixed actions bound to the dpad control performing correctly.
  * Fixed non-present touchpad button control being triggered incorrectly.
- Fixed compile issues with switch classes on standalone Linux.
- Leak of unmanaged memory in `InputControlList`.

#### Actions

- Fixed actions not updating their set of controls when the usages of a device are changed.
- Composite bindings with the default interaction will now correctly cancel when the composite is released, even if there are multiple composite bindings on the action.

### Changed

- `MouseState`, `KeyboardState`, and `GamepadState` have been made public again.
- `PlayerInput` and `PlayerInputManager` have been moved from the `UnityEngine.InputSystem.PlayerInput` namespace to `UnityEngine.InputSystem`.
- The signature of `InputSystem.onEvent` has changed. The callback now takes a second argument which is the device the given event is sent to (null if there's no corresponding `InputDevice`).
  ```
  // Before:
  InputSystem.onEvent +=
      eventPtr =>
      {
          var device = InputSystem.GetDeviceById(eventPtr.deviceId);
          //...
      };

  // Now:
  InputSystem.onEvent +=
      (eventPtr, device) =>
      {
          //...
      };
  ```
- The signatures of `InputSystem.onBeforeUpdate` and `InputSystem.onAfterUpdate` have changed. The callbacks no longer receive an `InputUpdateType` argument.
  * Use `InputState.currentUpdateType` in case you need to know the type of update being run.
- `InputUpdateType` has been moved to the `UnityEngine.InputSystem.LowLevel` namespace.
- `InputSystem.Update(InputUpdateType)` has been removed from the public API.
- The way input devices are built internally has been streamlined.
  * `InputDeviceBuilder` is now internal. It is no longer necessary to access it to look up child controls. Simply use `InputControl.GetChildControl` instead.
  * To build a device without adding it to the system, call the newly added `InputDevice.Build` method.
    ```
    InputDevice.Build<Mouse>();
    ```
  * `InputSystem.SetLayoutVariant` has been removed. Layout variants can no longer be set retroactively but must be decided on as part of device creation.
- `InputSystem.RegisterControlProcessor` has been renamed to just `InputSystem.RegisterProcessor`.

#### Actions

* `InputAction.ReadValue<TValue>()` is longer correlated to `InputAction.triggered`. It simply returns the current value of a bound control or composite while the action is being interacted with.
* `InputInteractionContext.PerformedAndGoBackToWaiting` has been renamed to just `InputInteractionContext.Performed`.

#### Actions

- Individual composite part bindings can now no longer have interactions assigned to them as that never made any sense.

### Added

- Devices can now have more than one usage.
  * Call `InputSystem.AddDeviceUsage(device,usage)` to add additional usages to a device.
  * Call `InputSystem.RemoveDeviceUsage(device,usage)` to remove existing usages from a device.
  * `InputSystem.SetDeviceUsage(device,usage)` still exists. It will clear all existing usages from the given device.
- A new `VisualizerSamples` sample that can be installed through the package manager.
  * Contains two components `InputControlVisualizer` and `InputActionVisualizer` that help visualizing/debugging control/device and action activity through in-game overlays. A few sample scenes illustrate how to use them.

#### Actions

- Added `InputAction.ReadValueAsObject` API.
- Added `InputAction.activeControl` API.

## [0.9.0-preview] - 2019-07-18

### Fixed

- Validate all parameters on public APIs.
- Fixed an internal bug in `InlinedArray.RemoveAtByMovingTailWithCapacity`, which could cause data corruption.
- Fixed Xbox controller support on macOS il2cpp.
- Fixed issue of Xbox gamepads on Windows desktop not being able to navigate left and down in a UI.
- Allow using InputSystem package if the XR, VR or Physics modules are disabled for smaller builds.
- Fixed documentation landing page and table of contents.
- Fixed tracked devices assigning pointer ids for UI pointer events correctly.
- Adjusted some UI Elements to fit the Unity 19.3 font.
- Fixed NullReferenceException being thrown when project changes.
- Fixed duplicate devices showing in the "Supported Devices" popup when using a search filter.
- Fixed an error when adding new bindings in the Input Actions editor window when a filter was applied.
- Fixed scroll wheel handling in `InputSystemUIInputModule` not being smooth.
- Fixed compile errors from Switch Pro controller code on Linux.

#### Actions

- Fixed `CallbackContext.control` referencing the composite member control which was actually actuated for this trigger for composite bindings.
- Generated C# wrappers for .inputactions assets are no longer placed in Assets/Assets/ folder on Windows.

### Added

- Touch support has been reworked and extended.
  * `Touchscreen.touch[0..9]` are now bindable from the control picker.
  * `Touchscreen.primaryTouch` is now a separate control which tracks the primary touch on the screen.
  * The controls `Touchscreen` inherits from `Pointer` (such as `position`, `phase`, and `delta`) are now tied to `Touchscreen.primaryTouch` and allow for `Touchscreen` to function as a generic `Pointer` (like `Mouse` and `Pen`).
  * `Touchscreen.press` (renamed from `Touchscreen.button`) is now a working, synthetic button that is down whenever at least one finger is on the screen.
  * Recording of start time and start position has been added to touches.
    - `TouchControl.startPosition` gives the starting position of the touch.
    - `TouchControl.startTime` gives the starting time of the touch.
  * Tap detection has been added to `Touchscreen`.
    - Tap time (i.e. time within which a press-and-release must be completed for a tap to register) corresponds to `InputSettings.defaultTapTime`.
    - Tap release must happen within a certain radius of first contact. This is determined by a new setting `InputSettings.tapRadius`.
    - `TouchControl.tap` is a new button control that triggers then the touch is tapped. Note that this happens instantly when a touch ends. The button will go to 1 and __immediately__ go back to 0. This means that polling the button in `Update`, for example, will never trigger a tap. Either use actions to observe the button or use the `Touch` API from `EnhancedTouch` to poll taps.
  * `Touchscreen.activeTouches` has been removed. Use `Touch.activeTouches` from the new enhanced touch API instead for more reliable touch tracking.
  * `Touchscreen.allTouchControls` has been renamed to `Touchscreen.touches`.
  * A new `EnhancedTouch` plugin has been added which offers an enhanced `Touch` and `Finger` API to reliably track touches and fingers across updates. This obsoletes the need to manually track touch IDs and phases and gives access to individual touch history.
  * Touch can be simulated from mouse or pen input now. To enable simulation, call `TouchSimulation.Enable()` or put the `TouchSimulation` MonoBehaviour in your scene. Also, in the input debugger, you can now enable touch simulation from the "Options" dropdown.
- Changing state has been decoupled from events. While input events are the primary means by which to trigger state changes, anyone can perform state changes manually now from anywhere.
    ```
    InputState.Change(gamepad.leftStick, new Vector2(123, 234));
    ```
  * This change makes it possible to update state __from__ state and thus synthesize input data from other input coming in.
- A new API for recording state changes over time has been added.
    ```
    var history = new InputStateHistory("<Gamepad>/leftStick");
    history.StartRecording();

    //...

    foreach (var record in history)
        Debug.Log(record);
    ```
- Added support for generic joysticks on WebGL (which don't use the standard gamepad mapping).
- Added support for DualShock 3 gamepads on desktops.
- Added support for Nintendo Switch Pro Controllers on desktops.

#### Actions

- Actions now also have a __polling API__!
  * `InputAction.triggered` is true if the action was performed in the current frame.
  * `InputAction.ReadValue<TValue>()` yields the last value that `started`, `performed`, or `cancelled` (whichever came last) was called with. If the action is disabled, returns `default(TValue)`. For `InputActionType.Button` type actions, returns `1.0f` if `triggered==true` and `0.0f` otherwise.
- Generated C# wrappers for .inputactions can now placed relative to the .inputactions file by specifying a path starting with './' (e.g. `./foo/bar.cs`).

### Changed

- **The system no longer supports processing input in __BOTH__ fixed and dynamic updates**. Instead, a choice has to be made whether to process input before each `FixedUpdate()` or before each `Update()`.
  * Rationale: the existing code that supported having both updates receive input independently still had several holes and became increasingly complex and brittle. Our solution was based on not actually processing input twice but on channeling input concurrently into both the state of both updates. Together with the fact that specific inputs have to reset (and possibly accumulate) correctly with respect to their update time slices, this became increasingly hard to do right. This, together with the fact that we've come to increasingly question the value of this feature, led us to removing the capability while preserving the ability to determine where input is processed.
  * NOTE: Timeslicing is NOT affected by this. You can still switch to `ProcessEventInFixedUpdates` and get events timesliced to individual `FixedUpdate` periods according to their timestamps.
  * `InputSettings.UpdateMode.ProcessEventsInBothFixedAndDynamicUpdate` has been removed.
  * `InputSettings.UpdateMode.ProcessEventsInDynamicUpdateOnly` has been renamed to `InputSettings.UpdateMode.ProcessEventsInDynamicUpdate` and is now the default.
  * `InputSettings.UpdateMode.ProcessEventsInFixedUpdateOnly` has been renamed to `InputSettings.UpdateMode.ProcessEventsInFixedUpdate`.
- Added icons for PlayerInput, PlayerInputManager, InputSystemUIInputModule and MultiplayerEventSystem components.
- Changed `Keyboard` IME properties (`imeEnabled`, `imeCursorPosition`) to methods (`SetIMEEnabled`, `SetIMECursorPosition`).
- Added getters to all `IInputRuntime` properties.
- Replace some `GetXxx` methods in our API with `xxx`  properties.
- `Pointer.phase` has been removed and `PointerPhase` has been renamed to `TouchPhase`. Phases are now specific to touch. `PointerPhaseControl` has been renamed to `TouchPhaseControl`.
- `Pointer.button` has been renamed to `Pointer.press` and now is a control that indicates whether the pointer is in "press down" state.
  * For mouse, corresponds to left button press.
  * For pen, corresponds to tip contact.
  * For touch, corresponds to primary touch contact (i.e. whether __any__ finger is down).
- The state change monitor APIs (`IInputStateChangeMonitor` and friends) have been moved out of `InputSystem` into a new static class `InputState` in `UnityEngine.Experimental.Input.LowLevel`.
  * Rationale: These APIs are fairly low-level and not of general interest so having them out of `InputSystem` reduces the API surface visible to most users.
- `InputDeviceChange.StateChanged` has been removed and is now a separate callback `InputState.onChange`.
  * Rationale: The other `InputDeviceChange` notifications are low-frequency whereas `StateChanged` is high-frequency. Putting them all on the same callback made adding a callback to `InputSystem.onDeviceChange` unnecessarily expensive.
- `IInputStateCallbackReceiver` has been rewritten from scratch. Now has two simple methods `OnNextUpdate` and `OnEvent`. If implemented by a device, the device now has completely control over changing its own state. Use the `InputState.Change` methods to affect state changes while trigger state change monitors (e.g. for actions) correctly.
- Simplified handling of XR input in `InputSystemUIInputModule` by having only one set of actions for all XR devices.
- We now use the same hierarchical device picker in the "Add Control Scheme" popup, which is already used in the "Input Settings" window.
- Made all `IInputStateTypeInfo` implementations internal, as these did not offer value to the user.
- Made all `IInputDeviceCommandInfo` implementations internal, as these did not offer value to the user.
- Removed `ReadWriteArray`, which was only used for making `RebindingOperation.scores` editable, which did not add any value.
- Removed `PrimitiveValueOrArray`, as non of it's functionality over `PrimitiveValue` was implemented.
- Made all `InputProcessor` implementation internal, as access to these types is exposed only through text mode representations.
- Removed `CurveProcessor` as it was not implemented.
- Renamed XInputControllerOSX to a more descriptive XboxGamepadMacOS.

#### Actions

- `InputAction.continuous` has been removed. Running logic every frame regardless of input can easily be achieved in game code.
- The way action behavior is configured has been simplified.
  * The previous roster of toggles has been replaced with two settings:
    1. `Action Type`: Determines the behavior of the action. Choices are `Value`, `Button`, and `PassThrough`.
    2. `Control Type`: Determines the type of control (and implicitly the type of value) the action is looking for if the action is a `Value` or `PassThrough` action.
  * The previous `Initial State Check` toggle is now implicit in the action type now. `Value` actions perform an initial state check (i.e. trigger if their control is already actuated when the action is enabled). Other types of actions don't.
  * The previous `Pass Through` toggle is now rolled into the action type.

## [0.2.10-preview] - 2019-05-17

### Added

- Added a `MultiplayerEventSystem` class, which allows you use multiple UI event systems to control different parts of the UI by different players.
- `InputSystemUIInputModule` now lets you specify an `InputActionAsset` in the `actionsAsset` property. If this is set, the inspector will populate all actions from this asset. If you have a `PlayerInput` component on the same game object, referencing the same  `InputActionAsset`, the `PlayerInput` component will keep the actions on the `InputSystemUIInputModule` in synch, allowing easy setup of multiplayer UI systems.

### Changed

- `StickControl.x` and `StickControl.y` are now deadzoned, i.e. have `AxisDeadzone` processors on them. This affects all gamepads and joysticks.
  * __NOTE:__ The deadzoning is __independent__ of the stick. Whereas the stack has a radial deadzones, `x` and `y` have linear deadzones. This means that `leftStick.ReadValue().x` is __not__ necessary equal to `leftStick.x.ReadValue()`.
  * This change also fixes the problem of noise from sticks not getting filtered out and causing devices such as the PS4 controller to constantly make itself `Gamepad.current`.

- Redesigned `UIActionInputModule`
 * Added a button in the inspector to automatically assign actions from an input action asset based on commonly used action names.
 * Will now populate actions with useful defaults.
 * Removed `clickSpeed` property - will use native click counts from the OS where available instead.
 * Removed `sendEventsWhenInBackground` property.
 * Hiding `Touches` and `TrackedDevices` until we decide how to handle them.
 * Remove `moveDeadzone` property as it is made redundant by the action's dead zone.
 * Removed `UIActionInputModuleEnabler` component, `UIActionInputModule` will now enable itself.
- Changed default button press point to 0.5.
- Changed all constants in public API to match Unity naming conventions ("Constant" instead of "kConstant").
- Changed namespace from `UnityEngine.Experimental.Input` to `UnityEngine.InputSystem`.
- Generated wrapper code now has nicer formatting.
- Renamed `UIActionInputModule` to `InputSystemUIInputModule`.
- Nicer icons for `InputActionAssets` and `InputActions` and for `Button` and generic controls.
- Change all public API using `IntPtr` to use unsafe pointer types instead.
- `PlayerInput` will no longer disable any actions not in the currently active action map when disabling input or switching action maps.
- Change some public fields into properties.
- Input System project settings are now called "Input System Package" in the project window instead of "Input (NEW)".
- Removed `Plugins` from all namespaces.
- Rename "Cancelled" -> "Canceled" (US spelling) in all APIs.

### Fixed

- Adding devices to "Supported Devices" in input preferences not allowing to select certain device types (like "Gamepad").
- Fixed scrolling in `UIActionInputModule`.
- Fixed compiling the input system package in Unity 19.2 with ugui being moved to a package now.
- In the Input System project settings window, you can no longer add a supported device twice.

#### Actions

- Custom inspector for `PlayerInput` no longer adds duplicates of action events if `Invoke Unity Events` notification behavior is selected.
- Fixed `Hold` interactions firing immediately before the duration has passed.
- Fixed editing bindings or processors for `InputAction` fields in the inspector (Changes wouldn't persist before).
- Fixed exception message when calling `CallbackContext.ReadValue<TValue>()` for an action with a composite binding with `TValue` not matching the composite's value type.

### Added

#### Actions

- `PlayerInput` can now handle `.inputactions` assets that have no control schemes.
  * Will pair __all__ devices mentioned by any of the bindings except if already paired to another player.

## [0.2.8-preview] - 2019-04-23

### Added

- Added a `clickCount` control to the `Mouse` class, which specifies the click count for the last mouse click (to allow distinguishing between single-, double- and multi-clicks).
- Support for Bluetooth Xbox One controllers on macOS.

#### Actions

- New API for changing bindings on actions
```
    // Several variations exist that allow to look up bindings in various ways.
    myAction.ChangeBindingWithPath("<Gamepad>/buttonSouth")
        .WithPath("<Keyboard>/space");

    // Can also replace the binding wholesale.
    myAction.ChangeBindingWithPath("<Keyboard>/space")
        .To(new InputBinding { ... });

    // Can also remove bindings programmatically now.
    myAction.ChangeBindingWithPath("<Keyboard>/space").Erase();
```

### Changed

- `Joystick.axes` and `Joystick.buttons` have been removed.
- Generated wrapper code for Input Action Assets are now self-contained, generating all the data from code and not needing a reference to the asset; `InputActionAssetReference` has been removed.
- The option to generate interfaces on wrappers has been removed, instead we always do this now.
- The option to generate events on wrappers has been removed, we felt that this no longer made sense.
- Will now show default values in Input Action inspector if no custom values for file path, class name or namespace have been provided.
- `InputSettings.runInBackground` has been removed. This should now be supported or not on a per-device level. Most devices never supported it in the first place, so a global setting did not seem to be useful.
- Several new `Sensor`-based classes have been added. Various existing Android sensor implementations are now based on them.
- `InputControlLayoutAttribute` is no longer inherited.
  * Rationale: A class marked as a layout will usually be registered using `RegisterLayout`. A class derived from it will usually be registered the same way. Because of layout inheritance, properties applied to the base class through `InputControlLayoutAttribute` will affect the subclass as intended. Not inheriting the attribute itself, however, now allows having properties such as `isGenericTypeOfDevice` which should not be inherited.
- Removed `acceleration`, `orientation`, and `angularVelocity` controls from `DualShockGamepad` base class.
  * They are still on `DualShockGamepadPS4`.
  * The reason is that ATM we do not yet support these controls other than on the PS4. The previous setup pretended that these controls work when in fact they don't.
- Marking a control as noisy now also marks all child controls as noisy.
- The input system now defaults to ignoring any HID devices with usage types not known to map to game controllers. You can use `HIDSupport.supportedUsages` to enable specific usage types.
- In the Input Settings window, asset selection has now been moved to the "gear" popup menu. If no asset is created, we now automatically create one.
- In the inspector for Input Settings assets, we now show a button to go to the Input Settings window, and a button to make the asset active if it isn't.
- Tests are now no longer part of the com.unity.inputsystem package. The `InputTestFixture` class still is for when you want to write input-related tests for your project. You can reference the `Unity.InputSystem.TestFixture` assembly when you need to do that.
- Implemented adding usages to and removing them from devices.

#### Actions

- A number of changes have been made to the control picker UI in the editor. \
  ![Input Control Picker](Documentation~/Images/InputControlPicker.png)
  * The button to pick controls interactively (e.g. by pressing a button on a gamepad) has been moved inside the picker and renamed to "Listen". It now works as a toggle that puts the picker into a special kind of 'search' mode. While listening, suitable controls that are actuated will be listed in the picker and can then be picked from.
  * Controls are now displayed with their nice names (e.g. "Cross" instead of "buttonSouth" in the case of the PS4 controller).
  * Child controls are indented instead of listed in "parent/child" format.
  * The hierarchy of devices has been rearranged for clarity. The toplevel groups of "Specific Devices" and "Abstract Devices" are now merged into one hierarchy that progressively groups devices into more specific groups.
  * Controls now have icons displayed for them.
- There is new support for binding to keys on the keyboard by their generated character rather than by their location. \
  ![Keyboard Binding](Documentation~/Images/KeyboardBindByLocationVsCharacter.png)
  * At the toplevel of the Keyboard device, you now have the choice of either binding by keyboard location or binding by generated/mapped character.
  * Binding by location shows differences between the local keyboard layout and the US reference layout.
  * The control path language has been extended to allow referencing controls by display name. `<Keyboard>/#(a)` binds to the control on a `Keyboard` with the display name `a`.
- `continuous` flag is now ignored for `Press and Release` interactions, as it did not  make sense.
- Reacting to controls that are already actuated when an action is enabled is now an __optional__ behavior rather than the default behavior. This is a __breaking__ change.
  * Essentially, this change reverts back to the behavior before 0.2-preview.
  * To reenable the behavior, toggle "Initial State Check" on in the UI or set the `initialStateCheck` property in code.
  ![Inital State Check](Documentation~/Images/InitialStateCheck.png)
  * The reason for the change is that having the behavior on by default made certain setups hard to achieve. For example, if `<Keyboard>/escape` is used in one action map to toggle *into* the main menu and in another action map to toggle *out* of it, then the previous behavior would immediately exit out of the menu if `escape` was still pressed from going into the menu. \
  We have come to believe that wanting to react to the current state of a control right away is the less often desirable behavior and so have made it optional with a separate toggle.
- Processors and Interactions are now shown in a component-inspector-like fashion in the Input Action editor window, allowing you to see the properties of all items at once.
- The various `InputAction.lastTriggerXXX` APIs have been removed.
  * Rationale: They have very limited usefulness and if you need the information, it's easy to set things up in order to keep track of it yourself. Also, we plan on having a polling API for actions in the future which is really what the `lastActionXXX` APIs were trying to (imperfectly) solve.
- `Tap`, `SlowTap`, and `MultiTap` interactions now respect button press points.
- `Tap`, `SlowTap`, and `MultiTap` interactions now have improved parameter editing UIs.

### Fixed

- Input Settings configured in the editor are now transferred to the built player correctly.
- Time slicing for fixed updates now works correctly, even when pausing or dropping frames.
- Make sure we Disable any InputActionAsset when it is being destroyed. Otherwise, callbacks which were not cleaned up would could cause exceptions.
- DualShock sensors on PS4 are now marked as noisy (#494).
- IL2CPP causing issues with XInput on windows and osx desktops.
- Devices not being available yet in `MonoBehavior.Awake`, `MonoBehaviour.Start`, and `MonoBehaviour.OnEnable` in player or when entering play mode in editor.
- Fixed a bug where the event buffer used by `InputEventTrace` could get corrupted.

#### Actions

- Actions and bindings disappearing when control schemes have spaces in their names.
- `InputActionRebindingExceptions.RebindOperation` can now be reused as intended; used to stop working properly the first time a rebind completed or was cancelled.
- Actions bound to multiple controls now trigger correctly when using `PressInteraction` set to `ReleaseOnly` (#492).
- `PlayerInput` no longer fails to find actions when using UnityEvents (#500).
- The `"{...}"` format for referencing action maps and actions using GUIDs as strings has been obsoleted. It will still work but adding the extra braces is no longer necessary.
- Drag&dropping bindings between other bindings that came before them in the list no longer drops the items at a location one higher up in the list than intended.
- Editing name of control scheme in editor not taking effect *except* if hitting enter key.
- Saving no longer causes the selection of the current processor or interaction to be lost.
  * This was especially annoying when having "Auto-Save" on as it made editing parameters on interactions and processors very tedious.
- In locales that use decimal separators other than '.', floating-point parameters on composites, interactions, and processors no longer lead to invalid serialized data being generated.
- Fix choosing "Add Action" in action map context menu throwing an exception.
- The input action asset editor window will no longer fail saving if the asset has been moved.
- The input action asset editor window will now show the name of the asset being edited when asking for saving changes.
- Clicking "Cancel" in the save changes dialog for the input action asset editor window will now cancel quitting the editor.
- Fixed pasting or dragging a composite binding from one action into another.
- In the action map editor window, switching from renaming an action to renaming an action map will no longer break the UI.
- Fixed calling Enable/Disable from within action callbacks sometimes leading to corruption of state which would then lead to actions not getting triggered (#472).
- Fixed setting of "Auto-Save" toggle in action editor getting lost on domain reload.
- Fixed blurry icons in editor for imported .inputactions assets and actions in them.
- `Press` and `Release` interactions will now work correctly if they have multiple bound controls.
- `Release` interactions will now invoke a `Started` callback when the control is pressed.
- Made Vector2 composite actions respect the press points of button controls used to compose the value.

## [0.2.6-preview] - 2019-03-20

>NOTE: The UI code for editing actions has largely been rewritten. There may be regressions.
>NOTE: The minimum version requirement for the new input system has been bumped
       to 2019.1

### Added

- Support gamepad vibration on Switch.
- Added support for Joysticks on Linux.

#### Actions

- Added ability to change which part of a composite a binding that is part of the composite is assigned to.
  * Part bindings can now be freely duplicated or copy-pasted. This allows having multiple bindings for "up", for example. Changing part assignments retroactively allows to freely edit the composite makeup.
- Can now drag&drop multiple items as well as drop items onto others (equivalent to cut&paste). Holding ALT copies data instead of moving it.
- Edits to control schemes are now undoable.
- Control schemes are now sorted alphabetically.
- Can now search by binding group (control scheme) or devices directly from search box.
  * `g:Gamepad` filters bindings to those in the "Gamepad" group.
  * `d:Gamepad` filters bindings to those from Gamepad-compatible devices.

### Changed

- The input debugger will no longer automatically show remote devices when the profiler is connected. Instead, use the new menu in debugger toolbar to connect to players or to enable/disable remote input debugging.
- "Press and Release" interactions will now invoke the `performed` callback on both press and release (instead of invoking `performed` and `cancel`, which was inconsistent with other behaviors).

#### Actions

- Bindings have GUIDs now like actions and maps already did. This allows to persistently and uniquely identify individual bindings.
- Replaced UI overlay while rebinding interactively with cancellable progress bar. Interactive rebinding now cancels automatically after 4 seconds without suitable input.
- Bindings that are not assigned to any control scheme are now visible when a particular control scheme is selected.
  * Bindings not assigned to any control scheme are active in *ALL* control schemes.
  * The change makes this visible in the UI now.
  * When a specific control scheme is selected, these bindings are affixed with `{GLOBAL}` for added visibility.
- When filtering by devices from a control scheme, the filtering now takes layout inheritance into account. So, a binding to a control on `Pointer` will now be shown when the filter is `Mouse`.
- The public control picker API has been revised.
  * The simplest way to add control picker UI to a control path is to add an `InputControlAttribute` to the field.
    ```
    // In the inspector, shows full UI to select a control interactively
    // (including interactive picking through device input).
    [InputControl(layout = "Button")]
    private string buttonControlPath;
    ```
- Processors of incompatible types will now be ignored instead of throwing an exception.

### Fixed

- Remote connections in input debugger now remain connected across domain reloads.
- Don't incorrectly create non-functioning devices if a physical device implements multiple incompatible logical HID devices (such as the MacBook keyboard/touch pad and touch bar).
- Removed non-functioning sort triangles in event list in Input Debugger device windows.
- Sort events in input debugger window by id rather then by timestamp.
- Make parsing of float parameters support floats represented in "e"-notation and "Infinity".
- Input device icons in input debugger window now render in appropriate resolution on retina displays.
- Fixed Xbox Controller on macOS reporting negative values for the sticks when represented as dpad buttons.
- `InputSettings.UpdateMode.ProcessEventsManually` now correctly triggers updates when calling `InputSystem.Update(InputUpdateType.Manual)`.

#### Actions

- Pasting or duplicating an action in an action map asset will now assign a new and unique ID to the action.
- "Add Action" button being active and triggering exceptions when no action map had been added yet.
- Fixed assert when generating C# class and make sure it gets imported correctly.
- Generate directories as needed when generating C# class, and allow path names without "Assets/" path prefix.
- Allow binding dpad controls to actions of type "Vector2".
- Fixed old name of action appearing underneath rename overlay.
- Fixed inspector UIs for on-screen controls throwing exceptions and being non-functional.
- Fixed deleting multiple items at same time in action editor leading to wrong items being deleted.
- Fixed copy-pasting actions not preserving action properties other than name.
- Fixed memory corruptions coming from binding resolution of actions.
- InputActionAssetReferences in ScriptableObjects will continue to work after domain reloads in the editor.
- Fixed `startTime` and `duration` properties of action callbacks.

## [0.2.1-preview] - 2019-03-11

### Changed

 - NativeUpdateCallback API update to match Unity 2018.3.8f1

## [0.2.0-preview] - 2019-02-12

This release contains a number of fairly significant changes. The focus has been on further improving the action system to make it easier to use as well as to make it work more reliably and predictably.

>NOTE: There are some breaking changes. Please see the "Changed" section below.

### Changed

- Removed Unity 2018.2 support code.
- Removed .NET 3.5 support code.
- Started using C# 7.
- `IInputControlProcessor<TValue>` has been replaced with `InputProcessor` and `InputProcessor<TValue>` base classes.
- `IInputBindingComposite` has been replaced with an `InputBindingComposite` base class and the `IInputBindingComposite<TValue>` interface has been merged with the `InputBindingComposite<TValue>` class which had already existed.
- `InputUser.onUnpairedDeviceUser` will now notify for each actuated control until the device is paired or there are no more actuated controls.
- `SensitivityProcessor` has been removed.
    * The approach needs rethinking. What `SensitivityProcessor` did caused more problems than it solved.
- State monitors no longer have their timeouts removed automatically when they fire. This makes it possible to have a timeout that is removed only in response to a specific state change.
- Events for devices that implement `IInputStateCallbacks` (such as `Touchscreen`) are allowed to go back in time. Avoids the problem of having to order events between multiple fingers correctly or seeing events getting rejected.
- `PenState.Button` is now `PenButton`.
- Removed TouchPositionTransformProcessor, was used only by Android, the position transformation will occur in native backend in 2019.x

#### Actions:
- Bindings that have no interactions on them will trigger differently now. __This is a breaking change__.
  * Previously, these bindings would trigger `performed` on every value change including when going back to their default value. This is why you would see two calls of `performed` with a button; one when the button was pressed, another when it was depressed.
  * Now, a binding without an interaction will trigger `started` and then `performed` when a bound control is actuated. Thereafter, the action will remain in `Started` phase. For as long as the control is actuated, every value change will trigger `performed` again. When the control stops being actuated, it will trigger `cancelled` and the action will remain in `Waiting` state.
  * Control actuation is defined as a control having a magnitude (see `InputControl.EvaluateMagnitude`) greater than zero. If a control does not support magnitudes (returns -1 from `EvaluateMagnitude`), then the control is considered actuated when it changes state away from its default state.
  * To restore the previous behavior, simply change code like
      ```
        myAction.performed += MyCallback;
      ```
    to
      ```
        myAction.performed += MyCallback;
        myAction.cancelled += MyCallback;
      ```
  * Alternatively, enable `passThrough` mode on an action. This effectively restores the previous default behavior of actions.
    ```
        new InputAction(binding: "<Gamepad>/leftTrigger") { passThrough = true };
    ```
- As part of the aforementioned change, the following interactions have been removed as they are no longer relevant:
  - `StickInteraction`: Can simply be removed from bindings. The new default behavior obsoletes the need for what `StickInteraction` did. Use `started` to know then the stick starts being actuated, `performed` to be updated on movements, and `cancelled` to know when the stick goes back into rest position.
  - `PressAndReleaseInteraction`: Can simply be removed from bindings. The default behavior with no interaction encompasses press and release detection. Use `started` to know then a button is pressed and `cancelled` to know when it is released. To set a custom button press point, simply put an `AxisDeadzoneProcessor` on the binding.
- `PressInteraction` has been completely rewritten.
  - Trigger behavior can be set through `behavior` parameter and now provides options for observing just presses (`PressOnly`), just releases (`ReleaseOnly`), or both presses and releases (`PressAndRelease`).
  - Also, the interaction now operates on control actuation rather than reading out float values directly. This means that any control that supports magnitudes can be used.
  - Also supports continuous mode now.
- If bound controls are already actuated when an action is enabled, the action will now trigger in the next input update as if the control had just been moved from non-actuated to actuated state.
  - In other words, if e.g. you have a binding to the A button of the gamepad and the A button is already pressed when the action is first enabled, then the action associated with the A button will trigger as if the button had just been pressed. Previously, it required releasing and re-pressing the button first -- which, together with certain interactions, could lead to actions ending up in a confused state.
- When an action is disabled, it will now cancel all ongoing interactions, if any (i.e. you will see `InputAction.cancelled` being called).
  - Note that unlike the above-mentioned callbacks that happen when an action starts out with a control already actuated, the cancellation callbacks happen __immediately__ rather than in the next input update.
- Actions that at runtime are bound to multiple controls will now perform *conflict resolution*, if necessary.
  - This applies only if an action actually receives multiple concurrent actuations from controls.
  - When ambiguity is detected, the greatest amount of actuation on any of the controls gets to drive the action.
  - In practice, this means that as long as any of the controls bound to an action is actuated, the action will keep going. This resolves ambiguities when an action has primary and secondary bindings, for examples, or when an action is bound to multiple different devices at the same time.
  - Composite bindings count as single actuations regardless of how many controls participate in the composite.
  - This behavior __can be bypassed__ by setting the action to be pass-through.
- Action editor now closes when asset is deleted.
  - If there are unsaved changes, asks for confirmation first.
- Interactions and processors in the UI are now filtered based on the type of the action (if set) and sorted by name.
- Renamed "Axis" and "Dpad" composites to "1D Axis" and "2D Vector" composite.
  - The old names can still be used and existing data will load as expected.
  - `DpadComposite` got renamed to `Vector2Composite`; `AxisComposite` is unchanged.
- `InputInteractionContext.controlHasDefaultValue` has been replaced with `InputInteractionContext.ControlIsActuated()`.
- `InputActionChange.BindingsHaveChangedWhileEnabled` has been reworked and split in two:
    1. `InputActionChange.BoundControlsAboutToChange`: Bindings have been previously resolved but are about to be re-resolved.
    2. `InputActionChange.BoundControlsChanged`: Bindings have been resolved on one or more actions.
- Actions internally now allocate unmanaged memory.
  - Disposing should be taken care of automatically (though you can manually `Dispose` as well). If you see errors in the console log about unmanaged memory being leaked, please report the bug.
  - All execution state except for C# heap objects for processors, interactions, and composites has been collapsed into a single block of unmanaged memory. Actions should now be able to re-resolve efficiently without allocating additional GC memory.

### Added

- `PlayerInput` component which simplifies setting up individual player input actions and device pairings. \
  ![PlayerInput](Documentation~/Images/PlayerInput.png)
- `PlayerInputManager` component which simplifies player joining and split-screen setups. \
  ![PlayerInput](Documentation~/Images/PlayerInputManager.png)
- `InputDevice.all` (equivalent to `InputSystem.devices`)
- `InputControl.IsActuated()` can be used to determine whether control is currently actuated (defined as extension method in `InputControlExtensions`).
- Can now read control values from buffers as objects using `InputControl.ReadValueFromBufferAsObject`. This allows reading a value stored in memory without having to know the value type.
- New processors:
    * `ScaleProcessor`
    * `ScaleVector2Processor`
    * `ScaleVector3Processor`
    * `InvertVector2Processor`
    * `InvertVector3Processor`
    * `NormalizeVector2Processor`
    * `NormalizeVector3Processor`
- Added `MultiTapInteraction`. Can be used to listen for double-taps and the like.
- Can get total and average event lag times through `InputMetrics.totalEventLagTime` and `InputMetrics.averageEventLagTime`.
- `Mouse.forwardButton` and `Mouse.backButton`.
- The input debugger now shows users along with their paired devices and actions. See the [documentation](Documentation~/UserManagement.md#debugging)
- Added third and fourth barrel buttons on `Pen`.

#### Actions:
- Actions have a new continuous mode that will cause the action to trigger continuously even if there is no input. See the [documentation](Documentation~/Actions.md#continuous-actions) for details. \
  ![Continuous Action](Documentation~/Images/ContinuousAction.png)
- Actions have a new pass-through mode. In this mode an action will bypass any checks on control actuation and let any input activity on the action directly flow through. See the [documentation](Documentation~/Actions.md#pass-through-actions) for details. \
  ![Pass-Through Action](Documentation~/Images/PassThroughAction.png)
- Can now add interactions and processors directly to actions.
  ![Action Properties](Documentation~/Images/ActionProperties.png)
    * This is functionally equivalent to adding the respective processors and/or interactions to every binding on the action.
- Can now change the type of a composite retroactively.
  ![Composite Properties](Documentation~/Images/CompositeProperties.png)
- Values can now be read out as objects using `InputAction.CallbackContext.ReadValueAsObject()`.
    * Allocates GC memory. Should not be used during normal gameplay but is very useful for testing and debugging.
- Added auto-save mode for .inputactions editor.
  ![Auto Save](Documentation~/Images/AutoSave.png)
- Processors, interactions, and composites can now define their own parameter editor UIs by deriving from `InputParameterEditor`. This solves the problem of these elements not making it clear that the parameters usually have global defaults and do not need to be edited except if local overrides are necessary.
- Can now set custom min and max values for axis composites.
    ```
    var action = new InputAction();
    action.AddCompositeBinding("Axis(minValue=0,maxValue=2)")
        .With("Positive", "<Keyboard>/a")
        .With("Negative", "<Keyboard>/d");
    ```
- "C# Class File" property on .inputactions importer settings now has a file picker next to it.
- `InputActionTrace` has seen various improvements.
    * Recorded data will now stay valid even if actions are rebound to different controls.
    * Can listen to all actions using `InputActionTrace.SubscribeToAll`.
    * `InputActionTrace` now maintains a list of subscriptions. Add subscriptions with `SubscribeTo` and remove a subscription with `UnsubscribeFrom`. See the [documentation](Documentation~/Actions.md#tracing-actions) for details.

### Fixes

- Fixed support for Unity 2019.1 where we landed a native API change.
- `InputUser.UnpairDevicesAndRemoveUser()` corrupting device pairings of other InputUsers
- Control picker in UI having no devices if list of supported devices is empty but not null
- `IndexOutOfRangeException` when having multiple action maps in an asset (#359 and #358).
- Interactions timing out even if there was a pending event that would complete the interaction in time.
- Action editor updates when asset is renamed or moved.
- Exceptions when removing action in last position of action map.
- Devices marked as unsupported in input settings getting added back on domain reload.
- Fixed `Pen` causing exceptions and asserts.
- Composites that assign multiple bindings to parts failing to set up properly when parts are assigned out of order (#410).

### Known Issues

- Input processing in edit mode on 2019.1 is sporadic rather than happening on every editor update.

## [0.1.2-preview] - 2018-12-19

    NOTE: The minimum version requirement for the new input system has been bumped
          to 2018.3. The previous minum requirement of 2018.2 is no longer supported.
          Also, we have dropped support for the .NET 3.5 runtime. The new .NET 4
          runtime is now required to use the new input system.

We've started working on documentation. The current work-in-progress can be found on [GitHub](https://github.com/Unity-Technologies/InputSystem/blob/develop/Packages/com.unity.inputsystem/Documentation~/InputSystem.md).

### Changed

- `InputConfiguration` has been replaced with a new `InputSettings` class.
- `InputConfiguration.lockInputToGame` has been moved to `InputEditorUserSettings.lockInputToGameView`. This setting is now persisted as a local user setting.
- `InputSystem.updateMask` has been replaced with `InputSettings.updateMode`.
- `InputSystem.runInBackground` has been moved to `InputSettings.runInBackground`.
- Icons have been updated for improved styling and now have separate dark and light skin versions.
- `Lock Input To Game` and `Diagnostics Mode` are now persisted as user settings
- Brought back `.current` getters and added `InputSettings.filterNoiseOnCurrent` to control whether noise filtering on the getters is performed or not.
- Removed old and outdated Doxygen-generated API docs.

### Added

- `InputSystem.settings` contains the current input system settings.
- A new UI has been added to "Edit >> Project Settings..." to edit input system settings. Settings are stored in a user-controlled asset in any location inside `Assets/`. Multiple assets can be used and switched between.
- Joystick HIDs are now supported on Windows, Mac, and UWP.
- Can now put system into manual update mode (`InputSettings.updateMode`). In this mode, events will not get automatically processed. To process events, call `InputSystem.Update()`.
- Added shortcuts to action editor window (requires 2019.1).
- Added icons for .inputactions assets.

### Fixed

- `InputSystem.devices` not yet being initialized in `MonoBehaviour.Start` when in editor.

### Known Issues

- Input settings are not yet included in player builds. This means that at the moment, player builds will always start out with default input settings.
- There have been reports of some stickiness to buttons on 2019.1 alpha builds.  We are looking at this now.

## [0.0.14-preview] - 2018-12-11

### Changed

- `Pointer.delta` no longer has `SensitivityProcessor` on it. The processor was causing many issues with mouse deltas. It is still available for adding it manually to action bindings but the processor likely needs additional work.

### Fixed

Core:
- Invalid memory accesses when using .NET 4 runtime
- Mouse.button not being identical to Mouse.leftButton
- DualShock not being recognized when connected via Bluetooth

Actions:
- Parameters disappearing on processors and interactions in UI when edited
- Parameters on processors and interactions having wrong value type in UI (e.g. int instead of float)
- RebindingOperation calling OnComplete() after being cancelled

Misc:
- Documentation no longer picked up as assets in user project

## [0.0.13-preview] - 2018-12-05

First release from stable branch.<|MERGE_RESOLUTION|>--- conflicted
+++ resolved
@@ -44,12 +44,9 @@
 - Fixed InputManager.asset file growing in size on each Reset call.
 - Fixed Opening InputDebugger throws 'Action map must have state at this point' error
 - Fixed Cut/Paste behaviour to match Editor - Cut items will now be cleared from clipboard after pasting.
-<<<<<<< HEAD
 - Improved initial window layout to avoid elements being hidden.
-=======
 - Fixed InputAction asset appearing dirty after rename [ISXB-695](https://issuetracker.unity3d.com/product/unity/issues/guid/ISXB-749)
 - Fixed Error logged when InputActionEditor window opened without a valid asset
->>>>>>> 9b0b410e
 
 ## [1.8.0-pre.2] - 2023-11-09
 
