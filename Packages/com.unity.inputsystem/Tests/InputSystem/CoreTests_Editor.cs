#if UNITY_EDITOR
using System;
using System.Collections;
using System.Collections.Generic;
using System.Linq;
using NUnit.Framework;
using UnityEditor;
using UnityEngine;
using UnityEngine.Experimental.Input;
using UnityEngine.Experimental.Input.Composites;
using UnityEngine.Experimental.Input.Editor;
using UnityEngine.Experimental.Input.LowLevel;
using UnityEngine.Experimental.Input.Plugins.HID;
using UnityEngine.Experimental.Input.Utilities;
using UnityEngine.TestTools;
using Object = System.Object;

partial class CoreTests
{
    [Test]
    [Category("Editor")]
    public void Editor_CanSaveAndRestoreState()
    {
        const string json = @"
            {
                ""name"" : ""MyDevice"",
                ""extend"" : ""Gamepad""
            }
        ";

        InputSystem.RegisterLayout(json);
        InputSystem.AddDevice("MyDevice");
        testRuntime.ReportNewInputDevice(new InputDeviceDescription
        {
            product = "Product",
            manufacturer = "Manufacturer",
            interfaceName = "Test"
        }.ToJson());
        InputSystem.Update();

        InputSystem.SaveAndReset();

        Assert.That(InputSystem.devices, Has.Count.EqualTo(0));

        InputSystem.Restore();

        Assert.That(InputSystem.devices,
            Has.Exactly(1).With.Property("layout").EqualTo("MyDevice").And.TypeOf<Gamepad>());

        var unsupportedDevices = new List<InputDeviceDescription>();
        InputSystem.GetUnsupportedDevices(unsupportedDevices);

        Assert.That(unsupportedDevices.Count, Is.EqualTo(1));
        Assert.That(unsupportedDevices[0].product, Is.EqualTo("Product"));
        Assert.That(unsupportedDevices[0].manufacturer, Is.EqualTo("Manufacturer"));
        Assert.That(unsupportedDevices[0].interfaceName, Is.EqualTo("Test"));
    }

    // onFindLayoutForDevice allows dynamically injecting new layouts into the system that
    // are custom-tailored at runtime for the discovered device. Make sure that our domain
    // reload can restore these.
    [Test]
    [Category("Editor")]
    public void Editor_DomainReload_CanRestoreDevicesBuiltWithDynamicallyGeneratedLayouts()
    {
        var hidDescriptor = new HID.HIDDeviceDescriptor
        {
            usage = (int)HID.GenericDesktop.MultiAxisController,
            usagePage = HID.UsagePage.GenericDesktop,
            vendorId = 0x1234,
            productId = 0x5678,
            inputReportSize = 4,
            elements = new[]
            {
                new HID.HIDElementDescriptor { usage = (int)HID.GenericDesktop.X, usagePage = HID.UsagePage.GenericDesktop, reportType = HID.HIDReportType.Input, reportId = 1, reportSizeInBits = 32 },
            }
        };

        testRuntime.ReportNewInputDevice(
            new InputDeviceDescription
            {
                interfaceName = HID.kHIDInterface,
                capabilities = hidDescriptor.ToJson()
            }.ToJson());
        InputSystem.Update();

        Assert.That(InputSystem.devices, Has.Exactly(1).TypeOf<HID>());

        InputSystem.SaveAndReset();

        Assert.That(InputSystem.devices, Is.Empty);

        var state = InputSystem.GetSavedState();
        var manager = InputSystem.s_Manager;

        manager.m_SavedAvailableDevices = state.managerState.availableDevices;
        manager.m_SavedDeviceStates = state.managerState.devices;

        manager.RestoreDevicesAfterDomainReload();

        Assert.That(InputSystem.devices, Has.Exactly(1).TypeOf<HID>());

        InputSystem.Restore();
    }

    [Test]
    [Category("Editor")]
    public void Editor_DomainReload_PreservesUsagesOnDevices()
    {
        var device = InputSystem.AddDevice<Gamepad>();
        InputSystem.SetDeviceUsage(device, CommonUsages.LeftHand);

        InputSystem.SaveAndReset();
        InputSystem.Restore();

        var newDevice = InputSystem.devices.First(x => x is Gamepad);

        Assert.That(newDevice.usages, Has.Count.EqualTo(1));
        Assert.That(newDevice.usages, Has.Exactly(1).EqualTo(CommonUsages.LeftHand));
    }

    [Test]
    [Category("Editor")]
    public void TODO_Editor_DomainReload_PreservesVariantsOnDevices()
    {
        Assert.Fail();
    }

    [Test]
    [Category("Editor")]
    public void TODO_Editor_DomainReload_PreservesCurrentDevices()
    {
        Assert.Fail();
    }

    [Test]
    [Category("Editor")]
    public void Editor_RestoringStateWillCleanUpEventHooks()
    {
        InputSystem.SaveAndReset();

        var receivedOnEvent = 0;
        var receivedOnDeviceChange = 0;

        InputSystem.onEvent += _ => ++ receivedOnEvent;
        InputSystem.onDeviceChange += (c, d) => ++ receivedOnDeviceChange;

        InputSystem.Restore();

        var device = InputSystem.AddDevice("Gamepad");
        InputSystem.QueueStateEvent(device, new GamepadState());
        InputSystem.Update();

        Assert.That(receivedOnEvent, Is.Zero);
        Assert.That(receivedOnDeviceChange, Is.Zero);
    }

    [Test]
    [Category("Editor")]
    public void Editor_RestoringStateWillRestoreObjectsOfLayoutBuilder()
    {
        var builder = new TestLayoutBuilder {layoutToLoad = "Gamepad"};
        InputSystem.RegisterLayoutBuilder(() => builder.DoIt(), "TestLayout");

        InputSystem.SaveAndReset();
        InputSystem.Restore();

        var device = InputSystem.AddDevice("TestLayout");

        Assert.That(device, Is.TypeOf<Gamepad>());
    }

    // Editor updates are confusing in that they denote just another point in the
    // application loop where we push out events. They do not mean that the events
    // we send necessarily go to the editor state buffers.
    [Test]
    [Category("Editor")]
    public void Editor_WhenPlaying_EditorUpdatesWriteEventIntoPlayerState()
    {
        InputConfiguration.LockInputToGame = true;

        var gamepad = InputSystem.AddDevice<Gamepad>();

        InputSystem.QueueStateEvent(gamepad, new GamepadState {leftTrigger = 0.25f});
        InputSystem.Update(InputUpdateType.Dynamic);

        InputSystem.QueueStateEvent(gamepad, new GamepadState {leftTrigger = 0.75f});
        InputSystem.Update(InputUpdateType.Editor);

        InputSystem.Update(InputUpdateType.Dynamic);

        Assert.That(gamepad.leftTrigger.ReadValue(), Is.EqualTo(0.75).Within(0.000001));
        Assert.That(gamepad.leftTrigger.ReadPreviousValue(), Is.EqualTo(0.25).Within(0.000001));
    }

    [Test]
    [Category("Editor")]
    public void Editor_InputAsset_CanAddAndRemoveActionMapThroughSerialization()
    {
        var asset = ScriptableObject.CreateInstance<InputActionAsset>();
        var obj = new SerializedObject(asset);

        InputActionSerializationHelpers.AddActionMap(obj);
        InputActionSerializationHelpers.AddActionMap(obj);
        obj.ApplyModifiedPropertiesWithoutUndo();

        Assert.That(asset.actionMaps, Has.Count.EqualTo(2));
        Assert.That(asset.actionMaps[0].name, Is.Not.Null.Or.Empty);
        Assert.That(asset.actionMaps[1].name, Is.Not.Null.Or.Empty);
        Assert.That(asset.actionMaps[0].name, Is.Not.EqualTo(asset.actionMaps[1].name));

        var actionMap2Name = asset.actionMaps[1].name;

        InputActionSerializationHelpers.DeleteActionMap(obj, 0);
        obj.ApplyModifiedPropertiesWithoutUndo();

        Assert.That(asset.actionMaps, Has.Count.EqualTo(1));
        Assert.That(asset.actionMaps[0].name, Is.EqualTo(actionMap2Name));
    }

    [Test]
    [Category("Editor")]
    public void Editor_InputAsset_CanAddActionMapFromObject()
    {
        var map = new InputActionMap("set");
        var binding = new InputBinding();
        binding.path = "some path";
        var action = map.AddAction("action");
        action.AppendBinding(binding);

        var asset = ScriptableObject.CreateInstance<InputActionAsset>();
        var obj = new SerializedObject(asset);
<<<<<<< HEAD

        var parameters = new Dictionary<string, string>();
        parameters.Add("m_Name", "set");

=======
        
        var parameters = new Dictionary<string, string>();
        parameters.Add("m_Name", "set");
        
>>>>>>> b92fc269
        Assert.That(asset.actionMaps, Has.Count.EqualTo(0));

        InputActionSerializationHelpers.AddActionMapFromObject(obj, parameters);
        obj.ApplyModifiedPropertiesWithoutUndo();

        Assert.That(asset.actionMaps, Has.Count.EqualTo(1));
        Assert.That(asset.actionMaps[0].name, Is.EqualTo("set"));
    }

    [Test]
    [Category("Editor")]
    public void Editor_InputAsset_CanAddAndRemoveActionThroughSerialization()
    {
        var map = new InputActionMap("set");
        map.AddAction(name: "action", binding: "/gamepad/leftStick");
        map.AddAction(name: "action1", binding: "/gamepad/rightStick");
        var asset = ScriptableObject.CreateInstance<InputActionAsset>();
        asset.AddActionMap(map);

        var obj = new SerializedObject(asset);
        var mapProperty = obj.FindProperty("m_ActionMaps").GetArrayElementAtIndex(0);

        InputActionSerializationHelpers.AddAction(mapProperty);
        obj.ApplyModifiedPropertiesWithoutUndo();

        Assert.That(asset.actionMaps[0].actions, Has.Count.EqualTo(3));
        Assert.That(asset.actionMaps[0].actions[2].name, Is.EqualTo("action2"));
        Assert.That(asset.actionMaps[0].actions[2].bindings, Has.Count.Zero);

        InputActionSerializationHelpers.DeleteAction(mapProperty, 2);
        obj.ApplyModifiedPropertiesWithoutUndo();

        Assert.That(asset.actionMaps[0].actions, Has.Count.EqualTo(2));
        Assert.That(asset.actionMaps[0].actions[0].name, Is.EqualTo("action"));
        Assert.That(asset.actionMaps[0].actions[1].name, Is.EqualTo("action1"));
    }

    [Test]
    [Category("Editor")]
    public void Editor_InputAsset_CanAddAndRemoveBindingThroughSerialization()
    {
        var map = new InputActionMap("set");
        map.AddAction(name: "action1", binding: "/gamepad/leftStick");
        map.AddAction(name: "action2", binding: "/gamepad/rightStick");
        var asset = ScriptableObject.CreateInstance<InputActionAsset>();
        asset.AddActionMap(map);

        var obj = new SerializedObject(asset);
        var mapProperty = obj.FindProperty("m_ActionMaps").GetArrayElementAtIndex(0);
        var action1Property = mapProperty.FindPropertyRelative("m_Actions").GetArrayElementAtIndex(0);

        InputActionSerializationHelpers.AppendBinding(action1Property, mapProperty);
        obj.ApplyModifiedPropertiesWithoutUndo();

        // Maps and actions aren't UnityEngine.Objects so the modifications will not
        // be in-place. Look up the actions after each apply.
        var action1 = asset.actionMaps[0].TryGetAction("action1");
        var action2 = asset.actionMaps[0].TryGetAction("action2");

        Assert.That(action1.bindings, Has.Count.EqualTo(2));
        Assert.That(action1.bindings[0].path, Is.EqualTo("/gamepad/leftStick"));
        Assert.That(action1.bindings[1].path, Is.EqualTo(""));
        Assert.That(action1.bindings[1].interactions, Is.EqualTo(""));
        Assert.That(action1.bindings[1].groups, Is.EqualTo(""));
        Assert.That(action2.bindings[0].path, Is.EqualTo("/gamepad/rightStick"));

        InputActionSerializationHelpers.RemoveBinding(action1Property, 1, mapProperty);
        obj.ApplyModifiedPropertiesWithoutUndo();

        action1 = asset.actionMaps[0].TryGetAction("action1");
        action2 = asset.actionMaps[0].TryGetAction("action2");

        Assert.That(action1.bindings, Has.Count.EqualTo(1));
        Assert.That(action1.bindings[0].path, Is.EqualTo("/gamepad/leftStick"));
        Assert.That(action2.bindings[0].path, Is.EqualTo("/gamepad/rightStick"));
    }

    [Test]
    [Category("Editor")]
    public void Editor_InputAsset_CanAddBindingFromObject()
    {
        var map = new InputActionMap("set");
        map.AddAction(name: "action1");
        var asset = ScriptableObject.CreateInstance<InputActionAsset>();
        asset.AddActionMap(map);

        var obj = new SerializedObject(asset);
        var mapProperty = obj.FindProperty("m_ActionMaps").GetArrayElementAtIndex(0);
        var action1Property = mapProperty.FindPropertyRelative("m_Actions").GetArrayElementAtIndex(0);

        var pathName = "/gamepad/leftStick";
        var name = "some name";
        var interactionsName = "someinteractions";
        var sourceActionName = "some action";
        var groupName = "group";
        var flags = 10;
<<<<<<< HEAD

=======
        
>>>>>>> b92fc269
        var parameters = new Dictionary<string, string>();
        parameters.Add("path", pathName);
        parameters.Add("name", name);
        parameters.Add("groups", groupName);
        parameters.Add("interactions", interactionsName);
        parameters.Add("flags", "" + flags);
        parameters.Add("action", sourceActionName);
<<<<<<< HEAD

        InputActionSerializationHelpers.AppendBindingFromObject(parameters, action1Property, mapProperty);

=======
        
        InputActionSerializationHelpers.AppendBindingFromObject(parameters, action1Property, mapProperty);
        
>>>>>>> b92fc269
        obj.ApplyModifiedPropertiesWithoutUndo();

        var action1 = asset.actionMaps[0].TryGetAction("action1");
        Assert.That(action1.bindings, Has.Count.EqualTo(1));
        Assert.That(action1.bindings[0].path, Is.EqualTo(pathName));
        Assert.That(action1.bindings[0].action, Is.EqualTo("action1"));
        Assert.That(action1.bindings[0].groups, Is.EqualTo(groupName));
        Assert.That(action1.bindings[0].interactions, Is.EqualTo(interactionsName));
        Assert.That(action1.bindings[0].name, Is.EqualTo(name));
    }

    [Test]
    [Category("Editor")]
    public void Editor_InputAsset_CanAppendCompositeBinding()
    {
        var map = new InputActionMap("set");
        map.AddAction(name: "action1");
        var asset = ScriptableObject.CreateInstance<InputActionAsset>();
        asset.AddActionMap(map);

        var obj = new SerializedObject(asset);
        var mapProperty = obj.FindProperty("m_ActionMaps").GetArrayElementAtIndex(0);
        var action1Property = mapProperty.FindPropertyRelative("m_Actions").GetArrayElementAtIndex(0);

        InputActionSerializationHelpers.AppendCompositeBinding(action1Property, mapProperty, "Axis", typeof(AxisComposite));
        obj.ApplyModifiedPropertiesWithoutUndo();

        var action1 = asset.actionMaps[0].TryGetAction("action1");
        Assert.That(action1.bindings, Has.Count.EqualTo(3));
        Assert.That(action1.bindings[0].path, Is.EqualTo("Axis"));
        Assert.That(action1.bindings, Has.Exactly(1).Matches((InputBinding x) => x.name == "positive"));
        Assert.That(action1.bindings, Has.Exactly(1).Matches((InputBinding x) => x.name == "negative"));
        Assert.That(action1.bindings[0].isComposite, Is.True);
        Assert.That(action1.bindings[0].isPartOfComposite, Is.False);
        Assert.That(action1.bindings[1].isComposite, Is.False);
        Assert.That(action1.bindings[1].isPartOfComposite, Is.True);
        Assert.That(action1.bindings[2].isComposite, Is.False);
        Assert.That(action1.bindings[2].isPartOfComposite, Is.True);
    }

    [Test]
    [Category("Editor")]
    public void Editor_CanGenerateCodeWrapperForInputAsset()
    {
        var set1 = new InputActionMap("set1");
        set1.AddAction(name: "action1", binding: "/gamepad/leftStick");
        set1.AddAction(name: "action2", binding: "/gamepad/rightStick");
        var set2 = new InputActionMap("set2");
        set2.AddAction(name: "action1", binding: "/gamepad/buttonSouth");
        var asset = ScriptableObject.CreateInstance<InputActionAsset>();
        asset.AddActionMap(set1);
        asset.AddActionMap(set2);
        asset.name = "MyControls";

        var code = InputActionCodeGenerator.GenerateWrapperCode(asset,
            new InputActionCodeGenerator.Options {namespaceName = "MyNamespace", sourceAssetPath = "test"});

        // Our version of Mono doesn't implement the CodeDom stuff so all we can do here
        // is just perform some textual verification. Once we have the newest Mono, this should
        // use CSharpCodeProvider and at least parse if not compile and run the generated wrapper.

        Assert.That(code, Contains.Substring("namespace MyNamespace"));
        Assert.That(code, Contains.Substring("public class MyControls"));
        Assert.That(code, Contains.Substring("public UnityEngine.Experimental.Input.InputActionMap Clone()"));
    }

    [Test]
    [Category("Editor")]
    public void Editor_CanGenerateCodeWrapperForInputAsset_WhenAssetNameContainsSpacesAndSymbols()
    {
        var set1 = new InputActionMap("set1");
        set1.AddAction(name: "action ^&", binding: "/gamepad/leftStick");
        set1.AddAction(name: "1thing", binding: "/gamepad/leftStick");
        var asset = ScriptableObject.CreateInstance<InputActionAsset>();
        asset.AddActionMap(set1);
        asset.name = "New Controls (4)";

        var code = InputActionCodeGenerator.GenerateWrapperCode(asset,
            new InputActionCodeGenerator.Options {sourceAssetPath = "test"});

        Assert.That(code, Contains.Substring("class NewControls_4_"));
        Assert.That(code, Contains.Substring("public UnityEngine.Experimental.Input.InputAction @action__"));
        Assert.That(code, Contains.Substring("public UnityEngine.Experimental.Input.InputAction @_1thing"));
    }

    [Test]
    [Category("Editor")]
    public void Editor_CanRenameAction()
    {
        var set1 = new InputActionMap("set1");
        set1.AddAction(name: "action", binding: "/gamepad/leftStick");
        var asset = ScriptableObject.CreateInstance<InputActionAsset>();
        asset.AddActionMap(set1);

        var obj = new SerializedObject(asset);
        var mapProperty = obj.FindProperty("m_ActionMaps").GetArrayElementAtIndex(0);
        var action1Property = mapProperty.FindPropertyRelative("m_Actions").GetArrayElementAtIndex(0);

        InputActionSerializationHelpers.RenameAction(action1Property, mapProperty, "newAction");
        obj.ApplyModifiedPropertiesWithoutUndo();

        Assert.That(set1.actions[0].name, Is.EqualTo("newAction"));
        Assert.That(set1.actions[0].bindings, Has.Count.EqualTo(1));
        Assert.That(set1.actions[0].bindings[0].action, Is.EqualTo("newAction"));
    }

    [Test]
    [Category("Editor")]
    public void Editor_CanPrettyPrintJSON()
    {
        var map = new InputActionMap("map");
        var action = map.AddAction("action", binding: "<Gamepad>/leftStick");
        var json = InputActionMap.ToJson(new[] {map});

        var prettyJson = StringHelpers.PrettyPrintJSON(json);

        var expected = string.Format(
@"{{
    ""maps"" : [
        {{
            ""name"" : ""map"",
            ""id"" : ""{0}"",
            ""actions"" : [
                {{
                    ""name"" : ""action"",
                    ""id"" : ""{1}"",
                    ""expectedControlLayout"" : """",
                    ""bindings"" : [
                    ]
", map.id, action.id);

        Assert.That(prettyJson, Does.StartWith(expected));

        // Doing it again should not result in a difference.
        prettyJson = StringHelpers.PrettyPrintJSON(prettyJson);

        Assert.That(prettyJson, Does.StartWith(expected));
    }

    // We don't want the game code's update mask affect editor code and vice versa.
    [Test]
    [Category("Editor")]
    public void Editor_UpdateMaskResetsWhenEnteringAndExitingPlayMode()
    {
        InputSystem.updateMask = InputUpdateType.Dynamic;

        InputSystem.OnPlayModeChange(PlayModeStateChange.ExitingEditMode);
        InputSystem.OnPlayModeChange(PlayModeStateChange.EnteredPlayMode);

        Assert.That(InputSystem.updateMask, Is.EqualTo(InputUpdateType.Default));

        InputSystem.updateMask = InputUpdateType.Dynamic;

        InputSystem.OnPlayModeChange(PlayModeStateChange.ExitingPlayMode);
        InputSystem.OnPlayModeChange(PlayModeStateChange.EnteredEditMode);

        Assert.That(InputSystem.updateMask, Is.EqualTo(InputUpdateType.Default));
    }

    [Test]
    [Category("Editor")]
    public void Editor_UpdateMaskResetsWhenEnteringAndExitingPlayMode_ButPreservesBeforeRenderState()
    {
        InputSystem.updateMask = InputUpdateType.Dynamic | InputUpdateType.BeforeRender;

        InputSystem.OnPlayModeChange(PlayModeStateChange.ExitingEditMode);
        InputSystem.OnPlayModeChange(PlayModeStateChange.EnteredPlayMode);

        Assert.That(InputSystem.updateMask, Is.EqualTo(InputUpdateType.Default | InputUpdateType.BeforeRender));

        InputSystem.updateMask = InputUpdateType.Dynamic | InputUpdateType.BeforeRender;

        InputSystem.OnPlayModeChange(PlayModeStateChange.ExitingPlayMode);
        InputSystem.OnPlayModeChange(PlayModeStateChange.EnteredEditMode);

        Assert.That(InputSystem.updateMask, Is.EqualTo(InputUpdateType.Default | InputUpdateType.BeforeRender));
    }

    [Test]
    [Category("Editor")]
    public void Editor_AlwaysKeepsEditorUpdatesEnabled()
    {
        InputSystem.updateMask = InputUpdateType.Dynamic;

        Assert.That(InputSystem.updateMask & InputUpdateType.Editor, Is.EqualTo(InputUpdateType.Editor));
    }

    [Test]
    [Category("Editor")]
    public void Editor_CanListDeviceMatchersForLayout()
    {
        const string json = @"
            {
                ""name"" : ""TestLayout""
            }
        ";

        InputSystem.RegisterLayout(json);

        InputSystem.RegisterLayoutMatcher("TestLayout", new InputDeviceMatcher().WithProduct("A"));
        InputSystem.RegisterLayoutMatcher("TestLayout", new InputDeviceMatcher().WithProduct("B"));

        var matchers = EditorInputControlLayoutCache.GetDeviceMatchers("TestLayout").ToList();

        Assert.That(matchers, Has.Count.EqualTo(2));
        Assert.That(matchers[0], Is.EqualTo(new InputDeviceMatcher().WithProduct("A")));
        Assert.That(matchers[1], Is.EqualTo(new InputDeviceMatcher().WithProduct("B")));
    }

    private class TestEditorWindow : EditorWindow
    {
        public Vector2 mousePosition;

        public void OnGUI()
        {
            mousePosition = Mouse.current.position.ReadValue();
        }
    }

    [Test]
    [Category("Editor")]
    public void TODO_Editor_PointerCoordinatesInEditorWindowOnGUI_AreInEditorWindowSpace()
    {
        Assert.Fail();
    }

    ////TODO: the following tests have to be edit mode tests but it looks like putting them into
    ////      Assembly-CSharp-Editor is the only way to mark them as such

    ////REVIEW: support actions in the editor at all?
    [UnityTest]
    [Category("Editor")]
    public IEnumerator TODO_Editor_ActionSetUpInEditor_DoesNotTriggerInPlayMode()
    {
        throw new NotImplementedException();
    }

    [UnityTest]
    [Category("Editor")]
    public IEnumerator TODO_Editor_PlayerActionDoesNotTriggerWhenGameViewIsNotFocused()
    {
        throw new NotImplementedException();
    }

    ////TODO: tests for InputAssetImporter; for this we need C# mocks to be able to cut us off from the actual asset DB
}
#endif // UNITY_EDITOR<|MERGE_RESOLUTION|>--- conflicted
+++ resolved
@@ -230,17 +230,10 @@
 
         var asset = ScriptableObject.CreateInstance<InputActionAsset>();
         var obj = new SerializedObject(asset);
-<<<<<<< HEAD
 
         var parameters = new Dictionary<string, string>();
         parameters.Add("m_Name", "set");
 
-=======
-        
-        var parameters = new Dictionary<string, string>();
-        parameters.Add("m_Name", "set");
-        
->>>>>>> b92fc269
         Assert.That(asset.actionMaps, Has.Count.EqualTo(0));
 
         InputActionSerializationHelpers.AddActionMapFromObject(obj, parameters);
@@ -337,11 +330,7 @@
         var sourceActionName = "some action";
         var groupName = "group";
         var flags = 10;
-<<<<<<< HEAD
-
-=======
-        
->>>>>>> b92fc269
+
         var parameters = new Dictionary<string, string>();
         parameters.Add("path", pathName);
         parameters.Add("name", name);
@@ -349,15 +338,9 @@
         parameters.Add("interactions", interactionsName);
         parameters.Add("flags", "" + flags);
         parameters.Add("action", sourceActionName);
-<<<<<<< HEAD
 
         InputActionSerializationHelpers.AppendBindingFromObject(parameters, action1Property, mapProperty);
 
-=======
-        
-        InputActionSerializationHelpers.AppendBindingFromObject(parameters, action1Property, mapProperty);
-        
->>>>>>> b92fc269
         obj.ApplyModifiedPropertiesWithoutUndo();
 
         var action1 = asset.actionMaps[0].TryGetAction("action1");
