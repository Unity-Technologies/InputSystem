# Changelog
All notable changes to the input system package will be documented in this file.

The format is based on [Keep a Changelog](http://keepachangelog.com/en/1.0.0/)
and this project adheres to [Semantic Versioning](http://semver.org/spec/v2.0.0.html).

Due to package verification, the latest version below is the unpublished version and the date is meaningless.
however, it has to be formatted properly to pass verification tests.

## [0.9.1-preview] - 2099-1-1

### Fixed

- Fixed GC heap garbage being caused by triggered by event processing.
  * This meant that every processing of input would trigger garbage being allocated on the managed heap. The culprit was a peculiarity in the C# compiler which caused a struct in `InputEventPtr.IsA` to be allocated on the heap.
<<<<<<< HEAD
- Fixed `duration` values reported for Hold and Press interactions.
=======
- DualShock 3 on macOS:
  * Fixed actions bound to the dpad control performing correctly.
  * Fixed non-present touchpad button control being triggered incorrectly.
>>>>>>> e56b0f7e

#### Actions

- Fixed actions not updating their set of controls when the usages of a device are changed.

### Changed

- The way input devices are built internally has been streamlined.
  * `InputDeviceBuilder` is now internal. It is no longer necessary to access it to look up child controls. Simply use `InputControl.GetChildControl` instead.
  * To build a device without adding it to the system, call the newly added `InputDevice.Build` method.
    ```
    InputDevice.Build<Mouse>();
    ```
  * `InputSystem.SetLayoutVariant` has been removed. Layout variants can no longer be set retroactively but must be decided on as part of device creation.

### Added

- Devices can now have more than one usage.
  * Call `InputSystem.AddDeviceUsage(device,usage)` to add additional usages to a device.
  * Call `InputSystem.RemoveDeviceUsage(device,usage)` to remove existing usages from a device.
  * `InputSystem.SetDeviceUsage(device,usage)` still exists. It will clear all existing usages from the given device.

## [0.9.0-preview] - 2019-7-18

### Fixed

- Validate all parameters on public APIs.
- Fixed an internal bug in `InlinedArray.RemoveAtByMovingTailWithCapacity`, which could cause data corruption.
- Fixed Xbox controller support on macOS il2cpp.
- Fixed issue of Xbox gamepads on Windows desktop not being able to navigate left and down in a UI.
- Allow using InputSystem package if the XR, VR or Physics modules are disabled for smaller builds.
- Fixed documentation landing page and table of contents.
- Fixed tracked devices assigning pointer ids for UI pointer events correctly.
- Adjusted some UI Elements to fit the Unity 19.3 font.
- Fixed NullReferenceException being thrown when project changes.
- Fixed duplicate devices showing in the "Supported Devices" popup when using a search filter.
- Fixed an error when adding new bindings in the Input Actions editor window when a filter was applied.
- Fixed scroll wheel handling in `InputSystemUIInputModule` not being smooth.
- Fixed compile errors from Switch Pro controller code on Linux.

#### Actions

- Fixed `CallbackContext.control` referencing the composite member control which was actually actuated for this trigger for composite bindings.
- Generated C# wrappers for .inputactions assets are no longer placed in Assets/Assets/ folder on Windows.

### Added

- Touch support has been reworked and extended.
  * `Touchscreen.touch[0..9]` are now bindable from the control picker.
  * `Touchscreen.primaryTouch` is now a separate control which tracks the primary touch on the screen.
  * The controls `Touchscreen` inherits from `Pointer` (such as `position`, `phase`, and `delta`) are now tied to `Touchscreen.primaryTouch` and allow for `Touchscreen` to function as a generic `Pointer` (like `Mouse` and `Pen`).
  * `Touchscreen.press` (renamed from `Touchscreen.button`) is now a working, synthetic button that is down whenever at least one finger is on the screen.
  * Recording of start time and start position has been added to touches.
    - `TouchControl.startPosition` gives the starting position of the touch.
    - `TouchControl.startTime` gives the starting time of the touch.
  * Tap detection has been added to `Touchscreen`.
    - Tap time (i.e. time within which a press-and-release must be completed for a tap to register) corresponds to `InputSettings.defaultTapTime`.
    - Tap release must happen within a certain radius of first contact. This is determined by a new setting `InputSettings.tapRadius`.
    - `TouchControl.tap` is a new button control that triggers then the touch is tapped. Note that this happens instantly when a touch ends. The button will go to 1 and __immediately__ go back to 0. This means that polling the button in `Update`, for example, will never trigger a tap. Either use actions to observe the button or use the `Touch` API from `EnhancedTouch` to poll taps.
  * `Touchscreen.activeTouches` has been removed. Use `Touch.activeTouches` from the new enhanced touch API instead for more reliable touch tracking.
  * `Touchscreen.allTouchControls` has been renamed to `Touchscreen.touches`.
  * A new `EnhancedTouch` plugin has been added which offers an enhanced `Touch` and `Finger` API to reliably track touches and fingers across updates. This obsoletes the need to manually track touch IDs and phases and gives access to individual touch history.
  * Touch can be simulated from mouse or pen input now. To enable simulation, call `TouchSimulation.Enable()` or put the `TouchSimulation` MonoBehaviour in your scene. Also, in the input debugger, you can now enable touch simulation from the "Options" dropdown.
- Changing state has been decoupled from events. While input events are the primary means by which to trigger state changes, anyone can perform state changes manually now from anywhere.
    ```
    InputState.Change(gamepad.leftStick, new Vector2(123, 234));
    ```
  * This change makes it possible to update state __from__ state and thus synthesize input data from other input coming in.
- A new API for recording state changes over time has been added.
    ```
    var history = new InputStateHistory("<Gamepad>/leftStick");
    history.StartRecording();

    //...

    foreach (var record in history)
        Debug.Log(record);
    ```
- Added support for generic joysticks on WebGL (which don't use the standard gamepad mapping).
- Added support for DualShock 3 gamepads on desktops.
- Added support for Nintendo Switch Pro Controllers on desktops.

#### Actions

- Actions now also have a __polling API__!
  * `InputAction.triggered` is true if the action was performed in the current frame.
  * `InputAction.ReadValue<TValue>()` yields the last value that `started`, `performed`, or `cancelled` (whichever came last) was called with. If the action is disabled, returns `default(TValue)`. For `InputActionType.Button` type actions, returns `1.0f` if `triggered==true` and `0.0f` otherwise.
- Generated C# wrappers for .inputactions can now placed relative to the .inputactions file by specifying a path starting with './' (e.g. `./foo/bar.cs`).

### Changed

- **The system no longer supports processing input in __BOTH__ fixed and dynamic updates**. Instead, a choice has to be made whether to process input before each `FixedUpdate()` or before each `Update()`.
  * Rationale: the existing code that supported having both updates receive input independently still had several holes and became increasingly complex and brittle. Our solution was based on not actually processing input twice but on channeling input concurrently into both the state of both updates. Together with the fact that specific inputs have to reset (and possibly accumulate) correctly with respect to their update time slices, this became increasingly hard to do right. This, together with the fact that we've come to increasingly question the value of this feature, led us to removing the capability while preserving the ability to determine where input is processed.
  * NOTE: Timeslicing is NOT affected by this. You can still switch to `ProcessEventInFixedUpdates` and get events timesliced to individual `FixedUpdate` periods according to their timestamps.
  * `InputSettings.UpdateMode.ProcessEventsInBothFixedAndDynamicUpdate` has been removed.
  * `InputSettings.UpdateMode.ProcessEventsInDynamicUpdateOnly` has been renamed to `InputSettings.UpdateMode.ProcessEventsInDynamicUpdate` and is now the default.
  * `InputSettings.UpdateMode.ProcessEventsInFixedUpdateOnly` has been renamed to `InputSettings.UpdateMode.ProcessEventsInFixedUpdate`.
- Added icons for PlayerInput, PlayerInputManager, InputSystemUIInputModule and MultiplayerEventSystem components.
- Changed `Keyboard` IME properties (`imeEnabled`, `imeCursorPosition`) to methods (`SetIMEEnabled`, `SetIMECursorPosition`).
- Added getters to all `IInputRuntime` properties.
- Replace some `GetXxx` methods in our API with `xxx`  properties.
- `Pointer.phase` has been removed and `PointerPhase` has been renamed to `TouchPhase`. Phases are now specific to touch. `PointerPhaseControl` has been renamed to `TouchPhaseControl`.
- `Pointer.button` has been renamed to `Pointer.press` and now is a control that indicates whether the pointer is in "press down" state.
  * For mouse, corresponds to left button press.
  * For pen, corresponds to tip contact.
  * For touch, corresponds to primary touch contact (i.e. whether __any__ finger is down).
- The state change monitor APIs (`IInputStateChangeMonitor` and friends) have been moved out of `InputSystem` into a new static class `InputState` in `UnityEngine.Experimental.Input.LowLevel`.
  * Rationale: These APIs are fairly low-level and not of general interest so having them out of `InputSystem` reduces the API surface visible to most users.
- `InputDeviceChange.StateChanged` has been removed and is now a separate callback `InputState.onChange`.
  * Rationale: The other `InputDeviceChange` notifications are low-frequency whereas `StateChanged` is high-frequency. Putting them all on the same callback made adding a callback to `InputSystem.onDeviceChange` unnecessarily expensive.
- `IInputStateCallbackReceiver` has been rewritten from scratch. Now has two simple methods `OnNextUpdate` and `OnEvent`. If implemented by a device, the device now has completely control over changing its own state. Use the `InputState.Change` methods to affect state changes while trigger state change monitors (e.g. for actions) correctly.
- Simplified handling of XR input in `InputSystemUIInputModule` by having only one set of actions for all XR devices.
- We now use the same hierarchical device picker in the "Add Control Scheme" popup, which is already used in the "Input Settings" window.
- Made all `IInputStateTypeInfo` implementations internal, as these did not offer value to the user.
- Made all `IInputDeviceCommandInfo` implementations internal, as these did not offer value to the user.
- Removed `ReadWriteArray`, which was only used for making `RebindingOperation.scores` editable, which did not add any value.
- Removed `PrimitiveValueOrArray`, as non of it's functionality over `PrimitiveValue` was implemented.
- Made all `InputProcessor` implementation internal, as access to these types is exposed only through text mode representations.
- Removed `CurveProcessor` as it was not implemented.
- Renamed XInputControllerOSX to a more descriptive XboxGamepadMacOS.

#### Actions

- `InputAction.continuous` has been removed. Running logic every frame regardless of input can easily be achieved in game code.
- The way action behavior is configured has been simplified.
  * The previous roster of toggles has been replaced with two settings:
    1. `Action Type`: Determines the behavior of the action. Choices are `Value`, `Button`, and `PassThrough`.
    2. `Control Type`: Determines the type of control (and implicitly the type of value) the action is looking for if the action is a `Value` or `PassThrough` action.
  * The previous `Initial State Check` toggle is now implicit in the action type now. `Value` actions perform an initial state check (i.e. trigger if their control is already actuated when the action is enabled). Other types of actions don't.
  * The previous `Pass Through` toggle is now rolled into the action type.

## [0.2.10-preview] - 2019-5-17

### Added

- Added a `MultiplayerEventSystem` class, which allows you use multiple UI event systems to control different parts of the UI by different players.
- `InputSystemUIInputModule` now lets you specify an `InputActionAsset` in the `actionsAsset` property. If this is set, the inspector will populate all actions from this asset. If you have a `PlayerInput` component on the same game object, referencing the same  `InputActionAsset`, the `PlayerInput` component will keep the actions on the `InputSystemUIInputModule` in synch, allowing easy setup of multiplayer UI systems.

### Changed

- `StickControl.x` and `StickControl.y` are now deadzoned, i.e. have `AxisDeadzone` processors on them. This affects all gamepads and joysticks.
  * __NOTE:__ The deadzoning is __independent__ of the stick. Whereas the stack has a radial deadzones, `x` and `y` have linear deadzones. This means that `leftStick.ReadValue().x` is __not__ necessary equal to `leftStick.x.ReadValue()`.
  * This change also fixes the problem of noise from sticks not getting filtered out and causing devices such as the PS4 controller to constantly make itself `Gamepad.current`.

- Redesigned `UIActionInputModule`
 * Added a button in the inspector to automatically assign actions from an input action asset based on commonly used action names.
 * Will now populate actions with useful defaults.
 * Removed `clickSpeed` property - will use native click counts from the OS where available instead.
 * Removed `sendEventsWhenInBackground` property.
 * Hiding `Touches` and `TrackedDevices` until we decide how to handle them.
 * Remove `moveDeadzone` property as it is made redundant by the action's dead zone.
 * Removed `UIActionInputModuleEnabler` component, `UIActionInputModule` will now enable itself.
- Changed default button press point to 0.5.
- Changed all constants in public API to match Unity naming conventions ("Constant" instead of "kConstant").
- Changed namespace from `UnityEngine.Experimental.Input` to `UnityEngine.InputSystem`.
- Generated wrapper code now has nicer formatting.
- Renamed `UIActionInputModule` to `InputSystemUIInputModule`.
- Nicer icons for `InputActionAssets` and `InputActions` and for `Button` and generic controls.
- Change all public API using `IntPtr` to use unsafe pointer types instead.
- `PlayerInput` will no longer disable any actions not in the currently active action map when disabling input or switching action maps.
- Change some public fields into properties.
- Input System project settings are now called "Input System Package" in the project window instead of "Input (NEW)".
- Removed `Plugins` from all namespaces.
- Rename "Cancelled" -> "Canceled" (US spelling) in all APIs.

### Fixed

- Adding devices to "Supported Devices" in input preferences not allowing to select certain device types (like "Gamepad").
- Fixed scrolling in `UIActionInputModule`.
- Fixed compiling the input system package in Unity 19.2 with ugui being moved to a package now.
- In the Input System project settings window, you can no longer add a supported device twice.

#### Actions

- Custom inspector for `PlayerInput` no longer adds duplicates of action events if `Invoke Unity Events` notification behavior is selected.
- Fixed `Hold` interactions firing immediately before the duration has passed.
- Fixed editing bindings or processors for `InputAction` fields in the inspector (Changes wouldn't persist before).
- Fixed exception message when calling `CallbackContext.ReadValue<TValue>()` for an action with a composite binding with `TValue` not matching the composite's value type.

### Added

#### Actions

- `PlayerInput` can now handle `.inputactions` assets that have no control schemes.
  * Will pair __all__ devices mentioned by any of the bindings except if already paired to another player.

## [0.2.8-preview] - 2019-4-23

### Added

- Added a `clickCount` control to the `Mouse` class, which specifies the click count for the last mouse click (to allow distinguishing between single-, double- and multi-clicks).
- Support for Bluetooth Xbox One controllers on macOS.

#### Actions

- New API for changing bindings on actions
```
    // Several variations exist that allow to look up bindings in various ways.
    myAction.ChangeBindingWithPath("<Gamepad>/buttonSouth")
        .WithPath("<Keyboard>/space");

    // Can also replace the binding wholesale.
    myAction.ChangeBindingWithPath("<Keyboard>/space")
        .To(new InputBinding { ... });

    // Can also remove bindings programmatically now.
    myAction.ChangeBindingWithPath("<Keyboard>/space").Erase();
```

### Changed

- `Joystick.axes` and `Joystick.buttons` have been removed.
- Generated wrapper code for Input Action Assets are now self-contained, generating all the data from code and not needing a reference to the asset; `InputActionAssetReference` has been removed.
- The option to generate interfaces on wrappers has been removed, instead we always do this now.
- The option to generate events on wrappers has been removed, we felt that this no longer made sense.
- Will now show default values in Input Action inspector if no custom values for file path, class name or namespace have been provided.
- `InputSettings.runInBackground` has been removed. This should now be supported or not on a per-device level. Most devices never supported it in the first place, so a global setting did not seem to be useful.
- Several new `Sensor`-based classes have been added. Various existing Android sensor implementations are now based on them.
- `InputControlLayoutAttribute` is no longer inherited.
  * Rationale: A class marked as a layout will usually be registered using `RegisterLayout`. A class derived from it will usually be registered the same way. Because of layout inheritance, properties applied to the base class through `InputControlLayoutAttribute` will affect the subclass as intended. Not inheriting the attribute itself, however, now allows having properties such as `isGenericTypeOfDevice` which should not be inherited.
- Removed `acceleration`, `orientation`, and `angularVelocity` controls from `DualShockGamepad` base class.
  * They are still on `DualShockGamepadPS4`.
  * The reason is that ATM we do not yet support these controls other than on the PS4. The previous setup pretended that these controls work when in fact they don't.
- Marking a control as noisy now also marks all child controls as noisy.
- The input system now defaults to ignoring any HID devices with usage types not known to map to game controllers. You can use `HIDSupport.supportedUsages` to enable specific usage types.
- In the Input Settings window, asset selection has now been moved to the "gear" popup menu. If no asset is created, we now automatically create one.
- In the inspector for Input Settings assets, we now show a button to go to the Input Settings window, and a button to make the asset active if it isn't.
- Tests are now no longer part of the com.unity.inputsystem package. The `InputTestFixture` class still is for when you want to write input-related tests for your project. You can reference the `Unity.InputSystem.TestFixture` assembly when you need to do that.
- Implemented adding usages to and removing them from devices.

#### Actions

- A number of changes have been made to the control picker UI in the editor. \
  ![Input Control Picker](Documentation~/Images/InputControlPicker.png)
  * The button to pick controls interactively (e.g. by pressing a button on a gamepad) has been moved inside the picker and renamed to "Listen". It now works as a toggle that puts the picker into a special kind of 'search' mode. While listening, suitable controls that are actuated will be listed in the picker and can then be picked from.
  * Controls are now displayed with their nice names (e.g. "Cross" instead of "buttonSouth" in the case of the PS4 controller).
  * Child controls are indented instead of listed in "parent/child" format.
  * The hierarchy of devices has been rearranged for clarity. The toplevel groups of "Specific Devices" and "Abstract Devices" are now merged into one hierarchy that progressively groups devices into more specific groups.
  * Controls now have icons displayed for them.
- There is new support for binding to keys on the keyboard by their generated character rather than by their location. \
  ![Keyboard Binding](Documentation~/Images/KeyboardBindByLocationVsCharacter.png)
  * At the toplevel of the the Keyboard device, you now have the choice of either binding by keyboard location or binding by generated/mapped character.
  * Binding by location shows differences between the local keyboard layout and the US reference layout.
  * The control path language has been extended to allow referencing controls by display name. `<Keyboard>/#(a)` binds to the control on a `Keyboard` with the display name `a`.
- `continuous` flag is now ignored for `Press and Release` interactions, as it did not  make sense.
- Reacting to controls that are already actuated when an action is enabled is now an __optional__ behavior rather than the default behavior. This is a __breaking__ change.
  * Essentially, this change reverts back to the behavior before 0.2-preview.
  * To reenable the behavior, toggle "Initial State Check" on in the UI or set the `initialStateCheck` property in code.
  ![Inital State Check](Documentation~/Images/InitialStateCheck.png)
  * The reason for the change is that having the behavior on by default made certain setups hard to achieve. For example, if `<Keyboard>/escape` is used in one action map to toggle *into* the main menu and in another action map to toggle *out* of it, then the previous behavior would immediately exit out of the menu if `escape` was still pressed from going into the menu. \
  We have come to believe that wanting to react to the current state of a control right away is the less often desirable behavior and so have made it optional with a separate toggle.
- Processors and Interactions are now shown in a component-inspector-like fashion in the Input Action editor window, allowing you to see the properties of all items at once.
- The various `InputAction.lastTriggerXXX` APIs have been removed.
  * Rationale: They have very limited usefulness and if you need the information, it's easy to set things up in order to keep track of it yourself. Also, we plan on having a polling API for actions in the future which is really what the `lastActionXXX` APIs were trying to (imperfectly) solve.
- `Tap`, `SlowTap`, and `MultiTap` interactions now respect button press points.
- `Tap`, `SlowTap`, and `MultiTap` interactions now have improved parameter editing UIs.

### Fixed

- Input Settings configured in the editor are now transferred to the built player correctly.
- Time slicing for fixed updates now works correctly, even when pausing or dropping frames.
- Make sure we Disable any InputActionAsset when it is being destroyed. Otherwise, callbacks which were not cleaned up would could cause exceptions.
- DualShock sensors on PS4 are now marked as noisy (#494).
- IL2CPP causing issues with XInput on windows and osx desktops.
- Devices not being available yet in `MonoBehavior.Awake`, `MonoBehaviour.Start`, and `MonoBehaviour.OnEnable` in player or when entering play mode in editor.
- Fixed a bug where the event buffer used by `InputEventTrace` could get corrupted.

#### Actions

- Actions and bindings disappearing when control schemes have spaces in their names.
- `InputActionRebindingExceptions.RebindOperation` can now be reused as intended; used to stop working properly the first time a rebind completed or was cancelled.
- Actions bound to multiple controls now trigger correctly when using `PressInteraction` set to `ReleaseOnly` (#492).
- `PlayerInput` no longer fails to find actions when using UnityEvents (#500).
- The `"{...}"` format for referencing action maps and actions using GUIDs as strings has been obsoleted. It will still work but adding the extra braces is no longer necessary.
- Drag&dropping bindings between other bindings that came before them in the list no longer drops the items at a location one higher up in the list than intended.
- Editing name of control scheme in editor not taking effect *except* if hitting enter key.
- Saving no longer causes the selection of the current processor or interaction to be lost.
  * This was especially annoying when having "Auto-Save" on as it made editing parameters on interactions and processors very tedious.
- In locales that use decimal separators other than '.', floating-point parameters on composites, interactions, and processors no longer lead to invalid serialized data being generated.
- Fix choosing "Add Action" in action map context menu throwing an exception.
- The input action asset editor window will no longer fail saving if the asset has been moved.
- The input action asset editor window will now show the name of the asset being edited when asking for saving changes.
- Clicking "Cancel" in the save changes dialog for the input action asset editor window will now cancel quitting the editor.
- Fixed pasting or dragging a composite binding from one action into another.
- In the action map editor window, switching from renaming an action to renaming an action map will no longer break the UI.
- Fixed calling Enable/Disable from within action callbacks sometimes leading to corruption of state which would then lead to actions not getting triggered (#472).
- Fixed setting of "Auto-Save" toggle in action editor getting lost on domain reload.
- Fixed blurry icons in editor for imported .inputactions assets and actions in them.
- `Press` and `Release` interactions will now work correctly if they have multiple bound controls.
- `Release` interactions will now invoke a `Started` callback when the control is pressed.
- Made Vector2 composite actions respect the press points of button controls used to compose the value.

## [0.2.6-preview] - 2019-03-20

>NOTE: The UI code for editing actions has largely been rewritten. There may be regressions.
>NOTE: The minimum version requirement for the new input system has been bumped
       to 2019.1

### Added

- Support gamepad vibration on Switch.
- Added support for Joysticks on Linux.

#### Actions

- Added ability to change which part of a composite a binding that is part of the composite is assigned to.
  * Part bindings can now be freely duplicated or copy-pasted. This allows having multiple bindings for "up", for example. Changing part assignments retroactively allows to freely edit the composite makeup.
- Can now drag&drop multiple items as well as drop items onto others (equivalent to cut&paste). Holding ALT copies data instead of moving it.
- Edits to control schemes are now undoable.
- Control schemes are now sorted alphabetically.
- Can now search by binding group (control scheme) or devices directly from search box.
  * `g:Gamepad` filters bindings to those in the "Gamepad" group.
  * `d:Gamepad` filters bindings to those from Gamepad-compatible devices.

### Changed

- The input debugger will no longer automatically show remote devices when the profiler is connected. Instead, use the new menu in debugger toolbar to connect to players or to enable/disable remote input debugging.
- "Press and Release" interactions will now invoke the `performed` callback on both press and release (instead of invoking `performed` and `cancel`, which was inconsistent with other behaviors).

#### Actions

- Bindings have GUIDs now like actions and maps already did. This allows to persistently and uniquely identify individual bindings.
- Replaced UI overlay while rebinding interactively with cancellable progress bar. Interactive rebinding now cancels automatically after 4 seconds without suitable input.
- Bindings that are not assigned to any control scheme are now visible when a particular control scheme is selected.
  * Bindings not assigned to any control scheme are active in *ALL* control schemes.
  * The change makes this visible in the UI now.
  * When a specific control scheme is selected, these bindings are affixed with `{GLOBAL}` for added visibility.
- When filtering by devices from a control scheme, the filtering now takes layout inheritance into account. So, a binding to a control on `Pointer` will now be shown when the filter is `Mouse`.
- The public control picker API has been revised.
  * The simplest way to add control picker UI to a control path is to add an `InputControlAttribute` to the field.
    ```
    // In the inspector, shows full UI to select a control interactively
    // (including interactive picking through device input).
    [InputControl(layout = "Button")]
    private string buttonControlPath;
    ```
- Processors of incompatible types will now be ignored instead of throwing an exception.

### Fixed

- Remote connections in input debugger now remain connected across domain reloads.
- Don't incorrectly create non-functioning devices if a physical device implements multiple incompatible logical HID devices (such as the MacBook keyboard/touch pad and touch bar).
- Removed non-functioning sort triangles in event list in Input Debugger device windows.
- Sort events in input debugger window by id rather then by timestamp.
- Make parsing of float parameters support floats represented in "e"-notation and "Infinity".
- Input device icons in input debugger window now render in appropriate resolution on retina displays.
- Fixed Xbox Controller on macOS reporting negative values for the sticks when represented as dpad buttons.
- `InputSettings.UpdateMode.ProcessEventsManually` now correctly triggers updates when calling `InputSystem.Update(InputUpdateType.Manual)`.

#### Actions

- Pasting or duplicating an action in an action map asset will now assign a new and unique ID to the action.
- "Add Action" button being active and triggering exceptions when no action map had been added yet.
- Fixed assert when generating C# class and make sure it gets imported correctly.
- Generate directories as needed when generating C# class, and allow path names without "Assets/" path prefix.
- Allow binding dpad controls to actions of type "Vector2".
- Fixed old name of action appearing underneath rename overlay.
- Fixed inspector UIs for on-screen controls throwing exceptions and being non-functional.
- Fixed deleting multiple items at same time in action editor leading to wrong items being deleted.
- Fixed copy-pasting actions not preserving action properties other than name.
- Fixed memory corruptions coming from binding resolution of actions.
- InputActionAssetReferences in ScriptableObjects will continue to work after domain reloads in the editor.
- Fixed `startTime` and `duration` properties of action callbacks.

## [0.2.1-preview] - 2019-03-11

### Changed

 - NativeUpdateCallback API update to match Unity 2018.3.8f1

## [0.2.0-preview] - 2019-02-12

This release contains a number of fairly significant changes. The focus has been on further improving the action system to make it easier to use as well as to make it work more reliably and predictably.

>NOTE: There are some breaking changes. Please see the "Changed" section below.

### Changed

- Removed Unity 2018.2 support code.
- Removed .NET 3.5 support code.
- Started using C# 7.
- `IInputControlProcessor<TValue>` has been replaced with `InputProcessor` and `InputProcessor<TValue>` base classes.
- `IInputBindingComposite` has been replaced with an `InputBindingComposite` base class and the `IInputBindingComposite<TValue>` interface has been merged with the `InputBindingComposite<TValue>` class which had already existed.
- `InputUser.onUnpairedDeviceUser` will now notify for each actuated control until the device is paired or there are no more actuated controls.
- `SensitivityProcessor` has been removed.
    * The approach needs rethinking. What `SensitivityProcessor` did caused more problems than it solved.
- State monitors no longer have their timeouts removed automatically when they fire. This makes it possible to have a timeout that is removed only in response to a specific state change.
- Events for devices that implement `IInputStateCallbacks` (such as `Touchscreen`) are allowed to go back in time. Avoids the problem of having to order events between multiple fingers correctly or seeing events getting rejected.
- `PenState.Button` is now `PenButton`.
- Removed TouchPositionTransformProcessor, was used only by Android, the position transformation will occur in native backend in 2019.x

#### Actions:
- Bindings that have no interactions on them will trigger differently now. __This is a breaking change__.
  * Previously, these bindings would trigger `performed` on every value change including when going back to their default value. This is why you would see two calls of `performed` with a button; one when the button was pressed, another when it was depressed.
  * Now, a binding without an interaction will trigger `started` and then `performed` when a bound control is actuated. Thereafter, the action will remain in `Started` phase. For as long as the control is actuated, every value change will trigger `performed` again. When the control stops being actuated, it will trigger `cancelled` and the action will remain in `Waiting` state.
  * Control actuation is defined as a control having a magnitude (see `InputControl.EvaluateMagnitude`) greater than zero. If a control does not support magnitudes (returns -1 from `EvaluateMagnitude`), then the control is considered actuated when it changes state away from its default state.
  * To restore the previous behavior, simply change code like
      ```
        myAction.performed += MyCallback;
      ```
    to
      ```
        myAction.performed += MyCallback;
        myAction.cancelled += MyCallback;
      ```
  * Alternatively, enable `passThrough` mode on an action. This effectively restores the previous default behavior of actions.
    ```
        new InputAction(binding: "<Gamepad>/leftTrigger") { passThrough = true };
    ```
- As part of the aforementioned change, the following interactions have been removed as they are no longer relevant:
  - `StickInteraction`: Can simply be removed from bindings. The new default behavior obsoletes the need for what `StickInteraction` did. Use `started` to know then the stick starts being actuated, `performed` to be updated on movements, and `cancelled` to know when the stick goes back into rest position.
  - `PressAndReleaseInteraction`: Can simply be removed from bindings. The default behavior with no interaction encompasses press and release detection. Use `started` to know then a button is pressed and `cancelled` to know when it is released. To set a custom button press point, simply put an `AxisDeadzoneProcessor` on the binding.
- `PressInteraction` has been completely rewritten.
  - Trigger behavior can be set through `behavior` parameter and now provides options for observing just presses (`PressOnly`), just releases (`ReleaseOnly`), or both presses and releases (`PressAndRelease`).
  - Also, the interaction now operates on control actuation rather than reading out float values directly. This means that any control that supports magnitudes can be used.
  - Also supports continuous mode now.
- If bound controls are already actuated when an action is enabled, the action will now trigger in the next input update as if the control had just been moved from non-actuated to actuated state.
  - In other words, if e.g. you have a binding to the A button of the gamepad and the A button is already pressed when the action is first enabled, then the action associated with the A button will trigger as if the button had just been pressed. Previously, it required releasing and re-pressing the button first -- which, together with certain interactions, could lead to actions ending up in a confused state.
- When an action is disabled, it will now cancel all ongoing interactions, if any (i.e. you will see `InputAction.cancelled` being called).
  - Note that unlike the above-mentioned callbacks that happen when an action starts out with a control already actuated, the cancellation callbacks happen __immediately__ rather than in the next input update.
- Actions that at runtime are bound to multiple controls will now perform *conflict resolution*, if necessary.
  - This applies only if an action actually receives multiple concurrent actuations from controls.
  - When ambiguity is detected, the greatest amount of actuation on any of the controls gets to drive the action.
  - In practice, this means that as long as any of the controls bound to an action is actuated, the action will keep going. This resolves ambiguities when an action has primary and secondary bindings, for examples, or when an action is bound to multiple different devices at the same time.
  - Composite bindings count as single actuations regardless of how many controls participate in the composite.
  - This behavior __can be bypassed__ by setting the action to be pass-through.
- Action editor now closes when asset is deleted.
  - If there are unsaved changes, asks for confirmation first.
- Interactions and processors in the UI are now filtered based on the type of the action (if set) and sorted by name.
- Renamed "Axis" and "Dpad" composites to "1D Axis" and "2D Vector" composite.
  - The old names can still be used and existing data will load as expected.
  - `DpadComposite` got renamed to `Vector2Composite`; `AxisComposite` is unchanged.
- `InputInteractionContext.controlHasDefaultValue` has been replaced with `InputInteractionContext.ControlIsActuated()`.
- `InputActionChange.BindingsHaveChangedWhileEnabled` has been reworked and split in two:
    1. `InputActionChange.BoundControlsAboutToChange`: Bindings have been previously resolved but are about to be re-resolved.
    2. `InputActionChange.BoundControlsChanged`: Bindings have been resolved on one or more actions.
- Actions internally now allocate unmanaged memory.
  - Disposing should be taken care of automatically (though you can manually `Dispose` as well). If you see errors in the console log about unmanaged memory being leaked, please report the bug.
  - All execution state except for C# heap objects for processors, interactions, and composites has been collapsed into a single block of unmanaged memory. Actions should now be able to re-resolve efficiently without allocating additional GC memory.

### Added

- `PlayerInput` component which simplifies setting up individual player input actions and device pairings. \
  ![PlayerInput](Documentation~/Images/PlayerInput.png)
- `PlayerInputManager` component which simplifies player joining and split-screen setups. \
  ![PlayerInput](Documentation~/Images/PlayerInputManager.png)
- `InputDevice.all` (equivalent to `InputSystem.devices`)
- `InputControl.IsActuated()` can be used to determine whether control is currently actuated (defined as extension method in `InputControlExtensions`).
- Can now read control values from buffers as objects using `InputControl.ReadValueFromBufferAsObject`. This allows reading a value stored in memory without having to know the value type.
- New processors:
    * `ScaleProcessor`
    * `ScaleVector2Processor`
    * `ScaleVector3Processor`
    * `InvertVector2Processor`
    * `InvertVector3Processor`
    * `NormalizeVector2Processor`
    * `NormalizeVector3Processor`
- Added `MultiTapInteraction`. Can be used to listen for double-taps and the like.
- Can get total and average event lag times through `InputMetrics.totalEventLagTime` and `InputMetrics.averageEventLagTime`.
- `Mouse.forwardButton` and `Mouse.backButton`.
- The input debugger now shows users along with their paired devices and actions. See the [documentation](Documentation~/UserManagement.md#debugging)
- Added third and fourth barrel buttons on `Pen`.

#### Actions:
- Actions have a new continuous mode that will cause the action to trigger continuously even if there is no input. See the [documentation](Documentation~/Actions.md#continuous-actions) for details. \
  ![Continuous Action](Documentation~/Images/ContinuousAction.png)
- Actions have a new pass-through mode. In this mode an action will bypass any checks on control actuation and let any input activity on the action directly flow through. See the [documentation](Documentation~/Actions.md#pass-through-actions) for details. \
  ![Pass-Through Action](Documentation~/Images/PassThroughAction.png)
- Can now add interactions and processors directly to actions.
  ![Action Properties](Documentation~/Images/ActionProperties.png)
    * This is functionally equivalent to adding the respective processors and/or interactions to every binding on the action.
- Can now change the type of a composite retroactively.
  ![Composite Properties](Documentation~/Images/CompositeProperties.png)
- Values can now be read out as objects using `InputAction.CallbackContext.ReadValueAsObject()`.
    * Allocates GC memory. Should not be used during normal gameplay but is very useful for testing and debugging.
- Added auto-save mode for .inputactions editor.
  ![Auto Save](Documentation~/Images/AutoSave.png)
- Processors, interactions, and composites can now define their own parameter editor UIs by deriving from `InputParameterEditor`. This solves the problem of these elements not making it clear that the parameters usually have global defaults and do not need to be edited except if local overrides are necessary.
- Can now set custom min and max values for axis composites.
    ```
    var action = new InputAction();
    action.AddCompositeBinding("Axis(minValue=0,maxValue=2)")
        .With("Positive", "<Keyboard>/a")
        .With("Negative", "<Keyboard>/d");
    ```
- "C# Class File" property on .inputactions importer settings now has a file picker next to it.
- `InputActionTrace` has seen various improvements.
    * Recorded data will now stay valid even if actions are rebound to different controls.
    * Can listen to all actions using `InputActionTrace.SubscribeToAll`.
    * `InputActionTrace` now maintains a list of subscriptions. Add subscriptions with `SubscribeTo` and remove a subscription with `UnsubscribeFrom`. See the [documentation](Documentation~/Actions.md#tracing-actions) for details.

### Fixes

- Fixed support for Unity 2019.1 where we landed a native API change.
- `InputUser.UnpairDevicesAndRemoveUser()` corrupting device pairings of other InputUsers
- Control picker in UI having no devices if list of supported devices is empty but not null
- `IndexOutOfRangeException` when having multiple action maps in an asset (#359 and #358).
- Interactions timing out even if there was a pending event that would complete the interaction in time.
- Action editor updates when asset is renamed or moved.
- Exceptions when removing action in last position of action map.
- Devices marked as unsupported in input settings getting added back on domain reload.
- Fixed `Pen` causing exceptions and asserts.
- Composites that assign multiple bindings to parts failing to set up properly when parts are assigned out of order (#410).

### Known Issues

- Input processing in edit mode on 2019.1 is sporadic rather than happening on every editor update.

## [0.1.2-preview] - 2018-12-19

    NOTE: The minimum version requirement for the new input system has been bumped
          to 2018.3. The previous minum requirement of 2018.2 is no longer supported.
          Also, we have dropped support for the .NET 3.5 runtime. The new .NET 4
          runtime is now required to use the new input system.

We've started working on documentation. The current work-in-progress can be found on [GitHub](https://github.com/Unity-Technologies/InputSystem/blob/develop/Packages/com.unity.inputsystem/Documentation~/InputSystem.md).

### Changed

- `InputConfiguration` has been replaced with a new `InputSettings` class.
- `InputConfiguration.lockInputToGame` has been moved to `InputEditorUserSettings.lockInputToGameView`. This setting is now persisted as a local user setting.
- `InputSystem.updateMask` has been replaced with `InputSettings.updateMode`.
- `InputSystem.runInBackground` has been moved to `InputSettings.runInBackground`.
- Icons have been updated for improved styling and now have separate dark and light skin versions.
- `Lock Input To Game` and `Diagnostics Mode` are now persisted as user settings
- Brought back `.current` getters and added `InputSettings.filterNoiseOnCurrent` to control whether noise filtering on the getters is performed or not.
- Removed old and outdated Doxygen-generated API docs.

### Added

- `InputSystem.settings` contains the current input system settings.
- A new UI has been added to "Edit >> Project Settings..." to edit input system settings. Settings are stored in a user-controlled asset in any location inside `Assets/`. Multiple assets can be used and switched between.
- Joystick HIDs are now supported on Windows, Mac, and UWP.
- Can now put system into manual update mode (`InputSettings.updateMode`). In this mode, events will not get automatically processed. To process events, call `InputSystem.Update()`.
- Added shortcuts to action editor window (requires 2019.1).
- Added icons for .inputactions assets.

### Fixed

- `InputSystem.devices` not yet being initialized in `MonoBehaviour.Start` when in editor.

### Known Issues

- Input settings are not yet included in player builds. This means that at the moment, player builds will always start out with default input settings.
- There have been reports of some stickiness to buttons on 2019.1 alpha builds.  We are looking at this now.

## [0.0.14-preview] - 2018-12-11

### Changed

- `Pointer.delta` no longer has `SensitivityProcessor` on it. The processor was causing many issues with mouse deltas. It is still available for adding it manually to action bindings but the processor likely needs additional work.

### Fixed

Core:
- Invalid memory accesses when using .NET 4 runtime
- Mouse.button not being identical to Mouse.leftButton
- DualShock not being recognized when connected via Bluetooth

Actions:
- Parameters disappearing on processors and interactions in UI when edited
- Parameters on processors and interactions having wrong value type in UI (e.g. int instead of float)
- RebindingOperation calling OnComplete() after being cancelled

Misc:
- Documentation no longer picked up as assets in user project

## [0.0.13-preview] - 2018-12-5

First release from stable branch.<|MERGE_RESOLUTION|>--- conflicted
+++ resolved
@@ -13,13 +13,10 @@
 
 - Fixed GC heap garbage being caused by triggered by event processing.
   * This meant that every processing of input would trigger garbage being allocated on the managed heap. The culprit was a peculiarity in the C# compiler which caused a struct in `InputEventPtr.IsA` to be allocated on the heap.
-<<<<<<< HEAD
 - Fixed `duration` values reported for Hold and Press interactions.
-=======
 - DualShock 3 on macOS:
   * Fixed actions bound to the dpad control performing correctly.
   * Fixed non-present touchpad button control being triggered incorrectly.
->>>>>>> e56b0f7e
 
 #### Actions
 
