--- conflicted
+++ resolved
@@ -12,20 +12,13 @@
 
 ### Changed
 
-<<<<<<< HEAD
+- When exceptions occur in user code inside of Input System callbacks, the exception message is now printed __first__ and details about the callback second.
+  * Previously a message similar to "Exception ... while executing '...' callbacks" was printed first and then followed by exception log. This was hiding the actual exception and created confusion.
+
 #### Actions
 
 - Keyboard shortcut bindings will now "consume" input.
   * For example, binding `Shift+B` as well as `B` will no longer trigger the `B` only binding when `Shift+B` is pressed.
-
-### Fixed
-
-#### Actions
-
-- Fixed `InputAction.activeControl` not tracking currently active control correctly when the currently active control was released but another bound control was still pressed.
-=======
-- When exceptions occur in user code inside of Input System callbacks, the exception message is now printed __first__ and details about the callback second.
-  * Previously a message similar to "Exception ... while executing '...' callbacks" was printed first and then followed by exception log. This was hiding the actual exception and created confusion.
 
 ### Fixed
 
@@ -36,16 +29,19 @@
 - Fixed a problem where only using runtimes that are not XR supported causes a compile error.This fix adds back in ENABLE_VR checks to prevent this case (case 1368300)
 - Fixed input action for Android gamepad's right stick will be correctly invoked when only y axis is changing ([case 1308637](https://issuetracker.unity3d.com/issues/android-input-system-right-analog-stick-tracking-is-erratic-when-using-a-gamepad-connected-to-an-android-device)).
 - Generic gamepad short display button names where incorrectly mapped on Switch (`A` instead of `B`, etc).
+- Fixed "Default constructor not found for type UnityEngine.InputSystem.iOS.LowLevel.iOSStepCounter" any other potential exceptions due to classes, methods, fields and properties being stripped when managed stripping setting set to medium or high ([case 1368761](https://issuetracker.unity3d.com/issues/ios-new-input-system-iosstepcounter-crash-on-launch-with-managed-stripping)).
+
+#### Actions
+
 - Fixed an issue where resetting an action via `InputAction.Reset()` while being in disabled state would prevent the action from being enabled again. ([case 1370732](https://issuetracker.unity3d.com/product/unity/issues/guid/1370732/)).
-- Fixed "Default constructor not found for type UnityEngine.InputSystem.iOS.LowLevel.iOSStepCounter" any other potential exceptions due to classes, methods, fields and properties being stripped when managed stripping setting set to medium or high ([case 1368761](https://issuetracker.unity3d.com/issues/ios-new-input-system-iosstepcounter-crash-on-launch-with-managed-stripping)).
-- Fixed an issue where InvalidOperationExceptions are thrown if an input for an action with multiple interactions is held  while disconnecting the device([case 1354098](https://issuetracker.unity3d.com/issues/input-system-errors-are-thrown-when-disconnecting-controller-while-holding-a-button-with-press-and-release-set-up-separately)).
+- Fixed an issue where `InvalidOperationException` is thrown if an input for an action with multiple interactions is held  while disconnecting the device([case 1354098](https://issuetracker.unity3d.com/issues/input-system-errors-are-thrown-when-disconnecting-controller-while-holding-a-button-with-press-and-release-set-up-separately)).
 - Fixed `action.ReadValue` and others returning invalid data when used from `FixedUpdate` or early update when running in play mode in the editor ([case 1368559](https://issuetracker.unity3d.com/issues/enter-key-is-not-registered-when-using-waspressedthisframe-with-input-system-1-dot-1-1) [case 1367556](https://issuetracker.unity3d.com/issues/input-action-readvalue-always-returns-zero-when-called-from-fixedupdate) [case 1372830](https://issuetracker.unity3d.com/issues/querying-inputs-before-preupdate-dot-newinputupdate-returns-invalid-data-when-running-in-play-mode-in-editor)).
+- Fixed `InputAction.activeControl` not tracking currently active control correctly when the currently active control was released but another bound control was still pressed.
 
 ### Added
 
 - Added support for PS5 DualSense controllers on Mac and Windows.
 - Improved the user experience when creating single vs multi-touch touchscreen bindings in the Input Action Asset editor by making both options visible in the input action dropdown menu. Now it's not neccessary to be aware of the touch\*/press path binding syntax ([case 1357664](https://issuetracker.unity3d.com/issues/inputsystem-touchscreens-multi-touch-doesnt-work-when-using-a-custom-inputactionasset)).
->>>>>>> 5a47759c
 
 ## [1.1.1] - 2021-09-03
 
