# Changelog
All notable changes to the input system package will be documented in this file.

The format is based on [Keep a Changelog](http://keepachangelog.com/en/1.0.0/)
and this project adheres to [Semantic Versioning](http://semver.org/spec/v2.0.0.html).

Due to package verification, the latest version below is the unpublished version and the date is meaningless.
however, it has to be formatted properly to pass verification tests.

## [Unreleased]

### Changed

- An upper limit of 1024 controls per device and 1kb of memory state per device has been introduced.
  * This allows for certain optimizations.
  * Should the limits prove too tight, they can be raised in the future.
  * The most complex device we have at the moment (`Touchscreen`) has 242 controls and 616 bytes of state.

### Fixed

- Fixed precompiled layouts such as `FastKeyboard` leading to build time regressions with il2cpp (case 1283676).
<<<<<<< HEAD
- Fixed `InputDevice.canRunInBackground` not being correctly set for VR devices (thus not allowing them to receive input while the application is not focused).
=======
- Fixed `InputUser.OnEvent` and `RebindingOperation.OnEvent` exhibiting bad performance profiles and leading to multi-millisecond input update times (case 1253371).
  * In our own measurements, `InputUser.OnEvent` is >9 times faster than before and `RebindingOperation.OnEvent` is ~2.5 times faster.
- Fixed PS4 controller not recognized on Mac when connected over Bluetooth ([case 1286449](https://issuetracker.unity3d.com/issues/input-system-dualshock-4-zct1e-dualshock-2-v1-devices-are-not-fully-recognised-over-bluetooth)).

### Added

- Added a new high-performance way to iterate over changed controls in an event.
  ```CSharp
  // Can optionally specify a magnitude threshold that controls must cross.
  // NOTE: This will note allocate GC memory.
  foreach (var control in eventPtr.EnumerateChangedControls(magnitudeThreshold: 0.1f))
      Debug.Log($"Control {control} changed state");
  ```
  * This can be used, for example, to implement much more performant "any button pressed?" queries.
  ```CSharp
  InputSystem.onEvent +=
      (eventPtr, device) =>
      {
          // Ignore anything that is not a state event.
          var eventType = eventPtr.type;
          if (eventType != StateEvent.Type && eventType != DeltaStateEvent.Type)
              return;

          // Find all changed controls actuated above the button press threshold.
          foreach (var control in eventPtr.EnumerateChangedControls
              (device: device, magnitudeThreshold: InputSystem.settings.defaultButtonPressThreshold))
              // Check if it's a button.
              if (control is ButtonControl button)
                  Debug.Log($"Button {button} was pressed");
      }
  ```
>>>>>>> f439e232

## [1.1.0-preview.2] - 2020-10-23

### Changed

- The `submit` and the `cancel` actions of the UI input module now trigger on __release__ instead of press. This makes the behavior consistent with clicks triggering UI response on release rather than press.
- Removed the old "Tanks" demo (previously available from the samples shipped with the package).
  * Added a new and improved demo project, which you can download from the [InputSystem_Warriors](https://github.com/UnityTechnologies/InputSystem_Warriors) GitHub repository.

#### Actions

- Actions of type `InputActionType.Button` now respect button press (and release) points.
  * Previously, button-type actions, when used without explicit "Press" interactions, would perform immediately when a bound control was actuated.
  * Now, a button-type action will behave the same as if a "Press" interaction is applied with "Trigger Behavior" set to "Press Only".
  * This means that a button-type action will now perform (and perform __once__ only) when a control crosses the button press threshold defined in the global settings or, if present, locally on a `ButtonControl`. It will then stay performed and finally cancel only when the control falls back to or below the release threshold.
- `InputAction.ReadValue<T>()` now always returns `default<T>` when the action is canceled.
  * This is to make it consistent with `InputAction.CallbackContext.ReadValue<T>()` which already returned `default<T>` when the action was canceled.
  * In general, all APIs that read values will return default values when an action is in a phase other than `Started` or `Performed`.
- If multiple actions in different action maps but in the same .inputactions asset have the same name, calling `InputActionAsset.FindAction()` with just an action name will now return the first __enabled__ action. If none of the actions are enabled, it will return the first action with a matching name as before ([case 1207550](https://issuetracker.unity3d.com/issues/input-system-action-can-only-be-triggered-by-one-of-the-action-maps-when-action-name-is-identical)).
  ```CSharp
  var map1 = new InputActionMap("map1");
  var map2 = new InputActionMap("map2");
  map1.AddAction("actionWithSameName");
  map2.AddAction("actionWithSameName");
  var asset = ScriptableObject.CreateInstance<InputActionAsset>();
  asset.AddActionMap(map1);
  asset.AddActionMap(map2);

  map2["actionWithSameName"].Enable();

  var action = asset["actionWithSameName"];
  // Before: "map1/actionWithSameName"
  // Now: "map2/actionWithSameName"
  ```

### Fixed

- Fixed player build causing `ProjectSettings.asset` to be checked out in Perforce ([case 1254502](https://issuetracker.unity3d.com/issues/projectsettings-dot-asset-is-checked-out-in-perforce-when-building-a-project-with-the-input-system-package-installed)).
- Fixed player build corrupting preloaded asset list in `PlayerSettings` if it was modified by another build processor.
- Fixed remoting in Input Debugger not working for devices in the player that are created from generated layouts (such as XR devices).
- Fixed potential `NullReferenceException` in `InputActionProperty` when the `InputActionReference` is `null`.
- Fixed "On-Screen Controls" sample still using `StandaloneInputModule` and thus throwing `InvalidOperationException` when used with "Active Input Handling" set to "Input System Package (New)" ([case 1201866](https://issuetracker.unity3d.com/issues/input-system-old-input-module-is-available-in-onscreencontrolssample-sample-scene-from-package)).
- Fixed `OnScreenButton` leaving button controls in pressed state when disabled in-between receiving `OnPointerDown` and `OnPointerUp`. Usually manifested itself by having to click the button twice next time it was enabled.
- Fixed exiting out of play mode in the Unity Editor while a test run is in progress leading to the Input System permanently losing all its state until the editor is restarted ([case 1251724](https://issuetracker.unity3d.com/issues/the-input-system-does-not-get-re-enabled-when-a-playmode-input-test-is-interrupted)).
- Fixed max values for `Axis` and `Double` controls stored as multi-bit fields being off by one ([case 1223436](https://issuetracker.unity3d.com/issues/value-equal-to-1-is-not-returned-by-the-input-system-when-reading-a-multi-bit-control)).
  * Fix contributed by [jamre](https://github.com/jamre) in [962](https://github.com/Unity-Technologies/InputSystem/pull/962). Thank you!
- Fixed debug assert in `InputDeviceTester` sample when simultaneously pressing two buttons on gamepad ([case 1244988](https://issuetracker.unity3d.com/issues/input-system-runtime-errors-when-pressing-more-than-one-button-at-the-same-time)).
- Fixed use of UI `Slider` causing drag thresholds to no longer work ([case 1275834](https://issuetracker.unity3d.com/issues/inputsystem-drag-threshold-value-is-ignored-for-scroll-view-after-interacting-with-a-slider-slash-scroll-bar)).
- Fixed layout lists in Input Debugger not updating when removing layouts.
- Fixed device connects leading to different but similar device being reported as reconnected.

#### Actions

- Fixed Action with multiple bindings becoming unresponsive after a Hold interaction was performed ([case 1239551](https://issuetracker.unity3d.com/issues/input-system-hold-interaction-makes-an-input-action-unresponsive-when-2-or-more-binding-are-attached-to-the-same-input-action)).
- Fixed `NullReferenceException` when `Player Input` component `Create Action` is pressed and saved ([case 1245921](https://issuetracker.unity3d.com/issues/input-system-nullreferenceexception-is-thrown-when-player-input-component-create-action-is-pressed-and-saved)).
- Fixed `InputActionTrace.ActionEventPtr.ReadValueAsObject` leading to `InvalidCastException` when trying to read values that came from composite bindings.
- Fixed not being able to stack a `MultiTap` on top of a `Tap` ([case 1261462](https://issuetracker.unity3d.com/issues/multi-tap-and-tap-interactions-in-the-same-action-doesnt-work-properly)).
- Fixed rebinds triggered by the Enter key causing stuck Enter key states ([case 1271591](https://issuetracker.unity3d.com/issues/input-system-rebind-action-requires-two-inputs-slash-presses-when-using-the-enter-key)).
- Fixed `Map index on trigger` and `IndexOutOfRangeException` errors when using multiple Interactions on the same Action. ([case 1253034](https://issuetracker.unity3d.com/issues/map-index-on-trigger-and-indexoutofrangeexception-errors-when-using-multiple-interactions-on-the-same-action)).
- Fixed context menu in action editor not filtering out composites the same way that the `+` icon menu does. This led to, for example, a "2D Vector" composite being shown as an option for a button type action.
- Fixed initial state checks for composite bindings failing if performed repeatedly. For example, doing a `ReadValue<Vector2>` for a WASD binding would return an incorrect value after disabling the map twice while no input from the keyboard was received ([case 1274977](https://issuetracker.unity3d.com/issues/input-system-cannot-read-vector2-values-after-inputactionset-has-been-disabled-and-enabled-twice)).
- Fixed "Add Interaction" menu in action editor not filtering out interactions with incompatible value types ([case 1272772](https://issuetracker.unity3d.com/issues/new-input-system-action-gets-called-only-once-when-using-mouse-press-interaction)).
- Fixed `PlayerInput` no longer auto-switching control schemes if `neverAutoSwitchControlSchemes` was toggled off and back on after the component was first enabled ([case 1232039](https://issuetracker.unity3d.com/issues/input-system-auto-switch-locks-on-one-device-when-its-disabled-and-re-enabled-via-script)).
- Fixed action map name being the same as .inputactions asset name leading to compile errors when `Generate C# Class` is used; now leads to import error ([case 1212052](https://issuetracker.unity3d.com/issues/input-system-user-can-name-inputaction-asset-and-action-map-the-same-creating-compilation-errors-on-generation)).
- Fixed bindings not getting updated when binding by display name and there is no control with the given display name initially.
  ```
  // If at the time this action is enabled, there's no ä key on the keyboard,
  // this did not update properly later when switched to a layout that does have the key.
  var action = new InputAction(binding: "<Keyboard>/#(ä)");
  ```

### Added

- Added tvOS documentation entries in 'Supported Input Devices' page.

#### Actions

- Added "release thresholds" for buttons.
  * Release points are now separated from press points by a percentage threshold.
  * The threshold is defined by `InputSettings.buttonReleaseThreshold`.
  * Thresholds are defined as percentages of press points. A release is thus defined as a button, after having reached a value of at least `InputSettings.defaultButtonPressPoint` (or whatever local press is used), falling back to a value equal to or less than `InputSettings.buttonReleaseThreshold` percent of the press point.
  * This is intended to solve the problem of buttons flickering around button press points.
  * The default threshold is set at 75%, that is, buttons release at 3/4 of the press point.
- Added new methods to the `InputAction` class:
  * `InputAction.IsPressed()`: Whether a bound control has crossed the press threshold and has not yet fallen back below the release threshold.
  * `InputAction.WasPressedThisFrame()`: Whether a bound control has crossed the press threshold this frame.
  * `InputAction.WasReleasedThisFrame()`: Whether a bound control has fallen back below the release threshold this frame.
  * `InputAction.WasPerformedThisFrame()`: Whether the action was performed at any point during the current frame. Equivalent to `InputAction.triggered`, which will be deprecated in the future.
  * `InputAction.Reset()`: Forcibly reset the action state. Cancels the action, if it is currently in progress.
- Added `InputAction.GetTimeoutCompletionPercentage` to query the amount left to complete a currently ongoing interaction.
  ```CSharp
  // Let's say there's a hold interaction on a "warp" action. The user presses a button bound
  // to the action and then holds it. While the user holds the button, we want to know how much
  // longer the user will have to hold it so that we can display feedback in the UI.
  var holdCompleted = playerInput.actions["warp"].GetTimeoutCompletionPercentage();
  ```
- Added three new binding composite types:
  * `OneModifierComposite`: This is a generalization of `ButtonWithOneModifier` (which is still available but now hidden from the UI) which also represents bindings such as "SHIFT+1" but now can be used to target bindings other than buttons (e.g. "SHIFT+delta").
  * `TwoModifiersComposite`: This is a generalization of `ButtonWithTwoModifiers` (which is still available but now hidden from the UI) which also represents bindings such as "SHIFT+CTRL+1" but now can be used to target bindings other than buttons (e.g. "SHIFT+CTRL+delta").
  * `Vector3Composite`: Works the same way `Vector2Composite` does. Adds a `forward` and `backward` binding in addition to `up`, `down`, `left`, and `right`.

## [1.1.0-preview.1] - 2020-08-20

>__The minimum version requirement for the Input System package has been moved up to 2019.4 LTS.__

### Changed

#### Actions

- Auto-generated C# files now have `<auto-generated>` headers so they get ignored by Rider code analysis.
- Auto-generated C# classes are now `partial` so that they can be manually extended.
- Deleting a composite binding with `action.ChangeBinding(0).Erase()` now also erases all the bindings that are part of the composite.
- Trigger binding resolution from within action callbacks (e.g. `InputAction.performed`) will now defer resolution until after the callback has completed.
  * This fixes crashes such as [case 1242406](https://issuetracker.unity3d.com/issues/mecanim-crash-when-entering-or-exiting-play-mode-destroying-gameobjects) where disabling `PlayerInput` from within an action callback led to an action's state being released while the action was still in a callback.

### Fixed

- Fixed input history on Android mono build by alligning memory of history records
- Fixed no input being processed when running a `[UnityTest]` over several frames. Before, this required calling `InputSystem.Update` manually.
- Fixed clicking on help page button in Unity inspector for Input System components not going to relevant manual pages.
- Fixed a bug that prevented DualShock controllers from working on tvOS. (case 1221223).
- `GravitySensor`, `LinearAccelerationSensor`, and `AttitudeSensor` not being initialized on iOS ([case 1251382](https://issuetracker.unity3d.com/product/unity/issues/guid/1251382/)).
- Fixed compilation issues with XR and VR references when building to platforms that do not have complete XR and VR implementations.
- Fixed possible `NullReferenceException`s on ARMs with controls that receive automatic memory offsets.
- Fixed `TouchControl.tapCount` resetting to 0 when "Script Debugging" is enabled (case 1194636).
- Fixed `Touch.activeTouches` not having a `TouchPhase.Began` entry for touches that moved in the same frame that they began in ([case 1230656](https://issuetracker.unity3d.com/issues/input-system-mobile-enhancedtouch-screen-taps-start-with-moved-or-stationary-phase-instead-of-began)).
- Fixed sequential taps causing touches to get stuck in `Touch.activeTouches`.
- Improved performance of `Touch.activeTouches` (most notably, a lot of time was spent in endlessly repetitive safety checks).
- Fixed `EnhancedTouch` APIs not indicating that they need to be enabled with `EnhancedTouchSupport.Enable()`.
  - The APIs now throw `InvalidOperationException` when used without being enabled.
- Fixed memory corruption in `InputEventTrace.AllocateEvent` ([case 1262496](https://issuetracker.unity3d.com/issues/input-system-crash-with-various-stack-traces-when-using-inputactiontrace-dot-subscribetoall))
  * Manifested itself, for example, as crashes when using `InputActionTrace.SubscribeToAll`.
- AxisControls and Vector2Controls' X and Y subcontrols on XR devices now have a minimum range of -1 and a maximum range of 1. This means they can now properly respond to modifiers and interactions in the binding system.

#### Actions

- Fixed drag&drop reordering actions while having one control scheme selected causing bindings from other control schemes to be lost ([case 122800](https://issuetracker.unity3d.com/issues/input-system-bindings-get-cleared-for-other-control-scheme-actions-when-reordering-an-action-in-a-specific-control-scheme)).
- Fixed stack overflow in `PlayerInput.SwitchCurrentActionMap` when called from action callback ([case 1232893](https://issuetracker.unity3d.com/issues/inputsystem-switchcurrentactionmap-causes-a-stackoverflow-when-called-by-each-pahse-of-an-action)).
- Fixed control picker ending up empty when listing devices in "Supported Devices" ([case 1254150](https://issuetracker.unity3d.com/product/unity/issues/guid/1254150/)).

### Added

- Device layouts can now be "precompiled" for speed. `Keyboard`, `Mouse`, and `Touchscreen` are now included as precompiled layouts greatly reducing instantiation time and GC heap cost for these devices. For `Touchscreen`, this results in a >20x speed-up for `InputSystem.AddDevice<Touchscreen>()`.
- Added Pose Control layout. The Pose Control is used on XR Devices and wraps tracking state, position, rotation, and velocity information.

#### Actions

- Can now save binding overrides as JSON strings and restore them from such using the newly added `SaveBindingOverridesAsJson` and `LoadBindingOverridesFromJson` extension methods.
  ```CSharp
  void SaveUserRebinds(PlayerInput player)
  {
      var rebinds = player.actions.SaveBindingOverridesAsJson();
      PlayerPrefs.SetString("rebinds", rebinds);
  }

  void LoadUserRebinds(PlayerInput player)
  {
      var rebinds = PlayerPrefs.GetString("rebinds");
      player.actions.LoadBindingOverridesFromJson(rebinds);
  }
  ```

## [1.0.0] - 2020-04-23

### Fixed

- Fixed compilation issues in `TrackedDeviceRaycaster` when disabling built-in XR module.

## [1.0.0-preview.7] - 2020-04-17

### Fixed

- `VirtualMouseInput` not moving the software cursor when set to `HardwareCursorIsAvailable` but not having a hardware cursor ()
- Can now override built-in Android gamepad layouts. Previously, the input system would always choose its default defaults even after registering more specific layouts using `InputSystem.RegisterLayout`.
- `InputControlPath.TryGetControlLayout` no longer throws `NotImplementedException` for `<Mouse>/scroll/x` and similar paths where the layout is modifying a control it inherited from its base layout ([thread](https://forum.unity.com/threads/notimplementedexception-when-using-inputcontrolpath-trygetcontrollayout-on-mouse-controls.847129/)).
- Fixed compilation errors when disabling built-in VR and XR modules. ([case 1214248](https://issuetracker.unity3d.com/issues/enable-input-system-symbol-is-not-being-updated-when-the-input-system-is-changed-in-player-settings/)).
- Fixed compilation errors when disabling built-in Physics and Physics2D modules. ([case 1191392](https://issuetracker.unity3d.com/issues/inputsystem-trackeddeviceraycaster-has-hard-references-on-both-physics-and-physics2d)).
- No longer throws `NotImplementedException` when matching against a field of `InputDeviceDescription.capabilities` when the value of the field used scientific notation.
- No longer incorrectly matches fields of `InputDeviceDescription.capabilities` by prefix only (i.e. previously it would find the field "foo" when actually looking for "foobar").
- Input device debugger window slowing editor to a crawl when opened on PS4 DualShock controller.
- `InputUser.UnpairDevices()` corrupting user device list.

#### Actions

- Controls are now re-resolved after adding or removing bindings from actions ([case 1218544](https://issuetracker.unity3d.com/issues/input-system-package-does-not-re-resolve-bindings-when-adding-a-new-binding-to-a-map-that-has-already-generated-its-state)).
- Can now have spaces and special characters in action names when using `PlayerInput` with the `SendMessages` or `BroadcastMessages` behavior. Previously, an incorrect method name was generated (fix contributed by [BHSPitMonkey](https://github.com/BHSPitMonkey) in [#1022](https://github.com/Unity-Technologies/InputSystem/pull/1022); [case 1214519](https://issuetracker.unity3d.com/issues/player-input-send-messages-wont-trigger-when-input-action-name-contains-spaces)).
- Adding a new action now sets `expectedControlType` to `Button` as expected ([case 1221015](https://issuetracker.unity3d.com/issues/input-system-default-value-of-expectedcontroltype-is-not-being-set-when-creating-a-new-action)).
- Player joins with `PlayerInputManager` from button presses no longer fail if there are multiple devices of the same type present and the join was not on the first gamepad ([case 226920](https://fogbugz.unity3d.com/f/cases/1226920/)).
- `PlayerInputEditor` no longer leads to the player's `InputActionAsset` mistakenly getting replaced with a clone when the inspector is open on a `PlayerInput` component ([case 1228636](https://issuetracker.unity3d.com/issues/action-map-gets-lost-on-play-when-prefab-is-highlighted-in-inspector)).
- The control picker in the .inputactions editor will no longer incorrectly filter out layouts such as `Xbox One Gamepad (on XB1)` when using them in control schemes. Also, it will no longer filter out controls from base layouts (such as `Gamepad`) ([case 1219415](https://issuetracker.unity3d.com/issues/impossible-to-choose-gamepad-as-binding-path-when-control-scheme-is-set-as-xboxone-scheme)).
- `RebindOperation`s will no longer pick controls right away that are already actuated above the magnitude threshold when the operation starts. Instead, these controls will have to change their actuation from their initial level such that they cross the magnitude threshold configured in the operation ([case 1215784](https://issuetracker.unity3d.com/issues/unnecessary-slash-unwanted-binding-candidates-are-found-when-detecting-and-changing-an-input-value-of-an-input-device)).
- Newly added actions and action maps are now scrolled to when there are more items than fit into view. Previously newly added item was appended but outside of the visible area.
- Actions and bindings in the `.inputactions` editor are no longer force-expanded on every domain reload and whenever a new action or binding is added.
- The importer for `.inputactions` assets will now check out from version control the generated .cs file when overwriting it &ndash; which only happens if the contents differ ([case 1222972](https://issuetracker.unity3d.com/issues/inputsystem-editor-generated-c-number-file-is-not-checked-out-when-overwriting)).
- The editor for `.inputactions` assets will now check out from version control the asset before saving it.
- Drag-reordering action maps no longer throws "Should have drop target" asserts in the console (case [1229146](https://issuetracker.unity3d.com/issues/inputsystem-reordering-of-actionmaps-in-input-action-window-fails-and-throws-should-have-drop-target-error)).
- Drag-reordering actions no longer changes action IDs of some of the existing actions ([case 1231233](https://issuetracker.unity3d.com/issues/input-systems-action-ids-dont-stick-with-action-names-when-input-actions-are-reorganized)).
- References to `InputActionReference` objects created by the importer for `.inputactions` files are no longer broken when the action referenced by the object is renamed ([case 1229145](https://issuetracker.unity3d.com/issues/inputsystem-inputactionreference-loses-guid-when-its-action-is-moved-or-renamed-in-the-inputaction-asset)).
  * __NOTE: This fix does not apply to existing `InputActionReference` instances.__ The problem was inherent in the internal file IDs generated for actions &ndash; which were affected by action and map names. Thus, changing the name of an action or map would change the resulting file ID of the `InputActionReference`.<br>However, changing file IDs will break any existing reference to the object. Thus we had to preserve the existing `InputActionReference` objects under their original file ID. We hide them in the Project Browser, however. The ones that are visible now have the new, fixed file IDs.<br>To switch existing `InputActionReference` properties to the new file IDs, simply replace them with the newly created `InputActionReference`.

### Changed

- `InputDevice.all` has been deprecated due to the confusion it creates with other getters like `Gamepad.all`. Use `InputSystem.devices` instead ([case 1231216](https://issuetracker.unity3d.com/issues/joystick-dot-all-lists-more-than-just-joysticks)).
  * In the same vein, we added a new `Joystick.all` getter that works the same as `Gamepad.all`.
- Changed UI Package to be optional dependency. Removing the package will now disable all UI relevant Input code.

## [1.0.0-preview.6] - 2020-03-06

### Changed

* `InputSystemUIInputModule.trackedDeviceSelect` has been removed. Use `InputSystemUIInputModule.leftClick` instead.
* `InputSystemUIInputModule.repeatDelay` has been renamed to `moveRepeatDelay` and `repeatRate` has been renamed to `moveRepeatRate`.

### Fixed

- Fixed CS0109 warning being generated during player build due to use of `new` with the `PlayerInput.camera property` (case 1174688).
- Fixed a number of issues in `InputSystemUIInputModule`.
  * Fixed GC heap garbage when click-dragging.
  * Fixed number of pointer states growing indefinitely if OS did not reuse touch IDs.
  * Fixed `lastPress` on `PointerEventData` getting lost.
  * Fixed button press-and-release happening in same frame resulting in no UI input.
  * Fixed clicks initiated from non-pointer devices resulting in pointer inputs with `(0,0)` positions.
  * Fixed huge screen deltas on pointer events from tracked devices.
  * Fixed touch input not sending pointer exit events ([case 1213550](https://issuetracker.unity3d.com/issues/input-system-onpointerexit-does-not-work)).
- Fixed `TrackedDeviceRaycaster` not setting `screenPosition` in `RaycastResult`.

#### Actions

- Mixing the enabling&disabling of single actions (as, for example, performed by `InputSystemUIInputModule`) with enabling&disabling of entire action maps (as, for example, performed by `PlayerInput`) no longer leaves to unresponsive input and `"should not reach here"` assertions ([forum thread](https://forum.unity.com/threads/error-while-switching-between-action-maps.825204/)).
- Leaving play mode no longer leaves state change monitors lingering around from enabled actions.
- Enabling action maps with bindings that do not refer to an existing action in the map no longer leads to asserts and exceptions when input on the bindings is received ([case 1213085](https://issuetracker.unity3d.com/issues/input-system-input-actions-cause-exceptions-and-should-not-get-here-errors-to-appear-after-deleting-an-action-map)).
- `PressInteraction` no longer misses the next button press if it gets reset from within the `performed` callback ([case 1205285](https://issuetracker.unity3d.com/issues/inputsystem-problem-with-button-state-after-deactivating-and-reactivating-an-action-map)).
- `InputBinding.DisplayStringOptions.DontIncludeInteractions` is now properly respected.
- Reading the value of a composite binding no longer causes processors from the last active part binding to be applied rather than the processors of the composite itself, if any ([case 1207082](https://issuetracker.unity3d.com/issues/input-system-invert-processors-have-no-effect-on-the-inputaction-dot-callbackcontext-value)).
- Fixed `InputSystem.onActionChange` getting invoked too many times on binding changes.

### Added

- `InputSystemUIInputModule` now sends pointer events using a new `ExtendedPointerEventData` instead of using the base `PointerEventData` class. This surfaces additional input data in pointer events.
- Added `InputSystemUIInputModule.pointerBehavior` to allow dictating how the UI will resolve concurrent input from multiple pointers.

#### Actions

- Added `InputAction.CallbackContext.ReadValueAsButton`.

## [1.0.0-preview.5] - 2020-02-14

### Changed

- We've changed the rules that govern how action phases have to progress:
  * __This is a breaking change!__
    - The primary effect is additional callbacks getting triggered.
  * __Before__:
    - There were no enforced rules about how an action would go through `InputAction.started`, `InputAction.performed`, and `InputAction.canceled`. Which of the callbacks were triggered and in what order depended on a number of factors, the biggest influencer of which were the different interactions that could be applied to actions (like `Press` or `Hold`).
    - This made for unpredictable and frequently surprising results. In addition, it led to bugs where, for [example](https://issuetracker.unity3d.com/issues/input-system-ui-becomes-unresponsive-after-the-first-ui-button-press), adding a `Press` interaction to the `Click` action of `InputSystemUIInputModule` would cause the click state to get stuck because the click action would never cancel.
  * __Now__:
    - The system will now *always* trigger `InputAction.started` first. If this is not done explicitly, it happens implicitly.
    - Likewise, the system will now *always* trigger `InputAction.canceled` before going back to waiting state. Like with `InputAction.started`, if this isn't done explicitly, it will happen implicitly. This implies that `InputAction.canceled` no longer signifies an action getting aborted because it stopped after it started but before it performed. It now simply means "the action has ended" whether it actually got performed or not.
    - In-between `InputAction.started` and `InputAction.canceled`, `InputAction.performed` may be triggered arbitrary many times (including not at all).
  * While late in the cycle for 1.0, we've opted to make this change now in order to fix a range of bugs and problems we've observed that people encountered because of the previous behavior of the system.
- Related to the change above, the behavior of `PressInteraction` has been tweaked and now is the following:
  * `Press Only`: Starts and immediately performs when pressed, then stays performed and cancels when button is released.
  * `Release Only`: Starts when button is pressed and then performs and immediately cancels when the button is released.
  * `Press And Release`: Starts and immediately performs when button is pressed, then stays performed and performs again and immediately cancels when button is released.
- `Vector2Composite` now has a `mode` parameter which can be used to choose between `DigitalNormalized` (the default), `Digital` (same as `DigitalNormalized` but does not normalize the resulting vector), and `Analog` (uses float input values as is).
  * `Vector2Composite.normalize` has been deprecated. Note that it will not work together with `Analog`. The parameter will be removed in the future.

### Fixed

- XR controllers and HMDs have proper display names in the UI again. This regressed in preview.4 such that all XR controllers were displayed as just "XR Controller" in the UI and all HMDs were displayed as "XR HMD".
- `InputSystemUIInputModule` no longer generates GC heap garbage every time mouse events are processed.
- Fixed a bug where an internal array helper method was corrupting array contents leading to bugs in both `InputUser` and `Touch`.
- Fixed exception when saving changes to an Input Action asset and the parent directory has been renamed. ([case 1207527](https://issuetracker.unity3d.com/issues/input-system-console-errors-appear-when-you-save-input-action-asset-after-changing-the-name-of-the-folder-containing-it))

#### Actions

- The regression in 1.0.0-preview.4 of `PlayerInputManager` not joining players correctly if a scheme has more than one device requirement has been fixed.
  * This most notably manifested itself with keyboard+mouse control schemes.
- `PlayerInputManager` will no longer join players when control schemes are used and none of the schemes produces a successful match based on the devices available for the join.
- When no action map is selected in action editor, plus icon to add an action is now disabled; formerly threw an exception when clicked (case 1199562).
- Removing a callback from actions from the callback itself no longer throws `ArgumentOutOfRangeException` ([case 1192972](https://issuetracker.unity3d.com/issues/input-system-package-argumentoutofrangeexception-error-is-thrown-when-the-callback-is-removed-while-its-being-triggered)).
- "Invalid user" `ArgumentException` when turning the same `PlayerInput` on and off ([case 1198889](https://issuetracker.unity3d.com/issues/input-system-package-argumentexception-invalid-user-error-is-thrown-when-the-callback-disables-game-object-with-playerinput)).
- The list of device requirements for a control scheme in the action editor no longer displays devices with their internal layout name rather than their external display name.
- `StackOverflowException` when `Invoke Unity Events` is selected in `PlayerInput` and it cannot find an action (#1033).
- `HoldInteraction` now stays performed after timer has expired and cancels only on release of the control ([case 1195498](https://issuetracker.unity3d.com/issues/inputsystem-inputaction-dot-readvalue-returns-0-when-a-hold-action-is-performed-for-hold-time-amount-of-time)).
- Foldouts in the various action UIs now properly toggle their expansion state when clicked in Unity 2019.3+ ([case 1213781](https://issuetracker.unity3d.com/issues/input-system-package-playerinput-component-events-menu-doesnt-expand-when-clicked-directly-on-the-arrow-icon)).

### Added

- We've added a new `Simple Multiplayer` sample which demonstrates a simple, bare-bones local multiplayer setup.
- We've also added a `Gamepad Mouse Cursor` sample that shows how to drive a UI mouse cursor using the gamepad.
  - The sample contains a reusable `VirtualMouseInput` component that does most of the work.
- Added a `Deselect On Background Click` option to `InputSystemUIInputModule`. This allows toggling the behavior off where clicking the mouse and not hitting a `GameObject` will automatically clear the current selection -- which will break keyboard and gamepad navigation.

## [1.0.0-preview.4] - 2020-01-24

This release includes a number of Quality-of-Life improvements for a range of common problems that users have reported.

### Added

- To aid in debugging issues, we've extended the system's event tracing and replay functionality to allow persisting and replaying arbitrary input event streams.
  * `InputEventTrace` now has APIs to persist the events to disk and to load them back in from previously persisted event streams. The same API can be used to persist in arbitrary C# `Stream` instances, not just in file streams.
     ```CSharp
    // Write.
    myTrace.WriteTo("file.inputtrace");

    // Read.
    InputEventTrace.LoadFrom("file.inputtrace");
     ```
  * `InputEventTrace` now has built-in replay functionality.
     ```CSharp
    myTrace.Replay().PlayAllFramesOneByOne();
     ```
  * The event trace in device windows of the Input Debugger has been extended with controls to save and load traces.
- We've added a new `InputRecording` sample which has a reusable `MonoBehaviour` component that can be used to capture and replay device activity.
- `Keyboard` now has a `FindKeyOnCurrentKeyboardLayout` method to look up key controls by their display names.
- Keyboards now have synthetic controls that combine left and right variants of modifier keys.
  * This means that you can bind to just "shift" now, for example, instead of having to bind to both "left shift" and "right shift".
    ```CSharp
    new InputAction(binding: "<Keyboard>/shift");
    ```
  * The controls are also available as properties on `Keyboard`.
    ```CSharp
    if (Keyboard.current.shiftKey.isPressed) /* ... */;

    // Is equivalent to:
    if (Keyboard.current.leftShiftKey.isPressed ||
        Keyboard.current.rightShiftKey.isPressed) /* ... */;
    ```

#### Actions

- `PlayerInput` now has a new `Controls Changed` event/message which is triggered when the control setup of the player changes (e.g. when switching control schemes).
    ```CSharp
        public void OnControlsChanged()
        {
            // Update UI display hints, for example...
        }
    ```
- We've added APIs to simplify turning bindings into strings suitable for display in UIs.
    ```CSharp
    // Takes things such as currently bound controls and active binding masks into account
    // and can handle composites.
    action.GetBindingDisplayString();
    ```
  * Related to this, custom binding composites can now be annotated with the new `DisplayStringFormat` attribute to control how composites as a whole are turned into display strings.
    ```CSharp
    [DisplayStringFormat("{button}+{stick}")]
    public class MyComposite : InputBindingComposite<Vector2>
    {
        [InputControl(layout = "Button")] public int button;
        [InputControl(layout = "Stick")] public int stick;
    }
    ```
- `InputActionRebindingExtension.RebindingOperation` has a new configuration method `WithMatchingEventsBeingSuppressed` which allows suitable input events to automatically be swallowed while a rebind is ongoing. This greatly helps with not having something else respond to input while a rebind is in progress.
- We've added two new samples:
  * __Rebinding UI__: Demonstrates how to create a rebinding screen using the Input System's APIs. The sample also includes a reusable prefab you can use directly in your projects to quickly put rebinding screens together.
  * __In-Game Hints__: Demonstrates how to show context-sensitive help that respects the current control scheme.

### Changed

- The logic for resetting devices on focus loss has changed somewhat:
  * When focus is lost, all devices are forcibly reset to their default state. As before, a `RequestResetCommand` for each device is also sent to the backend but regardless of whether the device responds or not, the input state for the device will be overwritten to default.
  * __Noisy controls are exempted from resets__. The assumption here is that noisy controls most often represent sensor readings of some kind (e.g. tracking data) and snapping the values back to their default will usually
  * If `Application.runInBackground` is `true`, all devices that return `true` from `InputDevice.canRunInBackground` are exempted from resets entirely. This, for example, allows XR devices to continue running regardless of focus change.
  * This fixes problems such as keyboard keys getting stuck when alt-tabbing between applications (case 1206199).
- `InputControlExtensions.GetStatePtrFromStateEvent` no longer throws `InvalidOperationException` when the state format for the event does not match that of the device. It simply returns `null` instead (same as when control is found in the event's state).
- `InputEventTrace` instances are no longer disposed automatically from their finalizer but __MUST__ be disposed of explicitly using `Dispose()`.
  * This is to allow event traces to survive domain reloads. If they are disposed of automatically during finalizers, even if they survive the reload, the next GC will cause traces to be deallocated.

#### Actions

* `InputActionRebindingExtensions.PerformInteractiveRebinding` has been greatly enhanced to apply a wide range of default configurations to the rebind. This greatly reduces the need to manually configure the resulting rebind.
    ```CSharp
    // Start a rebind with the default configuration.
    myAction.PerformInteractiveRebinding().Start();
    ```
  - Pointer position input will be ignored by default.
  - If not a suitable binding target itself, `<Keyboard>/escape` will automatically be made to quit the rebind.
  - Events with control input not explicitly matching exclusions will now get suppressed. This prevents input actions from getting triggered while a rebind is in progress.
  - The expected control type is automatically adjusted if a part binding of a composite is targeted by the rebind (e.g. if the action expects a `Vector2` but the part binding expects a `Button`, the rebind switches automatically to `Button`).
  - If the targeted binding is part of a control scheme, controls will automatically be restricted to match the device requirements of the control scheme. For example, if the binding belongs to a "Keyboard&Mouse" scheme that has `<Keyboard>` and a `<Mouse>` requirement, the rebind will ignore input on gamepads.
  - As before, you can always create a `RebindingOperation` from scratch yourself or wipe/alter the configuration returned by `PerformInteractiveRebinding` however you see fit.
- Control schemes can now handle ambiguity.
  * This means that, for example, you can now have one control scheme for generic gamepads and another control scheme specifically for PS4 controllers and the system will reliably pick the PS4 scheme when a PS4 controller is used and fall back to the generic gamepad scheme otherwise.
  * While this is exposed as a new `score` property on `InputControlScheme.MatchResult`, no code changes are necessary to take advantage of this feature.
- `PlayerInput.active` has been renamed to `PlayerInput.inputIsActive` to avoid ambiguities with `GameObject` activation.

### Fixed

- `InputUser` in combination with touchscreens no longer throws `InvalidOperationException` complaining about incorrect state format.
 * In a related change, `InputControlExtensions.GetStatePtrFromStateEvent` now works with touch events, too.
- Stack overflow in `InputTestFixture.currentTime` getter.
- Input that occurs in-between pressing the play button and the game starting no longer leaks into the game (case 1191342).
  * This usually manifested itself as large accumulated mouse deltas leading to such effects as the camera immediately jerking around on game start.
- Removing a device no longer has the potential of corrupting state change monitors (and thus actions getting triggered) from other devices.
  * This bug led to input being missed on a device once another device had been removed.
- `TrackedDevice` layout is no longer incorrectly registered as `Tracked Device`.
- Event traces in the input debugger are no longer lost on domain reloads.
- `IndexOutOfRangeException` being thrown when looking up controls on XR devices.

#### Actions

- Clicking the "Replace with InputSystemUIInputModule" button in the inspector when looking at `StandaloneInputModule`, the resulting operation is now undoable and will properly dirty the scene.

## [1.0.0-preview.3] - 2019-11-14

### Fixed

- Fixed wrong event handlers getting removed when having three or more handlers on an event (case 1196143).
  * This was an bug in an internal data structure that impacted a number of code paths that were using the data structure.
- Fixed `LayoutNotFoundException` being thrown when `InputControlPath.ToHumanReadableString` referenced a layout that could not be found.

## [1.0.0-preview.2] - 2019-11-04

### Changed

- Automatic conversion of window coordinates in `EditorWindow` code is now performed regardless of focus or the setting of `Lock Input to Game View` in the input debugger.

### Fixed

- Fixed touch taps triggering when they shouldn't on Android.
- Fixed custom devices registered from `[InitializeOnLoad]` code being lost on domain reload (case 1192379).
  * This happened when there were multiple pieces of `[InitializeOnLoad]` code that accessed the input system in the project and the `RegisterLayout` for the custom device happened to not be the first in sequence.
- OpenVR touchpad controls (`touchpadClicked` & `touchpadPressed`) now report accurate data.

#### Actions

- Fixed missing keyboard bindings in `DefaultInputActions.inputactions` for navigation in UI.
- Fixed using C# reserved names in .inputactions assets leading to compile errors in generated C# classes (case 1189861).
- Assigning a new `InputActionAsset` to a `InputSystemUIInputModule` will no longer look up action names globally but rather only look for actions that are located in action maps with the same name.
  * Previously, if you e.g. switched from one asset where the `point` action was bound to `UI/Point` to an asset that had no `UI` action map but did have an action called `Point` somewhere else, it would erroneously pick the most likely unrelated `Point` action for use by the UI.
- Fixed missing custom editors for `AxisDeadzoneProcessor` and `StickDeadzoneProcessor` that link `min` and `max` values to input settings.
- Fixed actions ending up being disabled if switching to a control scheme that has no binding for the action (case 1187377).
- Fixed part of composite not being bound leading to subsequent part bindings not being functional (case 1189867).
- Fixed `PlayerInput` not pairing devices added after it was enabled when not having control schemes.
  * This problem would also show in the `SimpleDemo` sample when having the `CustomDeviceUsages` sample installed as well. Gamepads would not get picked up in that case.
- Fixed `ArgumentNullException` when adding a device and a binding in an action map had an empty path (case 1187163).
- Fixed bindings that are not associated with any control scheme not getting enabled with other control schemes as they should.

### Added

- Added a new `EditorWindow Demo` sample that illustrates how to use the input system in editor UI code.

## [1.0.0-preview.1] - 2019-10-11

### Changed

- Generated action wrappers now won't `Destroy` the generated Asset in a finalizer, but instead implement `IDisposable`.
- Added back XR layouts (except for Magic Leap) that were removed for `1.0-preview`.
  * We removed these layouts under the assumption that they would almost concurrently become available in the respective device-specific XR packages. However, this did not work out as expected and the gap here turned out to be more than what we anticipated.
  * To deal with this gap, we have moved the bulk of the XR layouts back and will transition things gradually as support in device-specific packages becomes publicly available.

### Fixed

- Fixed a bug where the Input Settings Window might throw exceptions after assembly reload.
- Correctly implemented `IsPointerOverGameObject` method for `InputSystemUIInputModule`.
- Several bugs with layout overrides registered with (`InputSystem.RegisterLayoutOverrides`).
  * In `1.0-preview`, layout overrides could lead to corruption of the layout state and would also not be handled correctly by the various editor UIs.
- Selecting a layout in the input debugger no longer selects its first child item, too.
- Fixed XR devices reporting noise as valid user input (should fix problem of control schemes involving VR devices always activating when using `PlayerInput`).
- Fixed tap/swipe gesture detection in touch samples.

### Actions

- Fixed a bug where multiple composite bindings for the same controls but on different action maps would throw exceptions.
- Fixed `anyKey` not appearing in control picker for `Keyboard`.
- The text on the "Listen" button is no longer clipped off on 2019.3.
- Controls bound to actions through composites no longer show up as duplicates in the input debugger.
- Fixed "Create Actions..." on `PlayerInput` creating an asset with an incorrect binding for taps on Touchscreens. \
  __NOTE: If you have already created an .inputactions asset with this mechanism, update "tap [Touchscreen]" to "Primary Touch/Tap" to fix the problem manually.__
- Fixed `Invoke CSharp Events` when selected in `PlayerInput` not triggering `PlayerInput.onActionTriggered`.
- Fixed duplicating multiple items at the same time in the action editor duplicating them repeatedly.

### Added

- Will now recognize Xbox One and PS4 controllers connected to iOS devices correctly as Xbox One and PS4 controllers.
- Added a new sample called "Custom Device Usages" that shows how to use a layout override on `Gamepad` to allow distinguishing two gamepads in bindings based on which player the gamepad is assigned to.
- Added abstract `TrackedDevice` input device class as the basis for various kinds of tracked devices.

## [1.0.0-preview] - 2019-09-20

### Fixed

- Will now close Input Action Asset Editor windows from previous sessions when the corresponding action was deleted.
- Fixed an issue where Stick Controls could not be created in Players built with medium or high code stripping level enabled.
- Fixed incorrect default state for axes on some controllers.

#### Actions

- Fixed `CallbackContext.ReadValue` throwing when invoked during device removal

### Changed
### Added

## [0.9.6-preview] - 2019-09-06

### Fixed

- Exceptions in scenes of `Visualizers` sample if respective device was not present on system (e.g. in `PenVisualizer` if no pen was present in system).
- Fixed exception in Input Action Asset Editor window when typing whitespace into the search field.
- Fixed control scheme popup window in input action asset editor window showing in the correct screen position on windows.

#### Actions

- Setting timeouts from `IInputInteraction.Process` not working as expected when processing happened in response to previous timeout expiring (#714).
- Pending timeouts on a device not being removed when device was removed.

### Changed

- Replaced `HIDSupport.shouldCreateHID` event with a new `HIDSupport.supportedHIDUsages` property, which takes an array of supported usages.

### Added

#### Actions

- Added `PlayerInput.neverAutoSwitchControlSchemes` to disable logic that automatically enables control scheme switching when there is only a single `PlayerInput` in the game.
- Added `PlayerInput.SwitchControlScheme` to switch schemes manually.

## [0.9.5-preview] - 2019-08-29

### Fixed

- Don't pass events for null devices (for devices which have not been created) to `InputSystem.onEvent` callbacks.
- Will close debugger input state windows, when the state is no longer valid instead of throwing exceptions.
- Fixed pointer coordinates in editor windows for non-mouse pointing devices.
- Fixed using the input system in il2cpp when managed stripping level is set higher then "Low".
- Device debugger window will still show when reading from specific controls throws exceptions.
- Offsets and sizes for elements on Linux joysticks are now computed correctly.
- Joysticks now have a deadzone processor on the stick itself.
- Up/down/left/right on sticks are now deadzoned just like X and Y on sticks are.
- Removed toplevel `X` and `Y` controls on HIDs when there is a `Stick/X` and `Stick/Y` added for the device.
- HID fallback can now deal with sticks that have X and Y controls of different sizes and sitting in non-contiguous locations in the HID input report.
- Button 1 on HID joysticks will now correctly come out as the `trigger` control. Previously, the trigger control on the joystick was left pointing to random state.

#### Actions

- Binding paths now show the same way in the action editor UI as they do in the control picker.
  * For example, where before a binding to `<XInputController>/buttonSouth` was shown as `rightShoulder [XInputController]`, the same binding will now show as `A [Xbox Controller]`.
- When deleting a control scheme, bindings are now updated. A dialog is presented that allows choosing between deleting the bindings or just unassigning them from the control scheme.
- When renaming a control scheme, bindings are now updated. Previously the old name was in place on bindings.
- Control scheme names can no longer be set to empty strings.
- `PlayerInput.Instantiate` now correctly sets up a given control scheme, if specified.
  * When passing a `controlScheme:` argument, the result used to be a correctly assigned control scheme at the `InputUser` level but no restrictions being actually applied to the bindings, i.e. every single binding was active regardless of the specified control scheme.
- NullReferenceExceptions during event processing from `RebindingOperation`.

### Changed

- `InputUser.onUnpairedDeviceUsed` now receives a 2nd argument which is the event that triggered the callback.
  * Also, the callback is now triggered __BEFORE__ the given event is processed rather than after the event has already been written to the device. This allows updating the pairing state of the system before input is processed.
  * In practice, this means that, for example, if the user switches from keyboard&mouse to gamepad, the initial input that triggered the switch will get picked up right away.
- `InputControlPath.ToHumanReadableString` now takes display names from registered `InputControlLayout` instances into account.
  * This means that the method can now be used to generate strings to display in rebinding UIs.
- `AxisControl.clamp` is now an enum-valued property rather than a bool. Can now perform clamping *before* normalization.

#### Actions

- When switching devices/controls on actions, the system will no longer subsequently force an initial state check on __all__ actions. Instead, every time an action's bindings get re-resolved, the system will simply cancel all on-going actions and then re-enable them the same way it would happen by manually calling `InputAction.Enable`.
- Removed non-functional `InputControlScheme.baseScheme` API and `basedOn` serialized property. This was never fully implemented.

### Added

- Can right-click devices in Input Debugger (also those under "Unsupported") and select "Copy Device Description" to copy the internal `InputDeviceDescription` of the device in JSON format to the system clipboard.
  * This information is helpful for us to debug problems related to specific devices.
- If a device description has been copied to the clipboard, a new menu "Paste Device Description as Device" entry in the "Options" menu of the input debugger appears. This instantiates the device from the description as if it was reported locally by the Unity runtime.

## [0.9.3-preview] - 2019-08-15

### Fixed

- `XInputController` and `XboxOneGamepad` no longer have two extraneous, non-functional "menu" and "view" buttons.
- Fixed `InputUser.onUnpairedDeviceUser` ignoring input on controls that do not support `EvaluateMagnitude`.
  * This led to situations, for example, where `PlayerInput` would not initialize a control scheme switch from a `<Mouse>/delta` binding as the delta X and Y axes do not have min&max limits and thus return -1 from `EvaluateMagnitude`.
- Fixed available processor list not updated right away when changing the action type in the Input Action editor window.

#### Actions

- `NullReferenceException` when the input debugger is open with actions being enabled.
- When selecting a device to add to a control scheme, can now select devices with specific usages, too (e.g. "LeftHand" XRController).

### Changed

- Removed `timesliceEvents` setting - and made this tied to the update mode instead. We now always time slice when using fixed updates, and not when using dynamic updates.
- When adding a composite, only ones compatible with the value type of the current action are shown. This will, for example, no longer display a `2D Vector` composite as an option on a floating-point button action.
- The `InputState.onChange` callback now receives a second argument which is the event (if any) that triggered the state change on the device.

### Added

- `InputSystemUIInputModule` can now track multiple pointing devices separately, to allow multi-touch input - required to allow control of multiple On-Scree controls at the same time with different fingers.
- Two new composite bindings have been added.
  * `ButtonWithOneModifier` can be used to represent shortcut-like bindings such as "CTRL+1".
  * `ButtonWithTwoModifiers` can be used to represent shortcut-like bindings such as "CTRL+SHIFT+1".

## [0.9.2-preview] - 2019-08-09

### Fixed

- A `RebindingOperation` will now fall back to the default path generation behavior if the callback provided to `OnGeneratePath` returns null.
- Fixed the Input Action editor window throwing exceptions when trying to view action properties.

### Actions

- `PlayerInput` will now copy overrides when creating duplicate actions.
- It is now possible to use an empty binding path with a non empty override path.
- It is now possible to use set an empty override path to disable a binding.
- It is not possible to query the effectively used path of a binding using `effectivePath`.
- Actions embedded into MonoBehaviour components can now have their properties edited in the inspector. Previously there was no way to get to the properties in this workflow. There is a gear icon now on the action that will open the action properties.

### Changed

### Added

- Added a new sample to the package called `SimpleDemo`. You can install the sample from the package manager. See the [README.md](https://github.com/Unity-Technologies/InputSystem/Assets/Samples/SimpleDemo/README.md) file for details about the sample.

## [0.9.1-preview] - 2019-08-08

### Fixed

- Fixed GC heap garbage being caused by triggered by event processing.
  * This meant that every processing of input would trigger garbage being allocated on the managed heap. The culprit was a peculiarity in the C# compiler which caused a struct in `InputEventPtr.IsA` to be allocated on the heap.
- The bindings selection popup window will now show child controls matching the current action type even if the parent control does not match.
- Fixed `duration` values reported for Hold and Press interactions.
- DualShock 3 on macOS:
  * Fixed actions bound to the dpad control performing correctly.
  * Fixed non-present touchpad button control being triggered incorrectly.
- Fixed compile issues with switch classes on standalone Linux.
- Leak of unmanaged memory in `InputControlList`.

#### Actions

- Fixed actions not updating their set of controls when the usages of a device are changed.
- Composite bindings with the default interaction will now correctly cancel when the composite is released, even if there are multiple composite bindings on the action.

### Changed

- `MouseState`, `KeyboardState`, and `GamepadState` have been made public again.
- `PlayerInput` and `PlayerInputManager` have been moved from the `UnityEngine.InputSystem.PlayerInput` namespace to `UnityEngine.InputSystem`.
- The signature of `InputSystem.onEvent` has changed. The callback now takes a second argument which is the device the given event is sent to (null if there's no corresponding `InputDevice`).
  ```
  // Before:
  InputSystem.onEvent +=
      eventPtr =>
      {
          var device = InputSystem.GetDeviceById(eventPtr.deviceId);
          //...
      };

  // Now:
  InputSystem.onEvent +=
      (eventPtr, device) =>
      {
          //...
      };
  ```
- The signatures of `InputSystem.onBeforeUpdate` and `InputSystem.onAfterUpdate` have changed. The callbacks no longer receive an `InputUpdateType` argument.
  * Use `InputState.currentUpdateType` in case you need to know the type of update being run.
- `InputUpdateType` has been moved to the `UnityEngine.InputSystem.LowLevel` namespace.
- `InputSystem.Update(InputUpdateType)` has been removed from the public API.
- The way input devices are built internally has been streamlined.
  * `InputDeviceBuilder` is now internal. It is no longer necessary to access it to look up child controls. Simply use `InputControl.GetChildControl` instead.
  * To build a device without adding it to the system, call the newly added `InputDevice.Build` method.
    ```
    InputDevice.Build<Mouse>();
    ```
  * `InputSystem.SetLayoutVariant` has been removed. Layout variants can no longer be set retroactively but must be decided on as part of device creation.
- `InputSystem.RegisterControlProcessor` has been renamed to just `InputSystem.RegisterProcessor`.

#### Actions

* `InputAction.ReadValue<TValue>()` is longer correlated to `InputAction.triggered`. It simply returns the current value of a bound control or composite while the action is being interacted with.
* `InputInteractionContext.PerformedAndGoBackToWaiting` has been renamed to just `InputInteractionContext.Performed`.

#### Actions

- Individual composite part bindings can now no longer have interactions assigned to them as that never made any sense.

### Added

- Devices can now have more than one usage.
  * Call `InputSystem.AddDeviceUsage(device,usage)` to add additional usages to a device.
  * Call `InputSystem.RemoveDeviceUsage(device,usage)` to remove existing usages from a device.
  * `InputSystem.SetDeviceUsage(device,usage)` still exists. It will clear all existing usages from the given device.
- A new `VisualizerSamples` sample that can be installed through the package manager.
  * Contains two components `InputControlVisualizer` and `InputActionVisualizer` that help visualizing/debugging control/device and action activity through in-game overlays. A few sample scenes illustrate how to use them.

#### Actions

- Added `InputAction.ReadValueAsObject` API.
- Added `InputAction.activeControl` API.

## [0.9.0-preview] - 2019-07-18

### Fixed

- Validate all parameters on public APIs.
- Fixed an internal bug in `InlinedArray.RemoveAtByMovingTailWithCapacity`, which could cause data corruption.
- Fixed Xbox controller support on macOS il2cpp.
- Fixed issue of Xbox gamepads on Windows desktop not being able to navigate left and down in a UI.
- Allow using InputSystem package if the XR, VR or Physics modules are disabled for smaller builds.
- Fixed documentation landing page and table of contents.
- Fixed tracked devices assigning pointer ids for UI pointer events correctly.
- Adjusted some UI Elements to fit the Unity 19.3 font.
- Fixed NullReferenceException being thrown when project changes.
- Fixed duplicate devices showing in the "Supported Devices" popup when using a search filter.
- Fixed an error when adding new bindings in the Input Actions editor window when a filter was applied.
- Fixed scroll wheel handling in `InputSystemUIInputModule` not being smooth.
- Fixed compile errors from Switch Pro controller code on Linux.

#### Actions

- Fixed `CallbackContext.control` referencing the composite member control which was actually actuated for this trigger for composite bindings.
- Generated C# wrappers for .inputactions assets are no longer placed in Assets/Assets/ folder on Windows.

### Added

- Touch support has been reworked and extended.
  * `Touchscreen.touch[0..9]` are now bindable from the control picker.
  * `Touchscreen.primaryTouch` is now a separate control which tracks the primary touch on the screen.
  * The controls `Touchscreen` inherits from `Pointer` (such as `position`, `phase`, and `delta`) are now tied to `Touchscreen.primaryTouch` and allow for `Touchscreen` to function as a generic `Pointer` (like `Mouse` and `Pen`).
  * `Touchscreen.press` (renamed from `Touchscreen.button`) is now a working, synthetic button that is down whenever at least one finger is on the screen.
  * Recording of start time and start position has been added to touches.
    - `TouchControl.startPosition` gives the starting position of the touch.
    - `TouchControl.startTime` gives the starting time of the touch.
  * Tap detection has been added to `Touchscreen`.
    - Tap time (i.e. time within which a press-and-release must be completed for a tap to register) corresponds to `InputSettings.defaultTapTime`.
    - Tap release must happen within a certain radius of first contact. This is determined by a new setting `InputSettings.tapRadius`.
    - `TouchControl.tap` is a new button control that triggers then the touch is tapped. Note that this happens instantly when a touch ends. The button will go to 1 and __immediately__ go back to 0. This means that polling the button in `Update`, for example, will never trigger a tap. Either use actions to observe the button or use the `Touch` API from `EnhancedTouch` to poll taps.
  * `Touchscreen.activeTouches` has been removed. Use `Touch.activeTouches` from the new enhanced touch API instead for more reliable touch tracking.
  * `Touchscreen.allTouchControls` has been renamed to `Touchscreen.touches`.
  * A new `EnhancedTouch` plugin has been added which offers an enhanced `Touch` and `Finger` API to reliably track touches and fingers across updates. This obsoletes the need to manually track touch IDs and phases and gives access to individual touch history.
  * Touch can be simulated from mouse or pen input now. To enable simulation, call `TouchSimulation.Enable()` or put the `TouchSimulation` MonoBehaviour in your scene. Also, in the input debugger, you can now enable touch simulation from the "Options" dropdown.
- Changing state has been decoupled from events. While input events are the primary means by which to trigger state changes, anyone can perform state changes manually now from anywhere.
    ```
    InputState.Change(gamepad.leftStick, new Vector2(123, 234));
    ```
  * This change makes it possible to update state __from__ state and thus synthesize input data from other input coming in.
- A new API for recording state changes over time has been added.
    ```
    var history = new InputStateHistory("<Gamepad>/leftStick");
    history.StartRecording();

    //...

    foreach (var record in history)
        Debug.Log(record);
    ```
- Added support for generic joysticks on WebGL (which don't use the standard gamepad mapping).
- Added support for DualShock 3 gamepads on desktops.
- Added support for Nintendo Switch Pro Controllers on desktops.

#### Actions

- Actions now also have a __polling API__!
  * `InputAction.triggered` is true if the action was performed in the current frame.
  * `InputAction.ReadValue<TValue>()` yields the last value that `started`, `performed`, or `cancelled` (whichever came last) was called with. If the action is disabled, returns `default(TValue)`. For `InputActionType.Button` type actions, returns `1.0f` if `triggered==true` and `0.0f` otherwise.
- Generated C# wrappers for .inputactions can now placed relative to the .inputactions file by specifying a path starting with './' (e.g. `./foo/bar.cs`).

### Changed

- **The system no longer supports processing input in __BOTH__ fixed and dynamic updates**. Instead, a choice has to be made whether to process input before each `FixedUpdate()` or before each `Update()`.
  * Rationale: the existing code that supported having both updates receive input independently still had several holes and became increasingly complex and brittle. Our solution was based on not actually processing input twice but on channeling input concurrently into both the state of both updates. Together with the fact that specific inputs have to reset (and possibly accumulate) correctly with respect to their update time slices, this became increasingly hard to do right. This, together with the fact that we've come to increasingly question the value of this feature, led us to removing the capability while preserving the ability to determine where input is processed.
  * NOTE: Timeslicing is NOT affected by this. You can still switch to `ProcessEventInFixedUpdates` and get events timesliced to individual `FixedUpdate` periods according to their timestamps.
  * `InputSettings.UpdateMode.ProcessEventsInBothFixedAndDynamicUpdate` has been removed.
  * `InputSettings.UpdateMode.ProcessEventsInDynamicUpdateOnly` has been renamed to `InputSettings.UpdateMode.ProcessEventsInDynamicUpdate` and is now the default.
  * `InputSettings.UpdateMode.ProcessEventsInFixedUpdateOnly` has been renamed to `InputSettings.UpdateMode.ProcessEventsInFixedUpdate`.
- Added icons for PlayerInput, PlayerInputManager, InputSystemUIInputModule and MultiplayerEventSystem components.
- Changed `Keyboard` IME properties (`imeEnabled`, `imeCursorPosition`) to methods (`SetIMEEnabled`, `SetIMECursorPosition`).
- Added getters to all `IInputRuntime` properties.
- Replace some `GetXxx` methods in our API with `xxx`  properties.
- `Pointer.phase` has been removed and `PointerPhase` has been renamed to `TouchPhase`. Phases are now specific to touch. `PointerPhaseControl` has been renamed to `TouchPhaseControl`.
- `Pointer.button` has been renamed to `Pointer.press` and now is a control that indicates whether the pointer is in "press down" state.
  * For mouse, corresponds to left button press.
  * For pen, corresponds to tip contact.
  * For touch, corresponds to primary touch contact (i.e. whether __any__ finger is down).
- The state change monitor APIs (`IInputStateChangeMonitor` and friends) have been moved out of `InputSystem` into a new static class `InputState` in `UnityEngine.Experimental.Input.LowLevel`.
  * Rationale: These APIs are fairly low-level and not of general interest so having them out of `InputSystem` reduces the API surface visible to most users.
- `InputDeviceChange.StateChanged` has been removed and is now a separate callback `InputState.onChange`.
  * Rationale: The other `InputDeviceChange` notifications are low-frequency whereas `StateChanged` is high-frequency. Putting them all on the same callback made adding a callback to `InputSystem.onDeviceChange` unnecessarily expensive.
- `IInputStateCallbackReceiver` has been rewritten from scratch. Now has two simple methods `OnNextUpdate` and `OnEvent`. If implemented by a device, the device now has completely control over changing its own state. Use the `InputState.Change` methods to affect state changes while trigger state change monitors (e.g. for actions) correctly.
- Simplified handling of XR input in `InputSystemUIInputModule` by having only one set of actions for all XR devices.
- We now use the same hierarchical device picker in the "Add Control Scheme" popup, which is already used in the "Input Settings" window.
- Made all `IInputStateTypeInfo` implementations internal, as these did not offer value to the user.
- Made all `IInputDeviceCommandInfo` implementations internal, as these did not offer value to the user.
- Removed `ReadWriteArray`, which was only used for making `RebindingOperation.scores` editable, which did not add any value.
- Removed `PrimitiveValueOrArray`, as non of it's functionality over `PrimitiveValue` was implemented.
- Made all `InputProcessor` implementation internal, as access to these types is exposed only through text mode representations.
- Removed `CurveProcessor` as it was not implemented.
- Renamed XInputControllerOSX to a more descriptive XboxGamepadMacOS.

#### Actions

- `InputAction.continuous` has been removed. Running logic every frame regardless of input can easily be achieved in game code.
- The way action behavior is configured has been simplified.
  * The previous roster of toggles has been replaced with two settings:
    1. `Action Type`: Determines the behavior of the action. Choices are `Value`, `Button`, and `PassThrough`.
    2. `Control Type`: Determines the type of control (and implicitly the type of value) the action is looking for if the action is a `Value` or `PassThrough` action.
  * The previous `Initial State Check` toggle is now implicit in the action type now. `Value` actions perform an initial state check (i.e. trigger if their control is already actuated when the action is enabled). Other types of actions don't.
  * The previous `Pass Through` toggle is now rolled into the action type.

## [0.2.10-preview] - 2019-05-17

### Added

- Added a `MultiplayerEventSystem` class, which allows you use multiple UI event systems to control different parts of the UI by different players.
- `InputSystemUIInputModule` now lets you specify an `InputActionAsset` in the `actionsAsset` property. If this is set, the inspector will populate all actions from this asset. If you have a `PlayerInput` component on the same game object, referencing the same  `InputActionAsset`, the `PlayerInput` component will keep the actions on the `InputSystemUIInputModule` in synch, allowing easy setup of multiplayer UI systems.

### Changed

- `StickControl.x` and `StickControl.y` are now deadzoned, i.e. have `AxisDeadzone` processors on them. This affects all gamepads and joysticks.
  * __NOTE:__ The deadzoning is __independent__ of the stick. Whereas the stack has a radial deadzones, `x` and `y` have linear deadzones. This means that `leftStick.ReadValue().x` is __not__ necessary equal to `leftStick.x.ReadValue()`.
  * This change also fixes the problem of noise from sticks not getting filtered out and causing devices such as the PS4 controller to constantly make itself `Gamepad.current`.

- Redesigned `UIActionInputModule`
 * Added a button in the inspector to automatically assign actions from an input action asset based on commonly used action names.
 * Will now populate actions with useful defaults.
 * Removed `clickSpeed` property - will use native click counts from the OS where available instead.
 * Removed `sendEventsWhenInBackground` property.
 * Hiding `Touches` and `TrackedDevices` until we decide how to handle them.
 * Remove `moveDeadzone` property as it is made redundant by the action's dead zone.
 * Removed `UIActionInputModuleEnabler` component, `UIActionInputModule` will now enable itself.
- Changed default button press point to 0.5.
- Changed all constants in public API to match Unity naming conventions ("Constant" instead of "kConstant").
- Changed namespace from `UnityEngine.Experimental.Input` to `UnityEngine.InputSystem`.
- Generated wrapper code now has nicer formatting.
- Renamed `UIActionInputModule` to `InputSystemUIInputModule`.
- Nicer icons for `InputActionAssets` and `InputActions` and for `Button` and generic controls.
- Change all public API using `IntPtr` to use unsafe pointer types instead.
- `PlayerInput` will no longer disable any actions not in the currently active action map when disabling input or switching action maps.
- Change some public fields into properties.
- Input System project settings are now called "Input System Package" in the project window instead of "Input (NEW)".
- Removed `Plugins` from all namespaces.
- Rename "Cancelled" -> "Canceled" (US spelling) in all APIs.

### Fixed

- Adding devices to "Supported Devices" in input preferences not allowing to select certain device types (like "Gamepad").
- Fixed scrolling in `UIActionInputModule`.
- Fixed compiling the input system package in Unity 19.2 with ugui being moved to a package now.
- In the Input System project settings window, you can no longer add a supported device twice.

#### Actions

- Custom inspector for `PlayerInput` no longer adds duplicates of action events if `Invoke Unity Events` notification behavior is selected.
- Fixed `Hold` interactions firing immediately before the duration has passed.
- Fixed editing bindings or processors for `InputAction` fields in the inspector (Changes wouldn't persist before).
- Fixed exception message when calling `CallbackContext.ReadValue<TValue>()` for an action with a composite binding with `TValue` not matching the composite's value type.

### Added

#### Actions

- `PlayerInput` can now handle `.inputactions` assets that have no control schemes.
  * Will pair __all__ devices mentioned by any of the bindings except if already paired to another player.

## [0.2.8-preview] - 2019-04-23

### Added

- Added a `clickCount` control to the `Mouse` class, which specifies the click count for the last mouse click (to allow distinguishing between single-, double- and multi-clicks).
- Support for Bluetooth Xbox One controllers on macOS.

#### Actions

- New API for changing bindings on actions
```
    // Several variations exist that allow to look up bindings in various ways.
    myAction.ChangeBindingWithPath("<Gamepad>/buttonSouth")
        .WithPath("<Keyboard>/space");

    // Can also replace the binding wholesale.
    myAction.ChangeBindingWithPath("<Keyboard>/space")
        .To(new InputBinding { ... });

    // Can also remove bindings programmatically now.
    myAction.ChangeBindingWithPath("<Keyboard>/space").Erase();
```

### Changed

- `Joystick.axes` and `Joystick.buttons` have been removed.
- Generated wrapper code for Input Action Assets are now self-contained, generating all the data from code and not needing a reference to the asset; `InputActionAssetReference` has been removed.
- The option to generate interfaces on wrappers has been removed, instead we always do this now.
- The option to generate events on wrappers has been removed, we felt that this no longer made sense.
- Will now show default values in Input Action inspector if no custom values for file path, class name or namespace have been provided.
- `InputSettings.runInBackground` has been removed. This should now be supported or not on a per-device level. Most devices never supported it in the first place, so a global setting did not seem to be useful.
- Several new `Sensor`-based classes have been added. Various existing Android sensor implementations are now based on them.
- `InputControlLayoutAttribute` is no longer inherited.
  * Rationale: A class marked as a layout will usually be registered using `RegisterLayout`. A class derived from it will usually be registered the same way. Because of layout inheritance, properties applied to the base class through `InputControlLayoutAttribute` will affect the subclass as intended. Not inheriting the attribute itself, however, now allows having properties such as `isGenericTypeOfDevice` which should not be inherited.
- Removed `acceleration`, `orientation`, and `angularVelocity` controls from `DualShockGamepad` base class.
  * They are still on `DualShockGamepadPS4`.
  * The reason is that ATM we do not yet support these controls other than on the PS4. The previous setup pretended that these controls work when in fact they don't.
- Marking a control as noisy now also marks all child controls as noisy.
- The input system now defaults to ignoring any HID devices with usage types not known to map to game controllers. You can use `HIDSupport.supportedUsages` to enable specific usage types.
- In the Input Settings window, asset selection has now been moved to the "gear" popup menu. If no asset is created, we now automatically create one.
- In the inspector for Input Settings assets, we now show a button to go to the Input Settings window, and a button to make the asset active if it isn't.
- Tests are now no longer part of the com.unity.inputsystem package. The `InputTestFixture` class still is for when you want to write input-related tests for your project. You can reference the `Unity.InputSystem.TestFixture` assembly when you need to do that.
- Implemented adding usages to and removing them from devices.

#### Actions

- A number of changes have been made to the control picker UI in the editor. \
  ![Input Control Picker](Documentation~/Images/InputControlPicker.png)
  * The button to pick controls interactively (e.g. by pressing a button on a gamepad) has been moved inside the picker and renamed to "Listen". It now works as a toggle that puts the picker into a special kind of 'search' mode. While listening, suitable controls that are actuated will be listed in the picker and can then be picked from.
  * Controls are now displayed with their nice names (e.g. "Cross" instead of "buttonSouth" in the case of the PS4 controller).
  * Child controls are indented instead of listed in "parent/child" format.
  * The hierarchy of devices has been rearranged for clarity. The toplevel groups of "Specific Devices" and "Abstract Devices" are now merged into one hierarchy that progressively groups devices into more specific groups.
  * Controls now have icons displayed for them.
- There is new support for binding to keys on the keyboard by their generated character rather than by their location. \
  ![Keyboard Binding](Documentation~/Images/KeyboardBindByLocationVsCharacter.png)
  * At the toplevel of the Keyboard device, you now have the choice of either binding by keyboard location or binding by generated/mapped character.
  * Binding by location shows differences between the local keyboard layout and the US reference layout.
  * The control path language has been extended to allow referencing controls by display name. `<Keyboard>/#(a)` binds to the control on a `Keyboard` with the display name `a`.
- `continuous` flag is now ignored for `Press and Release` interactions, as it did not  make sense.
- Reacting to controls that are already actuated when an action is enabled is now an __optional__ behavior rather than the default behavior. This is a __breaking__ change.
  * Essentially, this change reverts back to the behavior before 0.2-preview.
  * To reenable the behavior, toggle "Initial State Check" on in the UI or set the `initialStateCheck` property in code.
  ![Inital State Check](Documentation~/Images/InitialStateCheck.png)
  * The reason for the change is that having the behavior on by default made certain setups hard to achieve. For example, if `<Keyboard>/escape` is used in one action map to toggle *into* the main menu and in another action map to toggle *out* of it, then the previous behavior would immediately exit out of the menu if `escape` was still pressed from going into the menu. \
  We have come to believe that wanting to react to the current state of a control right away is the less often desirable behavior and so have made it optional with a separate toggle.
- Processors and Interactions are now shown in a component-inspector-like fashion in the Input Action editor window, allowing you to see the properties of all items at once.
- The various `InputAction.lastTriggerXXX` APIs have been removed.
  * Rationale: They have very limited usefulness and if you need the information, it's easy to set things up in order to keep track of it yourself. Also, we plan on having a polling API for actions in the future which is really what the `lastActionXXX` APIs were trying to (imperfectly) solve.
- `Tap`, `SlowTap`, and `MultiTap` interactions now respect button press points.
- `Tap`, `SlowTap`, and `MultiTap` interactions now have improved parameter editing UIs.

### Fixed

- Input Settings configured in the editor are now transferred to the built player correctly.
- Time slicing for fixed updates now works correctly, even when pausing or dropping frames.
- Make sure we Disable any InputActionAsset when it is being destroyed. Otherwise, callbacks which were not cleaned up would could cause exceptions.
- DualShock sensors on PS4 are now marked as noisy (#494).
- IL2CPP causing issues with XInput on windows and osx desktops.
- Devices not being available yet in `MonoBehavior.Awake`, `MonoBehaviour.Start`, and `MonoBehaviour.OnEnable` in player or when entering play mode in editor.
- Fixed a bug where the event buffer used by `InputEventTrace` could get corrupted.

#### Actions

- Actions and bindings disappearing when control schemes have spaces in their names.
- `InputActionRebindingExceptions.RebindOperation` can now be reused as intended; used to stop working properly the first time a rebind completed or was cancelled.
- Actions bound to multiple controls now trigger correctly when using `PressInteraction` set to `ReleaseOnly` (#492).
- `PlayerInput` no longer fails to find actions when using UnityEvents (#500).
- The `"{...}"` format for referencing action maps and actions using GUIDs as strings has been obsoleted. It will still work but adding the extra braces is no longer necessary.
- Drag&dropping bindings between other bindings that came before them in the list no longer drops the items at a location one higher up in the list than intended.
- Editing name of control scheme in editor not taking effect *except* if hitting enter key.
- Saving no longer causes the selection of the current processor or interaction to be lost.
  * This was especially annoying when having "Auto-Save" on as it made editing parameters on interactions and processors very tedious.
- In locales that use decimal separators other than '.', floating-point parameters on composites, interactions, and processors no longer lead to invalid serialized data being generated.
- Fix choosing "Add Action" in action map context menu throwing an exception.
- The input action asset editor window will no longer fail saving if the asset has been moved.
- The input action asset editor window will now show the name of the asset being edited when asking for saving changes.
- Clicking "Cancel" in the save changes dialog for the input action asset editor window will now cancel quitting the editor.
- Fixed pasting or dragging a composite binding from one action into another.
- In the action map editor window, switching from renaming an action to renaming an action map will no longer break the UI.
- Fixed calling Enable/Disable from within action callbacks sometimes leading to corruption of state which would then lead to actions not getting triggered (#472).
- Fixed setting of "Auto-Save" toggle in action editor getting lost on domain reload.
- Fixed blurry icons in editor for imported .inputactions assets and actions in them.
- `Press` and `Release` interactions will now work correctly if they have multiple bound controls.
- `Release` interactions will now invoke a `Started` callback when the control is pressed.
- Made Vector2 composite actions respect the press points of button controls used to compose the value.

## [0.2.6-preview] - 2019-03-20

>NOTE: The UI code for editing actions has largely been rewritten. There may be regressions.
>NOTE: The minimum version requirement for the new input system has been bumped
       to 2019.1

### Added

- Support gamepad vibration on Switch.
- Added support for Joysticks on Linux.

#### Actions

- Added ability to change which part of a composite a binding that is part of the composite is assigned to.
  * Part bindings can now be freely duplicated or copy-pasted. This allows having multiple bindings for "up", for example. Changing part assignments retroactively allows to freely edit the composite makeup.
- Can now drag&drop multiple items as well as drop items onto others (equivalent to cut&paste). Holding ALT copies data instead of moving it.
- Edits to control schemes are now undoable.
- Control schemes are now sorted alphabetically.
- Can now search by binding group (control scheme) or devices directly from search box.
  * `g:Gamepad` filters bindings to those in the "Gamepad" group.
  * `d:Gamepad` filters bindings to those from Gamepad-compatible devices.

### Changed

- The input debugger will no longer automatically show remote devices when the profiler is connected. Instead, use the new menu in debugger toolbar to connect to players or to enable/disable remote input debugging.
- "Press and Release" interactions will now invoke the `performed` callback on both press and release (instead of invoking `performed` and `cancel`, which was inconsistent with other behaviors).

#### Actions

- Bindings have GUIDs now like actions and maps already did. This allows to persistently and uniquely identify individual bindings.
- Replaced UI overlay while rebinding interactively with cancellable progress bar. Interactive rebinding now cancels automatically after 4 seconds without suitable input.
- Bindings that are not assigned to any control scheme are now visible when a particular control scheme is selected.
  * Bindings not assigned to any control scheme are active in *ALL* control schemes.
  * The change makes this visible in the UI now.
  * When a specific control scheme is selected, these bindings are affixed with `{GLOBAL}` for added visibility.
- When filtering by devices from a control scheme, the filtering now takes layout inheritance into account. So, a binding to a control on `Pointer` will now be shown when the filter is `Mouse`.
- The public control picker API has been revised.
  * The simplest way to add control picker UI to a control path is to add an `InputControlAttribute` to the field.
    ```
    // In the inspector, shows full UI to select a control interactively
    // (including interactive picking through device input).
    [InputControl(layout = "Button")]
    private string buttonControlPath;
    ```
- Processors of incompatible types will now be ignored instead of throwing an exception.

### Fixed

- Remote connections in input debugger now remain connected across domain reloads.
- Don't incorrectly create non-functioning devices if a physical device implements multiple incompatible logical HID devices (such as the MacBook keyboard/touch pad and touch bar).
- Removed non-functioning sort triangles in event list in Input Debugger device windows.
- Sort events in input debugger window by id rather then by timestamp.
- Make parsing of float parameters support floats represented in "e"-notation and "Infinity".
- Input device icons in input debugger window now render in appropriate resolution on retina displays.
- Fixed Xbox Controller on macOS reporting negative values for the sticks when represented as dpad buttons.
- `InputSettings.UpdateMode.ProcessEventsManually` now correctly triggers updates when calling `InputSystem.Update(InputUpdateType.Manual)`.

#### Actions

- Pasting or duplicating an action in an action map asset will now assign a new and unique ID to the action.
- "Add Action" button being active and triggering exceptions when no action map had been added yet.
- Fixed assert when generating C# class and make sure it gets imported correctly.
- Generate directories as needed when generating C# class, and allow path names without "Assets/" path prefix.
- Allow binding dpad controls to actions of type "Vector2".
- Fixed old name of action appearing underneath rename overlay.
- Fixed inspector UIs for on-screen controls throwing exceptions and being non-functional.
- Fixed deleting multiple items at same time in action editor leading to wrong items being deleted.
- Fixed copy-pasting actions not preserving action properties other than name.
- Fixed memory corruptions coming from binding resolution of actions.
- InputActionAssetReferences in ScriptableObjects will continue to work after domain reloads in the editor.
- Fixed `startTime` and `duration` properties of action callbacks.

## [0.2.1-preview] - 2019-03-11

### Changed

 - NativeUpdateCallback API update to match Unity 2018.3.8f1

## [0.2.0-preview] - 2019-02-12

This release contains a number of fairly significant changes. The focus has been on further improving the action system to make it easier to use as well as to make it work more reliably and predictably.

>NOTE: There are some breaking changes. Please see the "Changed" section below.

### Changed

- Removed Unity 2018.2 support code.
- Removed .NET 3.5 support code.
- Started using C# 7.
- `IInputControlProcessor<TValue>` has been replaced with `InputProcessor` and `InputProcessor<TValue>` base classes.
- `IInputBindingComposite` has been replaced with an `InputBindingComposite` base class and the `IInputBindingComposite<TValue>` interface has been merged with the `InputBindingComposite<TValue>` class which had already existed.
- `InputUser.onUnpairedDeviceUser` will now notify for each actuated control until the device is paired or there are no more actuated controls.
- `SensitivityProcessor` has been removed.
    * The approach needs rethinking. What `SensitivityProcessor` did caused more problems than it solved.
- State monitors no longer have their timeouts removed automatically when they fire. This makes it possible to have a timeout that is removed only in response to a specific state change.
- Events for devices that implement `IInputStateCallbacks` (such as `Touchscreen`) are allowed to go back in time. Avoids the problem of having to order events between multiple fingers correctly or seeing events getting rejected.
- `PenState.Button` is now `PenButton`.
- Removed TouchPositionTransformProcessor, was used only by Android, the position transformation will occur in native backend in 2019.x

#### Actions:
- Bindings that have no interactions on them will trigger differently now. __This is a breaking change__.
  * Previously, these bindings would trigger `performed` on every value change including when going back to their default value. This is why you would see two calls of `performed` with a button; one when the button was pressed, another when it was depressed.
  * Now, a binding without an interaction will trigger `started` and then `performed` when a bound control is actuated. Thereafter, the action will remain in `Started` phase. For as long as the control is actuated, every value change will trigger `performed` again. When the control stops being actuated, it will trigger `cancelled` and the action will remain in `Waiting` state.
  * Control actuation is defined as a control having a magnitude (see `InputControl.EvaluateMagnitude`) greater than zero. If a control does not support magnitudes (returns -1 from `EvaluateMagnitude`), then the control is considered actuated when it changes state away from its default state.
  * To restore the previous behavior, simply change code like
      ```
        myAction.performed += MyCallback;
      ```
    to
      ```
        myAction.performed += MyCallback;
        myAction.cancelled += MyCallback;
      ```
  * Alternatively, enable `passThrough` mode on an action. This effectively restores the previous default behavior of actions.
    ```
        new InputAction(binding: "<Gamepad>/leftTrigger") { passThrough = true };
    ```
- As part of the aforementioned change, the following interactions have been removed as they are no longer relevant:
  - `StickInteraction`: Can simply be removed from bindings. The new default behavior obsoletes the need for what `StickInteraction` did. Use `started` to know then the stick starts being actuated, `performed` to be updated on movements, and `cancelled` to know when the stick goes back into rest position.
  - `PressAndReleaseInteraction`: Can simply be removed from bindings. The default behavior with no interaction encompasses press and release detection. Use `started` to know then a button is pressed and `cancelled` to know when it is released. To set a custom button press point, simply put an `AxisDeadzoneProcessor` on the binding.
- `PressInteraction` has been completely rewritten.
  - Trigger behavior can be set through `behavior` parameter and now provides options for observing just presses (`PressOnly`), just releases (`ReleaseOnly`), or both presses and releases (`PressAndRelease`).
  - Also, the interaction now operates on control actuation rather than reading out float values directly. This means that any control that supports magnitudes can be used.
  - Also supports continuous mode now.
- If bound controls are already actuated when an action is enabled, the action will now trigger in the next input update as if the control had just been moved from non-actuated to actuated state.
  - In other words, if e.g. you have a binding to the A button of the gamepad and the A button is already pressed when the action is first enabled, then the action associated with the A button will trigger as if the button had just been pressed. Previously, it required releasing and re-pressing the button first -- which, together with certain interactions, could lead to actions ending up in a confused state.
- When an action is disabled, it will now cancel all ongoing interactions, if any (i.e. you will see `InputAction.cancelled` being called).
  - Note that unlike the above-mentioned callbacks that happen when an action starts out with a control already actuated, the cancellation callbacks happen __immediately__ rather than in the next input update.
- Actions that at runtime are bound to multiple controls will now perform *conflict resolution*, if necessary.
  - This applies only if an action actually receives multiple concurrent actuations from controls.
  - When ambiguity is detected, the greatest amount of actuation on any of the controls gets to drive the action.
  - In practice, this means that as long as any of the controls bound to an action is actuated, the action will keep going. This resolves ambiguities when an action has primary and secondary bindings, for examples, or when an action is bound to multiple different devices at the same time.
  - Composite bindings count as single actuations regardless of how many controls participate in the composite.
  - This behavior __can be bypassed__ by setting the action to be pass-through.
- Action editor now closes when asset is deleted.
  - If there are unsaved changes, asks for confirmation first.
- Interactions and processors in the UI are now filtered based on the type of the action (if set) and sorted by name.
- Renamed "Axis" and "Dpad" composites to "1D Axis" and "2D Vector" composite.
  - The old names can still be used and existing data will load as expected.
  - `DpadComposite` got renamed to `Vector2Composite`; `AxisComposite` is unchanged.
- `InputInteractionContext.controlHasDefaultValue` has been replaced with `InputInteractionContext.ControlIsActuated()`.
- `InputActionChange.BindingsHaveChangedWhileEnabled` has been reworked and split in two:
    1. `InputActionChange.BoundControlsAboutToChange`: Bindings have been previously resolved but are about to be re-resolved.
    2. `InputActionChange.BoundControlsChanged`: Bindings have been resolved on one or more actions.
- Actions internally now allocate unmanaged memory.
  - Disposing should be taken care of automatically (though you can manually `Dispose` as well). If you see errors in the console log about unmanaged memory being leaked, please report the bug.
  - All execution state except for C# heap objects for processors, interactions, and composites has been collapsed into a single block of unmanaged memory. Actions should now be able to re-resolve efficiently without allocating additional GC memory.

### Added

- `PlayerInput` component which simplifies setting up individual player input actions and device pairings. \
  ![PlayerInput](Documentation~/Images/PlayerInput.png)
- `PlayerInputManager` component which simplifies player joining and split-screen setups. \
  ![PlayerInput](Documentation~/Images/PlayerInputManager.png)
- `InputDevice.all` (equivalent to `InputSystem.devices`)
- `InputControl.IsActuated()` can be used to determine whether control is currently actuated (defined as extension method in `InputControlExtensions`).
- Can now read control values from buffers as objects using `InputControl.ReadValueFromBufferAsObject`. This allows reading a value stored in memory without having to know the value type.
- New processors:
    * `ScaleProcessor`
    * `ScaleVector2Processor`
    * `ScaleVector3Processor`
    * `InvertVector2Processor`
    * `InvertVector3Processor`
    * `NormalizeVector2Processor`
    * `NormalizeVector3Processor`
- Added `MultiTapInteraction`. Can be used to listen for double-taps and the like.
- Can get total and average event lag times through `InputMetrics.totalEventLagTime` and `InputMetrics.averageEventLagTime`.
- `Mouse.forwardButton` and `Mouse.backButton`.
- The input debugger now shows users along with their paired devices and actions. See the [documentation](Documentation~/UserManagement.md#debugging)
- Added third and fourth barrel buttons on `Pen`.

#### Actions:
- Actions have a new continuous mode that will cause the action to trigger continuously even if there is no input. See the [documentation](Documentation~/Actions.md#continuous-actions) for details. \
  ![Continuous Action](Documentation~/Images/ContinuousAction.png)
- Actions have a new pass-through mode. In this mode an action will bypass any checks on control actuation and let any input activity on the action directly flow through. See the [documentation](Documentation~/Actions.md#pass-through-actions) for details. \
  ![Pass-Through Action](Documentation~/Images/PassThroughAction.png)
- Can now add interactions and processors directly to actions.
  ![Action Properties](Documentation~/Images/ActionProperties.png)
    * This is functionally equivalent to adding the respective processors and/or interactions to every binding on the action.
- Can now change the type of a composite retroactively.
  ![Composite Properties](Documentation~/Images/CompositeProperties.png)
- Values can now be read out as objects using `InputAction.CallbackContext.ReadValueAsObject()`.
    * Allocates GC memory. Should not be used during normal gameplay but is very useful for testing and debugging.
- Added auto-save mode for .inputactions editor.
  ![Auto Save](Documentation~/Images/AutoSave.png)
- Processors, interactions, and composites can now define their own parameter editor UIs by deriving from `InputParameterEditor`. This solves the problem of these elements not making it clear that the parameters usually have global defaults and do not need to be edited except if local overrides are necessary.
- Can now set custom min and max values for axis composites.
    ```
    var action = new InputAction();
    action.AddCompositeBinding("Axis(minValue=0,maxValue=2)")
        .With("Positive", "<Keyboard>/a")
        .With("Negative", "<Keyboard>/d");
    ```
- "C# Class File" property on .inputactions importer settings now has a file picker next to it.
- `InputActionTrace` has seen various improvements.
    * Recorded data will now stay valid even if actions are rebound to different controls.
    * Can listen to all actions using `InputActionTrace.SubscribeToAll`.
    * `InputActionTrace` now maintains a list of subscriptions. Add subscriptions with `SubscribeTo` and remove a subscription with `UnsubscribeFrom`. See the [documentation](Documentation~/Actions.md#tracing-actions) for details.

### Fixes

- Fixed support for Unity 2019.1 where we landed a native API change.
- `InputUser.UnpairDevicesAndRemoveUser()` corrupting device pairings of other InputUsers
- Control picker in UI having no devices if list of supported devices is empty but not null
- `IndexOutOfRangeException` when having multiple action maps in an asset (#359 and #358).
- Interactions timing out even if there was a pending event that would complete the interaction in time.
- Action editor updates when asset is renamed or moved.
- Exceptions when removing action in last position of action map.
- Devices marked as unsupported in input settings getting added back on domain reload.
- Fixed `Pen` causing exceptions and asserts.
- Composites that assign multiple bindings to parts failing to set up properly when parts are assigned out of order (#410).

### Known Issues

- Input processing in edit mode on 2019.1 is sporadic rather than happening on every editor update.

## [0.1.2-preview] - 2018-12-19

    NOTE: The minimum version requirement for the new input system has been bumped
          to 2018.3. The previous minum requirement of 2018.2 is no longer supported.
          Also, we have dropped support for the .NET 3.5 runtime. The new .NET 4
          runtime is now required to use the new input system.

We've started working on documentation. The current work-in-progress can be found on [GitHub](https://github.com/Unity-Technologies/InputSystem/blob/develop/Packages/com.unity.inputsystem/Documentation~/InputSystem.md).

### Changed

- `InputConfiguration` has been replaced with a new `InputSettings` class.
- `InputConfiguration.lockInputToGame` has been moved to `InputEditorUserSettings.lockInputToGameView`. This setting is now persisted as a local user setting.
- `InputSystem.updateMask` has been replaced with `InputSettings.updateMode`.
- `InputSystem.runInBackground` has been moved to `InputSettings.runInBackground`.
- Icons have been updated for improved styling and now have separate dark and light skin versions.
- `Lock Input To Game` and `Diagnostics Mode` are now persisted as user settings
- Brought back `.current` getters and added `InputSettings.filterNoiseOnCurrent` to control whether noise filtering on the getters is performed or not.
- Removed old and outdated Doxygen-generated API docs.

### Added

- `InputSystem.settings` contains the current input system settings.
- A new UI has been added to "Edit >> Project Settings..." to edit input system settings. Settings are stored in a user-controlled asset in any location inside `Assets/`. Multiple assets can be used and switched between.
- Joystick HIDs are now supported on Windows, Mac, and UWP.
- Can now put system into manual update mode (`InputSettings.updateMode`). In this mode, events will not get automatically processed. To process events, call `InputSystem.Update()`.
- Added shortcuts to action editor window (requires 2019.1).
- Added icons for .inputactions assets.

### Fixed

- `InputSystem.devices` not yet being initialized in `MonoBehaviour.Start` when in editor.

### Known Issues

- Input settings are not yet included in player builds. This means that at the moment, player builds will always start out with default input settings.
- There have been reports of some stickiness to buttons on 2019.1 alpha builds.  We are looking at this now.

## [0.0.14-preview] - 2018-12-11

### Changed

- `Pointer.delta` no longer has `SensitivityProcessor` on it. The processor was causing many issues with mouse deltas. It is still available for adding it manually to action bindings but the processor likely needs additional work.

### Fixed

Core:
- Invalid memory accesses when using .NET 4 runtime
- Mouse.button not being identical to Mouse.leftButton
- DualShock not being recognized when connected via Bluetooth

Actions:
- Parameters disappearing on processors and interactions in UI when edited
- Parameters on processors and interactions having wrong value type in UI (e.g. int instead of float)
- RebindingOperation calling OnComplete() after being cancelled

Misc:
- Documentation no longer picked up as assets in user project

## [0.0.13-preview] - 2018-12-05

First release from stable branch.<|MERGE_RESOLUTION|>--- conflicted
+++ resolved
@@ -19,9 +19,7 @@
 ### Fixed
 
 - Fixed precompiled layouts such as `FastKeyboard` leading to build time regressions with il2cpp (case 1283676).
-<<<<<<< HEAD
 - Fixed `InputDevice.canRunInBackground` not being correctly set for VR devices (thus not allowing them to receive input while the application is not focused).
-=======
 - Fixed `InputUser.OnEvent` and `RebindingOperation.OnEvent` exhibiting bad performance profiles and leading to multi-millisecond input update times (case 1253371).
   * In our own measurements, `InputUser.OnEvent` is >9 times faster than before and `RebindingOperation.OnEvent` is ~2.5 times faster.
 - Fixed PS4 controller not recognized on Mac when connected over Bluetooth ([case 1286449](https://issuetracker.unity3d.com/issues/input-system-dualshock-4-zct1e-dualshock-2-v1-devices-are-not-fully-recognised-over-bluetooth)).
@@ -53,7 +51,6 @@
                   Debug.Log($"Button {button} was pressed");
       }
   ```
->>>>>>> f439e232
 
 ## [1.1.0-preview.2] - 2020-10-23
 
