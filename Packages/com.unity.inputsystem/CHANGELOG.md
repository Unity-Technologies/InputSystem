--- conflicted
+++ resolved
@@ -40,11 +40,8 @@
 - Fixed "Listen" functionality for selecting an input sometimes expecting the wrong input type.
 - Fixed console errors that can be produced when opening input package settings from the Inspector.
 - Fixed InputManager.asset file growing in size on each Reset call.
-<<<<<<< HEAD
+- Fixed Opening InputDebugger throws 'Action map must have state at this point' error.
 - Fixed Project Settings header title styling for Input Actions editor.
-=======
-- Fixed Opening InputDebugger throws 'Action map must have state at this point' error
->>>>>>> 3314fcfd
 
 ## [1.8.0-pre.2] - 2023-11-09
 
