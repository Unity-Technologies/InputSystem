--- conflicted
+++ resolved
@@ -13,11 +13,8 @@
 ### Fixed
 - Fixed touch pointers being released twice causing an index out of bounds error. [ISXB-687](https://issuetracker.unity3d.com/product/unity/issues/guid/ISXB-687)
 - Fixed `NullReferenceException` from disconnecting and reconnecting a GXDKGamepad.
-<<<<<<< HEAD
+- Fixed "AnalyticsResult" errors on consoles [ISXB-1107]
 - Fixed event handling when using Fixed Update processing where WasPressedThisFrame could appear to true for consecutive frames [ISXB-1006](https://issuetracker.unity3d.com/product/unity/issues/guid/ISXB-1006)
-=======
-- Fixed "AnalyticsResult" errors on consoles [ISXB-1107]
->>>>>>> b3549acf
 
 ### Added
 - Added the display of the device flag `CanRunInBackground` in device debug view.
