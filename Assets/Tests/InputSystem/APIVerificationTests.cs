--- conflicted
+++ resolved
@@ -10,16 +10,11 @@
 using UnityEngine.InputSystem;
 using UnityEngine.InputSystem.LowLevel;
 using HtmlAgilityPack;
-<<<<<<< HEAD
 using UnityEngine.InputSystem.DualShock;
 using UnityEngine.InputSystem.Editor;
-using UnityEngine.InputSystem.Layouts;
-using UnityEngine.InputSystem.Utilities;
-=======
 using UnityEngine;
 using Object = System.Object;
 using TypeAttributes = Mono.Cecil.TypeAttributes;
->>>>>>> 28ce9f72
 
 class APIVerificationTests
 {
@@ -364,11 +359,7 @@
         return null;
     }
 
-<<<<<<< HEAD
-    private bool IgnoreTypeForDocs(TypeDefinition type)
-=======
     private static bool IgnoreTypeForDocsByName(string fullName)
->>>>>>> 28ce9f72
     {
         return
             fullName == typeof(UnityEngine.InputSystem.UI.TrackedDeviceRaycaster).FullName ||
@@ -407,11 +398,7 @@
         return IgnoreTypeForDocsByName(type.FullName) || IgnoreTypeForDocsByNamespace(type.Namespace);
     }
 
-<<<<<<< HEAD
-    private bool IgnoreMethodForDocs(MethodDefinition method)
-=======
     private static bool IgnoreMethodForDocs(MethodDefinition method)
->>>>>>> 28ce9f72
     {
         if (IgnoreTypeForDocs(method.DeclaringType))
             return true;
@@ -427,7 +414,6 @@
         return false;
     }
 
-<<<<<<< HEAD
     private bool IgnoreTypeWithoutPreserveAttribute(Type type)
     {
         // Precompiled layouts are not created through reflection and thus don't need [Preserve].
@@ -440,10 +426,7 @@
         return false;
     }
 
-    private string GenerateDocsDirectory()
-=======
     private static string GenerateDocsDirectory()
->>>>>>> 28ce9f72
     {
         const string docsFolder = "Temp/docstest";
         Directory.CreateDirectory(docsFolder);
@@ -532,7 +515,6 @@
 
     [Test]
     [Category("API")]
-<<<<<<< HEAD
     [TestCase("Keyboard", "Devices/Precompiled/FastKeyboard.cs")]
     [TestCase("Mouse", "Devices/Precompiled/FastMouse.cs")]
     [TestCase("Touchscreen", "Devices/Precompiled/FastTouchscreen.cs")]
@@ -549,7 +531,10 @@
         var generatedCode = InputLayoutCodeGenerator.GenerateCodeFileForDeviceLayout(layoutName, fullPath, prefix: "Fast");
 
         Assert.That(existingCode, Is.EqualTo(generatedCode));
-=======
+    }
+    
+    [Test]
+    [Category("API")]
     public void API_MonoBehavioursHaveHelpUrls()
     {
         // We exclude abstract MonoBehaviours as these can't show up in the Unity inspector.
@@ -588,7 +573,6 @@
                 });
 
         Assert.That(brokenHelpUrls, Is.Empty);
->>>>>>> 28ce9f72
     }
 
     ////TODO: add verification of *online* links to this; probably prone to instability and maybe they shouldn't fail tests but would
