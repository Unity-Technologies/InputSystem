--- conflicted
+++ resolved
@@ -8,9 +8,6 @@
 Due to package verification, the latest version below is the unpublished version and the date is meaningless.
 however, it has to be formatted properly to pass verification tests.
 
-<<<<<<< HEAD
-### [Unreleased]
-=======
 ## [Unreleased]
 
 ### Changed
@@ -20,7 +17,6 @@
 ### Fixed
 
 - Fixed writing values into the half-axis controls of sticks (such as `Gamepad.leftStick.left`) producing incorrect values on the stick ([case 1336240](https://issuetracker.unity3d.com/issues/inputtestfixture-tests-return-inverted-values-when-pressing-gamepads-left-or-down-joystick-buttons)).
->>>>>>> 21544188
 
 ## [1.2.0] - 2021-10-22
 
