using System;
using System.Collections.Generic;
using System.Runtime.InteropServices;
using System.Text;

namespace UnityEngine.Experimental.Input.Utilities
{
    internal static class StringHelpers
    {
        /// <summary>
        /// For every character in <paramref name="str"/> that is contained in <paramref name="chars"/>, replace it
        /// by the corresponding character in <paramref name="replacements"/> preceded by a backslash.
        /// </summary>
        public static string Escape(this string str, string chars = "\n\t\r\\\"", string replacements = "ntr\\\"")
        {
            if (str == null)
                return null;

            // Scan for characters that need escaping. If there's none, just return
            // string as is.
            var hasCharacterThatNeedsEscaping = false;
            foreach (var ch in str)
            {
                if (chars.Contains(ch))
                {
                    hasCharacterThatNeedsEscaping = true;
                    break;
                }
            }
            if (!hasCharacterThatNeedsEscaping)
                return str;

            var builder = new StringBuilder();
            foreach (var ch in str)
            {
                var index = chars.IndexOf(ch);
                if (index == -1)
                {
                    builder.Append(ch);
                }
                else
                {
                    builder.Append('\\');
                    builder.Append(replacements[index]);
                }
            }
            return builder.ToString();
        }

        public static string Unescape(this string str, string chars = "ntr\\\"", string replacements = "\n\t\r\\\"")
        {
            if (str == null)
                return str;

            // If there's no backslashes in the string, there's nothing to unescape.
            if (!str.Contains('\\'))
                return str;

            var builder = new StringBuilder();
            for (var i = 0; i < str.Length; ++i)
            {
                var ch = str[i];
                if (ch == '\\' && i < str.Length - 2)
                {
                    ++i;
                    ch = str[i];
                    var index = chars.IndexOf(ch);
                    if (index != -1)
                        builder.Append(replacements[index]);
                    else
                        builder.Append(ch);
                }
                else
                {
                    builder.Append(ch);
                }
            }
            return builder.ToString();
        }

        public static bool Contains(this string str, char ch)
        {
<<<<<<< HEAD
=======
            if (str == null)
                return false;
>>>>>>> d4c0de02
            return str.IndexOf(ch) != -1;
        }

        public static bool Contains(this string str, string text, StringComparison comparison)
        {
            if (str == null)
                return false;

            return str.IndexOf(text, comparison) != -1;
        }

        public static string GetPlural(this string str)
        {
            if (str == null)
                throw new ArgumentNullException(nameof(str));

            switch (str)
            {
                case "Mouse": return "Mice";
                case "mouse": return "mice";
                case "Axis": return "Axes";
                case "axis": return "axes";
            }

            return str + 's';
        }

        public static string NicifyMemorySize(long numBytes)
        {
            // Gigabytes.
            if (numBytes > 1024 * 1024 * 1024)
            {
                var gb = numBytes / (1024 * 1024 * 1024);
                var remainder = (numBytes % (1024 * 1024 * 1024)) / 1.0f;

                return $"{gb + remainder} GB";
            }

            // Megabytes.
            if (numBytes > 1024 * 1024)
            {
                var mb = numBytes / (1024 * 1024);
                var remainder = (numBytes % (1024 * 1024)) / 1.0f;

                return $"{mb + remainder} MB";
            }

            // Kilobytes.
            if (numBytes > 1024)
            {
                var kb = numBytes / 1024;
                var remainder = (numBytes % 1024) / 1.0f;

                return $"{kb + remainder} KB";
            }

            // Bytes.
            return $"{numBytes} Bytes";
        }

        public static int CountOccurrences(this string str, char ch)
        {
            if (str == null)
                return 0;

            var length = str.Length;
            var index = 0;
            var count = 0;

            while (index < length)
            {
                var nextIndex = str.IndexOf(ch, index);
                if (nextIndex == -1)
                    break;

                ++count;
                index = nextIndex + 1;
            }

            return count;
        }

        public static IEnumerable<Substring> Tokenize(this string str)
        {
            var pos = 0;
            var length = str.Length;

            while (pos < length)
            {
                while (pos < length && char.IsWhiteSpace(str[pos]))
                    ++pos;

                if (str[pos] == '"')
                {
                    ++pos;
                    var endPos = pos;
                    while (endPos < length && str[endPos] != '\"')
                    {
                        // Doesn't recognize control sequences but allows escaping double quotes.
                        if (str[endPos] == '\\' && endPos < length - 1)
                            ++endPos;
                        ++endPos;
                    }
                    yield return new Substring(str, pos, endPos - pos);
                    pos = endPos + 1;
                }
                else
                {
                    var endPos = pos;
                    while (endPos < length && !char.IsWhiteSpace(str[endPos]))
                        ++endPos;
                    yield return new Substring(str, pos, endPos - pos);
                    pos = endPos;
                }
            }
        }

        public static IEnumerable<string> Split(this string str, Func<char, bool> predicate)
        {
            if (string.IsNullOrEmpty(str))
                yield break;

            var length = str.Length;
            var position = 0;

            while (position < length)
            {
                // Skip separator.
                var ch = str[position];
                if (predicate(ch))
                {
                    ++position;
                    continue;
                }

                // Skip to next separator.
                var startPosition = position;
                ++position;
                while (position < length)
                {
                    ch = str[position];
                    if (predicate(ch))
                        break;
                    ++position;
                }
                var endPosition = position;

                yield return str.Substring(startPosition, endPosition - startPosition);
            }
        }

        public static string Join<TValue>(IEnumerable<TValue> values, string separator)
        {
            // Optimize for there not being any values or only a single one
            // that needs no concatenation.
            var firstValue = default(TValue);
            var valueCount = 0;
            StringBuilder result = null;

            foreach (var value in values)
            {
                ++valueCount;
                if (valueCount == 1)
                {
                    firstValue = value;
                    continue;
                }

                if (valueCount == 2)
                {
                    result = new StringBuilder();
                    result.Append(firstValue.ToString());
                }

                result.Append(separator);
                result.Append(value.ToString());
            }

            if (valueCount == 0)
                return null;
            if (valueCount == 1)
                return firstValue.ToString();

            return result.ToString();
        }

        public static string MakeUniqueName<TExisting>(string baseName, IEnumerable<TExisting> existingSet,
            Func<TExisting, string> getNameFunc)
        {
            if (getNameFunc == null)
                throw new ArgumentNullException(nameof(getNameFunc));

            if (existingSet == null)
                return baseName;

            var name = baseName;
            var nameLowerCase = name.ToLower();
            var nameIsUnique = false;
            var namesTried = 1;

            // If the name ends in digits, start counting from the given number.
            if (baseName.Length > 0)
            {
                var lastDigit = baseName.Length;
                while (lastDigit > 0 && char.IsDigit(baseName[lastDigit - 1]))
                    --lastDigit;
                if (lastDigit != baseName.Length)
                {
                    namesTried = int.Parse(baseName.Substring(lastDigit)) + 1;
                    baseName = baseName.Substring(0, lastDigit);
                }
            }

            // Find unique name.
            while (!nameIsUnique)
            {
                nameIsUnique = true;
                foreach (var existing in existingSet)
                {
                    var existingName = getNameFunc(existing);
                    if (existingName.ToLower() == nameLowerCase)
                    {
                        name = $"{baseName}{namesTried}";
                        nameLowerCase = name.ToLower();
                        nameIsUnique = false;
                        ++namesTried;
                        break;
                    }
                }
            }

            return name;
        }

        ////REVIEW: should we allow whitespace and skip automatically?
        public static bool CharacterSeparatedListsHaveAtLeastOneCommonElement(string firstList, string secondList,
            char separator)
        {
            if (firstList == null)
                throw new ArgumentNullException(nameof(firstList));
            if (secondList == null)
                throw new ArgumentNullException(nameof(secondList));

            // Go element by element through firstList and try to find a matching
            // element in secondList.
            var indexInFirst = 0;
            var lengthOfFirst = firstList.Length;
            var lengthOfSecond = secondList.Length;
            while (indexInFirst < lengthOfFirst)
            {
                // Find end of current element.
                var endIndexInFirst = indexInFirst + 1;
                while (endIndexInFirst < lengthOfFirst && firstList[endIndexInFirst] != separator)
                    ++endIndexInFirst;
                var lengthOfCurrentInFirst = endIndexInFirst - indexInFirst;

                // Go through element in secondList and match it to the current
                // element.
                var indexInSecond = 0;
                while (indexInSecond < lengthOfSecond)
                {
                    // Find end of current element.
                    var endIndexInSecond = indexInSecond + 1;
                    while (endIndexInSecond < lengthOfSecond && secondList[endIndexInSecond] != separator)
                        ++endIndexInSecond;
                    var lengthOfCurrentInSecond = endIndexInSecond - indexInSecond;

                    // If length matches, do character-by-character comparison.
                    if (lengthOfCurrentInFirst == lengthOfCurrentInSecond)
                    {
                        var startIndexInFirst = indexInFirst;
                        var startIndexInSecond = indexInSecond;

                        var isMatch = true;
                        for (var i = 0; i < lengthOfCurrentInFirst; ++i)
                        {
                            var first = firstList[startIndexInFirst + i];
                            var second = secondList[startIndexInSecond + i];

                            if (char.ToLower(first) != char.ToLower(second))
                            {
                                isMatch = false;
                                break;
                            }
                        }

                        if (isMatch)
                            return true;
                    }

                    // Not a match so go to next.
                    indexInSecond = endIndexInSecond + 1;
                }

                // Go to next element.
                indexInFirst = endIndexInFirst + 1;
            }

            return false;
        }

        // Parse an int at the given position in the string.
        // Unlike int.Parse(), does not require allocating a new string containing only
        // the substring with the number.
        public static int ParseInt(string str, int pos)
        {
            var multiply = 1;
            var result = 0;
            var length = str.Length;

            while (pos < length)
            {
                var ch = str[pos];
                var digit = ch - '0';
                if (digit < 0 || digit > 9)
                    break;

                result = result * multiply + digit;

                multiply *= 10;
                ++pos;
            }

            return result;
        }

        ////TODO: this should use UTF-8 and not UTF-16

        public static bool WriteStringToBuffer(string text, IntPtr buffer, int bufferSizeInCharacters)
        {
            uint offset = 0;
            return WriteStringToBuffer(text, buffer, bufferSizeInCharacters, ref offset);
        }

        public static unsafe bool WriteStringToBuffer(string text, IntPtr buffer, int bufferSizeInCharacters, ref uint offset)
        {
            if (buffer == IntPtr.Zero)
                throw new ArgumentNullException("buffer");

            var length = string.IsNullOrEmpty(text) ? 0 : text.Length;
            if (length > ushort.MaxValue)
                throw new ArgumentException(string.Format("String exceeds max size of {0} characters", ushort.MaxValue), "text");

            var endOffset = offset + sizeof(char) * length + sizeof(int);
            if (endOffset > bufferSizeInCharacters)
                return false;

            var ptr = ((byte*)buffer) + offset;
            *((ushort*)ptr) = (ushort)length;
            ptr += sizeof(ushort);

            for (var i = 0; i < length; ++i, ptr += sizeof(char))
                *((char*)ptr) = text[i];

            offset = (uint)endOffset;
            return true;
        }

        public static string ReadStringFromBuffer(IntPtr buffer, int bufferSize)
        {
            uint offset = 0;
            return ReadStringFromBuffer(buffer, bufferSize, ref offset);
        }

        public static unsafe string ReadStringFromBuffer(IntPtr buffer, int bufferSize, ref uint offset)
        {
            if (buffer == IntPtr.Zero)
                throw new ArgumentNullException(nameof(buffer));

            if (offset + sizeof(int) > bufferSize)
                return null;

            var ptr = ((byte*)buffer) + offset;
            var length = *((ushort*)ptr);
            ptr += sizeof(ushort);

            if (length == 0)
                return null;

            var endOffset = offset + sizeof(char) * length + sizeof(int);
            if (endOffset > bufferSize)
                return null;

            var text = Marshal.PtrToStringUni(new IntPtr(ptr), length);

            offset = (uint)endOffset;
            return text;
        }

        public static bool IsPrintable(this char ch)
        {
            // This is crude and far from how Unicode defines printable but it should serve as a good enough approximation.
            return !char.IsControl(ch) && !char.IsWhiteSpace(ch);
        }
    }
}<|MERGE_RESOLUTION|>--- conflicted
+++ resolved
@@ -80,11 +80,8 @@
 
         public static bool Contains(this string str, char ch)
         {
-<<<<<<< HEAD
-=======
             if (str == null)
                 return false;
->>>>>>> d4c0de02
             return str.IndexOf(ch) != -1;
         }
 
@@ -92,7 +89,6 @@
         {
             if (str == null)
                 return false;
-
             return str.IndexOf(text, comparison) != -1;
         }
 
