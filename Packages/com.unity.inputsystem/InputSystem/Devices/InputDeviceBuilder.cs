using System;
using System.Collections.Generic;
using System.Reflection;
using UnityEngine.Experimental.Input.LowLevel;
using UnityEngine.Experimental.Input.Utilities;

////REVIEW: it probably makes sense to have an initial phase where we process the initial set of
////        device discoveries from native and keep the layout cache around instead of throwing
////        it away after the creation of every single device; best approach may be to just
////        reuse the same InputDeviceBuilder instance over and over

////TODO: ensure that things are aligned properly for ARM; should that be done on the reading side or in the state layouts?
////       (make sure that alignment works the same on *all* platforms; otherwise editor will not be able to process events from players properly)

namespace UnityEngine.Experimental.Input.Layouts
{
    /// <summary>
    /// Turns a device layout into an actual <see cref="InputDevice"/> instance.
    /// </summary>
    /// <remarks>
    /// Ultimately produces a device but can also be used to query the control setup described
    /// by a layout.
    ///
    /// Can be used both to create control hierarchies from scratch as well as to re-create or
    /// change existing hierarchies.
    ///
    /// InputDeviceBuilder is the only way to create control hierarchies. InputControls cannot be
    /// <c>new</c>'d directly.
    ///
    /// Also computes a final state layout when setup is finished.
    ///
    /// Note that InputDeviceBuilders generate garbage. They are meant to be used for initialization only. Don't
    /// use them during normal gameplay.
    ///
    /// Running an *existing* device through another control build is a *destructive* operation.
    /// Existing controls may be reused while at the same time the hierarchy and even the device instance
    /// itself may change.
    /// </remarks>
    public class InputDeviceBuilder
    {
        // We use this constructor when we create devices in batches.
        internal InputDeviceBuilder(InputControlLayout.Collection layouts)
        {
            m_LayoutCache.layouts = layouts;
        }

        public InputDeviceBuilder(string layout, string variants = null,
                                  InputDeviceDescription deviceDescription = new InputDeviceDescription(),
                                  InputDevice existingDevice = null)
        {
            m_LayoutCache.layouts = InputControlLayout.s_Layouts;
            Setup(new InternedString(layout), new InternedString(variants), deviceDescription, existingDevice);
        }

        internal void Setup(InternedString layout, InternedString variants,
            InputDeviceDescription deviceDescription = new InputDeviceDescription(),
            InputDevice existingDevice = null)
        {
            if (existingDevice != null && existingDevice.m_DeviceIndex != InputDevice.kInvalidDeviceIndex)
                throw new InvalidOperationException(
                    string.Format("Cannot modify control setup of existing device {0} while added to system.",
                        existingDevice));

            InstantiateLayout(layout, variants, new InternedString(), null, existingDevice);
            FinalizeControlHierarchy();

            m_Device.m_Description = deviceDescription;
<<<<<<< HEAD
            m_Device.m_UserInteractionFilter = NoiseFilter.CreateDefaultNoiseFilter(m_Device);
=======
            m_Device.m_UserInteractionFilter = InputNoiseFilter.CreateDefaultNoiseFilter(m_Device);
>>>>>>> d8c82e83
            m_Device.CallFinishSetupRecursive(this);
        }

        ////TODO: do away with this
        // Complete the setup and return the full control hierarchy setup
        // with its device root.
        public InputDevice Finish()
        {
            var device = m_Device;

            // Kill off our state.
            Reset();

            return device;
        }

        // Look up a direct or indirect child control.
        public InputControl TryGetControl(InputControl parent, string path)
        {
            if (string.IsNullOrEmpty(path))
                throw new ArgumentException("path");

            if (m_Device == null)
                return null;

            if (parent == null)
                parent = m_Device;

            var match = InputControlPath.TryFindChild(parent, path);
            if (match != null)
                return match;

            if (ReferenceEquals(parent, m_Device))
                return InputControlPath.TryFindControl(m_Device, string.Format("{0}/{1}", m_Device.name, path));

            return null;
        }

        // Look up a direct or indirect chid control expected to be of a specific type.
        // Throws if actual type is not compatible.
        public TControl TryGetControl<TControl>(InputControl parent, string path)
            where TControl : InputControl
        {
            var control = TryGetControl(parent, path);
            if (control == null)
                return null;

            var controlOfType = control as TControl;
            if (controlOfType == null)
                throw new Exception(string.Format(
                    "Expected control '{0}' to be of type '{1}' but is of type '{2}' instead!", path,
                    typeof(TControl).Name, control.GetType().Name));

            return controlOfType;
        }

        // Look up a direct or indirect child control.
        // Throws if control does not exist.
        public InputControl GetControl(InputControl parent, string path)
        {
            var control = TryGetControl(parent, path);
            if (control == null)
                throw new Exception(string.Format("Cannot find input control '{0}'", parent.MakeChildPath(path)));
            return control;
        }

        public TControl GetControl<TControl>(InputControl parent, string path)
            where TControl : InputControl
        {
            var control = GetControl(parent, path);

            var controlOfType = control as TControl;
            if (controlOfType == null)
                throw new Exception(string.Format(
                    "Expected control '{0}' to be of type '{1}' but is of type '{2}' instead!", path,
                    typeof(TControl).Name, control.GetType().Name));

            return controlOfType;
        }

        public InputControl GetControl(string path)
        {
            var control = TryGetControl(path);
            if (control == null)
                throw new Exception(string.Format("Cannot find input control '{0}'", path));
            return control;
        }

        public InputControl TryGetControl(string path)
        {
            return TryGetControl(m_Device, path);
        }

        public TControl GetControl<TControl>(string path)
            where TControl : InputControl
        {
            var control = TryGetControl<TControl>(path);
            if (control == null)
                throw new Exception(string.Format("Cannot find input control '{0}'", path));
            return control;
        }

        public TControl TryGetControl<TControl>(string path)
            where TControl : InputControl
        {
            var control = TryGetControl(path);
            if (control == null)
                return null;

            var controlOfType = control as TControl;
            if (controlOfType == null)
                throw new Exception(string.Format(
                    "Expected control '{0}' to be of type '{1}' but is of type '{2}' instead!", path,
                    typeof(TControl).Name, control.GetType().Name));

            return controlOfType;
        }

        private InputDevice m_Device;

        // We construct layouts lazily as we go but keep them cached while we
        // set up hierarchies so that we don't re-construct the same Button layout
        // 256 times for a keyboard.
        private InputControlLayout.Cache m_LayoutCache;

        // Table mapping (lower-cased) control paths to control layouts that contain
        // overrides for the control at the given path.
        private Dictionary<string, InputControlLayout.ControlItem> m_ChildControlOverrides;

        // Reset the setup in a way where it can be reused for another setup.
        // Should retain allocations that can be reused.
        private void Reset()
        {
            m_Device = null;
            m_ChildControlOverrides = null;
            // Leave the cache in place so we can reuse them in another setup path.
        }

        private InputControl InstantiateLayout(InternedString layout, InternedString variants, InternedString name, InputControl parent, InputControl existingControl)
        {
            // Look up layout by name.
            var layoutInstance = FindOrLoadLayout(layout);

            // Create control hierarchy.
            return InstantiateLayout(layoutInstance, variants, name, parent, existingControl);
        }

        private InputControl InstantiateLayout(InputControlLayout layout, InternedString variants, InternedString name, InputControl parent, InputControl existingControl)
        {
            InputControl control;

            // If we have an existing control, see whether it's usable.
            // NOTE: We allow the layout to change to a different layout as long as the new layout uses
            //       the same type.
            if (existingControl != null && existingControl.GetType() == layout.type)
            {
                control = existingControl;

                ////FIXME: the re-use path probably has some data that could stick around when it shouldn't
                control.m_UsagesReadOnly = new ReadOnlyArray<InternedString>();
                control.ClearProcessors();
            }
            else
            {
                Debug.Assert(layout.type != null);

                // No, so create a new control.
                var controlObject = Activator.CreateInstance(layout.type);
                control = controlObject as InputControl;
                if (control == null)
                {
                    throw new Exception(string.Format("Type '{0}' referenced by layout '{1}' is not an InputControl",
                        layout.type.Name, layout.name));
                }
            }

            // If it's a device, perform some extra work specific to the control
            // hierarchy root.
            var controlAsDevice = control as InputDevice;
            if (controlAsDevice != null)
            {
                if (parent != null)
                    throw new Exception(string.Format(
                        "Cannot instantiate device layout '{0}' as child of '{1}'; devices must be added at root",
                        layout.name, parent.path));

                m_Device = controlAsDevice;
                m_Device.m_StateBlock.byteOffset = 0;
                m_Device.m_StateBlock.format = layout.stateFormat;

                // If we have an existing device, we'll start the various control arrays
                // from scratch. Note that all the controls still refer to the existing
                // arrays and so we can iterate children, for example, just fine while
                // we are rebuilding the control hierarchy.
                m_Device.m_AliasesForEachControl = null;
                m_Device.m_ChildrenForEachControl = null;
                m_Device.m_UsagesForEachControl = null;
                m_Device.m_UsageToControl = null;

                // But we preserve IDs and descriptions of existing devices.
                if (existingControl != null)
                {
                    var existingDevice = (InputDevice)existingControl;
                    m_Device.m_Id = existingDevice.m_Id;
                    m_Device.m_Description = existingDevice.m_Description;
                }

                if (layout.m_UpdateBeforeRender == true)
                    m_Device.m_DeviceFlags |= InputDevice.DeviceFlags.UpdateBeforeRender;
            }
            else if (parent == null)
            {
                // Someone did "new InputDeviceBuilder(...)" with a control layout.
                // We don't support creating control hierarchies without a device at the root.
                throw new InvalidOperationException(
                    string.Format(
                        "Toplevel layout used with InputDeviceBuilder must be a device layout; '{0}' is a control layout",
                        layout.name));
            }

            // Name defaults to name of layout.
            if (name.IsEmpty())
            {
                name = layout.name;

                // If there's a namespace in the layout name, snip it out.
                var indexOfLastColon = name.ToString().LastIndexOf(':');
                if (indexOfLastColon != -1)
                    name = new InternedString(name.ToString().Substring(indexOfLastColon + 1));
            }

            // Variant defaults to variants of layout.
            if (variants.IsEmpty())
            {
                variants = layout.variants;

                if (variants.IsEmpty())
                    variants = InputControlLayout.DefaultVariant;
            }

            control.m_Name = name;
            control.m_DisplayNameFromLayout = layout.m_DisplayName;
            control.m_Layout = layout.name;
            control.m_Variants = variants;
            control.m_Parent = parent;
            control.m_Device = m_Device;

            // Create children and configure their settings from our
            // layout values.
            var haveChildrenUsingStateFromOtherControl = false;
            try
            {
                // Pass list of existing control on to function as we may have decided to not
                // actually reuse the existing control (and thus control.m_ChildrenReadOnly will
                // now be blank) but still want crawling down the hierarchy to preserve existing
                // controls where possible.
                AddChildControls(layout, variants, control,
                    existingControl != null ? existingControl.m_ChildrenReadOnly : (ReadOnlyArray<InputControl>?)null,
                    ref haveChildrenUsingStateFromOtherControl);
            }
            catch
            {
                ////TODO: remove control from collection and rethrow
                throw;
            }

            // Come up with a layout for our state.
            ComputeStateLayout(control);

            // Finally, if we have child controls that take their state blocks from other
            // controls, assign them their blocks now.
            if (haveChildrenUsingStateFromOtherControl)
            {
                foreach (var controlLayout in layout.controls)
                {
                    if (string.IsNullOrEmpty(controlLayout.useStateFrom))
                        continue;

                    var child = TryGetControl(control, controlLayout.name);
                    Debug.Assert(child != null);

                    // Find the referenced control.
                    var referencedControl = TryGetControl(control, controlLayout.useStateFrom);
                    if (referencedControl == null)
                        throw new Exception(
                            string.Format(
                                "Cannot find control '{0}' referenced in 'useStateFrom' of control '{1}' in layout '{2}'",
                                controlLayout.useStateFrom, controlLayout.name, layout.name));

                    // Copy its state settings.
                    child.m_StateBlock = referencedControl.m_StateBlock;

                    // At this point, all byteOffsets are relative to parents so we need to
                    // walk up the referenced control's parent chain and add offsets until
                    // we are at the same level that we are at.
                    for (var parentInChain = referencedControl.parent; parentInChain != control; parentInChain = parentInChain.parent)
                        child.m_StateBlock.byteOffset += parentInChain.m_StateBlock.byteOffset;
                }
            }

            return control;
        }

        private const uint kSizeForControlUsingStateFromOtherControl = InputStateBlock.kInvalidOffset;

        private void AddChildControls(InputControlLayout layout, InternedString variants, InputControl parent, ReadOnlyArray<InputControl>? existingChildren, ref bool haveChildrenUsingStateFromOtherControls)
        {
            var controlLayouts = layout.m_Controls;
            if (controlLayouts == null)
                return;

            // Find out how many direct children we will add.
            var childCount = 0;
            var haveControlLayoutWithPath = false;
            for (var i = 0; i < controlLayouts.Length; ++i)
            {
                ////REVIEW: I'm not sure this is good enough. ATM if you have a control layout with
                ////        name "foo" and one with name "foo/bar", then the latter is taken as an override
                ////        but the former isn't. However, whether it has a slash in the path or not shouldn't
                ////        matter. If a control layout of the same name already exists, it should be
                ////        considered an override, if not, it shouldn't.
                // Not a new child if it's a layout reaching in to the hierarchy to modify
                // an existing child.
                if (controlLayouts[i].isModifyingChildControlByPath)
                {
                    if (controlLayouts[i].isArray)
                        throw new NotSupportedException(string.Format(
                            "Control '{0}' in layout '{1}' is modifying the child of another control but is marked as an array",
                            controlLayouts[i].name, layout.name));

                    haveControlLayoutWithPath = true;
                    InsertChildControlOverrides(parent, ref controlLayouts[i]);
                    continue;
                }

                // Skip if variants don't match.
                if (!controlLayouts[i].variants.IsEmpty() &&
                    !StringHelpers.CharacterSeparatedListsHaveAtLeastOneCommonElement(controlLayouts[i].variants,
                        variants, InputControlLayout.kListSeparator))
                    continue;

                if (controlLayouts[i].isArray)
                    childCount += controlLayouts[i].arraySize;
                else
                    ++childCount;
            }

            // Add room for us in the device's child array.
            var firstChildIndex = ArrayHelpers.GrowBy(ref m_Device.m_ChildrenForEachControl, childCount);

            // Add controls from all control layouts except the ones that have
            // paths in them.
            var childIndex = firstChildIndex;
            for (var i = 0; i < controlLayouts.Length; ++i)
            {
                var controlLayout = controlLayouts[i];

                // Skip control layouts that don't add controls but rather modify child
                // controls of other controls added by the layout. We do a second pass
                // to apply their settings.
                if (controlLayout.isModifyingChildControlByPath)
                    continue;

                // If the control is part of a variant, skip it if it isn't in the variants we're
                // looking for.
                if (!controlLayout.variants.IsEmpty() &&
                    !StringHelpers.CharacterSeparatedListsHaveAtLeastOneCommonElement(controlLayout.variants, variants,
                        InputControlLayout.kListSeparator))
                    continue;

                // If it's an array, add a control for each array element.
                if (controlLayout.isArray)
                {
                    for (var n = 0; n < controlLayout.arraySize; ++n)
                    {
                        var name = controlLayout.name + n;
                        var control = AddChildControl(layout, variants, parent, existingChildren, ref haveChildrenUsingStateFromOtherControls,
                            ref controlLayout, ref childIndex, nameOverride: name);

                        // Adjust offset, if the control uses explicit offsets.
                        if (control.m_StateBlock.byteOffset != InputStateBlock.kInvalidOffset)
                            control.m_StateBlock.byteOffset = (uint)n * control.m_StateBlock.alignedSizeInBytes;
                    }
                }
                else
                {
                    AddChildControl(layout, variants, parent, existingChildren, ref haveChildrenUsingStateFromOtherControls,
                        ref controlLayout, ref childIndex);
                }
            }

            // Install child array on parent. We will later patch up the array
            // reference again as we finalize the hierarchy. However, the reference
            // will point to a valid child array all the same even while we are
            // constructing the hierarchy.
            //
            // NOTE: It's important to do this *after* the loop above where we call InstantiateLayout for each child
            //       as each child may end up moving the m_ChildrenForEachControl array around.
            parent.m_ChildrenReadOnly = new ReadOnlyArray<InputControl>(m_Device.m_ChildrenForEachControl, firstChildIndex, childCount);

            ////TODO: replace the entire post-creation modification logic here with using m_ChildControlOverrides
            ////      (note that we have to *merge* into the table; if there's already overrides, only replace properties that haven't been set)
            ////      (however, this will also require moving the child insertion logic somewhere else)

            // Apply control modifications from control layouts with paths.
            if (haveControlLayoutWithPath)
            {
                for (var i = 0; i < controlLayouts.Length; ++i)
                {
                    var controlLayout = controlLayouts[i];
                    if (!controlLayout.isModifyingChildControlByPath)
                        continue;

                    // If the control is part of a variants, skip it if it isn't the variants we're
                    // looking for.
                    if (!controlLayout.variants.IsEmpty() && controlLayout.variants != variants)
                        continue;

                    ModifyChildControl(layout, variants, parent, ref haveChildrenUsingStateFromOtherControls,
                        ref controlLayout);
                }
            }
        }

        private InputControl AddChildControl(InputControlLayout layout, InternedString variants, InputControl parent,
            ReadOnlyArray<InputControl>? existingChildren, ref bool haveChildrenUsingStateFromOtherControls,
            ref InputControlLayout.ControlItem controlItem, ref int childIndex, string nameOverride = null)
        {
            var name = nameOverride ?? controlItem.name;
            var nameLowerCase = name.ToLower();
            var nameInterned = new InternedString(name);
            string path = null;

            ////REVIEW: can we check this in InputControlLayout instead?
            if (string.IsNullOrEmpty(controlItem.layout))
                throw new Exception(string.Format("Layout has not been set on control '{0}' in '{1}'",
                    controlItem.name, layout.name));

            // See if there is an override for the control.
            InputControlLayout.ControlItem? controlOverride = null;
            if (m_ChildControlOverrides != null)
            {
                path = string.Format("{0}/{1}", parent.path, name);
                var pathLowerCase = path.ToLower();

                InputControlLayout.ControlItem match;
                if (m_ChildControlOverrides.TryGetValue(pathLowerCase, out match))
                    controlOverride = match;
            }

            // Get name of layout to use for control.
            var layoutName = controlItem.layout;
            if (controlOverride != null && !controlOverride.Value.layout.IsEmpty())
                layoutName = controlOverride.Value.layout;

            // See if we have an existing control that we might be able to re-use.
            InputControl existingControl = null;
            if (existingChildren != null)
            {
                var existingChildCount = existingChildren.Value.Count;
                for (var n = 0; n < existingChildCount; ++n)
                {
                    var existingChild = existingChildren.Value[n];
                    if (existingChild.layout == layoutName
                        && existingChild.name.ToLower() == nameLowerCase)
                    {
                        existingControl = existingChild;
                        break;
                    }
                }
            }

            // Create control.
            InputControl control;
            try
            {
                control = InstantiateLayout(layoutName, variants, nameInterned, parent, existingControl);
            }
            catch (InputControlLayout.LayoutNotFoundException exception)
            {
                // Throw better exception that gives more info.
                throw new Exception(
                    string.Format("Cannot find layout '{0}' used in control '{1}' of layout '{2}'",
                        exception.layout, name, layout.name),
                    exception);
            }

            // Add to array.
            m_Device.m_ChildrenForEachControl[childIndex] = control;
            ++childIndex;

            // Set flags and misc things.
            control.m_DisplayNameFromLayout = controlItem.displayName;
            control.noisy = controlItem.isNoisy;

            // Set default value.
            control.m_DefaultValue = controlItem.defaultState;
            if (!control.m_DefaultValue.isEmpty)
                m_Device.hasControlsWithDefaultState = true;

            // Pass state block config on to control.
            var usesStateFromOtherControl = !string.IsNullOrEmpty(controlItem.useStateFrom);
            if (!usesStateFromOtherControl)
            {
                control.m_StateBlock.byteOffset = controlItem.offset;
                if (controlItem.bit != InputStateBlock.kInvalidOffset)
                    control.m_StateBlock.bitOffset = controlItem.bit;
                if (controlItem.sizeInBits != 0)
                    control.m_StateBlock.sizeInBits = controlItem.sizeInBits;
                if (controlItem.format != 0)
                    SetFormat(control, controlItem);
            }
            else
            {
                // Mark controls that don't have state blocks of their own but rather get their
                // blocks from other controls by setting their state size to kInvalidOffset.
                control.m_StateBlock.sizeInBits = kSizeForControlUsingStateFromOtherControl;
                haveChildrenUsingStateFromOtherControls = true;
            }

            ////REVIEW: the constant appending to m_UsagesForEachControl and m_AliasesForEachControl may lead to a lot
            ////        of successive re-allocations

            // Add usages.
            var usages = controlOverride != null ? controlOverride.Value.usages : controlItem.usages;
            if (usages.Count > 0)
            {
                var usageCount = usages.Count;
                var usageIndex =
                    ArrayHelpers.AppendToImmutable(ref m_Device.m_UsagesForEachControl, usages.m_Array);
                control.m_UsagesReadOnly =
                    new ReadOnlyArray<InternedString>(m_Device.m_UsagesForEachControl, usageIndex, usageCount);

                ArrayHelpers.GrowBy(ref m_Device.m_UsageToControl, usageCount);
                for (var n = 0; n < usageCount; ++n)
                    m_Device.m_UsageToControl[usageIndex + n] = control;
            }

            // Add aliases.
            if (controlItem.aliases.Count > 0)
            {
                var aliasCount = controlItem.aliases.Count;
                var aliasIndex =
                    ArrayHelpers.AppendToImmutable(ref m_Device.m_AliasesForEachControl, controlItem.aliases.m_Array);
                control.m_AliasesReadOnly =
                    new ReadOnlyArray<InternedString>(m_Device.m_AliasesForEachControl, aliasIndex, aliasCount);
            }

            // Set parameters.
            if (controlItem.parameters.Count > 0)
                SetParameters(control, controlItem.parameters);

            // Add processors.
            if (controlItem.processors.Count > 0)
                AddProcessors(control, ref controlItem, layout.name);

            return control;
        }

        private void InsertChildControlOverrides(InputControl parent, ref InputControlLayout.ControlItem controlItem)
        {
            if (m_ChildControlOverrides == null)
                m_ChildControlOverrides = new Dictionary<string, InputControlLayout.ControlItem>();

            var path = InputControlPath.Combine(parent, controlItem.name);
            var pathLowerCase = path.ToLower();

            // See if there are existing overrides for the control.
            InputControlLayout.ControlItem existingOverrides;
            if (!m_ChildControlOverrides.TryGetValue(pathLowerCase, out existingOverrides))
            {
                // So, so just insert our overrides and we're done.
                m_ChildControlOverrides[pathLowerCase] = controlItem;
                return;
            }

            // Yes, there's existing overrides so we have to merge.
            existingOverrides = existingOverrides.Merge(controlItem);
            m_ChildControlOverrides[pathLowerCase] = existingOverrides;
        }

        private void ModifyChildControl(InputControlLayout layout, InternedString variants, InputControl parent,
            ref bool haveChildrenUsingStateFromOtherControls,
            ref InputControlLayout.ControlItem controlItem)
        {
            ////TODO: support arrays (we may modify an entire array in bulk)

            // Controls layout themselves as we come back up the hierarchy. However, when we
            // apply layout modifications reaching *into* the hierarchy, we need to retrigger
            // layouting on their parents.
            var haveChangedLayoutOfParent = false;

            // Find the child control.
            var child = TryGetControl(parent, controlItem.name);
            if (child == null)
            {
                // We're adding a child somewhere in the existing hierarchy. This is a tricky
                // case as we have to potentially shift indices around in the hierarchy to make
                // room for the new control.

                ////TODO: this path does not support recovering existing controls? does it matter?

                child = InsertChildControl(layout, variants, parent,
                    ref haveChildrenUsingStateFromOtherControls, ref controlItem);
                haveChangedLayoutOfParent = true;
            }
            else
            {
                // Apply modifications.
                if (controlItem.sizeInBits != 0 &&
                    child.m_StateBlock.sizeInBits != controlItem.sizeInBits)
                {
                    child.m_StateBlock.sizeInBits = controlItem.sizeInBits;
                }
                if (controlItem.format != 0 && child.m_StateBlock.format != controlItem.format)
                {
                    SetFormat(child, controlItem);
                    haveChangedLayoutOfParent = true;
                }
                ////REVIEW: ATM, when you move a child with a fixed offset, we only move the child
                ////        and don't move the parent or siblings. What this means is that if you move
                ////        leftStick/x, for example, leftStick stays put. ATM you have to move *all*
                ////        controls that are part of a chain manually. Not sure what the best behavior
                ////        is. If we opt to move parents along with children, we have to make sure we
                ////        are not colliding with any other relocations of children (e.g. if you move
                ////        both leftStick/x and leftStick/y, leftStick itself should move only once and
                ////        not at all if there indeed is a leftStick control layout with an offset;
                ////        so, it'd get quite complicated)
                if (controlItem.offset != InputStateBlock.kInvalidOffset)
                    child.m_StateBlock.byteOffset = controlItem.offset;
                if (controlItem.bit != InputStateBlock.kInvalidOffset)
                    child.m_StateBlock.bitOffset = controlItem.bit;
                if (controlItem.processors.Count > 0)
                    AddProcessors(child, ref controlItem, layout.name);
                ////REVIEW: ATM parameters applied using this path add on top instead of just overriding existing parameters
                if (controlItem.parameters.Count > 0)
                    SetParameters(child, controlItem.parameters);
                if (!string.IsNullOrEmpty(controlItem.displayName))
                    child.m_DisplayNameFromLayout = controlItem.displayName;
                if (!controlItem.defaultState.isEmpty)
                {
                    child.m_DefaultValue = controlItem.defaultState;
                    m_Device.hasControlsWithDefaultState = true;
                }

                ////TODO: other modifications
            }

            // Apply layout change.
            ////REVIEW: not sure what's better here; trigger this immediately means we may trigger
            ////        it a number of times on the same parent but doing it as a final pass would
            ////        require either collecting the necessary parents or doing another pass through
            ////        the list of control layouts
            if (haveChangedLayoutOfParent && !ReferenceEquals(child.parent, parent))
                ComputeStateLayout(child.parent);
        }

        private InputControl InsertChildControl(InputControlLayout layout, InternedString variant, InputControl parent,
            ref bool haveChildrenUsingStateFromOtherControls,
            ref InputControlLayout.ControlItem controlItem)
        {
            var path = controlItem.name.ToString();

            // First we need to find the immediate parent from the given path.
            var indexOfSlash = path.LastIndexOf('/');
            if (indexOfSlash == -1)
                throw new ArgumentException("InsertChildControl has to be called with a slash-separated path", "path");
            Debug.Assert(indexOfSlash != 0);
            var immediateParentPath = path.Substring(0, indexOfSlash);
            var immediateParent = InputControlPath.TryFindChild(parent, immediateParentPath);
            if (immediateParent == null)
                throw new Exception(
                    string.Format("Cannot find parent '{0}' of control '{1}' in layout '{2}'", immediateParentPath,
                        controlItem.name, layout.name));

            var controlName = path.Substring(indexOfSlash + 1);
            if (controlName.Length == 0)
                throw new Exception(
                    string.Format("Path cannot end in '/' (control '{0}' in layout '{1}')", controlItem.name,
                        layout.name));

            // Make room in the device's child array.
            var childStartIndex = immediateParent.m_ChildrenReadOnly.m_StartIndex;
            var childIndex = childStartIndex + immediateParent.m_ChildrenReadOnly.m_Length;
            ArrayHelpers.InsertAt(ref m_Device.m_ChildrenForEachControl, childIndex, null);
            ++immediateParent.m_ChildrenReadOnly.m_Length;

            // Insert the child.
            var control = AddChildControl(layout, variant, immediateParent, null,
                ref haveChildrenUsingStateFromOtherControls, ref controlItem, ref childIndex, controlName);

            // Adjust indices of control's that have been shifted around by our insertion.
            ShiftChildIndicesInHierarchyOneUp(parent, childIndex);

            return control;
        }

        private void ShiftChildIndicesInHierarchyOneUp(InputControl root, int startIndex)
        {
            if (root.m_ChildrenReadOnly.m_StartIndex >= startIndex)
                ++root.m_ChildrenReadOnly.m_StartIndex;
            root.m_ChildrenReadOnly.m_Array = m_Device.m_ChildrenForEachControl;

            foreach (var child in root.children)
                ShiftChildIndicesInHierarchyOneUp(child, startIndex);
        }

        private static void AddProcessors(InputControl control, ref InputControlLayout.ControlItem controlItem, string layoutName)
        {
            var processorCount = controlItem.processors.Count;
            for (var n = 0; n < processorCount; ++n)
            {
                var name = controlItem.processors[n].name;
                var type = InputControlProcessor.s_Processors.LookupTypeRegistration(name);
                if (type == null)
                    throw new Exception(
                        string.Format("Cannot find processor '{0}' referenced by control '{1}' in layout '{2}'", name,
                            controlItem.name, layoutName));

                var processor = Activator.CreateInstance(type);

                var parameters = controlItem.processors[n].parameters;
                if (parameters.Count > 0)
                    SetParameters(processor, parameters);

                control.AddProcessor(processor);
            }
        }

        internal static void SetParameters(object onObject, ReadOnlyArray<InputControlLayout.ParameterValue> parameters)
        {
            var objectType = onObject.GetType();
            for (var i = 0; i < parameters.Count; ++i)
            {
                var parameter = parameters[i];

                ////REVIEW: what about properties?

                var field = objectType.GetField(parameter.name,
                    BindingFlags.IgnoreCase | BindingFlags.Instance | BindingFlags.Public | BindingFlags.NonPublic);
                if (field == null)
                    throw new Exception(string.Format("Cannot find public field {0} in {1} (referenced by parameter)",
                        parameter.name, objectType.Name));

                ////REVIEW: can we do this without boxing?

                object value = null;
                unsafe
                {
                    switch (parameter.type)
                    {
                        case InputControlLayout.ParameterType.Boolean:
                            value = *((bool*)parameter.value);
                            break;
                        case InputControlLayout.ParameterType.Integer:
                            value = *((int*)parameter.value);
                            break;
                        case InputControlLayout.ParameterType.Float:
                            value = *((float*)parameter.value);
                            break;
                    }
                }

                field.SetValue(onObject, value);
            }
        }

        private static void SetFormat(InputControl control, InputControlLayout.ControlItem controlItem)
        {
            control.m_StateBlock.format = controlItem.format;
            if (controlItem.sizeInBits == 0)
            {
                var primitiveFormatSize = InputStateBlock.GetSizeOfPrimitiveFormatInBits(controlItem.format);
                if (primitiveFormatSize != -1)
                    control.m_StateBlock.sizeInBits = (uint)primitiveFormatSize;
            }
        }

        private InputControlLayout FindOrLoadLayout(string name)
        {
            return m_LayoutCache.FindOrLoadLayout(name);
        }

        private static void ComputeStateLayout(InputControl control)
        {
            var children = control.m_ChildrenReadOnly;

            // If the control has a format but no size specified and the format is a
            // primitive format, just set the size automatically.
            if (control.m_StateBlock.sizeInBits == 0 && control.m_StateBlock.format != 0)
            {
                var sizeInBits = InputStateBlock.GetSizeOfPrimitiveFormatInBits(control.m_StateBlock.format);
                if (sizeInBits != -1)
                    control.m_StateBlock.sizeInBits = (uint)sizeInBits;
            }

            // If state size is not set, it means it's computed from the size of the
            // children so make sure we actually have children.
            if (control.m_StateBlock.sizeInBits == 0 && children.Count == 0)
            {
                throw new Exception(
                    string.Format(
                        "Control '{0}' with layout '{1}' has no size set and has no children to compute size from",
                        control.path, control.layout));
            }

            // If there's no children, our job is done.
            if (children.Count == 0)
                return;

            // First deal with children that want fixed offsets. All the other ones
            // will get appended to the end.
            var firstUnfixedByteOffset = 0u;
            foreach (var child in children)
            {
                Debug.Assert(child.m_StateBlock.sizeInBits != 0);

                // Skip children using state from other controls.
                if (child.m_StateBlock.sizeInBits == kSizeForControlUsingStateFromOtherControl)
                    continue;

                // Make sure the child has a valid size set on it.
                var childSizeInBits = child.m_StateBlock.sizeInBits;
                if (childSizeInBits == 0)
                    throw new Exception(
                        string.Format("Child '{0}' of '{1}' has no size set!", child.name, control.name));

                // Skip children that don't have fixed offsets.
                if (child.m_StateBlock.byteOffset == InputStateBlock.kInvalidOffset)
                    continue;

                var endOffset =
                    MemoryHelpers.ComputeFollowingByteOffset(child.m_StateBlock.byteOffset, child.m_StateBlock.bitOffset + childSizeInBits);
                if (endOffset > firstUnfixedByteOffset)
                    firstUnfixedByteOffset = endOffset;
            }

            ////TODO: this doesn't support mixed automatic and fixed layouting *within* bitfields;
            ////      I think it's okay not to support that but we should at least detect it

            // Now assign an offset to every control that wants an
            // automatic offset. For bitfields, we need to delay advancing byte
            // offsets until we've seen all bits in the fields.
            // NOTE: Bit addressing controls using automatic offsets *must* be consecutive.
            var runningByteOffset = firstUnfixedByteOffset;
            InputControl firstBitAddressingChild = null;
            var bitfieldSizeInBits = 0u;
            foreach (var child in children)
            {
                // Skip children with fixed offsets.
                if (child.m_StateBlock.byteOffset != InputStateBlock.kInvalidOffset)
                    continue;

                // Skip children using state from other controls.
                if (child.m_StateBlock.sizeInBits == kSizeForControlUsingStateFromOtherControl)
                    continue;

                // See if it's a bit addressing control.
                var isBitAddressingChild = (child.m_StateBlock.sizeInBits % 8) != 0;
                if (isBitAddressingChild)
                {
                    // Remember start of bitfield group.
                    if (firstBitAddressingChild == null)
                        firstBitAddressingChild = child;

                    // Keep a running count of the size of the bitfield.
                    if (child.m_StateBlock.bitOffset == InputStateBlock.kInvalidOffset)
                        bitfieldSizeInBits += child.m_StateBlock.sizeInBits;
                    else
                    {
                        var lastBit = child.m_StateBlock.bitOffset + child.m_StateBlock.sizeInBits;
                        if (lastBit > bitfieldSizeInBits)
                            bitfieldSizeInBits = lastBit;
                    }
                }
                else
                {
                    // Terminate bitfield group (if there was one).
                    if (firstBitAddressingChild != null)
                    {
                        runningByteOffset = MemoryHelpers.ComputeFollowingByteOffset(runningByteOffset, bitfieldSizeInBits);
                        firstBitAddressingChild = null;
                    }
                }

                child.m_StateBlock.byteOffset = runningByteOffset;

                if (!isBitAddressingChild)
                    runningByteOffset =
                        MemoryHelpers.ComputeFollowingByteOffset(runningByteOffset, child.m_StateBlock.sizeInBits);
            }

            // Compute total size.
            // If we ended on a bitfield, account for its size.
            if (firstBitAddressingChild != null)
                runningByteOffset = MemoryHelpers.ComputeFollowingByteOffset(runningByteOffset, bitfieldSizeInBits);
            var totalSizeInBytes = runningByteOffset;

            // Set size. We force all parents to the combined size of their children.
            control.m_StateBlock.sizeInBits = totalSizeInBytes * 8;
        }

        // Finalize array references in the control hierarchy and make all state offets relative to the
        // device root.
        private void FinalizeControlHierarchy()
        {
            // Running indices.
            var childArrayIndex = 0;
            var usageArrayIndex = 0;
            var aliasArrayIndex = 0;

            FinalizeControlHierarchyRecursive(m_Device, ref childArrayIndex, ref usageArrayIndex,
                ref aliasArrayIndex);
        }

        private void FinalizeControlHierarchyRecursive(InputControl control, ref int childArrayIndex,
            ref int usageArrayIndex, ref int aliasArrayIndex)
        {
            // Finalize child, usage, and alias array references.
            // When we get here, all the array references are valid but we may have grown the arrays on
            // m_Device repeatedly so we want all controls to refer to those final arrays now so that the
            // garbage collector can reclaim the intermediate arrays.
            FinalizeReadonlyArray(ref control.m_ChildrenReadOnly, m_Device.m_ChildrenForEachControl, ref childArrayIndex);
            FinalizeReadonlyArray(ref control.m_UsagesReadOnly, m_Device.m_UsagesForEachControl, ref usageArrayIndex);
            FinalizeReadonlyArray(ref control.m_AliasesReadOnly, m_Device.m_AliasesForEachControl, ref aliasArrayIndex);

            // Recurse into children. Also bake our state offset into our children.
            var ourOffset = control.m_StateBlock.byteOffset;
            foreach (var child in control.m_ChildrenReadOnly)
            {
                child.m_StateBlock.byteOffset += ourOffset;
                FinalizeControlHierarchyRecursive(child, ref childArrayIndex, ref usageArrayIndex,
                    ref aliasArrayIndex);
            }
        }

        private static void FinalizeReadonlyArray<TValue>(ref ReadOnlyArray<TValue> array, TValue[] masterArray,
            ref int runningIndex)
        {
            var elementCount = array.Count;
            if (elementCount == 0)
                return;

            array = new ReadOnlyArray<TValue>(masterArray, runningIndex, elementCount);
            runningIndex += elementCount;
        }
    }
}<|MERGE_RESOLUTION|>--- conflicted
+++ resolved
@@ -65,11 +65,7 @@
             FinalizeControlHierarchy();
 
             m_Device.m_Description = deviceDescription;
-<<<<<<< HEAD
-            m_Device.m_UserInteractionFilter = NoiseFilter.CreateDefaultNoiseFilter(m_Device);
-=======
             m_Device.m_UserInteractionFilter = InputNoiseFilter.CreateDefaultNoiseFilter(m_Device);
->>>>>>> d8c82e83
             m_Device.CallFinishSetupRecursive(this);
         }
 
