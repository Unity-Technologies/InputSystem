# Changelog

All notable changes to the input system package will be documented in this file.

The format is based on [Keep a Changelog](http://keepachangelog.com/en/1.0.0/)
and this project adheres to [Semantic Versioning](http://semver.org/spec/v2.0.0.html).

Due to package verification, the latest version below is the unpublished version and the date is meaningless.
however, it has to be formatted properly to pass verification tests.

## [Unreleased]

### Changed
- From 2023.2 forward: UI toolkit now uses the "UI" action map of project-wide actions as their default input actions. Previously, the actions were hardcoded and were based on `DefaultInputActions` asset which didn't allow user changes. Also, removing bindings or renaming the 'UI' action map of project wide actions will break UI input for UI toolkit.
- Changed the 'Max player count reached' error to a warning instead.
- Removed "Input Actions" title from UI-Toolkit Input Action Editor when used in a window and not embedded in Project Settings.
- Moved project wide input action storage over to an Asset to avoid issues with multiple assets in a single project settings file.
<<<<<<< HEAD
- Migrate any project-wide input actions found in the InputManager.asset file to a new InputSystem_Actions.inputactions asset file.
=======
>>>>>>> 18b4356c

### Added
- Added new methods and properties to [`InputAction`](xref:UnityEngine.InputSystem.InputAction):
  - [`InputAction.activeValueType`](xref:UnityEngine.InputSystem.InputAction.activeValueType) returns the `Type` expected by `ReadValue<TValue>` based on the currently active control that is driving the action.
  - [`InputAction.GetControlMagnitude`](xref:UnityEngine.InputSystem.InputAction.GetControlMagnitude) returns the current amount of actuation of the control that is driving the action.
  - [`InputAction.WasCompletedThisFrame`](xref:UnityEngine.InputSystem.InputAction.WasCompletedThisFrame) returns `true` on the frame that the action stopped being in the performed phase. This allows for similar functionality to [`WasPressedThisFrame`](xref:UnityEngine.InputSystem.InputAction.WasPressedThisFrame)/[`WasReleasedThisFrame`](xref:UnityEngine.InputSystem.InputAction.WasReleasedThisFrame) when paired with [`WasPerformedThisFrame`](xref:UnityEngine.InputSystem.InputAction.WasPerformedThisFrame) except it is directly based on the interactions driving the action. For example, you can use it to distinguish between the button being released or whether it was released after being held for long enough to perform when using the Hold interaction.
- Added Copy, Paste and Cut support for Action Maps, Actions and Bindings via context menu and key command shortcuts.
- Added Dual Sense Edge controller to be mapped to the same layout as the Dual Sense controller
- Added drag and drop support in the Input Action Asset Editor for Action Maps, Actions and Bindings.
- UI Toolkit input action editor now supports showing the derived bindings.
- Device filtering support for control schemes in the UI-Toolkit Input Asset Editor.
- Added right-click (context) menu support for empty areas below the Action Maps/Actions lists in the Project Settings Input Action Editor and Asset Input Action Editor.

### Fixed
- Fixed syntax of code examples in API documentation for [`AxisComposite`](xref:UnityEngine.InputSystem.Composites.AxisComposite).
- Fixed missing confirmation popup when deleting a control scheme.
- Fixed support for menu bar/customisable keyboard shortcuts used when interacting with Actions and Action Maps.
- Fixed add bindings button to support left button click.
- Fixed icon for adding bindings and composites button.
- Fixed Documentation~/filter.yml GlobalNamespace rule removing all API documentation.
- Fixed `Destroy may not be called from edit mode` error [ISXB-695](https://issuetracker.unity3d.com/product/unity/issues/guid/ISXB-695)
- Fixed possible exceptions thrown when deleting and adding Action Maps.
- Fixed selection not changing when right-clicking an Action Map or Action in the Project Settings Input Action Editor.
- Fixed potential race condition on access to GCHandle in DefferedResolutionOfBindings and halved number of calls to GCHandle resolution [ISXB-726](https://issuetracker.unity3d.com/product/unity/issues/guid/ISXB-726)
- Fixed issue where composite part dropdown manipulates binding path and leaves composite part field unchanged.
- Fixed lingering highlight effect on Save Asset button after clicking.
- Fixed missing name in window title for Input Action assets.
- Fixed showing action properties view when there were no actions.
- Fixed "Listen" functionality for selecting an input sometimes expecting the wrong input type.
- Fixed console errors that can be produced when opening input package settings from the Inspector.
- Fixed InputManager.asset file growing in size on each Reset call.
- Fixed Opening InputDebugger throws 'Action map must have state at this point' error.
- Fixed Cut/Paste behaviour to match Editor - Cut items will now be cleared from clipboard after pasting.
- Fixed InputAction asset appearing dirty after rename [ISXB-695](https://issuetracker.unity3d.com/product/unity/issues/guid/ISXB-749).
- Fixed Error logged when InputActionEditor window opened without a valid asset.
- Fixed ArgumentNullExceptions thrown when deleting items quickly in the UITK Editor.
- Fixed Project Settings header title styling for Input Actions editor.

## [1.8.0-pre.2] - 2023-11-09

### Changed
- Removed icons from action map list as these were always the same and the icon was placeholder
- Input asset editor now switched to use UI Toolkit which matches the project wide input actions editor interface.
- Changed [`InputActionProperty`](xref:UnityEngine.InputSystem.InputActionProperty) property drawer to be more compact. Use the More menu (`⋮`) button to open a dropdown menu and select between Use Reference and Use Action.
- Static analysis warnings regarding flag enums have been suppressed in order to avoid compile-time warnings or errors.
- Action Map and Action Tree views of the UI Toolkit based Input Action Editor now prevents deselection in both views when Escape key is pressed.
- Input Action Asset editors Auto-save feature has been modified to trigger on focus-lost when activated instead of triggering on every modification to the asset in order to reduce impact of processing required to handle modified assets.
- Project-wide input actions template extension changed from .inputactions to .json. This avoids showing template actions in the action's selector UI that are not intended to be used.
- Re-enabled some UI tests that were disabled on iOS.
- Reorganized package Project Settings so that "Input System Package" setting node contains "Input Actions" and "Settings" becomes a child node when Project-wide Actions are available. For Unity versions where Project-wide Actions are not available, the settings structure remains unchanged.
- Make Project-wide Actions the default actions for Player Input.

### Added
- Support for [Game rotation vector](https://developer.android.com/reference/android/hardware/Sensor#TYPE_GAME_ROTATION_VECTOR) sensor on Android
- Duplicate Input Action Items in the new Input Action Asset Editor with Ctrl+D (Windows) or Cmd+D (Mac)
- Selection of InputActionReferences from project-wide actions on fields that are of type InputActionReference. Uses a new advanced object picker that allows better searching and filtering of actions.
- Reset project wide Input Settings to default via a new Kebab-menu in Input System Project Settings.

### Fixed
- Partially fixed case ISX-1357 (Investigate performance regressing over time).  A sample showed that leaving an InputActionMap enabled could lead to an internal list of listeners growing.  This leads to slow-down, so we now warn if we think this is happening.
- UI fix for input fields in interactions: they are wider now and the width is fixed.
- Fixed exiting empty input fields for actions, action maps and composites in the input action asset editor.
- Fixed an issue where selecting an Action in the Input Action Asset Editor tree-view and then pressing ESC to unselect would throw an `InvalidOperationException`.
- Fixed an issue where selecting an Action Map in the Input Action Asset Editor list and then pressing ESC to unselect would print an `NullReferenceException` to the Debug console.
- Fixed case [ISXB-251](https://issuetracker.unity3d.com/product/unity/issues/guid/ISXB-251) (Action only calls started & performed callbacks when control type is set to Vector3Composite). `EvaluateMagnitude` wasn't overridden for Vector3Composite, also made some minor changes to Vector3Composite and Vector2Composite for consistency.
- Fixed case [ISXB-580](https://issuetracker.unity3d.com/product/unity/issues/guid/ISXB-580) (UI Submit / Cancel not working with Switch Pro controller) by adding "Submit" & "Cancel" usages to the Switch Pro controller input controls.
- Fixed an issue where undoing deletion of Action Maps did not restore Actions correctly.
- Fixed case [ISXB-628](https://issuetracker.unity3d.com/product/unity/issues/guid/ISXB-628) (OnIMECompositionChange does not return an empty string on accept when using Microsoft IME) by clarifying expectations and intended usage for the IME composition change event.
- Fixed issue where the expanded/collapsed state of items in the input action editor was not properly saved between rebuilds of the UI.
- Fixed issue where The Profiler shows incorrect data and spams the console with "Missing Profiler.EndSample" errors when there is an Input System Component in Scene).
- Fixed an issue where undoing duplications of action maps caused console errors.
- Fix for BindingSyntax `WithInteraction()` which was incorrectly using processors.
- Fix for UITK Input Action Editor binding 'Listen' button which wasn't working in the case for Control Type 'Any'.
- Fixed issue of visual elements being null during editing project-wide actions in project settings which prompted console errors.
- Fixed case ISX-1436 (UI TK Input Action Asset Editor - Error deleting Bindings with DeleteKey on Windows).
- Fixed issue with UI Toolkit based Input Action Editor not restoring it's selected items after Domain Reload.
- Fixed the [`GetHapticCapabilitiesCommand`](xref:UnityEngine.InputSystem.XR.Haptics.GetHapticCapabilitiesCommand) always failing to execute due to a mismatch in the size in bytes of the payload and the size expected by XR devices. Changed [`HapticCapabilities`](xref:UnityEngine.InputSystem.XR.Haptics.HapticCapabilities) to include all properties returned by the XR input subsystem. This makes Input System match the functionality provided by the [XR](https://docs.unity3d.com/Manual/com.unity.modules.xr.html) module's [`InputDevice.TryGetHapticCapabilities`](https://docs.unity3d.com/ScriptReference/XR.InputDevice.TryGetHapticCapabilities.html) and [`HapticCapabilities`](https://docs.unity3d.com/ScriptReference/XR.HapticCapabilities.html).
- Fixed issue where deleting a binding in the Input Action Editor would usually result in an unexpected item being selected next.

## [1.8.0-pre.1] - 2023-09-04

### Added
- Initial version of Project Wide Actions for pre-release (`InputSystem.actions`). This feature is available only on Unity Editor versions 2022.3 and above and can be modified in the Project Settings.

### Fixed
- Fixed device selection menu not responding to mouse clicks when trying to add a device in a Control Scheme ([case ISXB-622](https://issuetracker.unity3d.com/product/unity/issues/guid/ISXB-622)).

## [1.7.0] - 2023-08-14

### Added
- Preliminary support for visionOS.
- Show a list of `Derived Bindings` underneath the Binding Path editor to show all controls that matched.

### Changed
- Changed the `InputAction` constructors so it generates an ID for the action and the optional binding parameter. This is intended to improve the serialization of input actions on behaviors when created through API when the property drawer in the Inspector window does not have a chance to generate an ID.

### Fixed
- Fixed missing prefab errors in InputDeviceTester project ([case ISXB-420](https://issuetracker.unity3d.com/product/unity/issues/guid/ISXB-420)).
- Fixed serialization migration in the Tracked Pose Driver component causing bindings to clear when prefabs are used in some cases ([case ISXB-512](https://issuetracker.unity3d.com/product/unity/issues/guid/ISXB-512), [case ISXB-521](https://issuetracker.unity3d.com/product/unity/issues/guid/ISXB-521)).
- Fixed Tracked Pose Driver to use `Transform.SetLocalPositionAndRotation` when available to improve performance. Based on the user contribution from [DevDunk](https://forum.unity.com/members/devdunk.4432119/) in a [forum post](https://forum.unity.com/threads/more-performant-tracked-pose-driver-solution-included.1462691).
- Fixed the `Clone` methods of `InputAction` and `InputActionMap` so it copies the Initial State Check flag (`InputAction.wantsInitialStateCheck`) of input actions.
- Fixed the "Release tests throws exception in InputSystem" bug ([case ISXB-581](https://issuetracker.unity3d.com/issues/release-tests-fail-when-input-system-package-is-installed)).
- Fixed issues with generating Precompiled Layouts for devices which are not defined in a namespace
- Fixed an issue where some controls like `QuaternionControl` could not be included in a Precompiled Layout because the generated code could not access a setter on child control properties.

## [1.6.3] - 2023-07-11

### Fixed
- Fixed warning in USS file

## [1.6.2] - 2023-07-10

### Added
- Enabled `displayIndex` support for Unity 2022.3.

### Fixed
- Fixed UI clicks not registering when OS provides multiple input sources for the same event, e.g. on Samsung Dex (case ISX-1416, ISXB-342).
- Fixed unstable integration test `Integration_CanSendAndReceiveEvents` by ignoring application focus on integration tests. (case ISX-1381)
- Fixed broken "Listen" button in Input actions editor window with Unity dark skin (case ISXB-536).

## [1.6.1] - 2023-05-26

### Fixed
- Fixed issue with compiling in Unity 2022.1 and with XR Toolkit by guarding the experimental UITK Asset Editor code completely.

## [1.6.0] - 2023-05-25

### Added
- Added internal `InputSystemProvider` class for the new `InputForUI` internal module. `InputForUI` allows the UIToolkit to have a single dependency for input events, regardless of using the new input system or the legacy input system.
- Added `InputSystem.customBindingPathValidators` interface to allow showing warnings in the `InputAsset` Editor for specific InputBindings and draw custom UI in the properties panel.
- Added `InputSystem.runInBackground` to be used internally by specific platforms packages. Allows telling the input system that a specific platform runs in background. It allows fixing of [case UUM-6744](https://issuetracker.unity3d.com/product/unity/issues/guid/UUM-6744).
- Added new UIToolkit version of the `InputActionsAsset` editor. Currently this is incomplete (view-only) and the existing editor is still used by default.
- Added `displayIndex` field to the Touch struct to expose the index of the display that was touched.

### Changed
- Changed XR Layout build behavior to create Axis2D control devices with `StickControl` type instead of `Vector2Control`.

### Fixed
- Fixed BindingPath String-Comparison to be culture and case insensitive (case ISXB-449).
- Fixed custom processor display in the input action asset UI after entering/exiting play mode (previously they got hidden) ([case ISXB-445](https://issuetracker.unity3d.com/product/unity/issues/guid/ISXB-445)).

## [1.5.1] - 2023-03-15

### Fixed
- Fixed unclosed profiler marker in `InvokeCallbacksSafe_AnyCallbackReturnsTrue` which would lead to eventually broken profiler traces in some cases like using `PlayerInput` (case ISXB-393).
- Fixed InputAction.bindings.count not getting correctly updated after removing bindings with Erase().
- Fixed an issue where connecting a gamepad in the editor with certain settings will cause memory and performance to degrade ([case UUM-19480](https://issuetracker.unity3d.com/product/unity/issues/guid/UUM-19480)).
- Fixed issue leading to a stack overflow crash during device initialization in `InsertControlBitRangeNode` (case ISXB-405).
- Fixed the issue where saving and loading override bindings to JSON would set unassigned overrides (that were `null`) to assigned overrides (as an empty string `""`).

## [1.5.0] - 2023-01-24

### Added
- Added support for reading Tracking State in [TrackedPoseDriver](xref:UnityEngine.InputSystem.XR.TrackedPoseDriver) to constrain whether the input pose is applied to the Transform. This should be used when the device supports valid flags for the position and rotation values, which is the case for XR poses.
- Added `InputSettings.shortcutKeysConsumeInput`. This allows programmatic access to opt-in to the enhanced shortcut key behaviour ([case ISXB-254](https://issuetracker.unity3d.com/product/unity/issues/guid/ISXB-254))).
- Significantly optimized cost of `ReadValue`/`ReadUnprocessedValueFromState`/`WriteValueIntoState` for some control types. Optimization is opt-in for now, please call `InputSystem.settings.SetInternalFeatureFlag("USE_OPTIMIZED_CONTROLS", true);` in your project to enable it. You can observe which controls are optimized by looking at new optimized column in device debugger. You will need to call a new `InputControl.ApplyParameterChanges()` method if the code is changing `AxisControl` fields after initial setup is done.
- Added the ability to change the origin positioning and movement behaviour of the OnScreenStick (`OnScreenStick.cs`) via the new `behaviour` property. This currently supports three modes of operation, two of which are new in addition to the previous behaviour. Based on the user contribution from [eblabs](https://github.com/eblabs) in [#658](https://github.com/Unity-Technologies/InputSystem/pull/658).
- Significantly optimized cost of `InputAction.ReadValue` and `InputControl.ReadValue` calls by introducing caching behaviour to input controls. Input controls now keep track of whether their underlying state has been changed and only read the value from the underlying state and apply processors when absolutely necessary. Optimization is opt-in for now, please call `InputSystem.settings.SetInternalFeatureFlag("USE_READ_VALUE_CACHING", true);` in your project to enable it. If there are issues try enabling `InputSystem.settings.SetInternalFeatureFlag("PARANOID_READ_VALUE_CACHING_CHECKS", true);` and check in the console if there are any errors regarding caching.
- Added a note in the [supported devices page](Documentation~/SupportedDevices.md) about DualSense support for Android devices.
- Exposed `displayIndex` property for `Pointer`, `Touchscreen`, `TouchControl`, `TouchState`, `Mouse`, `MouseState` which enables look up of the logical screen associated with a pointer event via (display documentation)[https://docs.unity3d.com/ScriptReference/Display.html]

### Fixed
- Fixed composite bindings incorrectly getting a control scheme assigned when pasting into input asset editor with a control scheme selected.
- Fixed an issue on PS5 where device disconnected events that happen while the app is in the background are missed causing orphaned devices to hang around forever and exceptions when the same device is added again ([case UUM-7842](https://issuetracker.unity3d.com/product/unity/issues/guid/UUM-6744)).
- Fixed Switch Pro, DualShock 4, DualSense gamepads becoming current on PC/macOS when no controls are changing ([case ISXB-223](https://issuetracker.unity3d.com/product/unity/issues/guid/ISXB-223))).
- Fixed an issue that made OnScreenStick unusable when used in conjunction with PlayerInput in Auto-Switch devices mode, or with any code that changes user/device pairing on unsued device activity being detected ([case ISXB-48](https://issuetracker.unity3d.com/product/unity/issues/guid/ISXB-48)).
- Fixed issue where input events were being suppressed during interactive action rebinding even when when their controls were excluded ([case ISXB-367](https://issuetracker.unity3d.com/issues/mouse-position-and-mouse-click-input-not-recognized-when-rebinding-is-active)).
- Removed unneeded check that could trigger a NotImplementedException when binding to a Usage (e.g. Submit) ([case ISXB-373](https://issuetracker.unity3d.com/product/unity/issues/guid/ISXB-373)).
- Display a warning instead of throwing a NotImplementedException when loading binding overrides from json when some of the entries have become outdated ([case ISXB-375](https://issuetracker.unity3d.com/product/unity/issues/guid/ISXB-375)).

### Actions
- Extended input action code generator (`InputActionCodeGenerator.cs`) to support optional registration and unregistration of callbacks for multiple callback instances via `AddCallbacks(...)` and `RemoveCallbacks(...)` part of the generated code. Contribution by [Ramobo](https://github.com/Ramobo) in [#889](https://github.com/Unity-Technologies/InputSystem/pull/889).

### Changed
- Changed define requirements of `Unity.InputSystem.TestFramework`, so that it can be used by other packages without setting the `com.unity.inputsystem` package to be testable in the project manifest.

## [1.4.4] - 2022-11-01

### Fixed
- Fixed `ArgumentNullException` when opening the Prefab Overrides window and selecting a component with an `InputAction`.
- Fixed `{fileID: 0}` getting appended to `ProjectSettings.asset` file when building a project ([case ISXB-296](https://issuetracker.unity3d.com/product/unity/issues/guid/ISXB-296)).
- Fixed `Type of instance in array does not match expected type` assertion when using PlayerInput in combination with Control Schemes and Interactions ([case ISXB-282](https://issuetracker.unity3d.com/product/unity/issues/guid/ISXB-282)).
- The `InputActions consume their inputs` behaviour for shortcut support introduced in v1.4 is opt-in now and can be enabled via the project settings ([case ISXB-254](https://issuetracker.unity3d.com/product/unity/issues/guid/ISXB-254))).
- Fixed Memory alignment issue with deserialized InputEventTraces that could cause infinite loops when playing back replays ([case ISXB-317](https://issuetracker.unity3d.com/product/unity/issues/guid/ISXB-317)).
- Fixed an InvalidOperationException when using Hold interaction, and by extension any interaction that changes to performed state after a timeout ([case ISXB-332](https://issuetracker.unity3d.com/product/unity/issues/guid/ISXB-330)).
- Fixed `Given object is neither an InputAction nor an InputActionMap` when using `InputActionTrace` on input action from an input action asset ([case ISXB-29](https://issuetracker.unity3d.com/product/unity/issues/guid/ISXB-29)).
- Fixing devices not being removed if unplugged during domain reload (entering or exiting play mode) ([case ISXB-232](https://issuetracker.unity3d.com/product/unity/issues/guid/ISXB-232)).

## [1.4.3] - 2022-09-23

### Fixed
- Added missing script and gizmo icon for `TrackedPoseDriver.cs` component ([case ISXB-262](https://issuetracker.unity3d.com/product/unity/issues/guid/ISXB-262)).
- Fix for mitigating symptoms reported in ([case UUM-10774](https://issuetracker.unity3d.com/product/unity/issues/guid/UUM-10774) effectively avoiding reenabling mouse, pen or touch devices in `InputSystemPlugin.OnDestroy()` if currently quitting the editor. The fix avoids editor crashing if closed when Simulator Window is open. Note that the actual issue needs a separate fix in Unity and this package fix is only to avoid running into the issue.
- Fixed an issue where Input Action name would not display correctly in Inspector if serialized as `[SerializedProperty]` within a class not derived from `MonoBehavior` ([case ISXB-124](https://issuetracker.unity3d.com/product/unity/issues/guid/ISXB-124).
- Fix an issue where users could end up with the wrong device assignments when using the InputUser API directly and removing a user ([case ISXB-274](https://issuetracker.unity3d.com/product/unity/issues/guid/ISXB-231)).
- Fixed an issue where PlayerInput behavior description was not updated when changing action assset ([case ISXB-286](https://issuetracker.unity3d.com/product/unity/issues/guid/ISXB-286)).

### Changed
- Readded OnDisable() member to MultiplayerEventSystem which was previously removed from the API
- Improved performance of HID descriptor parsing by moving json parsing to a simple custom predicitve parser instead of relying on Unity's json parsing. This should improve domain reload times when there are many HID devices connected to a machine.

### Changed

- Documentation improvements: New workflows and concepts pages. Reorganised table of contents. Improved some code samples. Updated screenshots.

## [1.4.2] - 2022-08-12

### Changed
- Hide XR legacy HMD and controllers layouts from Editor UI dropdown.

### Fixed
- Fix UI sometimes ignoring the first mouse click event after losing and regaining focus ([case ISXB-127](https://issuetracker.unity3d.com/product/unity/issues/guid/ISXB-127).
- Fixed issue when using MultiplayerEventSystems where the visual state of UI controls would change due to constant toggling of CanvasGroup.interactable on and off ([case ISXB-112](https://issuetracker.unity3d.com/product/unity/issues/guid/ISXB-112)).
- Fixed minor issue when renaming input actions where unique renaming would incorrectly consider the input action being renamed as a different action and not allow renaming of 'A' to 'a' without appending a unique integer for example ([case ISXB-25](https://issuetracker.unity3d.com/product/unity/issues/guid/ISXB-25)).
- Fixed an issue where the Input Action asset icon would not be visible during asset creation ([case ISXB-6](https://issuetracker.unity3d.com/product/unity/issues/guid/ISXB-6)).
- Fixed DualSense low frequency motor speed being always set to min value.
- Fixed an issue where `ReadUnprocessedValueFromState` in PoseControl always returning default values.
- Fix Player 1's UI controls stop working after second player joins ([case ISXB-125](https://issuetracker.unity3d.com/product/unity/issues/guid/ISXB-125)))

## [1.4.1] - 2022-05-30

### Fixed
- Fixed composite touchscreen controls were not firing an action if screen was touched before enabling the action ([case ISXB-98](https://issuetracker.unity3d.com/product/unity/issues/guid/ISXB-98)).

## [1.4.0] - 2022-04-10

### Changed

- `Button` type `InputAction`s now go to `started` when a button goes from a press to below the release threshold but not yet to 0.
  ```CSharp
  // Before:
  Set(Gamepad.current.rightTrigger, 0.7f); // Performed (pressed)
  Set(Gamepad.current.rightTrigger, 0.2f); // Canceled (released)
  Set(Gamepad.current.rightTrigger, 0.1f); // Started!!
  Set(Gamepad.current.rightTrigger, 0f);   // Canceled

  // Now:
  Set(Gamepad.current.rightTrigger, 0.7f); // Performed (pressed)
  Set(Gamepad.current.rightTrigger, 0.2f); // Started (released but not fully)
  Set(Gamepad.current.rightTrigger, 0.1f); // <Nothing>
  Set(Gamepad.current.rightTrigger, 0f);   // Canceled
  ```
  * This also applies to `PressInteraction` when set to `Press` behavior.
  * In effect, it means that a button will be in `started` or `performed` phase for as long as its value is not 0 and will only go to `canceled` once dropping to 0.
- Processors are now always applied when reading action values through `InputAction.ReadValue<>` or `CallbackContext.ReadValue<>`. Previously, if no bound control was actuated, ReadValue calls would return the default value for the action type but not run the value through the processors.([case 1293728](https://issuetracker.unity3d.com/product/unity/issues/guid/1293728/)).
- Made the following internal types public. These types can be useful when deconstructing raw events captured via `InputEventTrace`.
  * `UnityEngine.InputSystem.Android.LowLevel.AndroidAxis`
  * `UnityEngine.InputSystem.Android.LowLevel.AndroidGameControllerState`
  * `UnityEngine.InputSystem.Android.LowLevel.AndroidKeyCode`
- Adding or removing a device no longer leads to affected actions being temporarily disabled ([case 1379932](https://issuetracker.unity3d.com/issues/inputactionreferences-reading-resets-when-inputactionmap-has-an-action-for-the-other-hand-and-that-hand-starts-slash-stops-tracking)).
  * If, for example, an action was bound to `<Gamepad>/buttonSouth` and was enabled, adding a second `Gamepad` would lead to the action being temporarily disabled, then updated, and finally re-enabled.
  * This was especially noticeable if the action was currently in progress as it would get cancelled and then subsequently resumed.
  * Now, an in-progress action will get cancelled if the device of its active control is removed. If its active control is not affected, however, the action will keep going regardless of whether controls are added or removed from its `InputAction.controls` list.
- Installing the package for the first time will now set `"Active Input Handling"` to `"Both"` rather than `"Input System Package"`.
  * This means, that by default, both the old and the new input system will run side by side where supported.
  * This can be manually switched by going to `Edit >> Project Settings >> Player >> Active Input Handling`.

### Fixed

- Fixed an issue where a layout-override registered via `InputSystem.RegisterLayoutOverride(...)` would cause the editor to malfunction or crash if the layout override had a name already used by an existing layout (case 1377685).
- Fixed an issue where attempting to replace an existing layout-override by using an existing layout-override name didn't work as expected and would instead aggregate overrides instead of replacing them when an override with the given name already exists.
- Fixed Switch Pro controller not working correctly in different scenarios ([case 1369091](https://issuetracker.unity3d.com/issues/nintendo-switch-pro-controller-output-garbage), [case 1190216](https://issuetracker.unity3d.com/issues/inputsystem-windows-switch-pro-controller-only-works-when-connected-via-bluetooth-but-not-via-usb), case 1314869).
- Fixed DualShock 4 controller not allowing input from other devices due to noisy input from its unmapped sensors ([case 1365891](https://issuetracker.unity3d.com/issues/input-from-the-keyboard-is-not-working-when-the-dualshock-4-controller-is-connected)).
- Fixed `InputSystem.onAnyButtonPress` so that it doesn't throw exceptions when trying to process non state or delta events ([case 1376034](https://issuetracker.unity3d.com/product/unity/issues/guid/1376034/)).
- Fixed `InputControlPath.Matches` incorrectly reporting matches when only a prefix was matching.
  * This would, for example, cause `Keyboard.eKey` to be matched by `<Keyboard>/escape`.
  * Fix contributed by [Fredrik Ludvigsen](https://github.com/steinbitglis) in [#1485](https://github.com/Unity-Technologies/InputSystem/pull/1485).
- Fixed `OnScreenButton` triggering `NullReferenceException` in combination with custom devices ([case 1380790 ](https://issuetracker.unity3d.com/issues/nullreferenceexception-error-when-setting-on-screen-button-to-a-custom-device)).
- Fixed no devices being available in `Start` and `Awake` methods if, in the player, any `InputSystem` API was accessed during the `SubsystemRegistration` phase ([case 1392358](https://issuetracker.unity3d.com/issues/inputsystem-does-not-initialize-properly-in-a-build-when-accessed-early)).
- Fixed dropdown for "Supported Devices" in settings not showing all device layouts.
- Fixed "STAT event with state format TOUC cannot be used with device 'Touchscreen:/Touchscreen'" when more than max supported amount of fingers, currently 10, are present on the screen at a same time (case 1395648).
- Fixed mouse events not being timesliced when input system is switched to process input in fixed updates (case 1386738).
- Fixed missing tooltips in PlayerInputManagerEditor for the Player Limit and Fixed Splitscreen sizes labels ([case 1396945](https://issuetracker.unity3d.com/issues/player-input-manager-pops-up-placeholder-text-when-hovering-over-it)).
- Fixed DualShock 4 controllers not working in some scenarios by adding support for extended mode HID reports ([case 1281633](https://issuetracker.unity3d.com/issues/input-system-dualshock4-controller-returns-random-input-values-when-connected-via-bluetooth-while-steam-is-running), case 1409867).
- Fixed `BackgroundBehavior.IgnoreFocus` having no effect when `Application.runInBackground` was false ([case 1400456](https://issuetracker.unity3d.com/issues/xr-head-tracking-lost-when-lost-focus-with-action-based-trackedposedriver-on-android)).
- Fixed an issue where a device was left disabled when it was disconnected while an application was out-of-focus and then re-connected when in-focus (case 1404320).

#### Actions

- Fixed `InvalidCastException: Specified cast is not valid.` being thrown when clicking on menu separators in the control picker ([case 1388049](https://issuetracker.unity3d.com/issues/invalidcastexception-is-thrown-when-selecting-the-header-of-an-advanceddropdown)).
- Fixed accessing `InputAction`s directly during `RuntimeInitializeOnLoad` not initializing the input system as a whole and leading to exceptions ([case 1378614](https://issuetracker.unity3d.com/issues/input-system-nullreferenceexception-error-is-thrown-when-using-input-actions-in-builds)).
- Fixed `InputAction.GetTimeoutCompletionPercentage` jumping to 100% completion early ([case 1377009](https://issuetracker.unity3d.com/issues/gettimeoutcompletionpercentage-returns-1-after-0-dot-1s-when-hold-action-was-started-even-though-it-is-not-performed-yet)).
- Fixed d-pad inputs sometimes being ignored on actions that were binding to multiple controls ([case 1389858](https://unity.slack.com/archives/G01RVV1SPU4/p1642501574002300)).
- Fixed `IndexOutOfRangeException` when having multiple interactions on an action and/or binding in an action map other than the first of an asset ([case 1392559](https://issuetracker.unity3d.com/issues/map-index-on-trigger-and-indexoutofrangeexception-are-thrown-when-using-interaction-on-both-binding-and-its-parent-action)).
  * Fix contributed by [Russell Quinn](https://github.com/russellquinn) in [#1483](https://github.com/Unity-Technologies/InputSystem/pull/1483).
- Fixed `AxisComposite` not respecting processors applied to `positive` and `negative` bindings (case 1398942).
  * This was a regression introduced in [1.0.0-pre.6](#axiscomposite-min-max-value-fix).
- Fixed calling `action.AddCompositeBinding(...).With(...)` while action is enabled not correctly updating controls for part bindings of the composite.
- Fixed `TwoModifiersComposite` inadvertently not allowing controls other than `ButtonControl`s being bound to its `binding` part.
- Added support for keyboard shortcuts and mutually exclusive use of modifiers.
  * In short, this means that a "Shift+B" binding can now prevent a "B" binding from triggering.
  * `OneModifierComposite`, `TwoModifiersComposite`, as well as the legacy `ButtonWithOneModifierComposite` and `ButtonWithTwoModifiersComposite` now require their modifiers to be pressed __before__ (or at least simultaneously with) pressing the target button.
    * This check is performed only if the target is a button. For a binding such as `"CTRL+MouseDelta"` the check is bypassed. It can also be manually bypassed via the `overrideModifiersNeedToBePressedFirst`.
  * State change monitors on a device (`IInputStateChangeMonitor`) are now sorted by their `monitorIndex` and will trigger in that order.
  * Actions are now automatically arranging their bindings to trigger in the order of decreasing "complexity". This metric is derived automatically. The more complex a composite a binding is part of, the higher its complexity. So, `"Shift+B"` has a higher "complexity" than just `"B"`.
  * If an binding of higher complexity "consumes" a given input, all bindings waiting to consume the same input will automatically get skipped. So, if a `"Shift+B"` binding composite consumes a `"B"` key press, a binding to `"B"` that is waiting in line will get skipped and not see the key press.
  * If your project is broken by these changes, you can disable the new behaviors via a feature toggle in code:
    ```CSharp
    InputSystem.settings.SetInternalFeatureFlag("DISABLE_SHORTCUT_SUPPORT", true);
    ```
- Added new APIs for getting and setting parameter values on interactions, processors, and composites.
  ```CSharp
  // Get parameter.
  action.GetParameterValue("duration");     // Any "duration" value on any binding.
  action.GetParameterValue("tap:duration"); // "duration" on "tap" interaction on any binding.
  action.GetParameterValue("tap:duration",  // "duration" on "tap" on binding in "Gamepad" group.
      InputBinding.MaskByGroup("Gamepad"));

  // Set parameter.
  action.ApplyParameterOverride("duration", 0.4f);
  action.ApplyParameterOverride("tap:duration", 0.4f);
  action.ApplyParameterOverride("tap:duration", 0.4f,
      InputBinding.MaskByGroup("Gamepad"));

  // Can also apply parameter overrides at the level of
  // InputActionMaps and InputActionAssets with an effect
  // on all the bindings contained therein.
  asset.ApplyParameterOverride("scaleVector2:x", 0.25f,
      new InputBinding("<Mouse>/delta"));
  ```

### Added

- Added support for "Hori Co HORIPAD for Nintendo Switch", "HORI Pokken Tournament DX Pro Pad", "HORI Wireless Switch Pad", "HORI Real Arcade Pro V Hayabusa in Switch Mode", "PowerA NSW Fusion Wired FightPad", "PowerA NSW Fusion Pro Controller (USB only)", "PDP Wired Fight Pad Pro: Mario", "PDP Faceoff Wired Pro Controller for Nintendo Switch", "PDP Faceoff Wired Pro Controller for Nintendo Switch", "PDP Afterglow Wireless Switch Controller", "PDP Rockcandy Wired Controller".
- Added support for SteelSeries Nimbus+ gamepad on Mac (addition contributed by [Mollyjameson](https://github.com/MollyJameson)).
- Added support for Game Core platforms to XR layouts, devices, and input controls. These classes were previously only enabled on platforms where `ENABLE_VR` is defined.
- Added a new `DeltaControl` control type that is now used for delta-style controls such as `Mouse.delta` and `Mouse.scroll`.
  * Like `StickControl`, this control has individual `up`, `down`, `left`, and `right` controls (as well as `x` and `y` that it inherits from `Vector2Control`). This means it is now possible to directly bind to individual scroll directions (such as `<Mouse>/scroll/up`).
- Added the 'Cursor Lock Behavior' setting to InputSystemUIInputModule to control the origin point of UI raycasts when the cursor is locked. This enables the use of PhysicsRaycaster when the cursor is locked to the center of the screen ([case 1395281](https://issuetracker.unity3d.com/product/unity/issues/guid/1395281/)).
- Added support for using the Unity Remote app with the Input System.
  * Requires Unity 2021.2.18 or later.

## [1.3.0] - 2021-12-10

### Changed

- The artificial `ctrl`, `shift`, and `alt` controls (which combine the left and right controls into one) on the keyboard can now be written to and no longer throw `NotSupportedException` when trying to do so ([case 1340793](https://issuetracker.unity3d.com/issues/on-screen-button-errors-on-mouse-down-slash-up-when-its-control-path-is-set-to-control-keyboard)).
- All devices are now re-synced/reset in next update after entering play mode, this is needed to read current state of devices before any intentional input is provided ([case 1231907](https://issuetracker.unity3d.com/issues/mouse-coordinates-reported-as-00-until-the-first-move)).
- Replaced `UnityLinkerBuildPipelineData.inputDirectory` with hardcoded `Temp` folder because `inputDirectory` is deprecated.
- Deprecated `InputSettings.filterNoiseOnCurrent`. Now noise filtering is always enabled. Device only will become `.current` if any non-noise control have changed state.
- A device reset (such as when focus is lost) on `Touchscreen` will now result in all ongoing touches getting cancelled instead of all touches being simply reset to default state.
- Calling `InputTestFixture.Press`, `InputTestFixture.Set`, etc. from within a `[UnityTest]` will no longer immediately process input. Instead, input will be processed like it normally would as part of the Unity player loop.

### Fixed

- Fixed writing values into the half-axis controls of sticks (such as `Gamepad.leftStick.left`) producing incorrect values on the stick ([case 1336240](https://issuetracker.unity3d.com/issues/inputtestfixture-tests-return-inverted-values-when-pressing-gamepads-left-or-down-joystick-buttons)).
- Fixed setting size of event trace in input debugger always growing back to largest size set before.
- Fixed successive clicks not getting triggered with `TouchSimulation` on when not moving the mouse in-between clicks ([case 1330014](https://issuetracker.unity3d.com/issues/onclick-isnt-triggered-on-the-second-click-when-the-mouse-isnt-moved-and-simulate-touch-input-from-mouse-or-pen-is-enabled)).
- Fixed `InputSystemUIInputModule` stopping to listen for input when swapping `InputActionAsset` instances while input was disabled ([case 1371332](https://issuetracker.unity3d.com/issues/ui-navigation-stops-working-after-adding-two-input-devices-to-a-scene)).
- Fixed `InputSystemUIInputModule` showing incorrect bindings after pressing the 'Fix UI Input Module' button in PlayerInput component([case 1319968](https://issuetracker.unity3d.com/product/unity/issues/guid/1319968/)).
- Fixed an issue where UI button clicks could be ignored by `InputSystemUIInputModule` if modifying on-screen devices from Update() callbacks ([case 1365070](https://issuetracker.unity3d.com/product/unity/issues/guid/1365070)).
- Fixed an issue with `InputSystemUIInputModule` that would cause UI to stop responding during play mode after changing a script file while Recompile and Continue mode is active, or by forcing a script recompile using `RequestScriptCompilation`([case 1324215](https://issuetracker.unity3d.com/product/unity/issues/guid/1324215/)).
- Fixed `InputSystemUIInputModule` inspector showing all action bindings as "None" when assigned a runtime created actions asset ([case 1304943](https://issuetracker.unity3d.com/issues/input-system-ui-input-module-loses-prefab-action-mapping-in-local-co-op)).
- Fixed a problem with UI Toolkit buttons remaining active when multiple fingers are used on a touchscreen, using `InputSystemUIInputModule` with pointerBehavior set to `UIPointerBehavior.SingleUnifiedPointer`. UI Toolkit will now always receive the same pointerId when that option is in use, regardless of the hardware component that produced the pointer event. ([case 1369081](https://issuetracker.unity3d.com/issues/transitions-get-stuck-when-pointer-behavior-is-set-to-single-unified-pointer-and-multiple-touches-are-made)).
- Fixed a problem with `InputUser` where devices would be removed and not added again after layout overrides preventing certain devices, e.g. gamepads to not work correctly when associated with action map bindings tied to `PlayerInput` ([case 1347320](https://issuetracker.unity3d.com/product/unity/issues/guid/1347320)).
- Fixed DualSense on iOS not inheriting from `DualShockGamepad` ([case 1378308](https://issuetracker.unity3d.com/issues/input-dualsense-detection-ios)).
- Fixed a device becoming `.current` (e.g. `Gamepad.current`, etc) when sending a new state event that contains no control changes (case 1377952).
- Fixed calling `IsPressed` on an entire device returning `true` ([case 1374024](https://issuetracker.unity3d.com/issues/inputcontrol-dot-ispressed-always-returns-true-when-using-new-input-system)).
- Fixed HIDs having blackslashes in their vendor or product names leading to binding paths generated by interactive rebinding that failed to resolve to controls and thus lead to no input being received ([case 1335465](https://issuetracker.unity3d.com/product/unity/issues/guid/1335465/)).
- Fixed `InputSystem.RegisterLayoutOverride` resulting in the layout that overrides are being applied to losing the connection to its base layout ([case 1377719](https://fogbugz.unity3d.com/f/cases/1377719/)).
- Fixed `Touch.activeTouches` still registering touches after the app loses focus ([case 1364017](https://issuetracker.unity3d.com/issues/input-system-new-input-system-registering-active-touches-when-app-loses-focus)).
- Fixed `MultiplayerEventSystem` not preventing keyboard and gamepad/joystick navigation from one player's UI moving to another player's UI ([case 1306361](https://issuetracker.unity3d.com/issues/input-system-ui-input-module-lets-the-player-navigate-across-other-canvases)).
  * This fix relies on a `CanvasGroup` being injected into each `playerRoot` and the `interactable` property of the group being toggled back and forth depending on which part of the UI is being updated.
- Fixed `InputTestFixture` incorrectly running input updates out of sync with the player loop ([case 1341740](https://issuetracker.unity3d.com/issues/buttoncontrol-dot-waspressedthisframe-is-false-when-using-inputtestfixture-dot-press)).
  * This had effects such as `InputAction.WasPressedThisFrame()` returning false expectedly.
- Fixed broken code example for state structs in `Devices.md` documentation (fix contributed by [jeffreylanters](https://github.com/jeffreylanters)).
- Fixed `TrackedDeviceRaycaster` not picking closest hit in scene (fix originally contributed by [alexboost222](https://github.com/alexboost222)).

#### Actions

- Fixed opening a new project (or one that needs a full reimport) leading to several exceptions in the console if the most recently opened project was closed with a `.inputactions` editor open ([case 1313185](https://issuetracker.unity3d.com/issues/exceptions-about-previously-open-action-map-being-thrown-when-opening-new-project)).
- Fixed incorrect indentation of input actions in the inspector ([case 1285546](https://issuetracker.unity3d.com/product/unity/issues/guid/1285546/)).
- Fixed an issue where serialized `InputAction` properties would have display name "Input Action" in the Inspector window instead of their given name. ([case 1367240](https://issuetracker.unity3d.com/product/unity/issues/guid/1367240)).
- Fixed an issue where `InputAction.Enable` would not reuse memory allocated prior and thus lead to memory leaks ([case 1367442](https://issuetracker.unity3d.com/issues/input-system-puts-a-lot-of-pressure-on-the-garbage-collector-when-enabling-and-disabling-inputactionmaps)).
- Fixed interactions such as `Press` not getting processed correctly when having multiple of them on different bindings of the same action and receiving simultaneous input on all of them ([case 1364667](https://issuetracker.unity3d.com/issues/new-input-system-stops-working-after-pressing-2-keyboard-buttons-at-the-same-time)).
  * If, for example, you bind the A and S key on the same action, put a `Press` interaction on both, and then press both keys, interactions would get missed or got stuck.
- Fixed `InputAction.IsPressed`/`WasPressed`/`WasReleased` returning incorrect results when binding multiple buttons on the same action and pressing/releasing them simultaneously.
- Improved performance of looking up actions by name.
- Fixed `InputAction.controls` exhibiting bad performance when there were no controls bound to an action ([case 1347829](https://issuetracker.unity3d.com/issues/inputaction-dot-controls-are-accessed-slower-when-the-gamepad-slash-controller-is-not-connected)).
- Fixed interactions involving timeouts (such as `HoldInteraction`) performing erroneous delayed triggers on actions when input is composed of multiple controls ([1251231](https://issuetracker.unity3d.com/issues/input-system-composites-hold-interaction-can-be-performed-when-no-keys-are-hold)).
  * For example, if you bind `Shift+B` using a `OneModifierComposite` and put a `HoldInteraction` on the binding, then depending on the order in which the keys are pressed, you would sometimes see the action spuriously getting triggered when in fact no input was received.
- Fixed control schemes of bindings not getting updates when being pasted from one `.inputactions` asset into another ([case 1276106](https://issuetracker.unity3d.com/issues/input-system-control-schemes-are-not-resolved-when-copying-bindings-between-inputactionassets)).
  * For example, if you copied a binding from an asset that had a "Gamepad" control scheme into an asset that had none, the resulting binding would be unusable.
  * All associations with control schemes that do not exist in the target asset are now removed from bindings upon pasting.
- Fixed `InputActionSetupExtensions.AddCompositeBinding` not setting name of composite.

## [1.2.0] - 2021-10-22

### Changed

- When exceptions occur in user code inside of Input System callbacks, the exception message is now printed __first__ and details about the callback second.
  * Previously a message similar to "Exception ... while executing '...' callbacks" was printed first and then followed by exception log. This was hiding the actual exception and created confusion.

### Fixed

- Fixed a performance issue on entering/exiting playmode where HID device capabilities JSON could be parsed multiple times for a single device([case 1362733](https://issuetracker.unity3d.com/issues/input-package-deserializing-json-multiple-times-when-entering-slash-exiting-playmode)).
- Fixed a problem where explicitly switching to the already active control scheme and device set for PlayerInput would cancel event callbacks for no reason when the control scheme switch would have no practical effect. This fix detects and skips device unpairing and re-pairing if the switch is detected to not be a change to scheme or devices. (case 1342297)
- Any unhandled exception in `InputManager.OnUpdate` failing latter updates with `InvalidOperationException: Already have an event buffer set! Was OnUpdate() called recursively?`. Instead the system will try to handle the exception and recover into a working state.
- Fixed an issue that broke the `VirtualMouseInput` component in the editor ([case 1367553](https://issuetracker.unity3d.com/issues/vitrualmouseinput-stickaction-doesnt-work)).
- Fixed a problem where only using runtimes that are not XR supported causes a compile error. This fix adds back in `ENABLE_VR` checks to prevent this case (case 1368300)
- Fixed input action for Android gamepad's right stick will be correctly invoked when only y axis is changing ([case 1308637](https://issuetracker.unity3d.com/issues/android-input-system-right-analog-stick-tracking-is-erratic-when-using-a-gamepad-connected-to-an-android-device)).
- Generic gamepad short display button names were incorrectly mapped on Switch (`A` instead of `B`, etc).
- Fixed an issue where resetting an action via `InputAction.Reset()` while being in disabled state would prevent the action from being enabled again. ([case 1370732](https://issuetracker.unity3d.com/product/unity/issues/guid/1370732/)).
- Fixed "Default constructor not found for type UnityEngine.InputSystem.iOS.LowLevel.iOSStepCounter" any other potential exceptions due to classes, methods, fields and properties being stripped when managed stripping setting set to medium or high ([case 1368761](https://issuetracker.unity3d.com/issues/ios-new-input-system-iosstepcounter-crash-on-launch-with-managed-stripping)).
- Fixed an issue where `InvalidOperationExceptions` are thrown if an input for an action with multiple interactions is held  while disconnecting the device([case 1354098](https://issuetracker.unity3d.com/issues/input-system-errors-are-thrown-when-disconnecting-controller-while-holding-a-button-with-press-and-release-set-up-separately)).
- Fixed `action.ReadValue` and others returning invalid data when used from `FixedUpdate` or early update when running in play mode in the editor ([case 1368559](https://issuetracker.unity3d.com/issues/enter-key-is-not-registered-when-using-waspressedthisframe-with-input-system-1-dot-1-1) [case 1367556](https://issuetracker.unity3d.com/issues/input-action-readvalue-always-returns-zero-when-called-from-fixedupdate) [case 1372830](https://issuetracker.unity3d.com/issues/querying-inputs-before-preupdate-dot-newinputupdate-returns-invalid-data-when-running-in-play-mode-in-editor)).
- Fixed current being `null` for sensors (`Accelerometer.current`, others) ([case 1371204](https://issuetracker.unity3d.com/issues/accelerometer-not-working-when-using-input-system-1-dot-1-1)).

### Added

- Added support for PS5 DualSense controllers on Mac and Windows.
- Improved the user experience when creating single vs multi-touch touchscreen bindings in the Input Action Asset editor by making both options visible in the input action dropdown menu. Now it's not neccessary to be aware of the touch\*/press path binding syntax ([case 1357664](https://issuetracker.unity3d.com/issues/inputsystem-touchscreens-multi-touch-doesnt-work-when-using-a-custom-inputactionasset)).
- Added support for the Unity Remote app.
  * __NOTE__: This unfortunately requires a change in the Unity native runtime. We are in the process of rolling out the change to Unity versions. A public build that receives the change will automatically enable the functionality in the Input System package.

## [1.1.1] - 2021-09-03

### Fixed

- Fixed `InvalidCastException: Specified cast is not valid.` and `InvalidOperationException: Already have an event buffer set! Was OnUpdate() called recursively?` when upgrading from 1.1.0-pre.5 or earlier. If you experience this issue you can also restart the editor to resolve it.
- Fixed `InputDeviceChange.Destroyed` not being available, now it's correctly marked as obsolete instead.
- Removed documentation around platform user account management of `InputUser` which was ahead of actual backend support for the feature.

## [1.1.0] - 2021-08-27

### Changed

- Modified the fix that landed in `1.1-preview.3` for [any given control being added to an action only once](#same_control_multiple_times_fix).
  * This caused a regression with some setups that, for example, bound the same control multiple times in a composite using processors to alter the value of the control.
  * Internally, a control is now again allowed to feed into the same action through more than one binding.
  * However, externally the control will be mentioned on the action's `InputAction.controls` list only once.
- Adding `InputSystemUIInputModule` from code now installs `DefaultInputActions`. This is equivalent to the default setup when adding the component in the editor ([case 1259306](https://issuetracker.unity3d.com/issues/input-system-ugui-button-does-not-react-when-clicked)).
  ```CSharp
  var go = new GameObject();
  go.AddComponent<EventSystem>();
  var uiModule = go.AddComponent<InputSystemUIInputModule>();
  // uiModule.actionsAsset now has a DefaultInputActions() asset assigned to it and the various
  // action references point to its actions.
  ```
  * `InputSystemUIInputModule.UnassignActions` has been added to remove all actions from the module en bloc.
  ```CSharp
  uiModule.UnassignActions();
  ```

### Fixed

- Fixed an issue where mixing test cases based on `InputTestFixture` (using mocked `InputSystem`) and regular test cases (using real `InputSystem`) would lead to static state leaking between test cases causing random failures and unexpected/undefined behavior ([case 1329015](https://issuetracker.unity3d.com/product/unity/issues/guid/1329015)).
- Fixed `InputSystemUIInputModule.AssignDefaultActions` not assigning `trackedDeviceOrientation` and `trackedDevicePosition`.
- Fixed regression introduced by [previous change](#ui_multiple_scenes_fix) where `InputSystemUIInputModule` would not disable actions correctly.
- Fixed `InputAction.canceled` not getting triggered reliably for `InputActionType.PassThrough` actions when `InputSystem.ResetDevice` was called.
- Fixed device resets (e.g. happening as part of focus changes) leading to only some actions bound to these devices getting cancelled instead of all of them.

## [1.1.0-pre.6] - 2021-08-23

### Fixed

- Fixed pairing devices to existing `InputUser`s potentially corrupting list of paired devices from other `InputUser`s ([case 1327628](https://issuetracker.unity3d.com/issues/input-system-devices-are-reassigned-to-the-wrong-users-after-adding-a-new-device)).
- Fixed duplication of control paths when viewing collections of `InputControl`s in the inspector.
  * Fix contributed by [NibbleByte](https://github.com/NibbleByte) in [1354](https://github.com/Unity-Technologies/InputSystem/pull/1354).
- Fixed `StackOverflowException` caused by calling `InputSystem.Update` from inside an input action callback such as `InputAction.performed` ([case 1316000](https://issuetracker.unity3d.com/issues/crash-when-adding-inputsystem-dot-update-to-inputsystem-command-handler-to-force-processing-an-event-and-sending-input)).
- Fixed `InputTestFixture` leaving all `.current` getters uninitialized after a test run ([case 1329015](https://issuetracker.unity3d.com/issues/inputsystem-mouseeventhandler-breaks-when-running-multiple-playmode-tests)).
- Fixed broken script references in Touch Samples project ([case 1190598](https://issuetracker.unity3d.com/issues/input-system-sample-projects-have-missing-script-references)).
- Fixed `PointerInput` composite in `TouchSamples` project being registered only after scenes already loaded ([case 1215048](https://issuetracker.unity3d.com/issues/mobile-input-system-custom-binding-broken-slash-not-registered-when-using-runtimeinitializeonloadmethod-and-loading-scene-directly)).
- Fixed `InputControlExtensions.EnumerateChangedControls` skipping over `left`, `right`, and `down` controls on PS4 controller's dpad ([case 1315107](https://issuetracker.unity3d.com/issues/input-system-left-right-and-down-directional-pad-buttons-do-not-switch-controls-over-to-controller)).
- Fixed undo not working in `Input System Package` project settings pane ([case 1291709](https://issuetracker.unity3d.com/issues/inputsystem-exception-thrown-continuously-when-undo-operation-is-performed-with-supported-devices-list-in-the-project-settings)).
- Fixed incorrect indexing in `InputUser.OnDeviceChanged` that could result in incorrect pairing of devices or `IndexOutOfRangeException` being thrown when removing, adding or reconfiguring a device. Fix contribution by [Mikael Klages](https://github.com/ITR13) in [#1359](https://github.com/Unity-Technologies/InputSystem/pull/1359).
- Fixed incorrect indexing when sorting magnitude based on score in `InputActionRebindingExtensions.RebindingOperation` which could result in incorrect magnitudes for candidates. Contribution by [Fredrik Ludvigsen](https://github.com/steinbitglis) in [#1348](https://github.com/Unity-Technologies/InputSystem/pull/1348).
- Fixed inconsistent ordering and execution when adding to or removing from the various callbacks in the API (such as `InputSystem.onDeviceChange` but also `InputAction.started` etc.) during the execution of a callback ([case 1322530](https://issuetracker.unity3d.com/issues/inputsystems-events-are-not-called-the-order-they-were-added-when-they-are-modified-in-the-middle-of-the-call-by-other-listener).
- Fixed inconsistent behavior of WebGL gamepad left/right stick. Up/Down controls were reverse of X/Y controls. ([case 1348959](https://fogbugz.unity3d.com/f/cases/1348959))
- Fixed `PlayerInputManager`s join action not triggering when using a referenced `InputAction` ([case 1260625](https://issuetracker.unity3d.com/issues/input-system-player-input-managers-join-action-is-not-triggered-when-using-a-referenced-input-action)).
- Fixed UI issue where pressing the wrong button was possible while quickly moving through a UI because the submit action fired on action press instead of action release ([1333563](https://issuetracker.unity3d.com/issues/input-submit-action-is-called-on-release-rather-than-on-press-when-using-enter-key)).
- Fixed InvalidOperationException when opening a preset created from a .inputactions asset ([case 1199544](https://issuetracker.unity3d.com/issues/input-system-properties-are-not-visible-and-invalidoperationexception-is-thrown-on-selecting-inputactionimporter-preset-asset)).
- Fixed a problem arising when combining InputSystemUIInputModule and PlayInput with SendMessage or BroadcastMessage callback behavior on the same game object or hierarchy which is an ambiguous input setup. This fix eliminates callbacks into InputSystemUIInputModule. Related to ([1343712](https://issuetracker.unity3d.com/issues/input-system-ui-components-lags-when-using-input-system-ui-input-module-together-with-player-input-component)).
- Fixed inconsistent usage of `ENABLE_PROFILER` define together with `Profiler.BeginSample`/`Profiler.EndSample` by removing `ENABLE_PROFILER` macro check because `BeginSample`/`EndSample` are already conditional with `[Conditional("ENABLE_PROFILER")]` ([case 1350139](https://issuetracker.unity3d.com/issues/inconsistent-enable-profiler-scripting-defines-in-inputmanager-dot-cs-when-using-profiler-dot-beginssample-and-profiler-dot-endsample)).
- Remediated majority of performance issues with high frequency mice (>=1kHz poll rates) in release mode by merging consecutive mouse move events together ([case 1281266](https://issuetracker.unity3d.com/issues/many-input-events-when-using-1000hz-mouse)), see the events documentation for more information.
- Fixed `InputEventTrace` replays skipping over empty frames and thus causing playback to happen too fast.
- Fixed `"Pointer should have exited all objects before being removed"` error when changing screen orientation on mobile.
- Controls such as mouse positions are no longer reset when focus is lost.
- Pressing a uGUI `Button` and then alt-tabbing away, letting go of the button, and then going back to the application will no longer trigger a button click.
- Fixed `Input.onUnpairedDeviceActivity` triggering from editor input.
- Fixed 'up' and 'down' controls on `WebGLGamepad` left and right sticks not being clamped correctly.

#### Actions

- Fixed right-clicking in empty action map or action list not popping up context menu ([case 1336426](https://issuetracker.unity3d.com/issues/cant-open-drop-down-menu-when-hovering-over-free-space-in-input-action)).
- Fixed binding paths being misaligned in UI when switching to text mode editing ([case 1200107](https://issuetracker.unity3d.com/issues/input-system-path-input-field-text-is-clipping-under-binding-in-the-properties-section)).
- Fixed `"Exception: Style.Draw may not be called with GUIContent that is null."` error from `PlayerInput` inspector when having an action map with no actions ([case 1317735](https://issuetracker.unity3d.com/issues/multiple-error-messages-are-thrown-when-trying-to-expand-the-event-list-of-an-input-actions-asset-that-has-an-empty-action-map)).
- Fixed calling `GetBindingDisplayString()` on an `InputAction` with a composite binding leading to doubled up output ([case 1321175](https://issuetracker.unity3d.com/issues/macos-input-system-getbindingdisplaystring-returns-empty-strings-for-some-mappings)).
- Fixed `MultiTapInteraction` not respecting `InputSettings.multiTapDelayTime` ([case 1292754](https://issuetracker.unity3d.com/issues/multitapdelaytime-does-not-influence-maxtapspacing-in-input-action-assets)).
- Fixed changing values in `Input System Package` project settings not affecting default values displayed in `.inputactions` editor window ([case 1292754](https://issuetracker.unity3d.com/issues/multitapdelaytime-does-not-influence-maxtapspacing-in-input-action-assets)).
- Fixed rebinding a part of a composite with `RebindingOperation.WithTargetBinding` not also changing the type of control being looked for ([case 1272563](https://issuetracker.unity3d.com/issues/input-system-performinteractiverebinding-method-doesnt-detect-button-input-when-rebinding-part-of-a-2d-vector-composite)).
- <a name="axiscomposite-min-max-value-fix"></a> Fixed `AxisComposite` not respecting `minValue` and `maxValue` properties ([case 1335838](https://issuetracker.unity3d.com/issues/inputsystem-1d-axis-composite-binding-will-return-a-incorrect-value-if-minvalue-and-maxvalue-is-not-1-and-1)).
- Fixed `ArgumentOutOfRangeException` caused by `IsPointerOverGameObject` ([case 1337354](https://issuetracker.unity3d.com/issues/mobile-argumentoutofrangeexception-is-thrown-when-calling-ispointerovergameobject)).
- `PlayerInput` no longer logs an error message when it is set to `Invoke UnityEvents` and can't find  an action in the given `.inputactions` asset ([case 1259577](https://issuetracker.unity3d.com/issues/an-error-is-thrown-when-deleting-an-input-action-and-entering-play-mode)).
- Fixed `HoldInteraction` getting stuck when hold and release happens in same event ([case 1346786](https://issuetracker.unity3d.com/issues/input-system-the-canceled-event-is-not-fired-when-clicking-a-button-for-a-precise-amount-of-time)).
- Fixed adding an action in the `.inputactions` editor automatically duplicating interactions and processors from the first action in the map.
- Fixed `InputActionSetupExtensions.ChangeBinding` when modifying binding from a different action than specified. Contribution by [Fredrik Ludvigsen](https://github.com/steinbitglis) in [#1348](https://github.com/Unity-Technologies/InputSystem/pull/1352).

### Added

- Added `InputSystem.runUpdatesInEditMode` to enable processing of non-editor updates without entering playmode (only available for XR).
- Added a new "UI vs Game Input" sample to the package. The sample can be installed from the Unity Package Manager UI in the editor.
  * The sample demonstrates how to deal with inputs that may both lead to UI actions as well as in-game actions.
- Added method `SetMotorSpeedsAndLightBarColor` as a workaround for setting both the light bar and motor speeds simultaneously on a DualShock 4 controller ([case 1271119](https://issuetracker.unity3d.com/issues/dualshock4-setlightbarcolor-and-setmotorspeeds-cannot-be-called-on-the-same-frame-using-input-system)).
- Added the concept of "soft" and "hard" device resets.
  * In general, resetting a device will reset its state to default values.
  * Individual controls can be marked as `dontReset` to exclude them from resets. This makes the reset "soft" (default).
    ```CSharp
    //  Perform a "soft" reset of the mouse. The mouse position will not be affected
    // but controls such as buttons will be reset.
    InputSystem.ResetDevice(Mouse.current);
    ```
  * A "hard" reset can be forced through the API. This also resets `dontReset` controls.
    ```CSharp
    // Perform a "hard" reset of the mouse. The mouse position will also be reset to (0,0).
    InputSystem.ResetDevice(Mouse.current, alsoResetDontResetControls: true);
    ```
  * Resets will lead to `InputAction`s that are enabled and in-progress from controls that being reset, to be canceled. This will not perform actions even if they trigger on, for example, button release.
- `InputDevice.canRunInBackground` can now be force-set through layouts.
   ```CSharp
   // Force XInputWindows gamepads to not run in the background.
   InputSystem.RegisterLayoutOverride(@"
       {
           ""name"": ""XInputWindowsNoCanRunInBackground"",
           ""extend"": ""XInputWindows"",
           ""runInBackground"": ""off""
       }
   ");
   ```
- Improved performance of `Touchscreen` by merging consecutive touch move events together. See the events documentation for more information.

#### Actions

- Added a new `InputAction.wantsInitialStateCheck` property that allows toggling on initial state checks for `Button` and `Pass-Through` actions (implicitly enabled for `Value` actions).
  * This allows responding immediately to controls that are already actuated when the action is enabled.
- Added new API for more easily listening for event changes.
  ```CSharp
  InputSystem.onEvent
    .ForDevice<Gamepad>()
    .Where(e => e.HasButtonPress())
    .CallOnce(e => Debug.Log("Button pressed!));
  ```
- Added new API to easily listen for button presses on any device.
  ```CSharp
  InputSystem.onAnyButtonPress
    .CallOnce(ctrl => Debug.Log($"Button '{ctrl}' pressed"));
  ```
  * This is a simple wrapper around the new API mentioned above.

### Changed

- Application focus handling behavior has been reworked.
  * When `runInBackground` is off, no action will be taken on focus loss. When focus comes back, all devices will receive a sync request. Those that don't support it will see a "soft" reset.
  * When `runInBackground` is on (which, when running in the editor, is considered to always be the case), a new setting `InputSettings.backgroundBehavior` dictates how input is to be handled while the application does not have focus. The default setting of `ResetAndDisableNonBackgroundDevices` will soft-reset and disable all devices for which `InputDevice.canRunInBackground` is false. While in the background, devices that are flagged as `canRunInBackground` will keep running as in the foreground.
  * In the editor, devices other than `Pointer` and `Keyboard` devices (i.e. anything not used to operate the editor UI) are now by default routing their input to the Game View regardless of focus. This also fixes the problem of gamepad sticks resetting to `(0,0)` on focus loss ([case 1222305](https://issuetracker.unity3d.com/issues/input-system-gamepad-stick-values-are-cached-when-changing-editor-window-focus)).
  * A new setting `InputSettings.gameViewFocus` has been introduced to determine how Game View focused is handled in the editor with respect to input.
- Editor: Removed 'Lock Input to Game View' setting in the Input Debugger.
  * The setting has been replaced by the new 'Game View Focus' project setting.
- `InputSystem.defaultButtonPressPoint` is now clamped to a minimum value of `0.0001` ([case 1349002](https://issuetracker.unity3d.com/issues/onclick-not-working-when-in-player)).
- `InputDevice.OnConfigurationChanged` can now be overridden in derived classes.
- `InputSystemUIInputModule` now defers removing pointers for touches by one frame.
  * This is to ensure that `IsPointerOverGameObject` can meaningfully be queried for touches that have happened within the frame &ndash; even if by the time the method is called, a touch has technically already ended ([case 1347048](https://issuetracker.unity3d.com/issues/input-system-ispointerovergameobject-returns-false-when-used-with-a-tap-interaction)).
  * More precisely, this means that whereas before a `PointerExit` and `PointerUp` was received in the same frame, a touch will now see a `PointerUp` in the frame of release but only see a `PointerExit` in the subsequent frame.
- Calling `EventSystem.IsPointerOverGameObject()` from within `InputAction` callbacks (such as `InputAction.performed`) will now result in a warning.
  * UI updates *after* input and consumes input through `InputAction`s as they are processed. Thus, querying UI state from within `InputAction` callbacks will query outdated UI state.
- Changed `TrackedPoseDriver` to use properties of type `InputActionProperty` rather than `InputAction` to allow more flexibility.
- Changed quickstart documentation sample to use the Update method instead of FixedUpdate to show a more correct usage of the `wasPressedThisFrame` API.

## [1.1.0-pre.5] - 2021-05-11

- Fixes a problem with the package's manifest missing a dependency on the UI Elements module.

## [1.1.0-pre.4] - 2021-05-04

### Changed

- The `VirtualMouseInput` component is now part of the Input System assembly. It was previously packaged with the `Gamepad Mouse Cursor` sample.
  * The component has a different GUID from before, so existing setups that use the component from the sample are not broken. To use the built-in component you must explicitly switch over.
- `InputTestFixture` no longer deletes the `GameObject`s in the current scene in its `TearDown` ([case 1286987](https://issuetracker.unity3d.com/issues/input-system-inputtestfixture-destroys-test-scene)).
  * This was added for the sake of the Input System's own tests but should not have been in the public fixture.
- Generic `Gamepad` now has platform independent long button names. Previously it used different names if editor targeted PS4/Switch consoles (case 1321676).
- When creating a new control scheme with a name `All Control Schemes`, `All Control Schemes1` will be created to avoid confusion with implicit `All Control Schemes` scheme ([case 1217379](https://issuetracker.unity3d.com/issues/control-scheme-cannot-be-selected-when-it-is-named-all-control-schemes)).
- Display names of keyboard buttons are now passed through `ToLower` and `ToTitleCase` to enforce consistent casing between different platforms and keyboard layouts ([case 1254705](https://issuetracker.unity3d.com/issues/the-display-names-for-keyboard-keys-in-the-input-debugger-do-not-match-those-defined-in-input-system-package)).
- Editor: All remaining `InputUser` instances are now removed automatically when exiting play mode. This means that all devices are automatically unpaired.
  * In essence, like `InputAction`, `InputUser` is now considered a player-only feature.
- Events queued __during__ event processing (i.e. `InputSystem.Update()`) are now processed in the same frame. This eliminates the 1-frame lag previously incurred by simulated input.
  * Note that this does not extend to input queued __outside__ of event processing but in the same frame. For example, input queued by the UI (such as by `OnScreenButton` and `OnScreenStick`) will still see a 1-frame lag as UI event processing happens later in the frame and outside of input event processing.

#### Actions

- When removing/unplugging a device, it will now also be removed from the device list of `InputActionMap.devices` and `InputActionAsset.devices`.
  ```CSharp
  var gamepad = InputSystem.AddDevice<Gamepad>();
  var actions = new MyGeneratedActions();
  actions.devices = new[] { gamepad };
  InputSystem.RemoveDevice(gamepad);
  // `actions.devices` is now an empty array.
  ```
- Adding an action to a `InputActionMap` that is part of an `InputActionAsset` now requires all actions in the asset to be disabled ([case 1288335](https://issuetracker.unity3d.com/issues/adding-actions-at-runtime-to-existing-map-from-asset-triggers-assertion-error)).
  * This used to trigger an `Assert` at runtime but now properly throws an `InvalidOperationException`.

### Fixed

- Fixed inputs in game view sometimes not working when running in the editor, as initial focus state could end up being incorrect.
- Fixed bad performance in Input Debugger with high-frequency devices (e.g. 1+ KHz gaming mice). Before, high event volumes led to excessive refreshes of debugger data.
- Fixed compile error on tvOS due to step counter support for iOS added in `1.1.0-preview.3`.
- Fixed PS4- and PS3-specific `rightTriggerButton` and `leftTriggerButton` controls not being marked as synthetic and thus conflicting with `rightTrigger` and `leftTrigger` input ([case 1293734](https://issuetracker.unity3d.com/issues/input-system-when-binding-gamepad-controls-triggerbutton-gets-bound-instead-of-triggeraxis)).
  * This manifested itself, for example, when using interactive rebinding and seeing `rightTriggerButton` getting picked instead of the expected `rightTrigger` control.
- Fixed changes to usages of devices in remote player not being reflected in Input Debugger.
- Fixed exceptions and incorrect values with HIDs using 32-bit fields ([case 1189859](https://issuetracker.unity3d.com/issues/inputsystem-error-when-vjoy-is-installed)).
  * This happened, for example, with vJoy installed.
- Fixed `InputUser` no longer sending `InputUserChange.ControlsChanged` when adding a new user after previously, all users were removed.
  * Fix contributed by [Sven Herrmann](https://github.com/SvenRH) in [1292](https://github.com/Unity-Technologies/InputSystem/pull/1292).
- Fixed `AxisDeadzoneProcessor` min/max values not being settable to 0 in editor UI ([case 1293744](https://issuetracker.unity3d.com/issues/input-system-input-system-axis-deadzone-minimum-value-fallsback-to-default-value-if-its-set-to-0)).
- Fixed blurry icons in input debugger, asset editor, input settings ([case 1299595](https://issuetracker.unity3d.com/issues/inputsystem-supported-device-list-dropdown-icons-present-under-project-settings-are-not-user-friendly)).
- Fixed `clickCount` not being incremented correctly by `InputSystemUIInputModule` for successive mouse clicks ([case 1317239](https://issuetracker.unity3d.com/issues/eventdata-dot-clickcount-doesnt-increase-when-clicking-repeatedly-in-the-new-input-system)).
- <a name="ui_multiple_scenes_fix"></a>Fixed UI not working after additively loading scenes with additional InputSystemUIInputModule modules ([case 1251720](https://issuetracker.unity3d.com/issues/input-system-buttons-cannot-be-pressed-after-additively-loading-scenes-with-additional-event-systems)).
- Fixed no `OnPointerExit` received when changing UI state without moving pointer ([case 1232705](https://issuetracker.unity3d.com/issues/input-system-onpointerexit-is-not-triggered-when-a-ui-element-interrupts-a-mouse-hover)).
- Fixed reference to `.inputactions` of `Player Prefab` referenced by `PlayerInputManager` being destroyed on going into play mode, if the player prefab was a nested prefab ([case 1319756](https://issuetracker.unity3d.com/issues/playerinput-component-loses-its-reference-to-an-inputactionasset)).
- Fixed "Scheme Name" label clipped in "Add Control Schema" popup window ([case 1199560]https://issuetracker.unity3d.com/issues/themes-input-system-scheme-name-is-clipped-in-add-control-schema-window-with-inter-default-font)).
- Fixed `InputSystem.QueueEvent` calls from within `InputAction` callbacks getting dropped entirely ([case 1297339](https://issuetracker.unity3d.com/issues/input-system-ui-button-wont-click-when-simulating-a-mouse-click-with-inputsystem-dot-queueevent)).
- Fixed `InputSystemUIInputModule` being in invalid state when added from `Awake` to a game object when entering playmode ([case 1323566](https://issuetracker.unity3d.com/issues/input-system-default-ui-actions-do-not-register-when-adding-inputsystemuiinputmodule-at-runtime-to-an-active-game-object)).
- Fixed `Keyboard.current` becoming `null` after `OnScreenButton` is disabled or destroyed ([case 1305016](https://issuetracker.unity3d.com/issues/inputsystem-keyboard-dot-current-becomes-null-after-onscreenbutton-is-destroyed)).

#### Actions

- Fixed rebinding not working for any discrete control that was held when the rebinding operation started ([case 1317225](https://issuetracker.unity3d.com/issues/inputsystem-a-key-will-not-be-registered-after-rebinding-if-it-was-pressed-when-the-rebinding-operation-started)).
- Fixed bindings being added to every InputAction in a collection when editing a collection of InputActions in the inspector. ([case 1258578](https://issuetracker.unity3d.com/issues/adding-a-binding-to-one-inputaction-element-in-a-list-adds-the-same-binding-to-all-the-other-elements-in-the-list))
- Fixed `Retrieving array element that was out of bounds` and `SerializedProperty ... has disappeared!` errors when deleting multiple action bindings in the input asset editor ([case 1300506](https://issuetracker.unity3d.com/issues/errors-are-thrown-in-the-console-when-deleting-multiple-bindings)).
- Fixed delete key not working in the input actions editor ([case 1282090](https://issuetracker.unity3d.com/issues/input-system-delete-key-doesnt-work-in-the-input-actions-window)).
- Fixed actions embedded into `MonoBehaviours` not showing bindings added directly from within constructors ([case 1291334](https://issuetracker.unity3d.com/issues/input-action-binding-doesnt-show-up-in-the-inspector-when-set-using-a-script)).
  ```CSharp
  public class MyMB : MonoBehaviour {
    // This would end up not showing the binding in the inspector.
    public InputAction action = new InputAction(binding: "<Gamepad>/leftStick");
  ```
- Fixed tooltips not appearing for elements of the Input Actions editor window ([case 1311595](https://issuetracker.unity3d.com/issues/no-tooltips-appear-when-hovering-over-parts-of-input-action-editor-window)).
- Fixed `NullReferenceException` when reading values through `InputAction.CallbackContext` on a `OneModifierComposite` or `TwoModifierComposite` binding.
- Fixed multi-taps not working when multiple controls were bound to an action ([case 1267805](https://issuetracker.unity3d.com/issues/input-system-multi-tap-interaction-doesnt-get-triggered-when-there-are-2-or-more-bindings-in-the-active-control-scheme)).
  * When there were multiple controls bound to an action, this bug would get triggered by any interaction that did not result in a phase change on the action.
- Fixed runtime rebinds added as new bindings from leaking into .inputactions assets when exiting play mode ([case 1190502](https://issuetracker.unity3d.com/issues/inputsystem-runtime-rebinds-are-leaking-into-inputactions-asset))
- Fixed `IndexOutOfRangeException` and `null` elements in `InputUser.lostDevices` when an `InputUser` loses a devices from a control scheme with only optional devices ([case 1275148](https://issuetracker.unity3d.com/issues/disconnecting-and-reconnecting-input-device-causes-exception-in-inputuser)).
- Fixed binding path selection windows not remembering navigation state when going up through hierarchy ([case 1254981](https://issuetracker.unity3d.com/issues/action-binding-path-selection-windows-doesnt-remember-navigation-state)).

### Added

- Support for Device Simulator touchscreen input.
- Enabled XR device support on Magic Leap (Lumin).
- Added ability to force XR Support in a project by defining `UNITY_INPUT_FORCE_XR_PLUGIN`.
- Added a warning message to PlayerInputManager editor when the attached input action asset won't work with Join Players When Button Is Pressed behaviour due to missing control scheme device requirements ([case 1265853](https://issuetracker.unity3d.com/issues/input-system-player-prefabs-are-not-instantiated-on-join-action-when-they-have-inputactionasset-assigned-to-them)).
- Added support for [UI Toolkit](https://docs.unity3d.com/Manual/UIElements.html) with Unity 2021.1+.
  * UITK is now supported as a UI solution in players. Input support for both [Unity UI](https://docs.unity3d.com/Manual/com.unity.ugui.html) and [UI Toolkit](https://docs.unity3d.com/Manual/UIElements.html) is based on the same `InputSystemUIInputModule` code path. More details in the manual.
- `InputSystemUIInputModule` now has an `xrTrackingOrigin` property. When assigned, this will transform all tracked device positions and rotations from it's local space into Unity's world space ([case 1308480](https://issuetracker.unity3d.com/issues/xr-sdk-tracked-device-raycaster-does-not-work-correctly-with-worldspace-canvas-when-xr-camera-is-offset-from-origin)).
- Added `InputSystemUIInputModule.GetLastRaycastResult`. This returns the most recent raycast result and can be used to draw ray visualizations or get information on the most recent UI object hit.
- Added `InputStateBlock` support for `kFormatSBit` when working with floats ([case 1258003](https://issuetracker.unity3d.com/issues/hid-exceptions-are-thrown-when-launching-a-project-while-analog-keyboard-is-connected-to-the-machine)).
- Added an API to parse control paths.
  ```CSharp
  var parsed = InputControlPath.Parse("<XRController>{LeftHand}/trigger").ToArray();

  Debug.Log(parsed.Length); // Prints 2.
  Debug.Log(parsed[0].layout); // Prints "XRController".
  Debug.Log(parsed[0].name); // Prints an empty string.
  Debug.Log(parsed[0].usages.First()); // Prints "LeftHand".
  Debug.Log(parsed[1].layout); // Prints null.
  Debug.Log(parsed[1].name); // Prints "trigger".
  ```
  * Can, for example, be used with `InputBinding.path`.
- Added a new API-only setting in the form of `InputSystem.settings.maxEventBytesPerUpdate`.
  * Puts an upper limit on the number of event bytes processed in a single update.
  * If exceeded, any additional event data will get thrown away and an error will be issued.
  * Set to 5MB by default.
- Added a new API-only setting called `InputSystem.settings.maxQueuedEventsPerUpdate`.
  * This limits the number of events that can be queued during event processing using the `InputSystem.QueueEvent` method. This guards against infinite loops in the case where an action callback queues an event that causes the same action callback to be called again.
- Added `InputSystemUIInputModule.AssignDefaultActions` to assign default actions when creating ui module in runtime.
- Added `UNITY_INCLUDE_TESTS` define constraints to our test assemblies, which is 2019.2+ equivalent to `"optionalUnityReferences": ["TestAssemblies"]`.

## [1.1.0-preview.3] - 2021-02-04

### Changed

- An upper limit of 1024 controls per device and 1kb of memory state per device has been introduced.
  * This allows for certain optimizations.
  * Should the limits prove too tight, they can be raised in the future.
  * The most complex device we have at the moment (`Touchscreen`) has 242 controls and 616 bytes of state.
- `TouchSimulation` now __disables__ the `Pointer` devices it reads input from.
  * This is to address the problem of mouse input leading to __both__ mouse and touch input happening concurrently. Instead, enabling touch simulation will now effectively __replace__ mouse and pen input with touch input.
  * Devices such `Mouse` and `Pen` will remain in place but will not get updated. Events received for them will be consumed by `TouchSimulation`.
- Enabled XR device support on Switch.

### Fixed

- Fixed Right stick to use AXIS.Z and AXIS.RZ for Android gamepads.
- Fixed triggers to always use Axis.Gas and Axis.Brake for Android gamepads.
- Fixed precompiled layouts such as `FastKeyboard` leading to build time regressions with il2cpp (case 1283676).
- Fixed `InputDevice.canRunInBackground` not being correctly set for VR devices (thus not allowing them to receive input while the application is not focused).
- Fixed `InputUser.OnEvent` and `RebindingOperation.OnEvent` exhibiting bad performance profiles and leading to multi-millisecond input update times (case 1253371).
  * In our own measurements, `InputUser.OnEvent` is >9 times faster than before and `RebindingOperation.OnEvent` is ~2.5 times faster.
- Fixed PS4 controller not recognized on Mac when connected over Bluetooth ([case 1286449](https://issuetracker.unity3d.com/issues/input-system-dualshock-4-zct1e-dualshock-2-v1-devices-are-not-fully-recognised-over-bluetooth)).
- Fixed `EnhancedTouch` leaking `NativeArray` memory on domain reloads ([case 1190150](https://issuetracker.unity3d.com/issues/new-input-system-simulated-touch-in-editor-doesnt-work)).
- Fixed `TouchSimulation` leading to `"Pointer should have exited all objects before being removed"` errors ([case 1190150](https://issuetracker.unity3d.com/issues/new-input-system-simulated-touch-in-editor-doesnt-work)).
- Fixed multi-touch not working with `InputSystemUIInputModule` ([case 1271942](https://issuetracker.unity3d.com/issues/android-onenddrag-not-being-called-when-there-are-at-least-2-touches-on-the-screen)).
  * This also manifested itself when using On-Screen Controls and not being able to use multiple controls at the same time (for example, in the [Warriors demo](https://github.com/UnityTechnologies/InputSystem_Warriors)).
- Fixed restart prompt after package installation not appearing on Unity 2020.2+ ([case 1292513](https://issuetracker.unity3d.com/issues/input-system-after-package-install-the-update-slash-switch-and-restart-prompt-does-not-appear)).
- Fixed action with multiple bindings getting stuck in `Performed` state when two or more controls are pressed at the same time ([case 1295535](https://issuetracker.unity3d.com/issues/input-system-not-registering-multiple-inputs)).
  * Regression introduced in 1.1-preview.2.
- Fixed `Touch.activeTouches` having incorrect touch phases after calling `EnhancedTouch.Disable()` and then `EnhancedTouch.Enable()` ([case 1286865](https://issuetracker.unity3d.com/issues/new-input-system-began-moved-and-ended-touch-phases-are-not-reported-when-a-second-scene-is-loaded)).
- Fixed compile errors related to XR/AR on console platforms.

#### Actions

- <a name="same_control_multiple_times_fix"></a>Fixed actions not triggering correctly when multiple bindings on the same action were referencing the same control ([case 1293808](https://issuetracker.unity3d.com/product/unity/issues/guid/1293808/)).
  * Bindings will now "claim" controls during resolution. If several bindings __on the same action__ resolve to the same control, only the first such binding will successfully resolve to the control. Subsequent bindings will only resolve to controls not already referenced by other bindings on the action.
  ```CSharp
  var action = new InputAction();
  action.AddBinding("<Gamepad>/buttonSouth");
  action.AddBinding("<Gamepad>/buttonSouth"); // Will be ignored.
  action.AddBinding("<Gamepad>/button*"); // Will only receive buttonWest, buttonEast, and buttonNorth.
  ```
  * This also means that `InputAction.controls` will now only contain any control at most once.
- Fixed JSON serialization of action maps not preserving empty binding paths ([case 1231968](https://issuetracker.unity3d.com/issues/cloning-actionmap-through-json-converts-empty-paths-to-null-which-is-not-allowed)).

### Added

- Added DualShock4GamepadAndroid and XboxOneGamepadAndroid layout for Android
- Added a new high-performance way to iterate over changed controls in an event.
  ```CSharp
  // Can optionally specify a magnitude threshold that controls must cross.
  // NOTE: This will note allocate GC memory.
  foreach (var control in eventPtr.EnumerateChangedControls(magnitudeThreshold: 0.1f))
      Debug.Log($"Control {control} changed state");
  ```
  * This can be used, for example, to implement much more performant "any button pressed?" queries.
  ```CSharp
  InputSystem.onEvent +=
      (eventPtr, device) =>
      {
          // Ignore anything that is not a state event.
          var eventType = eventPtr.type;
          if (eventType != StateEvent.Type && eventType != DeltaStateEvent.Type)
              return;

          // Find all changed controls actuated above the button press threshold.
          foreach (var control in eventPtr.EnumerateChangedControls
              (device: device, magnitudeThreshold: InputSystem.settings.defaultButtonPressThreshold))
              // Check if it's a button.
              if (control is ButtonControl button)
                  Debug.Log($"Button {button} was pressed");
      }
  ```
- Added support for Step Counter sensors for iOS.
  * You need to enable **Motion Usage** under Input System settings before using the sensor. You can also manually add **Privacy - Motion Usage Description** to your application's Info.plist file.

## [1.1.0-preview.2] - 2020-10-23

### Changed

- The `submit` and the `cancel` actions of the UI input module now trigger on __release__ instead of press. This makes the behavior consistent with clicks triggering UI response on release rather than press.
- Removed the old "Tanks" demo (previously available from the samples shipped with the package).
  * Added a new and improved demo project, which you can download from the [InputSystem_Warriors](https://github.com/UnityTechnologies/InputSystem_Warriors) GitHub repository.

#### Actions

- Actions of type `InputActionType.Button` now respect button press (and release) points.
  * Previously, button-type actions, when used without explicit "Press" interactions, would perform immediately when a bound control was actuated.
  * Now, a button-type action will behave the same as if a "Press" interaction is applied with "Trigger Behavior" set to "Press Only".
  * This means that a button-type action will now perform (and perform __once__ only) when a control crosses the button press threshold defined in the global settings or, if present, locally on a `ButtonControl`. It will then stay performed and finally cancel only when the control falls back to or below the release threshold.
- `InputAction.ReadValue<T>()` now always returns `default<T>` when the action is canceled.
  * This is to make it consistent with `InputAction.CallbackContext.ReadValue<T>()` which already returned `default<T>` when the action was canceled.
  * In general, all APIs that read values will return default values when an action is in a phase other than `Started` or `Performed`.
- If multiple actions in different action maps but in the same .inputactions asset have the same name, calling `InputActionAsset.FindAction()` with just an action name will now return the first __enabled__ action. If none of the actions are enabled, it will return the first action with a matching name as before ([case 1207550](https://issuetracker.unity3d.com/issues/input-system-action-can-only-be-triggered-by-one-of-the-action-maps-when-action-name-is-identical)).
  ```CSharp
  var map1 = new InputActionMap("map1");
  var map2 = new InputActionMap("map2");
  map1.AddAction("actionWithSameName");
  map2.AddAction("actionWithSameName");
  var asset = ScriptableObject.CreateInstance<InputActionAsset>();
  asset.AddActionMap(map1);
  asset.AddActionMap(map2);

  map2["actionWithSameName"].Enable();

  var action = asset["actionWithSameName"];
  // Before: "map1/actionWithSameName"
  // Now: "map2/actionWithSameName"
  ```

### Fixed

- Fixed player build causing `ProjectSettings.asset` to be checked out in Perforce ([case 1254502](https://issuetracker.unity3d.com/issues/projectsettings-dot-asset-is-checked-out-in-perforce-when-building-a-project-with-the-input-system-package-installed)).
- Fixed player build corrupting preloaded asset list in `PlayerSettings` if it was modified by another build processor.
- Fixed remoting in Input Debugger not working for devices in the player that are created from generated layouts (such as XR devices).
- Fixed potential `NullReferenceException` in `InputActionProperty` when the `InputActionReference` is `null`.
- Fixed "On-Screen Controls" sample still using `StandaloneInputModule` and thus throwing `InvalidOperationException` when used with "Active Input Handling" set to "Input System Package (New)" ([case 1201866](https://issuetracker.unity3d.com/issues/input-system-old-input-module-is-available-in-onscreencontrolssample-sample-scene-from-package)).
- Fixed `OnScreenButton` leaving button controls in pressed state when disabled in-between receiving `OnPointerDown` and `OnPointerUp`. Usually manifested itself by having to click the button twice next time it was enabled.
- Fixed exiting out of play mode in the Unity Editor while a test run is in progress leading to the Input System permanently losing all its state until the editor is restarted ([case 1251724](https://issuetracker.unity3d.com/issues/the-input-system-does-not-get-re-enabled-when-a-playmode-input-test-is-interrupted)).
- Fixed max values for `Axis` and `Double` controls stored as multi-bit fields being off by one ([case 1223436](https://issuetracker.unity3d.com/issues/value-equal-to-1-is-not-returned-by-the-input-system-when-reading-a-multi-bit-control)).
  * Fix contributed by [jamre](https://github.com/jamre) in [962](https://github.com/Unity-Technologies/InputSystem/pull/962). Thank you!
- Fixed debug assert in `InputDeviceTester` sample when simultaneously pressing two buttons on gamepad ([case 1244988](https://issuetracker.unity3d.com/issues/input-system-runtime-errors-when-pressing-more-than-one-button-at-the-same-time)).
- Fixed use of UI `Slider` causing drag thresholds to no longer work ([case 1275834](https://issuetracker.unity3d.com/issues/inputsystem-drag-threshold-value-is-ignored-for-scroll-view-after-interacting-with-a-slider-slash-scroll-bar)).
- Fixed layout lists in Input Debugger not updating when removing layouts.
- Fixed device connects leading to different but similar device being reported as reconnected.

#### Actions

- Fixed Action with multiple bindings becoming unresponsive after a Hold interaction was performed ([case 1239551](https://issuetracker.unity3d.com/issues/input-system-hold-interaction-makes-an-input-action-unresponsive-when-2-or-more-binding-are-attached-to-the-same-input-action)).
- Fixed `NullReferenceException` when `Player Input` component `Create Action` is pressed and saved ([case 1245921](https://issuetracker.unity3d.com/issues/input-system-nullreferenceexception-is-thrown-when-player-input-component-create-action-is-pressed-and-saved)).
- Fixed `InputActionTrace.ActionEventPtr.ReadValueAsObject` leading to `InvalidCastException` when trying to read values that came from composite bindings.
- Fixed not being able to stack a `MultiTap` on top of a `Tap` ([case 1261462](https://issuetracker.unity3d.com/issues/multi-tap-and-tap-interactions-in-the-same-action-doesnt-work-properly)).
- Fixed rebinds triggered by the Enter key causing stuck Enter key states ([case 1271591](https://issuetracker.unity3d.com/issues/input-system-rebind-action-requires-two-inputs-slash-presses-when-using-the-enter-key)).
- Fixed `Map index on trigger` and `IndexOutOfRangeException` errors when using multiple Interactions on the same Action. ([case 1253034](https://issuetracker.unity3d.com/issues/map-index-on-trigger-and-indexoutofrangeexception-errors-when-using-multiple-interactions-on-the-same-action)).
- Fixed context menu in action editor not filtering out composites the same way that the `+` icon menu does. This led to, for example, a "2D Vector" composite being shown as an option for a button type action.
- Fixed initial state checks for composite bindings failing if performed repeatedly. For example, doing a `ReadValue<Vector2>` for a WASD binding would return an incorrect value after disabling the map twice while no input from the keyboard was received ([case 1274977](https://issuetracker.unity3d.com/issues/input-system-cannot-read-vector2-values-after-inputactionset-has-been-disabled-and-enabled-twice)).
- Fixed "Add Interaction" menu in action editor not filtering out interactions with incompatible value types ([case 1272772](https://issuetracker.unity3d.com/issues/new-input-system-action-gets-called-only-once-when-using-mouse-press-interaction)).
- Fixed `PlayerInput` no longer auto-switching control schemes if `neverAutoSwitchControlSchemes` was toggled off and back on after the component was first enabled ([case 1232039](https://issuetracker.unity3d.com/issues/input-system-auto-switch-locks-on-one-device-when-its-disabled-and-re-enabled-via-script)).
- Fixed action map name being the same as .inputactions asset name leading to compile errors when `Generate C# Class` is used; now leads to import error ([case 1212052](https://issuetracker.unity3d.com/issues/input-system-user-can-name-inputaction-asset-and-action-map-the-same-creating-compilation-errors-on-generation)).
- Fixed bindings not getting updated when binding by display name and there is no control with the given display name initially.
  ```
  // If at the time this action is enabled, there's no ä key on the keyboard,
  // this did not update properly later when switched to a layout that does have the key.
  var action = new InputAction(binding: "<Keyboard>/#(ä)");
  ```

### Added

- Added tvOS documentation entries in 'Supported Input Devices' page.

#### Actions

- Added "release thresholds" for buttons.
  * Release points are now separated from press points by a percentage threshold.
  * The threshold is defined by `InputSettings.buttonReleaseThreshold`.
  * Thresholds are defined as percentages of press points. A release is thus defined as a button, after having reached a value of at least `InputSettings.defaultButtonPressPoint` (or whatever local press is used), falling back to a value equal to or less than `InputSettings.buttonReleaseThreshold` percent of the press point.
  * This is intended to solve the problem of buttons flickering around button press points.
  * The default threshold is set at 75%, that is, buttons release at 3/4 of the press point.
- Added new methods to the `InputAction` class:
  * `InputAction.IsPressed()`: Whether a bound control has crossed the press threshold and has not yet fallen back below the release threshold.
  * `InputAction.WasPressedThisFrame()`: Whether a bound control has crossed the press threshold this frame.
  * `InputAction.WasReleasedThisFrame()`: Whether a bound control has fallen back below the release threshold this frame.
  * `InputAction.WasPerformedThisFrame()`: Whether the action was performed at any point during the current frame. Equivalent to `InputAction.triggered`, which will be deprecated in the future.
  * `InputAction.Reset()`: Forcibly reset the action state. Cancels the action, if it is currently in progress.
- Added `InputAction.GetTimeoutCompletionPercentage` to query the amount left to complete a currently ongoing interaction.
  ```CSharp
  // Let's say there's a hold interaction on a "warp" action. The user presses a button bound
  // to the action and then holds it. While the user holds the button, we want to know how much
  // longer the user will have to hold it so that we can display feedback in the UI.
  var holdCompleted = playerInput.actions["warp"].GetTimeoutCompletionPercentage();
  ```
- Added three new binding composite types:
  * `OneModifierComposite`: This is a generalization of `ButtonWithOneModifier` (which is still available but now hidden from the UI) which also represents bindings such as "SHIFT+1" but now can be used to target bindings other than buttons (e.g. "SHIFT+delta").
  * `TwoModifiersComposite`: This is a generalization of `ButtonWithTwoModifiers` (which is still available but now hidden from the UI) which also represents bindings such as "SHIFT+CTRL+1" but now can be used to target bindings other than buttons (e.g. "SHIFT+CTRL+delta").
  * `Vector3Composite`: Works the same way `Vector2Composite` does. Adds a `forward` and `backward` binding in addition to `up`, `down`, `left`, and `right`.

## [1.1.0-preview.1] - 2020-08-20

>__The minimum version requirement for the Input System package has been moved up to 2019.4 LTS.__

### Changed

#### Actions

- Auto-generated C# files now have `<auto-generated>` headers so they get ignored by Rider code analysis.
- Auto-generated C# classes are now `partial` so that they can be manually extended.
- Deleting a composite binding with `action.ChangeBinding(0).Erase()` now also erases all the bindings that are part of the composite.
- Trigger binding resolution from within action callbacks (e.g. `InputAction.performed`) will now defer resolution until after the callback has completed.
  * This fixes crashes such as [case 1242406](https://issuetracker.unity3d.com/issues/mecanim-crash-when-entering-or-exiting-play-mode-destroying-gameobjects) where disabling `PlayerInput` from within an action callback led to an action's state being released while the action was still in a callback.

### Fixed

- Fixed input history on Android mono build by alligning memory of history records
- Fixed no input being processed when running a `[UnityTest]` over several frames. Before, this required calling `InputSystem.Update` manually.
- Fixed clicking on help page button in Unity inspector for Input System components not going to relevant manual pages.
- Fixed a bug that prevented DualShock controllers from working on tvOS. (case 1221223).
- `GravitySensor`, `LinearAccelerationSensor`, and `AttitudeSensor` not being initialized on iOS ([case 1251382](https://issuetracker.unity3d.com/product/unity/issues/guid/1251382/)).
- Fixed compilation issues with XR and VR references when building to platforms that do not have complete XR and VR implementations.
- Fixed possible `NullReferenceException`s on ARMs with controls that receive automatic memory offsets.
- Fixed `TouchControl.tapCount` resetting to 0 when "Script Debugging" is enabled (case 1194636).
- Fixed `Touch.activeTouches` not having a `TouchPhase.Began` entry for touches that moved in the same frame that they began in ([case 1230656](https://issuetracker.unity3d.com/issues/input-system-mobile-enhancedtouch-screen-taps-start-with-moved-or-stationary-phase-instead-of-began)).
- Fixed sequential taps causing touches to get stuck in `Touch.activeTouches`.
- Improved performance of `Touch.activeTouches` (most notably, a lot of time was spent in endlessly repetitive safety checks).
- Fixed `EnhancedTouch` APIs not indicating that they need to be enabled with `EnhancedTouchSupport.Enable()`.
  - The APIs now throw `InvalidOperationException` when used without being enabled.
- Fixed memory corruption in `InputEventTrace.AllocateEvent` ([case 1262496](https://issuetracker.unity3d.com/issues/input-system-crash-with-various-stack-traces-when-using-inputactiontrace-dot-subscribetoall))
  * Manifested itself, for example, as crashes when using `InputActionTrace.SubscribeToAll`.
- AxisControls and Vector2Controls' X and Y subcontrols on XR devices now have a minimum range of -1 and a maximum range of 1. This means they can now properly respond to modifiers and interactions in the binding system.

#### Actions

- Fixed drag&drop reordering actions while having one control scheme selected causing bindings from other control schemes to be lost ([case 122800](https://issuetracker.unity3d.com/issues/input-system-bindings-get-cleared-for-other-control-scheme-actions-when-reordering-an-action-in-a-specific-control-scheme)).
- Fixed stack overflow in `PlayerInput.SwitchCurrentActionMap` when called from action callback ([case 1232893](https://issuetracker.unity3d.com/issues/inputsystem-switchcurrentactionmap-causes-a-stackoverflow-when-called-by-each-pahse-of-an-action)).
- Fixed control picker ending up empty when listing devices in "Supported Devices" ([case 1254150](https://issuetracker.unity3d.com/product/unity/issues/guid/1254150/)).

### Added

- Device layouts can now be "precompiled" for speed. `Keyboard`, `Mouse`, and `Touchscreen` are now included as precompiled layouts greatly reducing instantiation time and GC heap cost for these devices. For `Touchscreen`, this results in a >20x speed-up for `InputSystem.AddDevice<Touchscreen>()`.
- Added Pose Control layout. The Pose Control is used on XR Devices and wraps tracking state, position, rotation, and velocity information.

#### Actions

- Can now save binding overrides as JSON strings and restore them from such using the newly added `SaveBindingOverridesAsJson` and `LoadBindingOverridesFromJson` extension methods.
  ```CSharp
  void SaveUserRebinds(PlayerInput player)
  {
      var rebinds = player.actions.SaveBindingOverridesAsJson();
      PlayerPrefs.SetString("rebinds", rebinds);
  }

  void LoadUserRebinds(PlayerInput player)
  {
      var rebinds = PlayerPrefs.GetString("rebinds");
      player.actions.LoadBindingOverridesFromJson(rebinds);
  }
  ```

## [1.0.0] - 2020-04-23

### Fixed

- Fixed compilation issues in `TrackedDeviceRaycaster` when disabling built-in XR module.

## [1.0.0-preview.7] - 2020-04-17

### Fixed

- `VirtualMouseInput` not moving the software cursor when set to `HardwareCursorIsAvailable` but not having a hardware cursor ()
- Can now override built-in Android gamepad layouts. Previously, the input system would always choose its default defaults even after registering more specific layouts using `InputSystem.RegisterLayout`.
- `InputControlPath.TryGetControlLayout` no longer throws `NotImplementedException` for `<Mouse>/scroll/x` and similar paths where the layout is modifying a control it inherited from its base layout ([thread](https://forum.unity.com/threads/notimplementedexception-when-using-inputcontrolpath-trygetcontrollayout-on-mouse-controls.847129/)).
- Fixed compilation errors when disabling built-in VR and XR modules. ([case 1214248](https://issuetracker.unity3d.com/issues/enable-input-system-symbol-is-not-being-updated-when-the-input-system-is-changed-in-player-settings/)).
- Fixed compilation errors when disabling built-in Physics and Physics2D modules. ([case 1191392](https://issuetracker.unity3d.com/issues/inputsystem-trackeddeviceraycaster-has-hard-references-on-both-physics-and-physics2d)).
- No longer throws `NotImplementedException` when matching against a field of `InputDeviceDescription.capabilities` when the value of the field used scientific notation.
- No longer incorrectly matches fields of `InputDeviceDescription.capabilities` by prefix only (i.e. previously it would find the field "foo" when actually looking for "foobar").
- Input device debugger window slowing editor to a crawl when opened on PS4 DualShock controller.
- `InputUser.UnpairDevices()` corrupting user device list.

#### Actions

- Controls are now re-resolved after adding or removing bindings from actions ([case 1218544](https://issuetracker.unity3d.com/issues/input-system-package-does-not-re-resolve-bindings-when-adding-a-new-binding-to-a-map-that-has-already-generated-its-state)).
- Can now have spaces and special characters in action names when using `PlayerInput` with the `SendMessages` or `BroadcastMessages` behavior. Previously, an incorrect method name was generated (fix contributed by [BHSPitMonkey](https://github.com/BHSPitMonkey) in [#1022](https://github.com/Unity-Technologies/InputSystem/pull/1022); [case 1214519](https://issuetracker.unity3d.com/issues/player-input-send-messages-wont-trigger-when-input-action-name-contains-spaces)).
- Adding a new action now sets `expectedControlType` to `Button` as expected ([case 1221015](https://issuetracker.unity3d.com/issues/input-system-default-value-of-expectedcontroltype-is-not-being-set-when-creating-a-new-action)).
- Player joins with `PlayerInputManager` from button presses no longer fail if there are multiple devices of the same type present and the join was not on the first gamepad ([case 226920](https://fogbugz.unity3d.com/f/cases/1226920/)).
- `PlayerInputEditor` no longer leads to the player's `InputActionAsset` mistakenly getting replaced with a clone when the inspector is open on a `PlayerInput` component ([case 1228636](https://issuetracker.unity3d.com/issues/action-map-gets-lost-on-play-when-prefab-is-highlighted-in-inspector)).
- The control picker in the .inputactions editor will no longer incorrectly filter out layouts such as `Xbox One Gamepad (on XB1)` when using them in control schemes. Also, it will no longer filter out controls from base layouts (such as `Gamepad`) ([case 1219415](https://issuetracker.unity3d.com/issues/impossible-to-choose-gamepad-as-binding-path-when-control-scheme-is-set-as-xboxone-scheme)).
- `RebindOperation`s will no longer pick controls right away that are already actuated above the magnitude threshold when the operation starts. Instead, these controls will have to change their actuation from their initial level such that they cross the magnitude threshold configured in the operation ([case 1215784](https://issuetracker.unity3d.com/issues/unnecessary-slash-unwanted-binding-candidates-are-found-when-detecting-and-changing-an-input-value-of-an-input-device)).
- Newly added actions and action maps are now scrolled to when there are more items than fit into view. Previously newly added item was appended but outside of the visible area.
- Actions and bindings in the `.inputactions` editor are no longer force-expanded on every domain reload and whenever a new action or binding is added.
- The importer for `.inputactions` assets will now check out from version control the generated .cs file when overwriting it &ndash; which only happens if the contents differ ([case 1222972](https://issuetracker.unity3d.com/issues/inputsystem-editor-generated-c-number-file-is-not-checked-out-when-overwriting)).
- The editor for `.inputactions` assets will now check out from version control the asset before saving it.
- Drag-reordering action maps no longer throws "Should have drop target" asserts in the console (case [1229146](https://issuetracker.unity3d.com/issues/inputsystem-reordering-of-actionmaps-in-input-action-window-fails-and-throws-should-have-drop-target-error)).
- Drag-reordering actions no longer changes action IDs of some of the existing actions ([case 1231233](https://issuetracker.unity3d.com/issues/input-systems-action-ids-dont-stick-with-action-names-when-input-actions-are-reorganized)).
- References to `InputActionReference` objects created by the importer for `.inputactions` files are no longer broken when the action referenced by the object is renamed ([case 1229145](https://issuetracker.unity3d.com/issues/inputsystem-inputactionreference-loses-guid-when-its-action-is-moved-or-renamed-in-the-inputaction-asset)).
  * __NOTE: This fix does not apply to existing `InputActionReference` instances.__ The problem was inherent in the internal file IDs generated for actions &ndash; which were affected by action and map names. Thus, changing the name of an action or map would change the resulting file ID of the `InputActionReference`.<br>However, changing file IDs will break any existing reference to the object. Thus we had to preserve the existing `InputActionReference` objects under their original file ID. We hide them in the Project Browser, however. The ones that are visible now have the new, fixed file IDs.<br>To switch existing `InputActionReference` properties to the new file IDs, simply replace them with the newly created `InputActionReference`.

### Changed

- `InputDevice.all` has been deprecated due to the confusion it creates with other getters like `Gamepad.all`. Use `InputSystem.devices` instead ([case 1231216](https://issuetracker.unity3d.com/issues/joystick-dot-all-lists-more-than-just-joysticks)).
  * In the same vein, we added a new `Joystick.all` getter that works the same as `Gamepad.all`.
- Changed UI Package to be optional dependency. Removing the package will now disable all UI relevant Input code.

## [1.0.0-preview.6] - 2020-03-06

### Changed

* `InputSystemUIInputModule.trackedDeviceSelect` has been removed. Use `InputSystemUIInputModule.leftClick` instead.
* `InputSystemUIInputModule.repeatDelay` has been renamed to `moveRepeatDelay` and `repeatRate` has been renamed to `moveRepeatRate`.

### Fixed

- Fixed CS0109 warning being generated during player build due to use of `new` with the `PlayerInput.camera property` (case 1174688).
- Fixed a number of issues in `InputSystemUIInputModule`.
  * Fixed GC heap garbage when click-dragging.
  * Fixed number of pointer states growing indefinitely if OS did not reuse touch IDs.
  * Fixed `lastPress` on `PointerEventData` getting lost.
  * Fixed button press-and-release happening in same frame resulting in no UI input.
  * Fixed clicks initiated from non-pointer devices resulting in pointer inputs with `(0,0)` positions.
  * Fixed huge screen deltas on pointer events from tracked devices.
  * Fixed touch input not sending pointer exit events ([case 1213550](https://issuetracker.unity3d.com/issues/input-system-onpointerexit-does-not-work)).
- Fixed `TrackedDeviceRaycaster` not setting `screenPosition` in `RaycastResult`.

#### Actions

- Mixing the enabling&disabling of single actions (as, for example, performed by `InputSystemUIInputModule`) with enabling&disabling of entire action maps (as, for example, performed by `PlayerInput`) no longer leaves to unresponsive input and `"should not reach here"` assertions ([forum thread](https://forum.unity.com/threads/error-while-switching-between-action-maps.825204/)).
- Leaving play mode no longer leaves state change monitors lingering around from enabled actions.
- Enabling action maps with bindings that do not refer to an existing action in the map no longer leads to asserts and exceptions when input on the bindings is received ([case 1213085](https://issuetracker.unity3d.com/issues/input-system-input-actions-cause-exceptions-and-should-not-get-here-errors-to-appear-after-deleting-an-action-map)).
- `PressInteraction` no longer misses the next button press if it gets reset from within the `performed` callback ([case 1205285](https://issuetracker.unity3d.com/issues/inputsystem-problem-with-button-state-after-deactivating-and-reactivating-an-action-map)).
- `InputBinding.DisplayStringOptions.DontIncludeInteractions` is now properly respected.
- Reading the value of a composite binding no longer causes processors from the last active part binding to be applied rather than the processors of the composite itself, if any ([case 1207082](https://issuetracker.unity3d.com/issues/input-system-invert-processors-have-no-effect-on-the-inputaction-dot-callbackcontext-value)).
- Fixed `InputSystem.onActionChange` getting invoked too many times on binding changes.

### Added

- `InputSystemUIInputModule` now sends pointer events using a new `ExtendedPointerEventData` instead of using the base `PointerEventData` class. This surfaces additional input data in pointer events.
- Added `InputSystemUIInputModule.pointerBehavior` to allow dictating how the UI will resolve concurrent input from multiple pointers.

#### Actions

- Added `InputAction.CallbackContext.ReadValueAsButton`.

## [1.0.0-preview.5] - 2020-02-14

### Changed

- We've changed the rules that govern how action phases have to progress:
  * __This is a breaking change!__
    - The primary effect is additional callbacks getting triggered.
  * __Before__:
    - There were no enforced rules about how an action would go through `InputAction.started`, `InputAction.performed`, and `InputAction.canceled`. Which of the callbacks were triggered and in what order depended on a number of factors, the biggest influencer of which were the different interactions that could be applied to actions (like `Press` or `Hold`).
    - This made for unpredictable and frequently surprising results. In addition, it led to bugs where, for [example](https://issuetracker.unity3d.com/issues/input-system-ui-becomes-unresponsive-after-the-first-ui-button-press), adding a `Press` interaction to the `Click` action of `InputSystemUIInputModule` would cause the click state to get stuck because the click action would never cancel.
  * __Now__:
    - The system will now *always* trigger `InputAction.started` first. If this is not done explicitly, it happens implicitly.
    - Likewise, the system will now *always* trigger `InputAction.canceled` before going back to waiting state. Like with `InputAction.started`, if this isn't done explicitly, it will happen implicitly. This implies that `InputAction.canceled` no longer signifies an action getting aborted because it stopped after it started but before it performed. It now simply means "the action has ended" whether it actually got performed or not.
    - In-between `InputAction.started` and `InputAction.canceled`, `InputAction.performed` may be triggered arbitrary many times (including not at all).
  * While late in the cycle for 1.0, we've opted to make this change now in order to fix a range of bugs and problems we've observed that people encountered because of the previous behavior of the system.
- Related to the change above, the behavior of `PressInteraction` has been tweaked and now is the following:
  * `Press Only`: Starts and immediately performs when pressed, then stays performed and cancels when button is released.
  * `Release Only`: Starts when button is pressed and then performs and immediately cancels when the button is released.
  * `Press And Release`: Starts and immediately performs when button is pressed, then stays performed and performs again and immediately cancels when button is released.
- `Vector2Composite` now has a `mode` parameter which can be used to choose between `DigitalNormalized` (the default), `Digital` (same as `DigitalNormalized` but does not normalize the resulting vector), and `Analog` (uses float input values as is).
  * `Vector2Composite.normalize` has been deprecated. Note that it will not work together with `Analog`. The parameter will be removed in the future.

### Fixed

- XR controllers and HMDs have proper display names in the UI again. This regressed in preview.4 such that all XR controllers were displayed as just "XR Controller" in the UI and all HMDs were displayed as "XR HMD".
- `InputSystemUIInputModule` no longer generates GC heap garbage every time mouse events are processed.
- Fixed a bug where an internal array helper method was corrupting array contents leading to bugs in both `InputUser` and `Touch`.
- Fixed exception when saving changes to an Input Action asset and the parent directory has been renamed. ([case 1207527](https://issuetracker.unity3d.com/issues/input-system-console-errors-appear-when-you-save-input-action-asset-after-changing-the-name-of-the-folder-containing-it))

#### Actions

- The regression in 1.0.0-preview.4 of `PlayerInputManager` not joining players correctly if a scheme has more than one device requirement has been fixed.
  * This most notably manifested itself with keyboard+mouse control schemes.
- `PlayerInputManager` will no longer join players when control schemes are used and none of the schemes produces a successful match based on the devices available for the join.
- When no action map is selected in action editor, plus icon to add an action is now disabled; formerly threw an exception when clicked (case 1199562).
- Removing a callback from actions from the callback itself no longer throws `ArgumentOutOfRangeException` ([case 1192972](https://issuetracker.unity3d.com/issues/input-system-package-argumentoutofrangeexception-error-is-thrown-when-the-callback-is-removed-while-its-being-triggered)).
- "Invalid user" `ArgumentException` when turning the same `PlayerInput` on and off ([case 1198889](https://issuetracker.unity3d.com/issues/input-system-package-argumentexception-invalid-user-error-is-thrown-when-the-callback-disables-game-object-with-playerinput)).
- The list of device requirements for a control scheme in the action editor no longer displays devices with their internal layout name rather than their external display name.
- `StackOverflowException` when `Invoke Unity Events` is selected in `PlayerInput` and it cannot find an action (#1033).
- `HoldInteraction` now stays performed after timer has expired and cancels only on release of the control ([case 1195498](https://issuetracker.unity3d.com/issues/inputsystem-inputaction-dot-readvalue-returns-0-when-a-hold-action-is-performed-for-hold-time-amount-of-time)).
- Foldouts in the various action UIs now properly toggle their expansion state when clicked in Unity 2019.3+ ([case 1213781](https://issuetracker.unity3d.com/issues/input-system-package-playerinput-component-events-menu-doesnt-expand-when-clicked-directly-on-the-arrow-icon)).

### Added

- We've added a new `Simple Multiplayer` sample which demonstrates a simple, bare-bones local multiplayer setup.
- We've also added a `Gamepad Mouse Cursor` sample that shows how to drive a UI mouse cursor using the gamepad.
  - The sample contains a reusable `VirtualMouseInput` component that does most of the work.
- Added a `Deselect On Background Click` option to `InputSystemUIInputModule`. This allows toggling the behavior off where clicking the mouse and not hitting a `GameObject` will automatically clear the current selection -- which will break keyboard and gamepad navigation.

## [1.0.0-preview.4] - 2020-01-24

This release includes a number of Quality-of-Life improvements for a range of common problems that users have reported.

### Added

- To aid in debugging issues, we've extended the system's event tracing and replay functionality to allow persisting and replaying arbitrary input event streams.
  * `InputEventTrace` now has APIs to persist the events to disk and to load them back in from previously persisted event streams. The same API can be used to persist in arbitrary C# `Stream` instances, not just in file streams.
     ```CSharp
    // Write.
    myTrace.WriteTo("file.inputtrace");

    // Read.
    InputEventTrace.LoadFrom("file.inputtrace");
     ```
  * `InputEventTrace` now has built-in replay functionality.
     ```CSharp
    myTrace.Replay().PlayAllFramesOneByOne();
     ```
  * The event trace in device windows of the Input Debugger has been extended with controls to save and load traces.
- We've added a new `InputRecording` sample which has a reusable `MonoBehaviour` component that can be used to capture and replay device activity.
- `Keyboard` now has a `FindKeyOnCurrentKeyboardLayout` method to look up key controls by their display names.
- Keyboards now have synthetic controls that combine left and right variants of modifier keys.
  * This means that you can bind to just "shift" now, for example, instead of having to bind to both "left shift" and "right shift".
    ```CSharp
    new InputAction(binding: "<Keyboard>/shift");
    ```
  * The controls are also available as properties on `Keyboard`.
    ```CSharp
    if (Keyboard.current.shiftKey.isPressed) /* ... */;

    // Is equivalent to:
    if (Keyboard.current.leftShiftKey.isPressed ||
        Keyboard.current.rightShiftKey.isPressed) /* ... */;
    ```

#### Actions

- `PlayerInput` now has a new `Controls Changed` event/message which is triggered when the control setup of the player changes (e.g. when switching control schemes).
    ```CSharp
        public void OnControlsChanged()
        {
            // Update UI display hints, for example...
        }
    ```
- We've added APIs to simplify turning bindings into strings suitable for display in UIs.
    ```CSharp
    // Takes things such as currently bound controls and active binding masks into account
    // and can handle composites.
    action.GetBindingDisplayString();
    ```
  * Related to this, custom binding composites can now be annotated with the new `DisplayStringFormat` attribute to control how composites as a whole are turned into display strings.
    ```CSharp
    [DisplayStringFormat("{button}+{stick}")]
    public class MyComposite : InputBindingComposite<Vector2>
    {
        [InputControl(layout = "Button")] public int button;
        [InputControl(layout = "Stick")] public int stick;
    }
    ```
- `InputActionRebindingExtension.RebindingOperation` has a new configuration method `WithMatchingEventsBeingSuppressed` which allows suitable input events to automatically be swallowed while a rebind is ongoing. This greatly helps with not having something else respond to input while a rebind is in progress.
- We've added two new samples:
  * __Rebinding UI__: Demonstrates how to create a rebinding screen using the Input System's APIs. The sample also includes a reusable prefab you can use directly in your projects to quickly put rebinding screens together.
  * __In-Game Hints__: Demonstrates how to show context-sensitive help that respects the current control scheme.

### Changed

- The logic for resetting devices on focus loss has changed somewhat:
  * When focus is lost, all devices are forcibly reset to their default state. As before, a `RequestResetCommand` for each device is also sent to the backend but regardless of whether the device responds or not, the input state for the device will be overwritten to default.
  * __Noisy controls are exempted from resets__. The assumption here is that noisy controls most often represent sensor readings of some kind (e.g. tracking data) and snapping the values back to their default will usually
  * If `Application.runInBackground` is `true`, all devices that return `true` from `InputDevice.canRunInBackground` are exempted from resets entirely. This, for example, allows XR devices to continue running regardless of focus change.
  * This fixes problems such as keyboard keys getting stuck when alt-tabbing between applications (case 1206199).
- `InputControlExtensions.GetStatePtrFromStateEvent` no longer throws `InvalidOperationException` when the state format for the event does not match that of the device. It simply returns `null` instead (same as when control is found in the event's state).
- `InputEventTrace` instances are no longer disposed automatically from their finalizer but __MUST__ be disposed of explicitly using `Dispose()`.
  * This is to allow event traces to survive domain reloads. If they are disposed of automatically during finalizers, even if they survive the reload, the next GC will cause traces to be deallocated.

#### Actions

* `InputActionRebindingExtensions.PerformInteractiveRebinding` has been greatly enhanced to apply a wide range of default configurations to the rebind. This greatly reduces the need to manually configure the resulting rebind.
    ```CSharp
    // Start a rebind with the default configuration.
    myAction.PerformInteractiveRebinding().Start();
    ```
  - Pointer position input will be ignored by default.
  - If not a suitable binding target itself, `<Keyboard>/escape` will automatically be made to quit the rebind.
  - Events with control input not explicitly matching exclusions will now get suppressed. This prevents input actions from getting triggered while a rebind is in progress.
  - The expected control type is automatically adjusted if a part binding of a composite is targeted by the rebind (e.g. if the action expects a `Vector2` but the part binding expects a `Button`, the rebind switches automatically to `Button`).
  - If the targeted binding is part of a control scheme, controls will automatically be restricted to match the device requirements of the control scheme. For example, if the binding belongs to a "Keyboard&Mouse" scheme that has `<Keyboard>` and a `<Mouse>` requirement, the rebind will ignore input on gamepads.
  - As before, you can always create a `RebindingOperation` from scratch yourself or wipe/alter the configuration returned by `PerformInteractiveRebinding` however you see fit.
- Control schemes can now handle ambiguity.
  * This means that, for example, you can now have one control scheme for generic gamepads and another control scheme specifically for PS4 controllers and the system will reliably pick the PS4 scheme when a PS4 controller is used and fall back to the generic gamepad scheme otherwise.
  * While this is exposed as a new `score` property on `InputControlScheme.MatchResult`, no code changes are necessary to take advantage of this feature.
- `PlayerInput.active` has been renamed to `PlayerInput.inputIsActive` to avoid ambiguities with `GameObject` activation.

### Fixed

- `InputUser` in combination with touchscreens no longer throws `InvalidOperationException` complaining about incorrect state format.
 * In a related change, `InputControlExtensions.GetStatePtrFromStateEvent` now works with touch events, too.
- Stack overflow in `InputTestFixture.currentTime` getter.
- Input that occurs in-between pressing the play button and the game starting no longer leaks into the game (case 1191342).
  * This usually manifested itself as large accumulated mouse deltas leading to such effects as the camera immediately jerking around on game start.
- Removing a device no longer has the potential of corrupting state change monitors (and thus actions getting triggered) from other devices.
  * This bug led to input being missed on a device once another device had been removed.
- `TrackedDevice` layout is no longer incorrectly registered as `Tracked Device`.
- Event traces in the input debugger are no longer lost on domain reloads.
- `IndexOutOfRangeException` being thrown when looking up controls on XR devices.

#### Actions

- Clicking the "Replace with InputSystemUIInputModule" button in the inspector when looking at `StandaloneInputModule`, the resulting operation is now undoable and will properly dirty the scene.

## [1.0.0-preview.3] - 2019-11-14

### Fixed

- Fixed wrong event handlers getting removed when having three or more handlers on an event (case 1196143).
  * This was an bug in an internal data structure that impacted a number of code paths that were using the data structure.
- Fixed `LayoutNotFoundException` being thrown when `InputControlPath.ToHumanReadableString` referenced a layout that could not be found.

## [1.0.0-preview.2] - 2019-11-04

### Changed

- Automatic conversion of window coordinates in `EditorWindow` code is now performed regardless of focus or the setting of `Lock Input to Game View` in the input debugger.

### Fixed

- Fixed touch taps triggering when they shouldn't on Android.
- Fixed custom devices registered from `[InitializeOnLoad]` code being lost on domain reload (case 1192379).
  * This happened when there were multiple pieces of `[InitializeOnLoad]` code that accessed the input system in the project and the `RegisterLayout` for the custom device happened to not be the first in sequence.
- OpenVR touchpad controls (`touchpadClicked` & `touchpadPressed`) now report accurate data.

#### Actions

- Fixed missing keyboard bindings in `DefaultInputActions.inputactions` for navigation in UI.
- Fixed using C# reserved names in .inputactions assets leading to compile errors in generated C# classes (case 1189861).
- Assigning a new `InputActionAsset` to a `InputSystemUIInputModule` will no longer look up action names globally but rather only look for actions that are located in action maps with the same name.
  * Previously, if you e.g. switched from one asset where the `point` action was bound to `UI/Point` to an asset that had no `UI` action map but did have an action called `Point` somewhere else, it would erroneously pick the most likely unrelated `Point` action for use by the UI.
- Fixed missing custom editors for `AxisDeadzoneProcessor` and `StickDeadzoneProcessor` that link `min` and `max` values to input settings.
- Fixed actions ending up being disabled if switching to a control scheme that has no binding for the action (case 1187377).
- Fixed part of composite not being bound leading to subsequent part bindings not being functional (case 1189867).
- Fixed `PlayerInput` not pairing devices added after it was enabled when not having control schemes.
  * This problem would also show in the `SimpleDemo` sample when having the `CustomDeviceUsages` sample installed as well. Gamepads would not get picked up in that case.
- Fixed `ArgumentNullException` when adding a device and a binding in an action map had an empty path (case 1187163).
- Fixed bindings that are not associated with any control scheme not getting enabled with other control schemes as they should.

### Added

- Added a new `EditorWindow Demo` sample that illustrates how to use the input system in editor UI code.

## [1.0.0-preview.1] - 2019-10-11

### Changed

- Generated action wrappers now won't `Destroy` the generated Asset in a finalizer, but instead implement `IDisposable`.
- Added back XR layouts (except for Magic Leap) that were removed for `1.0-preview`.
  * We removed these layouts under the assumption that they would almost concurrently become available in the respective device-specific XR packages. However, this did not work out as expected and the gap here turned out to be more than what we anticipated.
  * To deal with this gap, we have moved the bulk of the XR layouts back and will transition things gradually as support in device-specific packages becomes publicly available.

### Fixed

- Fixed a bug where the Input Settings Window might throw exceptions after assembly reload.
- Correctly implemented `IsPointerOverGameObject` method for `InputSystemUIInputModule`.
- Several bugs with layout overrides registered with (`InputSystem.RegisterLayoutOverrides`).
  * In `1.0-preview`, layout overrides could lead to corruption of the layout state and would also not be handled correctly by the various editor UIs.
- Selecting a layout in the input debugger no longer selects its first child item, too.
- Fixed XR devices reporting noise as valid user input (should fix problem of control schemes involving VR devices always activating when using `PlayerInput`).
- Fixed tap/swipe gesture detection in touch samples.

### Actions

- Fixed a bug where multiple composite bindings for the same controls but on different action maps would throw exceptions.
- Fixed `anyKey` not appearing in control picker for `Keyboard`.
- The text on the "Listen" button is no longer clipped off on 2019.3.
- Controls bound to actions through composites no longer show up as duplicates in the input debugger.
- Fixed "Create Actions..." on `PlayerInput` creating an asset with an incorrect binding for taps on Touchscreens. \
  __NOTE: If you have already created an .inputactions asset with this mechanism, update "tap [Touchscreen]" to "Primary Touch/Tap" to fix the problem manually.__
- Fixed `Invoke CSharp Events` when selected in `PlayerInput` not triggering `PlayerInput.onActionTriggered`.
- Fixed duplicating multiple items at the same time in the action editor duplicating them repeatedly.

### Added

- Will now recognize Xbox One and PS4 controllers connected to iOS devices correctly as Xbox One and PS4 controllers.
- Added a new sample called "Custom Device Usages" that shows how to use a layout override on `Gamepad` to allow distinguishing two gamepads in bindings based on which player the gamepad is assigned to.
- Added abstract `TrackedDevice` input device class as the basis for various kinds of tracked devices.

## [1.0.0-preview] - 2019-09-20

### Fixed

- Will now close Input Action Asset Editor windows from previous sessions when the corresponding action was deleted.
- Fixed an issue where Stick Controls could not be created in Players built with medium or high code stripping level enabled.
- Fixed incorrect default state for axes on some controllers.

#### Actions

- Fixed `CallbackContext.ReadValue` throwing when invoked during device removal

### Changed
### Added

## [0.9.6-preview] - 2019-09-06

### Fixed

- Exceptions in scenes of `Visualizers` sample if respective device was not present on system (e.g. in `PenVisualizer` if no pen was present in system).
- Fixed exception in Input Action Asset Editor window when typing whitespace into the search field.
- Fixed control scheme popup window in input action asset editor window showing in the correct screen position on windows.

#### Actions

- Setting timeouts from `IInputInteraction.Process` not working as expected when processing happened in response to previous timeout expiring (#714).
- Pending timeouts on a device not being removed when device was removed.

### Changed

- Replaced `HIDSupport.shouldCreateHID` event with a new `HIDSupport.supportedHIDUsages` property, which takes an array of supported usages.

### Added

#### Actions

- Added `PlayerInput.neverAutoSwitchControlSchemes` to disable logic that automatically enables control scheme switching when there is only a single `PlayerInput` in the game.
- Added `PlayerInput.SwitchControlScheme` to switch schemes manually.

## [0.9.5-preview] - 2019-08-29

### Fixed

- Don't pass events for null devices (for devices which have not been created) to `InputSystem.onEvent` callbacks.
- Will close debugger input state windows, when the state is no longer valid instead of throwing exceptions.
- Fixed pointer coordinates in editor windows for non-mouse pointing devices.
- Fixed using the input system in il2cpp when managed stripping level is set higher then "Low".
- Device debugger window will still show when reading from specific controls throws exceptions.
- Offsets and sizes for elements on Linux joysticks are now computed correctly.
- Joysticks now have a deadzone processor on the stick itself.
- Up/down/left/right on sticks are now deadzoned just like X and Y on sticks are.
- Removed toplevel `X` and `Y` controls on HIDs when there is a `Stick/X` and `Stick/Y` added for the device.
- HID fallback can now deal with sticks that have X and Y controls of different sizes and sitting in non-contiguous locations in the HID input report.
- Button 1 on HID joysticks will now correctly come out as the `trigger` control. Previously, the trigger control on the joystick was left pointing to random state.

#### Actions

- Binding paths now show the same way in the action editor UI as they do in the control picker.
  * For example, where before a binding to `<XInputController>/buttonSouth` was shown as `rightShoulder [XInputController]`, the same binding will now show as `A [Xbox Controller]`.
- When deleting a control scheme, bindings are now updated. A dialog is presented that allows choosing between deleting the bindings or just unassigning them from the control scheme.
- When renaming a control scheme, bindings are now updated. Previously the old name was in place on bindings.
- Control scheme names can no longer be set to empty strings.
- `PlayerInput.Instantiate` now correctly sets up a given control scheme, if specified.
  * When passing a `controlScheme:` argument, the result used to be a correctly assigned control scheme at the `InputUser` level but no restrictions being actually applied to the bindings, i.e. every single binding was active regardless of the specified control scheme.
- NullReferenceExceptions during event processing from `RebindingOperation`.

### Changed

- `InputUser.onUnpairedDeviceUsed` now receives a 2nd argument which is the event that triggered the callback.
  * Also, the callback is now triggered __BEFORE__ the given event is processed rather than after the event has already been written to the device. This allows updating the pairing state of the system before input is processed.
  * In practice, this means that, for example, if the user switches from keyboard&mouse to gamepad, the initial input that triggered the switch will get picked up right away.
- `InputControlPath.ToHumanReadableString` now takes display names from registered `InputControlLayout` instances into account.
  * This means that the method can now be used to generate strings to display in rebinding UIs.
- `AxisControl.clamp` is now an enum-valued property rather than a bool. Can now perform clamping *before* normalization.

#### Actions

- When switching devices/controls on actions, the system will no longer subsequently force an initial state check on __all__ actions. Instead, every time an action's bindings get re-resolved, the system will simply cancel all on-going actions and then re-enable them the same way it would happen by manually calling `InputAction.Enable`.
- Removed non-functional `InputControlScheme.baseScheme` API and `basedOn` serialized property. This was never fully implemented.

### Added

- Can right-click devices in Input Debugger (also those under "Unsupported") and select "Copy Device Description" to copy the internal `InputDeviceDescription` of the device in JSON format to the system clipboard.
  * This information is helpful for us to debug problems related to specific devices.
- If a device description has been copied to the clipboard, a new menu "Paste Device Description as Device" entry in the "Options" menu of the input debugger appears. This instantiates the device from the description as if it was reported locally by the Unity runtime.

## [0.9.3-preview] - 2019-08-15

### Fixed

- `XInputController` and `XboxOneGamepad` no longer have two extraneous, non-functional "menu" and "view" buttons.
- Fixed `InputUser.onUnpairedDeviceUser` ignoring input on controls that do not support `EvaluateMagnitude`.
  * This led to situations, for example, where `PlayerInput` would not initialize a control scheme switch from a `<Mouse>/delta` binding as the delta X and Y axes do not have min&max limits and thus return -1 from `EvaluateMagnitude`.
- Fixed available processor list not updated right away when changing the action type in the Input Action editor window.

#### Actions

- `NullReferenceException` when the input debugger is open with actions being enabled.
- When selecting a device to add to a control scheme, can now select devices with specific usages, too (e.g. "LeftHand" XRController).

### Changed

- Removed `timesliceEvents` setting - and made this tied to the update mode instead. We now always time slice when using fixed updates, and not when using dynamic updates.
- When adding a composite, only ones compatible with the value type of the current action are shown. This will, for example, no longer display a `2D Vector` composite as an option on a floating-point button action.
- The `InputState.onChange` callback now receives a second argument which is the event (if any) that triggered the state change on the device.

### Added

- `InputSystemUIInputModule` can now track multiple pointing devices separately, to allow multi-touch input - required to allow control of multiple On-Scree controls at the same time with different fingers.
- Two new composite bindings have been added.
  * `ButtonWithOneModifier` can be used to represent shortcut-like bindings such as "CTRL+1".
  * `ButtonWithTwoModifiers` can be used to represent shortcut-like bindings such as "CTRL+SHIFT+1".

## [0.9.2-preview] - 2019-08-09

### Fixed

- A `RebindingOperation` will now fall back to the default path generation behavior if the callback provided to `OnGeneratePath` returns null.
- Fixed the Input Action editor window throwing exceptions when trying to view action properties.

### Actions

- `PlayerInput` will now copy overrides when creating duplicate actions.
- It is now possible to use an empty binding path with a non empty override path.
- It is now possible to use set an empty override path to disable a binding.
- It is not possible to query the effectively used path of a binding using `effectivePath`.
- Actions embedded into MonoBehaviour components can now have their properties edited in the inspector. Previously there was no way to get to the properties in this workflow. There is a gear icon now on the action that will open the action properties.

### Changed

### Added

- Added a new sample to the package called `SimpleDemo`. You can install the sample from the package manager. See the [README.md](https://github.com/Unity-Technologies/InputSystem/Assets/Samples/SimpleDemo/README.md) file for details about the sample.

## [0.9.1-preview] - 2019-08-08

### Fixed

- Fixed GC heap garbage being caused by triggered by event processing.
  * This meant that every processing of input would trigger garbage being allocated on the managed heap. The culprit was a peculiarity in the C# compiler which caused a struct in `InputEventPtr.IsA` to be allocated on the heap.
- The bindings selection popup window will now show child controls matching the current action type even if the parent control does not match.
- Fixed `duration` values reported for Hold and Press interactions.
- DualShock 3 on macOS:
  * Fixed actions bound to the dpad control performing correctly.
  * Fixed non-present touchpad button control being triggered incorrectly.
- Fixed compile issues with switch classes on standalone Linux.
- Leak of unmanaged memory in `InputControlList`.

#### Actions

- Fixed actions not updating their set of controls when the usages of a device are changed.
- Composite bindings with the default interaction will now correctly cancel when the composite is released, even if there are multiple composite bindings on the action.

### Changed

- `MouseState`, `KeyboardState`, and `GamepadState` have been made public again.
- `PlayerInput` and `PlayerInputManager` have been moved from the `UnityEngine.InputSystem.PlayerInput` namespace to `UnityEngine.InputSystem`.
- The signature of `InputSystem.onEvent` has changed. The callback now takes a second argument which is the device the given event is sent to (null if there's no corresponding `InputDevice`).
  ```
  // Before:
  InputSystem.onEvent +=
      eventPtr =>
      {
          var device = InputSystem.GetDeviceById(eventPtr.deviceId);
          //...
      };

  // Now:
  InputSystem.onEvent +=
      (eventPtr, device) =>
      {
          //...
      };
  ```
- The signatures of `InputSystem.onBeforeUpdate` and `InputSystem.onAfterUpdate` have changed. The callbacks no longer receive an `InputUpdateType` argument.
  * Use `InputState.currentUpdateType` in case you need to know the type of update being run.
- `InputUpdateType` has been moved to the `UnityEngine.InputSystem.LowLevel` namespace.
- `InputSystem.Update(InputUpdateType)` has been removed from the public API.
- The way input devices are built internally has been streamlined.
  * `InputDeviceBuilder` is now internal. It is no longer necessary to access it to look up child controls. Simply use `InputControl.GetChildControl` instead.
  * To build a device without adding it to the system, call the newly added `InputDevice.Build` method.
    ```
    InputDevice.Build<Mouse>();
    ```
  * `InputSystem.SetLayoutVariant` has been removed. Layout variants can no longer be set retroactively but must be decided on as part of device creation.
- `InputSystem.RegisterControlProcessor` has been renamed to just `InputSystem.RegisterProcessor`.

#### Actions

* `InputAction.ReadValue<TValue>()` is longer correlated to `InputAction.triggered`. It simply returns the current value of a bound control or composite while the action is being interacted with.
* `InputInteractionContext.PerformedAndGoBackToWaiting` has been renamed to just `InputInteractionContext.Performed`.

#### Actions

- Individual composite part bindings can now no longer have interactions assigned to them as that never made any sense.

### Added

- Devices can now have more than one usage.
  * Call `InputSystem.AddDeviceUsage(device,usage)` to add additional usages to a device.
  * Call `InputSystem.RemoveDeviceUsage(device,usage)` to remove existing usages from a device.
  * `InputSystem.SetDeviceUsage(device,usage)` still exists. It will clear all existing usages from the given device.
- A new `VisualizerSamples` sample that can be installed through the package manager.
  * Contains two components `InputControlVisualizer` and `InputActionVisualizer` that help visualizing/debugging control/device and action activity through in-game overlays. A few sample scenes illustrate how to use them.

#### Actions

- Added `InputAction.ReadValueAsObject` API.
- Added `InputAction.activeControl` API.

## [0.9.0-preview] - 2019-07-18

### Fixed

- Validate all parameters on public APIs.
- Fixed an internal bug in `InlinedArray.RemoveAtByMovingTailWithCapacity`, which could cause data corruption.
- Fixed Xbox controller support on macOS il2cpp.
- Fixed issue of Xbox gamepads on Windows desktop not being able to navigate left and down in a UI.
- Allow using InputSystem package if the XR, VR or Physics modules are disabled for smaller builds.
- Fixed documentation landing page and table of contents.
- Fixed tracked devices assigning pointer ids for UI pointer events correctly.
- Adjusted some UI Elements to fit the Unity 19.3 font.
- Fixed NullReferenceException being thrown when project changes.
- Fixed duplicate devices showing in the "Supported Devices" popup when using a search filter.
- Fixed an error when adding new bindings in the Input Actions editor window when a filter was applied.
- Fixed scroll wheel handling in `InputSystemUIInputModule` not being smooth.
- Fixed compile errors from Switch Pro controller code on Linux.

#### Actions

- Fixed `CallbackContext.control` referencing the composite member control which was actually actuated for this trigger for composite bindings.
- Generated C# wrappers for .inputactions assets are no longer placed in Assets/Assets/ folder on Windows.

### Added

- Touch support has been reworked and extended.
  * `Touchscreen.touch[0..9]` are now bindable from the control picker.
  * `Touchscreen.primaryTouch` is now a separate control which tracks the primary touch on the screen.
  * The controls `Touchscreen` inherits from `Pointer` (such as `position`, `phase`, and `delta`) are now tied to `Touchscreen.primaryTouch` and allow for `Touchscreen` to function as a generic `Pointer` (like `Mouse` and `Pen`).
  * `Touchscreen.press` (renamed from `Touchscreen.button`) is now a working, synthetic button that is down whenever at least one finger is on the screen.
  * Recording of start time and start position has been added to touches.
    - `TouchControl.startPosition` gives the starting position of the touch.
    - `TouchControl.startTime` gives the starting time of the touch.
  * Tap detection has been added to `Touchscreen`.
    - Tap time (i.e. time within which a press-and-release must be completed for a tap to register) corresponds to `InputSettings.defaultTapTime`.
    - Tap release must happen within a certain radius of first contact. This is determined by a new setting `InputSettings.tapRadius`.
    - `TouchControl.tap` is a new button control that triggers then the touch is tapped. Note that this happens instantly when a touch ends. The button will go to 1 and __immediately__ go back to 0. This means that polling the button in `Update`, for example, will never trigger a tap. Either use actions to observe the button or use the `Touch` API from `EnhancedTouch` to poll taps.
  * `Touchscreen.activeTouches` has been removed. Use `Touch.activeTouches` from the new enhanced touch API instead for more reliable touch tracking.
  * `Touchscreen.allTouchControls` has been renamed to `Touchscreen.touches`.
  * A new `EnhancedTouch` plugin has been added which offers an enhanced `Touch` and `Finger` API to reliably track touches and fingers across updates. This obsoletes the need to manually track touch IDs and phases and gives access to individual touch history.
  * Touch can be simulated from mouse or pen input now. To enable simulation, call `TouchSimulation.Enable()` or put the `TouchSimulation` MonoBehaviour in your scene. Also, in the input debugger, you can now enable touch simulation from the "Options" dropdown.
- Changing state has been decoupled from events. While input events are the primary means by which to trigger state changes, anyone can perform state changes manually now from anywhere.
    ```
    InputState.Change(gamepad.leftStick, new Vector2(123, 234));
    ```
  * This change makes it possible to update state __from__ state and thus synthesize input data from other input coming in.
- A new API for recording state changes over time has been added.
    ```
    var history = new InputStateHistory("<Gamepad>/leftStick");
    history.StartRecording();

    //...

    foreach (var record in history)
        Debug.Log(record);
    ```
- Added support for generic joysticks on WebGL (which don't use the standard gamepad mapping).
- Added support for DualShock 3 gamepads on desktops.
- Added support for Nintendo Switch Pro Controllers on desktops.

#### Actions

- Actions now also have a __polling API__!
  * `InputAction.triggered` is true if the action was performed in the current frame.
  * `InputAction.ReadValue<TValue>()` yields the last value that `started`, `performed`, or `cancelled` (whichever came last) was called with. If the action is disabled, returns `default(TValue)`. For `InputActionType.Button` type actions, returns `1.0f` if `triggered==true` and `0.0f` otherwise.
- Generated C# wrappers for .inputactions can now placed relative to the .inputactions file by specifying a path starting with './' (e.g. `./foo/bar.cs`).

### Changed

- **The system no longer supports processing input in __BOTH__ fixed and dynamic updates**. Instead, a choice has to be made whether to process input before each `FixedUpdate()` or before each `Update()`.
  * Rationale: the existing code that supported having both updates receive input independently still had several holes and became increasingly complex and brittle. Our solution was based on not actually processing input twice but on channeling input concurrently into both the state of both updates. Together with the fact that specific inputs have to reset (and possibly accumulate) correctly with respect to their update time slices, this became increasingly hard to do right. This, together with the fact that we've come to increasingly question the value of this feature, led us to removing the capability while preserving the ability to determine where input is processed.
  * NOTE: Timeslicing is NOT affected by this. You can still switch to `ProcessEventInFixedUpdates` and get events timesliced to individual `FixedUpdate` periods according to their timestamps.
  * `InputSettings.UpdateMode.ProcessEventsInBothFixedAndDynamicUpdate` has been removed.
  * `InputSettings.UpdateMode.ProcessEventsInDynamicUpdateOnly` has been renamed to `InputSettings.UpdateMode.ProcessEventsInDynamicUpdate` and is now the default.
  * `InputSettings.UpdateMode.ProcessEventsInFixedUpdateOnly` has been renamed to `InputSettings.UpdateMode.ProcessEventsInFixedUpdate`.
- Added icons for PlayerInput, PlayerInputManager, InputSystemUIInputModule and MultiplayerEventSystem components.
- Changed `Keyboard` IME properties (`imeEnabled`, `imeCursorPosition`) to methods (`SetIMEEnabled`, `SetIMECursorPosition`).
- Added getters to all `IInputRuntime` properties.
- Replace some `GetXxx` methods in our API with `xxx`  properties.
- `Pointer.phase` has been removed and `PointerPhase` has been renamed to `TouchPhase`. Phases are now specific to touch. `PointerPhaseControl` has been renamed to `TouchPhaseControl`.
- `Pointer.button` has been renamed to `Pointer.press` and now is a control that indicates whether the pointer is in "press down" state.
  * For mouse, corresponds to left button press.
  * For pen, corresponds to tip contact.
  * For touch, corresponds to primary touch contact (i.e. whether __any__ finger is down).
- The state change monitor APIs (`IInputStateChangeMonitor` and friends) have been moved out of `InputSystem` into a new static class `InputState` in `UnityEngine.Experimental.Input.LowLevel`.
  * Rationale: These APIs are fairly low-level and not of general interest so having them out of `InputSystem` reduces the API surface visible to most users.
- `InputDeviceChange.StateChanged` has been removed and is now a separate callback `InputState.onChange`.
  * Rationale: The other `InputDeviceChange` notifications are low-frequency whereas `StateChanged` is high-frequency. Putting them all on the same callback made adding a callback to `InputSystem.onDeviceChange` unnecessarily expensive.
- `IInputStateCallbackReceiver` has been rewritten from scratch. Now has two simple methods `OnNextUpdate` and `OnEvent`. If implemented by a device, the device now has completely control over changing its own state. Use the `InputState.Change` methods to affect state changes while trigger state change monitors (e.g. for actions) correctly.
- Simplified handling of XR input in `InputSystemUIInputModule` by having only one set of actions for all XR devices.
- We now use the same hierarchical device picker in the "Add Control Scheme" popup, which is already used in the "Input Settings" window.
- Made all `IInputStateTypeInfo` implementations internal, as these did not offer value to the user.
- Made all `IInputDeviceCommandInfo` implementations internal, as these did not offer value to the user.
- Removed `ReadWriteArray`, which was only used for making `RebindingOperation.scores` editable, which did not add any value.
- Removed `PrimitiveValueOrArray`, as non of it's functionality over `PrimitiveValue` was implemented.
- Made all `InputProcessor` implementation internal, as access to these types is exposed only through text mode representations.
- Removed `CurveProcessor` as it was not implemented.
- Renamed XInputControllerOSX to a more descriptive XboxGamepadMacOS.

#### Actions

- `InputAction.continuous` has been removed. Running logic every frame regardless of input can easily be achieved in game code.
- The way action behavior is configured has been simplified.
  * The previous roster of toggles has been replaced with two settings:
    1. `Action Type`: Determines the behavior of the action. Choices are `Value`, `Button`, and `PassThrough`.
    2. `Control Type`: Determines the type of control (and implicitly the type of value) the action is looking for if the action is a `Value` or `PassThrough` action.
  * The previous `Initial State Check` toggle is now implicit in the action type now. `Value` actions perform an initial state check (i.e. trigger if their control is already actuated when the action is enabled). Other types of actions don't.
  * The previous `Pass Through` toggle is now rolled into the action type.

## [0.2.10-preview] - 2019-05-17

### Added

- Added a `MultiplayerEventSystem` class, which allows you use multiple UI event systems to control different parts of the UI by different players.
- `InputSystemUIInputModule` now lets you specify an `InputActionAsset` in the `actionsAsset` property. If this is set, the inspector will populate all actions from this asset. If you have a `PlayerInput` component on the same game object, referencing the same  `InputActionAsset`, the `PlayerInput` component will keep the actions on the `InputSystemUIInputModule` in synch, allowing easy setup of multiplayer UI systems.

### Changed

- `StickControl.x` and `StickControl.y` are now deadzoned, i.e. have `AxisDeadzone` processors on them. This affects all gamepads and joysticks.
  * __NOTE:__ The deadzoning is __independent__ of the stick. Whereas the stack has a radial deadzones, `x` and `y` have linear deadzones. This means that `leftStick.ReadValue().x` is __not__ necessary equal to `leftStick.x.ReadValue()`.
  * This change also fixes the problem of noise from sticks not getting filtered out and causing devices such as the PS4 controller to constantly make itself `Gamepad.current`.

- Redesigned `UIActionInputModule`
 * Added a button in the inspector to automatically assign actions from an input action asset based on commonly used action names.
 * Will now populate actions with useful defaults.
 * Removed `clickSpeed` property - will use native click counts from the OS where available instead.
 * Removed `sendEventsWhenInBackground` property.
 * Hiding `Touches` and `TrackedDevices` until we decide how to handle them.
 * Remove `moveDeadzone` property as it is made redundant by the action's dead zone.
 * Removed `UIActionInputModuleEnabler` component, `UIActionInputModule` will now enable itself.
- Changed default button press point to 0.5.
- Changed all constants in public API to match Unity naming conventions ("Constant" instead of "kConstant").
- Changed namespace from `UnityEngine.Experimental.Input` to `UnityEngine.InputSystem`.
- Generated wrapper code now has nicer formatting.
- Renamed `UIActionInputModule` to `InputSystemUIInputModule`.
- Nicer icons for `InputActionAssets` and `InputActions` and for `Button` and generic controls.
- Change all public API using `IntPtr` to use unsafe pointer types instead.
- `PlayerInput` will no longer disable any actions not in the currently active action map when disabling input or switching action maps.
- Change some public fields into properties.
- Input System project settings are now called "Input System Package" in the project window instead of "Input (NEW)".
- Removed `Plugins` from all namespaces.
- Rename "Cancelled" -> "Canceled" (US spelling) in all APIs.

### Fixed

- Adding devices to "Supported Devices" in input preferences not allowing to select certain device types (like "Gamepad").
- Fixed scrolling in `UIActionInputModule`.
- Fixed compiling the input system package in Unity 19.2 with ugui being moved to a package now.
- In the Input System project settings window, you can no longer add a supported device twice.

#### Actions

- Custom inspector for `PlayerInput` no longer adds duplicates of action events if `Invoke Unity Events` notification behavior is selected.
- Fixed `Hold` interactions firing immediately before the duration has passed.
- Fixed editing bindings or processors for `InputAction` fields in the inspector (Changes wouldn't persist before).
- Fixed exception message when calling `CallbackContext.ReadValue<TValue>()` for an action with a composite binding with `TValue` not matching the composite's value type.

### Added

#### Actions

- `PlayerInput` can now handle `.inputactions` assets that have no control schemes.
  * Will pair __all__ devices mentioned by any of the bindings except if already paired to another player.

## [0.2.8-preview] - 2019-04-23

### Added

- Added a `clickCount` control to the `Mouse` class, which specifies the click count for the last mouse click (to allow distinguishing between single-, double- and multi-clicks).
- Support for Bluetooth Xbox One controllers on macOS.

#### Actions

- New API for changing bindings on actions
```
    // Several variations exist that allow to look up bindings in various ways.
    myAction.ChangeBindingWithPath("<Gamepad>/buttonSouth")
        .WithPath("<Keyboard>/space");

    // Can also replace the binding wholesale.
    myAction.ChangeBindingWithPath("<Keyboard>/space")
        .To(new InputBinding { ... });

    // Can also remove bindings programmatically now.
    myAction.ChangeBindingWithPath("<Keyboard>/space").Erase();
```

### Changed

- `Joystick.axes` and `Joystick.buttons` have been removed.
- Generated wrapper code for Input Action Assets are now self-contained, generating all the data from code and not needing a reference to the asset; `InputActionAssetReference` has been removed.
- The option to generate interfaces on wrappers has been removed, instead we always do this now.
- The option to generate events on wrappers has been removed, we felt that this no longer made sense.
- Will now show default values in Input Action inspector if no custom values for file path, class name or namespace have been provided.
- `InputSettings.runInBackground` has been removed. This should now be supported or not on a per-device level. Most devices never supported it in the first place, so a global setting did not seem to be useful.
- Several new `Sensor`-based classes have been added. Various existing Android sensor implementations are now based on them.
- `InputControlLayoutAttribute` is no longer inherited.
  * Rationale: A class marked as a layout will usually be registered using `RegisterLayout`. A class derived from it will usually be registered the same way. Because of layout inheritance, properties applied to the base class through `InputControlLayoutAttribute` will affect the subclass as intended. Not inheriting the attribute itself, however, now allows having properties such as `isGenericTypeOfDevice` which should not be inherited.
- Removed `acceleration`, `orientation`, and `angularVelocity` controls from `DualShockGamepad` base class.
  * They are still on `DualShockGamepadPS4`.
  * The reason is that ATM we do not yet support these controls other than on the PS4. The previous setup pretended that these controls work when in fact they don't.
- Marking a control as noisy now also marks all child controls as noisy.
- The input system now defaults to ignoring any HID devices with usage types not known to map to game controllers. You can use `HIDSupport.supportedUsages` to enable specific usage types.
- In the Input Settings window, asset selection has now been moved to the "gear" popup menu. If no asset is created, we now automatically create one.
- In the inspector for Input Settings assets, we now show a button to go to the Input Settings window, and a button to make the asset active if it isn't.
- Tests are now no longer part of the com.unity.inputsystem package. The `InputTestFixture` class still is for when you want to write input-related tests for your project. You can reference the `Unity.InputSystem.TestFixture` assembly when you need to do that.
- Implemented adding usages to and removing them from devices.

#### Actions

- A number of changes have been made to the control picker UI in the editor. \
  ![Input Control Picker](Documentation~/Images/InputControlPicker.png)
  * The button to pick controls interactively (e.g. by pressing a button on a gamepad) has been moved inside the picker and renamed to "Listen". It now works as a toggle that puts the picker into a special kind of 'search' mode. While listening, suitable controls that are actuated will be listed in the picker and can then be picked from.
  * Controls are now displayed with their nice names (e.g. "Cross" instead of "buttonSouth" in the case of the PS4 controller).
  * Child controls are indented instead of listed in "parent/child" format.
  * The hierarchy of devices has been rearranged for clarity. The toplevel groups of "Specific Devices" and "Abstract Devices" are now merged into one hierarchy that progressively groups devices into more specific groups.
  * Controls now have icons displayed for them.
- There is new support for binding to keys on the keyboard by their generated character rather than by their location. \
  ![Keyboard Binding](Documentation~/Images/KeyboardBindByLocationVsCharacter.png)
  * At the toplevel of the Keyboard device, you now have the choice of either binding by keyboard location or binding by generated/mapped character.
  * Binding by location shows differences between the local keyboard layout and the US reference layout.
  * The control path language has been extended to allow referencing controls by display name. `<Keyboard>/#(a)` binds to the control on a `Keyboard` with the display name `a`.
- `continuous` flag is now ignored for `Press and Release` interactions, as it did not  make sense.
- Reacting to controls that are already actuated when an action is enabled is now an __optional__ behavior rather than the default behavior. This is a __breaking__ change.
  * Essentially, this change reverts back to the behavior before 0.2-preview.
  * To reenable the behavior, toggle "Initial State Check" on in the UI or set the `initialStateCheck` property in code.
  ![Inital State Check](Documentation~/Images/InitialStateCheck.png)
  * The reason for the change is that having the behavior on by default made certain setups hard to achieve. For example, if `<Keyboard>/escape` is used in one action map to toggle *into* the main menu and in another action map to toggle *out* of it, then the previous behavior would immediately exit out of the menu if `escape` was still pressed from going into the menu. \
  We have come to believe that wanting to react to the current state of a control right away is the less often desirable behavior and so have made it optional with a separate toggle.
- Processors and Interactions are now shown in a component-inspector-like fashion in the Input Action editor window, allowing you to see the properties of all items at once.
- The various `InputAction.lastTriggerXXX` APIs have been removed.
  * Rationale: They have very limited usefulness and if you need the information, it's easy to set things up in order to keep track of it yourself. Also, we plan on having a polling API for actions in the future which is really what the `lastActionXXX` APIs were trying to (imperfectly) solve.
- `Tap`, `SlowTap`, and `MultiTap` interactions now respect button press points.
- `Tap`, `SlowTap`, and `MultiTap` interactions now have improved parameter editing UIs.

### Fixed

- Input Settings configured in the editor are now transferred to the built player correctly.
- Time slicing for fixed updates now works correctly, even when pausing or dropping frames.
- Make sure we Disable any InputActionAsset when it is being destroyed. Otherwise, callbacks which were not cleaned up would could cause exceptions.
- DualShock sensors on PS4 are now marked as noisy (#494).
- IL2CPP causing issues with XInput on windows and osx desktops.
- Devices not being available yet in `MonoBehavior.Awake`, `MonoBehaviour.Start`, and `MonoBehaviour.OnEnable` in player or when entering play mode in editor.
- Fixed a bug where the event buffer used by `InputEventTrace` could get corrupted.

#### Actions

- Actions and bindings disappearing when control schemes have spaces in their names.
- `InputActionRebindingExceptions.RebindOperation` can now be reused as intended; used to stop working properly the first time a rebind completed or was cancelled.
- Actions bound to multiple controls now trigger correctly when using `PressInteraction` set to `ReleaseOnly` (#492).
- `PlayerInput` no longer fails to find actions when using UnityEvents (#500).
- The `"{...}"` format for referencing action maps and actions using GUIDs as strings has been obsoleted. It will still work but adding the extra braces is no longer necessary.
- Drag&dropping bindings between other bindings that came before them in the list no longer drops the items at a location one higher up in the list than intended.
- Editing name of control scheme in editor not taking effect *except* if hitting enter key.
- Saving no longer causes the selection of the current processor or interaction to be lost.
  * This was especially annoying when having "Auto-Save" on as it made editing parameters on interactions and processors very tedious.
- In locales that use decimal separators other than '.', floating-point parameters on composites, interactions, and processors no longer lead to invalid serialized data being generated.
- Fix choosing "Add Action" in action map context menu throwing an exception.
- The input action asset editor window will no longer fail saving if the asset has been moved.
- The input action asset editor window will now show the name of the asset being edited when asking for saving changes.
- Clicking "Cancel" in the save changes dialog for the input action asset editor window will now cancel quitting the editor.
- Fixed pasting or dragging a composite binding from one action into another.
- In the action map editor window, switching from renaming an action to renaming an action map will no longer break the UI.
- Fixed calling Enable/Disable from within action callbacks sometimes leading to corruption of state which would then lead to actions not getting triggered (#472).
- Fixed setting of "Auto-Save" toggle in action editor getting lost on domain reload.
- Fixed blurry icons in editor for imported .inputactions assets and actions in them.
- `Press` and `Release` interactions will now work correctly if they have multiple bound controls.
- `Release` interactions will now invoke a `Started` callback when the control is pressed.
- Made Vector2 composite actions respect the press points of button controls used to compose the value.

## [0.2.6-preview] - 2019-03-20

>NOTE: The UI code for editing actions has largely been rewritten. There may be regressions.
>NOTE: The minimum version requirement for the new input system has been bumped
       to 2019.1

### Added

- Support gamepad vibration on Switch.
- Added support for Joysticks on Linux.

#### Actions

- Added ability to change which part of a composite a binding that is part of the composite is assigned to.
  * Part bindings can now be freely duplicated or copy-pasted. This allows having multiple bindings for "up", for example. Changing part assignments retroactively allows to freely edit the composite makeup.
- Can now drag&drop multiple items as well as drop items onto others (equivalent to cut&paste). Holding ALT copies data instead of moving it.
- Edits to control schemes are now undoable.
- Control schemes are now sorted alphabetically.
- Can now search by binding group (control scheme) or devices directly from search box.
  * `g:Gamepad` filters bindings to those in the "Gamepad" group.
  * `d:Gamepad` filters bindings to those from Gamepad-compatible devices.

### Changed

- The input debugger will no longer automatically show remote devices when the profiler is connected. Instead, use the new menu in debugger toolbar to connect to players or to enable/disable remote input debugging.
- "Press and Release" interactions will now invoke the `performed` callback on both press and release (instead of invoking `performed` and `cancel`, which was inconsistent with other behaviors).

#### Actions

- Bindings have GUIDs now like actions and maps already did. This allows to persistently and uniquely identify individual bindings.
- Replaced UI overlay while rebinding interactively with cancellable progress bar. Interactive rebinding now cancels automatically after 4 seconds without suitable input.
- Bindings that are not assigned to any control scheme are now visible when a particular control scheme is selected.
  * Bindings not assigned to any control scheme are active in *ALL* control schemes.
  * The change makes this visible in the UI now.
  * When a specific control scheme is selected, these bindings are affixed with `{GLOBAL}` for added visibility.
- When filtering by devices from a control scheme, the filtering now takes layout inheritance into account. So, a binding to a control on `Pointer` will now be shown when the filter is `Mouse`.
- The public control picker API has been revised.
  * The simplest way to add control picker UI to a control path is to add an `InputControlAttribute` to the field.
    ```
    // In the inspector, shows full UI to select a control interactively
    // (including interactive picking through device input).
    [InputControl(layout = "Button")]
    private string buttonControlPath;
    ```
- Processors of incompatible types will now be ignored instead of throwing an exception.

### Fixed

- Remote connections in input debugger now remain connected across domain reloads.
- Don't incorrectly create non-functioning devices if a physical device implements multiple incompatible logical HID devices (such as the MacBook keyboard/touch pad and touch bar).
- Removed non-functioning sort triangles in event list in Input Debugger device windows.
- Sort events in input debugger window by id rather then by timestamp.
- Make parsing of float parameters support floats represented in "e"-notation and "Infinity".
- Input device icons in input debugger window now render in appropriate resolution on retina displays.
- Fixed Xbox Controller on macOS reporting negative values for the sticks when represented as dpad buttons.
- `InputSettings.UpdateMode.ProcessEventsManually` now correctly triggers updates when calling `InputSystem.Update(InputUpdateType.Manual)`.

#### Actions

- Pasting or duplicating an action in an action map asset will now assign a new and unique ID to the action.
- "Add Action" button being active and triggering exceptions when no action map had been added yet.
- Fixed assert when generating C# class and make sure it gets imported correctly.
- Generate directories as needed when generating C# class, and allow path names without "Assets/" path prefix.
- Allow binding dpad controls to actions of type "Vector2".
- Fixed old name of action appearing underneath rename overlay.
- Fixed inspector UIs for on-screen controls throwing exceptions and being non-functional.
- Fixed deleting multiple items at same time in action editor leading to wrong items being deleted.
- Fixed copy-pasting actions not preserving action properties other than name.
- Fixed memory corruptions coming from binding resolution of actions.
- InputActionAssetReferences in ScriptableObjects will continue to work after domain reloads in the editor.
- Fixed `startTime` and `duration` properties of action callbacks.

## [0.2.1-preview] - 2019-03-11

### Changed

 - NativeUpdateCallback API update to match Unity 2018.3.8f1

## [0.2.0-preview] - 2019-02-12

This release contains a number of fairly significant changes. The focus has been on further improving the action system to make it easier to use as well as to make it work more reliably and predictably.

>NOTE: There are some breaking changes. Please see the "Changed" section below.

### Changed

- Removed Unity 2018.2 support code.
- Removed .NET 3.5 support code.
- Started using C# 7.
- `IInputControlProcessor<TValue>` has been replaced with `InputProcessor` and `InputProcessor<TValue>` base classes.
- `IInputBindingComposite` has been replaced with an `InputBindingComposite` base class and the `IInputBindingComposite<TValue>` interface has been merged with the `InputBindingComposite<TValue>` class which had already existed.
- `InputUser.onUnpairedDeviceUser` will now notify for each actuated control until the device is paired or there are no more actuated controls.
- `SensitivityProcessor` has been removed.
    * The approach needs rethinking. What `SensitivityProcessor` did caused more problems than it solved.
- State monitors no longer have their timeouts removed automatically when they fire. This makes it possible to have a timeout that is removed only in response to a specific state change.
- Events for devices that implement `IInputStateCallbacks` (such as `Touchscreen`) are allowed to go back in time. Avoids the problem of having to order events between multiple fingers correctly or seeing events getting rejected.
- `PenState.Button` is now `PenButton`.
- Removed TouchPositionTransformProcessor, was used only by Android, the position transformation will occur in native backend in 2019.x

#### Actions:
- Bindings that have no interactions on them will trigger differently now. __This is a breaking change__.
  * Previously, these bindings would trigger `performed` on every value change including when going back to their default value. This is why you would see two calls of `performed` with a button; one when the button was pressed, another when it was depressed.
  * Now, a binding without an interaction will trigger `started` and then `performed` when a bound control is actuated. Thereafter, the action will remain in `Started` phase. For as long as the control is actuated, every value change will trigger `performed` again. When the control stops being actuated, it will trigger `cancelled` and the action will remain in `Waiting` state.
  * Control actuation is defined as a control having a magnitude (see `InputControl.EvaluateMagnitude`) greater than zero. If a control does not support magnitudes (returns -1 from `EvaluateMagnitude`), then the control is considered actuated when it changes state away from its default state.
  * To restore the previous behavior, simply change code like
      ```
        myAction.performed += MyCallback;
      ```
    to
      ```
        myAction.performed += MyCallback;
        myAction.cancelled += MyCallback;
      ```
  * Alternatively, enable `passThrough` mode on an action. This effectively restores the previous default behavior of actions.
    ```
        new InputAction(binding: "<Gamepad>/leftTrigger") { passThrough = true };
    ```
- As part of the aforementioned change, the following interactions have been removed as they are no longer relevant:
  - `StickInteraction`: Can simply be removed from bindings. The new default behavior obsoletes the need for what `StickInteraction` did. Use `started` to know then the stick starts being actuated, `performed` to be updated on movements, and `cancelled` to know when the stick goes back into rest position.
  - `PressAndReleaseInteraction`: Can simply be removed from bindings. The default behavior with no interaction encompasses press and release detection. Use `started` to know then a button is pressed and `cancelled` to know when it is released. To set a custom button press point, simply put an `AxisDeadzoneProcessor` on the binding.
- `PressInteraction` has been completely rewritten.
  - Trigger behavior can be set through `behavior` parameter and now provides options for observing just presses (`PressOnly`), just releases (`ReleaseOnly`), or both presses and releases (`PressAndRelease`).
  - Also, the interaction now operates on control actuation rather than reading out float values directly. This means that any control that supports magnitudes can be used.
  - Also supports continuous mode now.
- If bound controls are already actuated when an action is enabled, the action will now trigger in the next input update as if the control had just been moved from non-actuated to actuated state.
  - In other words, if e.g. you have a binding to the A button of the gamepad and the A button is already pressed when the action is first enabled, then the action associated with the A button will trigger as if the button had just been pressed. Previously, it required releasing and re-pressing the button first -- which, together with certain interactions, could lead to actions ending up in a confused state.
- When an action is disabled, it will now cancel all ongoing interactions, if any (i.e. you will see `InputAction.cancelled` being called).
  - Note that unlike the above-mentioned callbacks that happen when an action starts out with a control already actuated, the cancellation callbacks happen __immediately__ rather than in the next input update.
- Actions that at runtime are bound to multiple controls will now perform *conflict resolution*, if necessary.
  - This applies only if an action actually receives multiple concurrent actuations from controls.
  - When ambiguity is detected, the greatest amount of actuation on any of the controls gets to drive the action.
  - In practice, this means that as long as any of the controls bound to an action is actuated, the action will keep going. This resolves ambiguities when an action has primary and secondary bindings, for examples, or when an action is bound to multiple different devices at the same time.
  - Composite bindings count as single actuations regardless of how many controls participate in the composite.
  - This behavior __can be bypassed__ by setting the action to be pass-through.
- Action editor now closes when asset is deleted.
  - If there are unsaved changes, asks for confirmation first.
- Interactions and processors in the UI are now filtered based on the type of the action (if set) and sorted by name.
- Renamed "Axis" and "Dpad" composites to "1D Axis" and "2D Vector" composite.
  - The old names can still be used and existing data will load as expected.
  - `DpadComposite` got renamed to `Vector2Composite`; `AxisComposite` is unchanged.
- `InputInteractionContext.controlHasDefaultValue` has been replaced with `InputInteractionContext.ControlIsActuated()`.
- `InputActionChange.BindingsHaveChangedWhileEnabled` has been reworked and split in two:
    1. `InputActionChange.BoundControlsAboutToChange`: Bindings have been previously resolved but are about to be re-resolved.
    2. `InputActionChange.BoundControlsChanged`: Bindings have been resolved on one or more actions.
- Actions internally now allocate unmanaged memory.
  - Disposing should be taken care of automatically (though you can manually `Dispose` as well). If you see errors in the console log about unmanaged memory being leaked, please report the bug.
  - All execution state except for C# heap objects for processors, interactions, and composites has been collapsed into a single block of unmanaged memory. Actions should now be able to re-resolve efficiently without allocating additional GC memory.

### Added

- `PlayerInput` component which simplifies setting up individual player input actions and device pairings. \
  ![PlayerInput](Documentation~/Images/PlayerInput.png)
- `PlayerInputManager` component which simplifies player joining and split-screen setups. \
  ![PlayerInput](Documentation~/Images/PlayerInputManager.png)
- `InputDevice.all` (equivalent to `InputSystem.devices`)
- `InputControl.IsActuated()` can be used to determine whether control is currently actuated (defined as extension method in `InputControlExtensions`).
- Can now read control values from buffers as objects using `InputControl.ReadValueFromBufferAsObject`. This allows reading a value stored in memory without having to know the value type.
- New processors:
    * `ScaleProcessor`
    * `ScaleVector2Processor`
    * `ScaleVector3Processor`
    * `InvertVector2Processor`
    * `InvertVector3Processor`
    * `NormalizeVector2Processor`
    * `NormalizeVector3Processor`
- Added `MultiTapInteraction`. Can be used to listen for double-taps and the like.
- Can get total and average event lag times through `InputMetrics.totalEventLagTime` and `InputMetrics.averageEventLagTime`.
- `Mouse.forwardButton` and `Mouse.backButton`.
- The input debugger now shows users along with their paired devices and actions. See the [documentation](Documentation~/UserManagement.md#debugging)
- Added third and fourth barrel buttons on `Pen`.

#### Actions:
- Actions have a new continuous mode that will cause the action to trigger continuously even if there is no input. See the [documentation](Documentation~/Actions.md#continuous-actions) for details. \
  ![Continuous Action](Documentation~/Images/ContinuousAction.png)
- Actions have a new pass-through mode. In this mode an action will bypass any checks on control actuation and let any input activity on the action directly flow through. See the [documentation](Documentation~/Actions.md#pass-through-actions) for details. \
  ![Pass-Through Action](Documentation~/Images/PassThroughAction.png)
- Can now add interactions and processors directly to actions.
  ![Action Properties](Documentation~/Images/ActionProperties.png)
    * This is functionally equivalent to adding the respective processors and/or interactions to every binding on the action.
- Can now change the type of a composite retroactively.
  ![Composite Properties](Documentation~/Images/CompositeProperties.png)
- Values can now be read out as objects using `InputAction.CallbackContext.ReadValueAsObject()`.
    * Allocates GC memory. Should not be used during normal gameplay but is very useful for testing and debugging.
- Added auto-save mode for .inputactions editor.
  ![Auto Save](Documentation~/Images/AutoSave.png)
- Processors, interactions, and composites can now define their own parameter editor UIs by deriving from `InputParameterEditor`. This solves the problem of these elements not making it clear that the parameters usually have global defaults and do not need to be edited except if local overrides are necessary.
- Can now set custom min and max values for axis composites.
    ```
    var action = new InputAction();
    action.AddCompositeBinding("Axis(minValue=0,maxValue=2)")
        .With("Positive", "<Keyboard>/a")
        .With("Negative", "<Keyboard>/d");
    ```
- "C# Class File" property on .inputactions importer settings now has a file picker next to it.
- `InputActionTrace` has seen various improvements.
    * Recorded data will now stay valid even if actions are rebound to different controls.
    * Can listen to all actions using `InputActionTrace.SubscribeToAll`.
    * `InputActionTrace` now maintains a list of subscriptions. Add subscriptions with `SubscribeTo` and remove a subscription with `UnsubscribeFrom`. See the [documentation](Documentation~/Actions.md#tracing-actions) for details.

### Fixes

- Fixed support for Unity 2019.1 where we landed a native API change.
- `InputUser.UnpairDevicesAndRemoveUser()` corrupting device pairings of other InputUsers
- Control picker in UI having no devices if list of supported devices is empty but not null
- `IndexOutOfRangeException` when having multiple action maps in an asset (#359 and #358).
- Interactions timing out even if there was a pending event that would complete the interaction in time.
- Action editor updates when asset is renamed or moved.
- Exceptions when removing action in last position of action map.
- Devices marked as unsupported in input settings getting added back on domain reload.
- Fixed `Pen` causing exceptions and asserts.
- Composites that assign multiple bindings to parts failing to set up properly when parts are assigned out of order (#410).

### Known Issues

- Input processing in edit mode on 2019.1 is sporadic rather than happening on every editor update.

## [0.1.2-preview] - 2018-12-19

    NOTE: The minimum version requirement for the new input system has been bumped
          to 2018.3. The previous minum requirement of 2018.2 is no longer supported.
          Also, we have dropped support for the .NET 3.5 runtime. The new .NET 4
          runtime is now required to use the new input system.

We've started working on documentation. The current work-in-progress can be found on [GitHub](https://github.com/Unity-Technologies/InputSystem/blob/develop/Packages/com.unity.inputsystem/Documentation~/InputSystem.md).

### Changed

- `InputConfiguration` has been replaced with a new `InputSettings` class.
- `InputConfiguration.lockInputToGame` has been moved to `InputEditorUserSettings.lockInputToGameView`. This setting is now persisted as a local user setting.
- `InputSystem.updateMask` has been replaced with `InputSettings.updateMode`.
- `InputSystem.runInBackground` has been moved to `InputSettings.runInBackground`.
- Icons have been updated for improved styling and now have separate dark and light skin versions.
- `Lock Input To Game` and `Diagnostics Mode` are now persisted as user settings
- Brought back `.current` getters and added `InputSettings.filterNoiseOnCurrent` to control whether noise filtering on the getters is performed or not.
- Removed old and outdated Doxygen-generated API docs.

### Added

- `InputSystem.settings` contains the current input system settings.
- A new UI has been added to "Edit >> Project Settings..." to edit input system settings. Settings are stored in a user-controlled asset in any location inside `Assets/`. Multiple assets can be used and switched between.
- Joystick HIDs are now supported on Windows, Mac, and UWP.
- Can now put system into manual update mode (`InputSettings.updateMode`). In this mode, events will not get automatically processed. To process events, call `InputSystem.Update()`.
- Added shortcuts to action editor window (requires 2019.1).
- Added icons for .inputactions assets.

### Fixed

- `InputSystem.devices` not yet being initialized in `MonoBehaviour.Start` when in editor.

### Known Issues

- Input settings are not yet included in player builds. This means that at the moment, player builds will always start out with default input settings.
- There have been reports of some stickiness to buttons on 2019.1 alpha builds.  We are looking at this now.

## [0.0.14-preview] - 2018-12-11

### Changed

- `Pointer.delta` no longer has `SensitivityProcessor` on it. The processor was causing many issues with mouse deltas. It is still available for adding it manually to action bindings but the processor likely needs additional work.

### Fixed

Core:
- Invalid memory accesses when using .NET 4 runtime
- Mouse.button not being identical to Mouse.leftButton
- DualShock not being recognized when connected via Bluetooth

Actions:
- Parameters disappearing on processors and interactions in UI when edited
- Parameters on processors and interactions having wrong value type in UI (e.g. int instead of float)
- RebindingOperation calling OnComplete() after being cancelled

Misc:
- Documentation no longer picked up as assets in user project

## [0.0.13-preview] - 2018-12-05

First release from stable branch.<|MERGE_RESOLUTION|>--- conflicted
+++ resolved
@@ -15,10 +15,7 @@
 - Changed the 'Max player count reached' error to a warning instead.
 - Removed "Input Actions" title from UI-Toolkit Input Action Editor when used in a window and not embedded in Project Settings.
 - Moved project wide input action storage over to an Asset to avoid issues with multiple assets in a single project settings file.
-<<<<<<< HEAD
 - Migrate any project-wide input actions found in the InputManager.asset file to a new InputSystem_Actions.inputactions asset file.
-=======
->>>>>>> 18b4356c
 
 ### Added
 - Added new methods and properties to [`InputAction`](xref:UnityEngine.InputSystem.InputAction):
