# Changelog

All notable changes to the input system package will be documented in this file.

The format is based on [Keep a Changelog](http://keepachangelog.com/en/1.0.0/)
and this project adheres to [Semantic Versioning](http://semver.org/spec/v2.0.0.html).

Due to package verification, the latest version below is the unpublished version and the date is meaningless.
however, it has to be formatted properly to pass verification tests.

## [Unreleased]

### Changed

- The artificial `ctrl`, `shift`, and `alt` controls (which combine the left and right controls into one) on the keyboard can now be written to and no longer throw `NotSupportedException` when trying to do so ([case 1340793](https://issuetracker.unity3d.com/issues/on-screen-button-errors-on-mouse-down-slash-up-when-its-control-path-is-set-to-control-keyboard)).

### Fixed

- Fixed writing values into the half-axis controls of sticks (such as `Gamepad.leftStick.left`) producing incorrect values on the stick ([case 1336240](https://issuetracker.unity3d.com/issues/inputtestfixture-tests-return-inverted-values-when-pressing-gamepads-left-or-down-joystick-buttons)).
- Fixed setting size of event trace in input debugger always growing back to largest size set before.
<<<<<<< HEAD
- Fixed a problem with UI Toolkit buttons remaining active when multiple fingers are used on a touchscreen, using `InputSystemUIInputModule` with pointerBehavior set to `UIPointerBehavior.SingleUnifiedPointer`. UI Toolkit will now always receive the same pointerId when that option is in use, regardless of the hardware component that produced the pointer event. ([case 1369081](https://issuetracker.unity3d.com/issues/transitions-get-stuck-when-pointer-behavior-is-set-to-single-unified-pointer-and-multiple-touches-are-made)).
=======
- Fixed an issue where serialized `InputAction` properties would have display name "Input Action" in the Inspector window instead of their given name. ([case 1367240](https://issuetracker.unity3d.com/product/unity/issues/guid/1367240)).
- Fixed an issue where UI button clicks could be ignored by `InputSystemUIInputModule` if modifying on-screen devices from Update() callbacks [1365070](https://issuetracker.unity3d.com/product/unity/issues/guid/1365070).
>>>>>>> 06aa77de

#### Actions

- Fixed an issue where `InputAction.Enable` would not reuse memory allocated prior and thus lead to memory leaks ([case 1367442](https://issuetracker.unity3d.com/issues/input-system-puts-a-lot-of-pressure-on-the-garbage-collector-when-enabling-and-disabling-inputactionmaps)).

## [1.2.0] - 2021-10-22

### Changed

- When exceptions occur in user code inside of Input System callbacks, the exception message is now printed __first__ and details about the callback second.
  * Previously a message similar to "Exception ... while executing '...' callbacks" was printed first and then followed by exception log. This was hiding the actual exception and created confusion.

### Fixed

- Fixed a performance issue on entering/exiting playmode where HID device capabilities JSON could be parsed multiple times for a single device([case 1362733](https://issuetracker.unity3d.com/issues/input-package-deserializing-json-multiple-times-when-entering-slash-exiting-playmode)).
- Fixed a problem where explicitly switching to the already active control scheme and device set for PlayerInput would cancel event callbacks for no reason when the control scheme switch would have no practical effect. This fix detects and skips device unpairing and re-pairing if the switch is detected to not be a change to scheme or devices. (case 1342297)
- Any unhandled exception in `InputManager.OnUpdate` failing latter updates with `InvalidOperationException: Already have an event buffer set! Was OnUpdate() called recursively?`. Instead the system will try to handle the exception and recover into a working state.
- Fixed an issue that broke the `VirtualMouseInput` component in the editor ([case 1367553](https://issuetracker.unity3d.com/issues/vitrualmouseinput-stickaction-doesnt-work)).
- Fixed a problem where only using runtimes that are not XR supported causes a compile error.This fix adds back in ENABLE_VR checks to prevent this case (case 1368300)
- Fixed input action for Android gamepad's right stick will be correctly invoked when only y axis is changing ([case 1308637](https://issuetracker.unity3d.com/issues/android-input-system-right-analog-stick-tracking-is-erratic-when-using-a-gamepad-connected-to-an-android-device)).
- Generic gamepad short display button names were incorrectly mapped on Switch (`A` instead of `B`, etc).
- Fixed an issue where resetting an action via `InputAction.Reset()` while being in disabled state would prevent the action from being enabled again. ([case 1370732](https://issuetracker.unity3d.com/product/unity/issues/guid/1370732/)).
- Fixed "Default constructor not found for type UnityEngine.InputSystem.iOS.LowLevel.iOSStepCounter" any other potential exceptions due to classes, methods, fields and properties being stripped when managed stripping setting set to medium or high ([case 1368761](https://issuetracker.unity3d.com/issues/ios-new-input-system-iosstepcounter-crash-on-launch-with-managed-stripping)).
- Fixed an issue where `InvalidOperationExceptions` are thrown if an input for an action with multiple interactions is held  while disconnecting the device([case 1354098](https://issuetracker.unity3d.com/issues/input-system-errors-are-thrown-when-disconnecting-controller-while-holding-a-button-with-press-and-release-set-up-separately)).
- Fixed `action.ReadValue` and others returning invalid data when used from `FixedUpdate` or early update when running in play mode in the editor ([case 1368559](https://issuetracker.unity3d.com/issues/enter-key-is-not-registered-when-using-waspressedthisframe-with-input-system-1-dot-1-1) [case 1367556](https://issuetracker.unity3d.com/issues/input-action-readvalue-always-returns-zero-when-called-from-fixedupdate) [case 1372830](https://issuetracker.unity3d.com/issues/querying-inputs-before-preupdate-dot-newinputupdate-returns-invalid-data-when-running-in-play-mode-in-editor)).
- Fixed current being `null` for sensors (`Accelerometer.current`, others) ([case 1371204](https://issuetracker.unity3d.com/issues/accelerometer-not-working-when-using-input-system-1-dot-1-1)).

### Added

- Added support for PS5 DualSense controllers on Mac and Windows.
- Improved the user experience when creating single vs multi-touch touchscreen bindings in the Input Action Asset editor by making both options visible in the input action dropdown menu. Now it's not neccessary to be aware of the touch\*/press path binding syntax ([case 1357664](https://issuetracker.unity3d.com/issues/inputsystem-touchscreens-multi-touch-doesnt-work-when-using-a-custom-inputactionasset)).

## [1.1.1] - 2021-09-03

### Fixed

- Fixed `InvalidCastException: Specified cast is not valid.` and `InvalidOperationException: Already have an event buffer set! Was OnUpdate() called recursively?` when upgrading from 1.1.0-pre.5 or earlier. If you experience this issue you can also restart the editor to resolve it.
- Fixed `InputDeviceChange.Destroyed` not being available, now it's correctly marked as obsolete instead.
- Removed documentation around platform user account management of `InputUser` which was ahead of actual backend support for the feature.

## [1.1.0] - 2021-08-27

### Changed

- Modified the fix that landed in `1.1-preview.3` for [any given control being added to an action only once](#same_control_multiple_times_fix).
  * This caused a regression with some setups that, for example, bound the same control multiple times in a composite using processors to alter the value of the control.
  * Internally, a control is now again allowed to feed into the same action through more than one binding.
  * However, externally the control will be mentioned on the action's `InputAction.controls` list only once.
- Adding `InputSystemUIInputModule` from code now installs `DefaultInputActions`. This is equivalent to the default setup when adding the component in the editor ([case 1259306](https://issuetracker.unity3d.com/issues/input-system-ugui-button-does-not-react-when-clicked)).
  ```CSharp
  var go = new GameObject();
  go.AddComponent<EventSystem>();
  var uiModule = go.AddComponent<InputSystemUIInputModule>();
  // uiModule.actionsAsset now has a DefaultInputActions() asset assigned to it and the various
  // action references point to its actions.
  ```
  * `InputSystemUIInputModule.UnassignActions` has been added to remove all actions from the module en bloc.
  ```CSharp
  uiModule.UnassignActions();
  ```

### Fixed

- Fixed an issue where mixing test cases based on `InputTestFixture` (using mocked `InputSystem`) and regular test cases (using real `InputSystem`) would lead to static state leaking between test cases causing random failures and unexpected/undefined behavior ([case 1329015](https://issuetracker.unity3d.com/product/unity/issues/guid/1329015)).
- Fixed `InputSystemUIInputModule.AssignDefaultActions` not assigning `trackedDeviceOrientation` and `trackedDevicePosition`.
- Fixed regression introduced by [previous change](#ui_multiple_scenes_fix) where `InputSystemUIInputModule` would not disable actions correctly.
- Fixed `InputAction.canceled` not getting triggered reliably for `InputActionType.PassThrough` actions when `InputSystem.ResetDevice` was called.
- Fixed device resets (e.g. happening as part of focus changes) leading to only some actions bound to these devices getting cancelled instead of all of them.

## [1.1.0-pre.6] - 2021-08-23

### Fixed

- Fixed pairing devices to existing `InputUser`s potentially corrupting list of paired devices from other `InputUser`s ([case 1327628](https://issuetracker.unity3d.com/issues/input-system-devices-are-reassigned-to-the-wrong-users-after-adding-a-new-device)).
- Fixed duplication of control paths when viewing collections of `InputControl`s in the inspector.
  * Fix contributed by [NibbleByte](https://github.com/NibbleByte) in [1354](https://github.com/Unity-Technologies/InputSystem/pull/1354).
- Fixed `StackOverflowException` caused by calling `InputSystem.Update` from inside an input action callback such as `InputAction.performed` ([case 1316000](https://issuetracker.unity3d.com/issues/crash-when-adding-inputsystem-dot-update-to-inputsystem-command-handler-to-force-processing-an-event-and-sending-input)).
- Fixed `InputTestFixture` leaving all `.current` getters uninitialized after a test run ([case 1329015](https://issuetracker.unity3d.com/issues/inputsystem-mouseeventhandler-breaks-when-running-multiple-playmode-tests)).
- Fixed broken script references in Touch Samples project ([case 1190598](https://issuetracker.unity3d.com/issues/input-system-sample-projects-have-missing-script-references)).
- Fixed `PointerInput` composite in `TouchSamples` project being registered only after scenes already loaded ([case 1215048](https://issuetracker.unity3d.com/issues/mobile-input-system-custom-binding-broken-slash-not-registered-when-using-runtimeinitializeonloadmethod-and-loading-scene-directly)).
- Fixed `InputControlExtensions.EnumerateChangedControls` skipping over `left`, `right`, and `down` controls on PS4 controller's dpad ([case 1315107](https://issuetracker.unity3d.com/issues/input-system-left-right-and-down-directional-pad-buttons-do-not-switch-controls-over-to-controller)).
- Fixed undo not working in `Input System Package` project settings pane ([case 1291709](https://issuetracker.unity3d.com/issues/inputsystem-exception-thrown-continuously-when-undo-operation-is-performed-with-supported-devices-list-in-the-project-settings)).
- Fixed incorrect indexing in `InputUser.OnDeviceChanged` that could result in incorrect pairing of devices or `IndexOutOfRangeException` being thrown when removing, adding or reconfiguring a device. Fix contribution by [Mikael Klages](https://github.com/ITR13) in [#1359](https://github.com/Unity-Technologies/InputSystem/pull/1359).
- Fixed incorrect indexing when sorting magnitude based on score in `InputActionRebindingExtensions.RebindingOperation` which could result in incorrect magnitudes for candidates. Contribution by [Fredrik Ludvigsen](https://github.com/steinbitglis) in [#1348](https://github.com/Unity-Technologies/InputSystem/pull/1348).
- Fixed inconsistent ordering and execution when adding to or removing from the various callbacks in the API (such as `InputSystem.onDeviceChange` but also `InputAction.started` etc.) during the execution of a callback ([case 1322530](https://issuetracker.unity3d.com/issues/inputsystems-events-are-not-called-the-order-they-were-added-when-they-are-modified-in-the-middle-of-the-call-by-other-listener).
- Fixed inconsistent behavior of WebGL gamepad left/right stick. Up/Down controls were reverse of X/Y controls. ([case 1348959](https://fogbugz.unity3d.com/f/cases/1348959))
- Fixed `PlayerInputManager`s join action not triggering when using a referenced `InputAction` ([case 1260625](https://issuetracker.unity3d.com/issues/input-system-player-input-managers-join-action-is-not-triggered-when-using-a-referenced-input-action)).
- Fixed UI issue where pressing the wrong button was possible while quickly moving through a UI because the submit action fired on action press instead of action release ([1333563](https://issuetracker.unity3d.com/issues/input-submit-action-is-called-on-release-rather-than-on-press-when-using-enter-key)).
- Fixed InvalidOperationException when opening a preset created from a .inputactions asset ([case 1199544](https://issuetracker.unity3d.com/issues/input-system-properties-are-not-visible-and-invalidoperationexception-is-thrown-on-selecting-inputactionimporter-preset-asset)).
- Fixed a problem arising when combining InputSystemUIInputModule and PlayInput with SendMessage or BroadcastMessage callback behavior on the same game object or hierarchy which is an ambiguous input setup. This fix eliminates callbacks into InputSystemUIInputModule. Related to ([1343712](https://issuetracker.unity3d.com/issues/input-system-ui-components-lags-when-using-input-system-ui-input-module-together-with-player-input-component)).
- Fixed inconsistent usage of `ENABLE_PROFILER` define together with `Profiler.BeginSample`/`Profiler.EndSample` by removing `ENABLE_PROFILER` macro check because `BeginSample`/`EndSample` are already conditional with `[Conditional("ENABLE_PROFILER")]` ([case 1350139](https://issuetracker.unity3d.com/issues/inconsistent-enable-profiler-scripting-defines-in-inputmanager-dot-cs-when-using-profiler-dot-beginssample-and-profiler-dot-endsample)).
- Remediated majority of performance issues with high frequency mice (>=1kHz poll rates) in release mode by merging consecutive mouse move events together ([case 1281266](https://issuetracker.unity3d.com/issues/many-input-events-when-using-1000hz-mouse)), see the events documentation for more information.
- Fixed `InputEventTrace` replays skipping over empty frames and thus causing playback to happen too fast.
- Fixed `"Pointer should have exited all objects before being removed"` error when changing screen orientation on mobile.
- Controls such as mouse positions are no longer reset when focus is lost.
- Pressing a uGUI `Button` and then alt-tabbing away, letting go of the button, and then going back to the application will no longer trigger a button click.
- Fixed `Input.onUnpairedDeviceActivity` triggering from editor input.
- Fixed 'up' and 'down' controls on `WebGLGamepad` left and right sticks not being clamped correctly.

#### Actions

- Fixed right-clicking in empty action map or action list not popping up context menu ([case 1336426](https://issuetracker.unity3d.com/issues/cant-open-drop-down-menu-when-hovering-over-free-space-in-input-action)).
- Fixed binding paths being misaligned in UI when switching to text mode editing ([case 1200107](https://issuetracker.unity3d.com/issues/input-system-path-input-field-text-is-clipping-under-binding-in-the-properties-section)).
- Fixed `"Exception: Style.Draw may not be called with GUIContent that is null."` error from `PlayerInput` inspector when having an action map with no actions ([case 1317735](https://issuetracker.unity3d.com/issues/multiple-error-messages-are-thrown-when-trying-to-expand-the-event-list-of-an-input-actions-asset-that-has-an-empty-action-map)).
- Fixed calling `GetBindingDisplayString()` on an `InputAction` with a composite binding leading to doubled up output ([case 1321175](https://issuetracker.unity3d.com/issues/macos-input-system-getbindingdisplaystring-returns-empty-strings-for-some-mappings)).
- Fixed `MultiTapInteraction` not respecting `InputSettings.multiTapDelayTime` ([case 1292754](https://issuetracker.unity3d.com/issues/multitapdelaytime-does-not-influence-maxtapspacing-in-input-action-assets)).
- Fixed changing values in `Input System Package` project settings not affecting default values displayed in `.inputactions` editor window ([case 1292754](https://issuetracker.unity3d.com/issues/multitapdelaytime-does-not-influence-maxtapspacing-in-input-action-assets)).
- Fixed rebinding a part of a composite with `RebindingOperation.WithTargetBinding` not also changing the type of control being looked for ([case 1272563](https://issuetracker.unity3d.com/issues/input-system-performinteractiverebinding-method-doesnt-detect-button-input-when-rebinding-part-of-a-2d-vector-composite)).
- Fixed `AxisComposite` not respecting `minValue` and `maxValue` properties ([case 1335838](https://issuetracker.unity3d.com/issues/inputsystem-1d-axis-composite-binding-will-return-a-incorrect-value-if-minvalue-and-maxvalue-is-not-1-and-1)).
- Fixed `ArgumentOutOfRangeException` caused by `IsPointerOverGameObject` ([case 1337354](https://issuetracker.unity3d.com/issues/mobile-argumentoutofrangeexception-is-thrown-when-calling-ispointerovergameobject)).
- `PlayerInput` no longer logs an error message when it is set to `Invoke UnityEvents` and can't find  an action in the given `.inputactions` asset ([case 1259577](https://issuetracker.unity3d.com/issues/an-error-is-thrown-when-deleting-an-input-action-and-entering-play-mode)).
- Fixed `HoldInteraction` getting stuck when hold and release happens in same event ([case 1346786](https://issuetracker.unity3d.com/issues/input-system-the-canceled-event-is-not-fired-when-clicking-a-button-for-a-precise-amount-of-time)).
- Fixed adding an action in the `.inputactions` editor automatically duplicating interactions and processors from the first action in the map.
- Fixed `InputActionSetupExtensions.ChangeBinding` when modifying binding from a different action than specified. Contribution by [Fredrik Ludvigsen](https://github.com/steinbitglis) in [#1348](https://github.com/Unity-Technologies/InputSystem/pull/1352).

### Added

- Added `InputSystem.runUpdatesInEditMode` to enable processing of non-editor updates without entering playmode (only available for XR).
- Added a new "UI vs Game Input" sample to the package. The sample can be installed from the Unity Package Manager UI in the editor.
  * The sample demonstrates how to deal with inputs that may both lead to UI actions as well as in-game actions.
- Added method `SetMotorSpeedsAndLightBarColor` as a workaround for setting both the light bar and motor speeds simultaneously on a DualShock 4 controller ([case 1271119](https://issuetracker.unity3d.com/issues/dualshock4-setlightbarcolor-and-setmotorspeeds-cannot-be-called-on-the-same-frame-using-input-system)).
- Added the concept of "soft" and "hard" device resets.
  * In general, resetting a device will reset its state to default values.
  * Individual controls can be marked as `dontReset` to exclude them from resets. This makes the reset "soft" (default).
    ```CSharp
    //  Perform a "soft" reset of the mouse. The mouse position will not be affected
    // but controls such as buttons will be reset.
    InputSystem.ResetDevice(Mouse.current);
    ```
  * A "hard" reset can be forced through the API. This also resets `dontReset` controls.
    ```CSharp
    // Perform a "hard" reset of the mouse. The mouse position will also be reset to (0,0).
    InputSystem.ResetDevice(Mouse.current, alsoResetDontResetControls: true);
    ```
  * Resets will lead to `InputAction`s that are enabled and in-progress from controls that being reset, to be canceled. This will not perform actions even if they trigger on, for example, button release.
- `InputDevice.canRunInBackground` can now be force-set through layouts.
   ```CSharp
   // Force XInputWindows gamepads to not run in the background.
   InputSystem.RegisterLayoutOverride(@"
       {
           ""name"": ""XInputWindowsNoCanRunInBackground"",
           ""extend"": ""XInputWindows"",
           ""runInBackground"": ""off""
       }
   ");
   ```
- Improved performance of `Touchscreen` by merging consecutive touch move events together. See the events documentation for more information.

#### Actions

- Added a new `InputAction.wantsInitialStateCheck` property that allows toggling on initial state checks for `Button` and `Pass-Through` actions (implicitly enabled for `Value` actions).
  * This allows responding immediately to controls that are already actuated when the action is enabled.
- Added new API for more easily listening for event changes.
  ```CSharp
  InputSystem.onEvent
    .ForDevice<Gamepad>()
    .Where(e => e.HasButtonPress())
    .CallOnce(e => Debug.Log("Button pressed!));
  ```
- Added new API to easily listen for button presses on any device.
  ```CSharp
  InputSystem.onAnyButtonPress
    .CallOnce(ctrl => Debug.Log($"Button '{ctrl}' pressed"));
  ```
  * This is a simple wrapper around the new API mentioned above.

### Changed

- Application focus handling behavior has been reworked.
  * When `runInBackground` is off, no action will be taken on focus loss. When focus comes back, all devices will receive a sync request. Those that don't support it will see a "soft" reset.
  * When `runInBackground` is on (which, when running in the editor, is considered to always be the case), a new setting `InputSettings.backgroundBehavior` dictates how input is to be handled while the application does not have focus. The default setting of `ResetAndDisableNonBackgroundDevices` will soft-reset and disable all devices for which `InputDevice.canRunInBackground` is false. While in the background, devices that are flagged as `canRunInBackground` will keep running as in the foreground.
  * In the editor, devices other than `Pointer` and `Keyboard` devices (i.e. anything not used to operate the editor UI) are now by default routing their input to the Game View regardless of focus. This also fixes the problem of gamepad sticks resetting to `(0,0)` on focus loss ([case 1222305](https://issuetracker.unity3d.com/issues/input-system-gamepad-stick-values-are-cached-when-changing-editor-window-focus)).
  * A new setting `InputSettings.gameViewFocus` has been introduced to determine how Game View focused is handled in the editor with respect to input.
- Editor: Removed 'Lock Input to Game View' setting in the Input Debugger.
  * The setting has been replaced by the new 'Game View Focus' project setting.
- `InputSystem.defaultButtonPressPoint` is now clamped to a minimum value of `0.0001` ([case 1349002](https://issuetracker.unity3d.com/issues/onclick-not-working-when-in-player)).
- `InputDevice.OnConfigurationChanged` can now be overridden in derived classes.
- `InputSystemUIInputModule` now defers removing pointers for touches by one frame.
  * This is to ensure that `IsPointerOverGameObject` can meaningfully be queried for touches that have happened within the frame &ndash; even if by the time the method is called, a touch has technically already ended ([case 1347048](https://issuetracker.unity3d.com/issues/input-system-ispointerovergameobject-returns-false-when-used-with-a-tap-interaction)).
  * More precisely, this means that whereas before a `PointerExit` and `PointerUp` was received in the same frame, a touch will now see a `PointerUp` in the frame of release but only see a `PointerExit` in the subsequent frame.
- Calling `EventSystem.IsPointerOverGameObject()` from within `InputAction` callbacks (such as `InputAction.performed`) will now result in a warning.
  * UI updates *after* input and consumes input through `InputAction`s as they are processed. Thus, querying UI state from within `InputAction` callbacks will query outdated UI state.
- Changed `TrackedPoseDriver` to use properties of type `InputActionProperty` rather than `InputAction` to allow more flexibility.
- Changed quickstart documentation sample to use the Update method instead of FixedUpdate to show a more correct usage of the `wasPressedThisFrame` API.

## [1.1.0-pre.5] - 2021-05-11

- Fixes a problem with the package's manifest missing a dependency on the UI Elements module.

## [1.1.0-pre.4] - 2021-05-04

### Changed

- The `VirtualMouseInput` component is now part of the Input System assembly. It was previously packaged with the `Gamepad Mouse Cursor` sample.
  * The component has a different GUID from before, so existing setups that use the component from the sample are not broken. To use the built-in component you must explicitly switch over.
- `InputTestFixture` no longer deletes the `GameObject`s in the current scene in its `TearDown` ([case 1286987](https://issuetracker.unity3d.com/issues/input-system-inputtestfixture-destroys-test-scene)).
  * This was added for the sake of the Input System's own tests but should not have been in the public fixture.
- Generic `Gamepad` now has platform independent long button names. Previously it used different names if editor targeted PS4/Switch consoles (case 1321676).
- When creating a new control scheme with a name `All Control Schemes`, `All Control Schemes1` will be created to avoid confusion with implicit `All Control Schemes` scheme ([case 1217379](https://issuetracker.unity3d.com/issues/control-scheme-cannot-be-selected-when-it-is-named-all-control-schemes)).
- Display names of keyboard buttons are now passed through `ToLower` and `ToTitleCase` to enforce consistent casing between different platforms and keyboard layouts ([case 1254705](https://issuetracker.unity3d.com/issues/the-display-names-for-keyboard-keys-in-the-input-debugger-do-not-match-those-defined-in-input-system-package)).
- Editor: All remaining `InputUser` instances are now removed automatically when exiting play mode. This means that all devices are automatically unpaired.
  * In essence, like `InputAction`, `InputUser` is now considered a player-only feature.
- Events queued __during__ event processing (i.e. `InputSystem.Update()`) are now processed in the same frame. This eliminates the 1-frame lag previously incurred by simulated input.
  * Note that this does not extend to input queued __outside__ of event processing but in the same frame. For example, input queued by the UI (such as by `OnScreenButton` and `OnScreenStick`) will still see a 1-frame lag as UI event processing happens later in the frame and outside of input event processing.

#### Actions

- When removing/unplugging a device, it will now also be removed from the device list of `InputActionMap.devices` and `InputActionAsset.devices`.
  ```CSharp
  var gamepad = InputSystem.AddDevice<Gamepad>();
  var actions = new MyGeneratedActions();
  actions.devices = new[] { gamepad };
  InputSystem.RemoveDevice(gamepad);
  // `actions.devices` is now an empty array.
  ```
- Adding an action to a `InputActionMap` that is part of an `InputActionAsset` now requires all actions in the asset to be disabled ([case 1288335](https://issuetracker.unity3d.com/issues/adding-actions-at-runtime-to-existing-map-from-asset-triggers-assertion-error)).
  * This used to trigger an `Assert` at runtime but now properly throws an `InvalidOperationException`.

### Fixed

- Fixed inputs in game view sometimes not working when running in the editor, as initial focus state could end up being incorrect.
- Fixed bad performance in Input Debugger with high-frequency devices (e.g. 1+ KHz gaming mice). Before, high event volumes led to excessive refreshes of debugger data.
- Fixed compile error on tvOS due to step counter support for iOS added in `1.1.0-preview.3`.
- Fixed PS4- and PS3-specific `rightTriggerButton` and `leftTriggerButton` controls not being marked as synthetic and thus conflicting with `rightTrigger` and `leftTrigger` input ([case 1293734](https://issuetracker.unity3d.com/issues/input-system-when-binding-gamepad-controls-triggerbutton-gets-bound-instead-of-triggeraxis)).
  * This manifested itself, for example, when using interactive rebinding and seeing `rightTriggerButton` getting picked instead of the expected `rightTrigger` control.
- Fixed changes to usages of devices in remote player not being reflected in Input Debugger.
- Fixed exceptions and incorrect values with HIDs using 32-bit fields ([case 1189859](https://issuetracker.unity3d.com/issues/inputsystem-error-when-vjoy-is-installed)).
  * This happened, for example, with vJoy installed.
- Fixed `InputUser` no longer sending `InputUserChange.ControlsChanged` when adding a new user after previously, all users were removed.
  * Fix contributed by [Sven Herrmann](https://github.com/SvenRH) in [1292](https://github.com/Unity-Technologies/InputSystem/pull/1292).
- Fixed `AxisDeadzoneProcessor` min/max values not being settable to 0 in editor UI ([case 1293744](https://issuetracker.unity3d.com/issues/input-system-input-system-axis-deadzone-minimum-value-fallsback-to-default-value-if-its-set-to-0)).
- Fixed blurry icons in input debugger, asset editor, input settings ([case 1299595](https://issuetracker.unity3d.com/issues/inputsystem-supported-device-list-dropdown-icons-present-under-project-settings-are-not-user-friendly)).
- Fixed `clickCount` not being incremented correctly by `InputSystemUIInputModule` for successive mouse clicks ([case 1317239](https://issuetracker.unity3d.com/issues/eventdata-dot-clickcount-doesnt-increase-when-clicking-repeatedly-in-the-new-input-system)).
- <a name="ui_multiple_scenes_fix"></a>Fixed UI not working after additively loading scenes with additional InputSystemUIInputModule modules ([case 1251720](https://issuetracker.unity3d.com/issues/input-system-buttons-cannot-be-pressed-after-additively-loading-scenes-with-additional-event-systems)).
- Fixed no `OnPointerExit` received when changing UI state without moving pointer ([case 1232705](https://issuetracker.unity3d.com/issues/input-system-onpointerexit-is-not-triggered-when-a-ui-element-interrupts-a-mouse-hover)).
- Fixed reference to `.inputactions` of `Player Prefab` referenced by `PlayerInputManager` being destroyed on going into play mode, if the player prefab was a nested prefab ([case 1319756](https://issuetracker.unity3d.com/issues/playerinput-component-loses-its-reference-to-an-inputactionasset)).
- Fixed "Scheme Name" label clipped in "Add Control Schema" popup window ([case 1199560]https://issuetracker.unity3d.com/issues/themes-input-system-scheme-name-is-clipped-in-add-control-schema-window-with-inter-default-font)).
- Fixed `InputSystem.QueueEvent` calls from within `InputAction` callbacks getting dropped entirely ([case 1297339](https://issuetracker.unity3d.com/issues/input-system-ui-button-wont-click-when-simulating-a-mouse-click-with-inputsystem-dot-queueevent)).
- Fixed `InputSystemUIInputModule` being in invalid state when added from `Awake` to a game object when entering playmode ([case 1323566](https://issuetracker.unity3d.com/issues/input-system-default-ui-actions-do-not-register-when-adding-inputsystemuiinputmodule-at-runtime-to-an-active-game-object)).
- Fixed `Keyboard.current` becoming `null` after `OnScreenButton` is disabled or destroyed ([case 1305016](https://issuetracker.unity3d.com/issues/inputsystem-keyboard-dot-current-becomes-null-after-onscreenbutton-is-destroyed)).

#### Actions

- Fixed rebinding not working for any discrete control that was held when the rebinding operation started ([case 1317225](https://issuetracker.unity3d.com/issues/inputsystem-a-key-will-not-be-registered-after-rebinding-if-it-was-pressed-when-the-rebinding-operation-started)).
- Fixed bindings being added to every InputAction in a collection when editing a collection of InputActions in the inspector. ([case 1258578](https://issuetracker.unity3d.com/issues/adding-a-binding-to-one-inputaction-element-in-a-list-adds-the-same-binding-to-all-the-other-elements-in-the-list))
- Fixed `Retrieving array element that was out of bounds` and `SerializedProperty ... has disappeared!` errors when deleting multiple action bindings in the input asset editor ([case 1300506](https://issuetracker.unity3d.com/issues/errors-are-thrown-in-the-console-when-deleting-multiple-bindings)).
- Fixed delete key not working in the input actions editor ([case 1282090](https://issuetracker.unity3d.com/issues/input-system-delete-key-doesnt-work-in-the-input-actions-window)).
- Fixed actions embedded into `MonoBehaviours` not showing bindings added directly from within constructors ([case 1291334](https://issuetracker.unity3d.com/issues/input-action-binding-doesnt-show-up-in-the-inspector-when-set-using-a-script)).
  ```CSharp
  public class MyMB : MonoBehaviour {
    // This would end up not showing the binding in the inspector.
    public InputAction action = new InputAction(binding: "<Gamepad>/leftStick");
  ```
- Fixed tooltips not appearing for elements of the Input Actions editor window ([case 1311595](https://issuetracker.unity3d.com/issues/no-tooltips-appear-when-hovering-over-parts-of-input-action-editor-window)).
- Fixed `NullReferenceException` when reading values through `InputAction.CallbackContext` on a `OneModifierComposite` or `TwoModifierComposite` binding.
- Fixed multi-taps not working when multiple controls were bound to an action ([case 1267805](https://issuetracker.unity3d.com/issues/input-system-multi-tap-interaction-doesnt-get-triggered-when-there-are-2-or-more-bindings-in-the-active-control-scheme)).
  * When there were multiple controls bound to an action, this bug would get triggered by any interaction that did not result in a phase change on the action.
- Fixed runtime rebinds added as new bindings from leaking into .inputactions assets when exiting play mode ([case 1190502](https://issuetracker.unity3d.com/issues/inputsystem-runtime-rebinds-are-leaking-into-inputactions-asset))
- Fixed `IndexOutOfRangeException` and `null` elements in `InputUser.lostDevices` when an `InputUser` loses a devices from a control scheme with only optional devices ([case 1275148](https://issuetracker.unity3d.com/issues/disconnecting-and-reconnecting-input-device-causes-exception-in-inputuser)).
- Fixed binding path selection windows not remembering navigation state when going up through hierarchy ([case 1254981](https://issuetracker.unity3d.com/issues/action-binding-path-selection-windows-doesnt-remember-navigation-state)).

### Added

- Support for Device Simulator touchscreen input.
- Enabled XR device support on Magic Leap (Lumin).
- Added ability to force XR Support in a project by defining `UNITY_INPUT_FORCE_XR_PLUGIN`.
- Added a warning message to PlayerInputManager editor when the attached input action asset won't work with Join Players When Button Is Pressed behaviour due to missing control scheme device requirements ([case 1265853](https://issuetracker.unity3d.com/issues/input-system-player-prefabs-are-not-instantiated-on-join-action-when-they-have-inputactionasset-assigned-to-them)).
- Added support for [UI Toolkit](https://docs.unity3d.com/Manual/UIElements.html) with Unity 2021.1+.
  * UITK is now supported as a UI solution in players. Input support for both [Unity UI](https://docs.unity3d.com/Manual/com.unity.ugui.html) and [UI Toolkit](https://docs.unity3d.com/Manual/UIElements.html) is based on the same `InputSystemUIInputModule` code path. More details in the manual.
- `InputSystemUIInputModule` now has an `xrTrackingOrigin` property. When assigned, this will transform all tracked device positions and rotations from it's local space into Unity's world space ([case 1308480](https://issuetracker.unity3d.com/issues/xr-sdk-tracked-device-raycaster-does-not-work-correctly-with-worldspace-canvas-when-xr-camera-is-offset-from-origin)).
- Added `InputSystemUIInputModule.GetLastRaycastResult`. This returns the most recent raycast result and can be used to draw ray visualizations or get information on the most recent UI object hit.
- Added `InputStateBlock` support for `kFormatSBit` when working with floats ([case 1258003](https://issuetracker.unity3d.com/issues/hid-exceptions-are-thrown-when-launching-a-project-while-analog-keyboard-is-connected-to-the-machine)).
- Added an API to parse control paths.
  ```CSharp
  var parsed = InputControlPath.Parse("<XRController>{LeftHand}/trigger").ToArray();

  Debug.Log(parsed.Length); // Prints 2.
  Debug.Log(parsed[0].layout); // Prints "XRController".
  Debug.Log(parsed[0].name); // Prints an empty string.
  Debug.Log(parsed[0].usages.First()); // Prints "LeftHand".
  Debug.Log(parsed[1].layout); // Prints null.
  Debug.Log(parsed[1].name); // Prints "trigger".
  ```
  * Can, for example, be used with `InputBinding.path`.
- Added a new API-only setting in the form of `InputSystem.settings.maxEventBytesPerUpdate`.
  * Puts an upper limit on the number of event bytes processed in a single update.
  * If exceeded, any additional event data will get thrown away and an error will be issued.
  * Set to 5MB by default.
- Added a new API-only setting called `InputSystem.settings.maxQueuedEventsPerUpdate`.
  * This limits the number of events that can be queued during event processing using the `InputSystem.QueueEvent` method. This guards against infinite loops in the case where an action callback queues an event that causes the same action callback to be called again.
- Added `InputSystemUIInputModule.AssignDefaultActions` to assign default actions when creating ui module in runtime.
- Added `UNITY_INCLUDE_TESTS` define constraints to our test assemblies, which is 2019.2+ equivalent to `"optionalUnityReferences": ["TestAssemblies"]`.

## [1.1.0-preview.3] - 2021-02-04

### Changed

- An upper limit of 1024 controls per device and 1kb of memory state per device has been introduced.
  * This allows for certain optimizations.
  * Should the limits prove too tight, they can be raised in the future.
  * The most complex device we have at the moment (`Touchscreen`) has 242 controls and 616 bytes of state.
- `TouchSimulation` now __disables__ the `Pointer` devices it reads input from.
  * This is to address the problem of mouse input leading to __both__ mouse and touch input happening concurrently. Instead, enabling touch simulation will now effectively __replace__ mouse and pen input with touch input.
  * Devices such `Mouse` and `Pen` will remain in place but will not get updated. Events received for them will be consumed by `TouchSimulation`.
- Enabled XR device support on Switch.

### Fixed

- Fixed Right stick to use AXIS.Z and AXIS.RZ for Android gamepads.
- Fixed triggers to always use Axis.Gas and Axis.Brake for Android gamepads.
- Fixed precompiled layouts such as `FastKeyboard` leading to build time regressions with il2cpp (case 1283676).
- Fixed `InputDevice.canRunInBackground` not being correctly set for VR devices (thus not allowing them to receive input while the application is not focused).
- Fixed `InputUser.OnEvent` and `RebindingOperation.OnEvent` exhibiting bad performance profiles and leading to multi-millisecond input update times (case 1253371).
  * In our own measurements, `InputUser.OnEvent` is >9 times faster than before and `RebindingOperation.OnEvent` is ~2.5 times faster.
- Fixed PS4 controller not recognized on Mac when connected over Bluetooth ([case 1286449](https://issuetracker.unity3d.com/issues/input-system-dualshock-4-zct1e-dualshock-2-v1-devices-are-not-fully-recognised-over-bluetooth)).
- Fixed `EnhancedTouch` leaking `NativeArray` memory on domain reloads ([case 1190150](https://issuetracker.unity3d.com/issues/new-input-system-simulated-touch-in-editor-doesnt-work)).
- Fixed `TouchSimulation` leading to `"Pointer should have exited all objects before being removed"` errors ([case 1190150](https://issuetracker.unity3d.com/issues/new-input-system-simulated-touch-in-editor-doesnt-work)).
- Fixed multi-touch not working with `InputSystemUIInputModule` ([case 1271942](https://issuetracker.unity3d.com/issues/android-onenddrag-not-being-called-when-there-are-at-least-2-touches-on-the-screen)).
  * This also manifested itself when using On-Screen Controls and not being able to use multiple controls at the same time (for example, in the [Warriors demo](https://github.com/UnityTechnologies/InputSystem_Warriors)).
- Fixed restart prompt after package installation not appearing on Unity 2020.2+ ([case 1292513](https://issuetracker.unity3d.com/issues/input-system-after-package-install-the-update-slash-switch-and-restart-prompt-does-not-appear)).
- Fixed action with multiple bindings getting stuck in `Performed` state when two or more controls are pressed at the same time ([case 1295535](https://issuetracker.unity3d.com/issues/input-system-not-registering-multiple-inputs)).
  * Regression introduced in 1.1-preview.2.
- Fixed `Touch.activeTouches` having incorrect touch phases after calling `EnhancedTouch.Disable()` and then `EnhancedTouch.Enable()` ([case 1286865](https://issuetracker.unity3d.com/issues/new-input-system-began-moved-and-ended-touch-phases-are-not-reported-when-a-second-scene-is-loaded)).
- Fixed compile errors related to XR/AR on console platforms.

#### Actions

- <a name="same_control_multiple_times_fix"></a>Fixed actions not triggering correctly when multiple bindings on the same action were referencing the same control ([case 1293808](https://issuetracker.unity3d.com/product/unity/issues/guid/1293808/)).
  * Bindings will now "claim" controls during resolution. If several bindings __on the same action__ resolve to the same control, only the first such binding will successfully resolve to the control. Subsequent bindings will only resolve to controls not already referenced by other bindings on the action.
  ```CSharp
  var action = new InputAction();
  action.AddBinding("<Gamepad>/buttonSouth");
  action.AddBinding("<Gamepad>/buttonSouth"); // Will be ignored.
  action.AddBinding("<Gamepad>/button*"); // Will only receive buttonWest, buttonEast, and buttonNorth.
  ```
  * This also means that `InputAction.controls` will now only contain any control at most once.
- Fixed JSON serialization of action maps not preserving empty binding paths ([case 1231968](https://issuetracker.unity3d.com/issues/cloning-actionmap-through-json-converts-empty-paths-to-null-which-is-not-allowed)).

### Added

- Added DualShock4GamepadAndroid and XboxOneGamepadAndroid layout for Android
- Added a new high-performance way to iterate over changed controls in an event.
  ```CSharp
  // Can optionally specify a magnitude threshold that controls must cross.
  // NOTE: This will note allocate GC memory.
  foreach (var control in eventPtr.EnumerateChangedControls(magnitudeThreshold: 0.1f))
      Debug.Log($"Control {control} changed state");
  ```
  * This can be used, for example, to implement much more performant "any button pressed?" queries.
  ```CSharp
  InputSystem.onEvent +=
      (eventPtr, device) =>
      {
          // Ignore anything that is not a state event.
          var eventType = eventPtr.type;
          if (eventType != StateEvent.Type && eventType != DeltaStateEvent.Type)
              return;

          // Find all changed controls actuated above the button press threshold.
          foreach (var control in eventPtr.EnumerateChangedControls
              (device: device, magnitudeThreshold: InputSystem.settings.defaultButtonPressThreshold))
              // Check if it's a button.
              if (control is ButtonControl button)
                  Debug.Log($"Button {button} was pressed");
      }
  ```
- Added support for Step Counter sensors for iOS.
  * You need to enable **Motion Usage** under Input System settings before using the sensor. You can also manually add **Privacy - Motion Usage Description** to your application's Info.plist file.

## [1.1.0-preview.2] - 2020-10-23

### Changed

- The `submit` and the `cancel` actions of the UI input module now trigger on __release__ instead of press. This makes the behavior consistent with clicks triggering UI response on release rather than press.
- Removed the old "Tanks" demo (previously available from the samples shipped with the package).
  * Added a new and improved demo project, which you can download from the [InputSystem_Warriors](https://github.com/UnityTechnologies/InputSystem_Warriors) GitHub repository.

#### Actions

- Actions of type `InputActionType.Button` now respect button press (and release) points.
  * Previously, button-type actions, when used without explicit "Press" interactions, would perform immediately when a bound control was actuated.
  * Now, a button-type action will behave the same as if a "Press" interaction is applied with "Trigger Behavior" set to "Press Only".
  * This means that a button-type action will now perform (and perform __once__ only) when a control crosses the button press threshold defined in the global settings or, if present, locally on a `ButtonControl`. It will then stay performed and finally cancel only when the control falls back to or below the release threshold.
- `InputAction.ReadValue<T>()` now always returns `default<T>` when the action is canceled.
  * This is to make it consistent with `InputAction.CallbackContext.ReadValue<T>()` which already returned `default<T>` when the action was canceled.
  * In general, all APIs that read values will return default values when an action is in a phase other than `Started` or `Performed`.
- If multiple actions in different action maps but in the same .inputactions asset have the same name, calling `InputActionAsset.FindAction()` with just an action name will now return the first __enabled__ action. If none of the actions are enabled, it will return the first action with a matching name as before ([case 1207550](https://issuetracker.unity3d.com/issues/input-system-action-can-only-be-triggered-by-one-of-the-action-maps-when-action-name-is-identical)).
  ```CSharp
  var map1 = new InputActionMap("map1");
  var map2 = new InputActionMap("map2");
  map1.AddAction("actionWithSameName");
  map2.AddAction("actionWithSameName");
  var asset = ScriptableObject.CreateInstance<InputActionAsset>();
  asset.AddActionMap(map1);
  asset.AddActionMap(map2);

  map2["actionWithSameName"].Enable();

  var action = asset["actionWithSameName"];
  // Before: "map1/actionWithSameName"
  // Now: "map2/actionWithSameName"
  ```

### Fixed

- Fixed player build causing `ProjectSettings.asset` to be checked out in Perforce ([case 1254502](https://issuetracker.unity3d.com/issues/projectsettings-dot-asset-is-checked-out-in-perforce-when-building-a-project-with-the-input-system-package-installed)).
- Fixed player build corrupting preloaded asset list in `PlayerSettings` if it was modified by another build processor.
- Fixed remoting in Input Debugger not working for devices in the player that are created from generated layouts (such as XR devices).
- Fixed potential `NullReferenceException` in `InputActionProperty` when the `InputActionReference` is `null`.
- Fixed "On-Screen Controls" sample still using `StandaloneInputModule` and thus throwing `InvalidOperationException` when used with "Active Input Handling" set to "Input System Package (New)" ([case 1201866](https://issuetracker.unity3d.com/issues/input-system-old-input-module-is-available-in-onscreencontrolssample-sample-scene-from-package)).
- Fixed `OnScreenButton` leaving button controls in pressed state when disabled in-between receiving `OnPointerDown` and `OnPointerUp`. Usually manifested itself by having to click the button twice next time it was enabled.
- Fixed exiting out of play mode in the Unity Editor while a test run is in progress leading to the Input System permanently losing all its state until the editor is restarted ([case 1251724](https://issuetracker.unity3d.com/issues/the-input-system-does-not-get-re-enabled-when-a-playmode-input-test-is-interrupted)).
- Fixed max values for `Axis` and `Double` controls stored as multi-bit fields being off by one ([case 1223436](https://issuetracker.unity3d.com/issues/value-equal-to-1-is-not-returned-by-the-input-system-when-reading-a-multi-bit-control)).
  * Fix contributed by [jamre](https://github.com/jamre) in [962](https://github.com/Unity-Technologies/InputSystem/pull/962). Thank you!
- Fixed debug assert in `InputDeviceTester` sample when simultaneously pressing two buttons on gamepad ([case 1244988](https://issuetracker.unity3d.com/issues/input-system-runtime-errors-when-pressing-more-than-one-button-at-the-same-time)).
- Fixed use of UI `Slider` causing drag thresholds to no longer work ([case 1275834](https://issuetracker.unity3d.com/issues/inputsystem-drag-threshold-value-is-ignored-for-scroll-view-after-interacting-with-a-slider-slash-scroll-bar)).
- Fixed layout lists in Input Debugger not updating when removing layouts.
- Fixed device connects leading to different but similar device being reported as reconnected.

#### Actions

- Fixed Action with multiple bindings becoming unresponsive after a Hold interaction was performed ([case 1239551](https://issuetracker.unity3d.com/issues/input-system-hold-interaction-makes-an-input-action-unresponsive-when-2-or-more-binding-are-attached-to-the-same-input-action)).
- Fixed `NullReferenceException` when `Player Input` component `Create Action` is pressed and saved ([case 1245921](https://issuetracker.unity3d.com/issues/input-system-nullreferenceexception-is-thrown-when-player-input-component-create-action-is-pressed-and-saved)).
- Fixed `InputActionTrace.ActionEventPtr.ReadValueAsObject` leading to `InvalidCastException` when trying to read values that came from composite bindings.
- Fixed not being able to stack a `MultiTap` on top of a `Tap` ([case 1261462](https://issuetracker.unity3d.com/issues/multi-tap-and-tap-interactions-in-the-same-action-doesnt-work-properly)).
- Fixed rebinds triggered by the Enter key causing stuck Enter key states ([case 1271591](https://issuetracker.unity3d.com/issues/input-system-rebind-action-requires-two-inputs-slash-presses-when-using-the-enter-key)).
- Fixed `Map index on trigger` and `IndexOutOfRangeException` errors when using multiple Interactions on the same Action. ([case 1253034](https://issuetracker.unity3d.com/issues/map-index-on-trigger-and-indexoutofrangeexception-errors-when-using-multiple-interactions-on-the-same-action)).
- Fixed context menu in action editor not filtering out composites the same way that the `+` icon menu does. This led to, for example, a "2D Vector" composite being shown as an option for a button type action.
- Fixed initial state checks for composite bindings failing if performed repeatedly. For example, doing a `ReadValue<Vector2>` for a WASD binding would return an incorrect value after disabling the map twice while no input from the keyboard was received ([case 1274977](https://issuetracker.unity3d.com/issues/input-system-cannot-read-vector2-values-after-inputactionset-has-been-disabled-and-enabled-twice)).
- Fixed "Add Interaction" menu in action editor not filtering out interactions with incompatible value types ([case 1272772](https://issuetracker.unity3d.com/issues/new-input-system-action-gets-called-only-once-when-using-mouse-press-interaction)).
- Fixed `PlayerInput` no longer auto-switching control schemes if `neverAutoSwitchControlSchemes` was toggled off and back on after the component was first enabled ([case 1232039](https://issuetracker.unity3d.com/issues/input-system-auto-switch-locks-on-one-device-when-its-disabled-and-re-enabled-via-script)).
- Fixed action map name being the same as .inputactions asset name leading to compile errors when `Generate C# Class` is used; now leads to import error ([case 1212052](https://issuetracker.unity3d.com/issues/input-system-user-can-name-inputaction-asset-and-action-map-the-same-creating-compilation-errors-on-generation)).
- Fixed bindings not getting updated when binding by display name and there is no control with the given display name initially.
  ```
  // If at the time this action is enabled, there's no ä key on the keyboard,
  // this did not update properly later when switched to a layout that does have the key.
  var action = new InputAction(binding: "<Keyboard>/#(ä)");
  ```

### Added

- Added tvOS documentation entries in 'Supported Input Devices' page.

#### Actions

- Added "release thresholds" for buttons.
  * Release points are now separated from press points by a percentage threshold.
  * The threshold is defined by `InputSettings.buttonReleaseThreshold`.
  * Thresholds are defined as percentages of press points. A release is thus defined as a button, after having reached a value of at least `InputSettings.defaultButtonPressPoint` (or whatever local press is used), falling back to a value equal to or less than `InputSettings.buttonReleaseThreshold` percent of the press point.
  * This is intended to solve the problem of buttons flickering around button press points.
  * The default threshold is set at 75%, that is, buttons release at 3/4 of the press point.
- Added new methods to the `InputAction` class:
  * `InputAction.IsPressed()`: Whether a bound control has crossed the press threshold and has not yet fallen back below the release threshold.
  * `InputAction.WasPressedThisFrame()`: Whether a bound control has crossed the press threshold this frame.
  * `InputAction.WasReleasedThisFrame()`: Whether a bound control has fallen back below the release threshold this frame.
  * `InputAction.WasPerformedThisFrame()`: Whether the action was performed at any point during the current frame. Equivalent to `InputAction.triggered`, which will be deprecated in the future.
  * `InputAction.Reset()`: Forcibly reset the action state. Cancels the action, if it is currently in progress.
- Added `InputAction.GetTimeoutCompletionPercentage` to query the amount left to complete a currently ongoing interaction.
  ```CSharp
  // Let's say there's a hold interaction on a "warp" action. The user presses a button bound
  // to the action and then holds it. While the user holds the button, we want to know how much
  // longer the user will have to hold it so that we can display feedback in the UI.
  var holdCompleted = playerInput.actions["warp"].GetTimeoutCompletionPercentage();
  ```
- Added three new binding composite types:
  * `OneModifierComposite`: This is a generalization of `ButtonWithOneModifier` (which is still available but now hidden from the UI) which also represents bindings such as "SHIFT+1" but now can be used to target bindings other than buttons (e.g. "SHIFT+delta").
  * `TwoModifiersComposite`: This is a generalization of `ButtonWithTwoModifiers` (which is still available but now hidden from the UI) which also represents bindings such as "SHIFT+CTRL+1" but now can be used to target bindings other than buttons (e.g. "SHIFT+CTRL+delta").
  * `Vector3Composite`: Works the same way `Vector2Composite` does. Adds a `forward` and `backward` binding in addition to `up`, `down`, `left`, and `right`.

## [1.1.0-preview.1] - 2020-08-20

>__The minimum version requirement for the Input System package has been moved up to 2019.4 LTS.__

### Changed

#### Actions

- Auto-generated C# files now have `<auto-generated>` headers so they get ignored by Rider code analysis.
- Auto-generated C# classes are now `partial` so that they can be manually extended.
- Deleting a composite binding with `action.ChangeBinding(0).Erase()` now also erases all the bindings that are part of the composite.
- Trigger binding resolution from within action callbacks (e.g. `InputAction.performed`) will now defer resolution until after the callback has completed.
  * This fixes crashes such as [case 1242406](https://issuetracker.unity3d.com/issues/mecanim-crash-when-entering-or-exiting-play-mode-destroying-gameobjects) where disabling `PlayerInput` from within an action callback led to an action's state being released while the action was still in a callback.

### Fixed

- Fixed input history on Android mono build by alligning memory of history records
- Fixed no input being processed when running a `[UnityTest]` over several frames. Before, this required calling `InputSystem.Update` manually.
- Fixed clicking on help page button in Unity inspector for Input System components not going to relevant manual pages.
- Fixed a bug that prevented DualShock controllers from working on tvOS. (case 1221223).
- `GravitySensor`, `LinearAccelerationSensor`, and `AttitudeSensor` not being initialized on iOS ([case 1251382](https://issuetracker.unity3d.com/product/unity/issues/guid/1251382/)).
- Fixed compilation issues with XR and VR references when building to platforms that do not have complete XR and VR implementations.
- Fixed possible `NullReferenceException`s on ARMs with controls that receive automatic memory offsets.
- Fixed `TouchControl.tapCount` resetting to 0 when "Script Debugging" is enabled (case 1194636).
- Fixed `Touch.activeTouches` not having a `TouchPhase.Began` entry for touches that moved in the same frame that they began in ([case 1230656](https://issuetracker.unity3d.com/issues/input-system-mobile-enhancedtouch-screen-taps-start-with-moved-or-stationary-phase-instead-of-began)).
- Fixed sequential taps causing touches to get stuck in `Touch.activeTouches`.
- Improved performance of `Touch.activeTouches` (most notably, a lot of time was spent in endlessly repetitive safety checks).
- Fixed `EnhancedTouch` APIs not indicating that they need to be enabled with `EnhancedTouchSupport.Enable()`.
  - The APIs now throw `InvalidOperationException` when used without being enabled.
- Fixed memory corruption in `InputEventTrace.AllocateEvent` ([case 1262496](https://issuetracker.unity3d.com/issues/input-system-crash-with-various-stack-traces-when-using-inputactiontrace-dot-subscribetoall))
  * Manifested itself, for example, as crashes when using `InputActionTrace.SubscribeToAll`.
- AxisControls and Vector2Controls' X and Y subcontrols on XR devices now have a minimum range of -1 and a maximum range of 1. This means they can now properly respond to modifiers and interactions in the binding system.

#### Actions

- Fixed drag&drop reordering actions while having one control scheme selected causing bindings from other control schemes to be lost ([case 122800](https://issuetracker.unity3d.com/issues/input-system-bindings-get-cleared-for-other-control-scheme-actions-when-reordering-an-action-in-a-specific-control-scheme)).
- Fixed stack overflow in `PlayerInput.SwitchCurrentActionMap` when called from action callback ([case 1232893](https://issuetracker.unity3d.com/issues/inputsystem-switchcurrentactionmap-causes-a-stackoverflow-when-called-by-each-pahse-of-an-action)).
- Fixed control picker ending up empty when listing devices in "Supported Devices" ([case 1254150](https://issuetracker.unity3d.com/product/unity/issues/guid/1254150/)).

### Added

- Device layouts can now be "precompiled" for speed. `Keyboard`, `Mouse`, and `Touchscreen` are now included as precompiled layouts greatly reducing instantiation time and GC heap cost for these devices. For `Touchscreen`, this results in a >20x speed-up for `InputSystem.AddDevice<Touchscreen>()`.
- Added Pose Control layout. The Pose Control is used on XR Devices and wraps tracking state, position, rotation, and velocity information.

#### Actions

- Can now save binding overrides as JSON strings and restore them from such using the newly added `SaveBindingOverridesAsJson` and `LoadBindingOverridesFromJson` extension methods.
  ```CSharp
  void SaveUserRebinds(PlayerInput player)
  {
      var rebinds = player.actions.SaveBindingOverridesAsJson();
      PlayerPrefs.SetString("rebinds", rebinds);
  }

  void LoadUserRebinds(PlayerInput player)
  {
      var rebinds = PlayerPrefs.GetString("rebinds");
      player.actions.LoadBindingOverridesFromJson(rebinds);
  }
  ```

## [1.0.0] - 2020-04-23

### Fixed

- Fixed compilation issues in `TrackedDeviceRaycaster` when disabling built-in XR module.

## [1.0.0-preview.7] - 2020-04-17

### Fixed

- `VirtualMouseInput` not moving the software cursor when set to `HardwareCursorIsAvailable` but not having a hardware cursor ()
- Can now override built-in Android gamepad layouts. Previously, the input system would always choose its default defaults even after registering more specific layouts using `InputSystem.RegisterLayout`.
- `InputControlPath.TryGetControlLayout` no longer throws `NotImplementedException` for `<Mouse>/scroll/x` and similar paths where the layout is modifying a control it inherited from its base layout ([thread](https://forum.unity.com/threads/notimplementedexception-when-using-inputcontrolpath-trygetcontrollayout-on-mouse-controls.847129/)).
- Fixed compilation errors when disabling built-in VR and XR modules. ([case 1214248](https://issuetracker.unity3d.com/issues/enable-input-system-symbol-is-not-being-updated-when-the-input-system-is-changed-in-player-settings/)).
- Fixed compilation errors when disabling built-in Physics and Physics2D modules. ([case 1191392](https://issuetracker.unity3d.com/issues/inputsystem-trackeddeviceraycaster-has-hard-references-on-both-physics-and-physics2d)).
- No longer throws `NotImplementedException` when matching against a field of `InputDeviceDescription.capabilities` when the value of the field used scientific notation.
- No longer incorrectly matches fields of `InputDeviceDescription.capabilities` by prefix only (i.e. previously it would find the field "foo" when actually looking for "foobar").
- Input device debugger window slowing editor to a crawl when opened on PS4 DualShock controller.
- `InputUser.UnpairDevices()` corrupting user device list.

#### Actions

- Controls are now re-resolved after adding or removing bindings from actions ([case 1218544](https://issuetracker.unity3d.com/issues/input-system-package-does-not-re-resolve-bindings-when-adding-a-new-binding-to-a-map-that-has-already-generated-its-state)).
- Can now have spaces and special characters in action names when using `PlayerInput` with the `SendMessages` or `BroadcastMessages` behavior. Previously, an incorrect method name was generated (fix contributed by [BHSPitMonkey](https://github.com/BHSPitMonkey) in [#1022](https://github.com/Unity-Technologies/InputSystem/pull/1022); [case 1214519](https://issuetracker.unity3d.com/issues/player-input-send-messages-wont-trigger-when-input-action-name-contains-spaces)).
- Adding a new action now sets `expectedControlType` to `Button` as expected ([case 1221015](https://issuetracker.unity3d.com/issues/input-system-default-value-of-expectedcontroltype-is-not-being-set-when-creating-a-new-action)).
- Player joins with `PlayerInputManager` from button presses no longer fail if there are multiple devices of the same type present and the join was not on the first gamepad ([case 226920](https://fogbugz.unity3d.com/f/cases/1226920/)).
- `PlayerInputEditor` no longer leads to the player's `InputActionAsset` mistakenly getting replaced with a clone when the inspector is open on a `PlayerInput` component ([case 1228636](https://issuetracker.unity3d.com/issues/action-map-gets-lost-on-play-when-prefab-is-highlighted-in-inspector)).
- The control picker in the .inputactions editor will no longer incorrectly filter out layouts such as `Xbox One Gamepad (on XB1)` when using them in control schemes. Also, it will no longer filter out controls from base layouts (such as `Gamepad`) ([case 1219415](https://issuetracker.unity3d.com/issues/impossible-to-choose-gamepad-as-binding-path-when-control-scheme-is-set-as-xboxone-scheme)).
- `RebindOperation`s will no longer pick controls right away that are already actuated above the magnitude threshold when the operation starts. Instead, these controls will have to change their actuation from their initial level such that they cross the magnitude threshold configured in the operation ([case 1215784](https://issuetracker.unity3d.com/issues/unnecessary-slash-unwanted-binding-candidates-are-found-when-detecting-and-changing-an-input-value-of-an-input-device)).
- Newly added actions and action maps are now scrolled to when there are more items than fit into view. Previously newly added item was appended but outside of the visible area.
- Actions and bindings in the `.inputactions` editor are no longer force-expanded on every domain reload and whenever a new action or binding is added.
- The importer for `.inputactions` assets will now check out from version control the generated .cs file when overwriting it &ndash; which only happens if the contents differ ([case 1222972](https://issuetracker.unity3d.com/issues/inputsystem-editor-generated-c-number-file-is-not-checked-out-when-overwriting)).
- The editor for `.inputactions` assets will now check out from version control the asset before saving it.
- Drag-reordering action maps no longer throws "Should have drop target" asserts in the console (case [1229146](https://issuetracker.unity3d.com/issues/inputsystem-reordering-of-actionmaps-in-input-action-window-fails-and-throws-should-have-drop-target-error)).
- Drag-reordering actions no longer changes action IDs of some of the existing actions ([case 1231233](https://issuetracker.unity3d.com/issues/input-systems-action-ids-dont-stick-with-action-names-when-input-actions-are-reorganized)).
- References to `InputActionReference` objects created by the importer for `.inputactions` files are no longer broken when the action referenced by the object is renamed ([case 1229145](https://issuetracker.unity3d.com/issues/inputsystem-inputactionreference-loses-guid-when-its-action-is-moved-or-renamed-in-the-inputaction-asset)).
  * __NOTE: This fix does not apply to existing `InputActionReference` instances.__ The problem was inherent in the internal file IDs generated for actions &ndash; which were affected by action and map names. Thus, changing the name of an action or map would change the resulting file ID of the `InputActionReference`.<br>However, changing file IDs will break any existing reference to the object. Thus we had to preserve the existing `InputActionReference` objects under their original file ID. We hide them in the Project Browser, however. The ones that are visible now have the new, fixed file IDs.<br>To switch existing `InputActionReference` properties to the new file IDs, simply replace them with the newly created `InputActionReference`.

### Changed

- `InputDevice.all` has been deprecated due to the confusion it creates with other getters like `Gamepad.all`. Use `InputSystem.devices` instead ([case 1231216](https://issuetracker.unity3d.com/issues/joystick-dot-all-lists-more-than-just-joysticks)).
  * In the same vein, we added a new `Joystick.all` getter that works the same as `Gamepad.all`.
- Changed UI Package to be optional dependency. Removing the package will now disable all UI relevant Input code.

## [1.0.0-preview.6] - 2020-03-06

### Changed

* `InputSystemUIInputModule.trackedDeviceSelect` has been removed. Use `InputSystemUIInputModule.leftClick` instead.
* `InputSystemUIInputModule.repeatDelay` has been renamed to `moveRepeatDelay` and `repeatRate` has been renamed to `moveRepeatRate`.

### Fixed

- Fixed CS0109 warning being generated during player build due to use of `new` with the `PlayerInput.camera property` (case 1174688).
- Fixed a number of issues in `InputSystemUIInputModule`.
  * Fixed GC heap garbage when click-dragging.
  * Fixed number of pointer states growing indefinitely if OS did not reuse touch IDs.
  * Fixed `lastPress` on `PointerEventData` getting lost.
  * Fixed button press-and-release happening in same frame resulting in no UI input.
  * Fixed clicks initiated from non-pointer devices resulting in pointer inputs with `(0,0)` positions.
  * Fixed huge screen deltas on pointer events from tracked devices.
  * Fixed touch input not sending pointer exit events ([case 1213550](https://issuetracker.unity3d.com/issues/input-system-onpointerexit-does-not-work)).
- Fixed `TrackedDeviceRaycaster` not setting `screenPosition` in `RaycastResult`.

#### Actions

- Mixing the enabling&disabling of single actions (as, for example, performed by `InputSystemUIInputModule`) with enabling&disabling of entire action maps (as, for example, performed by `PlayerInput`) no longer leaves to unresponsive input and `"should not reach here"` assertions ([forum thread](https://forum.unity.com/threads/error-while-switching-between-action-maps.825204/)).
- Leaving play mode no longer leaves state change monitors lingering around from enabled actions.
- Enabling action maps with bindings that do not refer to an existing action in the map no longer leads to asserts and exceptions when input on the bindings is received ([case 1213085](https://issuetracker.unity3d.com/issues/input-system-input-actions-cause-exceptions-and-should-not-get-here-errors-to-appear-after-deleting-an-action-map)).
- `PressInteraction` no longer misses the next button press if it gets reset from within the `performed` callback ([case 1205285](https://issuetracker.unity3d.com/issues/inputsystem-problem-with-button-state-after-deactivating-and-reactivating-an-action-map)).
- `InputBinding.DisplayStringOptions.DontIncludeInteractions` is now properly respected.
- Reading the value of a composite binding no longer causes processors from the last active part binding to be applied rather than the processors of the composite itself, if any ([case 1207082](https://issuetracker.unity3d.com/issues/input-system-invert-processors-have-no-effect-on-the-inputaction-dot-callbackcontext-value)).
- Fixed `InputSystem.onActionChange` getting invoked too many times on binding changes.

### Added

- `InputSystemUIInputModule` now sends pointer events using a new `ExtendedPointerEventData` instead of using the base `PointerEventData` class. This surfaces additional input data in pointer events.
- Added `InputSystemUIInputModule.pointerBehavior` to allow dictating how the UI will resolve concurrent input from multiple pointers.

#### Actions

- Added `InputAction.CallbackContext.ReadValueAsButton`.

## [1.0.0-preview.5] - 2020-02-14

### Changed

- We've changed the rules that govern how action phases have to progress:
  * __This is a breaking change!__
    - The primary effect is additional callbacks getting triggered.
  * __Before__:
    - There were no enforced rules about how an action would go through `InputAction.started`, `InputAction.performed`, and `InputAction.canceled`. Which of the callbacks were triggered and in what order depended on a number of factors, the biggest influencer of which were the different interactions that could be applied to actions (like `Press` or `Hold`).
    - This made for unpredictable and frequently surprising results. In addition, it led to bugs where, for [example](https://issuetracker.unity3d.com/issues/input-system-ui-becomes-unresponsive-after-the-first-ui-button-press), adding a `Press` interaction to the `Click` action of `InputSystemUIInputModule` would cause the click state to get stuck because the click action would never cancel.
  * __Now__:
    - The system will now *always* trigger `InputAction.started` first. If this is not done explicitly, it happens implicitly.
    - Likewise, the system will now *always* trigger `InputAction.canceled` before going back to waiting state. Like with `InputAction.started`, if this isn't done explicitly, it will happen implicitly. This implies that `InputAction.canceled` no longer signifies an action getting aborted because it stopped after it started but before it performed. It now simply means "the action has ended" whether it actually got performed or not.
    - In-between `InputAction.started` and `InputAction.canceled`, `InputAction.performed` may be triggered arbitrary many times (including not at all).
  * While late in the cycle for 1.0, we've opted to make this change now in order to fix a range of bugs and problems we've observed that people encountered because of the previous behavior of the system.
- Related to the change above, the behavior of `PressInteraction` has been tweaked and now is the following:
  * `Press Only`: Starts and immediately performs when pressed, then stays performed and cancels when button is released.
  * `Release Only`: Starts when button is pressed and then performs and immediately cancels when the button is released.
  * `Press And Release`: Starts and immediately performs when button is pressed, then stays performed and performs again and immediately cancels when button is released.
- `Vector2Composite` now has a `mode` parameter which can be used to choose between `DigitalNormalized` (the default), `Digital` (same as `DigitalNormalized` but does not normalize the resulting vector), and `Analog` (uses float input values as is).
  * `Vector2Composite.normalize` has been deprecated. Note that it will not work together with `Analog`. The parameter will be removed in the future.

### Fixed

- XR controllers and HMDs have proper display names in the UI again. This regressed in preview.4 such that all XR controllers were displayed as just "XR Controller" in the UI and all HMDs were displayed as "XR HMD".
- `InputSystemUIInputModule` no longer generates GC heap garbage every time mouse events are processed.
- Fixed a bug where an internal array helper method was corrupting array contents leading to bugs in both `InputUser` and `Touch`.
- Fixed exception when saving changes to an Input Action asset and the parent directory has been renamed. ([case 1207527](https://issuetracker.unity3d.com/issues/input-system-console-errors-appear-when-you-save-input-action-asset-after-changing-the-name-of-the-folder-containing-it))

#### Actions

- The regression in 1.0.0-preview.4 of `PlayerInputManager` not joining players correctly if a scheme has more than one device requirement has been fixed.
  * This most notably manifested itself with keyboard+mouse control schemes.
- `PlayerInputManager` will no longer join players when control schemes are used and none of the schemes produces a successful match based on the devices available for the join.
- When no action map is selected in action editor, plus icon to add an action is now disabled; formerly threw an exception when clicked (case 1199562).
- Removing a callback from actions from the callback itself no longer throws `ArgumentOutOfRangeException` ([case 1192972](https://issuetracker.unity3d.com/issues/input-system-package-argumentoutofrangeexception-error-is-thrown-when-the-callback-is-removed-while-its-being-triggered)).
- "Invalid user" `ArgumentException` when turning the same `PlayerInput` on and off ([case 1198889](https://issuetracker.unity3d.com/issues/input-system-package-argumentexception-invalid-user-error-is-thrown-when-the-callback-disables-game-object-with-playerinput)).
- The list of device requirements for a control scheme in the action editor no longer displays devices with their internal layout name rather than their external display name.
- `StackOverflowException` when `Invoke Unity Events` is selected in `PlayerInput` and it cannot find an action (#1033).
- `HoldInteraction` now stays performed after timer has expired and cancels only on release of the control ([case 1195498](https://issuetracker.unity3d.com/issues/inputsystem-inputaction-dot-readvalue-returns-0-when-a-hold-action-is-performed-for-hold-time-amount-of-time)).
- Foldouts in the various action UIs now properly toggle their expansion state when clicked in Unity 2019.3+ ([case 1213781](https://issuetracker.unity3d.com/issues/input-system-package-playerinput-component-events-menu-doesnt-expand-when-clicked-directly-on-the-arrow-icon)).

### Added

- We've added a new `Simple Multiplayer` sample which demonstrates a simple, bare-bones local multiplayer setup.
- We've also added a `Gamepad Mouse Cursor` sample that shows how to drive a UI mouse cursor using the gamepad.
  - The sample contains a reusable `VirtualMouseInput` component that does most of the work.
- Added a `Deselect On Background Click` option to `InputSystemUIInputModule`. This allows toggling the behavior off where clicking the mouse and not hitting a `GameObject` will automatically clear the current selection -- which will break keyboard and gamepad navigation.

## [1.0.0-preview.4] - 2020-01-24

This release includes a number of Quality-of-Life improvements for a range of common problems that users have reported.

### Added

- To aid in debugging issues, we've extended the system's event tracing and replay functionality to allow persisting and replaying arbitrary input event streams.
  * `InputEventTrace` now has APIs to persist the events to disk and to load them back in from previously persisted event streams. The same API can be used to persist in arbitrary C# `Stream` instances, not just in file streams.
     ```CSharp
    // Write.
    myTrace.WriteTo("file.inputtrace");

    // Read.
    InputEventTrace.LoadFrom("file.inputtrace");
     ```
  * `InputEventTrace` now has built-in replay functionality.
     ```CSharp
    myTrace.Replay().PlayAllFramesOneByOne();
     ```
  * The event trace in device windows of the Input Debugger has been extended with controls to save and load traces.
- We've added a new `InputRecording` sample which has a reusable `MonoBehaviour` component that can be used to capture and replay device activity.
- `Keyboard` now has a `FindKeyOnCurrentKeyboardLayout` method to look up key controls by their display names.
- Keyboards now have synthetic controls that combine left and right variants of modifier keys.
  * This means that you can bind to just "shift" now, for example, instead of having to bind to both "left shift" and "right shift".
    ```CSharp
    new InputAction(binding: "<Keyboard>/shift");
    ```
  * The controls are also available as properties on `Keyboard`.
    ```CSharp
    if (Keyboard.current.shiftKey.isPressed) /* ... */;

    // Is equivalent to:
    if (Keyboard.current.leftShiftKey.isPressed ||
        Keyboard.current.rightShiftKey.isPressed) /* ... */;
    ```

#### Actions

- `PlayerInput` now has a new `Controls Changed` event/message which is triggered when the control setup of the player changes (e.g. when switching control schemes).
    ```CSharp
        public void OnControlsChanged()
        {
            // Update UI display hints, for example...
        }
    ```
- We've added APIs to simplify turning bindings into strings suitable for display in UIs.
    ```CSharp
    // Takes things such as currently bound controls and active binding masks into account
    // and can handle composites.
    action.GetBindingDisplayString();
    ```
  * Related to this, custom binding composites can now be annotated with the new `DisplayStringFormat` attribute to control how composites as a whole are turned into display strings.
    ```CSharp
    [DisplayStringFormat("{button}+{stick}")]
    public class MyComposite : InputBindingComposite<Vector2>
    {
        [InputControl(layout = "Button")] public int button;
        [InputControl(layout = "Stick")] public int stick;
    }
    ```
- `InputActionRebindingExtension.RebindingOperation` has a new configuration method `WithMatchingEventsBeingSuppressed` which allows suitable input events to automatically be swallowed while a rebind is ongoing. This greatly helps with not having something else respond to input while a rebind is in progress.
- We've added two new samples:
  * __Rebinding UI__: Demonstrates how to create a rebinding screen using the Input System's APIs. The sample also includes a reusable prefab you can use directly in your projects to quickly put rebinding screens together.
  * __In-Game Hints__: Demonstrates how to show context-sensitive help that respects the current control scheme.

### Changed

- The logic for resetting devices on focus loss has changed somewhat:
  * When focus is lost, all devices are forcibly reset to their default state. As before, a `RequestResetCommand` for each device is also sent to the backend but regardless of whether the device responds or not, the input state for the device will be overwritten to default.
  * __Noisy controls are exempted from resets__. The assumption here is that noisy controls most often represent sensor readings of some kind (e.g. tracking data) and snapping the values back to their default will usually
  * If `Application.runInBackground` is `true`, all devices that return `true` from `InputDevice.canRunInBackground` are exempted from resets entirely. This, for example, allows XR devices to continue running regardless of focus change.
  * This fixes problems such as keyboard keys getting stuck when alt-tabbing between applications (case 1206199).
- `InputControlExtensions.GetStatePtrFromStateEvent` no longer throws `InvalidOperationException` when the state format for the event does not match that of the device. It simply returns `null` instead (same as when control is found in the event's state).
- `InputEventTrace` instances are no longer disposed automatically from their finalizer but __MUST__ be disposed of explicitly using `Dispose()`.
  * This is to allow event traces to survive domain reloads. If they are disposed of automatically during finalizers, even if they survive the reload, the next GC will cause traces to be deallocated.

#### Actions

* `InputActionRebindingExtensions.PerformInteractiveRebinding` has been greatly enhanced to apply a wide range of default configurations to the rebind. This greatly reduces the need to manually configure the resulting rebind.
    ```CSharp
    // Start a rebind with the default configuration.
    myAction.PerformInteractiveRebinding().Start();
    ```
  - Pointer position input will be ignored by default.
  - If not a suitable binding target itself, `<Keyboard>/escape` will automatically be made to quit the rebind.
  - Events with control input not explicitly matching exclusions will now get suppressed. This prevents input actions from getting triggered while a rebind is in progress.
  - The expected control type is automatically adjusted if a part binding of a composite is targeted by the rebind (e.g. if the action expects a `Vector2` but the part binding expects a `Button`, the rebind switches automatically to `Button`).
  - If the targeted binding is part of a control scheme, controls will automatically be restricted to match the device requirements of the control scheme. For example, if the binding belongs to a "Keyboard&Mouse" scheme that has `<Keyboard>` and a `<Mouse>` requirement, the rebind will ignore input on gamepads.
  - As before, you can always create a `RebindingOperation` from scratch yourself or wipe/alter the configuration returned by `PerformInteractiveRebinding` however you see fit.
- Control schemes can now handle ambiguity.
  * This means that, for example, you can now have one control scheme for generic gamepads and another control scheme specifically for PS4 controllers and the system will reliably pick the PS4 scheme when a PS4 controller is used and fall back to the generic gamepad scheme otherwise.
  * While this is exposed as a new `score` property on `InputControlScheme.MatchResult`, no code changes are necessary to take advantage of this feature.
- `PlayerInput.active` has been renamed to `PlayerInput.inputIsActive` to avoid ambiguities with `GameObject` activation.

### Fixed

- `InputUser` in combination with touchscreens no longer throws `InvalidOperationException` complaining about incorrect state format.
 * In a related change, `InputControlExtensions.GetStatePtrFromStateEvent` now works with touch events, too.
- Stack overflow in `InputTestFixture.currentTime` getter.
- Input that occurs in-between pressing the play button and the game starting no longer leaks into the game (case 1191342).
  * This usually manifested itself as large accumulated mouse deltas leading to such effects as the camera immediately jerking around on game start.
- Removing a device no longer has the potential of corrupting state change monitors (and thus actions getting triggered) from other devices.
  * This bug led to input being missed on a device once another device had been removed.
- `TrackedDevice` layout is no longer incorrectly registered as `Tracked Device`.
- Event traces in the input debugger are no longer lost on domain reloads.
- `IndexOutOfRangeException` being thrown when looking up controls on XR devices.

#### Actions

- Clicking the "Replace with InputSystemUIInputModule" button in the inspector when looking at `StandaloneInputModule`, the resulting operation is now undoable and will properly dirty the scene.

## [1.0.0-preview.3] - 2019-11-14

### Fixed

- Fixed wrong event handlers getting removed when having three or more handlers on an event (case 1196143).
  * This was an bug in an internal data structure that impacted a number of code paths that were using the data structure.
- Fixed `LayoutNotFoundException` being thrown when `InputControlPath.ToHumanReadableString` referenced a layout that could not be found.

## [1.0.0-preview.2] - 2019-11-04

### Changed

- Automatic conversion of window coordinates in `EditorWindow` code is now performed regardless of focus or the setting of `Lock Input to Game View` in the input debugger.

### Fixed

- Fixed touch taps triggering when they shouldn't on Android.
- Fixed custom devices registered from `[InitializeOnLoad]` code being lost on domain reload (case 1192379).
  * This happened when there were multiple pieces of `[InitializeOnLoad]` code that accessed the input system in the project and the `RegisterLayout` for the custom device happened to not be the first in sequence.
- OpenVR touchpad controls (`touchpadClicked` & `touchpadPressed`) now report accurate data.

#### Actions

- Fixed missing keyboard bindings in `DefaultInputActions.inputactions` for navigation in UI.
- Fixed using C# reserved names in .inputactions assets leading to compile errors in generated C# classes (case 1189861).
- Assigning a new `InputActionAsset` to a `InputSystemUIInputModule` will no longer look up action names globally but rather only look for actions that are located in action maps with the same name.
  * Previously, if you e.g. switched from one asset where the `point` action was bound to `UI/Point` to an asset that had no `UI` action map but did have an action called `Point` somewhere else, it would erroneously pick the most likely unrelated `Point` action for use by the UI.
- Fixed missing custom editors for `AxisDeadzoneProcessor` and `StickDeadzoneProcessor` that link `min` and `max` values to input settings.
- Fixed actions ending up being disabled if switching to a control scheme that has no binding for the action (case 1187377).
- Fixed part of composite not being bound leading to subsequent part bindings not being functional (case 1189867).
- Fixed `PlayerInput` not pairing devices added after it was enabled when not having control schemes.
  * This problem would also show in the `SimpleDemo` sample when having the `CustomDeviceUsages` sample installed as well. Gamepads would not get picked up in that case.
- Fixed `ArgumentNullException` when adding a device and a binding in an action map had an empty path (case 1187163).
- Fixed bindings that are not associated with any control scheme not getting enabled with other control schemes as they should.

### Added

- Added a new `EditorWindow Demo` sample that illustrates how to use the input system in editor UI code.

## [1.0.0-preview.1] - 2019-10-11

### Changed

- Generated action wrappers now won't `Destroy` the generated Asset in a finalizer, but instead implement `IDisposable`.
- Added back XR layouts (except for Magic Leap) that were removed for `1.0-preview`.
  * We removed these layouts under the assumption that they would almost concurrently become available in the respective device-specific XR packages. However, this did not work out as expected and the gap here turned out to be more than what we anticipated.
  * To deal with this gap, we have moved the bulk of the XR layouts back and will transition things gradually as support in device-specific packages becomes publicly available.

### Fixed

- Fixed a bug where the Input Settings Window might throw exceptions after assembly reload.
- Correctly implemented `IsPointerOverGameObject` method for `InputSystemUIInputModule`.
- Several bugs with layout overrides registered with (`InputSystem.RegisterLayoutOverrides`).
  * In `1.0-preview`, layout overrides could lead to corruption of the layout state and would also not be handled correctly by the various editor UIs.
- Selecting a layout in the input debugger no longer selects its first child item, too.
- Fixed XR devices reporting noise as valid user input (should fix problem of control schemes involving VR devices always activating when using `PlayerInput`).
- Fixed tap/swipe gesture detection in touch samples.

### Actions

- Fixed a bug where multiple composite bindings for the same controls but on different action maps would throw exceptions.
- Fixed `anyKey` not appearing in control picker for `Keyboard`.
- The text on the "Listen" button is no longer clipped off on 2019.3.
- Controls bound to actions through composites no longer show up as duplicates in the input debugger.
- Fixed "Create Actions..." on `PlayerInput` creating an asset with an incorrect binding for taps on Touchscreens. \
  __NOTE: If you have already created an .inputactions asset with this mechanism, update "tap [Touchscreen]" to "Primary Touch/Tap" to fix the problem manually.__
- Fixed `Invoke CSharp Events` when selected in `PlayerInput` not triggering `PlayerInput.onActionTriggered`.
- Fixed duplicating multiple items at the same time in the action editor duplicating them repeatedly.

### Added

- Will now recognize Xbox One and PS4 controllers connected to iOS devices correctly as Xbox One and PS4 controllers.
- Added a new sample called "Custom Device Usages" that shows how to use a layout override on `Gamepad` to allow distinguishing two gamepads in bindings based on which player the gamepad is assigned to.
- Added abstract `TrackedDevice` input device class as the basis for various kinds of tracked devices.

## [1.0.0-preview] - 2019-09-20

### Fixed

- Will now close Input Action Asset Editor windows from previous sessions when the corresponding action was deleted.
- Fixed an issue where Stick Controls could not be created in Players built with medium or high code stripping level enabled.
- Fixed incorrect default state for axes on some controllers.

#### Actions

- Fixed `CallbackContext.ReadValue` throwing when invoked during device removal

### Changed
### Added

## [0.9.6-preview] - 2019-09-06

### Fixed

- Exceptions in scenes of `Visualizers` sample if respective device was not present on system (e.g. in `PenVisualizer` if no pen was present in system).
- Fixed exception in Input Action Asset Editor window when typing whitespace into the search field.
- Fixed control scheme popup window in input action asset editor window showing in the correct screen position on windows.

#### Actions

- Setting timeouts from `IInputInteraction.Process` not working as expected when processing happened in response to previous timeout expiring (#714).
- Pending timeouts on a device not being removed when device was removed.

### Changed

- Replaced `HIDSupport.shouldCreateHID` event with a new `HIDSupport.supportedHIDUsages` property, which takes an array of supported usages.

### Added

#### Actions

- Added `PlayerInput.neverAutoSwitchControlSchemes` to disable logic that automatically enables control scheme switching when there is only a single `PlayerInput` in the game.
- Added `PlayerInput.SwitchControlScheme` to switch schemes manually.

## [0.9.5-preview] - 2019-08-29

### Fixed

- Don't pass events for null devices (for devices which have not been created) to `InputSystem.onEvent` callbacks.
- Will close debugger input state windows, when the state is no longer valid instead of throwing exceptions.
- Fixed pointer coordinates in editor windows for non-mouse pointing devices.
- Fixed using the input system in il2cpp when managed stripping level is set higher then "Low".
- Device debugger window will still show when reading from specific controls throws exceptions.
- Offsets and sizes for elements on Linux joysticks are now computed correctly.
- Joysticks now have a deadzone processor on the stick itself.
- Up/down/left/right on sticks are now deadzoned just like X and Y on sticks are.
- Removed toplevel `X` and `Y` controls on HIDs when there is a `Stick/X` and `Stick/Y` added for the device.
- HID fallback can now deal with sticks that have X and Y controls of different sizes and sitting in non-contiguous locations in the HID input report.
- Button 1 on HID joysticks will now correctly come out as the `trigger` control. Previously, the trigger control on the joystick was left pointing to random state.

#### Actions

- Binding paths now show the same way in the action editor UI as they do in the control picker.
  * For example, where before a binding to `<XInputController>/buttonSouth` was shown as `rightShoulder [XInputController]`, the same binding will now show as `A [Xbox Controller]`.
- When deleting a control scheme, bindings are now updated. A dialog is presented that allows choosing between deleting the bindings or just unassigning them from the control scheme.
- When renaming a control scheme, bindings are now updated. Previously the old name was in place on bindings.
- Control scheme names can no longer be set to empty strings.
- `PlayerInput.Instantiate` now correctly sets up a given control scheme, if specified.
  * When passing a `controlScheme:` argument, the result used to be a correctly assigned control scheme at the `InputUser` level but no restrictions being actually applied to the bindings, i.e. every single binding was active regardless of the specified control scheme.
- NullReferenceExceptions during event processing from `RebindingOperation`.

### Changed

- `InputUser.onUnpairedDeviceUsed` now receives a 2nd argument which is the event that triggered the callback.
  * Also, the callback is now triggered __BEFORE__ the given event is processed rather than after the event has already been written to the device. This allows updating the pairing state of the system before input is processed.
  * In practice, this means that, for example, if the user switches from keyboard&mouse to gamepad, the initial input that triggered the switch will get picked up right away.
- `InputControlPath.ToHumanReadableString` now takes display names from registered `InputControlLayout` instances into account.
  * This means that the method can now be used to generate strings to display in rebinding UIs.
- `AxisControl.clamp` is now an enum-valued property rather than a bool. Can now perform clamping *before* normalization.

#### Actions

- When switching devices/controls on actions, the system will no longer subsequently force an initial state check on __all__ actions. Instead, every time an action's bindings get re-resolved, the system will simply cancel all on-going actions and then re-enable them the same way it would happen by manually calling `InputAction.Enable`.
- Removed non-functional `InputControlScheme.baseScheme` API and `basedOn` serialized property. This was never fully implemented.

### Added

- Can right-click devices in Input Debugger (also those under "Unsupported") and select "Copy Device Description" to copy the internal `InputDeviceDescription` of the device in JSON format to the system clipboard.
  * This information is helpful for us to debug problems related to specific devices.
- If a device description has been copied to the clipboard, a new menu "Paste Device Description as Device" entry in the "Options" menu of the input debugger appears. This instantiates the device from the description as if it was reported locally by the Unity runtime.

## [0.9.3-preview] - 2019-08-15

### Fixed

- `XInputController` and `XboxOneGamepad` no longer have two extraneous, non-functional "menu" and "view" buttons.
- Fixed `InputUser.onUnpairedDeviceUser` ignoring input on controls that do not support `EvaluateMagnitude`.
  * This led to situations, for example, where `PlayerInput` would not initialize a control scheme switch from a `<Mouse>/delta` binding as the delta X and Y axes do not have min&max limits and thus return -1 from `EvaluateMagnitude`.
- Fixed available processor list not updated right away when changing the action type in the Input Action editor window.

#### Actions

- `NullReferenceException` when the input debugger is open with actions being enabled.
- When selecting a device to add to a control scheme, can now select devices with specific usages, too (e.g. "LeftHand" XRController).

### Changed

- Removed `timesliceEvents` setting - and made this tied to the update mode instead. We now always time slice when using fixed updates, and not when using dynamic updates.
- When adding a composite, only ones compatible with the value type of the current action are shown. This will, for example, no longer display a `2D Vector` composite as an option on a floating-point button action.
- The `InputState.onChange` callback now receives a second argument which is the event (if any) that triggered the state change on the device.

### Added

- `InputSystemUIInputModule` can now track multiple pointing devices separately, to allow multi-touch input - required to allow control of multiple On-Scree controls at the same time with different fingers.
- Two new composite bindings have been added.
  * `ButtonWithOneModifier` can be used to represent shortcut-like bindings such as "CTRL+1".
  * `ButtonWithTwoModifiers` can be used to represent shortcut-like bindings such as "CTRL+SHIFT+1".

## [0.9.2-preview] - 2019-08-09

### Fixed

- A `RebindingOperation` will now fall back to the default path generation behavior if the callback provided to `OnGeneratePath` returns null.
- Fixed the Input Action editor window throwing exceptions when trying to view action properties.

### Actions

- `PlayerInput` will now copy overrides when creating duplicate actions.
- It is now possible to use an empty binding path with a non empty override path.
- It is now possible to use set an empty override path to disable a binding.
- It is not possible to query the effectively used path of a binding using `effectivePath`.
- Actions embedded into MonoBehaviour components can now have their properties edited in the inspector. Previously there was no way to get to the properties in this workflow. There is a gear icon now on the action that will open the action properties.

### Changed

### Added

- Added a new sample to the package called `SimpleDemo`. You can install the sample from the package manager. See the [README.md](https://github.com/Unity-Technologies/InputSystem/Assets/Samples/SimpleDemo/README.md) file for details about the sample.

## [0.9.1-preview] - 2019-08-08

### Fixed

- Fixed GC heap garbage being caused by triggered by event processing.
  * This meant that every processing of input would trigger garbage being allocated on the managed heap. The culprit was a peculiarity in the C# compiler which caused a struct in `InputEventPtr.IsA` to be allocated on the heap.
- The bindings selection popup window will now show child controls matching the current action type even if the parent control does not match.
- Fixed `duration` values reported for Hold and Press interactions.
- DualShock 3 on macOS:
  * Fixed actions bound to the dpad control performing correctly.
  * Fixed non-present touchpad button control being triggered incorrectly.
- Fixed compile issues with switch classes on standalone Linux.
- Leak of unmanaged memory in `InputControlList`.

#### Actions

- Fixed actions not updating their set of controls when the usages of a device are changed.
- Composite bindings with the default interaction will now correctly cancel when the composite is released, even if there are multiple composite bindings on the action.

### Changed

- `MouseState`, `KeyboardState`, and `GamepadState` have been made public again.
- `PlayerInput` and `PlayerInputManager` have been moved from the `UnityEngine.InputSystem.PlayerInput` namespace to `UnityEngine.InputSystem`.
- The signature of `InputSystem.onEvent` has changed. The callback now takes a second argument which is the device the given event is sent to (null if there's no corresponding `InputDevice`).
  ```
  // Before:
  InputSystem.onEvent +=
      eventPtr =>
      {
          var device = InputSystem.GetDeviceById(eventPtr.deviceId);
          //...
      };

  // Now:
  InputSystem.onEvent +=
      (eventPtr, device) =>
      {
          //...
      };
  ```
- The signatures of `InputSystem.onBeforeUpdate` and `InputSystem.onAfterUpdate` have changed. The callbacks no longer receive an `InputUpdateType` argument.
  * Use `InputState.currentUpdateType` in case you need to know the type of update being run.
- `InputUpdateType` has been moved to the `UnityEngine.InputSystem.LowLevel` namespace.
- `InputSystem.Update(InputUpdateType)` has been removed from the public API.
- The way input devices are built internally has been streamlined.
  * `InputDeviceBuilder` is now internal. It is no longer necessary to access it to look up child controls. Simply use `InputControl.GetChildControl` instead.
  * To build a device without adding it to the system, call the newly added `InputDevice.Build` method.
    ```
    InputDevice.Build<Mouse>();
    ```
  * `InputSystem.SetLayoutVariant` has been removed. Layout variants can no longer be set retroactively but must be decided on as part of device creation.
- `InputSystem.RegisterControlProcessor` has been renamed to just `InputSystem.RegisterProcessor`.

#### Actions

* `InputAction.ReadValue<TValue>()` is longer correlated to `InputAction.triggered`. It simply returns the current value of a bound control or composite while the action is being interacted with.
* `InputInteractionContext.PerformedAndGoBackToWaiting` has been renamed to just `InputInteractionContext.Performed`.

#### Actions

- Individual composite part bindings can now no longer have interactions assigned to them as that never made any sense.

### Added

- Devices can now have more than one usage.
  * Call `InputSystem.AddDeviceUsage(device,usage)` to add additional usages to a device.
  * Call `InputSystem.RemoveDeviceUsage(device,usage)` to remove existing usages from a device.
  * `InputSystem.SetDeviceUsage(device,usage)` still exists. It will clear all existing usages from the given device.
- A new `VisualizerSamples` sample that can be installed through the package manager.
  * Contains two components `InputControlVisualizer` and `InputActionVisualizer` that help visualizing/debugging control/device and action activity through in-game overlays. A few sample scenes illustrate how to use them.

#### Actions

- Added `InputAction.ReadValueAsObject` API.
- Added `InputAction.activeControl` API.

## [0.9.0-preview] - 2019-07-18

### Fixed

- Validate all parameters on public APIs.
- Fixed an internal bug in `InlinedArray.RemoveAtByMovingTailWithCapacity`, which could cause data corruption.
- Fixed Xbox controller support on macOS il2cpp.
- Fixed issue of Xbox gamepads on Windows desktop not being able to navigate left and down in a UI.
- Allow using InputSystem package if the XR, VR or Physics modules are disabled for smaller builds.
- Fixed documentation landing page and table of contents.
- Fixed tracked devices assigning pointer ids for UI pointer events correctly.
- Adjusted some UI Elements to fit the Unity 19.3 font.
- Fixed NullReferenceException being thrown when project changes.
- Fixed duplicate devices showing in the "Supported Devices" popup when using a search filter.
- Fixed an error when adding new bindings in the Input Actions editor window when a filter was applied.
- Fixed scroll wheel handling in `InputSystemUIInputModule` not being smooth.
- Fixed compile errors from Switch Pro controller code on Linux.

#### Actions

- Fixed `CallbackContext.control` referencing the composite member control which was actually actuated for this trigger for composite bindings.
- Generated C# wrappers for .inputactions assets are no longer placed in Assets/Assets/ folder on Windows.

### Added

- Touch support has been reworked and extended.
  * `Touchscreen.touch[0..9]` are now bindable from the control picker.
  * `Touchscreen.primaryTouch` is now a separate control which tracks the primary touch on the screen.
  * The controls `Touchscreen` inherits from `Pointer` (such as `position`, `phase`, and `delta`) are now tied to `Touchscreen.primaryTouch` and allow for `Touchscreen` to function as a generic `Pointer` (like `Mouse` and `Pen`).
  * `Touchscreen.press` (renamed from `Touchscreen.button`) is now a working, synthetic button that is down whenever at least one finger is on the screen.
  * Recording of start time and start position has been added to touches.
    - `TouchControl.startPosition` gives the starting position of the touch.
    - `TouchControl.startTime` gives the starting time of the touch.
  * Tap detection has been added to `Touchscreen`.
    - Tap time (i.e. time within which a press-and-release must be completed for a tap to register) corresponds to `InputSettings.defaultTapTime`.
    - Tap release must happen within a certain radius of first contact. This is determined by a new setting `InputSettings.tapRadius`.
    - `TouchControl.tap` is a new button control that triggers then the touch is tapped. Note that this happens instantly when a touch ends. The button will go to 1 and __immediately__ go back to 0. This means that polling the button in `Update`, for example, will never trigger a tap. Either use actions to observe the button or use the `Touch` API from `EnhancedTouch` to poll taps.
  * `Touchscreen.activeTouches` has been removed. Use `Touch.activeTouches` from the new enhanced touch API instead for more reliable touch tracking.
  * `Touchscreen.allTouchControls` has been renamed to `Touchscreen.touches`.
  * A new `EnhancedTouch` plugin has been added which offers an enhanced `Touch` and `Finger` API to reliably track touches and fingers across updates. This obsoletes the need to manually track touch IDs and phases and gives access to individual touch history.
  * Touch can be simulated from mouse or pen input now. To enable simulation, call `TouchSimulation.Enable()` or put the `TouchSimulation` MonoBehaviour in your scene. Also, in the input debugger, you can now enable touch simulation from the "Options" dropdown.
- Changing state has been decoupled from events. While input events are the primary means by which to trigger state changes, anyone can perform state changes manually now from anywhere.
    ```
    InputState.Change(gamepad.leftStick, new Vector2(123, 234));
    ```
  * This change makes it possible to update state __from__ state and thus synthesize input data from other input coming in.
- A new API for recording state changes over time has been added.
    ```
    var history = new InputStateHistory("<Gamepad>/leftStick");
    history.StartRecording();

    //...

    foreach (var record in history)
        Debug.Log(record);
    ```
- Added support for generic joysticks on WebGL (which don't use the standard gamepad mapping).
- Added support for DualShock 3 gamepads on desktops.
- Added support for Nintendo Switch Pro Controllers on desktops.

#### Actions

- Actions now also have a __polling API__!
  * `InputAction.triggered` is true if the action was performed in the current frame.
  * `InputAction.ReadValue<TValue>()` yields the last value that `started`, `performed`, or `cancelled` (whichever came last) was called with. If the action is disabled, returns `default(TValue)`. For `InputActionType.Button` type actions, returns `1.0f` if `triggered==true` and `0.0f` otherwise.
- Generated C# wrappers for .inputactions can now placed relative to the .inputactions file by specifying a path starting with './' (e.g. `./foo/bar.cs`).

### Changed

- **The system no longer supports processing input in __BOTH__ fixed and dynamic updates**. Instead, a choice has to be made whether to process input before each `FixedUpdate()` or before each `Update()`.
  * Rationale: the existing code that supported having both updates receive input independently still had several holes and became increasingly complex and brittle. Our solution was based on not actually processing input twice but on channeling input concurrently into both the state of both updates. Together with the fact that specific inputs have to reset (and possibly accumulate) correctly with respect to their update time slices, this became increasingly hard to do right. This, together with the fact that we've come to increasingly question the value of this feature, led us to removing the capability while preserving the ability to determine where input is processed.
  * NOTE: Timeslicing is NOT affected by this. You can still switch to `ProcessEventInFixedUpdates` and get events timesliced to individual `FixedUpdate` periods according to their timestamps.
  * `InputSettings.UpdateMode.ProcessEventsInBothFixedAndDynamicUpdate` has been removed.
  * `InputSettings.UpdateMode.ProcessEventsInDynamicUpdateOnly` has been renamed to `InputSettings.UpdateMode.ProcessEventsInDynamicUpdate` and is now the default.
  * `InputSettings.UpdateMode.ProcessEventsInFixedUpdateOnly` has been renamed to `InputSettings.UpdateMode.ProcessEventsInFixedUpdate`.
- Added icons for PlayerInput, PlayerInputManager, InputSystemUIInputModule and MultiplayerEventSystem components.
- Changed `Keyboard` IME properties (`imeEnabled`, `imeCursorPosition`) to methods (`SetIMEEnabled`, `SetIMECursorPosition`).
- Added getters to all `IInputRuntime` properties.
- Replace some `GetXxx` methods in our API with `xxx`  properties.
- `Pointer.phase` has been removed and `PointerPhase` has been renamed to `TouchPhase`. Phases are now specific to touch. `PointerPhaseControl` has been renamed to `TouchPhaseControl`.
- `Pointer.button` has been renamed to `Pointer.press` and now is a control that indicates whether the pointer is in "press down" state.
  * For mouse, corresponds to left button press.
  * For pen, corresponds to tip contact.
  * For touch, corresponds to primary touch contact (i.e. whether __any__ finger is down).
- The state change monitor APIs (`IInputStateChangeMonitor` and friends) have been moved out of `InputSystem` into a new static class `InputState` in `UnityEngine.Experimental.Input.LowLevel`.
  * Rationale: These APIs are fairly low-level and not of general interest so having them out of `InputSystem` reduces the API surface visible to most users.
- `InputDeviceChange.StateChanged` has been removed and is now a separate callback `InputState.onChange`.
  * Rationale: The other `InputDeviceChange` notifications are low-frequency whereas `StateChanged` is high-frequency. Putting them all on the same callback made adding a callback to `InputSystem.onDeviceChange` unnecessarily expensive.
- `IInputStateCallbackReceiver` has been rewritten from scratch. Now has two simple methods `OnNextUpdate` and `OnEvent`. If implemented by a device, the device now has completely control over changing its own state. Use the `InputState.Change` methods to affect state changes while trigger state change monitors (e.g. for actions) correctly.
- Simplified handling of XR input in `InputSystemUIInputModule` by having only one set of actions for all XR devices.
- We now use the same hierarchical device picker in the "Add Control Scheme" popup, which is already used in the "Input Settings" window.
- Made all `IInputStateTypeInfo` implementations internal, as these did not offer value to the user.
- Made all `IInputDeviceCommandInfo` implementations internal, as these did not offer value to the user.
- Removed `ReadWriteArray`, which was only used for making `RebindingOperation.scores` editable, which did not add any value.
- Removed `PrimitiveValueOrArray`, as non of it's functionality over `PrimitiveValue` was implemented.
- Made all `InputProcessor` implementation internal, as access to these types is exposed only through text mode representations.
- Removed `CurveProcessor` as it was not implemented.
- Renamed XInputControllerOSX to a more descriptive XboxGamepadMacOS.

#### Actions

- `InputAction.continuous` has been removed. Running logic every frame regardless of input can easily be achieved in game code.
- The way action behavior is configured has been simplified.
  * The previous roster of toggles has been replaced with two settings:
    1. `Action Type`: Determines the behavior of the action. Choices are `Value`, `Button`, and `PassThrough`.
    2. `Control Type`: Determines the type of control (and implicitly the type of value) the action is looking for if the action is a `Value` or `PassThrough` action.
  * The previous `Initial State Check` toggle is now implicit in the action type now. `Value` actions perform an initial state check (i.e. trigger if their control is already actuated when the action is enabled). Other types of actions don't.
  * The previous `Pass Through` toggle is now rolled into the action type.

## [0.2.10-preview] - 2019-05-17

### Added

- Added a `MultiplayerEventSystem` class, which allows you use multiple UI event systems to control different parts of the UI by different players.
- `InputSystemUIInputModule` now lets you specify an `InputActionAsset` in the `actionsAsset` property. If this is set, the inspector will populate all actions from this asset. If you have a `PlayerInput` component on the same game object, referencing the same  `InputActionAsset`, the `PlayerInput` component will keep the actions on the `InputSystemUIInputModule` in synch, allowing easy setup of multiplayer UI systems.

### Changed

- `StickControl.x` and `StickControl.y` are now deadzoned, i.e. have `AxisDeadzone` processors on them. This affects all gamepads and joysticks.
  * __NOTE:__ The deadzoning is __independent__ of the stick. Whereas the stack has a radial deadzones, `x` and `y` have linear deadzones. This means that `leftStick.ReadValue().x` is __not__ necessary equal to `leftStick.x.ReadValue()`.
  * This change also fixes the problem of noise from sticks not getting filtered out and causing devices such as the PS4 controller to constantly make itself `Gamepad.current`.

- Redesigned `UIActionInputModule`
 * Added a button in the inspector to automatically assign actions from an input action asset based on commonly used action names.
 * Will now populate actions with useful defaults.
 * Removed `clickSpeed` property - will use native click counts from the OS where available instead.
 * Removed `sendEventsWhenInBackground` property.
 * Hiding `Touches` and `TrackedDevices` until we decide how to handle them.
 * Remove `moveDeadzone` property as it is made redundant by the action's dead zone.
 * Removed `UIActionInputModuleEnabler` component, `UIActionInputModule` will now enable itself.
- Changed default button press point to 0.5.
- Changed all constants in public API to match Unity naming conventions ("Constant" instead of "kConstant").
- Changed namespace from `UnityEngine.Experimental.Input` to `UnityEngine.InputSystem`.
- Generated wrapper code now has nicer formatting.
- Renamed `UIActionInputModule` to `InputSystemUIInputModule`.
- Nicer icons for `InputActionAssets` and `InputActions` and for `Button` and generic controls.
- Change all public API using `IntPtr` to use unsafe pointer types instead.
- `PlayerInput` will no longer disable any actions not in the currently active action map when disabling input or switching action maps.
- Change some public fields into properties.
- Input System project settings are now called "Input System Package" in the project window instead of "Input (NEW)".
- Removed `Plugins` from all namespaces.
- Rename "Cancelled" -> "Canceled" (US spelling) in all APIs.

### Fixed

- Adding devices to "Supported Devices" in input preferences not allowing to select certain device types (like "Gamepad").
- Fixed scrolling in `UIActionInputModule`.
- Fixed compiling the input system package in Unity 19.2 with ugui being moved to a package now.
- In the Input System project settings window, you can no longer add a supported device twice.

#### Actions

- Custom inspector for `PlayerInput` no longer adds duplicates of action events if `Invoke Unity Events` notification behavior is selected.
- Fixed `Hold` interactions firing immediately before the duration has passed.
- Fixed editing bindings or processors for `InputAction` fields in the inspector (Changes wouldn't persist before).
- Fixed exception message when calling `CallbackContext.ReadValue<TValue>()` for an action with a composite binding with `TValue` not matching the composite's value type.

### Added

#### Actions

- `PlayerInput` can now handle `.inputactions` assets that have no control schemes.
  * Will pair __all__ devices mentioned by any of the bindings except if already paired to another player.

## [0.2.8-preview] - 2019-04-23

### Added

- Added a `clickCount` control to the `Mouse` class, which specifies the click count for the last mouse click (to allow distinguishing between single-, double- and multi-clicks).
- Support for Bluetooth Xbox One controllers on macOS.

#### Actions

- New API for changing bindings on actions
```
    // Several variations exist that allow to look up bindings in various ways.
    myAction.ChangeBindingWithPath("<Gamepad>/buttonSouth")
        .WithPath("<Keyboard>/space");

    // Can also replace the binding wholesale.
    myAction.ChangeBindingWithPath("<Keyboard>/space")
        .To(new InputBinding { ... });

    // Can also remove bindings programmatically now.
    myAction.ChangeBindingWithPath("<Keyboard>/space").Erase();
```

### Changed

- `Joystick.axes` and `Joystick.buttons` have been removed.
- Generated wrapper code for Input Action Assets are now self-contained, generating all the data from code and not needing a reference to the asset; `InputActionAssetReference` has been removed.
- The option to generate interfaces on wrappers has been removed, instead we always do this now.
- The option to generate events on wrappers has been removed, we felt that this no longer made sense.
- Will now show default values in Input Action inspector if no custom values for file path, class name or namespace have been provided.
- `InputSettings.runInBackground` has been removed. This should now be supported or not on a per-device level. Most devices never supported it in the first place, so a global setting did not seem to be useful.
- Several new `Sensor`-based classes have been added. Various existing Android sensor implementations are now based on them.
- `InputControlLayoutAttribute` is no longer inherited.
  * Rationale: A class marked as a layout will usually be registered using `RegisterLayout`. A class derived from it will usually be registered the same way. Because of layout inheritance, properties applied to the base class through `InputControlLayoutAttribute` will affect the subclass as intended. Not inheriting the attribute itself, however, now allows having properties such as `isGenericTypeOfDevice` which should not be inherited.
- Removed `acceleration`, `orientation`, and `angularVelocity` controls from `DualShockGamepad` base class.
  * They are still on `DualShockGamepadPS4`.
  * The reason is that ATM we do not yet support these controls other than on the PS4. The previous setup pretended that these controls work when in fact they don't.
- Marking a control as noisy now also marks all child controls as noisy.
- The input system now defaults to ignoring any HID devices with usage types not known to map to game controllers. You can use `HIDSupport.supportedUsages` to enable specific usage types.
- In the Input Settings window, asset selection has now been moved to the "gear" popup menu. If no asset is created, we now automatically create one.
- In the inspector for Input Settings assets, we now show a button to go to the Input Settings window, and a button to make the asset active if it isn't.
- Tests are now no longer part of the com.unity.inputsystem package. The `InputTestFixture` class still is for when you want to write input-related tests for your project. You can reference the `Unity.InputSystem.TestFixture` assembly when you need to do that.
- Implemented adding usages to and removing them from devices.

#### Actions

- A number of changes have been made to the control picker UI in the editor. \
  ![Input Control Picker](Documentation~/Images/InputControlPicker.png)
  * The button to pick controls interactively (e.g. by pressing a button on a gamepad) has been moved inside the picker and renamed to "Listen". It now works as a toggle that puts the picker into a special kind of 'search' mode. While listening, suitable controls that are actuated will be listed in the picker and can then be picked from.
  * Controls are now displayed with their nice names (e.g. "Cross" instead of "buttonSouth" in the case of the PS4 controller).
  * Child controls are indented instead of listed in "parent/child" format.
  * The hierarchy of devices has been rearranged for clarity. The toplevel groups of "Specific Devices" and "Abstract Devices" are now merged into one hierarchy that progressively groups devices into more specific groups.
  * Controls now have icons displayed for them.
- There is new support for binding to keys on the keyboard by their generated character rather than by their location. \
  ![Keyboard Binding](Documentation~/Images/KeyboardBindByLocationVsCharacter.png)
  * At the toplevel of the Keyboard device, you now have the choice of either binding by keyboard location or binding by generated/mapped character.
  * Binding by location shows differences between the local keyboard layout and the US reference layout.
  * The control path language has been extended to allow referencing controls by display name. `<Keyboard>/#(a)` binds to the control on a `Keyboard` with the display name `a`.
- `continuous` flag is now ignored for `Press and Release` interactions, as it did not  make sense.
- Reacting to controls that are already actuated when an action is enabled is now an __optional__ behavior rather than the default behavior. This is a __breaking__ change.
  * Essentially, this change reverts back to the behavior before 0.2-preview.
  * To reenable the behavior, toggle "Initial State Check" on in the UI or set the `initialStateCheck` property in code.
  ![Inital State Check](Documentation~/Images/InitialStateCheck.png)
  * The reason for the change is that having the behavior on by default made certain setups hard to achieve. For example, if `<Keyboard>/escape` is used in one action map to toggle *into* the main menu and in another action map to toggle *out* of it, then the previous behavior would immediately exit out of the menu if `escape` was still pressed from going into the menu. \
  We have come to believe that wanting to react to the current state of a control right away is the less often desirable behavior and so have made it optional with a separate toggle.
- Processors and Interactions are now shown in a component-inspector-like fashion in the Input Action editor window, allowing you to see the properties of all items at once.
- The various `InputAction.lastTriggerXXX` APIs have been removed.
  * Rationale: They have very limited usefulness and if you need the information, it's easy to set things up in order to keep track of it yourself. Also, we plan on having a polling API for actions in the future which is really what the `lastActionXXX` APIs were trying to (imperfectly) solve.
- `Tap`, `SlowTap`, and `MultiTap` interactions now respect button press points.
- `Tap`, `SlowTap`, and `MultiTap` interactions now have improved parameter editing UIs.

### Fixed

- Input Settings configured in the editor are now transferred to the built player correctly.
- Time slicing for fixed updates now works correctly, even when pausing or dropping frames.
- Make sure we Disable any InputActionAsset when it is being destroyed. Otherwise, callbacks which were not cleaned up would could cause exceptions.
- DualShock sensors on PS4 are now marked as noisy (#494).
- IL2CPP causing issues with XInput on windows and osx desktops.
- Devices not being available yet in `MonoBehavior.Awake`, `MonoBehaviour.Start`, and `MonoBehaviour.OnEnable` in player or when entering play mode in editor.
- Fixed a bug where the event buffer used by `InputEventTrace` could get corrupted.

#### Actions

- Actions and bindings disappearing when control schemes have spaces in their names.
- `InputActionRebindingExceptions.RebindOperation` can now be reused as intended; used to stop working properly the first time a rebind completed or was cancelled.
- Actions bound to multiple controls now trigger correctly when using `PressInteraction` set to `ReleaseOnly` (#492).
- `PlayerInput` no longer fails to find actions when using UnityEvents (#500).
- The `"{...}"` format for referencing action maps and actions using GUIDs as strings has been obsoleted. It will still work but adding the extra braces is no longer necessary.
- Drag&dropping bindings between other bindings that came before them in the list no longer drops the items at a location one higher up in the list than intended.
- Editing name of control scheme in editor not taking effect *except* if hitting enter key.
- Saving no longer causes the selection of the current processor or interaction to be lost.
  * This was especially annoying when having "Auto-Save" on as it made editing parameters on interactions and processors very tedious.
- In locales that use decimal separators other than '.', floating-point parameters on composites, interactions, and processors no longer lead to invalid serialized data being generated.
- Fix choosing "Add Action" in action map context menu throwing an exception.
- The input action asset editor window will no longer fail saving if the asset has been moved.
- The input action asset editor window will now show the name of the asset being edited when asking for saving changes.
- Clicking "Cancel" in the save changes dialog for the input action asset editor window will now cancel quitting the editor.
- Fixed pasting or dragging a composite binding from one action into another.
- In the action map editor window, switching from renaming an action to renaming an action map will no longer break the UI.
- Fixed calling Enable/Disable from within action callbacks sometimes leading to corruption of state which would then lead to actions not getting triggered (#472).
- Fixed setting of "Auto-Save" toggle in action editor getting lost on domain reload.
- Fixed blurry icons in editor for imported .inputactions assets and actions in them.
- `Press` and `Release` interactions will now work correctly if they have multiple bound controls.
- `Release` interactions will now invoke a `Started` callback when the control is pressed.
- Made Vector2 composite actions respect the press points of button controls used to compose the value.

## [0.2.6-preview] - 2019-03-20

>NOTE: The UI code for editing actions has largely been rewritten. There may be regressions.
>NOTE: The minimum version requirement for the new input system has been bumped
       to 2019.1

### Added

- Support gamepad vibration on Switch.
- Added support for Joysticks on Linux.

#### Actions

- Added ability to change which part of a composite a binding that is part of the composite is assigned to.
  * Part bindings can now be freely duplicated or copy-pasted. This allows having multiple bindings for "up", for example. Changing part assignments retroactively allows to freely edit the composite makeup.
- Can now drag&drop multiple items as well as drop items onto others (equivalent to cut&paste). Holding ALT copies data instead of moving it.
- Edits to control schemes are now undoable.
- Control schemes are now sorted alphabetically.
- Can now search by binding group (control scheme) or devices directly from search box.
  * `g:Gamepad` filters bindings to those in the "Gamepad" group.
  * `d:Gamepad` filters bindings to those from Gamepad-compatible devices.

### Changed

- The input debugger will no longer automatically show remote devices when the profiler is connected. Instead, use the new menu in debugger toolbar to connect to players or to enable/disable remote input debugging.
- "Press and Release" interactions will now invoke the `performed` callback on both press and release (instead of invoking `performed` and `cancel`, which was inconsistent with other behaviors).

#### Actions

- Bindings have GUIDs now like actions and maps already did. This allows to persistently and uniquely identify individual bindings.
- Replaced UI overlay while rebinding interactively with cancellable progress bar. Interactive rebinding now cancels automatically after 4 seconds without suitable input.
- Bindings that are not assigned to any control scheme are now visible when a particular control scheme is selected.
  * Bindings not assigned to any control scheme are active in *ALL* control schemes.
  * The change makes this visible in the UI now.
  * When a specific control scheme is selected, these bindings are affixed with `{GLOBAL}` for added visibility.
- When filtering by devices from a control scheme, the filtering now takes layout inheritance into account. So, a binding to a control on `Pointer` will now be shown when the filter is `Mouse`.
- The public control picker API has been revised.
  * The simplest way to add control picker UI to a control path is to add an `InputControlAttribute` to the field.
    ```
    // In the inspector, shows full UI to select a control interactively
    // (including interactive picking through device input).
    [InputControl(layout = "Button")]
    private string buttonControlPath;
    ```
- Processors of incompatible types will now be ignored instead of throwing an exception.

### Fixed

- Remote connections in input debugger now remain connected across domain reloads.
- Don't incorrectly create non-functioning devices if a physical device implements multiple incompatible logical HID devices (such as the MacBook keyboard/touch pad and touch bar).
- Removed non-functioning sort triangles in event list in Input Debugger device windows.
- Sort events in input debugger window by id rather then by timestamp.
- Make parsing of float parameters support floats represented in "e"-notation and "Infinity".
- Input device icons in input debugger window now render in appropriate resolution on retina displays.
- Fixed Xbox Controller on macOS reporting negative values for the sticks when represented as dpad buttons.
- `InputSettings.UpdateMode.ProcessEventsManually` now correctly triggers updates when calling `InputSystem.Update(InputUpdateType.Manual)`.

#### Actions

- Pasting or duplicating an action in an action map asset will now assign a new and unique ID to the action.
- "Add Action" button being active and triggering exceptions when no action map had been added yet.
- Fixed assert when generating C# class and make sure it gets imported correctly.
- Generate directories as needed when generating C# class, and allow path names without "Assets/" path prefix.
- Allow binding dpad controls to actions of type "Vector2".
- Fixed old name of action appearing underneath rename overlay.
- Fixed inspector UIs for on-screen controls throwing exceptions and being non-functional.
- Fixed deleting multiple items at same time in action editor leading to wrong items being deleted.
- Fixed copy-pasting actions not preserving action properties other than name.
- Fixed memory corruptions coming from binding resolution of actions.
- InputActionAssetReferences in ScriptableObjects will continue to work after domain reloads in the editor.
- Fixed `startTime` and `duration` properties of action callbacks.

## [0.2.1-preview] - 2019-03-11

### Changed

 - NativeUpdateCallback API update to match Unity 2018.3.8f1

## [0.2.0-preview] - 2019-02-12

This release contains a number of fairly significant changes. The focus has been on further improving the action system to make it easier to use as well as to make it work more reliably and predictably.

>NOTE: There are some breaking changes. Please see the "Changed" section below.

### Changed

- Removed Unity 2018.2 support code.
- Removed .NET 3.5 support code.
- Started using C# 7.
- `IInputControlProcessor<TValue>` has been replaced with `InputProcessor` and `InputProcessor<TValue>` base classes.
- `IInputBindingComposite` has been replaced with an `InputBindingComposite` base class and the `IInputBindingComposite<TValue>` interface has been merged with the `InputBindingComposite<TValue>` class which had already existed.
- `InputUser.onUnpairedDeviceUser` will now notify for each actuated control until the device is paired or there are no more actuated controls.
- `SensitivityProcessor` has been removed.
    * The approach needs rethinking. What `SensitivityProcessor` did caused more problems than it solved.
- State monitors no longer have their timeouts removed automatically when they fire. This makes it possible to have a timeout that is removed only in response to a specific state change.
- Events for devices that implement `IInputStateCallbacks` (such as `Touchscreen`) are allowed to go back in time. Avoids the problem of having to order events between multiple fingers correctly or seeing events getting rejected.
- `PenState.Button` is now `PenButton`.
- Removed TouchPositionTransformProcessor, was used only by Android, the position transformation will occur in native backend in 2019.x

#### Actions:
- Bindings that have no interactions on them will trigger differently now. __This is a breaking change__.
  * Previously, these bindings would trigger `performed` on every value change including when going back to their default value. This is why you would see two calls of `performed` with a button; one when the button was pressed, another when it was depressed.
  * Now, a binding without an interaction will trigger `started` and then `performed` when a bound control is actuated. Thereafter, the action will remain in `Started` phase. For as long as the control is actuated, every value change will trigger `performed` again. When the control stops being actuated, it will trigger `cancelled` and the action will remain in `Waiting` state.
  * Control actuation is defined as a control having a magnitude (see `InputControl.EvaluateMagnitude`) greater than zero. If a control does not support magnitudes (returns -1 from `EvaluateMagnitude`), then the control is considered actuated when it changes state away from its default state.
  * To restore the previous behavior, simply change code like
      ```
        myAction.performed += MyCallback;
      ```
    to
      ```
        myAction.performed += MyCallback;
        myAction.cancelled += MyCallback;
      ```
  * Alternatively, enable `passThrough` mode on an action. This effectively restores the previous default behavior of actions.
    ```
        new InputAction(binding: "<Gamepad>/leftTrigger") { passThrough = true };
    ```
- As part of the aforementioned change, the following interactions have been removed as they are no longer relevant:
  - `StickInteraction`: Can simply be removed from bindings. The new default behavior obsoletes the need for what `StickInteraction` did. Use `started` to know then the stick starts being actuated, `performed` to be updated on movements, and `cancelled` to know when the stick goes back into rest position.
  - `PressAndReleaseInteraction`: Can simply be removed from bindings. The default behavior with no interaction encompasses press and release detection. Use `started` to know then a button is pressed and `cancelled` to know when it is released. To set a custom button press point, simply put an `AxisDeadzoneProcessor` on the binding.
- `PressInteraction` has been completely rewritten.
  - Trigger behavior can be set through `behavior` parameter and now provides options for observing just presses (`PressOnly`), just releases (`ReleaseOnly`), or both presses and releases (`PressAndRelease`).
  - Also, the interaction now operates on control actuation rather than reading out float values directly. This means that any control that supports magnitudes can be used.
  - Also supports continuous mode now.
- If bound controls are already actuated when an action is enabled, the action will now trigger in the next input update as if the control had just been moved from non-actuated to actuated state.
  - In other words, if e.g. you have a binding to the A button of the gamepad and the A button is already pressed when the action is first enabled, then the action associated with the A button will trigger as if the button had just been pressed. Previously, it required releasing and re-pressing the button first -- which, together with certain interactions, could lead to actions ending up in a confused state.
- When an action is disabled, it will now cancel all ongoing interactions, if any (i.e. you will see `InputAction.cancelled` being called).
  - Note that unlike the above-mentioned callbacks that happen when an action starts out with a control already actuated, the cancellation callbacks happen __immediately__ rather than in the next input update.
- Actions that at runtime are bound to multiple controls will now perform *conflict resolution*, if necessary.
  - This applies only if an action actually receives multiple concurrent actuations from controls.
  - When ambiguity is detected, the greatest amount of actuation on any of the controls gets to drive the action.
  - In practice, this means that as long as any of the controls bound to an action is actuated, the action will keep going. This resolves ambiguities when an action has primary and secondary bindings, for examples, or when an action is bound to multiple different devices at the same time.
  - Composite bindings count as single actuations regardless of how many controls participate in the composite.
  - This behavior __can be bypassed__ by setting the action to be pass-through.
- Action editor now closes when asset is deleted.
  - If there are unsaved changes, asks for confirmation first.
- Interactions and processors in the UI are now filtered based on the type of the action (if set) and sorted by name.
- Renamed "Axis" and "Dpad" composites to "1D Axis" and "2D Vector" composite.
  - The old names can still be used and existing data will load as expected.
  - `DpadComposite` got renamed to `Vector2Composite`; `AxisComposite` is unchanged.
- `InputInteractionContext.controlHasDefaultValue` has been replaced with `InputInteractionContext.ControlIsActuated()`.
- `InputActionChange.BindingsHaveChangedWhileEnabled` has been reworked and split in two:
    1. `InputActionChange.BoundControlsAboutToChange`: Bindings have been previously resolved but are about to be re-resolved.
    2. `InputActionChange.BoundControlsChanged`: Bindings have been resolved on one or more actions.
- Actions internally now allocate unmanaged memory.
  - Disposing should be taken care of automatically (though you can manually `Dispose` as well). If you see errors in the console log about unmanaged memory being leaked, please report the bug.
  - All execution state except for C# heap objects for processors, interactions, and composites has been collapsed into a single block of unmanaged memory. Actions should now be able to re-resolve efficiently without allocating additional GC memory.

### Added

- `PlayerInput` component which simplifies setting up individual player input actions and device pairings. \
  ![PlayerInput](Documentation~/Images/PlayerInput.png)
- `PlayerInputManager` component which simplifies player joining and split-screen setups. \
  ![PlayerInput](Documentation~/Images/PlayerInputManager.png)
- `InputDevice.all` (equivalent to `InputSystem.devices`)
- `InputControl.IsActuated()` can be used to determine whether control is currently actuated (defined as extension method in `InputControlExtensions`).
- Can now read control values from buffers as objects using `InputControl.ReadValueFromBufferAsObject`. This allows reading a value stored in memory without having to know the value type.
- New processors:
    * `ScaleProcessor`
    * `ScaleVector2Processor`
    * `ScaleVector3Processor`
    * `InvertVector2Processor`
    * `InvertVector3Processor`
    * `NormalizeVector2Processor`
    * `NormalizeVector3Processor`
- Added `MultiTapInteraction`. Can be used to listen for double-taps and the like.
- Can get total and average event lag times through `InputMetrics.totalEventLagTime` and `InputMetrics.averageEventLagTime`.
- `Mouse.forwardButton` and `Mouse.backButton`.
- The input debugger now shows users along with their paired devices and actions. See the [documentation](Documentation~/UserManagement.md#debugging)
- Added third and fourth barrel buttons on `Pen`.

#### Actions:
- Actions have a new continuous mode that will cause the action to trigger continuously even if there is no input. See the [documentation](Documentation~/Actions.md#continuous-actions) for details. \
  ![Continuous Action](Documentation~/Images/ContinuousAction.png)
- Actions have a new pass-through mode. In this mode an action will bypass any checks on control actuation and let any input activity on the action directly flow through. See the [documentation](Documentation~/Actions.md#pass-through-actions) for details. \
  ![Pass-Through Action](Documentation~/Images/PassThroughAction.png)
- Can now add interactions and processors directly to actions.
  ![Action Properties](Documentation~/Images/ActionProperties.png)
    * This is functionally equivalent to adding the respective processors and/or interactions to every binding on the action.
- Can now change the type of a composite retroactively.
  ![Composite Properties](Documentation~/Images/CompositeProperties.png)
- Values can now be read out as objects using `InputAction.CallbackContext.ReadValueAsObject()`.
    * Allocates GC memory. Should not be used during normal gameplay but is very useful for testing and debugging.
- Added auto-save mode for .inputactions editor.
  ![Auto Save](Documentation~/Images/AutoSave.png)
- Processors, interactions, and composites can now define their own parameter editor UIs by deriving from `InputParameterEditor`. This solves the problem of these elements not making it clear that the parameters usually have global defaults and do not need to be edited except if local overrides are necessary.
- Can now set custom min and max values for axis composites.
    ```
    var action = new InputAction();
    action.AddCompositeBinding("Axis(minValue=0,maxValue=2)")
        .With("Positive", "<Keyboard>/a")
        .With("Negative", "<Keyboard>/d");
    ```
- "C# Class File" property on .inputactions importer settings now has a file picker next to it.
- `InputActionTrace` has seen various improvements.
    * Recorded data will now stay valid even if actions are rebound to different controls.
    * Can listen to all actions using `InputActionTrace.SubscribeToAll`.
    * `InputActionTrace` now maintains a list of subscriptions. Add subscriptions with `SubscribeTo` and remove a subscription with `UnsubscribeFrom`. See the [documentation](Documentation~/Actions.md#tracing-actions) for details.

### Fixes

- Fixed support for Unity 2019.1 where we landed a native API change.
- `InputUser.UnpairDevicesAndRemoveUser()` corrupting device pairings of other InputUsers
- Control picker in UI having no devices if list of supported devices is empty but not null
- `IndexOutOfRangeException` when having multiple action maps in an asset (#359 and #358).
- Interactions timing out even if there was a pending event that would complete the interaction in time.
- Action editor updates when asset is renamed or moved.
- Exceptions when removing action in last position of action map.
- Devices marked as unsupported in input settings getting added back on domain reload.
- Fixed `Pen` causing exceptions and asserts.
- Composites that assign multiple bindings to parts failing to set up properly when parts are assigned out of order (#410).

### Known Issues

- Input processing in edit mode on 2019.1 is sporadic rather than happening on every editor update.

## [0.1.2-preview] - 2018-12-19

    NOTE: The minimum version requirement for the new input system has been bumped
          to 2018.3. The previous minum requirement of 2018.2 is no longer supported.
          Also, we have dropped support for the .NET 3.5 runtime. The new .NET 4
          runtime is now required to use the new input system.

We've started working on documentation. The current work-in-progress can be found on [GitHub](https://github.com/Unity-Technologies/InputSystem/blob/develop/Packages/com.unity.inputsystem/Documentation~/InputSystem.md).

### Changed

- `InputConfiguration` has been replaced with a new `InputSettings` class.
- `InputConfiguration.lockInputToGame` has been moved to `InputEditorUserSettings.lockInputToGameView`. This setting is now persisted as a local user setting.
- `InputSystem.updateMask` has been replaced with `InputSettings.updateMode`.
- `InputSystem.runInBackground` has been moved to `InputSettings.runInBackground`.
- Icons have been updated for improved styling and now have separate dark and light skin versions.
- `Lock Input To Game` and `Diagnostics Mode` are now persisted as user settings
- Brought back `.current` getters and added `InputSettings.filterNoiseOnCurrent` to control whether noise filtering on the getters is performed or not.
- Removed old and outdated Doxygen-generated API docs.

### Added

- `InputSystem.settings` contains the current input system settings.
- A new UI has been added to "Edit >> Project Settings..." to edit input system settings. Settings are stored in a user-controlled asset in any location inside `Assets/`. Multiple assets can be used and switched between.
- Joystick HIDs are now supported on Windows, Mac, and UWP.
- Can now put system into manual update mode (`InputSettings.updateMode`). In this mode, events will not get automatically processed. To process events, call `InputSystem.Update()`.
- Added shortcuts to action editor window (requires 2019.1).
- Added icons for .inputactions assets.

### Fixed

- `InputSystem.devices` not yet being initialized in `MonoBehaviour.Start` when in editor.

### Known Issues

- Input settings are not yet included in player builds. This means that at the moment, player builds will always start out with default input settings.
- There have been reports of some stickiness to buttons on 2019.1 alpha builds.  We are looking at this now.

## [0.0.14-preview] - 2018-12-11

### Changed

- `Pointer.delta` no longer has `SensitivityProcessor` on it. The processor was causing many issues with mouse deltas. It is still available for adding it manually to action bindings but the processor likely needs additional work.

### Fixed

Core:
- Invalid memory accesses when using .NET 4 runtime
- Mouse.button not being identical to Mouse.leftButton
- DualShock not being recognized when connected via Bluetooth

Actions:
- Parameters disappearing on processors and interactions in UI when edited
- Parameters on processors and interactions having wrong value type in UI (e.g. int instead of float)
- RebindingOperation calling OnComplete() after being cancelled

Misc:
- Documentation no longer picked up as assets in user project

## [0.0.13-preview] - 2018-12-05

First release from stable branch.<|MERGE_RESOLUTION|>--- conflicted
+++ resolved
@@ -18,12 +18,9 @@
 
 - Fixed writing values into the half-axis controls of sticks (such as `Gamepad.leftStick.left`) producing incorrect values on the stick ([case 1336240](https://issuetracker.unity3d.com/issues/inputtestfixture-tests-return-inverted-values-when-pressing-gamepads-left-or-down-joystick-buttons)).
 - Fixed setting size of event trace in input debugger always growing back to largest size set before.
-<<<<<<< HEAD
-- Fixed a problem with UI Toolkit buttons remaining active when multiple fingers are used on a touchscreen, using `InputSystemUIInputModule` with pointerBehavior set to `UIPointerBehavior.SingleUnifiedPointer`. UI Toolkit will now always receive the same pointerId when that option is in use, regardless of the hardware component that produced the pointer event. ([case 1369081](https://issuetracker.unity3d.com/issues/transitions-get-stuck-when-pointer-behavior-is-set-to-single-unified-pointer-and-multiple-touches-are-made)).
-=======
 - Fixed an issue where serialized `InputAction` properties would have display name "Input Action" in the Inspector window instead of their given name. ([case 1367240](https://issuetracker.unity3d.com/product/unity/issues/guid/1367240)).
 - Fixed an issue where UI button clicks could be ignored by `InputSystemUIInputModule` if modifying on-screen devices from Update() callbacks [1365070](https://issuetracker.unity3d.com/product/unity/issues/guid/1365070).
->>>>>>> 06aa77de
+- Fixed a problem with UI Toolkit buttons remaining active when multiple fingers are used on a touchscreen, using `InputSystemUIInputModule` with pointerBehavior set to `UIPointerBehavior.SingleUnifiedPointer`. UI Toolkit will now always receive the same pointerId when that option is in use, regardless of the hardware component that produced the pointer event. ([case 1369081](https://issuetracker.unity3d.com/issues/transitions-get-stuck-when-pointer-behavior-is-set-to-single-unified-pointer-and-multiple-touches-are-made)).
 
 #### Actions
 
