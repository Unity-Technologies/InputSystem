using UnityEngine.InputSystem.LowLevel;

<<<<<<< HEAD
namespace UnityEngine.Experimental.Input.Controls
=======
////TODO: this or the layout system needs to detect when the format isn't supported by the control

namespace UnityEngine.InputSystem.Controls
>>>>>>> 396630a1
{
    public class IntegerControl : InputControl<int>
    {
        public IntegerControl()
        {
            m_StateBlock.format = InputStateBlock.FormatInt;
        }

        public override unsafe int ReadUnprocessedValueFromState(void* statePtr)
        {
            return m_StateBlock.ReadInt(statePtr);
        }

        public override unsafe void WriteValueIntoState(int value, void* statePtr)
        {
            m_StateBlock.WriteInt(statePtr, value);
        }
    }
}<|MERGE_RESOLUTION|>--- conflicted
+++ resolved
@@ -1,12 +1,8 @@
 using UnityEngine.InputSystem.LowLevel;
 
-<<<<<<< HEAD
-namespace UnityEngine.Experimental.Input.Controls
-=======
 ////TODO: this or the layout system needs to detect when the format isn't supported by the control
 
 namespace UnityEngine.InputSystem.Controls
->>>>>>> 396630a1
 {
     public class IntegerControl : InputControl<int>
     {
