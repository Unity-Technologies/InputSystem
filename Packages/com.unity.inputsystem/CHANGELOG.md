--- conflicted
+++ resolved
@@ -19,16 +19,13 @@
 #### Actions
 
 - Fixed missing keyboard bindings in `DefaultInputActions.inputactions` for navigation in UI.
-<<<<<<< HEAD
 - Assigning a new `InputActionAsset` to a `InputSystemUIInputModule` will no longer look up action names globally but rather only look for actions that are located in action maps with the same name.
   * Previously, if you e.g. switched from one asset where the `point` action was bound to `UI/Point` to an asset that had no `UI` action map but did have an action called `Point` somewhere else, it would erroneously pick the most likely unrelated `Point` action for use by the UI.
-=======
 - Fixed missing custom editors for `AxisDeadzoneProcessor` and `StickDeadzoneProcessor` that link `min` and `max` values to input settings.
 - Fixed actions ending up being disabled if switching to a control scheme that has no binding for the action (case 1187377).
 - Fixed part of composite not being bound leading to subsequent part bindings not being functional (case 1189867).
 - Fixed `ArgumentNullException` when adding a device and a binding in an action map had an empty path (case 1187163).
 - Fixed bindings that are not associated with any control scheme not getting enabled with other control schemes as they should.
->>>>>>> 19fe972c
 
 ## [1.0.0-preview.1] - 2019-10-11
 
