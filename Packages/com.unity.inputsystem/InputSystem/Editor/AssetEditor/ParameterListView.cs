--- conflicted
+++ resolved
@@ -7,15 +7,6 @@
 using UnityEngine.Experimental.Input.Layouts;
 using UnityEngine.Experimental.Input.Utilities;
 
-<<<<<<< HEAD
-////TODO: make sure that we *present* and *read* floating point according to locale in the UI but store locale-neutral
-
-////REVIEW: For some of the parameters (like SlowTap.duration) it is confusing to see any value at all while not yet having
-////        entered a value and seeing a value that doesn't seem to make sense (0 in this case means "no value, use default").
-////        Can we do this better? Maybe display "<default>" as text while the control is at default value?
-
-=======
->>>>>>> a040dd90
 namespace UnityEngine.Experimental.Input.Editor.Lists
 {
     /// <summary>
