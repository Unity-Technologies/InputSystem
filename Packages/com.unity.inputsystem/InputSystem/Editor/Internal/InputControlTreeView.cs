--- conflicted
+++ resolved
@@ -324,7 +324,6 @@
                 object value = null;
                 if (format == InputStateBlock.kTypeBit)
                 {
-<<<<<<< HEAD
                     if (control.valueSizeInBytes == 1)
                     {
                         value = MemoryHelpers.ReadSingleBit(new IntPtr(ptr), control.m_StateBlock.bitOffset) ? "1" : "0";
@@ -346,12 +345,6 @@
                         int fullValue = (MemoryHelpers.ReadIntFromMultipleBits(new IntPtr(ptr), control.m_StateBlock.bitOffset, control.m_StateBlock.sizeInBits));
                         value = fullValue - halfMaxValue;
                     }
-=======
-                    if (MemoryHelpers.ReadSingleBit(ptr, control.m_StateBlock.bitOffset))
-                        value = "1";
-                    else
-                        value = "0";
->>>>>>> 5a619b22
                 }
                 else if (format == InputStateBlock.kTypeByte || format == InputStateBlock.kTypeSByte)
                 {
