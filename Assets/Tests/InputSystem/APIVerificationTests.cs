--- conflicted
+++ resolved
@@ -778,7 +778,10 @@
         public void AppendEvent(UnityEngine.InputSystem.LowLevel.InputEvent* eventPtr, int capacityIncrementInBytes = 2048);
         public UnityEngine.InputSystem.LowLevel.InputEvent* AllocateEvent(int sizeInBytes, int capacityIncrementInBytes = 2048);
     ")]
-<<<<<<< HEAD
+    // TrackedPose Driver changes
+    [Property("Exclusions", @"1.0.0
+         public class TrackedPoseDriver : UnityEngine.MonoBehaviour
+    ")]
     // These methods have been superseded and have an Obsolete warning on them.
     [Property("Exclusions", @"1.0.0
         public static bool TryResetDevice(UnityEngine.InputSystem.InputDevice device);
@@ -786,11 +789,6 @@
     // Enum value that was never functional.
     [Property("Exclusions", @"1.0.0
         public const UnityEngine.InputSystem.InputDeviceChange Destroyed = 8;
-=======
-    // TrackedPose Driver changes
-    [Property("Exclusions", @"1.0.0
-         public class TrackedPoseDriver : UnityEngine.MonoBehaviour
->>>>>>> d5cbbce9
     ")]
     [ScopedExclusionProperty("1.0.0", "UnityEngine.InputSystem.Editor", "public sealed class InputControlPathEditor : System.IDisposable", "public void OnGUI(UnityEngine.Rect rect);")]
     public void API_MinorVersionsHaveNoBreakingChanges()
