--- conflicted
+++ resolved
@@ -219,12 +219,12 @@
                 }
             }
 
-<<<<<<< HEAD
             public bool ignoreNextClick
             {
                 get => m_IgnoreNextClick;
                 set => m_IgnoreNextClick = value;
-=======
+            }
+
             public float pressTime
             {
                 get => m_PressTime;
@@ -235,26 +235,13 @@
             {
                 get => m_ClickedOnSameGameObject;
                 set => m_ClickedOnSameGameObject = value;
->>>>>>> 4453d38d
-            }
-
+            }
+            
             public bool wasPressedThisFrame => m_FramePressState == PointerEventData.FramePressState.Pressed ||
             m_FramePressState == PointerEventData.FramePressState.PressedAndReleased;
             public bool wasReleasedThisFrame => m_FramePressState == PointerEventData.FramePressState.Released ||
             m_FramePressState == PointerEventData.FramePressState.PressedAndReleased;
 
-<<<<<<< HEAD
-            private RaycastResult pressRaycast;
-            private GameObject pressObject;
-            private GameObject rawPressObject;
-            private GameObject lastPressObject;
-            private GameObject dragObject;
-            private Vector2 pressPosition;
-            private float clickTime; // On Time.unscaledTime timeline, NOT input event time.
-            private int clickCount;
-            private bool dragging;
-            private bool m_IgnoreNextClick;
-=======
             private RaycastResult m_PressRaycast;
             private GameObject m_PressObject;
             private GameObject m_RawPressObject;
@@ -265,7 +252,7 @@
             private int m_ClickCount;
             private bool m_Dragging;
             private bool m_ClickedOnSameGameObject;
->>>>>>> 4453d38d
+            private bool m_IgnoreNextClick;
 
             public void CopyPressStateTo(PointerEventData eventData)
             {
@@ -280,22 +267,14 @@
                 // NOTE: This does *NOT* quite work as stated in the docs. pointerPress is nulled out on button release which
                 //       will set lastPress as a side-effect. This means that lastPress will only be non-null while no press is
                 //       going on and will *NOT* refer to the last pressed object when a new object has been pressed on.
-<<<<<<< HEAD
-                eventData.pointerPress = lastPressObject;
-                eventData.pointerPress = pressObject;
-                eventData.rawPointerPress = rawPressObject;
-                eventData.pointerDrag = dragObject;
-                eventData.dragging = dragging;
-
-                if (ignoreNextClick)
-                    eventData.eligibleForClick = false;
-=======
                 eventData.pointerPress = m_LastPressObject;
                 eventData.pointerPress = m_PressObject;
                 eventData.rawPointerPress = m_RawPressObject;
                 eventData.pointerDrag = m_DragObject;
                 eventData.dragging = m_Dragging;
->>>>>>> 4453d38d
+                
+                if (ignoreNextClick)
+                    eventData.eligibleForClick = false;
             }
 
             public void CopyPressStateFrom(PointerEventData eventData)
