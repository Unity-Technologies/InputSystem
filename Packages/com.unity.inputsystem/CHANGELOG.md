# Changelog
All notable changes to the input system package will be documented in this file.

The format is based on [Keep a Changelog](http://keepachangelog.com/en/1.0.0/)
and this project adheres to [Semantic Versioning](http://semver.org/spec/v2.0.0.html).

Due to package verification, the latest version below is the unpublished version and the date is meaningless.
however, it has to be formatted properly to pass verification tests.

## [Unreleased]

### Fixed

- `VirtualMouseInput` not moving the software cursor when set to `HardwareCursorIsAvailable` but not having a hardware cursor ()
- Can now override built-in Android gamepad layouts. Previously, the input system would always choose its default defaults even after registering more specific layouts using `InputSystem.RegisterLayout`.
- `InputControlPath.TryGetControlLayout` no longer throws `NotImplementedException` for `<Mouse>/scroll/x` and similar paths where the layout is modifying a control it inherited from its base layout ([thread](https://forum.unity.com/threads/notimplementedexception-when-using-inputcontrolpath-trygetcontrollayout-on-mouse-controls.847129/)).
- Fixed compilation errors when disabling built-in VR and XR packages. ([case 1214248](https://issuetracker.unity3d.com/issues/enable-input-system-symbol-is-not-being-updated-when-the-input-system-is-changed-in-player-settings/)).

#### Actions

- Controls are now re-resolved after adding or removing bindings from actions ([case 1218544](https://issuetracker.unity3d.com/issues/input-system-package-does-not-re-resolve-bindings-when-adding-a-new-binding-to-a-map-that-has-already-generated-its-state)).
- Adding a new action now sets `expectedControlType` to `Button` as expected ([case 1221015](https://issuetracker.unity3d.com/issues/input-system-default-value-of-expectedcontroltype-is-not-being-set-when-creating-a-new-action)).
- Player joins with `PlayerInputManager` from button presses no longer fail if there are multiple devices of the same type present and the join was not on the first gamepad ([case 226920](https://fogbugz.unity3d.com/f/cases/1226920/)).
- `PlayerInputEditor` no longer leads to the player's `InputActionAsset` mistakenly getting replaced with a clone when the inspector is open on a `PlayerInput` component ([case 1228636](https://issuetracker.unity3d.com/issues/action-map-gets-lost-on-play-when-prefab-is-highlighted-in-inspector)).
- The control picker in the .inputactions editor will no longer incorrectly filter out layouts such as `Xbox One Gamepad (on XB1)` when using them in control schemes. Also, it will no longer filter out controls from base layouts (such as `Gamepad`) ([case 1219415](https://issuetracker.unity3d.com/issues/impossible-to-choose-gamepad-as-binding-path-when-control-scheme-is-set-as-xboxone-scheme)).
<<<<<<< HEAD
- Newly added actions and action maps are now scrolled to when there are more items than fit into view. Previously newly added item was appended but outside of the visible area.
=======
- `RebindOperation`s will no longer pick controls right away that are already actuated above the magnitude threshold when the operation starts. Instead, these controls will have to change their actuation from their initial level such that they cross the magnitude threshold configured in the operation ([case 1215784](https://issuetracker.unity3d.com/issues/unnecessary-slash-unwanted-binding-candidates-are-found-when-detecting-and-changing-an-input-value-of-an-input-device)).
>>>>>>> 18b30a6e

### Changed

- `InputDevice.all` has been deprecated due to the confusion it creates with other getters like `Gamepad.all`. Use `InputSystem.devices` instead ([case 1231216](https://issuetracker.unity3d.com/issues/joystick-dot-all-lists-more-than-just-joysticks)).
  * In the same vein, we added a new `Joystick.all` getter that works the same as `Gamepad.all`.

## [1.0.0-preview.6] - 2020-03-06

### Changed

* `InputSystemUIInputModule.trackedDeviceSelect` has been removed. Use `InputSystemUIInputModule.leftClick` instead.
* `InputSystemUIInputModule.repeatDelay` has been renamed to `moveRepeatDelay` and `repeatRate` has been renamed to `moveRepeatRate`.

### Fixed

- Fixed CS0109 warning being generated during player build due to use of `new` with the `PlayerInput.camera property` (case 1174688).
- Fixed a number of issues in `InputSystemUIInputModule`.
  * Fixed GC heap garbage when click-dragging.
  * Fixed number of pointer states growing indefinitely if OS did not reuse touch IDs.
  * Fixed `lastPress` on `PointerEventData` getting lost.
  * Fixed button press-and-release happening in same frame resulting in no UI input.
  * Fixed clicks initiated from non-pointer devices resulting in pointer inputs with `(0,0)` positions.
  * Fixed huge screen deltas on pointer events from tracked devices.
  * Fixed touch input not sending pointer exit events ([case 1213550](https://issuetracker.unity3d.com/issues/input-system-onpointerexit-does-not-work)).
- Fixed `TrackedDeviceRaycaster` not setting `screenPosition` in `RaycastResult`.

#### Actions

- Mixing the enabling&disabling of single actions (as, for example, performed by `InputSystemUIInputModule`) with enabling&disabling of entire action maps (as, for example, performed by `PlayerInput`) no longer leaves to unresponsive input and `"should not reach here"` assertions ([forum thread](https://forum.unity.com/threads/error-while-switching-between-action-maps.825204/)).
- Leaving play mode no longer leaves state change monitors lingering around from enabled actions.
- Enabling action maps with bindings that do not refer to an existing action in the map no longer leads to asserts and exceptions when input on the bindings is received ([case 1213085](https://issuetracker.unity3d.com/issues/input-system-input-actions-cause-exceptions-and-should-not-get-here-errors-to-appear-after-deleting-an-action-map)).
- `PressInteraction` no longer misses the next button press if it gets reset from within the `performed` callback ([case 1205285](https://issuetracker.unity3d.com/issues/inputsystem-problem-with-button-state-after-deactivating-and-reactivating-an-action-map)).
- `InputBinding.DisplayStringOptions.DontIncludeInteractions` is now properly respected.
- Reading the value of a composite binding no longer causes processors from the last active part binding to be applied rather than the processors of the composite itself, if any ([case 1207082](https://issuetracker.unity3d.com/issues/input-system-invert-processors-have-no-effect-on-the-inputaction-dot-callbackcontext-value)).
- Fixed `InputSystem.onActionChange` getting invoked too many times on binding changes.

### Added

- `InputSystemUIInputModule` now sends pointer events using a new `ExtendedPointerEventData` instead of using the base `PointerEventData` class. This surfaces additional input data in pointer events.
- Added `InputSystemUIInputModule.pointerBehavior` to allow dictating how the UI will resolve concurrent input from multiple pointers.

#### Actions

- Added `InputAction.CallbackContext.ReadValueAsButton`.

## [1.0.0-preview.5] - 2020-02-14

### Changed

- We've changed the rules that govern how action phases have to progress:
  * __This is a breaking change!__
    - The primary effect is additional callbacks getting triggered.
  * __Before__:
    - There were no enforced rules about how an action would go through `InputAction.started`, `InputAction.performed`, and `InputAction.canceled`. Which of the callbacks were triggered and in what order depended on a number of factors, the biggest influencer of which were the different interactions that could be applied to actions (like `Press` or `Hold`).
    - This made for unpredictable and frequently surprising results. In addition, it led to bugs where, for [example](https://issuetracker.unity3d.com/issues/input-system-ui-becomes-unresponsive-after-the-first-ui-button-press), adding a `Press` interaction to the `Click` action of `InputSystemUIInputModule` would cause the click state to get stuck because the click action would never cancel.
  * __Now__:
    - The system will now *always* trigger `InputAction.started` first. If this is not done explicitly, it happens implicitly.
    - Likewise, the system will now *always* trigger `InputAction.canceled` before going back to waiting state. Like with `InputAction.started`, if this isn't done explicitly, it will happen implicitly. This implies that `InputAction.canceled` no longer signifies an action getting aborted because it stopped after it started but before it performed. It now simply means "the action has ended" whether it actually got performed or not.
    - In-between `InputAction.started` and `InputAction.canceled`, `InputAction.performed` may be triggered arbitrary many times (including not at all).
  * While late in the cycle for 1.0, we've opted to make this change now in order to fix a range of bugs and problems we've observed that people encountered because of the previous behavior of the system.
- Related to the change above, the behavior of `PressInteraction` has been tweaked and now is the following:
  * `Press Only`: Starts and immediately performs when pressed, then stays performed and cancels when button is released.
  * `Release Only`: Starts when button is pressed and then performs and immediately cancels when the button is released.
  * `Press And Release`: Starts and immediately performs when button is pressed, then stays performed and performs again and immediately cancels when button is released.
- `Vector2Composite` now has a `mode` parameter which can be used to choose between `DigitalNormalized` (the default), `Digital` (same as `DigitalNormalized` but does not normalize the resulting vector), and `Analog` (uses float input values as is).
  * `Vector2Composite.normalize` has been deprecated. Note that it will not work together with `Analog`. The parameter will be removed in the future.

### Fixed

- XR controllers and HMDs have proper display names in the UI again. This regressed in preview.4 such that all XR controllers were displayed as just "XR Controller" in the UI and all HMDs were displayed as "XR HMD".
- `InputSystemUIInputModule` no longer generates GC heap garbage every time mouse events are processed.
- Fixed a bug where an internal array helper method was corrupting array contents leading to bugs in both `InputUser` and `Touch`.
- Fixed exception when saving changes to an Input Action asset and the parent directory has been renamed. ([case 1207527](https://issuetracker.unity3d.com/issues/input-system-console-errors-appear-when-you-save-input-action-asset-after-changing-the-name-of-the-folder-containing-it))

#### Actions

- The regression in 1.0.0-preview.4 of `PlayerInputManager` not joining players correctly if a scheme has more than one device requirement has been fixed.
  * This most notably manifested itself with keyboard+mouse control schemes.
- `PlayerInputManager` will no longer join players when control schemes are used and none of the schemes produces a successful match based on the devices available for the join.
- When no action map is selected in action editor, plus icon to add an action is now disabled; formerly threw an exception when clicked (case 1199562).
- Removing a callback from actions from the callback itself no longer throws `ArgumentOutOfRangeException` ([case 1192972](https://issuetracker.unity3d.com/issues/input-system-package-argumentoutofrangeexception-error-is-thrown-when-the-callback-is-removed-while-its-being-triggered)).
- "Invalid user" `ArgumentException` when turning the same `PlayerInput` on and off ([case 1198889](https://issuetracker.unity3d.com/issues/input-system-package-argumentexception-invalid-user-error-is-thrown-when-the-callback-disables-game-object-with-playerinput)).
- The list of device requirements for a control scheme in the action editor no longer displays devices with their internal layout name rather than their external display name.
- `StackOverflowException` when `Invoke Unity Events` is selected in `PlayerInput` and it cannot find an action (#1033).
- `HoldInteraction` now stays performed after timer has expired and cancels only on release of the control ([case 1195498](https://issuetracker.unity3d.com/issues/inputsystem-inputaction-dot-readvalue-returns-0-when-a-hold-action-is-performed-for-hold-time-amount-of-time)).
- Foldouts in the various action UIs now properly toggle their expansion state when clicked in Unity 2019.3+ ([case 1213781](https://issuetracker.unity3d.com/issues/input-system-package-playerinput-component-events-menu-doesnt-expand-when-clicked-directly-on-the-arrow-icon)).

### Added

- We've added a new `Simple Multiplayer` sample which demonstrates a simple, bare-bones local multiplayer setup.
- We've also added a `Gamepad Mouse Cursor` sample that shows how to drive a UI mouse cursor using the gamepad.
  - The sample contains a reusable `VirtualMouseInput` component that does most of the work.
- Added a `Deselect On Background Click` option to `InputSystemUIInputModule`. This allows toggling the behavior off where clicking the mouse and not hitting a `GameObject` will automatically clear the current selection -- which will break keyboard and gamepad navigation.

## [1.0.0-preview.4] - 2020-01-24

This release includes a number of Quality-of-Life improvements for a range of common problems that users have reported.

### Added

- To aid in debugging issues, we've extended the system's event tracing and replay functionality to allow persisting and replaying arbitrary input event streams.
  * `InputEventTrace` now has APIs to persist the events to disk and to load them back in from previously persisted event streams. The same API can be used to persist in arbitrary C# `Stream` instances, not just in file streams.
     ```CSharp
    // Write.
    myTrace.WriteTo("file.inputtrace");

    // Read.
    InputEventTrace.LoadFrom("file.inputtrace");
     ```
  * `InputEventTrace` now has built-in replay functionality.
     ```CSharp
    myTrace.Replay().PlayAllFramesOneByOne();
     ```
  * The event trace in device windows of the Input Debugger has been extended with controls to save and load traces.
- We've added a new `InputRecording` sample which has a reusable `MonoBehaviour` component that can be used to capture and replay device activity.
- `Keyboard` now has a `FindKeyOnCurrentKeyboardLayout` method to look up key controls by their display names.
- Keyboards now have synthetic controls that combine left and right variants of modifier keys.
  * This means that you can bind to just "shift" now, for example, instead of having to bind to both "left shift" and "right shift".
    ```CSharp
    new InputAction(binding: "<Keyboard>/shift");
    ```
  * The controls are also available as properties on `Keyboard`.
    ```CSharp
    if (Keyboard.current.shiftKey.isPressed) /* ... */;

    // Is equivalent to:
    if (Keyboard.current.leftShiftKey.isPressed ||
        Keyboard.current.rightShiftKey.isPressed) /* ... */;
    ```

#### Actions

- `PlayerInput` now has a new `Controls Changed` event/message which is triggered when the control setup of the player changes (e.g. when switching control schemes).
    ```CSharp
        public void OnControlsChanged()
        {
            // Update UI display hints, for example...
        }
    ```
- We've added APIs to simplify turning bindings into strings suitable for display in UIs.
    ```CSharp
    // Takes things such as currently bound controls and active binding masks into account
    // and can handle composites.
    action.GetBindingDisplayString();
    ```
  * Related to this, custom binding composites can now be annotated with the new `DisplayStringFormat` attribute to control how composites as a whole are turned into display strings.
    ```CSharp
    [DisplayStringFormat("{button}+{stick}")]
    public class MyComposite : InputBindingComposite<Vector2>
    {
        [InputControl(layout = "Button")] public int button;
        [InputControl(layout = "Stick")] public int stick;
    }
    ```
- `InputActionRebindingExtension.RebindingOperation` has a new configuration method `WithMatchingEventsBeingSuppressed` which allows suitable input events to automatically be swallowed while a rebind is ongoing. This greatly helps with not having something else respond to input while a rebind is in progress.
- We've added two new samples:
  * __Rebinding UI__: Demonstrates how to create a rebinding screen using the Input System's APIs. The sample also includes a reusable prefab you can use directly in your projects to quickly put rebinding screens together.
  * __In-Game Hints__: Demonstrates how to show context-sensitive help that respects the current control scheme.

### Changed

- The logic for resetting devices on focus loss has changed somewhat:
  * When focus is lost, all devices are forcibly reset to their default state. As before, a `RequestResetCommand` for each device is also sent to the backend but regardless of whether the device responds or not, the input state for the device will be overwritten to default.
  * __Noisy controls are exempted from resets__. The assumption here is that noisy controls most often represent sensor readings of some kind (e.g. tracking data) and snapping the values back to their default will usually
  * If `Application.runInBackground` is `true`, all devices that return `true` from `InputDevice.canRunInBackground` are exempted from resets entirely. This, for example, allows XR devices to continue running regardless of focus change.
  * This fixes problems such as keyboard keys getting stuck when alt-tabbing between applications (case 1206199).
- `InputControlExtensions.GetStatePtrFromStateEvent` no longer throws `InvalidOperationException` when the state format for the event does not match that of the device. It simply returns `null` instead (same as when control is found in the event's state).
- `InputEventTrace` instances are no longer disposed automatically from their finalizer but __MUST__ be disposed of explicitly using `Dispose()`.
  * This is to allow event traces to survive domain reloads. If they are disposed of automatically during finalizers, even if they survive the reload, the next GC will cause traces to be deallocated.

#### Actions

* `InputActionRebindingExtensions.PerformInteractiveRebinding` has been greatly enhanced to apply a wide range of default configurations to the rebind. This greatly reduces the need to manually configure the resulting rebind.
    ```CSharp
    // Start a rebind with the default configuration.
    myAction.PerformInteractiveRebinding().Start();
    ```
  - Pointer position input will be ignored by default.
  - If not a suitable binding target itself, `<Keyboard>/escape` will automatically be made to quit the rebind.
  - Events with control input not explicitly matching exclusions will now get suppressed. This prevents input actions from getting triggered while a rebind is in progress.
  - The expected control type is automatically adjusted if a part binding of a composite is targeted by the rebind (e.g. if the action expects a `Vector2` but the part binding expects a `Button`, the rebind switches automatically to `Button`).
  - If the targeted binding is part of a control scheme, controls will automatically be restricted to match the device requirements of the control scheme. For example, if the binding belongs to a "Keyboard&Mouse" scheme that has `<Keyboard>` and a `<Mouse>` requirement, the rebind will ignore input on gamepads.
  - As before, you can always create a `RebindingOperation` from scratch yourself or wipe/alter the configuration returned by `PerformInteractiveRebinding` however you see fit.
- Control schemes can now handle ambiguity.
  * This means that, for example, you can now have one control scheme for generic gamepads and another control scheme specifically for PS4 controllers and the system will reliably pick the PS4 scheme when a PS4 controller is used and fall back to the generic gamepad scheme otherwise.
  * While this is exposed as a new `score` property on `InputControlScheme.MatchResult`, no code changes are necessary to take advantage of this feature.
- `PlayerInput.active` has been renamed to `PlayerInput.inputIsActive` to avoid ambiguities with `GameObject` activation.

### Fixed

- `InputUser` in combination with touchscreens no longer throws `InvalidOperationException` complaining about incorrect state format.
 * In a related change, `InputControlExtensions.GetStatePtrFromStateEvent` now works with touch events, too.
- Stack overflow in `InputTestFixture.currentTime` getter.
- Input that occurs in-between pressing the play button and the game starting no longer leaks into the game (case 1191342).
  * This usually manifested itself as large accumulated mouse deltas leading to such effects as the camera immediately jerking around on game start.
- Removing a device no longer has the potential of corrupting state change monitors (and thus actions getting triggered) from other devices.
  * This bug led to input being missed on a device once another device had been removed.
- `TrackedDevice` layout is no longer incorrectly registered as `Tracked Device`.
- Event traces in the input debugger are no longer lost on domain reloads.
- `IndexOutOfRangeException` being thrown when looking up controls on XR devices.

#### Actions

- Clicking the "Replace with InputSystemUIInputModule" button in the inspector when looking at `StandaloneInputModule`, the resulting operation is now undoable and will properly dirty the scene.

## [1.0.0-preview.3] - 2019-11-14

### Fixed

- Fixed wrong event handlers getting removed when having three or more handlers on an event (case 1196143).
  * This was an bug in an internal data structure that impacted a number of code paths that were using the data structure.
- Fixed `LayoutNotFoundException` being thrown when `InputControlPath.ToHumanReadableString` referenced a layout that could not be found.

## [1.0.0-preview.2] - 2019-11-4

### Changed

- Automatic conversion of window coordinates in `EditorWindow` code is now performed regardless of focus or the setting of `Lock Input to Game View` in the input debugger.

### Fixed

- Fixed touch taps triggering when they shouldn't on Android.
- Fixed custom devices registered from `[InitializeOnLoad]` code being lost on domain reload (case 1192379).
  * This happened when there were multiple pieces of `[InitializeOnLoad]` code that accessed the input system in the project and the `RegisterLayout` for the custom device happened to not be the first in sequence.
- OpenVR touchpad controls (`touchpadClicked` & `touchpadPressed`) now report accurate data.

#### Actions

- Fixed missing keyboard bindings in `DefaultInputActions.inputactions` for navigation in UI.
- Fixed using C# reserved names in .inputactions assets leading to compile errors in generated C# classes (case 1189861).
- Assigning a new `InputActionAsset` to a `InputSystemUIInputModule` will no longer look up action names globally but rather only look for actions that are located in action maps with the same name.
  * Previously, if you e.g. switched from one asset where the `point` action was bound to `UI/Point` to an asset that had no `UI` action map but did have an action called `Point` somewhere else, it would erroneously pick the most likely unrelated `Point` action for use by the UI.
- Fixed missing custom editors for `AxisDeadzoneProcessor` and `StickDeadzoneProcessor` that link `min` and `max` values to input settings.
- Fixed actions ending up being disabled if switching to a control scheme that has no binding for the action (case 1187377).
- Fixed part of composite not being bound leading to subsequent part bindings not being functional (case 1189867).
- Fixed `PlayerInput` not pairing devices added after it was enabled when not having control schemes.
  * This problem would also show in the `SimpleDemo` sample when having the `CustomDeviceUsages` sample installed as well. Gamepads would not get picked up in that case.
- Fixed `ArgumentNullException` when adding a device and a binding in an action map had an empty path (case 1187163).
- Fixed bindings that are not associated with any control scheme not getting enabled with other control schemes as they should.

### Added

- Added a new `EditorWindow Demo` sample that illustrates how to use the input system in editor UI code.

## [1.0.0-preview.1] - 2019-10-11

### Changed

- Generated action wrappers now won't `Destroy` the generated Asset in a finalizer, but instead implement `IDisposable`.
- Added back XR layouts (except for Magic Leap) that were removed for `1.0-preview`.
  * We removed these layouts under the assumption that they would almost concurrently become available in the respective device-specific XR packages. However, this did not work out as expected and the gap here turned out to be more than what we anticipated.
  * To deal with this gap, we have moved the bulk of the XR layouts back and will transition things gradually as support in device-specific packages becomes publicly available.

### Fixed

- Fixed a bug where the Input Settings Window might throw exceptions after assembly reload.
- Correctly implemented `IsPointerOverGameObject` method for `InputSystemUIInputModule`.
- Several bugs with layout overrides registered with (`InputSystem.RegisterLayoutOverrides`).
  * In `1.0-preview`, layout overrides could lead to corruption of the layout state and would also not be handled correctly by the various editor UIs.
- Selecting a layout in the input debugger no longer selects its first child item, too.
- Fixed XR devices reporting noise as valid user input (should fix problem of control schemes involving VR devices always activating when using `PlayerInput`).
- Fixed tap/swipe gesture detection in touch samples.

### Actions

- Fixed a bug where multiple composite bindings for the same controls but on different action maps would throw exceptions.
- Fixed `anyKey` not appearing in control picker for `Keyboard`.
- The text on the "Listen" button is no longer clipped off on 2019.3.
- Controls bound to actions through composites no longer show up as duplicates in the input debugger.
- Fixed "Create Actions..." on `PlayerInput` creating an asset with an incorrect binding for taps on Touchscreens. \
  __NOTE: If you have already created an .inputactions asset with this mechanism, update "tap [Touchscreen]" to "Primary Touch/Tap" to fix the problem manually.__
- Fixed `Invoke CSharp Events` when selected in `PlayerInput` not triggering `PlayerInput.onActionTriggered`.
- Fixed duplicating multiple items at the same time in the action editor duplicating them repeatedly.

### Added

- Will now recognize Xbox One and PS4 controllers connected to iOS devices correctly as Xbox One and PS4 controllers.
- Added a new sample called "Custom Device Usages" that shows how to use a layout override on `Gamepad` to allow distinguishing two gamepads in bindings based on which player the gamepad is assigned to.
- Added abstract `TrackedDevice` input device class as the basis for various kinds of tracked devices.

## [1.0.0-preview] - 2019-9-20

### Fixed

- Will now close Input Action Asset Editor windows from previous sessions when the corresponding action was deleted.
- Fixed an issue where Stick Controls could not be created in Players built with medium or high code stripping level enabled.
- Fixed incorrect default state for axes on some controllers.

#### Actions

- Fixed `CallbackContext.ReadValue` throwing when invoked during device removal

### Changed
### Added

## [0.9.6-preview] - 2019-9-6

### Fixed

- Exceptions in scenes of `Visualizers` sample if respective device was not present on system (e.g. in `PenVisualizer` if no pen was present in system).
- Fixed exception in Input Action Asset Editor window when typing whitespace into the search field.
- Fixed control scheme popup window in input action asset editor window showing in the correct screen position on windows.

#### Actions

- Setting timeouts from `IInputInteraction.Process` not working as expected when processing happened in response to previous timeout expiring (#714).
- Pending timeouts on a device not being removed when device was removed.

### Changed

- Replaced `HIDSupport.shouldCreateHID` event with a new `HIDSupport.supportedHIDUsages` property, which takes an array of supported usages.

### Added

#### Actions

- Added `PlayerInput.neverAutoSwitchControlSchemes` to disable logic that automatically enables control scheme switching when there is only a single `PlayerInput` in the game.
- Added `PlayerInput.SwitchControlScheme` to switch schemes manually.

## [0.9.5-preview] - 2019-8-29

### Fixed

- Don't pass events for null devices (for devices which have not been created) to `InputSystem.onEvent` callbacks.
- Will close debugger input state windows, when the state is no longer valid instead of throwing exceptions.
- Fixed pointer coordinates in editor windows for non-mouse pointing devices.
- Fixed using the input system in il2cpp when managed stripping level is set higher then "Low".
- Device debugger window will still show when reading from specific controls throws exceptions.
- Offsets and sizes for elements on Linux joysticks are now computed correctly.
- Joysticks now have a deadzone processor on the stick itself.
- Up/down/left/right on sticks are now deadzoned just like X and Y on sticks are.
- Removed toplevel `X` and `Y` controls on HIDs when there is a `Stick/X` and `Stick/Y` added for the device.
- HID fallback can now deal with sticks that have X and Y controls of different sizes and sitting in non-contiguous locations in the HID input report.
- Button 1 on HID joysticks will now correctly come out as the `trigger` control. Previously, the trigger control on the joystick was left pointing to random state.

#### Actions

- Binding paths now show the same way in the action editor UI as they do in the control picker.
  * For example, where before a binding to `<XInputController>/buttonSouth` was shown as `rightShoulder [XInputController]`, the same binding will now show as `A [Xbox Controller]`.
- When deleting a control scheme, bindings are now updated. A dialog is presented that allows choosing between deleting the bindings or just unassigning them from the control scheme.
- When renaming a control scheme, bindings are now updated. Previously the old name was in place on bindings.
- Control scheme names can no longer be set to empty strings.
- `PlayerInput.Instantiate` now correctly sets up a given control scheme, if specified.
  * When passing a `controlScheme:` argument, the result used to be a correctly assigned control scheme at the `InputUser` level but no restrictions being actually applied to the bindings, i.e. every single binding was active regardless of the specified control scheme.
- NullReferenceExceptions during event processing from `RebindingOperation`.

### Changed

- `InputUser.onUnpairedDeviceUsed` now receives a 2nd argument which is the event that triggered the callback.
  * Also, the callback is now triggered __BEFORE__ the given event is processed rather than after the event has already been written to the device. This allows updating the pairing state of the system before input is processed.
  * In practice, this means that, for example, if the user switches from keyboard&mouse to gamepad, the initial input that triggered the switch will get picked up right away.
- `InputControlPath.ToHumanReadableString` now takes display names from registered `InputControlLayout` instances into account.
  * This means that the method can now be used to generate strings to display in rebinding UIs.
- `AxisControl.clamp` is now an enum-valued property rather than a bool. Can now perform clamping *before* normalization.

#### Actions

- When switching devices/controls on actions, the system will no longer subsequently force an initial state check on __all__ actions. Instead, every time an action's bindings get re-resolved, the system will simply cancel all on-going actions and then re-enable them the same way it would happen by manually calling `InputAction.Enable`.
- Removed non-functional `InputControlScheme.baseScheme` API and `basedOn` serialized property. This was never fully implemented.

### Added

- Can right-click devices in Input Debugger (also those under "Unsupported") and select "Copy Device Description" to copy the internal `InputDeviceDescription` of the device in JSON format to the system clipboard.
  * This information is helpful for us to debug problems related to specific devices.
- If a device description has been copied to the clipboard, a new menu "Paste Device Description as Device" entry in the "Options" menu of the input debugger appears. This instantiates the device from the description as if it was reported locally by the Unity runtime.

## [0.9.3-preview] - 2019-8-15

### Fixed

- `XInputController` and `XboxOneGamepad` no longer have two extraneous, non-functional "menu" and "view" buttons.
- Fixed `InputUser.onUnpairedDeviceUser` ignoring input on controls that do not support `EvaluateMagnitude`.
  * This led to situations, for example, where `PlayerInput` would not initialize a control scheme switch from a `<Mouse>/delta` binding as the delta X and Y axes do not have min&max limits and thus return -1 from `EvaluateMagnitude`.
- Fixed available processor list not updated right away when changing the action type in the Input Action editor window.

#### Actions

- `NullReferenceException` when the input debugger is open with actions being enabled.
- When selecting a device to add to a control scheme, can now select devices with specific usages, too (e.g. "LeftHand" XRController).

### Changed

- Removed `timesliceEvents` setting - and made this tied to the update mode instead. We now always time slice when using fixed updates, and not when using dynamic updates.
- When adding a composite, only ones compatible with the value type of the current action are shown. This will, for example, no longer display a `2D Vector` composite as an option on a floating-point button action.
- The `InputState.onChange` callback now receives a second argument which is the event (if any) that triggered the state change on the device.

### Added

- `InputSystemUIInputModule` can now track multiple pointing devices separately, to allow multi-touch input - required to allow control of multiple On-Scree controls at the same time with different fingers.
- Two new composite bindings have been added.
  * `ButtonWithOneModifier` can be used to represent shortcut-like bindings such as "CTRL+1".
  * `ButtonWithTwoModifiers` can be used to represent shortcut-like bindings such as "CTRL+SHIFT+1".

## [0.9.2-preview] - 2019-8-9

### Fixed

- A `RebindingOperation` will now fall back to the default path generation behavior if the callback provided to `OnGeneratePath` returns null.
- Fixed the Input Action editor window throwing exceptions when trying to view action properties.

### Actions

- `PlayerInput` will now copy overrides when creating duplicate actions.
- It is now possible to use an empty binding path with a non empty override path.
- It is now possible to use set an empty override path to disable a binding.
- It is not possible to query the effectively used path of a binding using `effectivePath`.
- Actions embedded into MonoBehaviour components can now have their properties edited in the inspector. Previously there was no way to get to the properties in this workflow. There is a gear icon now on the action that will open the action properties.

### Changed

### Added

- Added a new sample to the package called `SimpleDemo`. You can install the sample from the package manager. See the [README.md](https://github.com/Unity-Technologies/InputSystem/Assets/Samples/SimpleDemo/README.md) file for details about the sample.

## [0.9.1-preview] - 2019-8-8

### Fixed

- Fixed GC heap garbage being caused by triggered by event processing.
  * This meant that every processing of input would trigger garbage being allocated on the managed heap. The culprit was a peculiarity in the C# compiler which caused a struct in `InputEventPtr.IsA` to be allocated on the heap.
- The bindings selection popup window will now show child controls matching the current action type even if the parent control does not match.
- Fixed `duration` values reported for Hold and Press interactions.
- DualShock 3 on macOS:
  * Fixed actions bound to the dpad control performing correctly.
  * Fixed non-present touchpad button control being triggered incorrectly.
- Fixed compile issues with switch classes on standalone Linux.
- Leak of unmanaged memory in `InputControlList`.

#### Actions

- Fixed actions not updating their set of controls when the usages of a device are changed.
- Composite bindings with the default interaction will now correctly cancel when the composite is released, even if there are multiple composite bindings on the action.

### Changed

- `MouseState`, `KeyboardState`, and `GamepadState` have been made public again.
- `PlayerInput` and `PlayerInputManager` have been moved from the `UnityEngine.InputSystem.PlayerInput` namespace to `UnityEngine.InputSystem`.
- The signature of `InputSystem.onEvent` has changed. The callback now takes a second argument which is the device the given event is sent to (null if there's no corresponding `InputDevice`).
  ```
  // Before:
  InputSystem.onEvent +=
      eventPtr =>
      {
          var device = InputSystem.GetDeviceById(eventPtr.deviceId);
          //...
      };

  // Now:
  InputSystem.onEvent +=
      (eventPtr, device) =>
      {
          //...
      };
  ```
- The signatures of `InputSystem.onBeforeUpdate` and `InputSystem.onAfterUpdate` have changed. The callbacks no longer receive an `InputUpdateType` argument.
  * Use `InputState.currentUpdateType` in case you need to know the type of update being run.
- `InputUpdateType` has been moved to the `UnityEngine.InputSystem.LowLevel` namespace.
- `InputSystem.Update(InputUpdateType)` has been removed from the public API.
- The way input devices are built internally has been streamlined.
  * `InputDeviceBuilder` is now internal. It is no longer necessary to access it to look up child controls. Simply use `InputControl.GetChildControl` instead.
  * To build a device without adding it to the system, call the newly added `InputDevice.Build` method.
    ```
    InputDevice.Build<Mouse>();
    ```
  * `InputSystem.SetLayoutVariant` has been removed. Layout variants can no longer be set retroactively but must be decided on as part of device creation.
- `InputSystem.RegisterControlProcessor` has been renamed to just `InputSystem.RegisterProcessor`.

#### Actions

* `InputAction.ReadValue<TValue>()` is longer correlated to `InputAction.triggered`. It simply returns the current value of a bound control or composite while the action is being interacted with.
* `InputInteractionContext.PerformedAndGoBackToWaiting` has been renamed to just `InputInteractionContext.Performed`.

#### Actions

- Individual composite part bindings can now no longer have interactions assigned to them as that never made any sense.

### Added

- Devices can now have more than one usage.
  * Call `InputSystem.AddDeviceUsage(device,usage)` to add additional usages to a device.
  * Call `InputSystem.RemoveDeviceUsage(device,usage)` to remove existing usages from a device.
  * `InputSystem.SetDeviceUsage(device,usage)` still exists. It will clear all existing usages from the given device.
- A new `VisualizerSamples` sample that can be installed through the package manager.
  * Contains two components `InputControlVisualizer` and `InputActionVisualizer` that help visualizing/debugging control/device and action activity through in-game overlays. A few sample scenes illustrate how to use them.

#### Actions

- Added `InputAction.ReadValueAsObject` API.
- Added `InputAction.activeControl` API.

## [0.9.0-preview] - 2019-7-18

### Fixed

- Validate all parameters on public APIs.
- Fixed an internal bug in `InlinedArray.RemoveAtByMovingTailWithCapacity`, which could cause data corruption.
- Fixed Xbox controller support on macOS il2cpp.
- Fixed issue of Xbox gamepads on Windows desktop not being able to navigate left and down in a UI.
- Allow using InputSystem package if the XR, VR or Physics modules are disabled for smaller builds.
- Fixed documentation landing page and table of contents.
- Fixed tracked devices assigning pointer ids for UI pointer events correctly.
- Adjusted some UI Elements to fit the Unity 19.3 font.
- Fixed NullReferenceException being thrown when project changes.
- Fixed duplicate devices showing in the "Supported Devices" popup when using a search filter.
- Fixed an error when adding new bindings in the Input Actions editor window when a filter was applied.
- Fixed scroll wheel handling in `InputSystemUIInputModule` not being smooth.
- Fixed compile errors from Switch Pro controller code on Linux.

#### Actions

- Fixed `CallbackContext.control` referencing the composite member control which was actually actuated for this trigger for composite bindings.
- Generated C# wrappers for .inputactions assets are no longer placed in Assets/Assets/ folder on Windows.

### Added

- Touch support has been reworked and extended.
  * `Touchscreen.touch[0..9]` are now bindable from the control picker.
  * `Touchscreen.primaryTouch` is now a separate control which tracks the primary touch on the screen.
  * The controls `Touchscreen` inherits from `Pointer` (such as `position`, `phase`, and `delta`) are now tied to `Touchscreen.primaryTouch` and allow for `Touchscreen` to function as a generic `Pointer` (like `Mouse` and `Pen`).
  * `Touchscreen.press` (renamed from `Touchscreen.button`) is now a working, synthetic button that is down whenever at least one finger is on the screen.
  * Recording of start time and start position has been added to touches.
    - `TouchControl.startPosition` gives the starting position of the touch.
    - `TouchControl.startTime` gives the starting time of the touch.
  * Tap detection has been added to `Touchscreen`.
    - Tap time (i.e. time within which a press-and-release must be completed for a tap to register) corresponds to `InputSettings.defaultTapTime`.
    - Tap release must happen within a certain radius of first contact. This is determined by a new setting `InputSettings.tapRadius`.
    - `TouchControl.tap` is a new button control that triggers then the touch is tapped. Note that this happens instantly when a touch ends. The button will go to 1 and __immediately__ go back to 0. This means that polling the button in `Update`, for example, will never trigger a tap. Either use actions to observe the button or use the `Touch` API from `EnhancedTouch` to poll taps.
  * `Touchscreen.activeTouches` has been removed. Use `Touch.activeTouches` from the new enhanced touch API instead for more reliable touch tracking.
  * `Touchscreen.allTouchControls` has been renamed to `Touchscreen.touches`.
  * A new `EnhancedTouch` plugin has been added which offers an enhanced `Touch` and `Finger` API to reliably track touches and fingers across updates. This obsoletes the need to manually track touch IDs and phases and gives access to individual touch history.
  * Touch can be simulated from mouse or pen input now. To enable simulation, call `TouchSimulation.Enable()` or put the `TouchSimulation` MonoBehaviour in your scene. Also, in the input debugger, you can now enable touch simulation from the "Options" dropdown.
- Changing state has been decoupled from events. While input events are the primary means by which to trigger state changes, anyone can perform state changes manually now from anywhere.
    ```
    InputState.Change(gamepad.leftStick, new Vector2(123, 234));
    ```
  * This change makes it possible to update state __from__ state and thus synthesize input data from other input coming in.
- A new API for recording state changes over time has been added.
    ```
    var history = new InputStateHistory("<Gamepad>/leftStick");
    history.StartRecording();

    //...

    foreach (var record in history)
        Debug.Log(record);
    ```
- Added support for generic joysticks on WebGL (which don't use the standard gamepad mapping).
- Added support for DualShock 3 gamepads on desktops.
- Added support for Nintendo Switch Pro Controllers on desktops.

#### Actions

- Actions now also have a __polling API__!
  * `InputAction.triggered` is true if the action was performed in the current frame.
  * `InputAction.ReadValue<TValue>()` yields the last value that `started`, `performed`, or `cancelled` (whichever came last) was called with. If the action is disabled, returns `default(TValue)`. For `InputActionType.Button` type actions, returns `1.0f` if `triggered==true` and `0.0f` otherwise.
- Generated C# wrappers for .inputactions can now placed relative to the .inputactions file by specifying a path starting with './' (e.g. `./foo/bar.cs`).

### Changed

- **The system no longer supports processing input in __BOTH__ fixed and dynamic updates**. Instead, a choice has to be made whether to process input before each `FixedUpdate()` or before each `Update()`.
  * Rationale: the existing code that supported having both updates receive input independently still had several holes and became increasingly complex and brittle. Our solution was based on not actually processing input twice but on channeling input concurrently into both the state of both updates. Together with the fact that specific inputs have to reset (and possibly accumulate) correctly with respect to their update time slices, this became increasingly hard to do right. This, together with the fact that we've come to increasingly question the value of this feature, led us to removing the capability while preserving the ability to determine where input is processed.
  * NOTE: Timeslicing is NOT affected by this. You can still switch to `ProcessEventInFixedUpdates` and get events timesliced to individual `FixedUpdate` periods according to their timestamps.
  * `InputSettings.UpdateMode.ProcessEventsInBothFixedAndDynamicUpdate` has been removed.
  * `InputSettings.UpdateMode.ProcessEventsInDynamicUpdateOnly` has been renamed to `InputSettings.UpdateMode.ProcessEventsInDynamicUpdate` and is now the default.
  * `InputSettings.UpdateMode.ProcessEventsInFixedUpdateOnly` has been renamed to `InputSettings.UpdateMode.ProcessEventsInFixedUpdate`.
- Added icons for PlayerInput, PlayerInputManager, InputSystemUIInputModule and MultiplayerEventSystem components.
- Changed `Keyboard` IME properties (`imeEnabled`, `imeCursorPosition`) to methods (`SetIMEEnabled`, `SetIMECursorPosition`).
- Added getters to all `IInputRuntime` properties.
- Replace some `GetXxx` methods in our API with `xxx`  properties.
- `Pointer.phase` has been removed and `PointerPhase` has been renamed to `TouchPhase`. Phases are now specific to touch. `PointerPhaseControl` has been renamed to `TouchPhaseControl`.
- `Pointer.button` has been renamed to `Pointer.press` and now is a control that indicates whether the pointer is in "press down" state.
  * For mouse, corresponds to left button press.
  * For pen, corresponds to tip contact.
  * For touch, corresponds to primary touch contact (i.e. whether __any__ finger is down).
- The state change monitor APIs (`IInputStateChangeMonitor` and friends) have been moved out of `InputSystem` into a new static class `InputState` in `UnityEngine.Experimental.Input.LowLevel`.
  * Rationale: These APIs are fairly low-level and not of general interest so having them out of `InputSystem` reduces the API surface visible to most users.
- `InputDeviceChange.StateChanged` has been removed and is now a separate callback `InputState.onChange`.
  * Rationale: The other `InputDeviceChange` notifications are low-frequency whereas `StateChanged` is high-frequency. Putting them all on the same callback made adding a callback to `InputSystem.onDeviceChange` unnecessarily expensive.
- `IInputStateCallbackReceiver` has been rewritten from scratch. Now has two simple methods `OnNextUpdate` and `OnEvent`. If implemented by a device, the device now has completely control over changing its own state. Use the `InputState.Change` methods to affect state changes while trigger state change monitors (e.g. for actions) correctly.
- Simplified handling of XR input in `InputSystemUIInputModule` by having only one set of actions for all XR devices.
- We now use the same hierarchical device picker in the "Add Control Scheme" popup, which is already used in the "Input Settings" window.
- Made all `IInputStateTypeInfo` implementations internal, as these did not offer value to the user.
- Made all `IInputDeviceCommandInfo` implementations internal, as these did not offer value to the user.
- Removed `ReadWriteArray`, which was only used for making `RebindingOperation.scores` editable, which did not add any value.
- Removed `PrimitiveValueOrArray`, as non of it's functionality over `PrimitiveValue` was implemented.
- Made all `InputProcessor` implementation internal, as access to these types is exposed only through text mode representations.
- Removed `CurveProcessor` as it was not implemented.
- Renamed XInputControllerOSX to a more descriptive XboxGamepadMacOS.

#### Actions

- `InputAction.continuous` has been removed. Running logic every frame regardless of input can easily be achieved in game code.
- The way action behavior is configured has been simplified.
  * The previous roster of toggles has been replaced with two settings:
    1. `Action Type`: Determines the behavior of the action. Choices are `Value`, `Button`, and `PassThrough`.
    2. `Control Type`: Determines the type of control (and implicitly the type of value) the action is looking for if the action is a `Value` or `PassThrough` action.
  * The previous `Initial State Check` toggle is now implicit in the action type now. `Value` actions perform an initial state check (i.e. trigger if their control is already actuated when the action is enabled). Other types of actions don't.
  * The previous `Pass Through` toggle is now rolled into the action type.

## [0.2.10-preview] - 2019-5-17

### Added

- Added a `MultiplayerEventSystem` class, which allows you use multiple UI event systems to control different parts of the UI by different players.
- `InputSystemUIInputModule` now lets you specify an `InputActionAsset` in the `actionsAsset` property. If this is set, the inspector will populate all actions from this asset. If you have a `PlayerInput` component on the same game object, referencing the same  `InputActionAsset`, the `PlayerInput` component will keep the actions on the `InputSystemUIInputModule` in synch, allowing easy setup of multiplayer UI systems.

### Changed

- `StickControl.x` and `StickControl.y` are now deadzoned, i.e. have `AxisDeadzone` processors on them. This affects all gamepads and joysticks.
  * __NOTE:__ The deadzoning is __independent__ of the stick. Whereas the stack has a radial deadzones, `x` and `y` have linear deadzones. This means that `leftStick.ReadValue().x` is __not__ necessary equal to `leftStick.x.ReadValue()`.
  * This change also fixes the problem of noise from sticks not getting filtered out and causing devices such as the PS4 controller to constantly make itself `Gamepad.current`.

- Redesigned `UIActionInputModule`
 * Added a button in the inspector to automatically assign actions from an input action asset based on commonly used action names.
 * Will now populate actions with useful defaults.
 * Removed `clickSpeed` property - will use native click counts from the OS where available instead.
 * Removed `sendEventsWhenInBackground` property.
 * Hiding `Touches` and `TrackedDevices` until we decide how to handle them.
 * Remove `moveDeadzone` property as it is made redundant by the action's dead zone.
 * Removed `UIActionInputModuleEnabler` component, `UIActionInputModule` will now enable itself.
- Changed default button press point to 0.5.
- Changed all constants in public API to match Unity naming conventions ("Constant" instead of "kConstant").
- Changed namespace from `UnityEngine.Experimental.Input` to `UnityEngine.InputSystem`.
- Generated wrapper code now has nicer formatting.
- Renamed `UIActionInputModule` to `InputSystemUIInputModule`.
- Nicer icons for `InputActionAssets` and `InputActions` and for `Button` and generic controls.
- Change all public API using `IntPtr` to use unsafe pointer types instead.
- `PlayerInput` will no longer disable any actions not in the currently active action map when disabling input or switching action maps.
- Change some public fields into properties.
- Input System project settings are now called "Input System Package" in the project window instead of "Input (NEW)".
- Removed `Plugins` from all namespaces.
- Rename "Cancelled" -> "Canceled" (US spelling) in all APIs.

### Fixed

- Adding devices to "Supported Devices" in input preferences not allowing to select certain device types (like "Gamepad").
- Fixed scrolling in `UIActionInputModule`.
- Fixed compiling the input system package in Unity 19.2 with ugui being moved to a package now.
- In the Input System project settings window, you can no longer add a supported device twice.

#### Actions

- Custom inspector for `PlayerInput` no longer adds duplicates of action events if `Invoke Unity Events` notification behavior is selected.
- Fixed `Hold` interactions firing immediately before the duration has passed.
- Fixed editing bindings or processors for `InputAction` fields in the inspector (Changes wouldn't persist before).
- Fixed exception message when calling `CallbackContext.ReadValue<TValue>()` for an action with a composite binding with `TValue` not matching the composite's value type.

### Added

#### Actions

- `PlayerInput` can now handle `.inputactions` assets that have no control schemes.
  * Will pair __all__ devices mentioned by any of the bindings except if already paired to another player.

## [0.2.8-preview] - 2019-4-23

### Added

- Added a `clickCount` control to the `Mouse` class, which specifies the click count for the last mouse click (to allow distinguishing between single-, double- and multi-clicks).
- Support for Bluetooth Xbox One controllers on macOS.

#### Actions

- New API for changing bindings on actions
```
    // Several variations exist that allow to look up bindings in various ways.
    myAction.ChangeBindingWithPath("<Gamepad>/buttonSouth")
        .WithPath("<Keyboard>/space");

    // Can also replace the binding wholesale.
    myAction.ChangeBindingWithPath("<Keyboard>/space")
        .To(new InputBinding { ... });

    // Can also remove bindings programmatically now.
    myAction.ChangeBindingWithPath("<Keyboard>/space").Erase();
```

### Changed

- `Joystick.axes` and `Joystick.buttons` have been removed.
- Generated wrapper code for Input Action Assets are now self-contained, generating all the data from code and not needing a reference to the asset; `InputActionAssetReference` has been removed.
- The option to generate interfaces on wrappers has been removed, instead we always do this now.
- The option to generate events on wrappers has been removed, we felt that this no longer made sense.
- Will now show default values in Input Action inspector if no custom values for file path, class name or namespace have been provided.
- `InputSettings.runInBackground` has been removed. This should now be supported or not on a per-device level. Most devices never supported it in the first place, so a global setting did not seem to be useful.
- Several new `Sensor`-based classes have been added. Various existing Android sensor implementations are now based on them.
- `InputControlLayoutAttribute` is no longer inherited.
  * Rationale: A class marked as a layout will usually be registered using `RegisterLayout`. A class derived from it will usually be registered the same way. Because of layout inheritance, properties applied to the base class through `InputControlLayoutAttribute` will affect the subclass as intended. Not inheriting the attribute itself, however, now allows having properties such as `isGenericTypeOfDevice` which should not be inherited.
- Removed `acceleration`, `orientation`, and `angularVelocity` controls from `DualShockGamepad` base class.
  * They are still on `DualShockGamepadPS4`.
  * The reason is that ATM we do not yet support these controls other than on the PS4. The previous setup pretended that these controls work when in fact they don't.
- Marking a control as noisy now also marks all child controls as noisy.
- The input system now defaults to ignoring any HID devices with usage types not known to map to game controllers. You can use `HIDSupport.supportedUsages` to enable specific usage types.
- In the Input Settings window, asset selection has now been moved to the "gear" popup menu. If no asset is created, we now automatically create one.
- In the inspector for Input Settings assets, we now show a button to go to the Input Settings window, and a button to make the asset active if it isn't.
- Tests are now no longer part of the com.unity.inputsystem package. The `InputTestFixture` class still is for when you want to write input-related tests for your project. You can reference the `Unity.InputSystem.TestFixture` assembly when you need to do that.
- Implemented adding usages to and removing them from devices.

#### Actions

- A number of changes have been made to the control picker UI in the editor. \
  ![Input Control Picker](Documentation~/Images/InputControlPicker.png)
  * The button to pick controls interactively (e.g. by pressing a button on a gamepad) has been moved inside the picker and renamed to "Listen". It now works as a toggle that puts the picker into a special kind of 'search' mode. While listening, suitable controls that are actuated will be listed in the picker and can then be picked from.
  * Controls are now displayed with their nice names (e.g. "Cross" instead of "buttonSouth" in the case of the PS4 controller).
  * Child controls are indented instead of listed in "parent/child" format.
  * The hierarchy of devices has been rearranged for clarity. The toplevel groups of "Specific Devices" and "Abstract Devices" are now merged into one hierarchy that progressively groups devices into more specific groups.
  * Controls now have icons displayed for them.
- There is new support for binding to keys on the keyboard by their generated character rather than by their location. \
  ![Keyboard Binding](Documentation~/Images/KeyboardBindByLocationVsCharacter.png)
  * At the toplevel of the the Keyboard device, you now have the choice of either binding by keyboard location or binding by generated/mapped character.
  * Binding by location shows differences between the local keyboard layout and the US reference layout.
  * The control path language has been extended to allow referencing controls by display name. `<Keyboard>/#(a)` binds to the control on a `Keyboard` with the display name `a`.
- `continuous` flag is now ignored for `Press and Release` interactions, as it did not  make sense.
- Reacting to controls that are already actuated when an action is enabled is now an __optional__ behavior rather than the default behavior. This is a __breaking__ change.
  * Essentially, this change reverts back to the behavior before 0.2-preview.
  * To reenable the behavior, toggle "Initial State Check" on in the UI or set the `initialStateCheck` property in code.
  ![Inital State Check](Documentation~/Images/InitialStateCheck.png)
  * The reason for the change is that having the behavior on by default made certain setups hard to achieve. For example, if `<Keyboard>/escape` is used in one action map to toggle *into* the main menu and in another action map to toggle *out* of it, then the previous behavior would immediately exit out of the menu if `escape` was still pressed from going into the menu. \
  We have come to believe that wanting to react to the current state of a control right away is the less often desirable behavior and so have made it optional with a separate toggle.
- Processors and Interactions are now shown in a component-inspector-like fashion in the Input Action editor window, allowing you to see the properties of all items at once.
- The various `InputAction.lastTriggerXXX` APIs have been removed.
  * Rationale: They have very limited usefulness and if you need the information, it's easy to set things up in order to keep track of it yourself. Also, we plan on having a polling API for actions in the future which is really what the `lastActionXXX` APIs were trying to (imperfectly) solve.
- `Tap`, `SlowTap`, and `MultiTap` interactions now respect button press points.
- `Tap`, `SlowTap`, and `MultiTap` interactions now have improved parameter editing UIs.

### Fixed

- Input Settings configured in the editor are now transferred to the built player correctly.
- Time slicing for fixed updates now works correctly, even when pausing or dropping frames.
- Make sure we Disable any InputActionAsset when it is being destroyed. Otherwise, callbacks which were not cleaned up would could cause exceptions.
- DualShock sensors on PS4 are now marked as noisy (#494).
- IL2CPP causing issues with XInput on windows and osx desktops.
- Devices not being available yet in `MonoBehavior.Awake`, `MonoBehaviour.Start`, and `MonoBehaviour.OnEnable` in player or when entering play mode in editor.
- Fixed a bug where the event buffer used by `InputEventTrace` could get corrupted.

#### Actions

- Actions and bindings disappearing when control schemes have spaces in their names.
- `InputActionRebindingExceptions.RebindOperation` can now be reused as intended; used to stop working properly the first time a rebind completed or was cancelled.
- Actions bound to multiple controls now trigger correctly when using `PressInteraction` set to `ReleaseOnly` (#492).
- `PlayerInput` no longer fails to find actions when using UnityEvents (#500).
- The `"{...}"` format for referencing action maps and actions using GUIDs as strings has been obsoleted. It will still work but adding the extra braces is no longer necessary.
- Drag&dropping bindings between other bindings that came before them in the list no longer drops the items at a location one higher up in the list than intended.
- Editing name of control scheme in editor not taking effect *except* if hitting enter key.
- Saving no longer causes the selection of the current processor or interaction to be lost.
  * This was especially annoying when having "Auto-Save" on as it made editing parameters on interactions and processors very tedious.
- In locales that use decimal separators other than '.', floating-point parameters on composites, interactions, and processors no longer lead to invalid serialized data being generated.
- Fix choosing "Add Action" in action map context menu throwing an exception.
- The input action asset editor window will no longer fail saving if the asset has been moved.
- The input action asset editor window will now show the name of the asset being edited when asking for saving changes.
- Clicking "Cancel" in the save changes dialog for the input action asset editor window will now cancel quitting the editor.
- Fixed pasting or dragging a composite binding from one action into another.
- In the action map editor window, switching from renaming an action to renaming an action map will no longer break the UI.
- Fixed calling Enable/Disable from within action callbacks sometimes leading to corruption of state which would then lead to actions not getting triggered (#472).
- Fixed setting of "Auto-Save" toggle in action editor getting lost on domain reload.
- Fixed blurry icons in editor for imported .inputactions assets and actions in them.
- `Press` and `Release` interactions will now work correctly if they have multiple bound controls.
- `Release` interactions will now invoke a `Started` callback when the control is pressed.
- Made Vector2 composite actions respect the press points of button controls used to compose the value.

## [0.2.6-preview] - 2019-03-20

>NOTE: The UI code for editing actions has largely been rewritten. There may be regressions.
>NOTE: The minimum version requirement for the new input system has been bumped
       to 2019.1

### Added

- Support gamepad vibration on Switch.
- Added support for Joysticks on Linux.

#### Actions

- Added ability to change which part of a composite a binding that is part of the composite is assigned to.
  * Part bindings can now be freely duplicated or copy-pasted. This allows having multiple bindings for "up", for example. Changing part assignments retroactively allows to freely edit the composite makeup.
- Can now drag&drop multiple items as well as drop items onto others (equivalent to cut&paste). Holding ALT copies data instead of moving it.
- Edits to control schemes are now undoable.
- Control schemes are now sorted alphabetically.
- Can now search by binding group (control scheme) or devices directly from search box.
  * `g:Gamepad` filters bindings to those in the "Gamepad" group.
  * `d:Gamepad` filters bindings to those from Gamepad-compatible devices.

### Changed

- The input debugger will no longer automatically show remote devices when the profiler is connected. Instead, use the new menu in debugger toolbar to connect to players or to enable/disable remote input debugging.
- "Press and Release" interactions will now invoke the `performed` callback on both press and release (instead of invoking `performed` and `cancel`, which was inconsistent with other behaviors).

#### Actions

- Bindings have GUIDs now like actions and maps already did. This allows to persistently and uniquely identify individual bindings.
- Replaced UI overlay while rebinding interactively with cancellable progress bar. Interactive rebinding now cancels automatically after 4 seconds without suitable input.
- Bindings that are not assigned to any control scheme are now visible when a particular control scheme is selected.
  * Bindings not assigned to any control scheme are active in *ALL* control schemes.
  * The change makes this visible in the UI now.
  * When a specific control scheme is selected, these bindings are affixed with `{GLOBAL}` for added visibility.
- When filtering by devices from a control scheme, the filtering now takes layout inheritance into account. So, a binding to a control on `Pointer` will now be shown when the filter is `Mouse`.
- The public control picker API has been revised.
  * The simplest way to add control picker UI to a control path is to add an `InputControlAttribute` to the field.
    ```
    // In the inspector, shows full UI to select a control interactively
    // (including interactive picking through device input).
    [InputControl(layout = "Button")]
    private string buttonControlPath;
    ```
- Processors of incompatible types will now be ignored instead of throwing an exception.

### Fixed

- Remote connections in input debugger now remain connected across domain reloads.
- Don't incorrectly create non-functioning devices if a physical device implements multiple incompatible logical HID devices (such as the MacBook keyboard/touch pad and touch bar).
- Removed non-functioning sort triangles in event list in Input Debugger device windows.
- Sort events in input debugger window by id rather then by timestamp.
- Make parsing of float parameters support floats represented in "e"-notation and "Infinity".
- Input device icons in input debugger window now render in appropriate resolution on retina displays.
- Fixed Xbox Controller on macOS reporting negative values for the sticks when represented as dpad buttons.
- `InputSettings.UpdateMode.ProcessEventsManually` now correctly triggers updates when calling `InputSystem.Update(InputUpdateType.Manual)`.

#### Actions

- Pasting or duplicating an action in an action map asset will now assign a new and unique ID to the action.
- "Add Action" button being active and triggering exceptions when no action map had been added yet.
- Fixed assert when generating C# class and make sure it gets imported correctly.
- Generate directories as needed when generating C# class, and allow path names without "Assets/" path prefix.
- Allow binding dpad controls to actions of type "Vector2".
- Fixed old name of action appearing underneath rename overlay.
- Fixed inspector UIs for on-screen controls throwing exceptions and being non-functional.
- Fixed deleting multiple items at same time in action editor leading to wrong items being deleted.
- Fixed copy-pasting actions not preserving action properties other than name.
- Fixed memory corruptions coming from binding resolution of actions.
- InputActionAssetReferences in ScriptableObjects will continue to work after domain reloads in the editor.
- Fixed `startTime` and `duration` properties of action callbacks.

## [0.2.1-preview] - 2019-03-11

### Changed

 - NativeUpdateCallback API update to match Unity 2018.3.8f1

## [0.2.0-preview] - 2019-02-12

This release contains a number of fairly significant changes. The focus has been on further improving the action system to make it easier to use as well as to make it work more reliably and predictably.

>NOTE: There are some breaking changes. Please see the "Changed" section below.

### Changed

- Removed Unity 2018.2 support code.
- Removed .NET 3.5 support code.
- Started using C# 7.
- `IInputControlProcessor<TValue>` has been replaced with `InputProcessor` and `InputProcessor<TValue>` base classes.
- `IInputBindingComposite` has been replaced with an `InputBindingComposite` base class and the `IInputBindingComposite<TValue>` interface has been merged with the `InputBindingComposite<TValue>` class which had already existed.
- `InputUser.onUnpairedDeviceUser` will now notify for each actuated control until the device is paired or there are no more actuated controls.
- `SensitivityProcessor` has been removed.
    * The approach needs rethinking. What `SensitivityProcessor` did caused more problems than it solved.
- State monitors no longer have their timeouts removed automatically when they fire. This makes it possible to have a timeout that is removed only in response to a specific state change.
- Events for devices that implement `IInputStateCallbacks` (such as `Touchscreen`) are allowed to go back in time. Avoids the problem of having to order events between multiple fingers correctly or seeing events getting rejected.
- `PenState.Button` is now `PenButton`.
- Removed TouchPositionTransformProcessor, was used only by Android, the position transformation will occur in native backend in 2019.x

#### Actions:
- Bindings that have no interactions on them will trigger differently now. __This is a breaking change__.
  * Previously, these bindings would trigger `performed` on every value change including when going back to their default value. This is why you would see two calls of `performed` with a button; one when the button was pressed, another when it was depressed.
  * Now, a binding without an interaction will trigger `started` and then `performed` when a bound control is actuated. Thereafter, the action will remain in `Started` phase. For as long as the control is actuated, every value change will trigger `performed` again. When the control stops being actuated, it will trigger `cancelled` and the action will remain in `Waiting` state.
  * Control actuation is defined as a control having a magnitude (see `InputControl.EvaluateMagnitude`) greater than zero. If a control does not support magnitudes (returns -1 from `EvaluateMagnitude`), then the control is considered actuated when it changes state away from its default state.
  * To restore the previous behavior, simply change code like
      ```
        myAction.performed += MyCallback;
      ```
    to
      ```
        myAction.performed += MyCallback;
        myAction.cancelled += MyCallback;
      ```
  * Alternatively, enable `passThrough` mode on an action. This effectively restores the previous default behavior of actions.
    ```
        new InputAction(binding: "<Gamepad>/leftTrigger") { passThrough = true };
    ```
- As part of the aforementioned change, the following interactions have been removed as they are no longer relevant:
  - `StickInteraction`: Can simply be removed from bindings. The new default behavior obsoletes the need for what `StickInteraction` did. Use `started` to know then the stick starts being actuated, `performed` to be updated on movements, and `cancelled` to know when the stick goes back into rest position.
  - `PressAndReleaseInteraction`: Can simply be removed from bindings. The default behavior with no interaction encompasses press and release detection. Use `started` to know then a button is pressed and `cancelled` to know when it is released. To set a custom button press point, simply put an `AxisDeadzoneProcessor` on the binding.
- `PressInteraction` has been completely rewritten.
  - Trigger behavior can be set through `behavior` parameter and now provides options for observing just presses (`PressOnly`), just releases (`ReleaseOnly`), or both presses and releases (`PressAndRelease`).
  - Also, the interaction now operates on control actuation rather than reading out float values directly. This means that any control that supports magnitudes can be used.
  - Also supports continuous mode now.
- If bound controls are already actuated when an action is enabled, the action will now trigger in the next input update as if the control had just been moved from non-actuated to actuated state.
  - In other words, if e.g. you have a binding to the A button of the gamepad and the A button is already pressed when the action is first enabled, then the action associated with the A button will trigger as if the button had just been pressed. Previously, it required releasing and re-pressing the button first -- which, together with certain interactions, could lead to actions ending up in a confused state.
- When an action is disabled, it will now cancel all ongoing interactions, if any (i.e. you will see `InputAction.cancelled` being called).
  - Note that unlike the above-mentioned callbacks that happen when an action starts out with a control already actuated, the cancellation callbacks happen __immediately__ rather than in the next input update.
- Actions that at runtime are bound to multiple controls will now perform *conflict resolution*, if necessary.
  - This applies only if an action actually receives multiple concurrent actuations from controls.
  - When ambiguity is detected, the greatest amount of actuation on any of the controls gets to drive the action.
  - In practice, this means that as long as any of the controls bound to an action is actuated, the action will keep going. This resolves ambiguities when an action has primary and secondary bindings, for examples, or when an action is bound to multiple different devices at the same time.
  - Composite bindings count as single actuations regardless of how many controls participate in the composite.
  - This behavior __can be bypassed__ by setting the action to be pass-through.
- Action editor now closes when asset is deleted.
  - If there are unsaved changes, asks for confirmation first.
- Interactions and processors in the UI are now filtered based on the type of the action (if set) and sorted by name.
- Renamed "Axis" and "Dpad" composites to "1D Axis" and "2D Vector" composite.
  - The old names can still be used and existing data will load as expected.
  - `DpadComposite` got renamed to `Vector2Composite`; `AxisComposite` is unchanged.
- `InputInteractionContext.controlHasDefaultValue` has been replaced with `InputInteractionContext.ControlIsActuated()`.
- `InputActionChange.BindingsHaveChangedWhileEnabled` has been reworked and split in two:
    1. `InputActionChange.BoundControlsAboutToChange`: Bindings have been previously resolved but are about to be re-resolved.
    2. `InputActionChange.BoundControlsChanged`: Bindings have been resolved on one or more actions.
- Actions internally now allocate unmanaged memory.
  - Disposing should be taken care of automatically (though you can manually `Dispose` as well). If you see errors in the console log about unmanaged memory being leaked, please report the bug.
  - All execution state except for C# heap objects for processors, interactions, and composites has been collapsed into a single block of unmanaged memory. Actions should now be able to re-resolve efficiently without allocating additional GC memory.

### Added

- `PlayerInput` component which simplifies setting up individual player input actions and device pairings. \
  ![PlayerInput](Documentation~/Images/PlayerInput.png)
- `PlayerInputManager` component which simplifies player joining and split-screen setups. \
  ![PlayerInput](Documentation~/Images/PlayerInputManager.png)
- `InputDevice.all` (equivalent to `InputSystem.devices`)
- `InputControl.IsActuated()` can be used to determine whether control is currently actuated (defined as extension method in `InputControlExtensions`).
- Can now read control values from buffers as objects using `InputControl.ReadValueFromBufferAsObject`. This allows reading a value stored in memory without having to know the value type.
- New processors:
    * `ScaleProcessor`
    * `ScaleVector2Processor`
    * `ScaleVector3Processor`
    * `InvertVector2Processor`
    * `InvertVector3Processor`
    * `NormalizeVector2Processor`
    * `NormalizeVector3Processor`
- Added `MultiTapInteraction`. Can be used to listen for double-taps and the like.
- Can get total and average event lag times through `InputMetrics.totalEventLagTime` and `InputMetrics.averageEventLagTime`.
- `Mouse.forwardButton` and `Mouse.backButton`.
- The input debugger now shows users along with their paired devices and actions. See the [documentation](Documentation~/UserManagement.md#debugging)
- Added third and fourth barrel buttons on `Pen`.

#### Actions:
- Actions have a new continuous mode that will cause the action to trigger continuously even if there is no input. See the [documentation](Documentation~/Actions.md#continuous-actions) for details. \
  ![Continuous Action](Documentation~/Images/ContinuousAction.png)
- Actions have a new pass-through mode. In this mode an action will bypass any checks on control actuation and let any input activity on the action directly flow through. See the [documentation](Documentation~/Actions.md#pass-through-actions) for details. \
  ![Pass-Through Action](Documentation~/Images/PassThroughAction.png)
- Can now add interactions and processors directly to actions.
  ![Action Properties](Documentation~/Images/ActionProperties.png)
    * This is functionally equivalent to adding the respective processors and/or interactions to every binding on the action.
- Can now change the type of a composite retroactively.
  ![Composite Properties](Documentation~/Images/CompositeProperties.png)
- Values can now be read out as objects using `InputAction.CallbackContext.ReadValueAsObject()`.
    * Allocates GC memory. Should not be used during normal gameplay but is very useful for testing and debugging.
- Added auto-save mode for .inputactions editor.
  ![Auto Save](Documentation~/Images/AutoSave.png)
- Processors, interactions, and composites can now define their own parameter editor UIs by deriving from `InputParameterEditor`. This solves the problem of these elements not making it clear that the parameters usually have global defaults and do not need to be edited except if local overrides are necessary.
- Can now set custom min and max values for axis composites.
    ```
    var action = new InputAction();
    action.AddCompositeBinding("Axis(minValue=0,maxValue=2)")
        .With("Positive", "<Keyboard>/a")
        .With("Negative", "<Keyboard>/d");
    ```
- "C# Class File" property on .inputactions importer settings now has a file picker next to it.
- `InputActionTrace` has seen various improvements.
    * Recorded data will now stay valid even if actions are rebound to different controls.
    * Can listen to all actions using `InputActionTrace.SubscribeToAll`.
    * `InputActionTrace` now maintains a list of subscriptions. Add subscriptions with `SubscribeTo` and remove a subscription with `UnsubscribeFrom`. See the [documentation](Documentation~/Actions.md#tracing-actions) for details.

### Fixes

- Fixed support for Unity 2019.1 where we landed a native API change.
- `InputUser.UnpairDevicesAndRemoveUser()` corrupting device pairings of other InputUsers
- Control picker in UI having no devices if list of supported devices is empty but not null
- `IndexOutOfRangeException` when having multiple action maps in an asset (#359 and #358).
- Interactions timing out even if there was a pending event that would complete the interaction in time.
- Action editor updates when asset is renamed or moved.
- Exceptions when removing action in last position of action map.
- Devices marked as unsupported in input settings getting added back on domain reload.
- Fixed `Pen` causing exceptions and asserts.
- Composites that assign multiple bindings to parts failing to set up properly when parts are assigned out of order (#410).

### Known Issues

- Input processing in edit mode on 2019.1 is sporadic rather than happening on every editor update.

## [0.1.2-preview] - 2018-12-19

    NOTE: The minimum version requirement for the new input system has been bumped
          to 2018.3. The previous minum requirement of 2018.2 is no longer supported.
          Also, we have dropped support for the .NET 3.5 runtime. The new .NET 4
          runtime is now required to use the new input system.

We've started working on documentation. The current work-in-progress can be found on [GitHub](https://github.com/Unity-Technologies/InputSystem/blob/develop/Packages/com.unity.inputsystem/Documentation~/InputSystem.md).

### Changed

- `InputConfiguration` has been replaced with a new `InputSettings` class.
- `InputConfiguration.lockInputToGame` has been moved to `InputEditorUserSettings.lockInputToGameView`. This setting is now persisted as a local user setting.
- `InputSystem.updateMask` has been replaced with `InputSettings.updateMode`.
- `InputSystem.runInBackground` has been moved to `InputSettings.runInBackground`.
- Icons have been updated for improved styling and now have separate dark and light skin versions.
- `Lock Input To Game` and `Diagnostics Mode` are now persisted as user settings
- Brought back `.current` getters and added `InputSettings.filterNoiseOnCurrent` to control whether noise filtering on the getters is performed or not.
- Removed old and outdated Doxygen-generated API docs.

### Added

- `InputSystem.settings` contains the current input system settings.
- A new UI has been added to "Edit >> Project Settings..." to edit input system settings. Settings are stored in a user-controlled asset in any location inside `Assets/`. Multiple assets can be used and switched between.
- Joystick HIDs are now supported on Windows, Mac, and UWP.
- Can now put system into manual update mode (`InputSettings.updateMode`). In this mode, events will not get automatically processed. To process events, call `InputSystem.Update()`.
- Added shortcuts to action editor window (requires 2019.1).
- Added icons for .inputactions assets.

### Fixed

- `InputSystem.devices` not yet being initialized in `MonoBehaviour.Start` when in editor.

### Known Issues

- Input settings are not yet included in player builds. This means that at the moment, player builds will always start out with default input settings.
- There have been reports of some stickiness to buttons on 2019.1 alpha builds.  We are looking at this now.

## [0.0.14-preview] - 2018-12-11

### Changed

- `Pointer.delta` no longer has `SensitivityProcessor` on it. The processor was causing many issues with mouse deltas. It is still available for adding it manually to action bindings but the processor likely needs additional work.

### Fixed

Core:
- Invalid memory accesses when using .NET 4 runtime
- Mouse.button not being identical to Mouse.leftButton
- DualShock not being recognized when connected via Bluetooth

Actions:
- Parameters disappearing on processors and interactions in UI when edited
- Parameters on processors and interactions having wrong value type in UI (e.g. int instead of float)
- RebindingOperation calling OnComplete() after being cancelled

Misc:
- Documentation no longer picked up as assets in user project

## [0.0.13-preview] - 2018-12-5

First release from stable branch.<|MERGE_RESOLUTION|>--- conflicted
+++ resolved
@@ -23,11 +23,8 @@
 - Player joins with `PlayerInputManager` from button presses no longer fail if there are multiple devices of the same type present and the join was not on the first gamepad ([case 226920](https://fogbugz.unity3d.com/f/cases/1226920/)).
 - `PlayerInputEditor` no longer leads to the player's `InputActionAsset` mistakenly getting replaced with a clone when the inspector is open on a `PlayerInput` component ([case 1228636](https://issuetracker.unity3d.com/issues/action-map-gets-lost-on-play-when-prefab-is-highlighted-in-inspector)).
 - The control picker in the .inputactions editor will no longer incorrectly filter out layouts such as `Xbox One Gamepad (on XB1)` when using them in control schemes. Also, it will no longer filter out controls from base layouts (such as `Gamepad`) ([case 1219415](https://issuetracker.unity3d.com/issues/impossible-to-choose-gamepad-as-binding-path-when-control-scheme-is-set-as-xboxone-scheme)).
-<<<<<<< HEAD
+- `RebindOperation`s will no longer pick controls right away that are already actuated above the magnitude threshold when the operation starts. Instead, these controls will have to change their actuation from their initial level such that they cross the magnitude threshold configured in the operation ([case 1215784](https://issuetracker.unity3d.com/issues/unnecessary-slash-unwanted-binding-candidates-are-found-when-detecting-and-changing-an-input-value-of-an-input-device)).
 - Newly added actions and action maps are now scrolled to when there are more items than fit into view. Previously newly added item was appended but outside of the visible area.
-=======
-- `RebindOperation`s will no longer pick controls right away that are already actuated above the magnitude threshold when the operation starts. Instead, these controls will have to change their actuation from their initial level such that they cross the magnitude threshold configured in the operation ([case 1215784](https://issuetracker.unity3d.com/issues/unnecessary-slash-unwanted-binding-candidates-are-found-when-detecting-and-changing-an-input-value-of-an-input-device)).
->>>>>>> 18b30a6e
 
 ### Changed
 
