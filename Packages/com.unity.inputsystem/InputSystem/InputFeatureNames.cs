--- conflicted
+++ resolved
@@ -4,10 +4,7 @@
     {
         public const string kRunPlayerUpdatesInEditMode = "RUN_PLAYER_UPDATES_IN_EDIT_MODE";
         public const string kDisableUnityRemoteSupport = "DISABLE_UNITY_REMOTE_SUPPORT";
-<<<<<<< HEAD
         public const string kDisableShortcutSupport = "DISABLE_SHORTCUT_SUPPORT";
-=======
         public const string kUseWindowsGamingInputBackend = "USE_WINDOWS_GAMING_INPUT_BACKEND";
->>>>>>> 8bbbb137
     }
 }