--- conflicted
+++ resolved
@@ -755,11 +755,7 @@
 
     [Test]
     [Category("Events")]
-<<<<<<< HEAD
-    public void Events_CanDetectWhetherControlIsPartOfEvent()
-=======
     public unsafe void Events_CanDetectWhetherControlIsPartOfEvent()
->>>>>>> 5a619b22
     {
         // We use a mouse here as it has several controls that are "parked" outside MouseState.
         var mouse = InputSystem.AddDevice<Mouse>();
@@ -771,15 +767,6 @@
             // return IntPtr.Zero.
             if (eventPtr.IsA<StateEvent>())
             {
-<<<<<<< HEAD
-                Assert.That(mouse.position.GetStatePtrFromStateEvent(eventPtr), Is.Not.EqualTo(IntPtr.Zero));
-                Assert.That(mouse.tilt.GetStatePtrFromStateEvent(eventPtr), Is.EqualTo(IntPtr.Zero));
-            }
-            else if (eventPtr.IsA<DeltaStateEvent>())
-            {
-                Assert.That(mouse.position.GetStatePtrFromStateEvent(eventPtr), Is.Not.EqualTo(IntPtr.Zero));
-                Assert.That(mouse.leftButton.GetStatePtrFromStateEvent(eventPtr), Is.EqualTo(IntPtr.Zero));
-=======
                 Assert.That(mouse.position.GetStatePtrFromStateEvent(eventPtr) != null);
                 Assert.That(mouse.tilt.GetStatePtrFromStateEvent(eventPtr) == null);
             }
@@ -787,7 +774,6 @@
             {
                 Assert.That(mouse.position.GetStatePtrFromStateEvent(eventPtr) != null);
                 Assert.That(mouse.leftButton.GetStatePtrFromStateEvent(eventPtr) == null);
->>>>>>> 5a619b22
             }
             else
             {
