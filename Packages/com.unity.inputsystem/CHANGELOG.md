# Changelog
All notable changes to the input system package will be documented in this file.

The format is based on [Keep a Changelog](http://keepachangelog.com/en/1.0.0/)
and this project adheres to [Semantic Versioning](http://semver.org/spec/v2.0.0.html).
## [0.2.1-preview] - 2019-03-11
### Changed
 - NativeUpdateCallback API update to match Unity 2018.3.8f1

## [0.3-preview] - TBD

>NOTE: The UI code for editing actions has largely been rewritten. There may be regressions.

### Added

- Support gamepad vibration on Switch.

#### Actions

- Added ability to change which part of a composite a binding that is part of the composite is assigned to.
  * Part bindings can now be freely duplicated or copy-pasted. This allows having multiple bindings for "up", for example. Changing part assignments retroactively allows to freely edit the composite makeup.
- Can now drag&drop multiple items as well as drop items onto others (equivalent to cut&paste). Holding ALT copies data instead of moving it.
- Edits to control schemes are now undoable.
- Control schemes are now sorted alphabetically.
- Can now search by binding group (control scheme) or devices directly from search box.
  * `g:Gamepad` filters bindings to those in the "Gamepad" group.
  * `d:Gamepad` filters bindings to those from Gamepad-compatible devices.

### Changed

- The input debugger will no longer automatically show remote devices when the profiler is connected. Instead, use the new menu in debugger toolbar to connect to players or to enable/disable remote input debugging.

#### Actions

- Bindings have GUIDs now like actions and maps already did. This allows to persistently and unique identify individual bindings.
- Replaced UI overlay while rebinding interactively with cancellable progress bar. Interactive rebinding now cancels automatically after 4 seconds without suitable input.
- Bindings that are not assigned to any control scheme are now visible when a particular control scheme is selected.
  * Bindings not assigned to any control scheme are active in *ALL* control schemes.
  * The change makes this visible in the UI now.
  * When a specific control scheme is selected, these bindings are affixed with `{GLOBAL}` for added visibility.
- When filtering by devices from a control scheme, the filtering now takes layout inheritance into account. So, a binding to a control on `Pointer` will now be shown when the filter is `Mouse`.
- The public control picker API has been revised.
  * The simplest way to add control picker UI to a control path is to add an `InputControlAttribute` to the field.
    ```
    // In the inspector, shows full UI to select a control interactively
    // (including interactive picking through device input).
    [InputControl(layout = "Button")]
    private string buttonControlPath;
    ```

### Fixed

- Remote connections in input debugger now remain connected across domain reloads.
- Don't incorrectly create non-functioning devices if a physical device implements multiple incompatible logical HID devices (such as the MacBook keyboard/touch pad and touch bar).
- Removed non-functioning sort triangles in event list in Input Debugger device windows.
- Sort events in input debugger window by id rather then by timestamp.
- Input device icons in input debugger window now render in appropriate resolution on retina displays.

#### Actions

- Pasting or duplicating an action in an action map asset will now assign a new and unique ID to the action.
- "Add Action" button being active and triggering exceptions when no action map had been added yet.
- Fixed assert when generating C# class and make sure it gets imported correctly.
- Generate directories as needed when generating C# class, and allow path names without "Assets/" path prefix.
<<<<<<< HEAD
- Fixed old name of action appearing underneath rename overlay.
- Fixed inspector UIs for on-screen controls throwing exceptions and being non-functional.
- Fixed deleting multiple items at same time in action editor leading to wrong items being deleted.
- Fixed copy-pasting actions not preserving action properties other than name.
=======
- Fixed some memory instabilities with the Actions.

## [0.2.1-preview] - 2019-03-11
### Changed
 - NativeUpdateCallback API update to match Unity 2018.3.8f1
>>>>>>> 436f80e1

## [0.2.0-preview] - 2019-02-12

This release contains a number of fairly significant changes. The focus has been on further improving the action system to make it easier to use as well as to make it work more reliably and predictably.

>NOTE: There are some breaking changes. Please see the "Changed" section below.

### Changed

- Removed Unity 2018.2 support code.
- Removed .NET 3.5 support code.
- Started using C# 7.
- `IInputControlProcessor<TValue>` has been replaced with `InputProcessor` and `InputProcessor<TValue>` base classes.
- `IInputBindingComposite` has been replaced with an `InputBindingComposite` base class and the `IInputBindingComposite<TValue>` interface has been merged with the `InputBindingComposite<TValue>` class which had already existed.
- `InputUser.onUnpairedDeviceUser` will now notify for each actuated control until the device is paired or there are no more actuated controls.
- `SensitivityProcessor` has been removed.
    * The approach needs rethinking. What `SensitivityProcessor` did caused more problems than it solved.
- State monitors no longer have their timeouts removed automatically when they fire. This makes it possible to have a timeout that is removed only in response to a specific state change.
- Events for devices that implement `IInputStateCallbacks` (such as `Touchscreen`) are allowed to go back in time. Avoids the problem of having to order events between multiple fingers correctly or seeing events getting rejected.
- `PenState.Button` is now `PenButton`.

#### Actions:
- Bindings that have no interactions on them will trigger differently now. __This is a breaking change__.
  * Previously, these bindings would trigger `performed` on every value change including when going back to their default value. This is why you would see two calls of `performed` with a button; one when the button was pressed, another when it was depressed.
  * Now, a binding without an interaction will trigger `started` and then `performed` when a bound control is actuated. Thereafter, the action will remain in `Started` phase. For as long as the control is actuated, every value change will trigger `performed` again. When the control stops being actuated, it will trigger `cancelled` and the action will remain in `Waiting` state.
  * Control actuation is defined as a control having a magnitude (see `InputControl.EvaluateMagnitude`) greater than zero. If a control does not support magnitudes (returns -1 from `EvaluateMagnitude`), then the control is considered actuated when it changes state away from its default state.
  * To restore the previous behavior, simply change code like
      ```
        myAction.performed += MyCallback;
      ```
    to
      ```
        myAction.performed += MyCallback;
        myAction.cancelled += MyCallback;
      ```
  * Alternatively, enable `passThrough` mode on an action. This effectively restores the previous default behavior of actions.
    ```
        new InputAction(binding: "<Gamepad>/leftTrigger") { passThrough = true };
    ```
- As part of the aforementioned change, the following interactions have been removed as they are no longer relevant:
  - `StickInteraction`: Can simply be removed from bindings. The new default behavior obsoletes the need for what `StickInteraction` did. Use `started` to know then the stick starts being actuated, `performed` to be updated on movements, and `cancelled` to know when the stick goes back into rest position.
  - `PressAndReleaseInteraction`: Can simply be removed from bindings. The default behavior with no interaction encompasses press and release detection. Use `started` to know then a button is pressed and `cancelled` to know when it is released. To set a custom button press point, simply put an `AxisDeadzoneProcessor` on the binding.
- `PressInteraction` has been completely rewritten.
  - Trigger behavior can be set through `behavior` parameter and now provides options for observing just presses (`PressOnly`), just releases (`ReleaseOnly`), or both presses and releases (`PressAndRelease`).
  - Also, the interaction now operates on control actuation rather than reading out float values directly. This means that any control that supports magnitudes can be used.
  - Also supports continuous mode now.
- If bound controls are already actuated when an action is enabled, the action will now trigger in the next input update as if the control had just been moved from non-actuated to actuated state.
  - In other words, if e.g. you have a binding to the A button of the gamepad and the A button is already pressed when the action is first enabled, then the action associated with the A button will trigger as if the button had just been pressed. Previously, it required releasing and re-pressing the button first -- which, together with certain interactions, could lead to actions ending up in a confused state.
- When an action is disabled, it will now cancel all ongoing interactions, if any (i.e. you will see `InputAction.cancelled` being called).
  - Note that unlike the above-mentioned callbacks that happen when an action starts out with a control already actuated, the cancellation callbacks happen __immediately__ rather than in the next input update.
- Actions that at runtime are bound to multiple controls will now perform *conflict resolution*, if necessary.
  - This applies only if an action actually receives multiple concurrent actuations from controls.
  - When ambiguity is detected, the greatest amount of actuation on any of the controls gets to drive the action.
  - In practice, this means that as long as any of the controls bound to an action is actuated, the action will keep going. This resolves ambiguities when an action has primary and secondary bindings, for examples, or when an action is bound to multiple different devices at the same time.
  - Composite bindings count as single actuations regardless of how many controls participate in the composite.
  - This behavior __can be bypassed__ by setting the action to be pass-through.
- Action editor now closes when asset is deleted.
  - If there are unsaved changes, asks for confirmation first.
- Interactions and processors in the UI are now filtered based on the type of the action (if set) and sorted by name.
- Renamed "Axis" and "Dpad" composites to "1D Axis" and "2D Vector" composite.
  - The old names can still be used and existing data will load as expected.
  - `DpadComposite` got renamed to `Vector2Composite`; `AxisComposite` is unchanged.
- `InputInteractionContext.controlHasDefaultValue` has been replaced with `InputInteractionContext.ControlIsActuated()`.
- `InputActionChange.BindingsHaveChangedWhileEnabled` has been reworked and split in two:
    1. `InputActionChange.BoundControlsAboutToChange`: Bindings have been previously resolved but are about to be re-resolved.
    2. `InputActionChange.BoundControlsChanged`: Bindings have been resolved on one or more actions.
- Actions internally now allocate unmanaged memory.
  - Disposing should be taken care of automatically (though you can manually `Dispose` as well). If you see errors in the console log about unmanaged memory being leaked, please report the bug.
  - All execution state except for C# heap objects for processors, interactions, and composites has been collapsed into a single block of unmanaged memory. Actions should now be able to re-resolve efficiently without allocating additional GC memory.

### Added

- `PlayerInput` component which simplifies setting up individual player input actions and device pairings. \
  ![PlayerInput](Documentation~/Images/PlayerInput.png)
- `PlayerInputManager` component which simplifies player joining and split-screen setups. \
  ![PlayerInput](Documentation~/Images/PlayerInputManager.png)
- `InputDevice.all` (equivalent to `InputSystem.devices`)
- `InputControl.IsActuated()` can be used to determine whether control is currently actuated (defined as extension method in `InputControlExtensions`).
- Can now read control values from buffers as objects using `InputControl.ReadValueFromBufferAsObject`. This allows reading a value stored in memory without having to know the value type.
- New processors:
    * `ScaleProcessor`
    * `ScaleVector2Processor`
    * `ScaleVector3Processor`
    * `InvertVector2Processor`
    * `InvertVector3Processor`
    * `NormalizeVector2Processor`
    * `NormalizeVector3Processor`
- Added `MultiTapInteraction`. Can be used to listen for double-taps and the like.
- Can get total and average event lag times through `InputMetrics.totalEventLagTime` and `InputMetrics.averageEventLagTime`.
- `Mouse.forwardButton` and `Mouse.backButton`.
- The input debugger now shows users along with their paired devices and actions. See the [documentation](Documentation~/UserManagement.md#debugging)
- Added third and fourth barrel buttons on `Pen`.

#### Actions:
- Actions have a new continuous mode that will cause the action to trigger continuously even if there is no input. See the [documentation](Documentation~/Actions.md#continuous-actions) for details. \
  ![Continuous Action](Documentation~/Images/ContinuousAction.png)
- Actions have a new pass-through mode. In this mode an action will bypass any checks on control actuation and let any input activity on the action directly flow through. See the [documentation](Documentation~/Actions.md#pass-through-actions) for details. \
  ![Pass-Through Action](Documentation~/Images/PassThroughAction.png)
- Can now add interactions and processors directly to actions.
  ![Action Properties](Documentation~/Images/ActionProperties.png)
    * This is functionally equivalent to adding the respective processors and/or interactions to every binding on the action.
- Can now change the type of a composite retroactively.
  ![Composite Properties](Documentation~/Images/CompositeProperties.png)
- Values can now be read out as objects using `InputAction.CallbackContext.ReadValueAsObject()`.
    * Allocates GC memory. Should not be used during normal gameplay but is very useful for testing and debugging.
- Added auto-save mode for .inputactions editor.
  ![Auto Save](Documentation~/Images/AutoSave.png)
- Processors, interactions, and composites can now define their own parameter editor UIs by deriving from `InputParameterEditor`. This solves the problem of these elements not making it clear that the parameters usually have global defaults and do not need to be edited except if local overrides are necessary.
- Can now set custom min and max values for axis composites.
    ```
    var action = new InputAction();
    action.AddCompositeBinding("Axis(minValue=0,maxValue=2)")
        .With("Positive", "<Keyboard>/a")
        .With("Negative", "<Keyboard>/d");
    ```
- "C# Class File" property on .inputactions importer settings now has a file picker next to it.
- `InputActionTrace` has seen various improvements.
    * Recorded data will now stay valid even if actions are rebound to different controls.
    * Can listen to all actions using `InputActionTrace.SubscribeToAll`.
    * `InputActionTrace` now maintains a list of subscriptions. Add subscriptions with `SubscribeTo` and remove a subscription with `UnsubscribeFrom`. See the [documentation](Documentation~/Actions.md#tracing-actions) for details.

### Fixes

- Fixed support for Unity 2019.1 where we landed a native API change.
- `InputUser.UnpairDevicesAndRemoveUser()` corrupting device pairings of other InputUsers
- Control picker in UI having no devices if list of supported devices is empty but not null
- `IndexOutOfRangeException` when having multiple action maps in an asset (#359 and #358).
- Interactions timing out even if there was a pending event that would complete the interaction in time.
- Action editor updates when asset is renamed or moved.
- Exceptions when removing action in last position of action map.
- Devices marked as unsupported in input settings getting added back on domain reload.
- Fixed `Pen` causing exceptions and asserts.
- Composites that assign multiple bindings to parts failing to set up properly when parts are assigned out of order (#410).

### Known Issues

- Input processing in edit mode on 2019.1 is sporadic rather than happening on every editor update.

## [0.1.2-preview] - 2018-12-19

    NOTE: The minimum version requirement for the new input system has been bumped
          to 2018.3. The previous minum requirement of 2018.2 is no longer supported.
          Also, we have dropped support for the .NET 3.5 runtime. The new .NET 4
          runtime is now required to use the new input system.

We've started working on documentation. The current work-in-progress can be found on [GitHub](https://github.com/Unity-Technologies/InputSystem/blob/develop/Packages/com.unity.inputsystem/Documentation~/InputSystem.md).

### Changed

- `InputConfiguration` has been replaced with a new `InputSettings` class.
- `InputConfiguration.lockInputToGame` has been moved to `InputEditorUserSettings.lockInputToGameView`. This setting is now persisted as a local user setting.
- `InputSystem.updateMask` has been replaced with `InputSettings.updateMode`.
- `InputSystem.runInBackground` has been moved to `InputSettings.runInBackground`.
- Icons have been updated for improved styling and now have separate dark and light skin versions.
- `Lock Input To Game` and `Diagnostics Mode` are now persisted as user settings
- Brought back `.current` getters and added `InputSettings.filterNoiseOnCurrent` to control whether noise filtering on the getters is performed or not.
- Removed old and outdated Doxygen-generated API docs.

### Added

- `InputSystem.settings` contains the current input system settings.
- A new UI has been added to "Edit >> Project Settings..." to edit input system settings. Settings are stored in a user-controlled asset in any location inside `Assets/`. Multiple assets can be used and switched between.
- Joystick HIDs are now supported on Windows, Mac, and UWP.
- Can now put system into manual update mode (`InputSettings.updateMode`). In this mode, events will not get automatically processed. To process events, call `InputSystem.Update()`.
- Added shortcuts to action editor window (requires 2019.1).
- Added icons for .inputactions assets.

### Fixed

- `InputSystem.devices` not yet being initialized in `MonoBehaviour.Start` when in editor.

### Known Issues

- Input settings are not yet included in player builds. This means that at the moment, player builds will always start out with default input settings.
- There have been reports of some stickiness to buttons on 2019.1 alpha builds.  We are looking at this now.

## [0.0.14-preview] - 2018-12-11

### Changed

- `Pointer.delta` no longer has `SensitivityProcessor` on it. The processor was causing many issues with mouse deltas. It is still available for adding it manually to action bindings but the processor likely needs additional work.

### Fixed

Core:
- Invalid memory accesses when using .NET 4 runtime
- Mouse.button not being identical to Mouse.leftButton
- DualShock not being recognized when connected via Bluetooth

Actions:
- Parameters disappearing on processors and interactions in UI when edited
- Parameters on processors and interactions having wrong value type in UI (e.g. int instead of float)
- RebindingOperation calling OnComplete() after being cancelled

Misc:
- Documentation no longer picked up as assets in user project

## [0.0.13-preview] - 2018-12-5

First release from stable branch.<|MERGE_RESOLUTION|>--- conflicted
+++ resolved
@@ -3,9 +3,6 @@
 
 The format is based on [Keep a Changelog](http://keepachangelog.com/en/1.0.0/)
 and this project adheres to [Semantic Versioning](http://semver.org/spec/v2.0.0.html).
-## [0.2.1-preview] - 2019-03-11
-### Changed
- - NativeUpdateCallback API update to match Unity 2018.3.8f1
 
 ## [0.3-preview] - TBD
 
@@ -62,18 +59,17 @@
 - "Add Action" button being active and triggering exceptions when no action map had been added yet.
 - Fixed assert when generating C# class and make sure it gets imported correctly.
 - Generate directories as needed when generating C# class, and allow path names without "Assets/" path prefix.
-<<<<<<< HEAD
 - Fixed old name of action appearing underneath rename overlay.
 - Fixed inspector UIs for on-screen controls throwing exceptions and being non-functional.
 - Fixed deleting multiple items at same time in action editor leading to wrong items being deleted.
 - Fixed copy-pasting actions not preserving action properties other than name.
-=======
-- Fixed some memory instabilities with the Actions.
+- Fixed memory corruptions coming from binding resolution of actions.
 
 ## [0.2.1-preview] - 2019-03-11
-### Changed
+
+### Changed
+
  - NativeUpdateCallback API update to match Unity 2018.3.8f1
->>>>>>> 436f80e1
 
 ## [0.2.0-preview] - 2019-02-12
 
