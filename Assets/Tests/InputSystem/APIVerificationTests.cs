--- conflicted
+++ resolved
@@ -781,15 +781,13 @@
     [Property("Exclusions", @"1.0.0
         public class SwitchProControllerHID : UnityEngine.InputSystem.Gamepad
     ")]
-<<<<<<< HEAD
     // AddChangeMonitor has a new, optional groupIndex argument.
     [Property("Exclusions", @"1.0.0
         public static void AddChangeMonitor(UnityEngine.InputSystem.InputControl control, UnityEngine.InputSystem.LowLevel.IInputStateChangeMonitor monitor, long monitorIndex = -1);
-=======
+    ")]
     // DualShock4GamepadHID from IEventPreProcessor, which is an internal interface
     [Property("Exclusions", @"1.0.0
         public class DualShock4GamepadHID : UnityEngine.InputSystem.DualShock.DualShockGamepad
->>>>>>> a5fdedc7
     ")]
     public void API_MinorVersionsHaveNoBreakingChanges()
     {
