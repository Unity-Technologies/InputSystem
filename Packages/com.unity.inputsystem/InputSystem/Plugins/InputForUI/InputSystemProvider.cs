#if UNITY_2023_2_OR_NEWER // UnityEngine.InputForUI Module unavailable in earlier releases
using System;
using System.Collections.Generic;
using Unity.IntegerTime;
using UnityEngine.InputSystem.Controls;
using UnityEngine.InputForUI;

namespace UnityEngine.InputSystem.Plugins.InputForUI
{
    using Event = UnityEngine.InputForUI.Event;
    using EventModifiers = UnityEngine.InputForUI.EventModifiers;
    using EventProvider = UnityEngine.InputForUI.EventProvider;

    internal class InputSystemProvider : IEventProviderImpl
    {
        Configuration m_Cfg;

        InputEventPartialProvider m_InputEventPartialProvider;

        InputActionAsset m_InputActionAsset;

        InputActionReference m_PointAction;
        InputActionReference m_MoveAction;
        InputActionReference m_SubmitAction;
        InputActionReference m_CancelAction;
        InputActionReference m_LeftClickAction;
        InputActionReference m_MiddleClickAction;
        InputActionReference m_RightClickAction;
        InputActionReference m_ScrollWheelAction;

        InputAction m_NextPreviousAction;

        List<Event> m_Events = new List<Event>();

        PointerState m_MouseState;

        PointerState m_PenState;
        bool m_SeenPenEvents;

        PointerState m_TouchState;
        bool m_SeenTouchEvents;

        const float k_SmallestReportedMovementSqrDist = 0.01f;

        NavigationEventRepeatHelper m_RepeatHelper = new();
        bool m_ResetSeenEventsOnUpdate;

        const float kScrollUGUIScaleFactor = 3.0f;

        static Action<InputActionAsset> s_OnRegisterActions;

        static InputSystemProvider()
        {
            // Only if InputSystem is enabled in the PlayerSettings do we set it as the provider.
            // This includes situations where both InputManager and InputSystem are enabled.
#if ENABLE_INPUT_SYSTEM
            EventProvider.SetInputSystemProvider(new InputSystemProvider());
#endif // ENABLE_INPUT_SYSTEM
        }

        [RuntimeInitializeOnLoadMethod(loadType: RuntimeInitializeLoadType.SubsystemRegistration)]
        static void Bootstrap() {} // Empty function. Exists only to invoke the static class constructor in Runtime Players

        EventModifiers m_EventModifiers => m_InputEventPartialProvider._eventModifiers;

        DiscreteTime m_CurrentTime => (DiscreteTime)Time.timeAsRational;

        const uint k_DefaultPlayerId = 0u;

        public void Initialize()
        {
            m_InputEventPartialProvider ??= new InputEventPartialProvider();
            m_InputEventPartialProvider.Initialize();

            m_Events.Clear();

            m_MouseState.Reset();

            m_PenState.Reset();
            m_SeenPenEvents = false;

            m_TouchState.Reset();
            m_SeenTouchEvents = false;

            m_Cfg = Configuration.GetDefaultConfiguration();

            RegisterActions();

            InputSystem.onActionsChange += OnActionsChange;
        }

        public void Shutdown()
        {
            UnregisterActions();

            m_InputEventPartialProvider.Shutdown();
            m_InputEventPartialProvider = null;

            InputSystem.onActionsChange -= OnActionsChange;
        }

        public void OnActionsChange()
        {
            UnregisterActions();

            m_Cfg = Configuration.GetDefaultConfiguration();
            RegisterActions();
        }

        public void Update()
        {
#if UNITY_EDITOR
            // Ensure we are in a good (initialized) state before running updates.
            // This could be in a bad state for a duration while the build pipeline is running
            // when building tests to run in the Standalone Player.
            if (m_InputActionAsset == null)
                return;
#endif

            m_InputEventPartialProvider.Update();

            // Sort events added by input actions callbacks, based on type.
            // This is necessary to ensure that events are dispatched in the correct order.
            // If all events are of the PointerEvents type, sorting is based on reverse order of the EventSource enum.
            // Touch -> Pen -> Mouse.
            m_Events.Sort(SortEvents);

            var currentTime = (DiscreteTime)Time.timeAsRational;

            DirectionNavigation(currentTime);

            foreach (var ev in m_Events)
            {
                // We need to ignore some pointer events based on priority (Touch->Pen->Mouse)
                // This is mostly used to filter out simulated input, e.g. when pen is active it also generates mouse input
                if (m_SeenTouchEvents && ev.type == Event.Type.PointerEvent && ev.eventSource == EventSource.Pen)
                    m_PenState.Reset();
                else if ((m_SeenTouchEvents || m_SeenPenEvents) &&
                         ev.type == Event.Type.PointerEvent && (ev.eventSource == EventSource.Mouse || ev.eventSource == EventSource.Unspecified))
                    m_MouseState.Reset();
                else
                    EventProvider.Dispatch(ev);
            }

            // Sometimes single lower priority events can be received when using Touch or Pen, on a different frame.
            // To avoid dispatching them, the seen event flags aren't reset in between calls to OnPointerPerformed.
            // Essentially, if we're moving with Touch or Pen, lower priority events aren't dispatch as well.
            // Once OnClickPerformed is called, the seen flags are reset
            if (m_ResetSeenEventsOnUpdate)
            {
                ResetSeenEvents();
                m_ResetSeenEventsOnUpdate = false;
            }

            m_Events.Clear();
        }

        void ResetSeenEvents()
        {
            m_SeenTouchEvents = false;
            m_SeenPenEvents = false;
        }

        public bool ActionAssetIsNotNull()
        {
            return m_InputActionAsset != null;
        }

        //TODO: Refactor as there is no need for having almost the same implementation in the IM and ISX?
        void DirectionNavigation(DiscreteTime currentTime)
        {
            var(move, axesButtonWerePressed) = ReadCurrentNavigationMoveVector();
            var direction = NavigationEvent.DetermineMoveDirection(move);

            // Checks for next/previous directions if no movement was detected
            if (direction == NavigationEvent.Direction.None)
            {
                direction = ReadNextPreviousDirection();
                axesButtonWerePressed = m_NextPreviousAction.WasPressedThisFrame();
            }

            if (direction == NavigationEvent.Direction.None)
            {
                m_RepeatHelper.Reset();
            }
            else
            {
                if (m_RepeatHelper.ShouldSendMoveEvent(currentTime, direction, axesButtonWerePressed))
                {
                    EventProvider.Dispatch(Event.From(new NavigationEvent
                    {
                        type = NavigationEvent.Type.Move,
                        direction = direction,
                        timestamp = currentTime,
                        eventSource = GetEventSource(GetActiveDeviceFromDirection(direction)),
                        playerId = k_DefaultPlayerId,
                        eventModifiers = m_EventModifiers
                    }));
                }
            }
        }

        InputDevice GetActiveDeviceFromDirection(NavigationEvent.Direction direction)
        {
            switch (direction)
            {
                case NavigationEvent.Direction.Left:
                case NavigationEvent.Direction.Up:
                case NavigationEvent.Direction.Right:
                case NavigationEvent.Direction.Down:
                    if (m_MoveAction != null)
                        return m_MoveAction.action.activeControl.device;
                    break;
                case NavigationEvent.Direction.Next:
                case NavigationEvent.Direction.Previous:
                    if (m_NextPreviousAction != null)
                        return m_NextPreviousAction.activeControl.device;
                    break;
                case NavigationEvent.Direction.None:
                default:
                    break;
            }

            return Keyboard.current;
        }

        (Vector2, bool) ReadCurrentNavigationMoveVector()
        {
            // In case action has not been configured we return defaults
            if (m_MoveAction == null)
                return (default, default);

            var move = m_MoveAction.action.ReadValue<Vector2>();
            // Check if the action was "pressed" this frame to deal with repeating events
            var axisWasPressed = m_MoveAction.action.WasPressedThisFrame();
            return (move, axisWasPressed);
        }

        NavigationEvent.Direction ReadNextPreviousDirection()
        {
            if (m_NextPreviousAction.IsPressed()) // Note: never null since created through code
            {
                //TODO: For now it only deals with Keyboard, needs to deal with other devices if we can add bindings
                //      for Gamepad, etc
                //TODO: An alternative could be to have an action for next and for previous since shortcut support does
                //      not work properly
                if (m_NextPreviousAction.activeControl.device is Keyboard)
                {
                    var keyboard = m_NextPreviousAction.activeControl.device as Keyboard;
                    // Return direction based on whether shift is pressed or not
                    return keyboard.shiftKey.isPressed ? NavigationEvent.Direction.Previous : NavigationEvent.Direction.Next;
                }
            }

            return NavigationEvent.Direction.None;
        }

        static int SortEvents(Event a, Event b)
        {
            return Event.CompareType(a, b);
        }

        public void OnFocusChanged(bool focus)
        {
            m_InputEventPartialProvider.OnFocusChanged(focus);
        }

        public bool RequestCurrentState(Event.Type type)
        {
            if (m_InputEventPartialProvider.RequestCurrentState(type))
                return true;

            switch (type)
            {
                case Event.Type.PointerEvent:
                {
                    if (m_TouchState.LastPositionValid)
                        EventProvider.Dispatch(Event.From(ToPointerStateEvent(m_CurrentTime, m_TouchState, EventSource.Touch)));
                    if (m_PenState.LastPositionValid)
                        EventProvider.Dispatch(Event.From(ToPointerStateEvent(m_CurrentTime, m_PenState, EventSource.Pen)));
                    if (m_MouseState.LastPositionValid)
                        EventProvider.Dispatch(Event.From(ToPointerStateEvent(m_CurrentTime, m_MouseState, EventSource.Mouse)));
                    else
                    {
                        // TODO maybe it's reasonable to poll and dispatch mouse state here anyway?
                    }

                    return m_TouchState.LastPositionValid ||
                        m_PenState.LastPositionValid ||
                        m_MouseState.LastPositionValid;
                }
                // TODO
                case Event.Type.IMECompositionEvent:
                default:
                    return false;
            }
        }

        public uint playerCount => 1; // TODO

        // copied from UIElementsRuntimeUtility.cs
        static Vector2 ScreenBottomLeftToPanelPosition(Vector2 position, int targetDisplay)
        {
            // Flip positions Y axis between input and UITK
            var screenHeight = Screen.height;
            if (targetDisplay > 0 && targetDisplay < Display.displays.Length)
                screenHeight = Display.displays[targetDisplay].systemHeight;
            position.y = screenHeight - position.y;
            return position;
        }

        PointerEvent ToPointerStateEvent(DiscreteTime currentTime, in PointerState state, EventSource eventSource)
        {
            return new PointerEvent
            {
                type = PointerEvent.Type.State,
                pointerIndex = 0,
                position = state.LastPosition,
                deltaPosition = Vector2.zero,
                scroll = Vector2.zero,
                displayIndex = state.LastDisplayIndex,
                // TODO
                // tilt = eventSource == EventSource.Pen ? _lastPenData.tilt : Vector2.zero,
                // twist = eventSource == EventSource.Pen ? _lastPenData.twist : 0.0f,
                // pressure = eventSource == EventSource.Pen ? _lastPenData.pressure : 0.0f,
                // isInverted = eventSource == EventSource.Pen && ((_lastPenData.penStatus & PenStatus.Inverted) != 0),
                button = 0,
                buttonsState = state.ButtonsState,
                clickCount = 0,
                timestamp = currentTime,
                eventSource = eventSource,
                playerId = k_DefaultPlayerId,
                eventModifiers = m_EventModifiers
            };
        }

        EventSource GetEventSource(InputAction.CallbackContext ctx)
        {
            var device = ctx.control.device;
            return GetEventSource(device);
        }

        EventSource GetEventSource(InputDevice device)
        {
            if (device is Touchscreen)
                return EventSource.Touch;
            if (device is Pen)
                return EventSource.Pen;
            if (device is Mouse)
                return EventSource.Mouse;
            if (device is Keyboard)
                return EventSource.Keyboard;
            if (device is Gamepad)
                return EventSource.Gamepad;

            return EventSource.Unspecified;
        }

        ref PointerState GetPointerStateForSource(EventSource eventSource)
        {
            switch (eventSource)
            {
                case EventSource.Touch:
                    return ref m_TouchState;
                case EventSource.Pen:
                    return ref m_PenState;
                default:
                    return ref m_MouseState;
            }
        }

        void DispatchFromCallback(in Event ev)
        {
            m_Events.Add(ev);
        }

        static int FindTouchFingerIndex(Touchscreen touchscreen, InputAction.CallbackContext ctx)
        {
            if (touchscreen == null)
                return 0;

            var asVector2Control = ctx.control is Vector2Control ? (Vector2Control)ctx.control : null;
            var asTouchPressControl = ctx.control is TouchPressControl ? (TouchPressControl)ctx.control : null;
            var asTouchControl = ctx.control is TouchControl ? (TouchControl)ctx.control : null;

            // Finds the index of the matching control type in the Touchscreen device lost of touch controls (touches)
            for (var i = 0; i < touchscreen.touches.Count; ++i)
            {
                if (asVector2Control != null && asVector2Control == touchscreen.touches[i].position)
                    return i;
                if (asTouchPressControl != null && asTouchPressControl == touchscreen.touches[i].press)
                    return i;
                if (asTouchControl != null && asTouchControl == touchscreen.touches[i])
                    return i;
            }
            return 0;
        }

        void OnPointerPerformed(InputAction.CallbackContext ctx)
        {
            var eventSource = GetEventSource(ctx);
            ref var pointerState = ref GetPointerStateForSource(eventSource);

            // Overall I'm not happy how leaky this is, we're using input actions to have flexibility to bind to different controls,
            // but instead we just kinda abuse it to bind to different devices ...
            var asPointerDevice = ctx.control.device is Pointer ? (Pointer)ctx.control.device : null;
            var asPenDevice = ctx.control.device is Pen ? (Pen)ctx.control.device : null;
            var asTouchscreenDevice = ctx.control.device is Touchscreen ? (Touchscreen)ctx.control.device : null;
            var asTouchControl = ctx.control is TouchControl ? (TouchControl)ctx.control : null;
            var pointerIndex = FindTouchFingerIndex(asTouchscreenDevice, ctx);

            m_ResetSeenEventsOnUpdate = false;
            if (asTouchControl != null || asTouchscreenDevice != null)
                m_SeenTouchEvents = true;
            else if (asPenDevice != null)
                m_SeenPenEvents = true;

            var positionISX = ctx.ReadValue<Vector2>();
            var targetDisplay = asPointerDevice != null ? asPointerDevice.displayIndex.ReadValue() : (asTouchscreenDevice != null ? asTouchscreenDevice.displayIndex.ReadValue() : 0);
            var position = ScreenBottomLeftToPanelPosition(positionISX, targetDisplay);
            var delta = pointerState.LastPositionValid ? position - pointerState.LastPosition : Vector2.zero;

            var tilt = asPenDevice != null ? asPenDevice.tilt.ReadValue() : Vector2.zero;
            var twist = asPenDevice != null ? asPenDevice.twist.ReadValue() : 0.0f;
            var pressure = asPenDevice != null
                ? asPenDevice.pressure.ReadValue()
                : (asTouchControl != null ? asTouchControl.pressure.ReadValue() : 0.0f);
            var isInverted = asPenDevice != null
                ? asPenDevice.eraser.isPressed
                : false; // TODO any way to detect that pen is inverted but not touching?

            if (delta.sqrMagnitude >= k_SmallestReportedMovementSqrDist)
            {
                DispatchFromCallback(Event.From(new PointerEvent
                {
                    type = PointerEvent.Type.PointerMoved,
                    pointerIndex = pointerIndex,
                    position = position,
                    deltaPosition = delta,
                    scroll = Vector2.zero,
                    displayIndex = targetDisplay,
                    tilt = tilt,
                    twist = twist,
                    pressure = pressure,
                    isInverted = isInverted,
                    button = 0,
                    buttonsState = pointerState.ButtonsState,
                    clickCount = 0,
                    timestamp = m_CurrentTime,
                    eventSource = eventSource,
                    playerId = k_DefaultPlayerId,
                    eventModifiers = m_EventModifiers
                }));

                // only record if we send an event
                pointerState.OnMove(m_CurrentTime, position, targetDisplay);
            }
            else if (!pointerState.LastPositionValid)
                pointerState.OnMove(m_CurrentTime, position, targetDisplay);
        }

        void OnSubmitPerformed(InputAction.CallbackContext ctx)
        {
            DispatchFromCallback(Event.From(new NavigationEvent
            {
                type = NavigationEvent.Type.Submit,
                direction = NavigationEvent.Direction.None,
                timestamp = m_CurrentTime,
                eventSource = GetEventSource(ctx),
                playerId = k_DefaultPlayerId,
                eventModifiers = m_EventModifiers
            }));
        }

        void OnCancelPerformed(InputAction.CallbackContext ctx)
        {
            DispatchFromCallback(Event.From(new NavigationEvent
            {
                type = NavigationEvent.Type.Cancel,
                direction = NavigationEvent.Direction.None,
                timestamp = m_CurrentTime,
                eventSource = GetEventSource(ctx),
                playerId = k_DefaultPlayerId,
                eventModifiers = m_EventModifiers
            }));
        }

        void OnClickPerformed(InputAction.CallbackContext ctx, EventSource eventSource, PointerEvent.Button button)
        {
            ref var state = ref GetPointerStateForSource(eventSource);

            var asTouchscreenDevice = ctx.control.device is Touchscreen ? (Touchscreen)ctx.control.device : null;
            var asTouchControl = ctx.control is TouchControl ? (TouchControl)ctx.control : null;
            var pointerIndex = FindTouchFingerIndex(asTouchscreenDevice, ctx);

            m_ResetSeenEventsOnUpdate = true;
            if (asTouchControl != null || asTouchscreenDevice != null)
                m_SeenTouchEvents = true;

            var wasPressed = state.ButtonsState.Get(button);
            var isPressed = ctx.ReadValueAsButton();
            state.OnButtonChange(m_CurrentTime, button, wasPressed, isPressed);

            DispatchFromCallback(Event.From(new PointerEvent
            {
                type = isPressed ? PointerEvent.Type.ButtonPressed : PointerEvent.Type.ButtonReleased,
                pointerIndex = pointerIndex,
                position = state.LastPosition,
                deltaPosition = Vector2.zero,
                scroll = Vector2.zero,
                displayIndex = state.LastDisplayIndex,
                tilt = Vector2.zero,
                twist = 0.0f,
                pressure = 0.0f,
                isInverted = false,
                button = button,
                buttonsState = state.ButtonsState,
                clickCount = state.ClickCount,
                timestamp = m_CurrentTime,
                eventSource = eventSource,
                playerId = k_DefaultPlayerId,
                eventModifiers = m_EventModifiers
            }));
        }

        void OnLeftClickPerformed(InputAction.CallbackContext ctx) => OnClickPerformed(ctx, GetEventSource(ctx), PointerEvent.Button.MouseLeft);
        void OnMiddleClickPerformed(InputAction.CallbackContext ctx) => OnClickPerformed(ctx, GetEventSource(ctx), PointerEvent.Button.MouseMiddle);
        void OnRightClickPerformed(InputAction.CallbackContext ctx) => OnClickPerformed(ctx, GetEventSource(ctx), PointerEvent.Button.MouseRight);

        void OnScrollWheelPerformed(InputAction.CallbackContext ctx)
        {
            var scrollDelta = ctx.ReadValue<Vector2>();
            if (scrollDelta.sqrMagnitude < k_SmallestReportedMovementSqrDist)
                return;

            var eventSource = GetEventSource(ctx);
            ref var state = ref GetPointerStateForSource(eventSource);

            var position = Vector2.zero;
            var targetDisplay = 0;

            if (state.LastPositionValid)
            {
                position = state.LastPosition;
                targetDisplay = state.LastDisplayIndex;
            }
            else if (eventSource == EventSource.Mouse && Mouse.current != null)
            {
                position = Mouse.current.position.ReadValue();
                targetDisplay = Mouse.current.displayIndex.ReadValue();
            }

            // Make it look similar to IMGUI event scroll values.
            scrollDelta.x *= kScrollUGUIScaleFactor;
            scrollDelta.y *= -kScrollUGUIScaleFactor;

            DispatchFromCallback(Event.From(new PointerEvent
            {
                type = PointerEvent.Type.Scroll,
                pointerIndex = 0,
                position = position,
                deltaPosition = Vector2.zero,
                scroll = scrollDelta,
                displayIndex = targetDisplay,
                tilt = Vector2.zero,
                twist = 0.0f,
                pressure = 0.0f,
                isInverted = false,
                button = 0,
                buttonsState = state.ButtonsState,
                clickCount = 0,
                timestamp = m_CurrentTime,
                eventSource = EventSource.Mouse,
                playerId = k_DefaultPlayerId,
                eventModifiers = m_EventModifiers
            }));
        }

        void RegisterNextPreviousAction()
        {
            m_NextPreviousAction = new InputAction(name: "nextPreviousAction", type: InputActionType.Button);
            // TODO add more default bindings, or make them configurable
            m_NextPreviousAction.AddBinding("<Keyboard>/tab");
            m_NextPreviousAction.Enable();
        }

        void UnregisterFixedActions()
        {
            // The Next/Previous action is not part of the input actions asset
            if (m_NextPreviousAction != null)
            {
                m_NextPreviousAction.Disable();
                m_NextPreviousAction = null;
            }
        }

        void RegisterActions()
        {
            m_InputActionAsset = m_Cfg.ActionAsset;

            // Invoke potential lister observing registration
            s_OnRegisterActions?.Invoke(m_InputActionAsset);

            m_PointAction = InputActionReference.Create(m_InputActionAsset.FindAction(m_Cfg.PointAction));
            m_MoveAction = InputActionReference.Create(m_InputActionAsset.FindAction(m_Cfg.MoveAction));
            m_SubmitAction = InputActionReference.Create(m_InputActionAsset.FindAction(m_Cfg.SubmitAction));
            m_CancelAction = InputActionReference.Create(m_InputActionAsset.FindAction(m_Cfg.CancelAction));
            m_LeftClickAction = InputActionReference.Create(m_InputActionAsset.FindAction(m_Cfg.LeftClickAction));
            m_MiddleClickAction = InputActionReference.Create(m_InputActionAsset.FindAction(m_Cfg.MiddleClickAction));
            m_RightClickAction = InputActionReference.Create(m_InputActionAsset.FindAction(m_Cfg.RightClickAction));
            m_ScrollWheelAction = InputActionReference.Create(m_InputActionAsset.FindAction(m_Cfg.ScrollWheelAction));

            if (m_PointAction != null && m_PointAction.action != null)
                m_PointAction.action.performed += OnPointerPerformed;

            if (m_SubmitAction != null && m_SubmitAction.action != null)
                m_SubmitAction.action.performed += OnSubmitPerformed;

            if (m_CancelAction != null && m_CancelAction.action != null)
                m_CancelAction.action.performed += OnCancelPerformed;

            if (m_LeftClickAction != null && m_LeftClickAction.action != null)
                m_LeftClickAction.action.performed += OnLeftClickPerformed;

            if (m_MiddleClickAction != null && m_MiddleClickAction.action != null)
                m_MiddleClickAction.action.performed += OnMiddleClickPerformed;

            if (m_RightClickAction != null && m_RightClickAction.action != null)
                m_RightClickAction.action.performed += OnRightClickPerformed;

            if (m_ScrollWheelAction != null && m_ScrollWheelAction.action != null)
                m_ScrollWheelAction.action.performed += OnScrollWheelPerformed;

            // When adding new actions, don't forget to add them to UnregisterActions

            if (InputSystem.actions == null)
            {
                // If we've not loaded a user-created set of actions, just enable the UI actions from our defaults.
                m_InputActionAsset.FindActionMap("UI", true).Enable();
            }
            else
                m_InputActionAsset.Enable();

            // TODO make it configurable as it is not part of default config
            // The Next/Previous action is not part of the input actions asset
            RegisterNextPreviousAction();
        }

        void UnregisterActions()
        {
            if (m_PointAction != null && m_PointAction.action != null)
                m_PointAction.action.performed -= OnPointerPerformed;

            if (m_SubmitAction != null && m_SubmitAction.action != null)
                m_SubmitAction.action.performed -= OnSubmitPerformed;

            if (m_CancelAction != null && m_CancelAction.action != null)
                m_CancelAction.action.performed -= OnCancelPerformed;

            if (m_LeftClickAction != null && m_LeftClickAction.action != null)
                m_LeftClickAction.action.performed -= OnLeftClickPerformed;

            if (m_MiddleClickAction != null && m_MiddleClickAction.action != null)
                m_MiddleClickAction.action.performed -= OnMiddleClickPerformed;

            if (m_RightClickAction != null && m_RightClickAction.action != null)
                m_RightClickAction.action.performed -= OnRightClickPerformed;

            if (m_ScrollWheelAction != null && m_ScrollWheelAction.action != null)
                m_ScrollWheelAction.action.performed -= OnScrollWheelPerformed;

            m_PointAction = null;
            m_MoveAction = null;
            m_SubmitAction = null;
            m_CancelAction = null;
            m_LeftClickAction = null;
            m_MiddleClickAction = null;
            m_RightClickAction = null;
            m_ScrollWheelAction = null;

            if (m_InputActionAsset != null)
                m_InputActionAsset.Disable();

            UnregisterFixedActions();
        }

        public struct Configuration
        {
            public InputActionAsset ActionAsset;
            public string PointAction;
            public string MoveAction;
            public string SubmitAction;
            public string CancelAction;
            public string LeftClickAction;
            public string MiddleClickAction;
            public string RightClickAction;
            public string ScrollWheelAction;

            public static Configuration GetDefaultConfiguration()
            {
<<<<<<< HEAD
=======
                // Only use default actions asset configuration if (ISX-1954):
                // - Project-wide Input Actions have not been configured, OR
                // - Project-wide Input Actions have been configured but contains no UI action map.
                var projectWideInputActions = InputSystem.actions;
                var useProjectWideInputActions =
                    projectWideInputActions != null &&
                    projectWideInputActions.FindActionMap("UI") != null;

>>>>>>> 63f445bb
                // Use InputSystem.actions (Project-wide Actions) if available, else use default asset if
                // user didn't specifically set one, so that UI functions still work (ISXB-811).
                return new Configuration
                {
<<<<<<< HEAD
                    ActionAsset = (InputSystem.actions != null ? InputSystem.actions : new DefaultInputActions().asset),
=======
                    ActionAsset = useProjectWideInputActions ? InputSystem.actions : new DefaultInputActions().asset,
>>>>>>> 63f445bb
                    PointAction = "UI/Point",
                    MoveAction = "UI/Navigate",
                    SubmitAction = "UI/Submit",
                    CancelAction = "UI/Cancel",
                    LeftClickAction = "UI/Click",
                    MiddleClickAction = "UI/MiddleClick",
                    RightClickAction = "UI/RightClick",
                    ScrollWheelAction = "UI/ScrollWheel",
                };
            }
        }

        internal static void SetOnRegisterActions(Action<InputActionAsset> callback)
        {
            s_OnRegisterActions = callback;
        }
    }
}
#endif // UNITY_2023_2_OR_NEWER<|MERGE_RESOLUTION|>--- conflicted
+++ resolved
@@ -698,8 +698,6 @@
 
             public static Configuration GetDefaultConfiguration()
             {
-<<<<<<< HEAD
-=======
                 // Only use default actions asset configuration if (ISX-1954):
                 // - Project-wide Input Actions have not been configured, OR
                 // - Project-wide Input Actions have been configured but contains no UI action map.
@@ -708,16 +706,11 @@
                     projectWideInputActions != null &&
                     projectWideInputActions.FindActionMap("UI") != null;
 
->>>>>>> 63f445bb
                 // Use InputSystem.actions (Project-wide Actions) if available, else use default asset if
                 // user didn't specifically set one, so that UI functions still work (ISXB-811).
                 return new Configuration
                 {
-<<<<<<< HEAD
-                    ActionAsset = (InputSystem.actions != null ? InputSystem.actions : new DefaultInputActions().asset),
-=======
                     ActionAsset = useProjectWideInputActions ? InputSystem.actions : new DefaultInputActions().asset,
->>>>>>> 63f445bb
                     PointAction = "UI/Point",
                     MoveAction = "UI/Navigate",
                     SubmitAction = "UI/Submit",
