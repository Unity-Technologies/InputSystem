--- conflicted
+++ resolved
@@ -51,11 +51,7 @@
         [SerializeField]
         private TreeViewState m_ActionsTreeState;
         [SerializeField]
-<<<<<<< HEAD
-        private InputControlPickerState m_PickerTreeViewState;
-=======
         private AdvancedDropdownState m_PickerTreeViewState;
->>>>>>> a27f9957
         [SerializeField]
         private InputActionAssetManager m_ActionAssetManager;
         [SerializeField]
@@ -194,11 +190,7 @@
 
             m_CopyPasteUtility = new CopyPasteUtility(Apply, m_ActionMapsTree, m_ActionsTree, m_ActionAssetManager.serializedObject);
             if (m_PickerTreeViewState == null)
-<<<<<<< HEAD
-                m_PickerTreeViewState = new InputControlPickerState();
-=======
                 m_PickerTreeViewState = new AdvancedDropdownState();
->>>>>>> a27f9957
         }
 
         private void OnUndoRedoCallback()
@@ -286,24 +278,6 @@
                                 LoadPropertiesForSelection();
                             });
                 }
-<<<<<<< HEAD
-                if (item is ActionTreeItem)
-                {
-                    var actionItem = item as ActionTreeItem;
-                    Debug.Assert(actionItem != null);
-
-                    // Show properties for binding.
-                    m_ActionPropertyView =
-                        new InputActionPropertiesView(
-                            item.elementProperty,
-                            () =>
-                            {
-                                Apply();
-                                LoadPropertiesForSelection();
-                            });
-                }
-=======
->>>>>>> a27f9957
             }
         }
 
