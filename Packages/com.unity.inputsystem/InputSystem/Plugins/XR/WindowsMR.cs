--- conflicted
+++ resolved
@@ -8,80 +8,7 @@
 
 namespace UnityEngine.Experimental.Input.Plugins.XR
 {
-<<<<<<< HEAD
-    [InputTemplate()]
-=======
-    internal static class WMRSupport
-    {
-        internal static string FilterLayout(XRDeviceDescriptor deviceDescriptor)
-        {
-            if (deviceDescriptor.manufacturer == "Microsoft")
-            {
-                if (deviceDescriptor.deviceName == "Windows Mixed Reality HMD" && deviceDescriptor.deviceRole == EDeviceRole.Generic)
-                {
-                    return "WMRHMD";
-                }
-                else if (deviceDescriptor.deviceName == "Spatial Controller" && (deviceDescriptor.deviceRole == EDeviceRole.LeftHanded || deviceDescriptor.deviceRole == EDeviceRole.RightHanded))
-                {
-                    return "WMRSpatialController";
-                }
-            }
-
-            return null;
-        }
-    }
-
-    [StructLayout(LayoutKind.Explicit, Size = 117)]
-    public struct WMRHMDState : IInputStateTypeInfo
-    {
-        [InputControl(layout = "Integer")]
-        [FieldOffset(0)]
-        public int trackingState;
-
-        [InputControl(layout = "Button")]
-        [FieldOffset(4)]
-        public bool isTracked;
-
-        [InputControl(layout = "Vector3")]
-        [FieldOffset(5)]
-        public Vector3 devicePosition;
-
-        [InputControl(layout = "Quaternion")]
-        [FieldOffset(17)]
-        public Vector3 deviceRotation;
-
-        [InputControl(layout = "Vector3")]
-        [FieldOffset(33)]
-        public Vector3 leftEyePosition;
-
-        [InputControl(layout = "Quaternion")]
-        [FieldOffset(45)]
-        public Vector3 leftEyeRotation;
-
-        [InputControl(layout = "Vector3")]
-        [FieldOffset(61)]
-        public Vector3 rightEyePosition;
-
-        [InputControl(layout = "Quaternion")]
-        [FieldOffset(73)]
-        public Vector3 rightEyeRotation;
-
-        [InputControl(layout = "Vector3")]
-        [FieldOffset(89)]
-        public Vector3 centerEyePosition;
-
-        [InputControl(layout = "Quaternion")]
-        [FieldOffset(101)]
-        public Vector3 centerEyeRotation;
-
-        public FourCC GetFormat()
-        {
-            return new FourCC('X', 'R', 'S', '0');
-        }
-    }
-
-    [InputControlLayout(stateType = typeof(WMRHMDState))]
->>>>>>> c91ec4a0
+    [InputControlLayout()]
     public class WMRHMD : XRHMD
     {
         public IntegerControl trackingState { get; private set; }
@@ -98,12 +25,7 @@
 
         protected override void FinishSetup(InputDeviceBuilder builder)
         {
-<<<<<<< HEAD
-            base.FinishSetup(setup);
-=======
             base.FinishSetup(builder);
-            active = this;
->>>>>>> c91ec4a0
 
             trackingState = builder.GetControl<IntegerControl>("trackingState");
             isTracked = builder.GetControl<ButtonControl>("isTracked");
@@ -118,84 +40,9 @@
         }
     }
 
-    [InputTemplate(commonUsages = new[] { "LeftHand", "RightHand" })]
+    [InputControlLayout(commonUsages = new[] { "LeftHand", "RightHand" })]
     public class WMRSpatialController : XRControllerWithRumble
     {
-<<<<<<< HEAD
-=======
-        [InputControl(layout = "Analog")]
-        [FieldOffset(0)]
-        public float combinedTrigger;
-
-        [InputControl(layout = "Vector2")]
-        [FieldOffset(4)]
-        public Vector2 joystick;
-
-        [InputControl(layout = "Analog")]
-        [FieldOffset(12)]
-        public float trigger;
-
-        [InputControl(layout = "Analog")]
-        [FieldOffset(16)]
-        public float grip;
-
-        [InputControl(layout = "Vector2")]
-        [FieldOffset(20)]
-        public Vector2 touchpad;
-
-        [InputControl(layout = "Button")]
-        [FieldOffset(28)]
-        public bool gripPressed;
-
-        [InputControl(layout = "Button")]
-        [FieldOffset(29)]
-        public bool menu;
-
-        [InputControl(layout = "Button")]
-        [FieldOffset(30)]
-        public bool joystickClick;
-
-        [InputControl(layout = "Button")]
-        [FieldOffset(31)]
-        public bool triggerPressed;
-
-        [InputControl(layout = "Button")]
-        [FieldOffset(32)]
-        public bool touchpadClick;
-
-        [InputControl(layout = "Button")]
-        [FieldOffset(33)]
-        public bool touchpadTouch;
-
-        [InputControl(layout = "Integer")]
-        [FieldOffset(34)]
-        public int trackingState;
-
-        [InputControl(layout = "Button")]
-        [FieldOffset(38)]
-        public bool isTracked;
-
-        [InputControl(layout = "Vector3")]
-        [FieldOffset(39)]
-        public Vector3 devicePosition;
-
-        [InputControl(layout = "Quaternion")]
-        [FieldOffset(51)]
-        public Quaternion deviceRotation;
-
-        public FourCC GetFormat()
-        {
-            return new FourCC('X', 'R', 'S', '0');
-        }
-    }
-
-    [InputControlLayout(stateType = typeof(WMRSpatialControllerState), commonUsages = new[] { "LeftHand", "RightHand" })]
-    public class WMRSpatialController : XRController
-    {
-        new public static WMRSpatialController leftHand { get; private set; }
-        new public static WMRSpatialController rightHand { get; private set; }
-
->>>>>>> c91ec4a0
         public AxisControl combinedTrigger { get; private set; }
         public Vector2Control joystick { get; private set; }
         public AxisControl trigger { get; private set; }
@@ -216,48 +63,6 @@
         {
             base.FinishSetup(builder);
 
-<<<<<<< HEAD
-            combinedTrigger = setup.GetControl<AxisControl>("combinedTrigger");
-            joystick = setup.GetControl<Vector2Control>("joystick");
-            trigger = setup.GetControl<AxisControl>("trigger");
-            grip = setup.GetControl<AxisControl>("grip");
-            touchpad = setup.GetControl<Vector2Control>("touchpad");
-            gripPressed = setup.GetControl<ButtonControl>("gripPressed");
-            menu = setup.GetControl<ButtonControl>("menu");
-            joystickClick = setup.GetControl<ButtonControl>("joystickClick");
-            triggerPressed = setup.GetControl<ButtonControl>("triggerPressed");
-            touchpadClicked = setup.GetControl<ButtonControl>("touchpadClicked");
-            touchPadTouched = setup.GetControl<ButtonControl>("touchPadTouched");
-            trackingState = setup.GetControl<IntegerControl>("trackingState");
-            isTracked = setup.GetControl<ButtonControl>("isTracked");
-            devicePosition = setup.GetControl<Vector3Control>("devicePosition");
-            deviceRotation = setup.GetControl<QuaternionControl>("deviceRotation");
-=======
-            try
-            {
-                XRDeviceDescriptor deviceDescriptor = XRDeviceDescriptor.FromJson(description.capabilities);
-
-                switch (deviceDescriptor.deviceRole)
-                {
-                    case EDeviceRole.LeftHanded:
-                    {
-                        InputSystem.SetUsage(this, CommonUsages.LeftHand);
-                        leftHand = this;
-                        break;
-                    }
-                    case EDeviceRole.RightHanded:
-                    {
-                        InputSystem.SetUsage(this, CommonUsages.RightHand);
-                        rightHand = this;
-                        break;
-                    }
-                    default:
-                        break;
-                }
-            }
-            catch (Exception)
-            {}
-
             combinedTrigger = builder.GetControl<AxisControl>("combinedTrigger");
             joystick = builder.GetControl<Vector2Control>("joystick");
             trigger = builder.GetControl<AxisControl>("trigger");
@@ -273,7 +78,6 @@
             isTracked = builder.GetControl<ButtonControl>("isTracked");
             devicePosition = builder.GetControl<Vector3Control>("devicePosition");
             deviceRotation = builder.GetControl<QuaternionControl>("deviceRotation");
->>>>>>> c91ec4a0
         }
     }
 }