# Changelog
All notable changes to the input system package will be documented in this file.

The format is based on [Keep a Changelog](http://keepachangelog.com/en/1.0.0/)
and this project adheres to [Semantic Versioning](http://semver.org/spec/v2.0.0.html).

Due to package verification, the latest version below is the unpublished version and the date is meaningless.
however, it has to be formatted properly to pass verification tests.

## [1.0.0-preview.1] - 2999-9-20

### Fixed

- Fixed a bug where the Input Settings Window might throw exceptions after assembly reload.
- Correctly implemented `IsPointerOverGameObject` method for `InputSystemUIInputModule`.
- Several bugs with layout overrides registered with (`InputSystem.RegisterLayoutOverrides`).
  * In `1.0-preview`, layout overrides could lead to corruption of the layout state and would also not be handled correctly by the various editor UIs.
- Selecting a layout in the input debugger no longer selects its first child item, too.

### Actions

- Fixed a bug where multiple composite bindings for the same controls but on different action maps would throw exceptions.
- Fixed `anyKey` not appearing in control picker for `Keyboard`.
- The text on the "Listen" button is no longer clipped off on 2019.3.
- Controls bound to actions through composites no longer show up as duplicates in the input debugger.
<<<<<<< HEAD
- Fixed "Create Actions..." on `PlayerInput` creating an asset with an incorrect binding for taps on Touchscreens. \
  __NOTE: If you have already created an .inputactions asset with this mechanism, update "tap [Touchscreen]" to "Primary Touch/Tap" to fix the problem manually.__
=======
- Fixed `Invoke CSharp Events` when selected in `PlayerInput` not triggering `PlayerInput.onActionTriggered`.
>>>>>>> 26bdc29d

### Changed

- Generated action wrappers now won't `Destroy` the generated Asset in a finalizer, but instead implement `IDisposable`.

### Added

- Will now recognize Xbox One and PS4 controllers connected to iOS devices correctly as Xbox One and PS4 controllers.
- Added a new sample called "Custom Device Usages" that shows how to use a layout override on `Gamepad` to allow distinguishing two gamepads in bindings based on which player the gamepad is assigned to.

## [1.0.0-preview] - 2019-9-20

### Fixed

- Will now close Input Action Asset Editor windows from previous sessions when the corresponding action was deleted.
- Fixed an issue where Stick Controls could not be created in Players built with medium or high code stripping level enabled.
- Fixed incorrect default state for axes on some controllers.

#### Actions

- Fixed `CallbackContext.ReadValue` throwing when invoked during device removal

### Changed
### Added

## [0.9.6-preview] - 2019-9-6

### Fixed

- Exceptions in scenes of `Visualizers` sample if respective device was not present on system (e.g. in `PenVisualizer` if no pen was present in system).
- Fixed exception in Input Action Asset Editor window when typing whitespace into the search field.
- Fixed control scheme popup window in input action asset editor window showing in the correct screen position on windows.

#### Actions

- Setting timeouts from `IInputInteraction.Process` not working as expected when processing happened in response to previous timeout expiring (#714).
- Pending timeouts on a device not being removed when device was removed.

### Changed

- Replaced `HIDSupport.shouldCreateHID` event with a new `HIDSupport.supportedHIDUsages` property, which takes an array of supported usages.

### Added

#### Actions

- Added `PlayerInput.neverAutoSwitchControlSchemes` to disable logic that automatically enables control scheme switching when there is only a single `PlayerInput` in the game.
- Added `PlayerInput.SwitchControlScheme` to switch schemes manually.

## [0.9.5-preview] - 2019-8-29

### Fixed

- Don't pass events for null devices (for devices which have not been created) to `InputSystem.onEvent` callbacks.
- Will close debugger input state windows, when the state is no longer valid instead of throwing exceptions.
- Fixed pointer coordinates in editor windows for non-mouse pointing devices.
- Fixed using the input system in il2cpp when managed stripping level is set higher then "Low".
- Device debugger window will still show when reading from specific controls throws exceptions.
- Offsets and sizes for elements on Linux joysticks are now computed correctly.
- Joysticks now have a deadzone processor on the stick itself.
- Up/down/left/right on sticks are now deadzoned just like X and Y on sticks are.
- Removed toplevel `X` and `Y` controls on HIDs when there is a `Stick/X` and `Stick/Y` added for the device.
- HID fallback can now deal with sticks that have X and Y controls of different sizes and sitting in non-contiguous locations in the HID input report.
- Button 1 on HID joysticks will now correctly come out as the `trigger` control. Previously, the trigger control on the joystick was left pointing to random state.

#### Actions

- Binding paths now show the same way in the action editor UI as they do in the control picker.
  * For example, where before a binding to `<XInputController>/buttonSouth` was shown as `rightShoulder [XInputController]`, the same binding will now show as `A [Xbox Controller]`.
- When deleting a control scheme, bindings are now updated. A dialog is presented that allows choosing between deleting the bindings or just unassigning them from the control scheme.
- When renaming a control scheme, bindings are now updated. Previously the old name was in place on bindings.
- Control scheme names can no longer be set to empty strings.
- `PlayerInput.Instantiate` now correctly sets up a given control scheme, if specified.
  * When passing a `controlScheme:` argument, the result used to be a correctly assigned control scheme at the `InputUser` level but no restrictions being actually applied to the bindings, i.e. every single binding was active regardless of the specified control scheme.
- NullReferenceExceptions during event processing from `RebindingOperation`.

### Changed

- `InputUser.onUnpairedDeviceUsed` now receives a 2nd argument which is the event that triggered the callback.
  * Also, the callback is now triggered __BEFORE__ the given event is processed rather than after the event has already been written to the device. This allows updating the pairing state of the system before input is processed.
  * In practice, this means that, for example, if the user switches from keyboard&mouse to gamepad, the initial input that triggered the switch will get picked up right away.
- `InputControlPath.ToHumanReadableString` now takes display names from registered `InputControlLayout` instances into account.
  * This means that the method can now be used to generate strings to display in rebinding UIs.
- `AxisControl.clamp` is now an enum-valued property rather than a bool. Can now perform clamping *before* normalization.

#### Actions

- When switching devices/controls on actions, the system will no longer subsequently force an initial state check on __all__ actions. Instead, every time an action's bindings get re-resolved, the system will simply cancel all on-going actions and then re-enable them the same way it would happen by manually calling `InputAction.Enable`.
- Removed non-functional `InputControlScheme.baseScheme` API and `basedOn` serialized property. This was never fully implemented.

### Added

- Can right-click devices in Input Debugger (also those under "Unsupported") and select "Copy Device Description" to copy the internal `InputDeviceDescription` of the device in JSON format to the system clipboard.
  * This information is helpful for us to debug problems related to specific devices.
- If a device description has been copied to the clipboard, a new menu "Paste Device Description as Device" entry in the "Options" menu of the input debugger appears. This instantiates the device from the description as if it was reported locally by the Unity runtime.

## [0.9.3-preview] - 2019-8-15

### Fixed

- `XInputController` and `XboxOneGamepad` no longer have two extraneous, non-functional "menu" and "view" buttons.
- Fixed `InputUser.onUnpairedDeviceUser` ignoring input on controls that do not support `EvaluateMagnitude`.
  * This led to situations, for example, where `PlayerInput` would not initialize a control scheme switch from a `<Mouse>/delta` binding as the delta X and Y axes do not have min&max limits and thus return -1 from `EvaluateMagnitude`.
- Fixed available processor list not updated right away when changing the action type in the Input Action editor window.

#### Actions

- `NullReferenceException` when the input debugger is open with actions being enabled.
- When selecting a device to add to a control scheme, can now select devices with specific usages, too (e.g. "LeftHand" XRController).

### Changed

- Removed `timesliceEvents` setting - and made this tied to the update mode instead. We now always time slice when using fixed updates, and not when using dynamic updates.
- When adding a composite, only ones compatible with the value type of the current action are shown. This will, for example, no longer display a `2D Vector` composite as an option on a floating-point button action.
- The `InputState.onChange` callback now receives a second argument which is the event (if any) that triggered the state change on the device.

### Added

- `InputSystemUIInputModule` can now track multiple pointing devices separately, to allow multi-touch input - required to allow control of multiple On-Scree controls at the same time with different fingers.
- Two new composite bindings have been added.
  * `ButtonWithOneModifier` can be used to represent shortcut-like bindings such as "CTRL+1".
  * `ButtonWithTwoModifiers` can be used to represent shortcut-like bindings such as "CTRL+SHIFT+1".

## [0.9.2-preview] - 2019-8-9

### Fixed

- A `RebindingOperation` will now fall back to the default path generation behavior if the callback provided to `OnGeneratePath` returns null.
- Fixed the Input Action editor window throwing exceptions when trying to view action properties.

### Actions

- `PlayerInput` will now copy overrides when creating duplicate actions.
- It is now possible to use an empty binding path with a non empty override path.
- It is now possible to use set an empty override path to disable a binding.
- It is not possible to query the effectively used path of a binding using `effectivePath`.
- Actions embedded into MonoBehaviour components can now have their properties edited in the inspector. Previously there was no way to get to the properties in this workflow. There is a gear icon now on the action that will open the action properties.

### Changed

### Added

- Added a new sample to the package called `SimpleDemo`. You can install the sample from the package manager. See the [README.md](https://github.com/Unity-Technologies/InputSystem/Assets/Samples/SimpleDemo/README.md) file for details about the sample.

## [0.9.1-preview] - 2019-8-8

### Fixed

- Fixed GC heap garbage being caused by triggered by event processing.
  * This meant that every processing of input would trigger garbage being allocated on the managed heap. The culprit was a peculiarity in the C# compiler which caused a struct in `InputEventPtr.IsA` to be allocated on the heap.
- The bindings selection popup window will now show child controls matching the current action type even if the parent control does not match.
- Fixed `duration` values reported for Hold and Press interactions.
- DualShock 3 on macOS:
  * Fixed actions bound to the dpad control performing correctly.
  * Fixed non-present touchpad button control being triggered incorrectly.
- Fixed compile issues with switch classes on standalone Linux.
- Leak of unmanaged memory in `InputControlList`.

#### Actions

- Fixed actions not updating their set of controls when the usages of a device are changed.
- Composite bindings with the default interaction will now correctly cancel when the composite is released, even if there are multiple composite bindings on the action.

### Changed

- `MouseState`, `KeyboardState`, and `GamepadState` have been made public again.
- `PlayerInput` and `PlayerInputManager` have been moved from the `UnityEngine.InputSystem.PlayerInput` namespace to `UnityEngine.InputSystem`.
- The signature of `InputSystem.onEvent` has changed. The callback now takes a second argument which is the device the given event is sent to (null if there's no corresponding `InputDevice`).
  ```
  // Before:
  InputSystem.onEvent +=
      eventPtr =>
      {
          var device = InputSystem.GetDeviceById(eventPtr.deviceId);
          //...
      };

  // Now:
  InputSystem.onEvent +=
      (eventPtr, device) =>
      {
          //...
      };
  ```
- The signatures of `InputSystem.onBeforeUpdate` and `InputSystem.onAfterUpdate` have changed. The callbacks no longer receive an `InputUpdateType` argument.
  * Use `InputState.currentUpdateType` in case you need to know the type of update being run.
- `InputUpdateType` has been moved to the `UnityEngine.InputSystem.LowLevel` namespace.
- `InputSystem.Update(InputUpdateType)` has been removed from the public API.
- The way input devices are built internally has been streamlined.
  * `InputDeviceBuilder` is now internal. It is no longer necessary to access it to look up child controls. Simply use `InputControl.GetChildControl` instead.
  * To build a device without adding it to the system, call the newly added `InputDevice.Build` method.
    ```
    InputDevice.Build<Mouse>();
    ```
  * `InputSystem.SetLayoutVariant` has been removed. Layout variants can no longer be set retroactively but must be decided on as part of device creation.
- `InputSystem.RegisterControlProcessor` has been renamed to just `InputSystem.RegisterProcessor`.

#### Actions

* `InputAction.ReadValue<TValue>()` is longer correlated to `InputAction.triggered`. It simply returns the current value of a bound control or composite while the action is being interacted with.
* `InputInteractionContext.PerformedAndGoBackToWaiting` has been renamed to just `InputInteractionContext.Performed`.

#### Actions

- Individual composite part bindings can now no longer have interactions assigned to them as that never made any sense.

### Added

- Devices can now have more than one usage.
  * Call `InputSystem.AddDeviceUsage(device,usage)` to add additional usages to a device.
  * Call `InputSystem.RemoveDeviceUsage(device,usage)` to remove existing usages from a device.
  * `InputSystem.SetDeviceUsage(device,usage)` still exists. It will clear all existing usages from the given device.
- A new `VisualizerSamples` sample that can be installed through the package manager.
  * Contains two components `InputControlVisualizer` and `InputActionVisualizer` that help visualizing/debugging control/device and action activity through in-game overlays. A few sample scenes illustrate how to use them.

#### Actions

- Added `InputAction.ReadValueAsObject` API.
- Added `InputAction.activeControl` API.

## [0.9.0-preview] - 2019-7-18

### Fixed

- Validate all parameters on public APIs.
- Fixed an internal bug in `InlinedArray.RemoveAtByMovingTailWithCapacity`, which could cause data corruption.
- Fixed Xbox controller support on macOS il2cpp.
- Fixed issue of Xbox gamepads on Windows desktop not being able to navigate left and down in a UI.
- Allow using InputSystem package if the XR, VR or Physics modules are disabled for smaller builds.
- Fixed documentation landing page and table of contents.
- Fixed tracked devices assigning pointer ids for UI pointer events correctly.
- Adjusted some UI Elements to fit the Unity 19.3 font.
- Fixed NullReferenceException being thrown when project changes.
- Fixed duplicate devices showing in the "Supported Devices" popup when using a search filter.
- Fixed an error when adding new bindings in the Input Actions editor window when a filter was applied.
- Fixed scroll wheel handling in `InputSystemUIInputModule` not being smooth.
- Fixed compile errors from Switch Pro controller code on Linux.

#### Actions

- Fixed `CallbackContext.control` referencing the composite member control which was actually actuated for this trigger for composite bindings.
- Generated C# wrappers for .inputactions assets are no longer placed in Assets/Assets/ folder on Windows.

### Added

- Touch support has been reworked and extended.
  * `Touchscreen.touch[0..9]` are now bindable from the control picker.
  * `Touchscreen.primaryTouch` is now a separate control which tracks the primary touch on the screen.
  * The controls `Touchscreen` inherits from `Pointer` (such as `position`, `phase`, and `delta`) are now tied to `Touchscreen.primaryTouch` and allow for `Touchscreen` to function as a generic `Pointer` (like `Mouse` and `Pen`).
  * `Touchscreen.press` (renamed from `Touchscreen.button`) is now a working, synthetic button that is down whenever at least one finger is on the screen.
  * Recording of start time and start position has been added to touches.
    - `TouchControl.startPosition` gives the starting position of the touch.
    - `TouchControl.startTime` gives the starting time of the touch.
  * Tap detection has been added to `Touchscreen`.
    - Tap time (i.e. time within which a press-and-release must be completed for a tap to register) corresponds to `InputSettings.defaultTapTime`.
    - Tap release must happen within a certain radius of first contact. This is determined by a new setting `InputSettings.tapRadius`.
    - `TouchControl.tap` is a new button control that triggers then the touch is tapped. Note that this happens instantly when a touch ends. The button will go to 1 and __immediately__ go back to 0. This means that polling the button in `Update`, for example, will never trigger a tap. Either use actions to observe the button or use the `Touch` API from `EnhancedTouch` to poll taps.
  * `Touchscreen.activeTouches` has been removed. Use `Touch.activeTouches` from the new enhanced touch API instead for more reliable touch tracking.
  * `Touchscreen.allTouchControls` has been renamed to `Touchscreen.touches`.
  * A new `EnhancedTouch` plugin has been added which offers an enhanced `Touch` and `Finger` API to reliably track touches and fingers across updates. This obsoletes the need to manually track touch IDs and phases and gives access to individual touch history.
  * Touch can be simulated from mouse or pen input now. To enable simulation, call `TouchSimulation.Enable()` or put the `TouchSimulation` MonoBehaviour in your scene. Also, in the input debugger, you can now enable touch simulation from the "Options" dropdown.
- Changing state has been decoupled from events. While input events are the primary means by which to trigger state changes, anyone can perform state changes manually now from anywhere.
    ```
    InputState.Change(gamepad.leftStick, new Vector2(123, 234));
    ```
  * This change makes it possible to update state __from__ state and thus synthesize input data from other input coming in.
- A new API for recording state changes over time has been added.
    ```
    var history = new InputStateHistory("<Gamepad>/leftStick");
    history.StartRecording();

    //...

    foreach (var record in history)
        Debug.Log(record);
    ```
- Added support for generic joysticks on WebGL (which don't use the standard gamepad mapping).
- Added support for DualShock 3 gamepads on desktops.
- Added support for Nintendo Switch Pro Controllers on desktops.

#### Actions

- Actions now also have a __polling API__!
  * `InputAction.triggered` is true if the action was performed in the current frame.
  * `InputAction.ReadValue<TValue>()` yields the last value that `started`, `performed`, or `cancelled` (whichever came last) was called with. If the action is disabled, returns `default(TValue)`. For `InputActionType.Button` type actions, returns `1.0f` if `triggered==true` and `0.0f` otherwise.
- Generated C# wrappers for .inputactions can now placed relative to the .inputactions file by specifying a path starting with './' (e.g. `./foo/bar.cs`).

### Changed

- **The system no longer supports processing input in __BOTH__ fixed and dynamic updates**. Instead, a choice has to be made whether to process input before each `FixedUpdate()` or before each `Update()`.
  * Rationale: the existing code that supported having both updates receive input independently still had several holes and became increasingly complex and brittle. Our solution was based on not actually processing input twice but on channeling input concurrently into both the state of both updates. Together with the fact that specific inputs have to reset (and possibly accumulate) correctly with respect to their update time slices, this became increasingly hard to do right. This, together with the fact that we've come to increasingly question the value of this feature, led us to removing the capability while preserving the ability to determine where input is processed.
  * NOTE: Timeslicing is NOT affected by this. You can still switch to `ProcessEventInFixedUpdates` and get events timesliced to individual `FixedUpdate` periods according to their timestamps.
  * `InputSettings.UpdateMode.ProcessEventsInBothFixedAndDynamicUpdate` has been removed.
  * `InputSettings.UpdateMode.ProcessEventsInDynamicUpdateOnly` has been renamed to `InputSettings.UpdateMode.ProcessEventsInDynamicUpdate` and is now the default.
  * `InputSettings.UpdateMode.ProcessEventsInFixedUpdateOnly` has been renamed to `InputSettings.UpdateMode.ProcessEventsInFixedUpdate`.
- Added icons for PlayerInput, PlayerInputManager, InputSystemUIInputModule and MultiplayerEventSystem components.
- Changed `Keyboard` IME properties (`imeEnabled`, `imeCursorPosition`) to methods (`SetIMEEnabled`, `SetIMECursorPosition`).
- Added getters to all `IInputRuntime` properties.
- Replace some `GetXxx` methods in our API with `xxx`  properties.
- `Pointer.phase` has been removed and `PointerPhase` has been renamed to `TouchPhase`. Phases are now specific to touch. `PointerPhaseControl` has been renamed to `TouchPhaseControl`.
- `Pointer.button` has been renamed to `Pointer.press` and now is a control that indicates whether the pointer is in "press down" state.
  * For mouse, corresponds to left button press.
  * For pen, corresponds to tip contact.
  * For touch, corresponds to primary touch contact (i.e. whether __any__ finger is down).
- The state change monitor APIs (`IInputStateChangeMonitor` and friends) have been moved out of `InputSystem` into a new static class `InputState` in `UnityEngine.Experimental.Input.LowLevel`.
  * Rationale: These APIs are fairly low-level and not of general interest so having them out of `InputSystem` reduces the API surface visible to most users.
- `InputDeviceChange.StateChanged` has been removed and is now a separate callback `InputState.onChange`.
  * Rationale: The other `InputDeviceChange` notifications are low-frequency whereas `StateChanged` is high-frequency. Putting them all on the same callback made adding a callback to `InputSystem.onDeviceChange` unnecessarily expensive.
- `IInputStateCallbackReceiver` has been rewritten from scratch. Now has two simple methods `OnNextUpdate` and `OnEvent`. If implemented by a device, the device now has completely control over changing its own state. Use the `InputState.Change` methods to affect state changes while trigger state change monitors (e.g. for actions) correctly.
- Simplified handling of XR input in `InputSystemUIInputModule` by having only one set of actions for all XR devices.
- We now use the same hierarchical device picker in the "Add Control Scheme" popup, which is already used in the "Input Settings" window.
- Made all `IInputStateTypeInfo` implementations internal, as these did not offer value to the user.
- Made all `IInputDeviceCommandInfo` implementations internal, as these did not offer value to the user.
- Removed `ReadWriteArray`, which was only used for making `RebindingOperation.scores` editable, which did not add any value.
- Removed `PrimitiveValueOrArray`, as non of it's functionality over `PrimitiveValue` was implemented.
- Made all `InputProcessor` implementation internal, as access to these types is exposed only through text mode representations.
- Removed `CurveProcessor` as it was not implemented.
- Renamed XInputControllerOSX to a more descriptive XboxGamepadMacOS.

#### Actions

- `InputAction.continuous` has been removed. Running logic every frame regardless of input can easily be achieved in game code.
- The way action behavior is configured has been simplified.
  * The previous roster of toggles has been replaced with two settings:
    1. `Action Type`: Determines the behavior of the action. Choices are `Value`, `Button`, and `PassThrough`.
    2. `Control Type`: Determines the type of control (and implicitly the type of value) the action is looking for if the action is a `Value` or `PassThrough` action.
  * The previous `Initial State Check` toggle is now implicit in the action type now. `Value` actions perform an initial state check (i.e. trigger if their control is already actuated when the action is enabled). Other types of actions don't.
  * The previous `Pass Through` toggle is now rolled into the action type.

## [0.2.10-preview] - 2019-5-17

### Added

- Added a `MultiplayerEventSystem` class, which allows you use multiple UI event systems to control different parts of the UI by different players.
- `InputSystemUIInputModule` now lets you specify an `InputActionAsset` in the `actionsAsset` property. If this is set, the inspector will populate all actions from this asset. If you have a `PlayerInput` component on the same game object, referencing the same  `InputActionAsset`, the `PlayerInput` component will keep the actions on the `InputSystemUIInputModule` in synch, allowing easy setup of multiplayer UI systems.

### Changed

- `StickControl.x` and `StickControl.y` are now deadzoned, i.e. have `AxisDeadzone` processors on them. This affects all gamepads and joysticks.
  * __NOTE:__ The deadzoning is __independent__ of the stick. Whereas the stack has a radial deadzones, `x` and `y` have linear deadzones. This means that `leftStick.ReadValue().x` is __not__ necessary equal to `leftStick.x.ReadValue()`.
  * This change also fixes the problem of noise from sticks not getting filtered out and causing devices such as the PS4 controller to constantly make itself `Gamepad.current`.

- Redesigned `UIActionInputModule`
 * Added a button in the inspector to automatically assign actions from an input action asset based on commonly used action names.
 * Will now populate actions with useful defaults.
 * Removed `clickSpeed` property - will use native click counts from the OS where available instead.
 * Removed `sendEventsWhenInBackground` property.
 * Hiding `Touches` and `TrackedDevices` until we decide how to handle them.
 * Remove `moveDeadzone` property as it is made redundant by the action's dead zone.
 * Removed `UIActionInputModuleEnabler` component, `UIActionInputModule` will now enable itself.
- Changed default button press point to 0.5.
- Changed all constants in public API to match Unity naming conventions ("Constant" instead of "kConstant").
- Changed namespace from `UnityEngine.Experimental.Input` to `UnityEngine.InputSystem`.
- Generated wrapper code now has nicer formatting.
- Renamed `UIActionInputModule` to `InputSystemUIInputModule`.
- Nicer icons for `InputActionAssets` and `InputActions` and for `Button` and generic controls.
- Change all public API using `IntPtr` to use unsafe pointer types instead.
- `PlayerInput` will no longer disable any actions not in the currently active action map when disabling input or switching action maps.
- Change some public fields into properties.
- Input System project settings are now called "Input System Package" in the project window instead of "Input (NEW)".
- Removed `Plugins` from all namespaces.
- Rename "Cancelled" -> "Canceled" (US spelling) in all APIs.

### Fixed

- Adding devices to "Supported Devices" in input preferences not allowing to select certain device types (like "Gamepad").
- Fixed scrolling in `UIActionInputModule`.
- Fixed compiling the input system package in Unity 19.2 with ugui being moved to a package now.
- In the Input System project settings window, you can no longer add a supported device twice.

#### Actions

- Custom inspector for `PlayerInput` no longer adds duplicates of action events if `Invoke Unity Events` notification behavior is selected.
- Fixed `Hold` interactions firing immediately before the duration has passed.
- Fixed editing bindings or processors for `InputAction` fields in the inspector (Changes wouldn't persist before).
- Fixed exception message when calling `CallbackContext.ReadValue<TValue>()` for an action with a composite binding with `TValue` not matching the composite's value type.

### Added

#### Actions

- `PlayerInput` can now handle `.inputactions` assets that have no control schemes.
  * Will pair __all__ devices mentioned by any of the bindings except if already paired to another player.

## [0.2.8-preview] - 2019-4-23

### Added

- Added a `clickCount` control to the `Mouse` class, which specifies the click count for the last mouse click (to allow distinguishing between single-, double- and multi-clicks).
- Support for Bluetooth Xbox One controllers on macOS.

#### Actions

- New API for changing bindings on actions
```
    // Several variations exist that allow to look up bindings in various ways.
    myAction.ChangeBindingWithPath("<Gamepad>/buttonSouth")
        .WithPath("<Keyboard>/space");

    // Can also replace the binding wholesale.
    myAction.ChangeBindingWithPath("<Keyboard>/space")
        .To(new InputBinding { ... });

    // Can also remove bindings programmatically now.
    myAction.ChangeBindingWithPath("<Keyboard>/space").Erase();
```

### Changed

- `Joystick.axes` and `Joystick.buttons` have been removed.
- Generated wrapper code for Input Action Assets are now self-contained, generating all the data from code and not needing a reference to the asset; `InputActionAssetReference` has been removed.
- The option to generate interfaces on wrappers has been removed, instead we always do this now.
- The option to generate events on wrappers has been removed, we felt that this no longer made sense.
- Will now show default values in Input Action inspector if no custom values for file path, class name or namespace have been provided.
- `InputSettings.runInBackground` has been removed. This should now be supported or not on a per-device level. Most devices never supported it in the first place, so a global setting did not seem to be useful.
- Several new `Sensor`-based classes have been added. Various existing Android sensor implementations are now based on them.
- `InputControlLayoutAttribute` is no longer inherited.
  * Rationale: A class marked as a layout will usually be registered using `RegisterLayout`. A class derived from it will usually be registered the same way. Because of layout inheritance, properties applied to the base class through `InputControlLayoutAttribute` will affect the subclass as intended. Not inheriting the attribute itself, however, now allows having properties such as `isGenericTypeOfDevice` which should not be inherited.
- Removed `acceleration`, `orientation`, and `angularVelocity` controls from `DualShockGamepad` base class.
  * They are still on `DualShockGamepadPS4`.
  * The reason is that ATM we do not yet support these controls other than on the PS4. The previous setup pretended that these controls work when in fact they don't.
- Marking a control as noisy now also marks all child controls as noisy.
- The input system now defaults to ignoring any HID devices with usage types not known to map to game controllers. You can use `HIDSupport.supportedUsages` to enable specific usage types.
- In the Input Settings window, asset selection has now been moved to the "gear" popup menu. If no asset is created, we now automatically create one.
- In the inspector for Input Settings assets, we now show a button to go to the Input Settings window, and a button to make the asset active if it isn't.
- Tests are now no longer part of the com.unity.inputsystem package. The `InputTestFixture` class still is for when you want to write input-related tests for your project. You can reference the `Unity.InputSystem.TestFixture` assembly when you need to do that.
- Implemented adding usages to and removing them from devices.

#### Actions

- A number of changes have been made to the control picker UI in the editor. \
  ![Input Control Picker](Documentation~/Images/InputControlPicker.png)
  * The button to pick controls interactively (e.g. by pressing a button on a gamepad) has been moved inside the picker and renamed to "Listen". It now works as a toggle that puts the picker into a special kind of 'search' mode. While listening, suitable controls that are actuated will be listed in the picker and can then be picked from.
  * Controls are now displayed with their nice names (e.g. "Cross" instead of "buttonSouth" in the case of the PS4 controller).
  * Child controls are indented instead of listed in "parent/child" format.
  * The hierarchy of devices has been rearranged for clarity. The toplevel groups of "Specific Devices" and "Abstract Devices" are now merged into one hierarchy that progressively groups devices into more specific groups.
  * Controls now have icons displayed for them.
- There is new support for binding to keys on the keyboard by their generated character rather than by their location. \
  ![Keyboard Binding](Documentation~/Images/KeyboardBindByLocationVsCharacter.png)
  * At the toplevel of the the Keyboard device, you now have the choice of either binding by keyboard location or binding by generated/mapped character.
  * Binding by location shows differences between the local keyboard layout and the US reference layout.
  * The control path language has been extended to allow referencing controls by display name. `<Keyboard>/#(a)` binds to the control on a `Keyboard` with the display name `a`.
- `continuous` flag is now ignored for `Press and Release` interactions, as it did not  make sense.
- Reacting to controls that are already actuated when an action is enabled is now an __optional__ behavior rather than the default behavior. This is a __breaking__ change.
  * Essentially, this change reverts back to the behavior before 0.2-preview.
  * To reenable the behavior, toggle "Initial State Check" on in the UI or set the `initialStateCheck` property in code.
  ![Inital State Check](Documentation~/Images/InitialStateCheck.png)
  * The reason for the change is that having the behavior on by default made certain setups hard to achieve. For example, if `<Keyboard>/escape` is used in one action map to toggle *into* the main menu and in another action map to toggle *out* of it, then the previous behavior would immediately exit out of the menu if `escape` was still pressed from going into the menu. \
  We have come to believe that wanting to react to the current state of a control right away is the less often desirable behavior and so have made it optional with a separate toggle.
- Processors and Interactions are now shown in a component-inspector-like fashion in the Input Action editor window, allowing you to see the properties of all items at once.
- The various `InputAction.lastTriggerXXX` APIs have been removed.
  * Rationale: They have very limited usefulness and if you need the information, it's easy to set things up in order to keep track of it yourself. Also, we plan on having a polling API for actions in the future which is really what the `lastActionXXX` APIs were trying to (imperfectly) solve.
- `Tap`, `SlowTap`, and `MultiTap` interactions now respect button press points.
- `Tap`, `SlowTap`, and `MultiTap` interactions now have improved parameter editing UIs.

### Fixed

- Input Settings configured in the editor are now transferred to the built player correctly.
- Time slicing for fixed updates now works correctly, even when pausing or dropping frames.
- Make sure we Disable any InputActionAsset when it is being destroyed. Otherwise, callbacks which were not cleaned up would could cause exceptions.
- DualShock sensors on PS4 are now marked as noisy (#494).
- IL2CPP causing issues with XInput on windows and osx desktops.
- Devices not being available yet in `MonoBehavior.Awake`, `MonoBehaviour.Start`, and `MonoBehaviour.OnEnable` in player or when entering play mode in editor.
- Fixed a bug where the event buffer used by `InputEventTrace` could get corrupted.

#### Actions

- Actions and bindings disappearing when control schemes have spaces in their names.
- `InputActionRebindingExceptions.RebindOperation` can now be reused as intended; used to stop working properly the first time a rebind completed or was cancelled.
- Actions bound to multiple controls now trigger correctly when using `PressInteraction` set to `ReleaseOnly` (#492).
- `PlayerInput` no longer fails to find actions when using UnityEvents (#500).
- The `"{...}"` format for referencing action maps and actions using GUIDs as strings has been obsoleted. It will still work but adding the extra braces is no longer necessary.
- Drag&dropping bindings between other bindings that came before them in the list no longer drops the items at a location one higher up in the list than intended.
- Editing name of control scheme in editor not taking effect *except* if hitting enter key.
- Saving no longer causes the selection of the current processor or interaction to be lost.
  * This was especially annoying when having "Auto-Save" on as it made editing parameters on interactions and processors very tedious.
- In locales that use decimal separators other than '.', floating-point parameters on composites, interactions, and processors no longer lead to invalid serialized data being generated.
- Fix choosing "Add Action" in action map context menu throwing an exception.
- The input action asset editor window will no longer fail saving if the asset has been moved.
- The input action asset editor window will now show the name of the asset being edited when asking for saving changes.
- Clicking "Cancel" in the save changes dialog for the input action asset editor window will now cancel quitting the editor.
- Fixed pasting or dragging a composite binding from one action into another.
- In the action map editor window, switching from renaming an action to renaming an action map will no longer break the UI.
- Fixed calling Enable/Disable from within action callbacks sometimes leading to corruption of state which would then lead to actions not getting triggered (#472).
- Fixed setting of "Auto-Save" toggle in action editor getting lost on domain reload.
- Fixed blurry icons in editor for imported .inputactions assets and actions in them.
- `Press` and `Release` interactions will now work correctly if they have multiple bound controls.
- `Release` interactions will now invoke a `Started` callback when the control is pressed.
- Made Vector2 composite actions respect the press points of button controls used to compose the value.

## [0.2.6-preview] - 2019-03-20

>NOTE: The UI code for editing actions has largely been rewritten. There may be regressions.
>NOTE: The minimum version requirement for the new input system has been bumped
       to 2019.1

### Added

- Support gamepad vibration on Switch.
- Added support for Joysticks on Linux.

#### Actions

- Added ability to change which part of a composite a binding that is part of the composite is assigned to.
  * Part bindings can now be freely duplicated or copy-pasted. This allows having multiple bindings for "up", for example. Changing part assignments retroactively allows to freely edit the composite makeup.
- Can now drag&drop multiple items as well as drop items onto others (equivalent to cut&paste). Holding ALT copies data instead of moving it.
- Edits to control schemes are now undoable.
- Control schemes are now sorted alphabetically.
- Can now search by binding group (control scheme) or devices directly from search box.
  * `g:Gamepad` filters bindings to those in the "Gamepad" group.
  * `d:Gamepad` filters bindings to those from Gamepad-compatible devices.

### Changed

- The input debugger will no longer automatically show remote devices when the profiler is connected. Instead, use the new menu in debugger toolbar to connect to players or to enable/disable remote input debugging.
- "Press and Release" interactions will now invoke the `performed` callback on both press and release (instead of invoking `performed` and `cancel`, which was inconsistent with other behaviors).

#### Actions

- Bindings have GUIDs now like actions and maps already did. This allows to persistently and uniquely identify individual bindings.
- Replaced UI overlay while rebinding interactively with cancellable progress bar. Interactive rebinding now cancels automatically after 4 seconds without suitable input.
- Bindings that are not assigned to any control scheme are now visible when a particular control scheme is selected.
  * Bindings not assigned to any control scheme are active in *ALL* control schemes.
  * The change makes this visible in the UI now.
  * When a specific control scheme is selected, these bindings are affixed with `{GLOBAL}` for added visibility.
- When filtering by devices from a control scheme, the filtering now takes layout inheritance into account. So, a binding to a control on `Pointer` will now be shown when the filter is `Mouse`.
- The public control picker API has been revised.
  * The simplest way to add control picker UI to a control path is to add an `InputControlAttribute` to the field.
    ```
    // In the inspector, shows full UI to select a control interactively
    // (including interactive picking through device input).
    [InputControl(layout = "Button")]
    private string buttonControlPath;
    ```
- Processors of incompatible types will now be ignored instead of throwing an exception.

### Fixed

- Remote connections in input debugger now remain connected across domain reloads.
- Don't incorrectly create non-functioning devices if a physical device implements multiple incompatible logical HID devices (such as the MacBook keyboard/touch pad and touch bar).
- Removed non-functioning sort triangles in event list in Input Debugger device windows.
- Sort events in input debugger window by id rather then by timestamp.
- Make parsing of float parameters support floats represented in "e"-notation and "Infinity".
- Input device icons in input debugger window now render in appropriate resolution on retina displays.
- Fixed Xbox Controller on macOS reporting negative values for the sticks when represented as dpad buttons.
- `InputSettings.UpdateMode.ProcessEventsManually` now correctly triggers updates when calling `InputSystem.Update(InputUpdateType.Manual)`.

#### Actions

- Pasting or duplicating an action in an action map asset will now assign a new and unique ID to the action.
- "Add Action" button being active and triggering exceptions when no action map had been added yet.
- Fixed assert when generating C# class and make sure it gets imported correctly.
- Generate directories as needed when generating C# class, and allow path names without "Assets/" path prefix.
- Allow binding dpad controls to actions of type "Vector2".
- Fixed old name of action appearing underneath rename overlay.
- Fixed inspector UIs for on-screen controls throwing exceptions and being non-functional.
- Fixed deleting multiple items at same time in action editor leading to wrong items being deleted.
- Fixed copy-pasting actions not preserving action properties other than name.
- Fixed memory corruptions coming from binding resolution of actions.
- InputActionAssetReferences in ScriptableObjects will continue to work after domain reloads in the editor.
- Fixed `startTime` and `duration` properties of action callbacks.

## [0.2.1-preview] - 2019-03-11

### Changed

 - NativeUpdateCallback API update to match Unity 2018.3.8f1

## [0.2.0-preview] - 2019-02-12

This release contains a number of fairly significant changes. The focus has been on further improving the action system to make it easier to use as well as to make it work more reliably and predictably.

>NOTE: There are some breaking changes. Please see the "Changed" section below.

### Changed

- Removed Unity 2018.2 support code.
- Removed .NET 3.5 support code.
- Started using C# 7.
- `IInputControlProcessor<TValue>` has been replaced with `InputProcessor` and `InputProcessor<TValue>` base classes.
- `IInputBindingComposite` has been replaced with an `InputBindingComposite` base class and the `IInputBindingComposite<TValue>` interface has been merged with the `InputBindingComposite<TValue>` class which had already existed.
- `InputUser.onUnpairedDeviceUser` will now notify for each actuated control until the device is paired or there are no more actuated controls.
- `SensitivityProcessor` has been removed.
    * The approach needs rethinking. What `SensitivityProcessor` did caused more problems than it solved.
- State monitors no longer have their timeouts removed automatically when they fire. This makes it possible to have a timeout that is removed only in response to a specific state change.
- Events for devices that implement `IInputStateCallbacks` (such as `Touchscreen`) are allowed to go back in time. Avoids the problem of having to order events between multiple fingers correctly or seeing events getting rejected.
- `PenState.Button` is now `PenButton`.
- Removed TouchPositionTransformProcessor, was used only by Android, the position transformation will occur in native backend in 2019.x

#### Actions:
- Bindings that have no interactions on them will trigger differently now. __This is a breaking change__.
  * Previously, these bindings would trigger `performed` on every value change including when going back to their default value. This is why you would see two calls of `performed` with a button; one when the button was pressed, another when it was depressed.
  * Now, a binding without an interaction will trigger `started` and then `performed` when a bound control is actuated. Thereafter, the action will remain in `Started` phase. For as long as the control is actuated, every value change will trigger `performed` again. When the control stops being actuated, it will trigger `cancelled` and the action will remain in `Waiting` state.
  * Control actuation is defined as a control having a magnitude (see `InputControl.EvaluateMagnitude`) greater than zero. If a control does not support magnitudes (returns -1 from `EvaluateMagnitude`), then the control is considered actuated when it changes state away from its default state.
  * To restore the previous behavior, simply change code like
      ```
        myAction.performed += MyCallback;
      ```
    to
      ```
        myAction.performed += MyCallback;
        myAction.cancelled += MyCallback;
      ```
  * Alternatively, enable `passThrough` mode on an action. This effectively restores the previous default behavior of actions.
    ```
        new InputAction(binding: "<Gamepad>/leftTrigger") { passThrough = true };
    ```
- As part of the aforementioned change, the following interactions have been removed as they are no longer relevant:
  - `StickInteraction`: Can simply be removed from bindings. The new default behavior obsoletes the need for what `StickInteraction` did. Use `started` to know then the stick starts being actuated, `performed` to be updated on movements, and `cancelled` to know when the stick goes back into rest position.
  - `PressAndReleaseInteraction`: Can simply be removed from bindings. The default behavior with no interaction encompasses press and release detection. Use `started` to know then a button is pressed and `cancelled` to know when it is released. To set a custom button press point, simply put an `AxisDeadzoneProcessor` on the binding.
- `PressInteraction` has been completely rewritten.
  - Trigger behavior can be set through `behavior` parameter and now provides options for observing just presses (`PressOnly`), just releases (`ReleaseOnly`), or both presses and releases (`PressAndRelease`).
  - Also, the interaction now operates on control actuation rather than reading out float values directly. This means that any control that supports magnitudes can be used.
  - Also supports continuous mode now.
- If bound controls are already actuated when an action is enabled, the action will now trigger in the next input update as if the control had just been moved from non-actuated to actuated state.
  - In other words, if e.g. you have a binding to the A button of the gamepad and the A button is already pressed when the action is first enabled, then the action associated with the A button will trigger as if the button had just been pressed. Previously, it required releasing and re-pressing the button first -- which, together with certain interactions, could lead to actions ending up in a confused state.
- When an action is disabled, it will now cancel all ongoing interactions, if any (i.e. you will see `InputAction.cancelled` being called).
  - Note that unlike the above-mentioned callbacks that happen when an action starts out with a control already actuated, the cancellation callbacks happen __immediately__ rather than in the next input update.
- Actions that at runtime are bound to multiple controls will now perform *conflict resolution*, if necessary.
  - This applies only if an action actually receives multiple concurrent actuations from controls.
  - When ambiguity is detected, the greatest amount of actuation on any of the controls gets to drive the action.
  - In practice, this means that as long as any of the controls bound to an action is actuated, the action will keep going. This resolves ambiguities when an action has primary and secondary bindings, for examples, or when an action is bound to multiple different devices at the same time.
  - Composite bindings count as single actuations regardless of how many controls participate in the composite.
  - This behavior __can be bypassed__ by setting the action to be pass-through.
- Action editor now closes when asset is deleted.
  - If there are unsaved changes, asks for confirmation first.
- Interactions and processors in the UI are now filtered based on the type of the action (if set) and sorted by name.
- Renamed "Axis" and "Dpad" composites to "1D Axis" and "2D Vector" composite.
  - The old names can still be used and existing data will load as expected.
  - `DpadComposite` got renamed to `Vector2Composite`; `AxisComposite` is unchanged.
- `InputInteractionContext.controlHasDefaultValue` has been replaced with `InputInteractionContext.ControlIsActuated()`.
- `InputActionChange.BindingsHaveChangedWhileEnabled` has been reworked and split in two:
    1. `InputActionChange.BoundControlsAboutToChange`: Bindings have been previously resolved but are about to be re-resolved.
    2. `InputActionChange.BoundControlsChanged`: Bindings have been resolved on one or more actions.
- Actions internally now allocate unmanaged memory.
  - Disposing should be taken care of automatically (though you can manually `Dispose` as well). If you see errors in the console log about unmanaged memory being leaked, please report the bug.
  - All execution state except for C# heap objects for processors, interactions, and composites has been collapsed into a single block of unmanaged memory. Actions should now be able to re-resolve efficiently without allocating additional GC memory.

### Added

- `PlayerInput` component which simplifies setting up individual player input actions and device pairings. \
  ![PlayerInput](Documentation~/Images/PlayerInput.png)
- `PlayerInputManager` component which simplifies player joining and split-screen setups. \
  ![PlayerInput](Documentation~/Images/PlayerInputManager.png)
- `InputDevice.all` (equivalent to `InputSystem.devices`)
- `InputControl.IsActuated()` can be used to determine whether control is currently actuated (defined as extension method in `InputControlExtensions`).
- Can now read control values from buffers as objects using `InputControl.ReadValueFromBufferAsObject`. This allows reading a value stored in memory without having to know the value type.
- New processors:
    * `ScaleProcessor`
    * `ScaleVector2Processor`
    * `ScaleVector3Processor`
    * `InvertVector2Processor`
    * `InvertVector3Processor`
    * `NormalizeVector2Processor`
    * `NormalizeVector3Processor`
- Added `MultiTapInteraction`. Can be used to listen for double-taps and the like.
- Can get total and average event lag times through `InputMetrics.totalEventLagTime` and `InputMetrics.averageEventLagTime`.
- `Mouse.forwardButton` and `Mouse.backButton`.
- The input debugger now shows users along with their paired devices and actions. See the [documentation](Documentation~/UserManagement.md#debugging)
- Added third and fourth barrel buttons on `Pen`.

#### Actions:
- Actions have a new continuous mode that will cause the action to trigger continuously even if there is no input. See the [documentation](Documentation~/Actions.md#continuous-actions) for details. \
  ![Continuous Action](Documentation~/Images/ContinuousAction.png)
- Actions have a new pass-through mode. In this mode an action will bypass any checks on control actuation and let any input activity on the action directly flow through. See the [documentation](Documentation~/Actions.md#pass-through-actions) for details. \
  ![Pass-Through Action](Documentation~/Images/PassThroughAction.png)
- Can now add interactions and processors directly to actions.
  ![Action Properties](Documentation~/Images/ActionProperties.png)
    * This is functionally equivalent to adding the respective processors and/or interactions to every binding on the action.
- Can now change the type of a composite retroactively.
  ![Composite Properties](Documentation~/Images/CompositeProperties.png)
- Values can now be read out as objects using `InputAction.CallbackContext.ReadValueAsObject()`.
    * Allocates GC memory. Should not be used during normal gameplay but is very useful for testing and debugging.
- Added auto-save mode for .inputactions editor.
  ![Auto Save](Documentation~/Images/AutoSave.png)
- Processors, interactions, and composites can now define their own parameter editor UIs by deriving from `InputParameterEditor`. This solves the problem of these elements not making it clear that the parameters usually have global defaults and do not need to be edited except if local overrides are necessary.
- Can now set custom min and max values for axis composites.
    ```
    var action = new InputAction();
    action.AddCompositeBinding("Axis(minValue=0,maxValue=2)")
        .With("Positive", "<Keyboard>/a")
        .With("Negative", "<Keyboard>/d");
    ```
- "C# Class File" property on .inputactions importer settings now has a file picker next to it.
- `InputActionTrace` has seen various improvements.
    * Recorded data will now stay valid even if actions are rebound to different controls.
    * Can listen to all actions using `InputActionTrace.SubscribeToAll`.
    * `InputActionTrace` now maintains a list of subscriptions. Add subscriptions with `SubscribeTo` and remove a subscription with `UnsubscribeFrom`. See the [documentation](Documentation~/Actions.md#tracing-actions) for details.

### Fixes

- Fixed support for Unity 2019.1 where we landed a native API change.
- `InputUser.UnpairDevicesAndRemoveUser()` corrupting device pairings of other InputUsers
- Control picker in UI having no devices if list of supported devices is empty but not null
- `IndexOutOfRangeException` when having multiple action maps in an asset (#359 and #358).
- Interactions timing out even if there was a pending event that would complete the interaction in time.
- Action editor updates when asset is renamed or moved.
- Exceptions when removing action in last position of action map.
- Devices marked as unsupported in input settings getting added back on domain reload.
- Fixed `Pen` causing exceptions and asserts.
- Composites that assign multiple bindings to parts failing to set up properly when parts are assigned out of order (#410).

### Known Issues

- Input processing in edit mode on 2019.1 is sporadic rather than happening on every editor update.

## [0.1.2-preview] - 2018-12-19

    NOTE: The minimum version requirement for the new input system has been bumped
          to 2018.3. The previous minum requirement of 2018.2 is no longer supported.
          Also, we have dropped support for the .NET 3.5 runtime. The new .NET 4
          runtime is now required to use the new input system.

We've started working on documentation. The current work-in-progress can be found on [GitHub](https://github.com/Unity-Technologies/InputSystem/blob/develop/Packages/com.unity.inputsystem/Documentation~/InputSystem.md).

### Changed

- `InputConfiguration` has been replaced with a new `InputSettings` class.
- `InputConfiguration.lockInputToGame` has been moved to `InputEditorUserSettings.lockInputToGameView`. This setting is now persisted as a local user setting.
- `InputSystem.updateMask` has been replaced with `InputSettings.updateMode`.
- `InputSystem.runInBackground` has been moved to `InputSettings.runInBackground`.
- Icons have been updated for improved styling and now have separate dark and light skin versions.
- `Lock Input To Game` and `Diagnostics Mode` are now persisted as user settings
- Brought back `.current` getters and added `InputSettings.filterNoiseOnCurrent` to control whether noise filtering on the getters is performed or not.
- Removed old and outdated Doxygen-generated API docs.

### Added

- `InputSystem.settings` contains the current input system settings.
- A new UI has been added to "Edit >> Project Settings..." to edit input system settings. Settings are stored in a user-controlled asset in any location inside `Assets/`. Multiple assets can be used and switched between.
- Joystick HIDs are now supported on Windows, Mac, and UWP.
- Can now put system into manual update mode (`InputSettings.updateMode`). In this mode, events will not get automatically processed. To process events, call `InputSystem.Update()`.
- Added shortcuts to action editor window (requires 2019.1).
- Added icons for .inputactions assets.

### Fixed

- `InputSystem.devices` not yet being initialized in `MonoBehaviour.Start` when in editor.

### Known Issues

- Input settings are not yet included in player builds. This means that at the moment, player builds will always start out with default input settings.
- There have been reports of some stickiness to buttons on 2019.1 alpha builds.  We are looking at this now.

## [0.0.14-preview] - 2018-12-11

### Changed

- `Pointer.delta` no longer has `SensitivityProcessor` on it. The processor was causing many issues with mouse deltas. It is still available for adding it manually to action bindings but the processor likely needs additional work.

### Fixed

Core:
- Invalid memory accesses when using .NET 4 runtime
- Mouse.button not being identical to Mouse.leftButton
- DualShock not being recognized when connected via Bluetooth

Actions:
- Parameters disappearing on processors and interactions in UI when edited
- Parameters on processors and interactions having wrong value type in UI (e.g. int instead of float)
- RebindingOperation calling OnComplete() after being cancelled

Misc:
- Documentation no longer picked up as assets in user project

## [0.0.13-preview] - 2018-12-5

First release from stable branch.<|MERGE_RESOLUTION|>--- conflicted
+++ resolved
@@ -23,12 +23,9 @@
 - Fixed `anyKey` not appearing in control picker for `Keyboard`.
 - The text on the "Listen" button is no longer clipped off on 2019.3.
 - Controls bound to actions through composites no longer show up as duplicates in the input debugger.
-<<<<<<< HEAD
 - Fixed "Create Actions..." on `PlayerInput` creating an asset with an incorrect binding for taps on Touchscreens. \
   __NOTE: If you have already created an .inputactions asset with this mechanism, update "tap [Touchscreen]" to "Primary Touch/Tap" to fix the problem manually.__
-=======
 - Fixed `Invoke CSharp Events` when selected in `PlayerInput` not triggering `PlayerInput.onActionTriggered`.
->>>>>>> 26bdc29d
 
 ### Changed
 
