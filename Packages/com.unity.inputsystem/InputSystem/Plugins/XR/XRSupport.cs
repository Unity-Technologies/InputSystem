using System;
using System.Collections.Generic;

namespace UnityEngine.Experimental.Input.Plugins.XR
{
    static class XRUtilities
    {
        /// <summary>
        /// A simple Regex pattern that allows InputDeviceMatchers to match to any version of the XRInput interface.
        /// </summary>
        public const string kXRInterfaceMatchAnyVersion = "^(XRInput)";

        /// <summary>
        /// The initial, now deprecated interface for XRInput.  This version handles button packing for Android differently from current.
        /// </summary>
        public const string kXRInterfaceV1 = "XRInput";

        /// <summary>
        /// The current interface code sent with devices to identify as XRInput devices.
        /// </summary>
        public const string kXRInterfaceCurrent = "XRInputV1";
    }

    // Sync to UnityXRInputFeatureType in IUnityXRInput.h
    enum FeatureType
    {
        Custom = 0,
        Binary,
        DiscreteStates,
        Axis1D,
        Axis2D,
        Axis3D,
        Rotation,
    }

    // These structures are not explicitly assigned, but they are filled in via JSON serialization coming from matching structs in native.
#pragma warning disable 0649
    [Serializable]
    struct UsageHint
    {
        public string content;
    }

    //Sync to XRInputFeatureDefinition in XRInputDeviceDefinition.h
    [Serializable]
    struct XRFeatureDescriptor
    {
        public string name;
        public List<UsageHint> usageHints;
        public FeatureType featureType;
        public uint customSize;
    }

    // Sync to UnityXRInputDeviceRole in IUnityXRInput.h
    /// <summary>
    /// The generalized role that the device plays.  This can help in grouping devices by type (HMD, vs. hardware tracker vs. handed controller).
    /// </summary>
    public enum DeviceRole
    {
        Unknown = 0,
        Generic,
        LeftHanded,
        RightHanded,
        GameController,
        TrackingReference,
        HardwareTracker,
    }

    //Sync to XRInputDeviceDefinition in XRInputDeviceDefinition.h
    [Serializable]
    class XRDeviceDescriptor
    {
        public string deviceName;
        public string manufacturer;
        public string serialNumber;
        public DeviceRole deviceRole;
        public int deviceId;
        public List<XRFeatureDescriptor> inputFeatures;

        internal string ToJson()
        {
            return JsonUtility.ToJson(this);
        }

        internal static XRDeviceDescriptor FromJson(string json)
        {
            return JsonUtility.FromJson<XRDeviceDescriptor>(json);
        }
    }
#pragma warning restore 0649

    /// <summary>
    /// A small helper class to aid in initializing and registering XR devices and layout builders.
    /// </summary>
    public static class XRSupport
    {
        /// <summary>
        /// Registers all initial templates and the generalized layout builder with the InputSystem.
        /// </summary>
        public static void Initialize()
        {
            InputSystem.RegisterControlLayout<XRHMD>();
            InputSystem.RegisterControlLayout<XRController>();

            InputSystem.RegisterControlLayout<WMRHMD>(
                matches: new InputDeviceMatcher()
<<<<<<< HEAD
                .WithInterface(XRUtilities.kXRInterfaceMatchAnyVersion)
                .WithProduct("(Windows Mixed Reality HMD)|(Acer AH100)")
                .WithManufacturer("(Microsoft)|(WindowsMR)"));
            InputSystem.RegisterControlLayout<WMRSpatialController>(
                matches: new InputDeviceMatcher()
                .WithInterface(XRUtilities.kXRInterfaceMatchAnyVersion)
                .WithProduct(@"(^(Spatial Controller))|(^(OpenVR Controller\(WindowsMR))")
                .WithManufacturer("(Microsoft)|(WindowsMR)"));
=======
                    .WithInterface(XRUtilities.kXRInterfaceMatchAnyVersion)
                    .WithProduct("Windows Mixed Reality HMD"));
            InputSystem.RegisterControlLayout<WMRSpatialController>(
                matches: new InputDeviceMatcher()
                    .WithInterface(XRUtilities.kXRInterfaceMatchAnyVersion)
                    .WithProduct("^(Spatial Controller)"));
>>>>>>> 4964cbad

            InputSystem.RegisterControlLayout<OculusHMD>(
                matches: new InputDeviceMatcher()
                    .WithInterface(XRUtilities.kXRInterfaceMatchAnyVersion)
                    .WithManufacturer("Oculus")
                    .WithProduct("^(Oculus Rift)"));
            InputSystem.RegisterControlLayout<OculusTouchController>(
                matches: new InputDeviceMatcher()
                    .WithInterface(XRUtilities.kXRInterfaceMatchAnyVersion)
                    .WithManufacturer("Oculus")
                    .WithProduct(@"((Oculus Touch Controller)|(^(OpenVR Controller\(Oculus Rift [a-zA-Z0-9]*)))"));
            InputSystem.RegisterControlLayout<OculusTrackingReference>(
                matches: new InputDeviceMatcher()
                    .WithInterface(XRUtilities.kXRInterfaceMatchAnyVersion)
                    .WithProduct(@"((Tracking Reference)|(^(Oculus Rift [a-zA-Z0-9]* \(Camera)))"));

            InputSystem.RegisterControlLayout<GearVRHMD>(
                matches: new InputDeviceMatcher()
                    .WithInterface(XRUtilities.kXRInterfaceMatchAnyVersion)
                    .WithProduct("Oculus HMD"));
            InputSystem.RegisterControlLayout<GearVRTrackedController>(
                matches: new InputDeviceMatcher()
                    .WithInterface(XRUtilities.kXRInterfaceMatchAnyVersion)
                    .WithProduct("^(Oculus Tracked Remote)"));

            InputSystem.RegisterControlLayout<DaydreamHMD>(
                matches: new InputDeviceMatcher()
                    .WithInterface(XRUtilities.kXRInterfaceMatchAnyVersion)
                    .WithProduct("Daydream HMD"));
            InputSystem.RegisterControlLayout<DaydreamController>(
                matches: new InputDeviceMatcher()
                    .WithInterface(XRUtilities.kXRInterfaceMatchAnyVersion)
                    .WithProduct("Daydream Controller"));

            InputSystem.RegisterControlLayout<ViveHMD>(
                matches: new InputDeviceMatcher()
                    .WithInterface(XRUtilities.kXRInterfaceMatchAnyVersion)
                    .WithManufacturer("HTC")
                    .WithProduct(@"^(Vive[\.]?((Pro)|( MV)))"));
            InputSystem.RegisterControlLayout<ViveWand>(
                matches: new InputDeviceMatcher()
                    .WithInterface(XRUtilities.kXRInterfaceMatchAnyVersion)
                    .WithManufacturer("HTC")
                    .WithProduct(@"^(OpenVR Controller\(Vive[\.]? Controller)"));
            InputSystem.RegisterControlLayout<ViveLighthouse>(
                matches: new InputDeviceMatcher()
                    .WithInterface(XRUtilities.kXRInterfaceMatchAnyVersion)
                    .WithManufacturer("HTC")
                    .WithProduct(@"^(HTC V2-XD/XE)"));

            InputSystem.RegisterControlLayout<KnucklesController>(
                matches: new InputDeviceMatcher()
                    .WithInterface(XRUtilities.kXRInterfaceMatchAnyVersion)
                    .WithManufacturer("Valve")
                    .WithProduct(@"^(OpenVR Controller\(Knuckles)"));

            InputSystem.onFindControlLayoutForDevice += XRLayoutBuilder.OnFindControlLayoutForDevice;
        }
    }
}<|MERGE_RESOLUTION|>--- conflicted
+++ resolved
@@ -104,23 +104,14 @@
 
             InputSystem.RegisterControlLayout<WMRHMD>(
                 matches: new InputDeviceMatcher()
-<<<<<<< HEAD
-                .WithInterface(XRUtilities.kXRInterfaceMatchAnyVersion)
-                .WithProduct("(Windows Mixed Reality HMD)|(Acer AH100)")
-                .WithManufacturer("(Microsoft)|(WindowsMR)"));
-            InputSystem.RegisterControlLayout<WMRSpatialController>(
-                matches: new InputDeviceMatcher()
-                .WithInterface(XRUtilities.kXRInterfaceMatchAnyVersion)
-                .WithProduct(@"(^(Spatial Controller))|(^(OpenVR Controller\(WindowsMR))")
-                .WithManufacturer("(Microsoft)|(WindowsMR)"));
-=======
                     .WithInterface(XRUtilities.kXRInterfaceMatchAnyVersion)
-                    .WithProduct("Windows Mixed Reality HMD"));
+                    .WithProduct("(Windows Mixed Reality HMD)|(Acer AH100)")
+                    .WithManufacturer("(Microsoft)|(WindowsMR)"));
             InputSystem.RegisterControlLayout<WMRSpatialController>(
                 matches: new InputDeviceMatcher()
                     .WithInterface(XRUtilities.kXRInterfaceMatchAnyVersion)
-                    .WithProduct("^(Spatial Controller)"));
->>>>>>> 4964cbad
+                    .WithProduct(@"(^(Spatial Controller))|(^(OpenVR Controller\(WindowsMR))")
+                    .WithManufacturer("(Microsoft)|(WindowsMR)"));
 
             InputSystem.RegisterControlLayout<OculusHMD>(
                 matches: new InputDeviceMatcher()
