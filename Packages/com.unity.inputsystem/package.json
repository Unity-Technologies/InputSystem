--- conflicted
+++ resolved
@@ -1,11 +1,7 @@
 {
 	"name": "com.unity.inputsystem",
 	"displayName": "Input System",
-<<<<<<< HEAD
-	"version": "1.6.2",
-=======
 	"version": "1.6.3",
->>>>>>> 71b3b503
 	"unity": "2019.4",
 	"description": "A new input system which can be used as a more extensible and customizable alternative to Unity's classic input system in UnityEngine.Input.",
 	"keywords": [
