--- conflicted
+++ resolved
@@ -1761,7 +1761,6 @@
                 .Matches((UICallbackReceiver.Event eventRecord) => eventRecord.pointerData.clickCount == 0));
     }
 
-<<<<<<< HEAD
     // https://fogbugz.unity3d.com/f/cases/1317239/
     [UnityTest]
     [Category("UI")]
@@ -1773,12 +1772,12 @@
         scene.uiModule.point = InputActionReference.Create(actions.UI.Point);
         scene.uiModule.leftClick = InputActionReference.Create(actions.UI.Click);
 
-        Set(mouse.position, scene.From640x480ToScreen(100, 100), queueEventOnly: true);
+        Set(mouse.position, scene.From640x480ToScreen(100, 100), queueEventOnly : true);
 
         yield return null;
 
         scene.ClearEvents();
-        Press(mouse.leftButton, queueEventOnly: true);
+        Press(mouse.leftButton, queueEventOnly : true);
 
         yield return null;
 
@@ -1795,7 +1794,7 @@
         );
 
         scene.ClearEvents();
-        Release(mouse.leftButton, queueEventOnly: true);
+        Release(mouse.leftButton, queueEventOnly : true);
 
         yield return null;
 
@@ -1809,7 +1808,7 @@
         );
 
         scene.ClearEvents();
-        PressAndRelease(mouse.leftButton, queueEventOnly: true);
+        PressAndRelease(mouse.leftButton, queueEventOnly : true);
 
         yield return null;
 
@@ -1839,7 +1838,7 @@
 
         clickTime = runtime.unscaledGameTime;
         scene.ClearEvents();
-        PressAndRelease(mouse.leftButton, queueEventOnly: true);
+        PressAndRelease(mouse.leftButton, queueEventOnly : true);
 
         yield return null;
 
@@ -1869,7 +1868,7 @@
 
         clickTime = runtime.unscaledGameTime;
         scene.ClearEvents();
-        Press(mouse.leftButton, queueEventOnly: true);
+        Press(mouse.leftButton, queueEventOnly : true);
 
         yield return null;
 
@@ -1881,7 +1880,7 @@
         );
 
         scene.ClearEvents();
-        Release(mouse.leftButton, queueEventOnly: true);
+        Release(mouse.leftButton, queueEventOnly : true);
 
         // Doesn't matter how long we hold the button. If we don't move far enough by the time we release and we still
         // have the same UI element underneath us, it's a click.
@@ -1900,7 +1899,7 @@
 
         // However, when more than 0.3s elapses between release and next press, it resets
         // the click sequence.
-        Press(mouse.leftButton, queueEventOnly: true);
+        Press(mouse.leftButton, queueEventOnly : true);
         runtime.unscaledGameTime += 1f;
         yield return null;
 
@@ -1923,7 +1922,7 @@
         // Clone left button. If we release the button now, there should not be
         // a click because the object pointed to has changed.
         UnityEngine.Object.Instantiate(scene.leftGameObject, scene.parentReceiver.transform);
-        Release(mouse.leftButton, queueEventOnly: true);
+        Release(mouse.leftButton, queueEventOnly : true);
         scene.ClearEvents();
 
         yield return null;
@@ -1934,7 +1933,8 @@
                 AllEvents("clickTime", 0f)
             )
         );
-=======
+    }
+
 #if UNITY_IOS || UNITY_TVOS
     [Ignore("Failing on iOS https://jira.unity3d.com/browse/ISX-448")]
 #endif
@@ -2056,7 +2056,6 @@
 
         trackedDeviceRaycast = scene.uiModule.GetLastRaycastResult(trackedDevice.deviceId);
         Assert.That(trackedDeviceRaycast.isValid, Is.False);
->>>>>>> bcc89c25
     }
 
     [UnityTest]
