# Changelog
All notable changes to the input system package will be documented in this file.

The format is based on [Keep a Changelog](http://keepachangelog.com/en/1.0.0/)
and this project adheres to [Semantic Versioning](http://semver.org/spec/v2.0.0.html).

Due to package verification, the latest version below is the unpublished version and the date is meaningless.
however, it has to be formatted properly to pass verification tests.

## [Unreleased]

### Changed

- Adding an action to a `InputActionMap` that is part of an `InputActionAsset` now requires all actions in the asset to be disabled ([case 1288335](https://issuetracker.unity3d.com/issues/adding-actions-at-runtime-to-existing-map-from-asset-triggers-assertion-error)).
  * This used to trigger an `Assert` at runtime but now properly throws an `InvalidOperationException`.
- The `VirtualMouseInput` component is now part of the Input System assembly. It was previously packaged with the `Gamepad Mouse Cursor` sample.
  * The component has a different GUID from before, so existing setups that use the component from the sample are not broken. To use the built-in component you must explicitly switch over.
- `InputTestFixture` no longer deletes the `GameObject`s in the current scene in its `TearDown` ([case 1286987](https://issuetracker.unity3d.com/issues/input-system-inputtestfixture-destroys-test-scene)).
  * This was added for the sake of the Input System's own tests but should not have been in the public fixture.
- Generic `Gamepad` now has platform independent long button names. Previously it used different names if editor targeted PS4/Switch consoles (case 1321676).
- When creating a new control scheme with a name `All Control Schemes`, `All Control Schemes1` will be created to avoid confusion with implicit `All Control Schemes` scheme ([case 1217379](https://issuetracker.unity3d.com/issues/control-scheme-cannot-be-selected-when-it-is-named-all-control-schemes)).
- Display names of keyboard buttons are now passed through `ToLower` and `ToTitleCase` to enforce consistent casing between different platforms and keyboard layouts ([case 1254705](https://issuetracker.unity3d.com/issues/the-display-names-for-keyboard-keys-in-the-input-debugger-do-not-match-those-defined-in-input-system-package)).

### Fixed

- Fixed inputs in game view sometimes not working when running in the editor, as initial focus state could end up being incorrect.
- Fixed bad performance in Input Debugger with high-frequency devices (e.g. 1+ KHz gaming mice). Before, high event volumes led to excessive refreshes of debugger data.
- Fixed compile error on tvOS due to step counter support for iOS added in `1.1.0-preview.3`.
- Fixed PS4- and PS3-specific `rightTriggerButton` and `leftTriggerButton` controls not being marked as synthetic and thus conflicting with `rightTrigger` and `leftTrigger` input ([case 1293734](https://issuetracker.unity3d.com/issues/input-system-when-binding-gamepad-controls-triggerbutton-gets-bound-instead-of-triggeraxis)).
  * This manifested itself, for example, when using interactive rebinding and seeing `rightTriggerButton` getting picked instead of the expected `rightTrigger` control.
- Fixed changes to usages of devices in remote player not being reflected in Input Debugger.
- Fixed exceptions and incorrect values with HIDs using 32-bit fields ([case 1189859](https://issuetracker.unity3d.com/issues/inputsystem-error-when-vjoy-is-installed)).
  * This happened, for example, with vJoy installed.
- Fixed bindings being added to every InputAction in a collection when editing a collection of InputActions in the inspector. ([case 1258578](https://issuetracker.unity3d.com/issues/adding-a-binding-to-one-inputaction-element-in-a-list-adds-the-same-binding-to-all-the-other-elements-in-the-list))
- Fixed `Retrieving array element that was out of bounds` and `SerializedProperty ... has disappeared!` errors when deleting multiple action bindings in the input asset editor ([case 1300506](https://issuetracker.unity3d.com/issues/errors-are-thrown-in-the-console-when-deleting-multiple-bindings)).
- Fixed `InputUser` no longer sending `InputUserChange.ControlsChanged` when adding a new user after previously, all users were removed.
  * Fix contributed by [Sven Herrmann](https://github.com/SvenRH) in [1292](https://github.com/Unity-Technologies/InputSystem/pull/1292).
- Fixed `AxisDeadzoneProcessor` min/max values not being settable to 0 in editor UI ([case 1293744](https://issuetracker.unity3d.com/issues/input-system-input-system-axis-deadzone-minimum-value-fallsback-to-default-value-if-its-set-to-0)).
- Fixed rebinding not working for any discrete control that was held when the rebinding operation started ([case 1317225](https://issuetracker.unity3d.com/issues/inputsystem-a-key-will-not-be-registered-after-rebinding-if-it-was-pressed-when-the-rebinding-operation-started)).
- Fixed blurry icons in input debugger, asset editor, input settings ([case 1299595](https://issuetracker.unity3d.com/issues/inputsystem-supported-device-list-dropdown-icons-present-under-project-settings-are-not-user-friendly)).

#### Actions

- Fixed delete key not working in the input actions editor ([case 1282090](https://issuetracker.unity3d.com/issues/input-system-delete-key-doesnt-work-in-the-input-actions-window)).
- Fixed actions embedded into `MonoBehaviours` not showing bindings added directly from within constructors ([case 1291334](https://issuetracker.unity3d.com/issues/input-action-binding-doesnt-show-up-in-the-inspector-when-set-using-a-script)).
  ```CSharp
  public class MyMB : MonoBehaviour {
    // This would end up not showing the binding in the inspector.
    public InputAction action = new InputAction(binding: "<Gamepad>/leftStick");
  ```
- Fixed tooltips not appearing for elements of the Input Actions editor window ([case 1311595](https://issuetracker.unity3d.com/issues/no-tooltips-appear-when-hovering-over-parts-of-input-action-editor-window)).
- Fixed `NullReferenceException` when reading values through `InputAction.CallbackContext` on a `OneModifierComposite` or `TwoModifierComposite` binding.

### Added

- Enabled XR device support on Magic Leap (Lumin).
- Added ability to force XR Support in a project by defining `UNITY_INPUT_FORCE_XR_PLUGIN`.
<<<<<<< HEAD
- Added an API to parse control paths.
  ```CSharp
  var parsed = InputControlPath.Parse("<XRController>{LeftHand}/trigger").ToArray();

  Debug.Log(parsed.Length); // Prints 2.
  Debug.Log(parsed[0].layout); // Prints "XRController".
  Debug.Log(parsed[0].name); // Prints an empty string.
  Debug.Log(parsed[0].usages.First()); // Prints "LeftHand".
  Debug.Log(parsed[1].layout); // Prints null.
  Debug.Log(parsed[1].name); // Prints "trigger".
  ```
  * Can, for example, be used with `InputBinding.path`.
=======
- Added support for [UI Toolkit](https://docs.unity3d.com/Manual/UIElements.html) with Unity 2021.1+.
  * UITK is now supported as a UI solution in players. Input support for both [Unity UI](https://docs.unity3d.com/Manual/com.unity.ugui.html) and [UI Toolkit](https://docs.unity3d.com/Manual/UIElements.html) is based on the same `InputSystemUIInputModule` code path. More details in the manual.
- `InputSystemUIInputModule` now has an `xrTrackingOrigin` property. When assigned, this will transform all tracked device positions and rotations from it's local space into Unity's world space ([case 1308480](https://issuetracker.unity3d.com/issues/xr-sdk-tracked-device-raycaster-does-not-work-correctly-with-worldspace-canvas-when-xr-camera-is-offset-from-origin)).
- Added `InputSystemUIInputModule.GetLastRaycastResult`. This returns the most recent raycast result and can be used to draw ray visualizations or get information on the most recent UI object hit.
- Added `InputStateBlock` support for `kFormatSBit` when working with floats ([case 1258003](https://issuetracker.unity3d.com/issues/hid-exceptions-are-thrown-when-launching-a-project-while-analog-keyboard-is-connected-to-the-machine)).
>>>>>>> bcc89c25

#### Actions

- Fixed multi-taps not working when multiple controls were bound to an action ([case 1267805](https://issuetracker.unity3d.com/issues/input-system-multi-tap-interaction-doesnt-get-triggered-when-there-are-2-or-more-bindings-in-the-active-control-scheme)).
  * When there were multiple controls bound to an action, this bug would get triggered by any interaction that did not result in a phase change on the action.
- Fixed runtime rebinds added as new bindings from leaking into .inputactions assets when exiting play mode ([case 1190502](https://issuetracker.unity3d.com/issues/inputsystem-runtime-rebinds-are-leaking-into-inputactions-asset))

## [1.1.0-preview.3] - 2021-02-04

### Changed

- An upper limit of 1024 controls per device and 1kb of memory state per device has been introduced.
  * This allows for certain optimizations.
  * Should the limits prove too tight, they can be raised in the future.
  * The most complex device we have at the moment (`Touchscreen`) has 242 controls and 616 bytes of state.
- `TouchSimulation` now __disables__ the `Pointer` devices it reads input from.
  * This is to address the problem of mouse input leading to __both__ mouse and touch input happening concurrently. Instead, enabling touch simulation will now effectively __replace__ mouse and pen input with touch input.
  * Devices such `Mouse` and `Pen` will remain in place but will not get updated. Events received for them will be consumed by `TouchSimulation`.
- Enabled XR device support on Switch.

### Fixed

- Fixed precompiled layouts such as `FastKeyboard` leading to build time regressions with il2cpp (case 1283676).
- Fixed `InputDevice.canRunInBackground` not being correctly set for VR devices (thus not allowing them to receive input while the application is not focused).
- Fixed `InputUser.OnEvent` and `RebindingOperation.OnEvent` exhibiting bad performance profiles and leading to multi-millisecond input update times (case 1253371).
  * In our own measurements, `InputUser.OnEvent` is >9 times faster than before and `RebindingOperation.OnEvent` is ~2.5 times faster.
- Fixed PS4 controller not recognized on Mac when connected over Bluetooth ([case 1286449](https://issuetracker.unity3d.com/issues/input-system-dualshock-4-zct1e-dualshock-2-v1-devices-are-not-fully-recognised-over-bluetooth)).
- Fixed `EnhancedTouch` leaking `NativeArray` memory on domain reloads ([case 1190150](https://issuetracker.unity3d.com/issues/new-input-system-simulated-touch-in-editor-doesnt-work)).
- Fixed `TouchSimulation` leading to `"Pointer should have exited all objects before being removed"` errors ([case 1190150](https://issuetracker.unity3d.com/issues/new-input-system-simulated-touch-in-editor-doesnt-work)).
- Fixed multi-touch not working with `InputSystemUIInputModule` ([case 1271942](https://issuetracker.unity3d.com/issues/android-onenddrag-not-being-called-when-there-are-at-least-2-touches-on-the-screen)).
  * This also manifested itself when using On-Screen Controls and not being able to use multiple controls at the same time (for example, in the [Warriors demo](https://github.com/UnityTechnologies/InputSystem_Warriors)).
- Fixed restart prompt after package installation not appearing on Unity 2020.2+ ([case 1292513](https://issuetracker.unity3d.com/issues/input-system-after-package-install-the-update-slash-switch-and-restart-prompt-does-not-appear)).
- Fixed action with multiple bindings getting stuck in `Performed` state when two or more controls are pressed at the same time ([case 1295535](https://issuetracker.unity3d.com/issues/input-system-not-registering-multiple-inputs)).
  * Regression introduced in 1.1-preview.2.
- Fixed `Touch.activeTouches` having incorrect touch phases after calling `EnhancedTouch.Disable()` and then `EnhancedTouch.Enable()` ([case 1286865](https://issuetracker.unity3d.com/issues/new-input-system-began-moved-and-ended-touch-phases-are-not-reported-when-a-second-scene-is-loaded)).
- Fixed compile errors related to XR/AR on console platforms.

#### Actions

- Fixed actions not triggering correctly when multiple bindings on the same action were referencing the same control ([case 1293808](https://issuetracker.unity3d.com/product/unity/issues/guid/1293808/)).
  * Bindings will now "claim" controls during resolution. If several bindings __on the same action__ resolve to the same control, only the first such binding will successfully resolve to the control. Subsequent bindings will only resolve to controls not already referenced by other bindings on the action.
  ```CSharp
  var action = new InputAction();
  action.AddBinding("<Gamepad>/buttonSouth");
  action.AddBinding("<Gamepad>/buttonSouth"); // Will be ignored.
  action.AddBinding("<Gamepad>/button*"); // Will only receive buttonWest, buttonEast, and buttonNorth.
  ```
  * This also means that `InputAction.controls` will now only contain any control at most once.
- Fixed JSON serialization of action maps not preserving empty binding paths ([case 1231968](https://issuetracker.unity3d.com/issues/cloning-actionmap-through-json-converts-empty-paths-to-null-which-is-not-allowed)).

### Added

- Added a new high-performance way to iterate over changed controls in an event.
  ```CSharp
  // Can optionally specify a magnitude threshold that controls must cross.
  // NOTE: This will note allocate GC memory.
  foreach (var control in eventPtr.EnumerateChangedControls(magnitudeThreshold: 0.1f))
      Debug.Log($"Control {control} changed state");
  ```
  * This can be used, for example, to implement much more performant "any button pressed?" queries.
  ```CSharp
  InputSystem.onEvent +=
      (eventPtr, device) =>
      {
          // Ignore anything that is not a state event.
          var eventType = eventPtr.type;
          if (eventType != StateEvent.Type && eventType != DeltaStateEvent.Type)
              return;

          // Find all changed controls actuated above the button press threshold.
          foreach (var control in eventPtr.EnumerateChangedControls
              (device: device, magnitudeThreshold: InputSystem.settings.defaultButtonPressThreshold))
              // Check if it's a button.
              if (control is ButtonControl button)
                  Debug.Log($"Button {button} was pressed");
      }
  ```
- Added support for Step Counter sensors for iOS.
  * You need to enable **Motion Usage** under Input System settings before using the sensor. You can also manually add **Privacy - Motion Usage Description** to your application's Info.plist file.

## [1.1.0-preview.2] - 2020-10-23

### Changed

- The `submit` and the `cancel` actions of the UI input module now trigger on __release__ instead of press. This makes the behavior consistent with clicks triggering UI response on release rather than press.
- Removed the old "Tanks" demo (previously available from the samples shipped with the package).
  * Added a new and improved demo project, which you can download from the [InputSystem_Warriors](https://github.com/UnityTechnologies/InputSystem_Warriors) GitHub repository.

#### Actions

- Actions of type `InputActionType.Button` now respect button press (and release) points.
  * Previously, button-type actions, when used without explicit "Press" interactions, would perform immediately when a bound control was actuated.
  * Now, a button-type action will behave the same as if a "Press" interaction is applied with "Trigger Behavior" set to "Press Only".
  * This means that a button-type action will now perform (and perform __once__ only) when a control crosses the button press threshold defined in the global settings or, if present, locally on a `ButtonControl`. It will then stay performed and finally cancel only when the control falls back to or below the release threshold.
- `InputAction.ReadValue<T>()` now always returns `default<T>` when the action is canceled.
  * This is to make it consistent with `InputAction.CallbackContext.ReadValue<T>()` which already returned `default<T>` when the action was canceled.
  * In general, all APIs that read values will return default values when an action is in a phase other than `Started` or `Performed`.
- If multiple actions in different action maps but in the same .inputactions asset have the same name, calling `InputActionAsset.FindAction()` with just an action name will now return the first __enabled__ action. If none of the actions are enabled, it will return the first action with a matching name as before ([case 1207550](https://issuetracker.unity3d.com/issues/input-system-action-can-only-be-triggered-by-one-of-the-action-maps-when-action-name-is-identical)).
  ```CSharp
  var map1 = new InputActionMap("map1");
  var map2 = new InputActionMap("map2");
  map1.AddAction("actionWithSameName");
  map2.AddAction("actionWithSameName");
  var asset = ScriptableObject.CreateInstance<InputActionAsset>();
  asset.AddActionMap(map1);
  asset.AddActionMap(map2);

  map2["actionWithSameName"].Enable();

  var action = asset["actionWithSameName"];
  // Before: "map1/actionWithSameName"
  // Now: "map2/actionWithSameName"
  ```

### Fixed

- Fixed player build causing `ProjectSettings.asset` to be checked out in Perforce ([case 1254502](https://issuetracker.unity3d.com/issues/projectsettings-dot-asset-is-checked-out-in-perforce-when-building-a-project-with-the-input-system-package-installed)).
- Fixed player build corrupting preloaded asset list in `PlayerSettings` if it was modified by another build processor.
- Fixed remoting in Input Debugger not working for devices in the player that are created from generated layouts (such as XR devices).
- Fixed potential `NullReferenceException` in `InputActionProperty` when the `InputActionReference` is `null`.
- Fixed "On-Screen Controls" sample still using `StandaloneInputModule` and thus throwing `InvalidOperationException` when used with "Active Input Handling" set to "Input System Package (New)" ([case 1201866](https://issuetracker.unity3d.com/issues/input-system-old-input-module-is-available-in-onscreencontrolssample-sample-scene-from-package)).
- Fixed `OnScreenButton` leaving button controls in pressed state when disabled in-between receiving `OnPointerDown` and `OnPointerUp`. Usually manifested itself by having to click the button twice next time it was enabled.
- Fixed exiting out of play mode in the Unity Editor while a test run is in progress leading to the Input System permanently losing all its state until the editor is restarted ([case 1251724](https://issuetracker.unity3d.com/issues/the-input-system-does-not-get-re-enabled-when-a-playmode-input-test-is-interrupted)).
- Fixed max values for `Axis` and `Double` controls stored as multi-bit fields being off by one ([case 1223436](https://issuetracker.unity3d.com/issues/value-equal-to-1-is-not-returned-by-the-input-system-when-reading-a-multi-bit-control)).
  * Fix contributed by [jamre](https://github.com/jamre) in [962](https://github.com/Unity-Technologies/InputSystem/pull/962). Thank you!
- Fixed debug assert in `InputDeviceTester` sample when simultaneously pressing two buttons on gamepad ([case 1244988](https://issuetracker.unity3d.com/issues/input-system-runtime-errors-when-pressing-more-than-one-button-at-the-same-time)).
- Fixed use of UI `Slider` causing drag thresholds to no longer work ([case 1275834](https://issuetracker.unity3d.com/issues/inputsystem-drag-threshold-value-is-ignored-for-scroll-view-after-interacting-with-a-slider-slash-scroll-bar)).
- Fixed layout lists in Input Debugger not updating when removing layouts.
- Fixed device connects leading to different but similar device being reported as reconnected.

#### Actions

- Fixed Action with multiple bindings becoming unresponsive after a Hold interaction was performed ([case 1239551](https://issuetracker.unity3d.com/issues/input-system-hold-interaction-makes-an-input-action-unresponsive-when-2-or-more-binding-are-attached-to-the-same-input-action)).
- Fixed `NullReferenceException` when `Player Input` component `Create Action` is pressed and saved ([case 1245921](https://issuetracker.unity3d.com/issues/input-system-nullreferenceexception-is-thrown-when-player-input-component-create-action-is-pressed-and-saved)).
- Fixed `InputActionTrace.ActionEventPtr.ReadValueAsObject` leading to `InvalidCastException` when trying to read values that came from composite bindings.
- Fixed not being able to stack a `MultiTap` on top of a `Tap` ([case 1261462](https://issuetracker.unity3d.com/issues/multi-tap-and-tap-interactions-in-the-same-action-doesnt-work-properly)).
- Fixed rebinds triggered by the Enter key causing stuck Enter key states ([case 1271591](https://issuetracker.unity3d.com/issues/input-system-rebind-action-requires-two-inputs-slash-presses-when-using-the-enter-key)).
- Fixed `Map index on trigger` and `IndexOutOfRangeException` errors when using multiple Interactions on the same Action. ([case 1253034](https://issuetracker.unity3d.com/issues/map-index-on-trigger-and-indexoutofrangeexception-errors-when-using-multiple-interactions-on-the-same-action)).
- Fixed context menu in action editor not filtering out composites the same way that the `+` icon menu does. This led to, for example, a "2D Vector" composite being shown as an option for a button type action.
- Fixed initial state checks for composite bindings failing if performed repeatedly. For example, doing a `ReadValue<Vector2>` for a WASD binding would return an incorrect value after disabling the map twice while no input from the keyboard was received ([case 1274977](https://issuetracker.unity3d.com/issues/input-system-cannot-read-vector2-values-after-inputactionset-has-been-disabled-and-enabled-twice)).
- Fixed "Add Interaction" menu in action editor not filtering out interactions with incompatible value types ([case 1272772](https://issuetracker.unity3d.com/issues/new-input-system-action-gets-called-only-once-when-using-mouse-press-interaction)).
- Fixed `PlayerInput` no longer auto-switching control schemes if `neverAutoSwitchControlSchemes` was toggled off and back on after the component was first enabled ([case 1232039](https://issuetracker.unity3d.com/issues/input-system-auto-switch-locks-on-one-device-when-its-disabled-and-re-enabled-via-script)).
- Fixed action map name being the same as .inputactions asset name leading to compile errors when `Generate C# Class` is used; now leads to import error ([case 1212052](https://issuetracker.unity3d.com/issues/input-system-user-can-name-inputaction-asset-and-action-map-the-same-creating-compilation-errors-on-generation)).
- Fixed bindings not getting updated when binding by display name and there is no control with the given display name initially.
  ```
  // If at the time this action is enabled, there's no ä key on the keyboard,
  // this did not update properly later when switched to a layout that does have the key.
  var action = new InputAction(binding: "<Keyboard>/#(ä)");
  ```

### Added

- Added tvOS documentation entries in 'Supported Input Devices' page.

#### Actions

- Added "release thresholds" for buttons.
  * Release points are now separated from press points by a percentage threshold.
  * The threshold is defined by `InputSettings.buttonReleaseThreshold`.
  * Thresholds are defined as percentages of press points. A release is thus defined as a button, after having reached a value of at least `InputSettings.defaultButtonPressPoint` (or whatever local press is used), falling back to a value equal to or less than `InputSettings.buttonReleaseThreshold` percent of the press point.
  * This is intended to solve the problem of buttons flickering around button press points.
  * The default threshold is set at 75%, that is, buttons release at 3/4 of the press point.
- Added new methods to the `InputAction` class:
  * `InputAction.IsPressed()`: Whether a bound control has crossed the press threshold and has not yet fallen back below the release threshold.
  * `InputAction.WasPressedThisFrame()`: Whether a bound control has crossed the press threshold this frame.
  * `InputAction.WasReleasedThisFrame()`: Whether a bound control has fallen back below the release threshold this frame.
  * `InputAction.WasPerformedThisFrame()`: Whether the action was performed at any point during the current frame. Equivalent to `InputAction.triggered`, which will be deprecated in the future.
  * `InputAction.Reset()`: Forcibly reset the action state. Cancels the action, if it is currently in progress.
- Added `InputAction.GetTimeoutCompletionPercentage` to query the amount left to complete a currently ongoing interaction.
  ```CSharp
  // Let's say there's a hold interaction on a "warp" action. The user presses a button bound
  // to the action and then holds it. While the user holds the button, we want to know how much
  // longer the user will have to hold it so that we can display feedback in the UI.
  var holdCompleted = playerInput.actions["warp"].GetTimeoutCompletionPercentage();
  ```
- Added three new binding composite types:
  * `OneModifierComposite`: This is a generalization of `ButtonWithOneModifier` (which is still available but now hidden from the UI) which also represents bindings such as "SHIFT+1" but now can be used to target bindings other than buttons (e.g. "SHIFT+delta").
  * `TwoModifiersComposite`: This is a generalization of `ButtonWithTwoModifiers` (which is still available but now hidden from the UI) which also represents bindings such as "SHIFT+CTRL+1" but now can be used to target bindings other than buttons (e.g. "SHIFT+CTRL+delta").
  * `Vector3Composite`: Works the same way `Vector2Composite` does. Adds a `forward` and `backward` binding in addition to `up`, `down`, `left`, and `right`.

## [1.1.0-preview.1] - 2020-08-20

>__The minimum version requirement for the Input System package has been moved up to 2019.4 LTS.__

### Changed

#### Actions

- Auto-generated C# files now have `<auto-generated>` headers so they get ignored by Rider code analysis.
- Auto-generated C# classes are now `partial` so that they can be manually extended.
- Deleting a composite binding with `action.ChangeBinding(0).Erase()` now also erases all the bindings that are part of the composite.
- Trigger binding resolution from within action callbacks (e.g. `InputAction.performed`) will now defer resolution until after the callback has completed.
  * This fixes crashes such as [case 1242406](https://issuetracker.unity3d.com/issues/mecanim-crash-when-entering-or-exiting-play-mode-destroying-gameobjects) where disabling `PlayerInput` from within an action callback led to an action's state being released while the action was still in a callback.

### Fixed

- Fixed input history on Android mono build by alligning memory of history records
- Fixed no input being processed when running a `[UnityTest]` over several frames. Before, this required calling `InputSystem.Update` manually.
- Fixed clicking on help page button in Unity inspector for Input System components not going to relevant manual pages.
- Fixed a bug that prevented DualShock controllers from working on tvOS. (case 1221223).
- `GravitySensor`, `LinearAccelerationSensor`, and `AttitudeSensor` not being initialized on iOS ([case 1251382](https://issuetracker.unity3d.com/product/unity/issues/guid/1251382/)).
- Fixed compilation issues with XR and VR references when building to platforms that do not have complete XR and VR implementations.
- Fixed possible `NullReferenceException`s on ARMs with controls that receive automatic memory offsets.
- Fixed `TouchControl.tapCount` resetting to 0 when "Script Debugging" is enabled (case 1194636).
- Fixed `Touch.activeTouches` not having a `TouchPhase.Began` entry for touches that moved in the same frame that they began in ([case 1230656](https://issuetracker.unity3d.com/issues/input-system-mobile-enhancedtouch-screen-taps-start-with-moved-or-stationary-phase-instead-of-began)).
- Fixed sequential taps causing touches to get stuck in `Touch.activeTouches`.
- Improved performance of `Touch.activeTouches` (most notably, a lot of time was spent in endlessly repetitive safety checks).
- Fixed `EnhancedTouch` APIs not indicating that they need to be enabled with `EnhancedTouchSupport.Enable()`.
  - The APIs now throw `InvalidOperationException` when used without being enabled.
- Fixed memory corruption in `InputEventTrace.AllocateEvent` ([case 1262496](https://issuetracker.unity3d.com/issues/input-system-crash-with-various-stack-traces-when-using-inputactiontrace-dot-subscribetoall))
  * Manifested itself, for example, as crashes when using `InputActionTrace.SubscribeToAll`.
- AxisControls and Vector2Controls' X and Y subcontrols on XR devices now have a minimum range of -1 and a maximum range of 1. This means they can now properly respond to modifiers and interactions in the binding system.

#### Actions

- Fixed drag&drop reordering actions while having one control scheme selected causing bindings from other control schemes to be lost ([case 122800](https://issuetracker.unity3d.com/issues/input-system-bindings-get-cleared-for-other-control-scheme-actions-when-reordering-an-action-in-a-specific-control-scheme)).
- Fixed stack overflow in `PlayerInput.SwitchCurrentActionMap` when called from action callback ([case 1232893](https://issuetracker.unity3d.com/issues/inputsystem-switchcurrentactionmap-causes-a-stackoverflow-when-called-by-each-pahse-of-an-action)).
- Fixed control picker ending up empty when listing devices in "Supported Devices" ([case 1254150](https://issuetracker.unity3d.com/product/unity/issues/guid/1254150/)).

### Added

- Device layouts can now be "precompiled" for speed. `Keyboard`, `Mouse`, and `Touchscreen` are now included as precompiled layouts greatly reducing instantiation time and GC heap cost for these devices. For `Touchscreen`, this results in a >20x speed-up for `InputSystem.AddDevice<Touchscreen>()`.
- Added Pose Control layout. The Pose Control is used on XR Devices and wraps tracking state, position, rotation, and velocity information.

#### Actions

- Can now save binding overrides as JSON strings and restore them from such using the newly added `SaveBindingOverridesAsJson` and `LoadBindingOverridesFromJson` extension methods.
  ```CSharp
  void SaveUserRebinds(PlayerInput player)
  {
      var rebinds = player.actions.SaveBindingOverridesAsJson();
      PlayerPrefs.SetString("rebinds", rebinds);
  }

  void LoadUserRebinds(PlayerInput player)
  {
      var rebinds = PlayerPrefs.GetString("rebinds");
      player.actions.LoadBindingOverridesFromJson(rebinds);
  }
  ```

## [1.0.0] - 2020-04-23

### Fixed

- Fixed compilation issues in `TrackedDeviceRaycaster` when disabling built-in XR module.

## [1.0.0-preview.7] - 2020-04-17

### Fixed

- `VirtualMouseInput` not moving the software cursor when set to `HardwareCursorIsAvailable` but not having a hardware cursor ()
- Can now override built-in Android gamepad layouts. Previously, the input system would always choose its default defaults even after registering more specific layouts using `InputSystem.RegisterLayout`.
- `InputControlPath.TryGetControlLayout` no longer throws `NotImplementedException` for `<Mouse>/scroll/x` and similar paths where the layout is modifying a control it inherited from its base layout ([thread](https://forum.unity.com/threads/notimplementedexception-when-using-inputcontrolpath-trygetcontrollayout-on-mouse-controls.847129/)).
- Fixed compilation errors when disabling built-in VR and XR modules. ([case 1214248](https://issuetracker.unity3d.com/issues/enable-input-system-symbol-is-not-being-updated-when-the-input-system-is-changed-in-player-settings/)).
- Fixed compilation errors when disabling built-in Physics and Physics2D modules. ([case 1191392](https://issuetracker.unity3d.com/issues/inputsystem-trackeddeviceraycaster-has-hard-references-on-both-physics-and-physics2d)).
- No longer throws `NotImplementedException` when matching against a field of `InputDeviceDescription.capabilities` when the value of the field used scientific notation.
- No longer incorrectly matches fields of `InputDeviceDescription.capabilities` by prefix only (i.e. previously it would find the field "foo" when actually looking for "foobar").
- Input device debugger window slowing editor to a crawl when opened on PS4 DualShock controller.
- `InputUser.UnpairDevices()` corrupting user device list.

#### Actions

- Controls are now re-resolved after adding or removing bindings from actions ([case 1218544](https://issuetracker.unity3d.com/issues/input-system-package-does-not-re-resolve-bindings-when-adding-a-new-binding-to-a-map-that-has-already-generated-its-state)).
- Can now have spaces and special characters in action names when using `PlayerInput` with the `SendMessages` or `BroadcastMessages` behavior. Previously, an incorrect method name was generated (fix contributed by [BHSPitMonkey](https://github.com/BHSPitMonkey) in [#1022](https://github.com/Unity-Technologies/InputSystem/pull/1022); [case 1214519](https://issuetracker.unity3d.com/issues/player-input-send-messages-wont-trigger-when-input-action-name-contains-spaces)).
- Adding a new action now sets `expectedControlType` to `Button` as expected ([case 1221015](https://issuetracker.unity3d.com/issues/input-system-default-value-of-expectedcontroltype-is-not-being-set-when-creating-a-new-action)).
- Player joins with `PlayerInputManager` from button presses no longer fail if there are multiple devices of the same type present and the join was not on the first gamepad ([case 226920](https://fogbugz.unity3d.com/f/cases/1226920/)).
- `PlayerInputEditor` no longer leads to the player's `InputActionAsset` mistakenly getting replaced with a clone when the inspector is open on a `PlayerInput` component ([case 1228636](https://issuetracker.unity3d.com/issues/action-map-gets-lost-on-play-when-prefab-is-highlighted-in-inspector)).
- The control picker in the .inputactions editor will no longer incorrectly filter out layouts such as `Xbox One Gamepad (on XB1)` when using them in control schemes. Also, it will no longer filter out controls from base layouts (such as `Gamepad`) ([case 1219415](https://issuetracker.unity3d.com/issues/impossible-to-choose-gamepad-as-binding-path-when-control-scheme-is-set-as-xboxone-scheme)).
- `RebindOperation`s will no longer pick controls right away that are already actuated above the magnitude threshold when the operation starts. Instead, these controls will have to change their actuation from their initial level such that they cross the magnitude threshold configured in the operation ([case 1215784](https://issuetracker.unity3d.com/issues/unnecessary-slash-unwanted-binding-candidates-are-found-when-detecting-and-changing-an-input-value-of-an-input-device)).
- Newly added actions and action maps are now scrolled to when there are more items than fit into view. Previously newly added item was appended but outside of the visible area.
- Actions and bindings in the `.inputactions` editor are no longer force-expanded on every domain reload and whenever a new action or binding is added.
- The importer for `.inputactions` assets will now check out from version control the generated .cs file when overwriting it &ndash; which only happens if the contents differ ([case 1222972](https://issuetracker.unity3d.com/issues/inputsystem-editor-generated-c-number-file-is-not-checked-out-when-overwriting)).
- The editor for `.inputactions` assets will now check out from version control the asset before saving it.
- Drag-reordering action maps no longer throws "Should have drop target" asserts in the console (case [1229146](https://issuetracker.unity3d.com/issues/inputsystem-reordering-of-actionmaps-in-input-action-window-fails-and-throws-should-have-drop-target-error)).
- Drag-reordering actions no longer changes action IDs of some of the existing actions ([case 1231233](https://issuetracker.unity3d.com/issues/input-systems-action-ids-dont-stick-with-action-names-when-input-actions-are-reorganized)).
- References to `InputActionReference` objects created by the importer for `.inputactions` files are no longer broken when the action referenced by the object is renamed ([case 1229145](https://issuetracker.unity3d.com/issues/inputsystem-inputactionreference-loses-guid-when-its-action-is-moved-or-renamed-in-the-inputaction-asset)).
  * __NOTE: This fix does not apply to existing `InputActionReference` instances.__ The problem was inherent in the internal file IDs generated for actions &ndash; which were affected by action and map names. Thus, changing the name of an action or map would change the resulting file ID of the `InputActionReference`.<br>However, changing file IDs will break any existing reference to the object. Thus we had to preserve the existing `InputActionReference` objects under their original file ID. We hide them in the Project Browser, however. The ones that are visible now have the new, fixed file IDs.<br>To switch existing `InputActionReference` properties to the new file IDs, simply replace them with the newly created `InputActionReference`.

### Changed

- `InputDevice.all` has been deprecated due to the confusion it creates with other getters like `Gamepad.all`. Use `InputSystem.devices` instead ([case 1231216](https://issuetracker.unity3d.com/issues/joystick-dot-all-lists-more-than-just-joysticks)).
  * In the same vein, we added a new `Joystick.all` getter that works the same as `Gamepad.all`.
- Changed UI Package to be optional dependency. Removing the package will now disable all UI relevant Input code.

## [1.0.0-preview.6] - 2020-03-06

### Changed

* `InputSystemUIInputModule.trackedDeviceSelect` has been removed. Use `InputSystemUIInputModule.leftClick` instead.
* `InputSystemUIInputModule.repeatDelay` has been renamed to `moveRepeatDelay` and `repeatRate` has been renamed to `moveRepeatRate`.

### Fixed

- Fixed CS0109 warning being generated during player build due to use of `new` with the `PlayerInput.camera property` (case 1174688).
- Fixed a number of issues in `InputSystemUIInputModule`.
  * Fixed GC heap garbage when click-dragging.
  * Fixed number of pointer states growing indefinitely if OS did not reuse touch IDs.
  * Fixed `lastPress` on `PointerEventData` getting lost.
  * Fixed button press-and-release happening in same frame resulting in no UI input.
  * Fixed clicks initiated from non-pointer devices resulting in pointer inputs with `(0,0)` positions.
  * Fixed huge screen deltas on pointer events from tracked devices.
  * Fixed touch input not sending pointer exit events ([case 1213550](https://issuetracker.unity3d.com/issues/input-system-onpointerexit-does-not-work)).
- Fixed `TrackedDeviceRaycaster` not setting `screenPosition` in `RaycastResult`.

#### Actions

- Mixing the enabling&disabling of single actions (as, for example, performed by `InputSystemUIInputModule`) with enabling&disabling of entire action maps (as, for example, performed by `PlayerInput`) no longer leaves to unresponsive input and `"should not reach here"` assertions ([forum thread](https://forum.unity.com/threads/error-while-switching-between-action-maps.825204/)).
- Leaving play mode no longer leaves state change monitors lingering around from enabled actions.
- Enabling action maps with bindings that do not refer to an existing action in the map no longer leads to asserts and exceptions when input on the bindings is received ([case 1213085](https://issuetracker.unity3d.com/issues/input-system-input-actions-cause-exceptions-and-should-not-get-here-errors-to-appear-after-deleting-an-action-map)).
- `PressInteraction` no longer misses the next button press if it gets reset from within the `performed` callback ([case 1205285](https://issuetracker.unity3d.com/issues/inputsystem-problem-with-button-state-after-deactivating-and-reactivating-an-action-map)).
- `InputBinding.DisplayStringOptions.DontIncludeInteractions` is now properly respected.
- Reading the value of a composite binding no longer causes processors from the last active part binding to be applied rather than the processors of the composite itself, if any ([case 1207082](https://issuetracker.unity3d.com/issues/input-system-invert-processors-have-no-effect-on-the-inputaction-dot-callbackcontext-value)).
- Fixed `InputSystem.onActionChange` getting invoked too many times on binding changes.

### Added

- `InputSystemUIInputModule` now sends pointer events using a new `ExtendedPointerEventData` instead of using the base `PointerEventData` class. This surfaces additional input data in pointer events.
- Added `InputSystemUIInputModule.pointerBehavior` to allow dictating how the UI will resolve concurrent input from multiple pointers.

#### Actions

- Added `InputAction.CallbackContext.ReadValueAsButton`.

## [1.0.0-preview.5] - 2020-02-14

### Changed

- We've changed the rules that govern how action phases have to progress:
  * __This is a breaking change!__
    - The primary effect is additional callbacks getting triggered.
  * __Before__:
    - There were no enforced rules about how an action would go through `InputAction.started`, `InputAction.performed`, and `InputAction.canceled`. Which of the callbacks were triggered and in what order depended on a number of factors, the biggest influencer of which were the different interactions that could be applied to actions (like `Press` or `Hold`).
    - This made for unpredictable and frequently surprising results. In addition, it led to bugs where, for [example](https://issuetracker.unity3d.com/issues/input-system-ui-becomes-unresponsive-after-the-first-ui-button-press), adding a `Press` interaction to the `Click` action of `InputSystemUIInputModule` would cause the click state to get stuck because the click action would never cancel.
  * __Now__:
    - The system will now *always* trigger `InputAction.started` first. If this is not done explicitly, it happens implicitly.
    - Likewise, the system will now *always* trigger `InputAction.canceled` before going back to waiting state. Like with `InputAction.started`, if this isn't done explicitly, it will happen implicitly. This implies that `InputAction.canceled` no longer signifies an action getting aborted because it stopped after it started but before it performed. It now simply means "the action has ended" whether it actually got performed or not.
    - In-between `InputAction.started` and `InputAction.canceled`, `InputAction.performed` may be triggered arbitrary many times (including not at all).
  * While late in the cycle for 1.0, we've opted to make this change now in order to fix a range of bugs and problems we've observed that people encountered because of the previous behavior of the system.
- Related to the change above, the behavior of `PressInteraction` has been tweaked and now is the following:
  * `Press Only`: Starts and immediately performs when pressed, then stays performed and cancels when button is released.
  * `Release Only`: Starts when button is pressed and then performs and immediately cancels when the button is released.
  * `Press And Release`: Starts and immediately performs when button is pressed, then stays performed and performs again and immediately cancels when button is released.
- `Vector2Composite` now has a `mode` parameter which can be used to choose between `DigitalNormalized` (the default), `Digital` (same as `DigitalNormalized` but does not normalize the resulting vector), and `Analog` (uses float input values as is).
  * `Vector2Composite.normalize` has been deprecated. Note that it will not work together with `Analog`. The parameter will be removed in the future.

### Fixed

- XR controllers and HMDs have proper display names in the UI again. This regressed in preview.4 such that all XR controllers were displayed as just "XR Controller" in the UI and all HMDs were displayed as "XR HMD".
- `InputSystemUIInputModule` no longer generates GC heap garbage every time mouse events are processed.
- Fixed a bug where an internal array helper method was corrupting array contents leading to bugs in both `InputUser` and `Touch`.
- Fixed exception when saving changes to an Input Action asset and the parent directory has been renamed. ([case 1207527](https://issuetracker.unity3d.com/issues/input-system-console-errors-appear-when-you-save-input-action-asset-after-changing-the-name-of-the-folder-containing-it))

#### Actions

- The regression in 1.0.0-preview.4 of `PlayerInputManager` not joining players correctly if a scheme has more than one device requirement has been fixed.
  * This most notably manifested itself with keyboard+mouse control schemes.
- `PlayerInputManager` will no longer join players when control schemes are used and none of the schemes produces a successful match based on the devices available for the join.
- When no action map is selected in action editor, plus icon to add an action is now disabled; formerly threw an exception when clicked (case 1199562).
- Removing a callback from actions from the callback itself no longer throws `ArgumentOutOfRangeException` ([case 1192972](https://issuetracker.unity3d.com/issues/input-system-package-argumentoutofrangeexception-error-is-thrown-when-the-callback-is-removed-while-its-being-triggered)).
- "Invalid user" `ArgumentException` when turning the same `PlayerInput` on and off ([case 1198889](https://issuetracker.unity3d.com/issues/input-system-package-argumentexception-invalid-user-error-is-thrown-when-the-callback-disables-game-object-with-playerinput)).
- The list of device requirements for a control scheme in the action editor no longer displays devices with their internal layout name rather than their external display name.
- `StackOverflowException` when `Invoke Unity Events` is selected in `PlayerInput` and it cannot find an action (#1033).
- `HoldInteraction` now stays performed after timer has expired and cancels only on release of the control ([case 1195498](https://issuetracker.unity3d.com/issues/inputsystem-inputaction-dot-readvalue-returns-0-when-a-hold-action-is-performed-for-hold-time-amount-of-time)).
- Foldouts in the various action UIs now properly toggle their expansion state when clicked in Unity 2019.3+ ([case 1213781](https://issuetracker.unity3d.com/issues/input-system-package-playerinput-component-events-menu-doesnt-expand-when-clicked-directly-on-the-arrow-icon)).

### Added

- We've added a new `Simple Multiplayer` sample which demonstrates a simple, bare-bones local multiplayer setup.
- We've also added a `Gamepad Mouse Cursor` sample that shows how to drive a UI mouse cursor using the gamepad.
  - The sample contains a reusable `VirtualMouseInput` component that does most of the work.
- Added a `Deselect On Background Click` option to `InputSystemUIInputModule`. This allows toggling the behavior off where clicking the mouse and not hitting a `GameObject` will automatically clear the current selection -- which will break keyboard and gamepad navigation.

## [1.0.0-preview.4] - 2020-01-24

This release includes a number of Quality-of-Life improvements for a range of common problems that users have reported.

### Added

- To aid in debugging issues, we've extended the system's event tracing and replay functionality to allow persisting and replaying arbitrary input event streams.
  * `InputEventTrace` now has APIs to persist the events to disk and to load them back in from previously persisted event streams. The same API can be used to persist in arbitrary C# `Stream` instances, not just in file streams.
     ```CSharp
    // Write.
    myTrace.WriteTo("file.inputtrace");

    // Read.
    InputEventTrace.LoadFrom("file.inputtrace");
     ```
  * `InputEventTrace` now has built-in replay functionality.
     ```CSharp
    myTrace.Replay().PlayAllFramesOneByOne();
     ```
  * The event trace in device windows of the Input Debugger has been extended with controls to save and load traces.
- We've added a new `InputRecording` sample which has a reusable `MonoBehaviour` component that can be used to capture and replay device activity.
- `Keyboard` now has a `FindKeyOnCurrentKeyboardLayout` method to look up key controls by their display names.
- Keyboards now have synthetic controls that combine left and right variants of modifier keys.
  * This means that you can bind to just "shift" now, for example, instead of having to bind to both "left shift" and "right shift".
    ```CSharp
    new InputAction(binding: "<Keyboard>/shift");
    ```
  * The controls are also available as properties on `Keyboard`.
    ```CSharp
    if (Keyboard.current.shiftKey.isPressed) /* ... */;

    // Is equivalent to:
    if (Keyboard.current.leftShiftKey.isPressed ||
        Keyboard.current.rightShiftKey.isPressed) /* ... */;
    ```

#### Actions

- `PlayerInput` now has a new `Controls Changed` event/message which is triggered when the control setup of the player changes (e.g. when switching control schemes).
    ```CSharp
        public void OnControlsChanged()
        {
            // Update UI display hints, for example...
        }
    ```
- We've added APIs to simplify turning bindings into strings suitable for display in UIs.
    ```CSharp
    // Takes things such as currently bound controls and active binding masks into account
    // and can handle composites.
    action.GetBindingDisplayString();
    ```
  * Related to this, custom binding composites can now be annotated with the new `DisplayStringFormat` attribute to control how composites as a whole are turned into display strings.
    ```CSharp
    [DisplayStringFormat("{button}+{stick}")]
    public class MyComposite : InputBindingComposite<Vector2>
    {
        [InputControl(layout = "Button")] public int button;
        [InputControl(layout = "Stick")] public int stick;
    }
    ```
- `InputActionRebindingExtension.RebindingOperation` has a new configuration method `WithMatchingEventsBeingSuppressed` which allows suitable input events to automatically be swallowed while a rebind is ongoing. This greatly helps with not having something else respond to input while a rebind is in progress.
- We've added two new samples:
  * __Rebinding UI__: Demonstrates how to create a rebinding screen using the Input System's APIs. The sample also includes a reusable prefab you can use directly in your projects to quickly put rebinding screens together.
  * __In-Game Hints__: Demonstrates how to show context-sensitive help that respects the current control scheme.

### Changed

- The logic for resetting devices on focus loss has changed somewhat:
  * When focus is lost, all devices are forcibly reset to their default state. As before, a `RequestResetCommand` for each device is also sent to the backend but regardless of whether the device responds or not, the input state for the device will be overwritten to default.
  * __Noisy controls are exempted from resets__. The assumption here is that noisy controls most often represent sensor readings of some kind (e.g. tracking data) and snapping the values back to their default will usually
  * If `Application.runInBackground` is `true`, all devices that return `true` from `InputDevice.canRunInBackground` are exempted from resets entirely. This, for example, allows XR devices to continue running regardless of focus change.
  * This fixes problems such as keyboard keys getting stuck when alt-tabbing between applications (case 1206199).
- `InputControlExtensions.GetStatePtrFromStateEvent` no longer throws `InvalidOperationException` when the state format for the event does not match that of the device. It simply returns `null` instead (same as when control is found in the event's state).
- `InputEventTrace` instances are no longer disposed automatically from their finalizer but __MUST__ be disposed of explicitly using `Dispose()`.
  * This is to allow event traces to survive domain reloads. If they are disposed of automatically during finalizers, even if they survive the reload, the next GC will cause traces to be deallocated.

#### Actions

* `InputActionRebindingExtensions.PerformInteractiveRebinding` has been greatly enhanced to apply a wide range of default configurations to the rebind. This greatly reduces the need to manually configure the resulting rebind.
    ```CSharp
    // Start a rebind with the default configuration.
    myAction.PerformInteractiveRebinding().Start();
    ```
  - Pointer position input will be ignored by default.
  - If not a suitable binding target itself, `<Keyboard>/escape` will automatically be made to quit the rebind.
  - Events with control input not explicitly matching exclusions will now get suppressed. This prevents input actions from getting triggered while a rebind is in progress.
  - The expected control type is automatically adjusted if a part binding of a composite is targeted by the rebind (e.g. if the action expects a `Vector2` but the part binding expects a `Button`, the rebind switches automatically to `Button`).
  - If the targeted binding is part of a control scheme, controls will automatically be restricted to match the device requirements of the control scheme. For example, if the binding belongs to a "Keyboard&Mouse" scheme that has `<Keyboard>` and a `<Mouse>` requirement, the rebind will ignore input on gamepads.
  - As before, you can always create a `RebindingOperation` from scratch yourself or wipe/alter the configuration returned by `PerformInteractiveRebinding` however you see fit.
- Control schemes can now handle ambiguity.
  * This means that, for example, you can now have one control scheme for generic gamepads and another control scheme specifically for PS4 controllers and the system will reliably pick the PS4 scheme when a PS4 controller is used and fall back to the generic gamepad scheme otherwise.
  * While this is exposed as a new `score` property on `InputControlScheme.MatchResult`, no code changes are necessary to take advantage of this feature.
- `PlayerInput.active` has been renamed to `PlayerInput.inputIsActive` to avoid ambiguities with `GameObject` activation.

### Fixed

- `InputUser` in combination with touchscreens no longer throws `InvalidOperationException` complaining about incorrect state format.
 * In a related change, `InputControlExtensions.GetStatePtrFromStateEvent` now works with touch events, too.
- Stack overflow in `InputTestFixture.currentTime` getter.
- Input that occurs in-between pressing the play button and the game starting no longer leaks into the game (case 1191342).
  * This usually manifested itself as large accumulated mouse deltas leading to such effects as the camera immediately jerking around on game start.
- Removing a device no longer has the potential of corrupting state change monitors (and thus actions getting triggered) from other devices.
  * This bug led to input being missed on a device once another device had been removed.
- `TrackedDevice` layout is no longer incorrectly registered as `Tracked Device`.
- Event traces in the input debugger are no longer lost on domain reloads.
- `IndexOutOfRangeException` being thrown when looking up controls on XR devices.

#### Actions

- Clicking the "Replace with InputSystemUIInputModule" button in the inspector when looking at `StandaloneInputModule`, the resulting operation is now undoable and will properly dirty the scene.

## [1.0.0-preview.3] - 2019-11-14

### Fixed

- Fixed wrong event handlers getting removed when having three or more handlers on an event (case 1196143).
  * This was an bug in an internal data structure that impacted a number of code paths that were using the data structure.
- Fixed `LayoutNotFoundException` being thrown when `InputControlPath.ToHumanReadableString` referenced a layout that could not be found.

## [1.0.0-preview.2] - 2019-11-04

### Changed

- Automatic conversion of window coordinates in `EditorWindow` code is now performed regardless of focus or the setting of `Lock Input to Game View` in the input debugger.

### Fixed

- Fixed touch taps triggering when they shouldn't on Android.
- Fixed custom devices registered from `[InitializeOnLoad]` code being lost on domain reload (case 1192379).
  * This happened when there were multiple pieces of `[InitializeOnLoad]` code that accessed the input system in the project and the `RegisterLayout` for the custom device happened to not be the first in sequence.
- OpenVR touchpad controls (`touchpadClicked` & `touchpadPressed`) now report accurate data.

#### Actions

- Fixed missing keyboard bindings in `DefaultInputActions.inputactions` for navigation in UI.
- Fixed using C# reserved names in .inputactions assets leading to compile errors in generated C# classes (case 1189861).
- Assigning a new `InputActionAsset` to a `InputSystemUIInputModule` will no longer look up action names globally but rather only look for actions that are located in action maps with the same name.
  * Previously, if you e.g. switched from one asset where the `point` action was bound to `UI/Point` to an asset that had no `UI` action map but did have an action called `Point` somewhere else, it would erroneously pick the most likely unrelated `Point` action for use by the UI.
- Fixed missing custom editors for `AxisDeadzoneProcessor` and `StickDeadzoneProcessor` that link `min` and `max` values to input settings.
- Fixed actions ending up being disabled if switching to a control scheme that has no binding for the action (case 1187377).
- Fixed part of composite not being bound leading to subsequent part bindings not being functional (case 1189867).
- Fixed `PlayerInput` not pairing devices added after it was enabled when not having control schemes.
  * This problem would also show in the `SimpleDemo` sample when having the `CustomDeviceUsages` sample installed as well. Gamepads would not get picked up in that case.
- Fixed `ArgumentNullException` when adding a device and a binding in an action map had an empty path (case 1187163).
- Fixed bindings that are not associated with any control scheme not getting enabled with other control schemes as they should.

### Added

- Added a new `EditorWindow Demo` sample that illustrates how to use the input system in editor UI code.

## [1.0.0-preview.1] - 2019-10-11

### Changed

- Generated action wrappers now won't `Destroy` the generated Asset in a finalizer, but instead implement `IDisposable`.
- Added back XR layouts (except for Magic Leap) that were removed for `1.0-preview`.
  * We removed these layouts under the assumption that they would almost concurrently become available in the respective device-specific XR packages. However, this did not work out as expected and the gap here turned out to be more than what we anticipated.
  * To deal with this gap, we have moved the bulk of the XR layouts back and will transition things gradually as support in device-specific packages becomes publicly available.

### Fixed

- Fixed a bug where the Input Settings Window might throw exceptions after assembly reload.
- Correctly implemented `IsPointerOverGameObject` method for `InputSystemUIInputModule`.
- Several bugs with layout overrides registered with (`InputSystem.RegisterLayoutOverrides`).
  * In `1.0-preview`, layout overrides could lead to corruption of the layout state and would also not be handled correctly by the various editor UIs.
- Selecting a layout in the input debugger no longer selects its first child item, too.
- Fixed XR devices reporting noise as valid user input (should fix problem of control schemes involving VR devices always activating when using `PlayerInput`).
- Fixed tap/swipe gesture detection in touch samples.

### Actions

- Fixed a bug where multiple composite bindings for the same controls but on different action maps would throw exceptions.
- Fixed `anyKey` not appearing in control picker for `Keyboard`.
- The text on the "Listen" button is no longer clipped off on 2019.3.
- Controls bound to actions through composites no longer show up as duplicates in the input debugger.
- Fixed "Create Actions..." on `PlayerInput` creating an asset with an incorrect binding for taps on Touchscreens. \
  __NOTE: If you have already created an .inputactions asset with this mechanism, update "tap [Touchscreen]" to "Primary Touch/Tap" to fix the problem manually.__
- Fixed `Invoke CSharp Events` when selected in `PlayerInput` not triggering `PlayerInput.onActionTriggered`.
- Fixed duplicating multiple items at the same time in the action editor duplicating them repeatedly.

### Added

- Will now recognize Xbox One and PS4 controllers connected to iOS devices correctly as Xbox One and PS4 controllers.
- Added a new sample called "Custom Device Usages" that shows how to use a layout override on `Gamepad` to allow distinguishing two gamepads in bindings based on which player the gamepad is assigned to.
- Added abstract `TrackedDevice` input device class as the basis for various kinds of tracked devices.

## [1.0.0-preview] - 2019-09-20

### Fixed

- Will now close Input Action Asset Editor windows from previous sessions when the corresponding action was deleted.
- Fixed an issue where Stick Controls could not be created in Players built with medium or high code stripping level enabled.
- Fixed incorrect default state for axes on some controllers.

#### Actions

- Fixed `CallbackContext.ReadValue` throwing when invoked during device removal

### Changed
### Added

## [0.9.6-preview] - 2019-09-06

### Fixed

- Exceptions in scenes of `Visualizers` sample if respective device was not present on system (e.g. in `PenVisualizer` if no pen was present in system).
- Fixed exception in Input Action Asset Editor window when typing whitespace into the search field.
- Fixed control scheme popup window in input action asset editor window showing in the correct screen position on windows.

#### Actions

- Setting timeouts from `IInputInteraction.Process` not working as expected when processing happened in response to previous timeout expiring (#714).
- Pending timeouts on a device not being removed when device was removed.

### Changed

- Replaced `HIDSupport.shouldCreateHID` event with a new `HIDSupport.supportedHIDUsages` property, which takes an array of supported usages.

### Added

#### Actions

- Added `PlayerInput.neverAutoSwitchControlSchemes` to disable logic that automatically enables control scheme switching when there is only a single `PlayerInput` in the game.
- Added `PlayerInput.SwitchControlScheme` to switch schemes manually.

## [0.9.5-preview] - 2019-08-29

### Fixed

- Don't pass events for null devices (for devices which have not been created) to `InputSystem.onEvent` callbacks.
- Will close debugger input state windows, when the state is no longer valid instead of throwing exceptions.
- Fixed pointer coordinates in editor windows for non-mouse pointing devices.
- Fixed using the input system in il2cpp when managed stripping level is set higher then "Low".
- Device debugger window will still show when reading from specific controls throws exceptions.
- Offsets and sizes for elements on Linux joysticks are now computed correctly.
- Joysticks now have a deadzone processor on the stick itself.
- Up/down/left/right on sticks are now deadzoned just like X and Y on sticks are.
- Removed toplevel `X` and `Y` controls on HIDs when there is a `Stick/X` and `Stick/Y` added for the device.
- HID fallback can now deal with sticks that have X and Y controls of different sizes and sitting in non-contiguous locations in the HID input report.
- Button 1 on HID joysticks will now correctly come out as the `trigger` control. Previously, the trigger control on the joystick was left pointing to random state.

#### Actions

- Binding paths now show the same way in the action editor UI as they do in the control picker.
  * For example, where before a binding to `<XInputController>/buttonSouth` was shown as `rightShoulder [XInputController]`, the same binding will now show as `A [Xbox Controller]`.
- When deleting a control scheme, bindings are now updated. A dialog is presented that allows choosing between deleting the bindings or just unassigning them from the control scheme.
- When renaming a control scheme, bindings are now updated. Previously the old name was in place on bindings.
- Control scheme names can no longer be set to empty strings.
- `PlayerInput.Instantiate` now correctly sets up a given control scheme, if specified.
  * When passing a `controlScheme:` argument, the result used to be a correctly assigned control scheme at the `InputUser` level but no restrictions being actually applied to the bindings, i.e. every single binding was active regardless of the specified control scheme.
- NullReferenceExceptions during event processing from `RebindingOperation`.

### Changed

- `InputUser.onUnpairedDeviceUsed` now receives a 2nd argument which is the event that triggered the callback.
  * Also, the callback is now triggered __BEFORE__ the given event is processed rather than after the event has already been written to the device. This allows updating the pairing state of the system before input is processed.
  * In practice, this means that, for example, if the user switches from keyboard&mouse to gamepad, the initial input that triggered the switch will get picked up right away.
- `InputControlPath.ToHumanReadableString` now takes display names from registered `InputControlLayout` instances into account.
  * This means that the method can now be used to generate strings to display in rebinding UIs.
- `AxisControl.clamp` is now an enum-valued property rather than a bool. Can now perform clamping *before* normalization.

#### Actions

- When switching devices/controls on actions, the system will no longer subsequently force an initial state check on __all__ actions. Instead, every time an action's bindings get re-resolved, the system will simply cancel all on-going actions and then re-enable them the same way it would happen by manually calling `InputAction.Enable`.
- Removed non-functional `InputControlScheme.baseScheme` API and `basedOn` serialized property. This was never fully implemented.

### Added

- Can right-click devices in Input Debugger (also those under "Unsupported") and select "Copy Device Description" to copy the internal `InputDeviceDescription` of the device in JSON format to the system clipboard.
  * This information is helpful for us to debug problems related to specific devices.
- If a device description has been copied to the clipboard, a new menu "Paste Device Description as Device" entry in the "Options" menu of the input debugger appears. This instantiates the device from the description as if it was reported locally by the Unity runtime.

## [0.9.3-preview] - 2019-08-15

### Fixed

- `XInputController` and `XboxOneGamepad` no longer have two extraneous, non-functional "menu" and "view" buttons.
- Fixed `InputUser.onUnpairedDeviceUser` ignoring input on controls that do not support `EvaluateMagnitude`.
  * This led to situations, for example, where `PlayerInput` would not initialize a control scheme switch from a `<Mouse>/delta` binding as the delta X and Y axes do not have min&max limits and thus return -1 from `EvaluateMagnitude`.
- Fixed available processor list not updated right away when changing the action type in the Input Action editor window.

#### Actions

- `NullReferenceException` when the input debugger is open with actions being enabled.
- When selecting a device to add to a control scheme, can now select devices with specific usages, too (e.g. "LeftHand" XRController).

### Changed

- Removed `timesliceEvents` setting - and made this tied to the update mode instead. We now always time slice when using fixed updates, and not when using dynamic updates.
- When adding a composite, only ones compatible with the value type of the current action are shown. This will, for example, no longer display a `2D Vector` composite as an option on a floating-point button action.
- The `InputState.onChange` callback now receives a second argument which is the event (if any) that triggered the state change on the device.

### Added

- `InputSystemUIInputModule` can now track multiple pointing devices separately, to allow multi-touch input - required to allow control of multiple On-Scree controls at the same time with different fingers.
- Two new composite bindings have been added.
  * `ButtonWithOneModifier` can be used to represent shortcut-like bindings such as "CTRL+1".
  * `ButtonWithTwoModifiers` can be used to represent shortcut-like bindings such as "CTRL+SHIFT+1".

## [0.9.2-preview] - 2019-08-09

### Fixed

- A `RebindingOperation` will now fall back to the default path generation behavior if the callback provided to `OnGeneratePath` returns null.
- Fixed the Input Action editor window throwing exceptions when trying to view action properties.

### Actions

- `PlayerInput` will now copy overrides when creating duplicate actions.
- It is now possible to use an empty binding path with a non empty override path.
- It is now possible to use set an empty override path to disable a binding.
- It is not possible to query the effectively used path of a binding using `effectivePath`.
- Actions embedded into MonoBehaviour components can now have their properties edited in the inspector. Previously there was no way to get to the properties in this workflow. There is a gear icon now on the action that will open the action properties.

### Changed

### Added

- Added a new sample to the package called `SimpleDemo`. You can install the sample from the package manager. See the [README.md](https://github.com/Unity-Technologies/InputSystem/Assets/Samples/SimpleDemo/README.md) file for details about the sample.

## [0.9.1-preview] - 2019-08-08

### Fixed

- Fixed GC heap garbage being caused by triggered by event processing.
  * This meant that every processing of input would trigger garbage being allocated on the managed heap. The culprit was a peculiarity in the C# compiler which caused a struct in `InputEventPtr.IsA` to be allocated on the heap.
- The bindings selection popup window will now show child controls matching the current action type even if the parent control does not match.
- Fixed `duration` values reported for Hold and Press interactions.
- DualShock 3 on macOS:
  * Fixed actions bound to the dpad control performing correctly.
  * Fixed non-present touchpad button control being triggered incorrectly.
- Fixed compile issues with switch classes on standalone Linux.
- Leak of unmanaged memory in `InputControlList`.

#### Actions

- Fixed actions not updating their set of controls when the usages of a device are changed.
- Composite bindings with the default interaction will now correctly cancel when the composite is released, even if there are multiple composite bindings on the action.

### Changed

- `MouseState`, `KeyboardState`, and `GamepadState` have been made public again.
- `PlayerInput` and `PlayerInputManager` have been moved from the `UnityEngine.InputSystem.PlayerInput` namespace to `UnityEngine.InputSystem`.
- The signature of `InputSystem.onEvent` has changed. The callback now takes a second argument which is the device the given event is sent to (null if there's no corresponding `InputDevice`).
  ```
  // Before:
  InputSystem.onEvent +=
      eventPtr =>
      {
          var device = InputSystem.GetDeviceById(eventPtr.deviceId);
          //...
      };

  // Now:
  InputSystem.onEvent +=
      (eventPtr, device) =>
      {
          //...
      };
  ```
- The signatures of `InputSystem.onBeforeUpdate` and `InputSystem.onAfterUpdate` have changed. The callbacks no longer receive an `InputUpdateType` argument.
  * Use `InputState.currentUpdateType` in case you need to know the type of update being run.
- `InputUpdateType` has been moved to the `UnityEngine.InputSystem.LowLevel` namespace.
- `InputSystem.Update(InputUpdateType)` has been removed from the public API.
- The way input devices are built internally has been streamlined.
  * `InputDeviceBuilder` is now internal. It is no longer necessary to access it to look up child controls. Simply use `InputControl.GetChildControl` instead.
  * To build a device without adding it to the system, call the newly added `InputDevice.Build` method.
    ```
    InputDevice.Build<Mouse>();
    ```
  * `InputSystem.SetLayoutVariant` has been removed. Layout variants can no longer be set retroactively but must be decided on as part of device creation.
- `InputSystem.RegisterControlProcessor` has been renamed to just `InputSystem.RegisterProcessor`.

#### Actions

* `InputAction.ReadValue<TValue>()` is longer correlated to `InputAction.triggered`. It simply returns the current value of a bound control or composite while the action is being interacted with.
* `InputInteractionContext.PerformedAndGoBackToWaiting` has been renamed to just `InputInteractionContext.Performed`.

#### Actions

- Individual composite part bindings can now no longer have interactions assigned to them as that never made any sense.

### Added

- Devices can now have more than one usage.
  * Call `InputSystem.AddDeviceUsage(device,usage)` to add additional usages to a device.
  * Call `InputSystem.RemoveDeviceUsage(device,usage)` to remove existing usages from a device.
  * `InputSystem.SetDeviceUsage(device,usage)` still exists. It will clear all existing usages from the given device.
- A new `VisualizerSamples` sample that can be installed through the package manager.
  * Contains two components `InputControlVisualizer` and `InputActionVisualizer` that help visualizing/debugging control/device and action activity through in-game overlays. A few sample scenes illustrate how to use them.

#### Actions

- Added `InputAction.ReadValueAsObject` API.
- Added `InputAction.activeControl` API.

## [0.9.0-preview] - 2019-07-18

### Fixed

- Validate all parameters on public APIs.
- Fixed an internal bug in `InlinedArray.RemoveAtByMovingTailWithCapacity`, which could cause data corruption.
- Fixed Xbox controller support on macOS il2cpp.
- Fixed issue of Xbox gamepads on Windows desktop not being able to navigate left and down in a UI.
- Allow using InputSystem package if the XR, VR or Physics modules are disabled for smaller builds.
- Fixed documentation landing page and table of contents.
- Fixed tracked devices assigning pointer ids for UI pointer events correctly.
- Adjusted some UI Elements to fit the Unity 19.3 font.
- Fixed NullReferenceException being thrown when project changes.
- Fixed duplicate devices showing in the "Supported Devices" popup when using a search filter.
- Fixed an error when adding new bindings in the Input Actions editor window when a filter was applied.
- Fixed scroll wheel handling in `InputSystemUIInputModule` not being smooth.
- Fixed compile errors from Switch Pro controller code on Linux.

#### Actions

- Fixed `CallbackContext.control` referencing the composite member control which was actually actuated for this trigger for composite bindings.
- Generated C# wrappers for .inputactions assets are no longer placed in Assets/Assets/ folder on Windows.

### Added

- Touch support has been reworked and extended.
  * `Touchscreen.touch[0..9]` are now bindable from the control picker.
  * `Touchscreen.primaryTouch` is now a separate control which tracks the primary touch on the screen.
  * The controls `Touchscreen` inherits from `Pointer` (such as `position`, `phase`, and `delta`) are now tied to `Touchscreen.primaryTouch` and allow for `Touchscreen` to function as a generic `Pointer` (like `Mouse` and `Pen`).
  * `Touchscreen.press` (renamed from `Touchscreen.button`) is now a working, synthetic button that is down whenever at least one finger is on the screen.
  * Recording of start time and start position has been added to touches.
    - `TouchControl.startPosition` gives the starting position of the touch.
    - `TouchControl.startTime` gives the starting time of the touch.
  * Tap detection has been added to `Touchscreen`.
    - Tap time (i.e. time within which a press-and-release must be completed for a tap to register) corresponds to `InputSettings.defaultTapTime`.
    - Tap release must happen within a certain radius of first contact. This is determined by a new setting `InputSettings.tapRadius`.
    - `TouchControl.tap` is a new button control that triggers then the touch is tapped. Note that this happens instantly when a touch ends. The button will go to 1 and __immediately__ go back to 0. This means that polling the button in `Update`, for example, will never trigger a tap. Either use actions to observe the button or use the `Touch` API from `EnhancedTouch` to poll taps.
  * `Touchscreen.activeTouches` has been removed. Use `Touch.activeTouches` from the new enhanced touch API instead for more reliable touch tracking.
  * `Touchscreen.allTouchControls` has been renamed to `Touchscreen.touches`.
  * A new `EnhancedTouch` plugin has been added which offers an enhanced `Touch` and `Finger` API to reliably track touches and fingers across updates. This obsoletes the need to manually track touch IDs and phases and gives access to individual touch history.
  * Touch can be simulated from mouse or pen input now. To enable simulation, call `TouchSimulation.Enable()` or put the `TouchSimulation` MonoBehaviour in your scene. Also, in the input debugger, you can now enable touch simulation from the "Options" dropdown.
- Changing state has been decoupled from events. While input events are the primary means by which to trigger state changes, anyone can perform state changes manually now from anywhere.
    ```
    InputState.Change(gamepad.leftStick, new Vector2(123, 234));
    ```
  * This change makes it possible to update state __from__ state and thus synthesize input data from other input coming in.
- A new API for recording state changes over time has been added.
    ```
    var history = new InputStateHistory("<Gamepad>/leftStick");
    history.StartRecording();

    //...

    foreach (var record in history)
        Debug.Log(record);
    ```
- Added support for generic joysticks on WebGL (which don't use the standard gamepad mapping).
- Added support for DualShock 3 gamepads on desktops.
- Added support for Nintendo Switch Pro Controllers on desktops.

#### Actions

- Actions now also have a __polling API__!
  * `InputAction.triggered` is true if the action was performed in the current frame.
  * `InputAction.ReadValue<TValue>()` yields the last value that `started`, `performed`, or `cancelled` (whichever came last) was called with. If the action is disabled, returns `default(TValue)`. For `InputActionType.Button` type actions, returns `1.0f` if `triggered==true` and `0.0f` otherwise.
- Generated C# wrappers for .inputactions can now placed relative to the .inputactions file by specifying a path starting with './' (e.g. `./foo/bar.cs`).

### Changed

- **The system no longer supports processing input in __BOTH__ fixed and dynamic updates**. Instead, a choice has to be made whether to process input before each `FixedUpdate()` or before each `Update()`.
  * Rationale: the existing code that supported having both updates receive input independently still had several holes and became increasingly complex and brittle. Our solution was based on not actually processing input twice but on channeling input concurrently into both the state of both updates. Together with the fact that specific inputs have to reset (and possibly accumulate) correctly with respect to their update time slices, this became increasingly hard to do right. This, together with the fact that we've come to increasingly question the value of this feature, led us to removing the capability while preserving the ability to determine where input is processed.
  * NOTE: Timeslicing is NOT affected by this. You can still switch to `ProcessEventInFixedUpdates` and get events timesliced to individual `FixedUpdate` periods according to their timestamps.
  * `InputSettings.UpdateMode.ProcessEventsInBothFixedAndDynamicUpdate` has been removed.
  * `InputSettings.UpdateMode.ProcessEventsInDynamicUpdateOnly` has been renamed to `InputSettings.UpdateMode.ProcessEventsInDynamicUpdate` and is now the default.
  * `InputSettings.UpdateMode.ProcessEventsInFixedUpdateOnly` has been renamed to `InputSettings.UpdateMode.ProcessEventsInFixedUpdate`.
- Added icons for PlayerInput, PlayerInputManager, InputSystemUIInputModule and MultiplayerEventSystem components.
- Changed `Keyboard` IME properties (`imeEnabled`, `imeCursorPosition`) to methods (`SetIMEEnabled`, `SetIMECursorPosition`).
- Added getters to all `IInputRuntime` properties.
- Replace some `GetXxx` methods in our API with `xxx`  properties.
- `Pointer.phase` has been removed and `PointerPhase` has been renamed to `TouchPhase`. Phases are now specific to touch. `PointerPhaseControl` has been renamed to `TouchPhaseControl`.
- `Pointer.button` has been renamed to `Pointer.press` and now is a control that indicates whether the pointer is in "press down" state.
  * For mouse, corresponds to left button press.
  * For pen, corresponds to tip contact.
  * For touch, corresponds to primary touch contact (i.e. whether __any__ finger is down).
- The state change monitor APIs (`IInputStateChangeMonitor` and friends) have been moved out of `InputSystem` into a new static class `InputState` in `UnityEngine.Experimental.Input.LowLevel`.
  * Rationale: These APIs are fairly low-level and not of general interest so having them out of `InputSystem` reduces the API surface visible to most users.
- `InputDeviceChange.StateChanged` has been removed and is now a separate callback `InputState.onChange`.
  * Rationale: The other `InputDeviceChange` notifications are low-frequency whereas `StateChanged` is high-frequency. Putting them all on the same callback made adding a callback to `InputSystem.onDeviceChange` unnecessarily expensive.
- `IInputStateCallbackReceiver` has been rewritten from scratch. Now has two simple methods `OnNextUpdate` and `OnEvent`. If implemented by a device, the device now has completely control over changing its own state. Use the `InputState.Change` methods to affect state changes while trigger state change monitors (e.g. for actions) correctly.
- Simplified handling of XR input in `InputSystemUIInputModule` by having only one set of actions for all XR devices.
- We now use the same hierarchical device picker in the "Add Control Scheme" popup, which is already used in the "Input Settings" window.
- Made all `IInputStateTypeInfo` implementations internal, as these did not offer value to the user.
- Made all `IInputDeviceCommandInfo` implementations internal, as these did not offer value to the user.
- Removed `ReadWriteArray`, which was only used for making `RebindingOperation.scores` editable, which did not add any value.
- Removed `PrimitiveValueOrArray`, as non of it's functionality over `PrimitiveValue` was implemented.
- Made all `InputProcessor` implementation internal, as access to these types is exposed only through text mode representations.
- Removed `CurveProcessor` as it was not implemented.
- Renamed XInputControllerOSX to a more descriptive XboxGamepadMacOS.

#### Actions

- `InputAction.continuous` has been removed. Running logic every frame regardless of input can easily be achieved in game code.
- The way action behavior is configured has been simplified.
  * The previous roster of toggles has been replaced with two settings:
    1. `Action Type`: Determines the behavior of the action. Choices are `Value`, `Button`, and `PassThrough`.
    2. `Control Type`: Determines the type of control (and implicitly the type of value) the action is looking for if the action is a `Value` or `PassThrough` action.
  * The previous `Initial State Check` toggle is now implicit in the action type now. `Value` actions perform an initial state check (i.e. trigger if their control is already actuated when the action is enabled). Other types of actions don't.
  * The previous `Pass Through` toggle is now rolled into the action type.

## [0.2.10-preview] - 2019-05-17

### Added

- Added a `MultiplayerEventSystem` class, which allows you use multiple UI event systems to control different parts of the UI by different players.
- `InputSystemUIInputModule` now lets you specify an `InputActionAsset` in the `actionsAsset` property. If this is set, the inspector will populate all actions from this asset. If you have a `PlayerInput` component on the same game object, referencing the same  `InputActionAsset`, the `PlayerInput` component will keep the actions on the `InputSystemUIInputModule` in synch, allowing easy setup of multiplayer UI systems.

### Changed

- `StickControl.x` and `StickControl.y` are now deadzoned, i.e. have `AxisDeadzone` processors on them. This affects all gamepads and joysticks.
  * __NOTE:__ The deadzoning is __independent__ of the stick. Whereas the stack has a radial deadzones, `x` and `y` have linear deadzones. This means that `leftStick.ReadValue().x` is __not__ necessary equal to `leftStick.x.ReadValue()`.
  * This change also fixes the problem of noise from sticks not getting filtered out and causing devices such as the PS4 controller to constantly make itself `Gamepad.current`.

- Redesigned `UIActionInputModule`
 * Added a button in the inspector to automatically assign actions from an input action asset based on commonly used action names.
 * Will now populate actions with useful defaults.
 * Removed `clickSpeed` property - will use native click counts from the OS where available instead.
 * Removed `sendEventsWhenInBackground` property.
 * Hiding `Touches` and `TrackedDevices` until we decide how to handle them.
 * Remove `moveDeadzone` property as it is made redundant by the action's dead zone.
 * Removed `UIActionInputModuleEnabler` component, `UIActionInputModule` will now enable itself.
- Changed default button press point to 0.5.
- Changed all constants in public API to match Unity naming conventions ("Constant" instead of "kConstant").
- Changed namespace from `UnityEngine.Experimental.Input` to `UnityEngine.InputSystem`.
- Generated wrapper code now has nicer formatting.
- Renamed `UIActionInputModule` to `InputSystemUIInputModule`.
- Nicer icons for `InputActionAssets` and `InputActions` and for `Button` and generic controls.
- Change all public API using `IntPtr` to use unsafe pointer types instead.
- `PlayerInput` will no longer disable any actions not in the currently active action map when disabling input or switching action maps.
- Change some public fields into properties.
- Input System project settings are now called "Input System Package" in the project window instead of "Input (NEW)".
- Removed `Plugins` from all namespaces.
- Rename "Cancelled" -> "Canceled" (US spelling) in all APIs.

### Fixed

- Adding devices to "Supported Devices" in input preferences not allowing to select certain device types (like "Gamepad").
- Fixed scrolling in `UIActionInputModule`.
- Fixed compiling the input system package in Unity 19.2 with ugui being moved to a package now.
- In the Input System project settings window, you can no longer add a supported device twice.

#### Actions

- Custom inspector for `PlayerInput` no longer adds duplicates of action events if `Invoke Unity Events` notification behavior is selected.
- Fixed `Hold` interactions firing immediately before the duration has passed.
- Fixed editing bindings or processors for `InputAction` fields in the inspector (Changes wouldn't persist before).
- Fixed exception message when calling `CallbackContext.ReadValue<TValue>()` for an action with a composite binding with `TValue` not matching the composite's value type.

### Added

#### Actions

- `PlayerInput` can now handle `.inputactions` assets that have no control schemes.
  * Will pair __all__ devices mentioned by any of the bindings except if already paired to another player.

## [0.2.8-preview] - 2019-04-23

### Added

- Added a `clickCount` control to the `Mouse` class, which specifies the click count for the last mouse click (to allow distinguishing between single-, double- and multi-clicks).
- Support for Bluetooth Xbox One controllers on macOS.

#### Actions

- New API for changing bindings on actions
```
    // Several variations exist that allow to look up bindings in various ways.
    myAction.ChangeBindingWithPath("<Gamepad>/buttonSouth")
        .WithPath("<Keyboard>/space");

    // Can also replace the binding wholesale.
    myAction.ChangeBindingWithPath("<Keyboard>/space")
        .To(new InputBinding { ... });

    // Can also remove bindings programmatically now.
    myAction.ChangeBindingWithPath("<Keyboard>/space").Erase();
```

### Changed

- `Joystick.axes` and `Joystick.buttons` have been removed.
- Generated wrapper code for Input Action Assets are now self-contained, generating all the data from code and not needing a reference to the asset; `InputActionAssetReference` has been removed.
- The option to generate interfaces on wrappers has been removed, instead we always do this now.
- The option to generate events on wrappers has been removed, we felt that this no longer made sense.
- Will now show default values in Input Action inspector if no custom values for file path, class name or namespace have been provided.
- `InputSettings.runInBackground` has been removed. This should now be supported or not on a per-device level. Most devices never supported it in the first place, so a global setting did not seem to be useful.
- Several new `Sensor`-based classes have been added. Various existing Android sensor implementations are now based on them.
- `InputControlLayoutAttribute` is no longer inherited.
  * Rationale: A class marked as a layout will usually be registered using `RegisterLayout`. A class derived from it will usually be registered the same way. Because of layout inheritance, properties applied to the base class through `InputControlLayoutAttribute` will affect the subclass as intended. Not inheriting the attribute itself, however, now allows having properties such as `isGenericTypeOfDevice` which should not be inherited.
- Removed `acceleration`, `orientation`, and `angularVelocity` controls from `DualShockGamepad` base class.
  * They are still on `DualShockGamepadPS4`.
  * The reason is that ATM we do not yet support these controls other than on the PS4. The previous setup pretended that these controls work when in fact they don't.
- Marking a control as noisy now also marks all child controls as noisy.
- The input system now defaults to ignoring any HID devices with usage types not known to map to game controllers. You can use `HIDSupport.supportedUsages` to enable specific usage types.
- In the Input Settings window, asset selection has now been moved to the "gear" popup menu. If no asset is created, we now automatically create one.
- In the inspector for Input Settings assets, we now show a button to go to the Input Settings window, and a button to make the asset active if it isn't.
- Tests are now no longer part of the com.unity.inputsystem package. The `InputTestFixture` class still is for when you want to write input-related tests for your project. You can reference the `Unity.InputSystem.TestFixture` assembly when you need to do that.
- Implemented adding usages to and removing them from devices.

#### Actions

- A number of changes have been made to the control picker UI in the editor. \
  ![Input Control Picker](Documentation~/Images/InputControlPicker.png)
  * The button to pick controls interactively (e.g. by pressing a button on a gamepad) has been moved inside the picker and renamed to "Listen". It now works as a toggle that puts the picker into a special kind of 'search' mode. While listening, suitable controls that are actuated will be listed in the picker and can then be picked from.
  * Controls are now displayed with their nice names (e.g. "Cross" instead of "buttonSouth" in the case of the PS4 controller).
  * Child controls are indented instead of listed in "parent/child" format.
  * The hierarchy of devices has been rearranged for clarity. The toplevel groups of "Specific Devices" and "Abstract Devices" are now merged into one hierarchy that progressively groups devices into more specific groups.
  * Controls now have icons displayed for them.
- There is new support for binding to keys on the keyboard by their generated character rather than by their location. \
  ![Keyboard Binding](Documentation~/Images/KeyboardBindByLocationVsCharacter.png)
  * At the toplevel of the Keyboard device, you now have the choice of either binding by keyboard location or binding by generated/mapped character.
  * Binding by location shows differences between the local keyboard layout and the US reference layout.
  * The control path language has been extended to allow referencing controls by display name. `<Keyboard>/#(a)` binds to the control on a `Keyboard` with the display name `a`.
- `continuous` flag is now ignored for `Press and Release` interactions, as it did not  make sense.
- Reacting to controls that are already actuated when an action is enabled is now an __optional__ behavior rather than the default behavior. This is a __breaking__ change.
  * Essentially, this change reverts back to the behavior before 0.2-preview.
  * To reenable the behavior, toggle "Initial State Check" on in the UI or set the `initialStateCheck` property in code.
  ![Inital State Check](Documentation~/Images/InitialStateCheck.png)
  * The reason for the change is that having the behavior on by default made certain setups hard to achieve. For example, if `<Keyboard>/escape` is used in one action map to toggle *into* the main menu and in another action map to toggle *out* of it, then the previous behavior would immediately exit out of the menu if `escape` was still pressed from going into the menu. \
  We have come to believe that wanting to react to the current state of a control right away is the less often desirable behavior and so have made it optional with a separate toggle.
- Processors and Interactions are now shown in a component-inspector-like fashion in the Input Action editor window, allowing you to see the properties of all items at once.
- The various `InputAction.lastTriggerXXX` APIs have been removed.
  * Rationale: They have very limited usefulness and if you need the information, it's easy to set things up in order to keep track of it yourself. Also, we plan on having a polling API for actions in the future which is really what the `lastActionXXX` APIs were trying to (imperfectly) solve.
- `Tap`, `SlowTap`, and `MultiTap` interactions now respect button press points.
- `Tap`, `SlowTap`, and `MultiTap` interactions now have improved parameter editing UIs.

### Fixed

- Input Settings configured in the editor are now transferred to the built player correctly.
- Time slicing for fixed updates now works correctly, even when pausing or dropping frames.
- Make sure we Disable any InputActionAsset when it is being destroyed. Otherwise, callbacks which were not cleaned up would could cause exceptions.
- DualShock sensors on PS4 are now marked as noisy (#494).
- IL2CPP causing issues with XInput on windows and osx desktops.
- Devices not being available yet in `MonoBehavior.Awake`, `MonoBehaviour.Start`, and `MonoBehaviour.OnEnable` in player or when entering play mode in editor.
- Fixed a bug where the event buffer used by `InputEventTrace` could get corrupted.

#### Actions

- Actions and bindings disappearing when control schemes have spaces in their names.
- `InputActionRebindingExceptions.RebindOperation` can now be reused as intended; used to stop working properly the first time a rebind completed or was cancelled.
- Actions bound to multiple controls now trigger correctly when using `PressInteraction` set to `ReleaseOnly` (#492).
- `PlayerInput` no longer fails to find actions when using UnityEvents (#500).
- The `"{...}"` format for referencing action maps and actions using GUIDs as strings has been obsoleted. It will still work but adding the extra braces is no longer necessary.
- Drag&dropping bindings between other bindings that came before them in the list no longer drops the items at a location one higher up in the list than intended.
- Editing name of control scheme in editor not taking effect *except* if hitting enter key.
- Saving no longer causes the selection of the current processor or interaction to be lost.
  * This was especially annoying when having "Auto-Save" on as it made editing parameters on interactions and processors very tedious.
- In locales that use decimal separators other than '.', floating-point parameters on composites, interactions, and processors no longer lead to invalid serialized data being generated.
- Fix choosing "Add Action" in action map context menu throwing an exception.
- The input action asset editor window will no longer fail saving if the asset has been moved.
- The input action asset editor window will now show the name of the asset being edited when asking for saving changes.
- Clicking "Cancel" in the save changes dialog for the input action asset editor window will now cancel quitting the editor.
- Fixed pasting or dragging a composite binding from one action into another.
- In the action map editor window, switching from renaming an action to renaming an action map will no longer break the UI.
- Fixed calling Enable/Disable from within action callbacks sometimes leading to corruption of state which would then lead to actions not getting triggered (#472).
- Fixed setting of "Auto-Save" toggle in action editor getting lost on domain reload.
- Fixed blurry icons in editor for imported .inputactions assets and actions in them.
- `Press` and `Release` interactions will now work correctly if they have multiple bound controls.
- `Release` interactions will now invoke a `Started` callback when the control is pressed.
- Made Vector2 composite actions respect the press points of button controls used to compose the value.

## [0.2.6-preview] - 2019-03-20

>NOTE: The UI code for editing actions has largely been rewritten. There may be regressions.
>NOTE: The minimum version requirement for the new input system has been bumped
       to 2019.1

### Added

- Support gamepad vibration on Switch.
- Added support for Joysticks on Linux.

#### Actions

- Added ability to change which part of a composite a binding that is part of the composite is assigned to.
  * Part bindings can now be freely duplicated or copy-pasted. This allows having multiple bindings for "up", for example. Changing part assignments retroactively allows to freely edit the composite makeup.
- Can now drag&drop multiple items as well as drop items onto others (equivalent to cut&paste). Holding ALT copies data instead of moving it.
- Edits to control schemes are now undoable.
- Control schemes are now sorted alphabetically.
- Can now search by binding group (control scheme) or devices directly from search box.
  * `g:Gamepad` filters bindings to those in the "Gamepad" group.
  * `d:Gamepad` filters bindings to those from Gamepad-compatible devices.

### Changed

- The input debugger will no longer automatically show remote devices when the profiler is connected. Instead, use the new menu in debugger toolbar to connect to players or to enable/disable remote input debugging.
- "Press and Release" interactions will now invoke the `performed` callback on both press and release (instead of invoking `performed` and `cancel`, which was inconsistent with other behaviors).

#### Actions

- Bindings have GUIDs now like actions and maps already did. This allows to persistently and uniquely identify individual bindings.
- Replaced UI overlay while rebinding interactively with cancellable progress bar. Interactive rebinding now cancels automatically after 4 seconds without suitable input.
- Bindings that are not assigned to any control scheme are now visible when a particular control scheme is selected.
  * Bindings not assigned to any control scheme are active in *ALL* control schemes.
  * The change makes this visible in the UI now.
  * When a specific control scheme is selected, these bindings are affixed with `{GLOBAL}` for added visibility.
- When filtering by devices from a control scheme, the filtering now takes layout inheritance into account. So, a binding to a control on `Pointer` will now be shown when the filter is `Mouse`.
- The public control picker API has been revised.
  * The simplest way to add control picker UI to a control path is to add an `InputControlAttribute` to the field.
    ```
    // In the inspector, shows full UI to select a control interactively
    // (including interactive picking through device input).
    [InputControl(layout = "Button")]
    private string buttonControlPath;
    ```
- Processors of incompatible types will now be ignored instead of throwing an exception.

### Fixed

- Remote connections in input debugger now remain connected across domain reloads.
- Don't incorrectly create non-functioning devices if a physical device implements multiple incompatible logical HID devices (such as the MacBook keyboard/touch pad and touch bar).
- Removed non-functioning sort triangles in event list in Input Debugger device windows.
- Sort events in input debugger window by id rather then by timestamp.
- Make parsing of float parameters support floats represented in "e"-notation and "Infinity".
- Input device icons in input debugger window now render in appropriate resolution on retina displays.
- Fixed Xbox Controller on macOS reporting negative values for the sticks when represented as dpad buttons.
- `InputSettings.UpdateMode.ProcessEventsManually` now correctly triggers updates when calling `InputSystem.Update(InputUpdateType.Manual)`.

#### Actions

- Pasting or duplicating an action in an action map asset will now assign a new and unique ID to the action.
- "Add Action" button being active and triggering exceptions when no action map had been added yet.
- Fixed assert when generating C# class and make sure it gets imported correctly.
- Generate directories as needed when generating C# class, and allow path names without "Assets/" path prefix.
- Allow binding dpad controls to actions of type "Vector2".
- Fixed old name of action appearing underneath rename overlay.
- Fixed inspector UIs for on-screen controls throwing exceptions and being non-functional.
- Fixed deleting multiple items at same time in action editor leading to wrong items being deleted.
- Fixed copy-pasting actions not preserving action properties other than name.
- Fixed memory corruptions coming from binding resolution of actions.
- InputActionAssetReferences in ScriptableObjects will continue to work after domain reloads in the editor.
- Fixed `startTime` and `duration` properties of action callbacks.

## [0.2.1-preview] - 2019-03-11

### Changed

 - NativeUpdateCallback API update to match Unity 2018.3.8f1

## [0.2.0-preview] - 2019-02-12

This release contains a number of fairly significant changes. The focus has been on further improving the action system to make it easier to use as well as to make it work more reliably and predictably.

>NOTE: There are some breaking changes. Please see the "Changed" section below.

### Changed

- Removed Unity 2018.2 support code.
- Removed .NET 3.5 support code.
- Started using C# 7.
- `IInputControlProcessor<TValue>` has been replaced with `InputProcessor` and `InputProcessor<TValue>` base classes.
- `IInputBindingComposite` has been replaced with an `InputBindingComposite` base class and the `IInputBindingComposite<TValue>` interface has been merged with the `InputBindingComposite<TValue>` class which had already existed.
- `InputUser.onUnpairedDeviceUser` will now notify for each actuated control until the device is paired or there are no more actuated controls.
- `SensitivityProcessor` has been removed.
    * The approach needs rethinking. What `SensitivityProcessor` did caused more problems than it solved.
- State monitors no longer have their timeouts removed automatically when they fire. This makes it possible to have a timeout that is removed only in response to a specific state change.
- Events for devices that implement `IInputStateCallbacks` (such as `Touchscreen`) are allowed to go back in time. Avoids the problem of having to order events between multiple fingers correctly or seeing events getting rejected.
- `PenState.Button` is now `PenButton`.
- Removed TouchPositionTransformProcessor, was used only by Android, the position transformation will occur in native backend in 2019.x

#### Actions:
- Bindings that have no interactions on them will trigger differently now. __This is a breaking change__.
  * Previously, these bindings would trigger `performed` on every value change including when going back to their default value. This is why you would see two calls of `performed` with a button; one when the button was pressed, another when it was depressed.
  * Now, a binding without an interaction will trigger `started` and then `performed` when a bound control is actuated. Thereafter, the action will remain in `Started` phase. For as long as the control is actuated, every value change will trigger `performed` again. When the control stops being actuated, it will trigger `cancelled` and the action will remain in `Waiting` state.
  * Control actuation is defined as a control having a magnitude (see `InputControl.EvaluateMagnitude`) greater than zero. If a control does not support magnitudes (returns -1 from `EvaluateMagnitude`), then the control is considered actuated when it changes state away from its default state.
  * To restore the previous behavior, simply change code like
      ```
        myAction.performed += MyCallback;
      ```
    to
      ```
        myAction.performed += MyCallback;
        myAction.cancelled += MyCallback;
      ```
  * Alternatively, enable `passThrough` mode on an action. This effectively restores the previous default behavior of actions.
    ```
        new InputAction(binding: "<Gamepad>/leftTrigger") { passThrough = true };
    ```
- As part of the aforementioned change, the following interactions have been removed as they are no longer relevant:
  - `StickInteraction`: Can simply be removed from bindings. The new default behavior obsoletes the need for what `StickInteraction` did. Use `started` to know then the stick starts being actuated, `performed` to be updated on movements, and `cancelled` to know when the stick goes back into rest position.
  - `PressAndReleaseInteraction`: Can simply be removed from bindings. The default behavior with no interaction encompasses press and release detection. Use `started` to know then a button is pressed and `cancelled` to know when it is released. To set a custom button press point, simply put an `AxisDeadzoneProcessor` on the binding.
- `PressInteraction` has been completely rewritten.
  - Trigger behavior can be set through `behavior` parameter and now provides options for observing just presses (`PressOnly`), just releases (`ReleaseOnly`), or both presses and releases (`PressAndRelease`).
  - Also, the interaction now operates on control actuation rather than reading out float values directly. This means that any control that supports magnitudes can be used.
  - Also supports continuous mode now.
- If bound controls are already actuated when an action is enabled, the action will now trigger in the next input update as if the control had just been moved from non-actuated to actuated state.
  - In other words, if e.g. you have a binding to the A button of the gamepad and the A button is already pressed when the action is first enabled, then the action associated with the A button will trigger as if the button had just been pressed. Previously, it required releasing and re-pressing the button first -- which, together with certain interactions, could lead to actions ending up in a confused state.
- When an action is disabled, it will now cancel all ongoing interactions, if any (i.e. you will see `InputAction.cancelled` being called).
  - Note that unlike the above-mentioned callbacks that happen when an action starts out with a control already actuated, the cancellation callbacks happen __immediately__ rather than in the next input update.
- Actions that at runtime are bound to multiple controls will now perform *conflict resolution*, if necessary.
  - This applies only if an action actually receives multiple concurrent actuations from controls.
  - When ambiguity is detected, the greatest amount of actuation on any of the controls gets to drive the action.
  - In practice, this means that as long as any of the controls bound to an action is actuated, the action will keep going. This resolves ambiguities when an action has primary and secondary bindings, for examples, or when an action is bound to multiple different devices at the same time.
  - Composite bindings count as single actuations regardless of how many controls participate in the composite.
  - This behavior __can be bypassed__ by setting the action to be pass-through.
- Action editor now closes when asset is deleted.
  - If there are unsaved changes, asks for confirmation first.
- Interactions and processors in the UI are now filtered based on the type of the action (if set) and sorted by name.
- Renamed "Axis" and "Dpad" composites to "1D Axis" and "2D Vector" composite.
  - The old names can still be used and existing data will load as expected.
  - `DpadComposite` got renamed to `Vector2Composite`; `AxisComposite` is unchanged.
- `InputInteractionContext.controlHasDefaultValue` has been replaced with `InputInteractionContext.ControlIsActuated()`.
- `InputActionChange.BindingsHaveChangedWhileEnabled` has been reworked and split in two:
    1. `InputActionChange.BoundControlsAboutToChange`: Bindings have been previously resolved but are about to be re-resolved.
    2. `InputActionChange.BoundControlsChanged`: Bindings have been resolved on one or more actions.
- Actions internally now allocate unmanaged memory.
  - Disposing should be taken care of automatically (though you can manually `Dispose` as well). If you see errors in the console log about unmanaged memory being leaked, please report the bug.
  - All execution state except for C# heap objects for processors, interactions, and composites has been collapsed into a single block of unmanaged memory. Actions should now be able to re-resolve efficiently without allocating additional GC memory.

### Added

- `PlayerInput` component which simplifies setting up individual player input actions and device pairings. \
  ![PlayerInput](Documentation~/Images/PlayerInput.png)
- `PlayerInputManager` component which simplifies player joining and split-screen setups. \
  ![PlayerInput](Documentation~/Images/PlayerInputManager.png)
- `InputDevice.all` (equivalent to `InputSystem.devices`)
- `InputControl.IsActuated()` can be used to determine whether control is currently actuated (defined as extension method in `InputControlExtensions`).
- Can now read control values from buffers as objects using `InputControl.ReadValueFromBufferAsObject`. This allows reading a value stored in memory without having to know the value type.
- New processors:
    * `ScaleProcessor`
    * `ScaleVector2Processor`
    * `ScaleVector3Processor`
    * `InvertVector2Processor`
    * `InvertVector3Processor`
    * `NormalizeVector2Processor`
    * `NormalizeVector3Processor`
- Added `MultiTapInteraction`. Can be used to listen for double-taps and the like.
- Can get total and average event lag times through `InputMetrics.totalEventLagTime` and `InputMetrics.averageEventLagTime`.
- `Mouse.forwardButton` and `Mouse.backButton`.
- The input debugger now shows users along with their paired devices and actions. See the [documentation](Documentation~/UserManagement.md#debugging)
- Added third and fourth barrel buttons on `Pen`.

#### Actions:
- Actions have a new continuous mode that will cause the action to trigger continuously even if there is no input. See the [documentation](Documentation~/Actions.md#continuous-actions) for details. \
  ![Continuous Action](Documentation~/Images/ContinuousAction.png)
- Actions have a new pass-through mode. In this mode an action will bypass any checks on control actuation and let any input activity on the action directly flow through. See the [documentation](Documentation~/Actions.md#pass-through-actions) for details. \
  ![Pass-Through Action](Documentation~/Images/PassThroughAction.png)
- Can now add interactions and processors directly to actions.
  ![Action Properties](Documentation~/Images/ActionProperties.png)
    * This is functionally equivalent to adding the respective processors and/or interactions to every binding on the action.
- Can now change the type of a composite retroactively.
  ![Composite Properties](Documentation~/Images/CompositeProperties.png)
- Values can now be read out as objects using `InputAction.CallbackContext.ReadValueAsObject()`.
    * Allocates GC memory. Should not be used during normal gameplay but is very useful for testing and debugging.
- Added auto-save mode for .inputactions editor.
  ![Auto Save](Documentation~/Images/AutoSave.png)
- Processors, interactions, and composites can now define their own parameter editor UIs by deriving from `InputParameterEditor`. This solves the problem of these elements not making it clear that the parameters usually have global defaults and do not need to be edited except if local overrides are necessary.
- Can now set custom min and max values for axis composites.
    ```
    var action = new InputAction();
    action.AddCompositeBinding("Axis(minValue=0,maxValue=2)")
        .With("Positive", "<Keyboard>/a")
        .With("Negative", "<Keyboard>/d");
    ```
- "C# Class File" property on .inputactions importer settings now has a file picker next to it.
- `InputActionTrace` has seen various improvements.
    * Recorded data will now stay valid even if actions are rebound to different controls.
    * Can listen to all actions using `InputActionTrace.SubscribeToAll`.
    * `InputActionTrace` now maintains a list of subscriptions. Add subscriptions with `SubscribeTo` and remove a subscription with `UnsubscribeFrom`. See the [documentation](Documentation~/Actions.md#tracing-actions) for details.

### Fixes

- Fixed support for Unity 2019.1 where we landed a native API change.
- `InputUser.UnpairDevicesAndRemoveUser()` corrupting device pairings of other InputUsers
- Control picker in UI having no devices if list of supported devices is empty but not null
- `IndexOutOfRangeException` when having multiple action maps in an asset (#359 and #358).
- Interactions timing out even if there was a pending event that would complete the interaction in time.
- Action editor updates when asset is renamed or moved.
- Exceptions when removing action in last position of action map.
- Devices marked as unsupported in input settings getting added back on domain reload.
- Fixed `Pen` causing exceptions and asserts.
- Composites that assign multiple bindings to parts failing to set up properly when parts are assigned out of order (#410).

### Known Issues

- Input processing in edit mode on 2019.1 is sporadic rather than happening on every editor update.

## [0.1.2-preview] - 2018-12-19

    NOTE: The minimum version requirement for the new input system has been bumped
          to 2018.3. The previous minum requirement of 2018.2 is no longer supported.
          Also, we have dropped support for the .NET 3.5 runtime. The new .NET 4
          runtime is now required to use the new input system.

We've started working on documentation. The current work-in-progress can be found on [GitHub](https://github.com/Unity-Technologies/InputSystem/blob/develop/Packages/com.unity.inputsystem/Documentation~/InputSystem.md).

### Changed

- `InputConfiguration` has been replaced with a new `InputSettings` class.
- `InputConfiguration.lockInputToGame` has been moved to `InputEditorUserSettings.lockInputToGameView`. This setting is now persisted as a local user setting.
- `InputSystem.updateMask` has been replaced with `InputSettings.updateMode`.
- `InputSystem.runInBackground` has been moved to `InputSettings.runInBackground`.
- Icons have been updated for improved styling and now have separate dark and light skin versions.
- `Lock Input To Game` and `Diagnostics Mode` are now persisted as user settings
- Brought back `.current` getters and added `InputSettings.filterNoiseOnCurrent` to control whether noise filtering on the getters is performed or not.
- Removed old and outdated Doxygen-generated API docs.

### Added

- `InputSystem.settings` contains the current input system settings.
- A new UI has been added to "Edit >> Project Settings..." to edit input system settings. Settings are stored in a user-controlled asset in any location inside `Assets/`. Multiple assets can be used and switched between.
- Joystick HIDs are now supported on Windows, Mac, and UWP.
- Can now put system into manual update mode (`InputSettings.updateMode`). In this mode, events will not get automatically processed. To process events, call `InputSystem.Update()`.
- Added shortcuts to action editor window (requires 2019.1).
- Added icons for .inputactions assets.

### Fixed

- `InputSystem.devices` not yet being initialized in `MonoBehaviour.Start` when in editor.

### Known Issues

- Input settings are not yet included in player builds. This means that at the moment, player builds will always start out with default input settings.
- There have been reports of some stickiness to buttons on 2019.1 alpha builds.  We are looking at this now.

## [0.0.14-preview] - 2018-12-11

### Changed

- `Pointer.delta` no longer has `SensitivityProcessor` on it. The processor was causing many issues with mouse deltas. It is still available for adding it manually to action bindings but the processor likely needs additional work.

### Fixed

Core:
- Invalid memory accesses when using .NET 4 runtime
- Mouse.button not being identical to Mouse.leftButton
- DualShock not being recognized when connected via Bluetooth

Actions:
- Parameters disappearing on processors and interactions in UI when edited
- Parameters on processors and interactions having wrong value type in UI (e.g. int instead of float)
- RebindingOperation calling OnComplete() after being cancelled

Misc:
- Documentation no longer picked up as assets in user project

## [0.0.13-preview] - 2018-12-05

First release from stable branch.<|MERGE_RESOLUTION|>--- conflicted
+++ resolved
@@ -55,7 +55,11 @@
 
 - Enabled XR device support on Magic Leap (Lumin).
 - Added ability to force XR Support in a project by defining `UNITY_INPUT_FORCE_XR_PLUGIN`.
-<<<<<<< HEAD
+- Added support for [UI Toolkit](https://docs.unity3d.com/Manual/UIElements.html) with Unity 2021.1+.
+  * UITK is now supported as a UI solution in players. Input support for both [Unity UI](https://docs.unity3d.com/Manual/com.unity.ugui.html) and [UI Toolkit](https://docs.unity3d.com/Manual/UIElements.html) is based on the same `InputSystemUIInputModule` code path. More details in the manual.
+- `InputSystemUIInputModule` now has an `xrTrackingOrigin` property. When assigned, this will transform all tracked device positions and rotations from it's local space into Unity's world space ([case 1308480](https://issuetracker.unity3d.com/issues/xr-sdk-tracked-device-raycaster-does-not-work-correctly-with-worldspace-canvas-when-xr-camera-is-offset-from-origin)).
+- Added `InputSystemUIInputModule.GetLastRaycastResult`. This returns the most recent raycast result and can be used to draw ray visualizations or get information on the most recent UI object hit.
+- Added `InputStateBlock` support for `kFormatSBit` when working with floats ([case 1258003](https://issuetracker.unity3d.com/issues/hid-exceptions-are-thrown-when-launching-a-project-while-analog-keyboard-is-connected-to-the-machine)).
 - Added an API to parse control paths.
   ```CSharp
   var parsed = InputControlPath.Parse("<XRController>{LeftHand}/trigger").ToArray();
@@ -68,13 +72,6 @@
   Debug.Log(parsed[1].name); // Prints "trigger".
   ```
   * Can, for example, be used with `InputBinding.path`.
-=======
-- Added support for [UI Toolkit](https://docs.unity3d.com/Manual/UIElements.html) with Unity 2021.1+.
-  * UITK is now supported as a UI solution in players. Input support for both [Unity UI](https://docs.unity3d.com/Manual/com.unity.ugui.html) and [UI Toolkit](https://docs.unity3d.com/Manual/UIElements.html) is based on the same `InputSystemUIInputModule` code path. More details in the manual.
-- `InputSystemUIInputModule` now has an `xrTrackingOrigin` property. When assigned, this will transform all tracked device positions and rotations from it's local space into Unity's world space ([case 1308480](https://issuetracker.unity3d.com/issues/xr-sdk-tracked-device-raycaster-does-not-work-correctly-with-worldspace-canvas-when-xr-camera-is-offset-from-origin)).
-- Added `InputSystemUIInputModule.GetLastRaycastResult`. This returns the most recent raycast result and can be used to draw ray visualizations or get information on the most recent UI object hit.
-- Added `InputStateBlock` support for `kFormatSBit` when working with floats ([case 1258003](https://issuetracker.unity3d.com/issues/hid-exceptions-are-thrown-when-launching-a-project-while-analog-keyboard-is-connected-to-the-machine)).
->>>>>>> bcc89c25
 
 #### Actions
 
