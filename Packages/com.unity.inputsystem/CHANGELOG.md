# Changelog

All notable changes to the input system package will be documented in this file.

The format is based on [Keep a Changelog](http://keepachangelog.com/en/1.0.0/)
and this project adheres to [Semantic Versioning](http://semver.org/spec/v2.0.0.html).

Due to package verification, the latest version below is the unpublished version and the date is meaningless.
however, it has to be formatted properly to pass verification tests.

## [Unreleased]

<<<<<<< HEAD
=======
### Changed

- Changed `TrackedPoseDriver` to use properties of type `InputActionProperty` rather than `InputAction` to allow more flexibility.
- XRLayoutBuilder now supports `_` in sanitized names.
- Added method `SetMotorSpeedsAndLightBarColor` as a workaround for setting both the light bar and motor speeds simultaneously on a DualShock 4 controller ([case 1271119](https://issuetracker.unity3d.com/issues/dualshock4-setlightbarcolor-and-setmotorspeeds-cannot-be-called-on-the-same-frame-using-input-system)).
- Updated documentation for sensor WebGL support in 2021.2.

>>>>>>> d5cbbce9
### Fixed

- Fixed pairing devices to existing `InputUser`s potentially corrupting list of paired devices from other `InputUser`s ([case 1327628](https://issuetracker.unity3d.com/issues/input-system-devices-are-reassigned-to-the-wrong-users-after-adding-a-new-device)).
- Fixed duplication of control paths when viewing collections of `InputControl`s in the inspector.
  * Fix contributed by [NibbleByte](https://github.com/NibbleByte) in [1354](https://github.com/Unity-Technologies/InputSystem/pull/1354).
- Fixed `StackOverflowException` caused by calling `InputSystem.Update` from inside an input action callback such as `InputAction.performed` ([case 1316000](https://issuetracker.unity3d.com/issues/crash-when-adding-inputsystem-dot-update-to-inputsystem-command-handler-to-force-processing-an-event-and-sending-input)).
- Fixed `InputTestFixture` leaving all `.current` getters uninitialized after a test run ([case 1329015](https://issuetracker.unity3d.com/issues/inputsystem-mouseeventhandler-breaks-when-running-multiple-playmode-tests)).
- Fixed broken script references in Touch Samples project ([case 1190598](https://issuetracker.unity3d.com/issues/input-system-sample-projects-have-missing-script-references)).
- Fixed `PointerInput` composite in `TouchSamples` project being registered only after scenes already loaded ([case 1215048](https://issuetracker.unity3d.com/issues/mobile-input-system-custom-binding-broken-slash-not-registered-when-using-runtimeinitializeonloadmethod-and-loading-scene-directly)).
- Fixed `InputControlExtensions.EnumerateChangedControls` skipping over `left`, `right`, and `down` controls on PS4 controller's dpad ([case 1315107](https://issuetracker.unity3d.com/issues/input-system-left-right-and-down-directional-pad-buttons-do-not-switch-controls-over-to-controller)).
- Fixed undo not working in `Input System Package` project settings pane ([case 1291709](https://issuetracker.unity3d.com/issues/inputsystem-exception-thrown-continuously-when-undo-operation-is-performed-with-supported-devices-list-in-the-project-settings)).
- Fixed incorrect indexing in `InputUser.OnDeviceChanged` that could result in incorrect pairing of devices or `IndexOutOfRangeException` being thrown when removing, adding or reconfiguring a device. Fix contribution by [Mikael Klages](https://github.com/ITR13) in [#1359](https://github.com/Unity-Technologies/InputSystem/pull/1359).
- Fixed incorrect indexing when sorting magnitude based on score in `InputActionRebindingExtensions.RebindingOperation` which could result in incorrect magnitudes for candidates. Contribution by [Fredrik Ludvigsen](https://github.com/steinbitglis) in [#1348](https://github.com/Unity-Technologies/InputSystem/pull/1348).
- Fixed inconsistent ordering and execution when adding to or removing from the various callbacks in the API (such as `InputSystem.onDeviceChange` but also `InputAction.started` etc.) during the execution of a callback ([case 1322530](https://issuetracker.unity3d.com/issues/inputsystems-events-are-not-called-the-order-they-were-added-when-they-are-modified-in-the-middle-of-the-call-by-other-listener).
- Fixed inconsistent behavior of WebGL gamepad left/right stick. Up/Down controls were reverse of X/Y controls. ([case 1348959](https://fogbugz.unity3d.com/f/cases/1348959))
- Fixed `PlayerInputManager`s join action not triggering when using a referenced `InputAction` ([case 1260625](https://issuetracker.unity3d.com/issues/input-system-player-input-managers-join-action-is-not-triggered-when-using-a-referenced-input-action)).
- Fixed UI issue where pressing the wrong button was possible while quickly moving through a UI because the submit action fired on action press instead of action release ([1333563](https://issuetracker.unity3d.com/issues/input-submit-action-is-called-on-release-rather-than-on-press-when-using-enter-key)).
- Fixed InvalidOperationException when opening a preset created from a .inputactions asset ([case 1199544](https://issuetracker.unity3d.com/issues/input-system-properties-are-not-visible-and-invalidoperationexception-is-thrown-on-selecting-inputactionimporter-preset-asset)).

#### Actions

- Fixed right-clicking in empty action map or action list not popping up context menu ([case 1336426](https://issuetracker.unity3d.com/issues/cant-open-drop-down-menu-when-hovering-over-free-space-in-input-action)).
- Fixed binding paths being misaligned in UI when switching to text mode editing ([case 1200107](https://issuetracker.unity3d.com/issues/input-system-path-input-field-text-is-clipping-under-binding-in-the-properties-section)).
- Fixed `"Exception: Style.Draw may not be called with GUIContent that is null."` error from `PlayerInput` inspector when having an action map with no actions ([case 1317735](https://issuetracker.unity3d.com/issues/multiple-error-messages-are-thrown-when-trying-to-expand-the-event-list-of-an-input-actions-asset-that-has-an-empty-action-map)).
- Fixed calling `GetBindingDisplayString()` on an `InputAction` with a composite binding leading to doubled up output ([case 1321175](https://issuetracker.unity3d.com/issues/macos-input-system-getbindingdisplaystring-returns-empty-strings-for-some-mappings)).
- Fixed `MultiTapInteraction` not respecting `InputSettings.multiTapDelayTime` ([case 1292754](https://issuetracker.unity3d.com/issues/multitapdelaytime-does-not-influence-maxtapspacing-in-input-action-assets)).
- Fixed changing values in `Input System Package` project settings not affecting default values displayed in `.inputactions` editor window ([case 1292754](https://issuetracker.unity3d.com/issues/multitapdelaytime-does-not-influence-maxtapspacing-in-input-action-assets)).
- Fixed rebinding a part of a composite with `RebindingOperation.WithTargetBinding` not also changing the type of control being looked for ([case 1272563](https://issuetracker.unity3d.com/issues/input-system-performinteractiverebinding-method-doesnt-detect-button-input-when-rebinding-part-of-a-2d-vector-composite)).
- Fixed `AxisComposite` not respecting `minValue` and `maxValue` properties ([case 1335838](https://issuetracker.unity3d.com/issues/inputsystem-1d-axis-composite-binding-will-return-a-incorrect-value-if-minvalue-and-maxvalue-is-not-1-and-1)).
- Fixed `ArgumentOutOfRangeException` caused by `IsPointerOverGameObject` ([case 1337354](https://issuetracker.unity3d.com/issues/mobile-argumentoutofrangeexception-is-thrown-when-calling-ispointerovergameobject)).
- `PlayerInput` no longer logs an error message when it is set to `Invoke UnityEvents` and can't find  an action in the given `.inputactions` asset ([case 1259577](https://issuetracker.unity3d.com/issues/an-error-is-thrown-when-deleting-an-input-action-and-entering-play-mode)).
- Fixed `HoldInteraction` getting stuck when hold and release happens in same event ([case 1346786](https://issuetracker.unity3d.com/issues/input-system-the-canceled-event-is-not-fired-when-clicking-a-button-for-a-precise-amount-of-time)).
- Fixed adding an action in the `.inputactions` editor automatically duplicating interactions and processors from the first action in the map.

### Added

- Added `InputSystem.runUpdatesInEditMode` to enable processing of non-editor updates without entering playmode (only available for XR).
- Added method `SetMotorSpeedsAndLightBarColor` as a workaround for setting both the light bar and motor speeds simultaneously on a DualShock 4 controller ([case 1271119](https://issuetracker.unity3d.com/issues/dualshock4-setlightbarcolor-and-setmotorspeeds-cannot-be-called-on-the-same-frame-using-input-system)).
- Added new API for more easily listening for event changes.
  ```CSharp
  InputSystem.onEvent
    .ForDevice<Gamepad>()
    .Where(e => e.HasButtonPress())
    .CallOnce(e => Debug.Log("Button pressed!));
  ```
- Added new API to easily listen for button presses on any device.
  ```CSharp
  InputSystem.onAnyButtonPress
    .CallOnce(ctrl => Debug.Log($"Button '{ctrl}' pressed"));
  ```
  * This is a simple wrapper around the new API mentioned above.

### Changed

- `InputDevice.OnConfigurationChanged` can now be overridden in derived classes.
- `InputSystemUIInputModule` now defers removing pointers for touches by one frame.
  * This is to ensure that `IsPointerOverGameObject` can meaningfully be queried for touches that have happened within the frame &ndash; even if by the time the method is called, a touch has technically already ended ([case 1347048](https://issuetracker.unity3d.com/issues/input-system-ispointerovergameobject-returns-false-when-used-with-a-tap-interaction)).
  * More precisely, this means that whereas before a `PointerExit` and `PointerUp` was received in the same frame, a touch will now see a `PointerUp` in the frame of release but only see a `PointerExit` in the subsequent frame.
- Updated documentation for sensor WebGL support in 2021.2.

## [1.1.0-pre.5] - 2021-05-11

- Fixes a problem with the package's manifest missing a dependency on the UI Elements module.

## [1.1.0-pre.4] - 2021-05-04

### Changed

- The `VirtualMouseInput` component is now part of the Input System assembly. It was previously packaged with the `Gamepad Mouse Cursor` sample.
  * The component has a different GUID from before, so existing setups that use the component from the sample are not broken. To use the built-in component you must explicitly switch over.
- `InputTestFixture` no longer deletes the `GameObject`s in the current scene in its `TearDown` ([case 1286987](https://issuetracker.unity3d.com/issues/input-system-inputtestfixture-destroys-test-scene)).
  * This was added for the sake of the Input System's own tests but should not have been in the public fixture.
- Generic `Gamepad` now has platform independent long button names. Previously it used different names if editor targeted PS4/Switch consoles (case 1321676).
- When creating a new control scheme with a name `All Control Schemes`, `All Control Schemes1` will be created to avoid confusion with implicit `All Control Schemes` scheme ([case 1217379](https://issuetracker.unity3d.com/issues/control-scheme-cannot-be-selected-when-it-is-named-all-control-schemes)).
- Display names of keyboard buttons are now passed through `ToLower` and `ToTitleCase` to enforce consistent casing between different platforms and keyboard layouts ([case 1254705](https://issuetracker.unity3d.com/issues/the-display-names-for-keyboard-keys-in-the-input-debugger-do-not-match-those-defined-in-input-system-package)).
- Editor: All remaining `InputUser` instances are now removed automatically when exiting play mode. This means that all devices are automatically unpaired.
  * In essence, like `InputAction`, `InputUser` is now considered a player-only feature.
- Events queued __during__ event processing (i.e. `InputSystem.Update()`) are now processed in the same frame. This eliminates the 1-frame lag previously incurred by simulated input.
  * Note that this does not extend to input queued __outside__ of event processing but in the same frame. For example, input queued by the UI (such as by `OnScreenButton` and `OnScreenStick`) will still see a 1-frame lag as UI event processing happens later in the frame and outside of input event processing.

#### Actions

- When removing/unplugging a device, it will now also be removed from the device list of `InputActionMap.devices` and `InputActionAsset.devices`.
  ```CSharp
  var gamepad = InputSystem.AddDevice<Gamepad>();
  var actions = new MyGeneratedActions();
  actions.devices = new[] { gamepad };
  InputSystem.RemoveDevice(gamepad);
  // `actions.devices` is now an empty array.
  ```
- Adding an action to a `InputActionMap` that is part of an `InputActionAsset` now requires all actions in the asset to be disabled ([case 1288335](https://issuetracker.unity3d.com/issues/adding-actions-at-runtime-to-existing-map-from-asset-triggers-assertion-error)).
  * This used to trigger an `Assert` at runtime but now properly throws an `InvalidOperationException`.

### Fixed

- Fixed inputs in game view sometimes not working when running in the editor, as initial focus state could end up being incorrect.
- Fixed bad performance in Input Debugger with high-frequency devices (e.g. 1+ KHz gaming mice). Before, high event volumes led to excessive refreshes of debugger data.
- Fixed compile error on tvOS due to step counter support for iOS added in `1.1.0-preview.3`.
- Fixed PS4- and PS3-specific `rightTriggerButton` and `leftTriggerButton` controls not being marked as synthetic and thus conflicting with `rightTrigger` and `leftTrigger` input ([case 1293734](https://issuetracker.unity3d.com/issues/input-system-when-binding-gamepad-controls-triggerbutton-gets-bound-instead-of-triggeraxis)).
  * This manifested itself, for example, when using interactive rebinding and seeing `rightTriggerButton` getting picked instead of the expected `rightTrigger` control.
- Fixed changes to usages of devices in remote player not being reflected in Input Debugger.
- Fixed exceptions and incorrect values with HIDs using 32-bit fields ([case 1189859](https://issuetracker.unity3d.com/issues/inputsystem-error-when-vjoy-is-installed)).
  * This happened, for example, with vJoy installed.
- Fixed `InputUser` no longer sending `InputUserChange.ControlsChanged` when adding a new user after previously, all users were removed.
  * Fix contributed by [Sven Herrmann](https://github.com/SvenRH) in [1292](https://github.com/Unity-Technologies/InputSystem/pull/1292).
- Fixed `AxisDeadzoneProcessor` min/max values not being settable to 0 in editor UI ([case 1293744](https://issuetracker.unity3d.com/issues/input-system-input-system-axis-deadzone-minimum-value-fallsback-to-default-value-if-its-set-to-0)).
- Fixed blurry icons in input debugger, asset editor, input settings ([case 1299595](https://issuetracker.unity3d.com/issues/inputsystem-supported-device-list-dropdown-icons-present-under-project-settings-are-not-user-friendly)).
- Fixed `clickCount` not being incremented correctly by `InputSystemUIInputModule` for successive mouse clicks ([case 1317239](https://issuetracker.unity3d.com/issues/eventdata-dot-clickcount-doesnt-increase-when-clicking-repeatedly-in-the-new-input-system)).
- Fixed UI not working after additively loading scenes with additional InputSystemUIInputModule modules ([case 1251720](https://issuetracker.unity3d.com/issues/input-system-buttons-cannot-be-pressed-after-additively-loading-scenes-with-additional-event-systems)).
- Fixed no `OnPointerExit` received when changing UI state without moving pointer ([case 1232705](https://issuetracker.unity3d.com/issues/input-system-onpointerexit-is-not-triggered-when-a-ui-element-interrupts-a-mouse-hover)).
- Fixed reference to `.inputactions` of `Player Prefab` referenced by `PlayerInputManager` being destroyed on going into play mode, if the player prefab was a nested prefab ([case 1319756](https://issuetracker.unity3d.com/issues/playerinput-component-loses-its-reference-to-an-inputactionasset)).
- Fixed "Scheme Name" label clipped in "Add Control Schema" popup window ([case 1199560]https://issuetracker.unity3d.com/issues/themes-input-system-scheme-name-is-clipped-in-add-control-schema-window-with-inter-default-font)).
- Fixed `InputSystem.QueueEvent` calls from within `InputAction` callbacks getting dropped entirely ([case 1297339](https://issuetracker.unity3d.com/issues/input-system-ui-button-wont-click-when-simulating-a-mouse-click-with-inputsystem-dot-queueevent)).
- Fixed `InputSystemUIInputModule` being in invalid state when added from `Awake` to a game object when entering playmode ([case 1323566](https://issuetracker.unity3d.com/issues/input-system-default-ui-actions-do-not-register-when-adding-inputsystemuiinputmodule-at-runtime-to-an-active-game-object)).
- Fixed `Keyboard.current` becoming `null` after `OnScreenButton` is disabled or destroyed ([case 1305016](https://issuetracker.unity3d.com/issues/inputsystem-keyboard-dot-current-becomes-null-after-onscreenbutton-is-destroyed)).

#### Actions

- Fixed rebinding not working for any discrete control that was held when the rebinding operation started ([case 1317225](https://issuetracker.unity3d.com/issues/inputsystem-a-key-will-not-be-registered-after-rebinding-if-it-was-pressed-when-the-rebinding-operation-started)).
- Fixed bindings being added to every InputAction in a collection when editing a collection of InputActions in the inspector. ([case 1258578](https://issuetracker.unity3d.com/issues/adding-a-binding-to-one-inputaction-element-in-a-list-adds-the-same-binding-to-all-the-other-elements-in-the-list))
- Fixed `Retrieving array element that was out of bounds` and `SerializedProperty ... has disappeared!` errors when deleting multiple action bindings in the input asset editor ([case 1300506](https://issuetracker.unity3d.com/issues/errors-are-thrown-in-the-console-when-deleting-multiple-bindings)).
- Fixed delete key not working in the input actions editor ([case 1282090](https://issuetracker.unity3d.com/issues/input-system-delete-key-doesnt-work-in-the-input-actions-window)).
- Fixed actions embedded into `MonoBehaviours` not showing bindings added directly from within constructors ([case 1291334](https://issuetracker.unity3d.com/issues/input-action-binding-doesnt-show-up-in-the-inspector-when-set-using-a-script)).
  ```CSharp
  public class MyMB : MonoBehaviour {
    // This would end up not showing the binding in the inspector.
    public InputAction action = new InputAction(binding: "<Gamepad>/leftStick");
  ```
- Fixed tooltips not appearing for elements of the Input Actions editor window ([case 1311595](https://issuetracker.unity3d.com/issues/no-tooltips-appear-when-hovering-over-parts-of-input-action-editor-window)).
- Fixed `NullReferenceException` when reading values through `InputAction.CallbackContext` on a `OneModifierComposite` or `TwoModifierComposite` binding.
- Fixed multi-taps not working when multiple controls were bound to an action ([case 1267805](https://issuetracker.unity3d.com/issues/input-system-multi-tap-interaction-doesnt-get-triggered-when-there-are-2-or-more-bindings-in-the-active-control-scheme)).
  * When there were multiple controls bound to an action, this bug would get triggered by any interaction that did not result in a phase change on the action.
- Fixed runtime rebinds added as new bindings from leaking into .inputactions assets when exiting play mode ([case 1190502](https://issuetracker.unity3d.com/issues/inputsystem-runtime-rebinds-are-leaking-into-inputactions-asset))
- Fixed `IndexOutOfRangeException` and `null` elements in `InputUser.lostDevices` when an `InputUser` loses a devices from a control scheme with only optional devices ([case 1275148](https://issuetracker.unity3d.com/issues/disconnecting-and-reconnecting-input-device-causes-exception-in-inputuser)).
- Fixed binding path selection windows not remembering navigation state when going up through hierarchy ([case 1254981](https://issuetracker.unity3d.com/issues/action-binding-path-selection-windows-doesnt-remember-navigation-state)).

### Added

- Support for Device Simulator touchscreen input.
- Enabled XR device support on Magic Leap (Lumin).
- Added ability to force XR Support in a project by defining `UNITY_INPUT_FORCE_XR_PLUGIN`.
- Added a warning message to PlayerInputManager editor when the attached input action asset won't work with Join Players When Button Is Pressed behaviour due to missing control scheme device requirements ([case 1265853](https://issuetracker.unity3d.com/issues/input-system-player-prefabs-are-not-instantiated-on-join-action-when-they-have-inputactionasset-assigned-to-them)).
- Added support for [UI Toolkit](https://docs.unity3d.com/Manual/UIElements.html) with Unity 2021.1+.
  * UITK is now supported as a UI solution in players. Input support for both [Unity UI](https://docs.unity3d.com/Manual/com.unity.ugui.html) and [UI Toolkit](https://docs.unity3d.com/Manual/UIElements.html) is based on the same `InputSystemUIInputModule` code path. More details in the manual.
- `InputSystemUIInputModule` now has an `xrTrackingOrigin` property. When assigned, this will transform all tracked device positions and rotations from it's local space into Unity's world space ([case 1308480](https://issuetracker.unity3d.com/issues/xr-sdk-tracked-device-raycaster-does-not-work-correctly-with-worldspace-canvas-when-xr-camera-is-offset-from-origin)).
- Added `InputSystemUIInputModule.GetLastRaycastResult`. This returns the most recent raycast result and can be used to draw ray visualizations or get information on the most recent UI object hit.
- Added `InputStateBlock` support for `kFormatSBit` when working with floats ([case 1258003](https://issuetracker.unity3d.com/issues/hid-exceptions-are-thrown-when-launching-a-project-while-analog-keyboard-is-connected-to-the-machine)).
- Added an API to parse control paths.
  ```CSharp
  var parsed = InputControlPath.Parse("<XRController>{LeftHand}/trigger").ToArray();

  Debug.Log(parsed.Length); // Prints 2.
  Debug.Log(parsed[0].layout); // Prints "XRController".
  Debug.Log(parsed[0].name); // Prints an empty string.
  Debug.Log(parsed[0].usages.First()); // Prints "LeftHand".
  Debug.Log(parsed[1].layout); // Prints null.
  Debug.Log(parsed[1].name); // Prints "trigger".
  ```
  * Can, for example, be used with `InputBinding.path`.
- Added a new API-only setting in the form of `InputSystem.settings.maxEventBytesPerUpdate`.
  * Puts an upper limit on the number of event bytes processed in a single update.
  * If exceeded, any additional event data will get thrown away and an error will be issued.
  * Set to 5MB by default.
- Added a new API-only setting called `InputSystem.settings.maxQueuedEventsPerUpdate`.
  * This limits the number of events that can be queued during event processing using the `InputSystem.QueueEvent` method. This guards against infinite loops in the case where an action callback queues an event that causes the same action callback to be called again.
- Added `InputSystemUIInputModule.AssignDefaultActions` to assign default actions when creating ui module in runtime.
- Added `UNITY_INCLUDE_TESTS` define constraints to our test assemblies, which is 2019.2+ equivalent to `"optionalUnityReferences": ["TestAssemblies"]`.

## [1.1.0-preview.3] - 2021-02-04

### Changed

- An upper limit of 1024 controls per device and 1kb of memory state per device has been introduced.
  * This allows for certain optimizations.
  * Should the limits prove too tight, they can be raised in the future.
  * The most complex device we have at the moment (`Touchscreen`) has 242 controls and 616 bytes of state.
- `TouchSimulation` now __disables__ the `Pointer` devices it reads input from.
  * This is to address the problem of mouse input leading to __both__ mouse and touch input happening concurrently. Instead, enabling touch simulation will now effectively __replace__ mouse and pen input with touch input.
  * Devices such `Mouse` and `Pen` will remain in place but will not get updated. Events received for them will be consumed by `TouchSimulation`.
- Enabled XR device support on Switch.

### Fixed

- Fixed Right stick to use AXIS.Z and AXIS.RZ for Android gamepads.
- Fixed triggers to always use Axis.Gas and Axis.Brake for Android gamepads.
- Fixed precompiled layouts such as `FastKeyboard` leading to build time regressions with il2cpp (case 1283676).
- Fixed `InputDevice.canRunInBackground` not being correctly set for VR devices (thus not allowing them to receive input while the application is not focused).
- Fixed `InputUser.OnEvent` and `RebindingOperation.OnEvent` exhibiting bad performance profiles and leading to multi-millisecond input update times (case 1253371).
  * In our own measurements, `InputUser.OnEvent` is >9 times faster than before and `RebindingOperation.OnEvent` is ~2.5 times faster.
- Fixed PS4 controller not recognized on Mac when connected over Bluetooth ([case 1286449](https://issuetracker.unity3d.com/issues/input-system-dualshock-4-zct1e-dualshock-2-v1-devices-are-not-fully-recognised-over-bluetooth)).
- Fixed `EnhancedTouch` leaking `NativeArray` memory on domain reloads ([case 1190150](https://issuetracker.unity3d.com/issues/new-input-system-simulated-touch-in-editor-doesnt-work)).
- Fixed `TouchSimulation` leading to `"Pointer should have exited all objects before being removed"` errors ([case 1190150](https://issuetracker.unity3d.com/issues/new-input-system-simulated-touch-in-editor-doesnt-work)).
- Fixed multi-touch not working with `InputSystemUIInputModule` ([case 1271942](https://issuetracker.unity3d.com/issues/android-onenddrag-not-being-called-when-there-are-at-least-2-touches-on-the-screen)).
  * This also manifested itself when using On-Screen Controls and not being able to use multiple controls at the same time (for example, in the [Warriors demo](https://github.com/UnityTechnologies/InputSystem_Warriors)).
- Fixed restart prompt after package installation not appearing on Unity 2020.2+ ([case 1292513](https://issuetracker.unity3d.com/issues/input-system-after-package-install-the-update-slash-switch-and-restart-prompt-does-not-appear)).
- Fixed action with multiple bindings getting stuck in `Performed` state when two or more controls are pressed at the same time ([case 1295535](https://issuetracker.unity3d.com/issues/input-system-not-registering-multiple-inputs)).
  * Regression introduced in 1.1-preview.2.
- Fixed `Touch.activeTouches` having incorrect touch phases after calling `EnhancedTouch.Disable()` and then `EnhancedTouch.Enable()` ([case 1286865](https://issuetracker.unity3d.com/issues/new-input-system-began-moved-and-ended-touch-phases-are-not-reported-when-a-second-scene-is-loaded)).
- Fixed compile errors related to XR/AR on console platforms.

#### Actions

- Fixed actions not triggering correctly when multiple bindings on the same action were referencing the same control ([case 1293808](https://issuetracker.unity3d.com/product/unity/issues/guid/1293808/)).
  * Bindings will now "claim" controls during resolution. If several bindings __on the same action__ resolve to the same control, only the first such binding will successfully resolve to the control. Subsequent bindings will only resolve to controls not already referenced by other bindings on the action.
  ```CSharp
  var action = new InputAction();
  action.AddBinding("<Gamepad>/buttonSouth");
  action.AddBinding("<Gamepad>/buttonSouth"); // Will be ignored.
  action.AddBinding("<Gamepad>/button*"); // Will only receive buttonWest, buttonEast, and buttonNorth.
  ```
  * This also means that `InputAction.controls` will now only contain any control at most once.
- Fixed JSON serialization of action maps not preserving empty binding paths ([case 1231968](https://issuetracker.unity3d.com/issues/cloning-actionmap-through-json-converts-empty-paths-to-null-which-is-not-allowed)).

### Added

- Added DualShock4GamepadAndroid and XboxOneGamepadAndroid layout for Android
- Added a new high-performance way to iterate over changed controls in an event.
  ```CSharp
  // Can optionally specify a magnitude threshold that controls must cross.
  // NOTE: This will note allocate GC memory.
  foreach (var control in eventPtr.EnumerateChangedControls(magnitudeThreshold: 0.1f))
      Debug.Log($"Control {control} changed state");
  ```
  * This can be used, for example, to implement much more performant "any button pressed?" queries.
  ```CSharp
  InputSystem.onEvent +=
      (eventPtr, device) =>
      {
          // Ignore anything that is not a state event.
          var eventType = eventPtr.type;
          if (eventType != StateEvent.Type && eventType != DeltaStateEvent.Type)
              return;

          // Find all changed controls actuated above the button press threshold.
          foreach (var control in eventPtr.EnumerateChangedControls
              (device: device, magnitudeThreshold: InputSystem.settings.defaultButtonPressThreshold))
              // Check if it's a button.
              if (control is ButtonControl button)
                  Debug.Log($"Button {button} was pressed");
      }
  ```
- Added support for Step Counter sensors for iOS.
  * You need to enable **Motion Usage** under Input System settings before using the sensor. You can also manually add **Privacy - Motion Usage Description** to your application's Info.plist file.

## [1.1.0-preview.2] - 2020-10-23

### Changed

- The `submit` and the `cancel` actions of the UI input module now trigger on __release__ instead of press. This makes the behavior consistent with clicks triggering UI response on release rather than press.
- Removed the old "Tanks" demo (previously available from the samples shipped with the package).
  * Added a new and improved demo project, which you can download from the [InputSystem_Warriors](https://github.com/UnityTechnologies/InputSystem_Warriors) GitHub repository.

#### Actions

- Actions of type `InputActionType.Button` now respect button press (and release) points.
  * Previously, button-type actions, when used without explicit "Press" interactions, would perform immediately when a bound control was actuated.
  * Now, a button-type action will behave the same as if a "Press" interaction is applied with "Trigger Behavior" set to "Press Only".
  * This means that a button-type action will now perform (and perform __once__ only) when a control crosses the button press threshold defined in the global settings or, if present, locally on a `ButtonControl`. It will then stay performed and finally cancel only when the control falls back to or below the release threshold.
- `InputAction.ReadValue<T>()` now always returns `default<T>` when the action is canceled.
  * This is to make it consistent with `InputAction.CallbackContext.ReadValue<T>()` which already returned `default<T>` when the action was canceled.
  * In general, all APIs that read values will return default values when an action is in a phase other than `Started` or `Performed`.
- If multiple actions in different action maps but in the same .inputactions asset have the same name, calling `InputActionAsset.FindAction()` with just an action name will now return the first __enabled__ action. If none of the actions are enabled, it will return the first action with a matching name as before ([case 1207550](https://issuetracker.unity3d.com/issues/input-system-action-can-only-be-triggered-by-one-of-the-action-maps-when-action-name-is-identical)).
  ```CSharp
  var map1 = new InputActionMap("map1");
  var map2 = new InputActionMap("map2");
  map1.AddAction("actionWithSameName");
  map2.AddAction("actionWithSameName");
  var asset = ScriptableObject.CreateInstance<InputActionAsset>();
  asset.AddActionMap(map1);
  asset.AddActionMap(map2);

  map2["actionWithSameName"].Enable();

  var action = asset["actionWithSameName"];
  // Before: "map1/actionWithSameName"
  // Now: "map2/actionWithSameName"
  ```

### Fixed

- Fixed player build causing `ProjectSettings.asset` to be checked out in Perforce ([case 1254502](https://issuetracker.unity3d.com/issues/projectsettings-dot-asset-is-checked-out-in-perforce-when-building-a-project-with-the-input-system-package-installed)).
- Fixed player build corrupting preloaded asset list in `PlayerSettings` if it was modified by another build processor.
- Fixed remoting in Input Debugger not working for devices in the player that are created from generated layouts (such as XR devices).
- Fixed potential `NullReferenceException` in `InputActionProperty` when the `InputActionReference` is `null`.
- Fixed "On-Screen Controls" sample still using `StandaloneInputModule` and thus throwing `InvalidOperationException` when used with "Active Input Handling" set to "Input System Package (New)" ([case 1201866](https://issuetracker.unity3d.com/issues/input-system-old-input-module-is-available-in-onscreencontrolssample-sample-scene-from-package)).
- Fixed `OnScreenButton` leaving button controls in pressed state when disabled in-between receiving `OnPointerDown` and `OnPointerUp`. Usually manifested itself by having to click the button twice next time it was enabled.
- Fixed exiting out of play mode in the Unity Editor while a test run is in progress leading to the Input System permanently losing all its state until the editor is restarted ([case 1251724](https://issuetracker.unity3d.com/issues/the-input-system-does-not-get-re-enabled-when-a-playmode-input-test-is-interrupted)).
- Fixed max values for `Axis` and `Double` controls stored as multi-bit fields being off by one ([case 1223436](https://issuetracker.unity3d.com/issues/value-equal-to-1-is-not-returned-by-the-input-system-when-reading-a-multi-bit-control)).
  * Fix contributed by [jamre](https://github.com/jamre) in [962](https://github.com/Unity-Technologies/InputSystem/pull/962). Thank you!
- Fixed debug assert in `InputDeviceTester` sample when simultaneously pressing two buttons on gamepad ([case 1244988](https://issuetracker.unity3d.com/issues/input-system-runtime-errors-when-pressing-more-than-one-button-at-the-same-time)).
- Fixed use of UI `Slider` causing drag thresholds to no longer work ([case 1275834](https://issuetracker.unity3d.com/issues/inputsystem-drag-threshold-value-is-ignored-for-scroll-view-after-interacting-with-a-slider-slash-scroll-bar)).
- Fixed layout lists in Input Debugger not updating when removing layouts.
- Fixed device connects leading to different but similar device being reported as reconnected.

#### Actions

- Fixed Action with multiple bindings becoming unresponsive after a Hold interaction was performed ([case 1239551](https://issuetracker.unity3d.com/issues/input-system-hold-interaction-makes-an-input-action-unresponsive-when-2-or-more-binding-are-attached-to-the-same-input-action)).
- Fixed `NullReferenceException` when `Player Input` component `Create Action` is pressed and saved ([case 1245921](https://issuetracker.unity3d.com/issues/input-system-nullreferenceexception-is-thrown-when-player-input-component-create-action-is-pressed-and-saved)).
- Fixed `InputActionTrace.ActionEventPtr.ReadValueAsObject` leading to `InvalidCastException` when trying to read values that came from composite bindings.
- Fixed not being able to stack a `MultiTap` on top of a `Tap` ([case 1261462](https://issuetracker.unity3d.com/issues/multi-tap-and-tap-interactions-in-the-same-action-doesnt-work-properly)).
- Fixed rebinds triggered by the Enter key causing stuck Enter key states ([case 1271591](https://issuetracker.unity3d.com/issues/input-system-rebind-action-requires-two-inputs-slash-presses-when-using-the-enter-key)).
- Fixed `Map index on trigger` and `IndexOutOfRangeException` errors when using multiple Interactions on the same Action. ([case 1253034](https://issuetracker.unity3d.com/issues/map-index-on-trigger-and-indexoutofrangeexception-errors-when-using-multiple-interactions-on-the-same-action)).
- Fixed context menu in action editor not filtering out composites the same way that the `+` icon menu does. This led to, for example, a "2D Vector" composite being shown as an option for a button type action.
- Fixed initial state checks for composite bindings failing if performed repeatedly. For example, doing a `ReadValue<Vector2>` for a WASD binding would return an incorrect value after disabling the map twice while no input from the keyboard was received ([case 1274977](https://issuetracker.unity3d.com/issues/input-system-cannot-read-vector2-values-after-inputactionset-has-been-disabled-and-enabled-twice)).
- Fixed "Add Interaction" menu in action editor not filtering out interactions with incompatible value types ([case 1272772](https://issuetracker.unity3d.com/issues/new-input-system-action-gets-called-only-once-when-using-mouse-press-interaction)).
- Fixed `PlayerInput` no longer auto-switching control schemes if `neverAutoSwitchControlSchemes` was toggled off and back on after the component was first enabled ([case 1232039](https://issuetracker.unity3d.com/issues/input-system-auto-switch-locks-on-one-device-when-its-disabled-and-re-enabled-via-script)).
- Fixed action map name being the same as .inputactions asset name leading to compile errors when `Generate C# Class` is used; now leads to import error ([case 1212052](https://issuetracker.unity3d.com/issues/input-system-user-can-name-inputaction-asset-and-action-map-the-same-creating-compilation-errors-on-generation)).
- Fixed bindings not getting updated when binding by display name and there is no control with the given display name initially.
  ```
  // If at the time this action is enabled, there's no ä key on the keyboard,
  // this did not update properly later when switched to a layout that does have the key.
  var action = new InputAction(binding: "<Keyboard>/#(ä)");
  ```

### Added

- Added tvOS documentation entries in 'Supported Input Devices' page.

#### Actions

- Added "release thresholds" for buttons.
  * Release points are now separated from press points by a percentage threshold.
  * The threshold is defined by `InputSettings.buttonReleaseThreshold`.
  * Thresholds are defined as percentages of press points. A release is thus defined as a button, after having reached a value of at least `InputSettings.defaultButtonPressPoint` (or whatever local press is used), falling back to a value equal to or less than `InputSettings.buttonReleaseThreshold` percent of the press point.
  * This is intended to solve the problem of buttons flickering around button press points.
  * The default threshold is set at 75%, that is, buttons release at 3/4 of the press point.
- Added new methods to the `InputAction` class:
  * `InputAction.IsPressed()`: Whether a bound control has crossed the press threshold and has not yet fallen back below the release threshold.
  * `InputAction.WasPressedThisFrame()`: Whether a bound control has crossed the press threshold this frame.
  * `InputAction.WasReleasedThisFrame()`: Whether a bound control has fallen back below the release threshold this frame.
  * `InputAction.WasPerformedThisFrame()`: Whether the action was performed at any point during the current frame. Equivalent to `InputAction.triggered`, which will be deprecated in the future.
  * `InputAction.Reset()`: Forcibly reset the action state. Cancels the action, if it is currently in progress.
- Added `InputAction.GetTimeoutCompletionPercentage` to query the amount left to complete a currently ongoing interaction.
  ```CSharp
  // Let's say there's a hold interaction on a "warp" action. The user presses a button bound
  // to the action and then holds it. While the user holds the button, we want to know how much
  // longer the user will have to hold it so that we can display feedback in the UI.
  var holdCompleted = playerInput.actions["warp"].GetTimeoutCompletionPercentage();
  ```
- Added three new binding composite types:
  * `OneModifierComposite`: This is a generalization of `ButtonWithOneModifier` (which is still available but now hidden from the UI) which also represents bindings such as "SHIFT+1" but now can be used to target bindings other than buttons (e.g. "SHIFT+delta").
  * `TwoModifiersComposite`: This is a generalization of `ButtonWithTwoModifiers` (which is still available but now hidden from the UI) which also represents bindings such as "SHIFT+CTRL+1" but now can be used to target bindings other than buttons (e.g. "SHIFT+CTRL+delta").
  * `Vector3Composite`: Works the same way `Vector2Composite` does. Adds a `forward` and `backward` binding in addition to `up`, `down`, `left`, and `right`.

## [1.1.0-preview.1] - 2020-08-20

>__The minimum version requirement for the Input System package has been moved up to 2019.4 LTS.__

### Changed

#### Actions

- Auto-generated C# files now have `<auto-generated>` headers so they get ignored by Rider code analysis.
- Auto-generated C# classes are now `partial` so that they can be manually extended.
- Deleting a composite binding with `action.ChangeBinding(0).Erase()` now also erases all the bindings that are part of the composite.
- Trigger binding resolution from within action callbacks (e.g. `InputAction.performed`) will now defer resolution until after the callback has completed.
  * This fixes crashes such as [case 1242406](https://issuetracker.unity3d.com/issues/mecanim-crash-when-entering-or-exiting-play-mode-destroying-gameobjects) where disabling `PlayerInput` from within an action callback led to an action's state being released while the action was still in a callback.

### Fixed

- Fixed input history on Android mono build by alligning memory of history records
- Fixed no input being processed when running a `[UnityTest]` over several frames. Before, this required calling `InputSystem.Update` manually.
- Fixed clicking on help page button in Unity inspector for Input System components not going to relevant manual pages.
- Fixed a bug that prevented DualShock controllers from working on tvOS. (case 1221223).
- `GravitySensor`, `LinearAccelerationSensor`, and `AttitudeSensor` not being initialized on iOS ([case 1251382](https://issuetracker.unity3d.com/product/unity/issues/guid/1251382/)).
- Fixed compilation issues with XR and VR references when building to platforms that do not have complete XR and VR implementations.
- Fixed possible `NullReferenceException`s on ARMs with controls that receive automatic memory offsets.
- Fixed `TouchControl.tapCount` resetting to 0 when "Script Debugging" is enabled (case 1194636).
- Fixed `Touch.activeTouches` not having a `TouchPhase.Began` entry for touches that moved in the same frame that they began in ([case 1230656](https://issuetracker.unity3d.com/issues/input-system-mobile-enhancedtouch-screen-taps-start-with-moved-or-stationary-phase-instead-of-began)).
- Fixed sequential taps causing touches to get stuck in `Touch.activeTouches`.
- Improved performance of `Touch.activeTouches` (most notably, a lot of time was spent in endlessly repetitive safety checks).
- Fixed `EnhancedTouch` APIs not indicating that they need to be enabled with `EnhancedTouchSupport.Enable()`.
  - The APIs now throw `InvalidOperationException` when used without being enabled.
- Fixed memory corruption in `InputEventTrace.AllocateEvent` ([case 1262496](https://issuetracker.unity3d.com/issues/input-system-crash-with-various-stack-traces-when-using-inputactiontrace-dot-subscribetoall))
  * Manifested itself, for example, as crashes when using `InputActionTrace.SubscribeToAll`.
- AxisControls and Vector2Controls' X and Y subcontrols on XR devices now have a minimum range of -1 and a maximum range of 1. This means they can now properly respond to modifiers and interactions in the binding system.

#### Actions

- Fixed drag&drop reordering actions while having one control scheme selected causing bindings from other control schemes to be lost ([case 122800](https://issuetracker.unity3d.com/issues/input-system-bindings-get-cleared-for-other-control-scheme-actions-when-reordering-an-action-in-a-specific-control-scheme)).
- Fixed stack overflow in `PlayerInput.SwitchCurrentActionMap` when called from action callback ([case 1232893](https://issuetracker.unity3d.com/issues/inputsystem-switchcurrentactionmap-causes-a-stackoverflow-when-called-by-each-pahse-of-an-action)).
- Fixed control picker ending up empty when listing devices in "Supported Devices" ([case 1254150](https://issuetracker.unity3d.com/product/unity/issues/guid/1254150/)).

### Added

- Device layouts can now be "precompiled" for speed. `Keyboard`, `Mouse`, and `Touchscreen` are now included as precompiled layouts greatly reducing instantiation time and GC heap cost for these devices. For `Touchscreen`, this results in a >20x speed-up for `InputSystem.AddDevice<Touchscreen>()`.
- Added Pose Control layout. The Pose Control is used on XR Devices and wraps tracking state, position, rotation, and velocity information.

#### Actions

- Can now save binding overrides as JSON strings and restore them from such using the newly added `SaveBindingOverridesAsJson` and `LoadBindingOverridesFromJson` extension methods.
  ```CSharp
  void SaveUserRebinds(PlayerInput player)
  {
      var rebinds = player.actions.SaveBindingOverridesAsJson();
      PlayerPrefs.SetString("rebinds", rebinds);
  }

  void LoadUserRebinds(PlayerInput player)
  {
      var rebinds = PlayerPrefs.GetString("rebinds");
      player.actions.LoadBindingOverridesFromJson(rebinds);
  }
  ```

## [1.0.0] - 2020-04-23

### Fixed

- Fixed compilation issues in `TrackedDeviceRaycaster` when disabling built-in XR module.

## [1.0.0-preview.7] - 2020-04-17

### Fixed

- `VirtualMouseInput` not moving the software cursor when set to `HardwareCursorIsAvailable` but not having a hardware cursor ()
- Can now override built-in Android gamepad layouts. Previously, the input system would always choose its default defaults even after registering more specific layouts using `InputSystem.RegisterLayout`.
- `InputControlPath.TryGetControlLayout` no longer throws `NotImplementedException` for `<Mouse>/scroll/x` and similar paths where the layout is modifying a control it inherited from its base layout ([thread](https://forum.unity.com/threads/notimplementedexception-when-using-inputcontrolpath-trygetcontrollayout-on-mouse-controls.847129/)).
- Fixed compilation errors when disabling built-in VR and XR modules. ([case 1214248](https://issuetracker.unity3d.com/issues/enable-input-system-symbol-is-not-being-updated-when-the-input-system-is-changed-in-player-settings/)).
- Fixed compilation errors when disabling built-in Physics and Physics2D modules. ([case 1191392](https://issuetracker.unity3d.com/issues/inputsystem-trackeddeviceraycaster-has-hard-references-on-both-physics-and-physics2d)).
- No longer throws `NotImplementedException` when matching against a field of `InputDeviceDescription.capabilities` when the value of the field used scientific notation.
- No longer incorrectly matches fields of `InputDeviceDescription.capabilities` by prefix only (i.e. previously it would find the field "foo" when actually looking for "foobar").
- Input device debugger window slowing editor to a crawl when opened on PS4 DualShock controller.
- `InputUser.UnpairDevices()` corrupting user device list.

#### Actions

- Controls are now re-resolved after adding or removing bindings from actions ([case 1218544](https://issuetracker.unity3d.com/issues/input-system-package-does-not-re-resolve-bindings-when-adding-a-new-binding-to-a-map-that-has-already-generated-its-state)).
- Can now have spaces and special characters in action names when using `PlayerInput` with the `SendMessages` or `BroadcastMessages` behavior. Previously, an incorrect method name was generated (fix contributed by [BHSPitMonkey](https://github.com/BHSPitMonkey) in [#1022](https://github.com/Unity-Technologies/InputSystem/pull/1022); [case 1214519](https://issuetracker.unity3d.com/issues/player-input-send-messages-wont-trigger-when-input-action-name-contains-spaces)).
- Adding a new action now sets `expectedControlType` to `Button` as expected ([case 1221015](https://issuetracker.unity3d.com/issues/input-system-default-value-of-expectedcontroltype-is-not-being-set-when-creating-a-new-action)).
- Player joins with `PlayerInputManager` from button presses no longer fail if there are multiple devices of the same type present and the join was not on the first gamepad ([case 226920](https://fogbugz.unity3d.com/f/cases/1226920/)).
- `PlayerInputEditor` no longer leads to the player's `InputActionAsset` mistakenly getting replaced with a clone when the inspector is open on a `PlayerInput` component ([case 1228636](https://issuetracker.unity3d.com/issues/action-map-gets-lost-on-play-when-prefab-is-highlighted-in-inspector)).
- The control picker in the .inputactions editor will no longer incorrectly filter out layouts such as `Xbox One Gamepad (on XB1)` when using them in control schemes. Also, it will no longer filter out controls from base layouts (such as `Gamepad`) ([case 1219415](https://issuetracker.unity3d.com/issues/impossible-to-choose-gamepad-as-binding-path-when-control-scheme-is-set-as-xboxone-scheme)).
- `RebindOperation`s will no longer pick controls right away that are already actuated above the magnitude threshold when the operation starts. Instead, these controls will have to change their actuation from their initial level such that they cross the magnitude threshold configured in the operation ([case 1215784](https://issuetracker.unity3d.com/issues/unnecessary-slash-unwanted-binding-candidates-are-found-when-detecting-and-changing-an-input-value-of-an-input-device)).
- Newly added actions and action maps are now scrolled to when there are more items than fit into view. Previously newly added item was appended but outside of the visible area.
- Actions and bindings in the `.inputactions` editor are no longer force-expanded on every domain reload and whenever a new action or binding is added.
- The importer for `.inputactions` assets will now check out from version control the generated .cs file when overwriting it &ndash; which only happens if the contents differ ([case 1222972](https://issuetracker.unity3d.com/issues/inputsystem-editor-generated-c-number-file-is-not-checked-out-when-overwriting)).
- The editor for `.inputactions` assets will now check out from version control the asset before saving it.
- Drag-reordering action maps no longer throws "Should have drop target" asserts in the console (case [1229146](https://issuetracker.unity3d.com/issues/inputsystem-reordering-of-actionmaps-in-input-action-window-fails-and-throws-should-have-drop-target-error)).
- Drag-reordering actions no longer changes action IDs of some of the existing actions ([case 1231233](https://issuetracker.unity3d.com/issues/input-systems-action-ids-dont-stick-with-action-names-when-input-actions-are-reorganized)).
- References to `InputActionReference` objects created by the importer for `.inputactions` files are no longer broken when the action referenced by the object is renamed ([case 1229145](https://issuetracker.unity3d.com/issues/inputsystem-inputactionreference-loses-guid-when-its-action-is-moved-or-renamed-in-the-inputaction-asset)).
  * __NOTE: This fix does not apply to existing `InputActionReference` instances.__ The problem was inherent in the internal file IDs generated for actions &ndash; which were affected by action and map names. Thus, changing the name of an action or map would change the resulting file ID of the `InputActionReference`.<br>However, changing file IDs will break any existing reference to the object. Thus we had to preserve the existing `InputActionReference` objects under their original file ID. We hide them in the Project Browser, however. The ones that are visible now have the new, fixed file IDs.<br>To switch existing `InputActionReference` properties to the new file IDs, simply replace them with the newly created `InputActionReference`.

### Changed

- `InputDevice.all` has been deprecated due to the confusion it creates with other getters like `Gamepad.all`. Use `InputSystem.devices` instead ([case 1231216](https://issuetracker.unity3d.com/issues/joystick-dot-all-lists-more-than-just-joysticks)).
  * In the same vein, we added a new `Joystick.all` getter that works the same as `Gamepad.all`.
- Changed UI Package to be optional dependency. Removing the package will now disable all UI relevant Input code.

## [1.0.0-preview.6] - 2020-03-06

### Changed

* `InputSystemUIInputModule.trackedDeviceSelect` has been removed. Use `InputSystemUIInputModule.leftClick` instead.
* `InputSystemUIInputModule.repeatDelay` has been renamed to `moveRepeatDelay` and `repeatRate` has been renamed to `moveRepeatRate`.

### Fixed

- Fixed CS0109 warning being generated during player build due to use of `new` with the `PlayerInput.camera property` (case 1174688).
- Fixed a number of issues in `InputSystemUIInputModule`.
  * Fixed GC heap garbage when click-dragging.
  * Fixed number of pointer states growing indefinitely if OS did not reuse touch IDs.
  * Fixed `lastPress` on `PointerEventData` getting lost.
  * Fixed button press-and-release happening in same frame resulting in no UI input.
  * Fixed clicks initiated from non-pointer devices resulting in pointer inputs with `(0,0)` positions.
  * Fixed huge screen deltas on pointer events from tracked devices.
  * Fixed touch input not sending pointer exit events ([case 1213550](https://issuetracker.unity3d.com/issues/input-system-onpointerexit-does-not-work)).
- Fixed `TrackedDeviceRaycaster` not setting `screenPosition` in `RaycastResult`.

#### Actions

- Mixing the enabling&disabling of single actions (as, for example, performed by `InputSystemUIInputModule`) with enabling&disabling of entire action maps (as, for example, performed by `PlayerInput`) no longer leaves to unresponsive input and `"should not reach here"` assertions ([forum thread](https://forum.unity.com/threads/error-while-switching-between-action-maps.825204/)).
- Leaving play mode no longer leaves state change monitors lingering around from enabled actions.
- Enabling action maps with bindings that do not refer to an existing action in the map no longer leads to asserts and exceptions when input on the bindings is received ([case 1213085](https://issuetracker.unity3d.com/issues/input-system-input-actions-cause-exceptions-and-should-not-get-here-errors-to-appear-after-deleting-an-action-map)).
- `PressInteraction` no longer misses the next button press if it gets reset from within the `performed` callback ([case 1205285](https://issuetracker.unity3d.com/issues/inputsystem-problem-with-button-state-after-deactivating-and-reactivating-an-action-map)).
- `InputBinding.DisplayStringOptions.DontIncludeInteractions` is now properly respected.
- Reading the value of a composite binding no longer causes processors from the last active part binding to be applied rather than the processors of the composite itself, if any ([case 1207082](https://issuetracker.unity3d.com/issues/input-system-invert-processors-have-no-effect-on-the-inputaction-dot-callbackcontext-value)).
- Fixed `InputSystem.onActionChange` getting invoked too many times on binding changes.

### Added

- `InputSystemUIInputModule` now sends pointer events using a new `ExtendedPointerEventData` instead of using the base `PointerEventData` class. This surfaces additional input data in pointer events.
- Added `InputSystemUIInputModule.pointerBehavior` to allow dictating how the UI will resolve concurrent input from multiple pointers.

#### Actions

- Added `InputAction.CallbackContext.ReadValueAsButton`.

## [1.0.0-preview.5] - 2020-02-14

### Changed

- We've changed the rules that govern how action phases have to progress:
  * __This is a breaking change!__
    - The primary effect is additional callbacks getting triggered.
  * __Before__:
    - There were no enforced rules about how an action would go through `InputAction.started`, `InputAction.performed`, and `InputAction.canceled`. Which of the callbacks were triggered and in what order depended on a number of factors, the biggest influencer of which were the different interactions that could be applied to actions (like `Press` or `Hold`).
    - This made for unpredictable and frequently surprising results. In addition, it led to bugs where, for [example](https://issuetracker.unity3d.com/issues/input-system-ui-becomes-unresponsive-after-the-first-ui-button-press), adding a `Press` interaction to the `Click` action of `InputSystemUIInputModule` would cause the click state to get stuck because the click action would never cancel.
  * __Now__:
    - The system will now *always* trigger `InputAction.started` first. If this is not done explicitly, it happens implicitly.
    - Likewise, the system will now *always* trigger `InputAction.canceled` before going back to waiting state. Like with `InputAction.started`, if this isn't done explicitly, it will happen implicitly. This implies that `InputAction.canceled` no longer signifies an action getting aborted because it stopped after it started but before it performed. It now simply means "the action has ended" whether it actually got performed or not.
    - In-between `InputAction.started` and `InputAction.canceled`, `InputAction.performed` may be triggered arbitrary many times (including not at all).
  * While late in the cycle for 1.0, we've opted to make this change now in order to fix a range of bugs and problems we've observed that people encountered because of the previous behavior of the system.
- Related to the change above, the behavior of `PressInteraction` has been tweaked and now is the following:
  * `Press Only`: Starts and immediately performs when pressed, then stays performed and cancels when button is released.
  * `Release Only`: Starts when button is pressed and then performs and immediately cancels when the button is released.
  * `Press And Release`: Starts and immediately performs when button is pressed, then stays performed and performs again and immediately cancels when button is released.
- `Vector2Composite` now has a `mode` parameter which can be used to choose between `DigitalNormalized` (the default), `Digital` (same as `DigitalNormalized` but does not normalize the resulting vector), and `Analog` (uses float input values as is).
  * `Vector2Composite.normalize` has been deprecated. Note that it will not work together with `Analog`. The parameter will be removed in the future.

### Fixed

- XR controllers and HMDs have proper display names in the UI again. This regressed in preview.4 such that all XR controllers were displayed as just "XR Controller" in the UI and all HMDs were displayed as "XR HMD".
- `InputSystemUIInputModule` no longer generates GC heap garbage every time mouse events are processed.
- Fixed a bug where an internal array helper method was corrupting array contents leading to bugs in both `InputUser` and `Touch`.
- Fixed exception when saving changes to an Input Action asset and the parent directory has been renamed. ([case 1207527](https://issuetracker.unity3d.com/issues/input-system-console-errors-appear-when-you-save-input-action-asset-after-changing-the-name-of-the-folder-containing-it))

#### Actions

- The regression in 1.0.0-preview.4 of `PlayerInputManager` not joining players correctly if a scheme has more than one device requirement has been fixed.
  * This most notably manifested itself with keyboard+mouse control schemes.
- `PlayerInputManager` will no longer join players when control schemes are used and none of the schemes produces a successful match based on the devices available for the join.
- When no action map is selected in action editor, plus icon to add an action is now disabled; formerly threw an exception when clicked (case 1199562).
- Removing a callback from actions from the callback itself no longer throws `ArgumentOutOfRangeException` ([case 1192972](https://issuetracker.unity3d.com/issues/input-system-package-argumentoutofrangeexception-error-is-thrown-when-the-callback-is-removed-while-its-being-triggered)).
- "Invalid user" `ArgumentException` when turning the same `PlayerInput` on and off ([case 1198889](https://issuetracker.unity3d.com/issues/input-system-package-argumentexception-invalid-user-error-is-thrown-when-the-callback-disables-game-object-with-playerinput)).
- The list of device requirements for a control scheme in the action editor no longer displays devices with their internal layout name rather than their external display name.
- `StackOverflowException` when `Invoke Unity Events` is selected in `PlayerInput` and it cannot find an action (#1033).
- `HoldInteraction` now stays performed after timer has expired and cancels only on release of the control ([case 1195498](https://issuetracker.unity3d.com/issues/inputsystem-inputaction-dot-readvalue-returns-0-when-a-hold-action-is-performed-for-hold-time-amount-of-time)).
- Foldouts in the various action UIs now properly toggle their expansion state when clicked in Unity 2019.3+ ([case 1213781](https://issuetracker.unity3d.com/issues/input-system-package-playerinput-component-events-menu-doesnt-expand-when-clicked-directly-on-the-arrow-icon)).

### Added

- We've added a new `Simple Multiplayer` sample which demonstrates a simple, bare-bones local multiplayer setup.
- We've also added a `Gamepad Mouse Cursor` sample that shows how to drive a UI mouse cursor using the gamepad.
  - The sample contains a reusable `VirtualMouseInput` component that does most of the work.
- Added a `Deselect On Background Click` option to `InputSystemUIInputModule`. This allows toggling the behavior off where clicking the mouse and not hitting a `GameObject` will automatically clear the current selection -- which will break keyboard and gamepad navigation.

## [1.0.0-preview.4] - 2020-01-24

This release includes a number of Quality-of-Life improvements for a range of common problems that users have reported.

### Added

- To aid in debugging issues, we've extended the system's event tracing and replay functionality to allow persisting and replaying arbitrary input event streams.
  * `InputEventTrace` now has APIs to persist the events to disk and to load them back in from previously persisted event streams. The same API can be used to persist in arbitrary C# `Stream` instances, not just in file streams.
     ```CSharp
    // Write.
    myTrace.WriteTo("file.inputtrace");

    // Read.
    InputEventTrace.LoadFrom("file.inputtrace");
     ```
  * `InputEventTrace` now has built-in replay functionality.
     ```CSharp
    myTrace.Replay().PlayAllFramesOneByOne();
     ```
  * The event trace in device windows of the Input Debugger has been extended with controls to save and load traces.
- We've added a new `InputRecording` sample which has a reusable `MonoBehaviour` component that can be used to capture and replay device activity.
- `Keyboard` now has a `FindKeyOnCurrentKeyboardLayout` method to look up key controls by their display names.
- Keyboards now have synthetic controls that combine left and right variants of modifier keys.
  * This means that you can bind to just "shift" now, for example, instead of having to bind to both "left shift" and "right shift".
    ```CSharp
    new InputAction(binding: "<Keyboard>/shift");
    ```
  * The controls are also available as properties on `Keyboard`.
    ```CSharp
    if (Keyboard.current.shiftKey.isPressed) /* ... */;

    // Is equivalent to:
    if (Keyboard.current.leftShiftKey.isPressed ||
        Keyboard.current.rightShiftKey.isPressed) /* ... */;
    ```

#### Actions

- `PlayerInput` now has a new `Controls Changed` event/message which is triggered when the control setup of the player changes (e.g. when switching control schemes).
    ```CSharp
        public void OnControlsChanged()
        {
            // Update UI display hints, for example...
        }
    ```
- We've added APIs to simplify turning bindings into strings suitable for display in UIs.
    ```CSharp
    // Takes things such as currently bound controls and active binding masks into account
    // and can handle composites.
    action.GetBindingDisplayString();
    ```
  * Related to this, custom binding composites can now be annotated with the new `DisplayStringFormat` attribute to control how composites as a whole are turned into display strings.
    ```CSharp
    [DisplayStringFormat("{button}+{stick}")]
    public class MyComposite : InputBindingComposite<Vector2>
    {
        [InputControl(layout = "Button")] public int button;
        [InputControl(layout = "Stick")] public int stick;
    }
    ```
- `InputActionRebindingExtension.RebindingOperation` has a new configuration method `WithMatchingEventsBeingSuppressed` which allows suitable input events to automatically be swallowed while a rebind is ongoing. This greatly helps with not having something else respond to input while a rebind is in progress.
- We've added two new samples:
  * __Rebinding UI__: Demonstrates how to create a rebinding screen using the Input System's APIs. The sample also includes a reusable prefab you can use directly in your projects to quickly put rebinding screens together.
  * __In-Game Hints__: Demonstrates how to show context-sensitive help that respects the current control scheme.

### Changed

- The logic for resetting devices on focus loss has changed somewhat:
  * When focus is lost, all devices are forcibly reset to their default state. As before, a `RequestResetCommand` for each device is also sent to the backend but regardless of whether the device responds or not, the input state for the device will be overwritten to default.
  * __Noisy controls are exempted from resets__. The assumption here is that noisy controls most often represent sensor readings of some kind (e.g. tracking data) and snapping the values back to their default will usually
  * If `Application.runInBackground` is `true`, all devices that return `true` from `InputDevice.canRunInBackground` are exempted from resets entirely. This, for example, allows XR devices to continue running regardless of focus change.
  * This fixes problems such as keyboard keys getting stuck when alt-tabbing between applications (case 1206199).
- `InputControlExtensions.GetStatePtrFromStateEvent` no longer throws `InvalidOperationException` when the state format for the event does not match that of the device. It simply returns `null` instead (same as when control is found in the event's state).
- `InputEventTrace` instances are no longer disposed automatically from their finalizer but __MUST__ be disposed of explicitly using `Dispose()`.
  * This is to allow event traces to survive domain reloads. If they are disposed of automatically during finalizers, even if they survive the reload, the next GC will cause traces to be deallocated.

#### Actions

* `InputActionRebindingExtensions.PerformInteractiveRebinding` has been greatly enhanced to apply a wide range of default configurations to the rebind. This greatly reduces the need to manually configure the resulting rebind.
    ```CSharp
    // Start a rebind with the default configuration.
    myAction.PerformInteractiveRebinding().Start();
    ```
  - Pointer position input will be ignored by default.
  - If not a suitable binding target itself, `<Keyboard>/escape` will automatically be made to quit the rebind.
  - Events with control input not explicitly matching exclusions will now get suppressed. This prevents input actions from getting triggered while a rebind is in progress.
  - The expected control type is automatically adjusted if a part binding of a composite is targeted by the rebind (e.g. if the action expects a `Vector2` but the part binding expects a `Button`, the rebind switches automatically to `Button`).
  - If the targeted binding is part of a control scheme, controls will automatically be restricted to match the device requirements of the control scheme. For example, if the binding belongs to a "Keyboard&Mouse" scheme that has `<Keyboard>` and a `<Mouse>` requirement, the rebind will ignore input on gamepads.
  - As before, you can always create a `RebindingOperation` from scratch yourself or wipe/alter the configuration returned by `PerformInteractiveRebinding` however you see fit.
- Control schemes can now handle ambiguity.
  * This means that, for example, you can now have one control scheme for generic gamepads and another control scheme specifically for PS4 controllers and the system will reliably pick the PS4 scheme when a PS4 controller is used and fall back to the generic gamepad scheme otherwise.
  * While this is exposed as a new `score` property on `InputControlScheme.MatchResult`, no code changes are necessary to take advantage of this feature.
- `PlayerInput.active` has been renamed to `PlayerInput.inputIsActive` to avoid ambiguities with `GameObject` activation.

### Fixed

- `InputUser` in combination with touchscreens no longer throws `InvalidOperationException` complaining about incorrect state format.
 * In a related change, `InputControlExtensions.GetStatePtrFromStateEvent` now works with touch events, too.
- Stack overflow in `InputTestFixture.currentTime` getter.
- Input that occurs in-between pressing the play button and the game starting no longer leaks into the game (case 1191342).
  * This usually manifested itself as large accumulated mouse deltas leading to such effects as the camera immediately jerking around on game start.
- Removing a device no longer has the potential of corrupting state change monitors (and thus actions getting triggered) from other devices.
  * This bug led to input being missed on a device once another device had been removed.
- `TrackedDevice` layout is no longer incorrectly registered as `Tracked Device`.
- Event traces in the input debugger are no longer lost on domain reloads.
- `IndexOutOfRangeException` being thrown when looking up controls on XR devices.

#### Actions

- Clicking the "Replace with InputSystemUIInputModule" button in the inspector when looking at `StandaloneInputModule`, the resulting operation is now undoable and will properly dirty the scene.

## [1.0.0-preview.3] - 2019-11-14

### Fixed

- Fixed wrong event handlers getting removed when having three or more handlers on an event (case 1196143).
  * This was an bug in an internal data structure that impacted a number of code paths that were using the data structure.
- Fixed `LayoutNotFoundException` being thrown when `InputControlPath.ToHumanReadableString` referenced a layout that could not be found.

## [1.0.0-preview.2] - 2019-11-04

### Changed

- Automatic conversion of window coordinates in `EditorWindow` code is now performed regardless of focus or the setting of `Lock Input to Game View` in the input debugger.

### Fixed

- Fixed touch taps triggering when they shouldn't on Android.
- Fixed custom devices registered from `[InitializeOnLoad]` code being lost on domain reload (case 1192379).
  * This happened when there were multiple pieces of `[InitializeOnLoad]` code that accessed the input system in the project and the `RegisterLayout` for the custom device happened to not be the first in sequence.
- OpenVR touchpad controls (`touchpadClicked` & `touchpadPressed`) now report accurate data.

#### Actions

- Fixed missing keyboard bindings in `DefaultInputActions.inputactions` for navigation in UI.
- Fixed using C# reserved names in .inputactions assets leading to compile errors in generated C# classes (case 1189861).
- Assigning a new `InputActionAsset` to a `InputSystemUIInputModule` will no longer look up action names globally but rather only look for actions that are located in action maps with the same name.
  * Previously, if you e.g. switched from one asset where the `point` action was bound to `UI/Point` to an asset that had no `UI` action map but did have an action called `Point` somewhere else, it would erroneously pick the most likely unrelated `Point` action for use by the UI.
- Fixed missing custom editors for `AxisDeadzoneProcessor` and `StickDeadzoneProcessor` that link `min` and `max` values to input settings.
- Fixed actions ending up being disabled if switching to a control scheme that has no binding for the action (case 1187377).
- Fixed part of composite not being bound leading to subsequent part bindings not being functional (case 1189867).
- Fixed `PlayerInput` not pairing devices added after it was enabled when not having control schemes.
  * This problem would also show in the `SimpleDemo` sample when having the `CustomDeviceUsages` sample installed as well. Gamepads would not get picked up in that case.
- Fixed `ArgumentNullException` when adding a device and a binding in an action map had an empty path (case 1187163).
- Fixed bindings that are not associated with any control scheme not getting enabled with other control schemes as they should.

### Added

- Added a new `EditorWindow Demo` sample that illustrates how to use the input system in editor UI code.

## [1.0.0-preview.1] - 2019-10-11

### Changed

- Generated action wrappers now won't `Destroy` the generated Asset in a finalizer, but instead implement `IDisposable`.
- Added back XR layouts (except for Magic Leap) that were removed for `1.0-preview`.
  * We removed these layouts under the assumption that they would almost concurrently become available in the respective device-specific XR packages. However, this did not work out as expected and the gap here turned out to be more than what we anticipated.
  * To deal with this gap, we have moved the bulk of the XR layouts back and will transition things gradually as support in device-specific packages becomes publicly available.

### Fixed

- Fixed a bug where the Input Settings Window might throw exceptions after assembly reload.
- Correctly implemented `IsPointerOverGameObject` method for `InputSystemUIInputModule`.
- Several bugs with layout overrides registered with (`InputSystem.RegisterLayoutOverrides`).
  * In `1.0-preview`, layout overrides could lead to corruption of the layout state and would also not be handled correctly by the various editor UIs.
- Selecting a layout in the input debugger no longer selects its first child item, too.
- Fixed XR devices reporting noise as valid user input (should fix problem of control schemes involving VR devices always activating when using `PlayerInput`).
- Fixed tap/swipe gesture detection in touch samples.

### Actions

- Fixed a bug where multiple composite bindings for the same controls but on different action maps would throw exceptions.
- Fixed `anyKey` not appearing in control picker for `Keyboard`.
- The text on the "Listen" button is no longer clipped off on 2019.3.
- Controls bound to actions through composites no longer show up as duplicates in the input debugger.
- Fixed "Create Actions..." on `PlayerInput` creating an asset with an incorrect binding for taps on Touchscreens. \
  __NOTE: If you have already created an .inputactions asset with this mechanism, update "tap [Touchscreen]" to "Primary Touch/Tap" to fix the problem manually.__
- Fixed `Invoke CSharp Events` when selected in `PlayerInput` not triggering `PlayerInput.onActionTriggered`.
- Fixed duplicating multiple items at the same time in the action editor duplicating them repeatedly.

### Added

- Will now recognize Xbox One and PS4 controllers connected to iOS devices correctly as Xbox One and PS4 controllers.
- Added a new sample called "Custom Device Usages" that shows how to use a layout override on `Gamepad` to allow distinguishing two gamepads in bindings based on which player the gamepad is assigned to.
- Added abstract `TrackedDevice` input device class as the basis for various kinds of tracked devices.

## [1.0.0-preview] - 2019-09-20

### Fixed

- Will now close Input Action Asset Editor windows from previous sessions when the corresponding action was deleted.
- Fixed an issue where Stick Controls could not be created in Players built with medium or high code stripping level enabled.
- Fixed incorrect default state for axes on some controllers.

#### Actions

- Fixed `CallbackContext.ReadValue` throwing when invoked during device removal

### Changed
### Added

## [0.9.6-preview] - 2019-09-06

### Fixed

- Exceptions in scenes of `Visualizers` sample if respective device was not present on system (e.g. in `PenVisualizer` if no pen was present in system).
- Fixed exception in Input Action Asset Editor window when typing whitespace into the search field.
- Fixed control scheme popup window in input action asset editor window showing in the correct screen position on windows.

#### Actions

- Setting timeouts from `IInputInteraction.Process` not working as expected when processing happened in response to previous timeout expiring (#714).
- Pending timeouts on a device not being removed when device was removed.

### Changed

- Replaced `HIDSupport.shouldCreateHID` event with a new `HIDSupport.supportedHIDUsages` property, which takes an array of supported usages.

### Added

#### Actions

- Added `PlayerInput.neverAutoSwitchControlSchemes` to disable logic that automatically enables control scheme switching when there is only a single `PlayerInput` in the game.
- Added `PlayerInput.SwitchControlScheme` to switch schemes manually.

## [0.9.5-preview] - 2019-08-29

### Fixed

- Don't pass events for null devices (for devices which have not been created) to `InputSystem.onEvent` callbacks.
- Will close debugger input state windows, when the state is no longer valid instead of throwing exceptions.
- Fixed pointer coordinates in editor windows for non-mouse pointing devices.
- Fixed using the input system in il2cpp when managed stripping level is set higher then "Low".
- Device debugger window will still show when reading from specific controls throws exceptions.
- Offsets and sizes for elements on Linux joysticks are now computed correctly.
- Joysticks now have a deadzone processor on the stick itself.
- Up/down/left/right on sticks are now deadzoned just like X and Y on sticks are.
- Removed toplevel `X` and `Y` controls on HIDs when there is a `Stick/X` and `Stick/Y` added for the device.
- HID fallback can now deal with sticks that have X and Y controls of different sizes and sitting in non-contiguous locations in the HID input report.
- Button 1 on HID joysticks will now correctly come out as the `trigger` control. Previously, the trigger control on the joystick was left pointing to random state.

#### Actions

- Binding paths now show the same way in the action editor UI as they do in the control picker.
  * For example, where before a binding to `<XInputController>/buttonSouth` was shown as `rightShoulder [XInputController]`, the same binding will now show as `A [Xbox Controller]`.
- When deleting a control scheme, bindings are now updated. A dialog is presented that allows choosing between deleting the bindings or just unassigning them from the control scheme.
- When renaming a control scheme, bindings are now updated. Previously the old name was in place on bindings.
- Control scheme names can no longer be set to empty strings.
- `PlayerInput.Instantiate` now correctly sets up a given control scheme, if specified.
  * When passing a `controlScheme:` argument, the result used to be a correctly assigned control scheme at the `InputUser` level but no restrictions being actually applied to the bindings, i.e. every single binding was active regardless of the specified control scheme.
- NullReferenceExceptions during event processing from `RebindingOperation`.

### Changed

- `InputUser.onUnpairedDeviceUsed` now receives a 2nd argument which is the event that triggered the callback.
  * Also, the callback is now triggered __BEFORE__ the given event is processed rather than after the event has already been written to the device. This allows updating the pairing state of the system before input is processed.
  * In practice, this means that, for example, if the user switches from keyboard&mouse to gamepad, the initial input that triggered the switch will get picked up right away.
- `InputControlPath.ToHumanReadableString` now takes display names from registered `InputControlLayout` instances into account.
  * This means that the method can now be used to generate strings to display in rebinding UIs.
- `AxisControl.clamp` is now an enum-valued property rather than a bool. Can now perform clamping *before* normalization.

#### Actions

- When switching devices/controls on actions, the system will no longer subsequently force an initial state check on __all__ actions. Instead, every time an action's bindings get re-resolved, the system will simply cancel all on-going actions and then re-enable them the same way it would happen by manually calling `InputAction.Enable`.
- Removed non-functional `InputControlScheme.baseScheme` API and `basedOn` serialized property. This was never fully implemented.

### Added

- Can right-click devices in Input Debugger (also those under "Unsupported") and select "Copy Device Description" to copy the internal `InputDeviceDescription` of the device in JSON format to the system clipboard.
  * This information is helpful for us to debug problems related to specific devices.
- If a device description has been copied to the clipboard, a new menu "Paste Device Description as Device" entry in the "Options" menu of the input debugger appears. This instantiates the device from the description as if it was reported locally by the Unity runtime.

## [0.9.3-preview] - 2019-08-15

### Fixed

- `XInputController` and `XboxOneGamepad` no longer have two extraneous, non-functional "menu" and "view" buttons.
- Fixed `InputUser.onUnpairedDeviceUser` ignoring input on controls that do not support `EvaluateMagnitude`.
  * This led to situations, for example, where `PlayerInput` would not initialize a control scheme switch from a `<Mouse>/delta` binding as the delta X and Y axes do not have min&max limits and thus return -1 from `EvaluateMagnitude`.
- Fixed available processor list not updated right away when changing the action type in the Input Action editor window.

#### Actions

- `NullReferenceException` when the input debugger is open with actions being enabled.
- When selecting a device to add to a control scheme, can now select devices with specific usages, too (e.g. "LeftHand" XRController).

### Changed

- Removed `timesliceEvents` setting - and made this tied to the update mode instead. We now always time slice when using fixed updates, and not when using dynamic updates.
- When adding a composite, only ones compatible with the value type of the current action are shown. This will, for example, no longer display a `2D Vector` composite as an option on a floating-point button action.
- The `InputState.onChange` callback now receives a second argument which is the event (if any) that triggered the state change on the device.

### Added

- `InputSystemUIInputModule` can now track multiple pointing devices separately, to allow multi-touch input - required to allow control of multiple On-Scree controls at the same time with different fingers.
- Two new composite bindings have been added.
  * `ButtonWithOneModifier` can be used to represent shortcut-like bindings such as "CTRL+1".
  * `ButtonWithTwoModifiers` can be used to represent shortcut-like bindings such as "CTRL+SHIFT+1".

## [0.9.2-preview] - 2019-08-09

### Fixed

- A `RebindingOperation` will now fall back to the default path generation behavior if the callback provided to `OnGeneratePath` returns null.
- Fixed the Input Action editor window throwing exceptions when trying to view action properties.

### Actions

- `PlayerInput` will now copy overrides when creating duplicate actions.
- It is now possible to use an empty binding path with a non empty override path.
- It is now possible to use set an empty override path to disable a binding.
- It is not possible to query the effectively used path of a binding using `effectivePath`.
- Actions embedded into MonoBehaviour components can now have their properties edited in the inspector. Previously there was no way to get to the properties in this workflow. There is a gear icon now on the action that will open the action properties.

### Changed

### Added

- Added a new sample to the package called `SimpleDemo`. You can install the sample from the package manager. See the [README.md](https://github.com/Unity-Technologies/InputSystem/Assets/Samples/SimpleDemo/README.md) file for details about the sample.

## [0.9.1-preview] - 2019-08-08

### Fixed

- Fixed GC heap garbage being caused by triggered by event processing.
  * This meant that every processing of input would trigger garbage being allocated on the managed heap. The culprit was a peculiarity in the C# compiler which caused a struct in `InputEventPtr.IsA` to be allocated on the heap.
- The bindings selection popup window will now show child controls matching the current action type even if the parent control does not match.
- Fixed `duration` values reported for Hold and Press interactions.
- DualShock 3 on macOS:
  * Fixed actions bound to the dpad control performing correctly.
  * Fixed non-present touchpad button control being triggered incorrectly.
- Fixed compile issues with switch classes on standalone Linux.
- Leak of unmanaged memory in `InputControlList`.

#### Actions

- Fixed actions not updating their set of controls when the usages of a device are changed.
- Composite bindings with the default interaction will now correctly cancel when the composite is released, even if there are multiple composite bindings on the action.

### Changed

- `MouseState`, `KeyboardState`, and `GamepadState` have been made public again.
- `PlayerInput` and `PlayerInputManager` have been moved from the `UnityEngine.InputSystem.PlayerInput` namespace to `UnityEngine.InputSystem`.
- The signature of `InputSystem.onEvent` has changed. The callback now takes a second argument which is the device the given event is sent to (null if there's no corresponding `InputDevice`).
  ```
  // Before:
  InputSystem.onEvent +=
      eventPtr =>
      {
          var device = InputSystem.GetDeviceById(eventPtr.deviceId);
          //...
      };

  // Now:
  InputSystem.onEvent +=
      (eventPtr, device) =>
      {
          //...
      };
  ```
- The signatures of `InputSystem.onBeforeUpdate` and `InputSystem.onAfterUpdate` have changed. The callbacks no longer receive an `InputUpdateType` argument.
  * Use `InputState.currentUpdateType` in case you need to know the type of update being run.
- `InputUpdateType` has been moved to the `UnityEngine.InputSystem.LowLevel` namespace.
- `InputSystem.Update(InputUpdateType)` has been removed from the public API.
- The way input devices are built internally has been streamlined.
  * `InputDeviceBuilder` is now internal. It is no longer necessary to access it to look up child controls. Simply use `InputControl.GetChildControl` instead.
  * To build a device without adding it to the system, call the newly added `InputDevice.Build` method.
    ```
    InputDevice.Build<Mouse>();
    ```
  * `InputSystem.SetLayoutVariant` has been removed. Layout variants can no longer be set retroactively but must be decided on as part of device creation.
- `InputSystem.RegisterControlProcessor` has been renamed to just `InputSystem.RegisterProcessor`.

#### Actions

* `InputAction.ReadValue<TValue>()` is longer correlated to `InputAction.triggered`. It simply returns the current value of a bound control or composite while the action is being interacted with.
* `InputInteractionContext.PerformedAndGoBackToWaiting` has been renamed to just `InputInteractionContext.Performed`.

#### Actions

- Individual composite part bindings can now no longer have interactions assigned to them as that never made any sense.

### Added

- Devices can now have more than one usage.
  * Call `InputSystem.AddDeviceUsage(device,usage)` to add additional usages to a device.
  * Call `InputSystem.RemoveDeviceUsage(device,usage)` to remove existing usages from a device.
  * `InputSystem.SetDeviceUsage(device,usage)` still exists. It will clear all existing usages from the given device.
- A new `VisualizerSamples` sample that can be installed through the package manager.
  * Contains two components `InputControlVisualizer` and `InputActionVisualizer` that help visualizing/debugging control/device and action activity through in-game overlays. A few sample scenes illustrate how to use them.

#### Actions

- Added `InputAction.ReadValueAsObject` API.
- Added `InputAction.activeControl` API.

## [0.9.0-preview] - 2019-07-18

### Fixed

- Validate all parameters on public APIs.
- Fixed an internal bug in `InlinedArray.RemoveAtByMovingTailWithCapacity`, which could cause data corruption.
- Fixed Xbox controller support on macOS il2cpp.
- Fixed issue of Xbox gamepads on Windows desktop not being able to navigate left and down in a UI.
- Allow using InputSystem package if the XR, VR or Physics modules are disabled for smaller builds.
- Fixed documentation landing page and table of contents.
- Fixed tracked devices assigning pointer ids for UI pointer events correctly.
- Adjusted some UI Elements to fit the Unity 19.3 font.
- Fixed NullReferenceException being thrown when project changes.
- Fixed duplicate devices showing in the "Supported Devices" popup when using a search filter.
- Fixed an error when adding new bindings in the Input Actions editor window when a filter was applied.
- Fixed scroll wheel handling in `InputSystemUIInputModule` not being smooth.
- Fixed compile errors from Switch Pro controller code on Linux.

#### Actions

- Fixed `CallbackContext.control` referencing the composite member control which was actually actuated for this trigger for composite bindings.
- Generated C# wrappers for .inputactions assets are no longer placed in Assets/Assets/ folder on Windows.

### Added

- Touch support has been reworked and extended.
  * `Touchscreen.touch[0..9]` are now bindable from the control picker.
  * `Touchscreen.primaryTouch` is now a separate control which tracks the primary touch on the screen.
  * The controls `Touchscreen` inherits from `Pointer` (such as `position`, `phase`, and `delta`) are now tied to `Touchscreen.primaryTouch` and allow for `Touchscreen` to function as a generic `Pointer` (like `Mouse` and `Pen`).
  * `Touchscreen.press` (renamed from `Touchscreen.button`) is now a working, synthetic button that is down whenever at least one finger is on the screen.
  * Recording of start time and start position has been added to touches.
    - `TouchControl.startPosition` gives the starting position of the touch.
    - `TouchControl.startTime` gives the starting time of the touch.
  * Tap detection has been added to `Touchscreen`.
    - Tap time (i.e. time within which a press-and-release must be completed for a tap to register) corresponds to `InputSettings.defaultTapTime`.
    - Tap release must happen within a certain radius of first contact. This is determined by a new setting `InputSettings.tapRadius`.
    - `TouchControl.tap` is a new button control that triggers then the touch is tapped. Note that this happens instantly when a touch ends. The button will go to 1 and __immediately__ go back to 0. This means that polling the button in `Update`, for example, will never trigger a tap. Either use actions to observe the button or use the `Touch` API from `EnhancedTouch` to poll taps.
  * `Touchscreen.activeTouches` has been removed. Use `Touch.activeTouches` from the new enhanced touch API instead for more reliable touch tracking.
  * `Touchscreen.allTouchControls` has been renamed to `Touchscreen.touches`.
  * A new `EnhancedTouch` plugin has been added which offers an enhanced `Touch` and `Finger` API to reliably track touches and fingers across updates. This obsoletes the need to manually track touch IDs and phases and gives access to individual touch history.
  * Touch can be simulated from mouse or pen input now. To enable simulation, call `TouchSimulation.Enable()` or put the `TouchSimulation` MonoBehaviour in your scene. Also, in the input debugger, you can now enable touch simulation from the "Options" dropdown.
- Changing state has been decoupled from events. While input events are the primary means by which to trigger state changes, anyone can perform state changes manually now from anywhere.
    ```
    InputState.Change(gamepad.leftStick, new Vector2(123, 234));
    ```
  * This change makes it possible to update state __from__ state and thus synthesize input data from other input coming in.
- A new API for recording state changes over time has been added.
    ```
    var history = new InputStateHistory("<Gamepad>/leftStick");
    history.StartRecording();

    //...

    foreach (var record in history)
        Debug.Log(record);
    ```
- Added support for generic joysticks on WebGL (which don't use the standard gamepad mapping).
- Added support for DualShock 3 gamepads on desktops.
- Added support for Nintendo Switch Pro Controllers on desktops.

#### Actions

- Actions now also have a __polling API__!
  * `InputAction.triggered` is true if the action was performed in the current frame.
  * `InputAction.ReadValue<TValue>()` yields the last value that `started`, `performed`, or `cancelled` (whichever came last) was called with. If the action is disabled, returns `default(TValue)`. For `InputActionType.Button` type actions, returns `1.0f` if `triggered==true` and `0.0f` otherwise.
- Generated C# wrappers for .inputactions can now placed relative to the .inputactions file by specifying a path starting with './' (e.g. `./foo/bar.cs`).

### Changed

- **The system no longer supports processing input in __BOTH__ fixed and dynamic updates**. Instead, a choice has to be made whether to process input before each `FixedUpdate()` or before each `Update()`.
  * Rationale: the existing code that supported having both updates receive input independently still had several holes and became increasingly complex and brittle. Our solution was based on not actually processing input twice but on channeling input concurrently into both the state of both updates. Together with the fact that specific inputs have to reset (and possibly accumulate) correctly with respect to their update time slices, this became increasingly hard to do right. This, together with the fact that we've come to increasingly question the value of this feature, led us to removing the capability while preserving the ability to determine where input is processed.
  * NOTE: Timeslicing is NOT affected by this. You can still switch to `ProcessEventInFixedUpdates` and get events timesliced to individual `FixedUpdate` periods according to their timestamps.
  * `InputSettings.UpdateMode.ProcessEventsInBothFixedAndDynamicUpdate` has been removed.
  * `InputSettings.UpdateMode.ProcessEventsInDynamicUpdateOnly` has been renamed to `InputSettings.UpdateMode.ProcessEventsInDynamicUpdate` and is now the default.
  * `InputSettings.UpdateMode.ProcessEventsInFixedUpdateOnly` has been renamed to `InputSettings.UpdateMode.ProcessEventsInFixedUpdate`.
- Added icons for PlayerInput, PlayerInputManager, InputSystemUIInputModule and MultiplayerEventSystem components.
- Changed `Keyboard` IME properties (`imeEnabled`, `imeCursorPosition`) to methods (`SetIMEEnabled`, `SetIMECursorPosition`).
- Added getters to all `IInputRuntime` properties.
- Replace some `GetXxx` methods in our API with `xxx`  properties.
- `Pointer.phase` has been removed and `PointerPhase` has been renamed to `TouchPhase`. Phases are now specific to touch. `PointerPhaseControl` has been renamed to `TouchPhaseControl`.
- `Pointer.button` has been renamed to `Pointer.press` and now is a control that indicates whether the pointer is in "press down" state.
  * For mouse, corresponds to left button press.
  * For pen, corresponds to tip contact.
  * For touch, corresponds to primary touch contact (i.e. whether __any__ finger is down).
- The state change monitor APIs (`IInputStateChangeMonitor` and friends) have been moved out of `InputSystem` into a new static class `InputState` in `UnityEngine.Experimental.Input.LowLevel`.
  * Rationale: These APIs are fairly low-level and not of general interest so having them out of `InputSystem` reduces the API surface visible to most users.
- `InputDeviceChange.StateChanged` has been removed and is now a separate callback `InputState.onChange`.
  * Rationale: The other `InputDeviceChange` notifications are low-frequency whereas `StateChanged` is high-frequency. Putting them all on the same callback made adding a callback to `InputSystem.onDeviceChange` unnecessarily expensive.
- `IInputStateCallbackReceiver` has been rewritten from scratch. Now has two simple methods `OnNextUpdate` and `OnEvent`. If implemented by a device, the device now has completely control over changing its own state. Use the `InputState.Change` methods to affect state changes while trigger state change monitors (e.g. for actions) correctly.
- Simplified handling of XR input in `InputSystemUIInputModule` by having only one set of actions for all XR devices.
- We now use the same hierarchical device picker in the "Add Control Scheme" popup, which is already used in the "Input Settings" window.
- Made all `IInputStateTypeInfo` implementations internal, as these did not offer value to the user.
- Made all `IInputDeviceCommandInfo` implementations internal, as these did not offer value to the user.
- Removed `ReadWriteArray`, which was only used for making `RebindingOperation.scores` editable, which did not add any value.
- Removed `PrimitiveValueOrArray`, as non of it's functionality over `PrimitiveValue` was implemented.
- Made all `InputProcessor` implementation internal, as access to these types is exposed only through text mode representations.
- Removed `CurveProcessor` as it was not implemented.
- Renamed XInputControllerOSX to a more descriptive XboxGamepadMacOS.

#### Actions

- `InputAction.continuous` has been removed. Running logic every frame regardless of input can easily be achieved in game code.
- The way action behavior is configured has been simplified.
  * The previous roster of toggles has been replaced with two settings:
    1. `Action Type`: Determines the behavior of the action. Choices are `Value`, `Button`, and `PassThrough`.
    2. `Control Type`: Determines the type of control (and implicitly the type of value) the action is looking for if the action is a `Value` or `PassThrough` action.
  * The previous `Initial State Check` toggle is now implicit in the action type now. `Value` actions perform an initial state check (i.e. trigger if their control is already actuated when the action is enabled). Other types of actions don't.
  * The previous `Pass Through` toggle is now rolled into the action type.

## [0.2.10-preview] - 2019-05-17

### Added

- Added a `MultiplayerEventSystem` class, which allows you use multiple UI event systems to control different parts of the UI by different players.
- `InputSystemUIInputModule` now lets you specify an `InputActionAsset` in the `actionsAsset` property. If this is set, the inspector will populate all actions from this asset. If you have a `PlayerInput` component on the same game object, referencing the same  `InputActionAsset`, the `PlayerInput` component will keep the actions on the `InputSystemUIInputModule` in synch, allowing easy setup of multiplayer UI systems.

### Changed

- `StickControl.x` and `StickControl.y` are now deadzoned, i.e. have `AxisDeadzone` processors on them. This affects all gamepads and joysticks.
  * __NOTE:__ The deadzoning is __independent__ of the stick. Whereas the stack has a radial deadzones, `x` and `y` have linear deadzones. This means that `leftStick.ReadValue().x` is __not__ necessary equal to `leftStick.x.ReadValue()`.
  * This change also fixes the problem of noise from sticks not getting filtered out and causing devices such as the PS4 controller to constantly make itself `Gamepad.current`.

- Redesigned `UIActionInputModule`
 * Added a button in the inspector to automatically assign actions from an input action asset based on commonly used action names.
 * Will now populate actions with useful defaults.
 * Removed `clickSpeed` property - will use native click counts from the OS where available instead.
 * Removed `sendEventsWhenInBackground` property.
 * Hiding `Touches` and `TrackedDevices` until we decide how to handle them.
 * Remove `moveDeadzone` property as it is made redundant by the action's dead zone.
 * Removed `UIActionInputModuleEnabler` component, `UIActionInputModule` will now enable itself.
- Changed default button press point to 0.5.
- Changed all constants in public API to match Unity naming conventions ("Constant" instead of "kConstant").
- Changed namespace from `UnityEngine.Experimental.Input` to `UnityEngine.InputSystem`.
- Generated wrapper code now has nicer formatting.
- Renamed `UIActionInputModule` to `InputSystemUIInputModule`.
- Nicer icons for `InputActionAssets` and `InputActions` and for `Button` and generic controls.
- Change all public API using `IntPtr` to use unsafe pointer types instead.
- `PlayerInput` will no longer disable any actions not in the currently active action map when disabling input or switching action maps.
- Change some public fields into properties.
- Input System project settings are now called "Input System Package" in the project window instead of "Input (NEW)".
- Removed `Plugins` from all namespaces.
- Rename "Cancelled" -> "Canceled" (US spelling) in all APIs.

### Fixed

- Adding devices to "Supported Devices" in input preferences not allowing to select certain device types (like "Gamepad").
- Fixed scrolling in `UIActionInputModule`.
- Fixed compiling the input system package in Unity 19.2 with ugui being moved to a package now.
- In the Input System project settings window, you can no longer add a supported device twice.

#### Actions

- Custom inspector for `PlayerInput` no longer adds duplicates of action events if `Invoke Unity Events` notification behavior is selected.
- Fixed `Hold` interactions firing immediately before the duration has passed.
- Fixed editing bindings or processors for `InputAction` fields in the inspector (Changes wouldn't persist before).
- Fixed exception message when calling `CallbackContext.ReadValue<TValue>()` for an action with a composite binding with `TValue` not matching the composite's value type.

### Added

#### Actions

- `PlayerInput` can now handle `.inputactions` assets that have no control schemes.
  * Will pair __all__ devices mentioned by any of the bindings except if already paired to another player.

## [0.2.8-preview] - 2019-04-23

### Added

- Added a `clickCount` control to the `Mouse` class, which specifies the click count for the last mouse click (to allow distinguishing between single-, double- and multi-clicks).
- Support for Bluetooth Xbox One controllers on macOS.

#### Actions

- New API for changing bindings on actions
```
    // Several variations exist that allow to look up bindings in various ways.
    myAction.ChangeBindingWithPath("<Gamepad>/buttonSouth")
        .WithPath("<Keyboard>/space");

    // Can also replace the binding wholesale.
    myAction.ChangeBindingWithPath("<Keyboard>/space")
        .To(new InputBinding { ... });

    // Can also remove bindings programmatically now.
    myAction.ChangeBindingWithPath("<Keyboard>/space").Erase();
```

### Changed

- `Joystick.axes` and `Joystick.buttons` have been removed.
- Generated wrapper code for Input Action Assets are now self-contained, generating all the data from code and not needing a reference to the asset; `InputActionAssetReference` has been removed.
- The option to generate interfaces on wrappers has been removed, instead we always do this now.
- The option to generate events on wrappers has been removed, we felt that this no longer made sense.
- Will now show default values in Input Action inspector if no custom values for file path, class name or namespace have been provided.
- `InputSettings.runInBackground` has been removed. This should now be supported or not on a per-device level. Most devices never supported it in the first place, so a global setting did not seem to be useful.
- Several new `Sensor`-based classes have been added. Various existing Android sensor implementations are now based on them.
- `InputControlLayoutAttribute` is no longer inherited.
  * Rationale: A class marked as a layout will usually be registered using `RegisterLayout`. A class derived from it will usually be registered the same way. Because of layout inheritance, properties applied to the base class through `InputControlLayoutAttribute` will affect the subclass as intended. Not inheriting the attribute itself, however, now allows having properties such as `isGenericTypeOfDevice` which should not be inherited.
- Removed `acceleration`, `orientation`, and `angularVelocity` controls from `DualShockGamepad` base class.
  * They are still on `DualShockGamepadPS4`.
  * The reason is that ATM we do not yet support these controls other than on the PS4. The previous setup pretended that these controls work when in fact they don't.
- Marking a control as noisy now also marks all child controls as noisy.
- The input system now defaults to ignoring any HID devices with usage types not known to map to game controllers. You can use `HIDSupport.supportedUsages` to enable specific usage types.
- In the Input Settings window, asset selection has now been moved to the "gear" popup menu. If no asset is created, we now automatically create one.
- In the inspector for Input Settings assets, we now show a button to go to the Input Settings window, and a button to make the asset active if it isn't.
- Tests are now no longer part of the com.unity.inputsystem package. The `InputTestFixture` class still is for when you want to write input-related tests for your project. You can reference the `Unity.InputSystem.TestFixture` assembly when you need to do that.
- Implemented adding usages to and removing them from devices.

#### Actions

- A number of changes have been made to the control picker UI in the editor. \
  ![Input Control Picker](Documentation~/Images/InputControlPicker.png)
  * The button to pick controls interactively (e.g. by pressing a button on a gamepad) has been moved inside the picker and renamed to "Listen". It now works as a toggle that puts the picker into a special kind of 'search' mode. While listening, suitable controls that are actuated will be listed in the picker and can then be picked from.
  * Controls are now displayed with their nice names (e.g. "Cross" instead of "buttonSouth" in the case of the PS4 controller).
  * Child controls are indented instead of listed in "parent/child" format.
  * The hierarchy of devices has been rearranged for clarity. The toplevel groups of "Specific Devices" and "Abstract Devices" are now merged into one hierarchy that progressively groups devices into more specific groups.
  * Controls now have icons displayed for them.
- There is new support for binding to keys on the keyboard by their generated character rather than by their location. \
  ![Keyboard Binding](Documentation~/Images/KeyboardBindByLocationVsCharacter.png)
  * At the toplevel of the Keyboard device, you now have the choice of either binding by keyboard location or binding by generated/mapped character.
  * Binding by location shows differences between the local keyboard layout and the US reference layout.
  * The control path language has been extended to allow referencing controls by display name. `<Keyboard>/#(a)` binds to the control on a `Keyboard` with the display name `a`.
- `continuous` flag is now ignored for `Press and Release` interactions, as it did not  make sense.
- Reacting to controls that are already actuated when an action is enabled is now an __optional__ behavior rather than the default behavior. This is a __breaking__ change.
  * Essentially, this change reverts back to the behavior before 0.2-preview.
  * To reenable the behavior, toggle "Initial State Check" on in the UI or set the `initialStateCheck` property in code.
  ![Inital State Check](Documentation~/Images/InitialStateCheck.png)
  * The reason for the change is that having the behavior on by default made certain setups hard to achieve. For example, if `<Keyboard>/escape` is used in one action map to toggle *into* the main menu and in another action map to toggle *out* of it, then the previous behavior would immediately exit out of the menu if `escape` was still pressed from going into the menu. \
  We have come to believe that wanting to react to the current state of a control right away is the less often desirable behavior and so have made it optional with a separate toggle.
- Processors and Interactions are now shown in a component-inspector-like fashion in the Input Action editor window, allowing you to see the properties of all items at once.
- The various `InputAction.lastTriggerXXX` APIs have been removed.
  * Rationale: They have very limited usefulness and if you need the information, it's easy to set things up in order to keep track of it yourself. Also, we plan on having a polling API for actions in the future which is really what the `lastActionXXX` APIs were trying to (imperfectly) solve.
- `Tap`, `SlowTap`, and `MultiTap` interactions now respect button press points.
- `Tap`, `SlowTap`, and `MultiTap` interactions now have improved parameter editing UIs.

### Fixed

- Input Settings configured in the editor are now transferred to the built player correctly.
- Time slicing for fixed updates now works correctly, even when pausing or dropping frames.
- Make sure we Disable any InputActionAsset when it is being destroyed. Otherwise, callbacks which were not cleaned up would could cause exceptions.
- DualShock sensors on PS4 are now marked as noisy (#494).
- IL2CPP causing issues with XInput on windows and osx desktops.
- Devices not being available yet in `MonoBehavior.Awake`, `MonoBehaviour.Start`, and `MonoBehaviour.OnEnable` in player or when entering play mode in editor.
- Fixed a bug where the event buffer used by `InputEventTrace` could get corrupted.

#### Actions

- Actions and bindings disappearing when control schemes have spaces in their names.
- `InputActionRebindingExceptions.RebindOperation` can now be reused as intended; used to stop working properly the first time a rebind completed or was cancelled.
- Actions bound to multiple controls now trigger correctly when using `PressInteraction` set to `ReleaseOnly` (#492).
- `PlayerInput` no longer fails to find actions when using UnityEvents (#500).
- The `"{...}"` format for referencing action maps and actions using GUIDs as strings has been obsoleted. It will still work but adding the extra braces is no longer necessary.
- Drag&dropping bindings between other bindings that came before them in the list no longer drops the items at a location one higher up in the list than intended.
- Editing name of control scheme in editor not taking effect *except* if hitting enter key.
- Saving no longer causes the selection of the current processor or interaction to be lost.
  * This was especially annoying when having "Auto-Save" on as it made editing parameters on interactions and processors very tedious.
- In locales that use decimal separators other than '.', floating-point parameters on composites, interactions, and processors no longer lead to invalid serialized data being generated.
- Fix choosing "Add Action" in action map context menu throwing an exception.
- The input action asset editor window will no longer fail saving if the asset has been moved.
- The input action asset editor window will now show the name of the asset being edited when asking for saving changes.
- Clicking "Cancel" in the save changes dialog for the input action asset editor window will now cancel quitting the editor.
- Fixed pasting or dragging a composite binding from one action into another.
- In the action map editor window, switching from renaming an action to renaming an action map will no longer break the UI.
- Fixed calling Enable/Disable from within action callbacks sometimes leading to corruption of state which would then lead to actions not getting triggered (#472).
- Fixed setting of "Auto-Save" toggle in action editor getting lost on domain reload.
- Fixed blurry icons in editor for imported .inputactions assets and actions in them.
- `Press` and `Release` interactions will now work correctly if they have multiple bound controls.
- `Release` interactions will now invoke a `Started` callback when the control is pressed.
- Made Vector2 composite actions respect the press points of button controls used to compose the value.

## [0.2.6-preview] - 2019-03-20

>NOTE: The UI code for editing actions has largely been rewritten. There may be regressions.
>NOTE: The minimum version requirement for the new input system has been bumped
       to 2019.1

### Added

- Support gamepad vibration on Switch.
- Added support for Joysticks on Linux.

#### Actions

- Added ability to change which part of a composite a binding that is part of the composite is assigned to.
  * Part bindings can now be freely duplicated or copy-pasted. This allows having multiple bindings for "up", for example. Changing part assignments retroactively allows to freely edit the composite makeup.
- Can now drag&drop multiple items as well as drop items onto others (equivalent to cut&paste). Holding ALT copies data instead of moving it.
- Edits to control schemes are now undoable.
- Control schemes are now sorted alphabetically.
- Can now search by binding group (control scheme) or devices directly from search box.
  * `g:Gamepad` filters bindings to those in the "Gamepad" group.
  * `d:Gamepad` filters bindings to those from Gamepad-compatible devices.

### Changed

- The input debugger will no longer automatically show remote devices when the profiler is connected. Instead, use the new menu in debugger toolbar to connect to players or to enable/disable remote input debugging.
- "Press and Release" interactions will now invoke the `performed` callback on both press and release (instead of invoking `performed` and `cancel`, which was inconsistent with other behaviors).

#### Actions

- Bindings have GUIDs now like actions and maps already did. This allows to persistently and uniquely identify individual bindings.
- Replaced UI overlay while rebinding interactively with cancellable progress bar. Interactive rebinding now cancels automatically after 4 seconds without suitable input.
- Bindings that are not assigned to any control scheme are now visible when a particular control scheme is selected.
  * Bindings not assigned to any control scheme are active in *ALL* control schemes.
  * The change makes this visible in the UI now.
  * When a specific control scheme is selected, these bindings are affixed with `{GLOBAL}` for added visibility.
- When filtering by devices from a control scheme, the filtering now takes layout inheritance into account. So, a binding to a control on `Pointer` will now be shown when the filter is `Mouse`.
- The public control picker API has been revised.
  * The simplest way to add control picker UI to a control path is to add an `InputControlAttribute` to the field.
    ```
    // In the inspector, shows full UI to select a control interactively
    // (including interactive picking through device input).
    [InputControl(layout = "Button")]
    private string buttonControlPath;
    ```
- Processors of incompatible types will now be ignored instead of throwing an exception.

### Fixed

- Remote connections in input debugger now remain connected across domain reloads.
- Don't incorrectly create non-functioning devices if a physical device implements multiple incompatible logical HID devices (such as the MacBook keyboard/touch pad and touch bar).
- Removed non-functioning sort triangles in event list in Input Debugger device windows.
- Sort events in input debugger window by id rather then by timestamp.
- Make parsing of float parameters support floats represented in "e"-notation and "Infinity".
- Input device icons in input debugger window now render in appropriate resolution on retina displays.
- Fixed Xbox Controller on macOS reporting negative values for the sticks when represented as dpad buttons.
- `InputSettings.UpdateMode.ProcessEventsManually` now correctly triggers updates when calling `InputSystem.Update(InputUpdateType.Manual)`.

#### Actions

- Pasting or duplicating an action in an action map asset will now assign a new and unique ID to the action.
- "Add Action" button being active and triggering exceptions when no action map had been added yet.
- Fixed assert when generating C# class and make sure it gets imported correctly.
- Generate directories as needed when generating C# class, and allow path names without "Assets/" path prefix.
- Allow binding dpad controls to actions of type "Vector2".
- Fixed old name of action appearing underneath rename overlay.
- Fixed inspector UIs for on-screen controls throwing exceptions and being non-functional.
- Fixed deleting multiple items at same time in action editor leading to wrong items being deleted.
- Fixed copy-pasting actions not preserving action properties other than name.
- Fixed memory corruptions coming from binding resolution of actions.
- InputActionAssetReferences in ScriptableObjects will continue to work after domain reloads in the editor.
- Fixed `startTime` and `duration` properties of action callbacks.

## [0.2.1-preview] - 2019-03-11

### Changed

 - NativeUpdateCallback API update to match Unity 2018.3.8f1

## [0.2.0-preview] - 2019-02-12

This release contains a number of fairly significant changes. The focus has been on further improving the action system to make it easier to use as well as to make it work more reliably and predictably.

>NOTE: There are some breaking changes. Please see the "Changed" section below.

### Changed

- Removed Unity 2018.2 support code.
- Removed .NET 3.5 support code.
- Started using C# 7.
- `IInputControlProcessor<TValue>` has been replaced with `InputProcessor` and `InputProcessor<TValue>` base classes.
- `IInputBindingComposite` has been replaced with an `InputBindingComposite` base class and the `IInputBindingComposite<TValue>` interface has been merged with the `InputBindingComposite<TValue>` class which had already existed.
- `InputUser.onUnpairedDeviceUser` will now notify for each actuated control until the device is paired or there are no more actuated controls.
- `SensitivityProcessor` has been removed.
    * The approach needs rethinking. What `SensitivityProcessor` did caused more problems than it solved.
- State monitors no longer have their timeouts removed automatically when they fire. This makes it possible to have a timeout that is removed only in response to a specific state change.
- Events for devices that implement `IInputStateCallbacks` (such as `Touchscreen`) are allowed to go back in time. Avoids the problem of having to order events between multiple fingers correctly or seeing events getting rejected.
- `PenState.Button` is now `PenButton`.
- Removed TouchPositionTransformProcessor, was used only by Android, the position transformation will occur in native backend in 2019.x

#### Actions:
- Bindings that have no interactions on them will trigger differently now. __This is a breaking change__.
  * Previously, these bindings would trigger `performed` on every value change including when going back to their default value. This is why you would see two calls of `performed` with a button; one when the button was pressed, another when it was depressed.
  * Now, a binding without an interaction will trigger `started` and then `performed` when a bound control is actuated. Thereafter, the action will remain in `Started` phase. For as long as the control is actuated, every value change will trigger `performed` again. When the control stops being actuated, it will trigger `cancelled` and the action will remain in `Waiting` state.
  * Control actuation is defined as a control having a magnitude (see `InputControl.EvaluateMagnitude`) greater than zero. If a control does not support magnitudes (returns -1 from `EvaluateMagnitude`), then the control is considered actuated when it changes state away from its default state.
  * To restore the previous behavior, simply change code like
      ```
        myAction.performed += MyCallback;
      ```
    to
      ```
        myAction.performed += MyCallback;
        myAction.cancelled += MyCallback;
      ```
  * Alternatively, enable `passThrough` mode on an action. This effectively restores the previous default behavior of actions.
    ```
        new InputAction(binding: "<Gamepad>/leftTrigger") { passThrough = true };
    ```
- As part of the aforementioned change, the following interactions have been removed as they are no longer relevant:
  - `StickInteraction`: Can simply be removed from bindings. The new default behavior obsoletes the need for what `StickInteraction` did. Use `started` to know then the stick starts being actuated, `performed` to be updated on movements, and `cancelled` to know when the stick goes back into rest position.
  - `PressAndReleaseInteraction`: Can simply be removed from bindings. The default behavior with no interaction encompasses press and release detection. Use `started` to know then a button is pressed and `cancelled` to know when it is released. To set a custom button press point, simply put an `AxisDeadzoneProcessor` on the binding.
- `PressInteraction` has been completely rewritten.
  - Trigger behavior can be set through `behavior` parameter and now provides options for observing just presses (`PressOnly`), just releases (`ReleaseOnly`), or both presses and releases (`PressAndRelease`).
  - Also, the interaction now operates on control actuation rather than reading out float values directly. This means that any control that supports magnitudes can be used.
  - Also supports continuous mode now.
- If bound controls are already actuated when an action is enabled, the action will now trigger in the next input update as if the control had just been moved from non-actuated to actuated state.
  - In other words, if e.g. you have a binding to the A button of the gamepad and the A button is already pressed when the action is first enabled, then the action associated with the A button will trigger as if the button had just been pressed. Previously, it required releasing and re-pressing the button first -- which, together with certain interactions, could lead to actions ending up in a confused state.
- When an action is disabled, it will now cancel all ongoing interactions, if any (i.e. you will see `InputAction.cancelled` being called).
  - Note that unlike the above-mentioned callbacks that happen when an action starts out with a control already actuated, the cancellation callbacks happen __immediately__ rather than in the next input update.
- Actions that at runtime are bound to multiple controls will now perform *conflict resolution*, if necessary.
  - This applies only if an action actually receives multiple concurrent actuations from controls.
  - When ambiguity is detected, the greatest amount of actuation on any of the controls gets to drive the action.
  - In practice, this means that as long as any of the controls bound to an action is actuated, the action will keep going. This resolves ambiguities when an action has primary and secondary bindings, for examples, or when an action is bound to multiple different devices at the same time.
  - Composite bindings count as single actuations regardless of how many controls participate in the composite.
  - This behavior __can be bypassed__ by setting the action to be pass-through.
- Action editor now closes when asset is deleted.
  - If there are unsaved changes, asks for confirmation first.
- Interactions and processors in the UI are now filtered based on the type of the action (if set) and sorted by name.
- Renamed "Axis" and "Dpad" composites to "1D Axis" and "2D Vector" composite.
  - The old names can still be used and existing data will load as expected.
  - `DpadComposite` got renamed to `Vector2Composite`; `AxisComposite` is unchanged.
- `InputInteractionContext.controlHasDefaultValue` has been replaced with `InputInteractionContext.ControlIsActuated()`.
- `InputActionChange.BindingsHaveChangedWhileEnabled` has been reworked and split in two:
    1. `InputActionChange.BoundControlsAboutToChange`: Bindings have been previously resolved but are about to be re-resolved.
    2. `InputActionChange.BoundControlsChanged`: Bindings have been resolved on one or more actions.
- Actions internally now allocate unmanaged memory.
  - Disposing should be taken care of automatically (though you can manually `Dispose` as well). If you see errors in the console log about unmanaged memory being leaked, please report the bug.
  - All execution state except for C# heap objects for processors, interactions, and composites has been collapsed into a single block of unmanaged memory. Actions should now be able to re-resolve efficiently without allocating additional GC memory.

### Added

- `PlayerInput` component which simplifies setting up individual player input actions and device pairings. \
  ![PlayerInput](Documentation~/Images/PlayerInput.png)
- `PlayerInputManager` component which simplifies player joining and split-screen setups. \
  ![PlayerInput](Documentation~/Images/PlayerInputManager.png)
- `InputDevice.all` (equivalent to `InputSystem.devices`)
- `InputControl.IsActuated()` can be used to determine whether control is currently actuated (defined as extension method in `InputControlExtensions`).
- Can now read control values from buffers as objects using `InputControl.ReadValueFromBufferAsObject`. This allows reading a value stored in memory without having to know the value type.
- New processors:
    * `ScaleProcessor`
    * `ScaleVector2Processor`
    * `ScaleVector3Processor`
    * `InvertVector2Processor`
    * `InvertVector3Processor`
    * `NormalizeVector2Processor`
    * `NormalizeVector3Processor`
- Added `MultiTapInteraction`. Can be used to listen for double-taps and the like.
- Can get total and average event lag times through `InputMetrics.totalEventLagTime` and `InputMetrics.averageEventLagTime`.
- `Mouse.forwardButton` and `Mouse.backButton`.
- The input debugger now shows users along with their paired devices and actions. See the [documentation](Documentation~/UserManagement.md#debugging)
- Added third and fourth barrel buttons on `Pen`.

#### Actions:
- Actions have a new continuous mode that will cause the action to trigger continuously even if there is no input. See the [documentation](Documentation~/Actions.md#continuous-actions) for details. \
  ![Continuous Action](Documentation~/Images/ContinuousAction.png)
- Actions have a new pass-through mode. In this mode an action will bypass any checks on control actuation and let any input activity on the action directly flow through. See the [documentation](Documentation~/Actions.md#pass-through-actions) for details. \
  ![Pass-Through Action](Documentation~/Images/PassThroughAction.png)
- Can now add interactions and processors directly to actions.
  ![Action Properties](Documentation~/Images/ActionProperties.png)
    * This is functionally equivalent to adding the respective processors and/or interactions to every binding on the action.
- Can now change the type of a composite retroactively.
  ![Composite Properties](Documentation~/Images/CompositeProperties.png)
- Values can now be read out as objects using `InputAction.CallbackContext.ReadValueAsObject()`.
    * Allocates GC memory. Should not be used during normal gameplay but is very useful for testing and debugging.
- Added auto-save mode for .inputactions editor.
  ![Auto Save](Documentation~/Images/AutoSave.png)
- Processors, interactions, and composites can now define their own parameter editor UIs by deriving from `InputParameterEditor`. This solves the problem of these elements not making it clear that the parameters usually have global defaults and do not need to be edited except if local overrides are necessary.
- Can now set custom min and max values for axis composites.
    ```
    var action = new InputAction();
    action.AddCompositeBinding("Axis(minValue=0,maxValue=2)")
        .With("Positive", "<Keyboard>/a")
        .With("Negative", "<Keyboard>/d");
    ```
- "C# Class File" property on .inputactions importer settings now has a file picker next to it.
- `InputActionTrace` has seen various improvements.
    * Recorded data will now stay valid even if actions are rebound to different controls.
    * Can listen to all actions using `InputActionTrace.SubscribeToAll`.
    * `InputActionTrace` now maintains a list of subscriptions. Add subscriptions with `SubscribeTo` and remove a subscription with `UnsubscribeFrom`. See the [documentation](Documentation~/Actions.md#tracing-actions) for details.

### Fixes

- Fixed support for Unity 2019.1 where we landed a native API change.
- `InputUser.UnpairDevicesAndRemoveUser()` corrupting device pairings of other InputUsers
- Control picker in UI having no devices if list of supported devices is empty but not null
- `IndexOutOfRangeException` when having multiple action maps in an asset (#359 and #358).
- Interactions timing out even if there was a pending event that would complete the interaction in time.
- Action editor updates when asset is renamed or moved.
- Exceptions when removing action in last position of action map.
- Devices marked as unsupported in input settings getting added back on domain reload.
- Fixed `Pen` causing exceptions and asserts.
- Composites that assign multiple bindings to parts failing to set up properly when parts are assigned out of order (#410).

### Known Issues

- Input processing in edit mode on 2019.1 is sporadic rather than happening on every editor update.

## [0.1.2-preview] - 2018-12-19

    NOTE: The minimum version requirement for the new input system has been bumped
          to 2018.3. The previous minum requirement of 2018.2 is no longer supported.
          Also, we have dropped support for the .NET 3.5 runtime. The new .NET 4
          runtime is now required to use the new input system.

We've started working on documentation. The current work-in-progress can be found on [GitHub](https://github.com/Unity-Technologies/InputSystem/blob/develop/Packages/com.unity.inputsystem/Documentation~/InputSystem.md).

### Changed

- `InputConfiguration` has been replaced with a new `InputSettings` class.
- `InputConfiguration.lockInputToGame` has been moved to `InputEditorUserSettings.lockInputToGameView`. This setting is now persisted as a local user setting.
- `InputSystem.updateMask` has been replaced with `InputSettings.updateMode`.
- `InputSystem.runInBackground` has been moved to `InputSettings.runInBackground`.
- Icons have been updated for improved styling and now have separate dark and light skin versions.
- `Lock Input To Game` and `Diagnostics Mode` are now persisted as user settings
- Brought back `.current` getters and added `InputSettings.filterNoiseOnCurrent` to control whether noise filtering on the getters is performed or not.
- Removed old and outdated Doxygen-generated API docs.

### Added

- `InputSystem.settings` contains the current input system settings.
- A new UI has been added to "Edit >> Project Settings..." to edit input system settings. Settings are stored in a user-controlled asset in any location inside `Assets/`. Multiple assets can be used and switched between.
- Joystick HIDs are now supported on Windows, Mac, and UWP.
- Can now put system into manual update mode (`InputSettings.updateMode`). In this mode, events will not get automatically processed. To process events, call `InputSystem.Update()`.
- Added shortcuts to action editor window (requires 2019.1).
- Added icons for .inputactions assets.

### Fixed

- `InputSystem.devices` not yet being initialized in `MonoBehaviour.Start` when in editor.

### Known Issues

- Input settings are not yet included in player builds. This means that at the moment, player builds will always start out with default input settings.
- There have been reports of some stickiness to buttons on 2019.1 alpha builds.  We are looking at this now.

## [0.0.14-preview] - 2018-12-11

### Changed

- `Pointer.delta` no longer has `SensitivityProcessor` on it. The processor was causing many issues with mouse deltas. It is still available for adding it manually to action bindings but the processor likely needs additional work.

### Fixed

Core:
- Invalid memory accesses when using .NET 4 runtime
- Mouse.button not being identical to Mouse.leftButton
- DualShock not being recognized when connected via Bluetooth

Actions:
- Parameters disappearing on processors and interactions in UI when edited
- Parameters on processors and interactions having wrong value type in UI (e.g. int instead of float)
- RebindingOperation calling OnComplete() after being cancelled

Misc:
- Documentation no longer picked up as assets in user project

## [0.0.13-preview] - 2018-12-05

First release from stable branch.<|MERGE_RESOLUTION|>--- conflicted
+++ resolved
@@ -10,16 +10,6 @@
 
 ## [Unreleased]
 
-<<<<<<< HEAD
-=======
-### Changed
-
-- Changed `TrackedPoseDriver` to use properties of type `InputActionProperty` rather than `InputAction` to allow more flexibility.
-- XRLayoutBuilder now supports `_` in sanitized names.
-- Added method `SetMotorSpeedsAndLightBarColor` as a workaround for setting both the light bar and motor speeds simultaneously on a DualShock 4 controller ([case 1271119](https://issuetracker.unity3d.com/issues/dualshock4-setlightbarcolor-and-setmotorspeeds-cannot-be-called-on-the-same-frame-using-input-system)).
-- Updated documentation for sensor WebGL support in 2021.2.
-
->>>>>>> d5cbbce9
 ### Fixed
 
 - Fixed pairing devices to existing `InputUser`s potentially corrupting list of paired devices from other `InputUser`s ([case 1327628](https://issuetracker.unity3d.com/issues/input-system-devices-are-reassigned-to-the-wrong-users-after-adding-a-new-device)).
@@ -79,6 +69,7 @@
   * This is to ensure that `IsPointerOverGameObject` can meaningfully be queried for touches that have happened within the frame &ndash; even if by the time the method is called, a touch has technically already ended ([case 1347048](https://issuetracker.unity3d.com/issues/input-system-ispointerovergameobject-returns-false-when-used-with-a-tap-interaction)).
   * More precisely, this means that whereas before a `PointerExit` and `PointerUp` was received in the same frame, a touch will now see a `PointerUp` in the frame of release but only see a `PointerExit` in the subsequent frame.
 - Updated documentation for sensor WebGL support in 2021.2.
+- Changed `TrackedPoseDriver` to use properties of type `InputActionProperty` rather than `InputAction` to allow more flexibility.
 
 ## [1.1.0-pre.5] - 2021-05-11
 
