--- conflicted
+++ resolved
@@ -15,11 +15,8 @@
 - Fixed an internal bug in `InlinedArray.RemoveAtByMovingTailWithCapacity`, which could cause data corruption.
 - Fixed issue of Xbox gamepads on Windows desktop not being able to navigate left and down in a UI.
 - Allow using InputSystem package if the XR, VR or Physics modules are disabled for smaller builds.
-<<<<<<< HEAD
 - Fixed documentation landing page and table of contents.
-=======
 - Fixed tracked devices assigning pointer ids for UI pointer events correctly.
->>>>>>> 15f67963
 
 #### Actions
 
