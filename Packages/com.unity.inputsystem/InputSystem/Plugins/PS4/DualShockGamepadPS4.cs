--- conflicted
+++ resolved
@@ -126,11 +126,7 @@
 
         internal const int kSize = InputDeviceCommand.kBaseCommandSize + 6;
 
-<<<<<<< HEAD
         [System.Diagnostics.CodeAnalysis.SuppressMessage("Microsoft.Naming", "CA1726:UsePreferredTerms", MessageId = "Flags", Justification = "No better term for underlying data.")]
-=======
-        [System.Diagnostics.CodeAnalysis.SuppressMessage("Microsoft.Naming", "CA1726:UsePreferredTerms", MessageId = "Flags", Justification = "Don't want to mess with the names of hardware data representations.")]
->>>>>>> fefcdc5b
         [Flags]
         public enum Flags
         {
