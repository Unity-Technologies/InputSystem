--- conflicted
+++ resolved
@@ -58,12 +58,6 @@
         private InputActionAssetManager m_ActionAssetManager;
         [SerializeField]
         internal InputActionWindowToolbar m_InputActionWindowToolbar;
-<<<<<<< HEAD
-        [SerializeField]
-        internal ActionInspectorContextMenu m_ContextMenu;
-
-        private InputBindingPropertiesView m_BindingPropertyView;
-=======
         [SerializeField]
         internal ActionInspectorContextMenu m_ContextMenu;
         [SerializeField]
@@ -72,7 +66,6 @@
         private InputBindingPropertiesView m_BindingPropertyView;
         private InputActionPropertiesView m_ActionPropertyView;
 
->>>>>>> 5a619b22
         internal ActionMapsTree m_ActionMapsTree;
         internal ActionsTree m_ActionsTree;
         internal CopyPasteUtility m_CopyPasteUtility;
@@ -240,10 +233,7 @@
         private void LoadPropertiesForSelection()
         {
             m_BindingPropertyView = null;
-<<<<<<< HEAD
-=======
             m_ActionPropertyView = null;
->>>>>>> 5a619b22
 
             // Column #1: Load selected action map.
             if (m_ActionMapsTree.GetSelectedRow() != null)
@@ -272,26 +262,14 @@
                     m_BindingPropertyView =
                         new InputBindingPropertiesView(
                             item.elementProperty,
-<<<<<<< HEAD
-                            () =>
-                            {
-                                Apply();
-                                LoadPropertiesForSelection();
-=======
                             change =>
                             {
                                 Apply();
->>>>>>> 5a619b22
                             },
                             m_PickerTreeViewState,
                             m_InputActionWindowToolbar,
                             item.expectedControlLayout);
 
-<<<<<<< HEAD
-                    // For composite groups, don't show the binding path and control scheme section.
-                    if (item is CompositeGroupTreeItem)
-                        m_BindingPropertyView.showPathAndControlSchemeSection = false;
-=======
                     // For composite groups, don't show the binding path and control scheme section,
                     // but show composite parameters instead.
                     if (item is CompositeGroupTreeItem)
@@ -307,9 +285,7 @@
                         new InputActionPropertiesView(
                             item.elementProperty,
                             Apply);
->>>>>>> 5a619b22
-                }
-                ////TODO: properties for actions
+                }
             }
         }
 
@@ -476,21 +452,17 @@
                 m_PropertiesScroll = EditorGUILayout.BeginScrollView(m_PropertiesScroll);
                 m_BindingPropertyView.OnGUI();
                 EditorGUILayout.EndScrollView();
-<<<<<<< HEAD
-=======
             }
             else if (m_ActionPropertyView != null)
             {
                 m_PropertiesScroll = EditorGUILayout.BeginScrollView(m_PropertiesScroll);
                 m_ActionPropertyView.OnGUI();
                 EditorGUILayout.EndScrollView();
->>>>>>> 5a619b22
             }
             else
             {
                 GUILayout.FlexibleSpace();
             }
-
 
             EditorGUILayout.EndVertical();
         }
