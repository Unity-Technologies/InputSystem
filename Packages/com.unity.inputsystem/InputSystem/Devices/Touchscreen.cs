using System;
using System.Runtime.InteropServices;
using UnityEngine.InputSystem.Controls;
using UnityEngine.InputSystem.Layouts;
using UnityEngine.InputSystem.LowLevel;
using UnityEngine.InputSystem.Utilities;
using UnityEngine.Profiling;

////TODO: property that tells whether a Touchscreen is multi-touch capable

////TODO: property that tells whether a Touchscreen supports pressure

////TODO: add support for screen orientation

////TODO: touch is hardwired to certain memory layouts ATM; either allow flexibility or make sure the layouts cannot be changed

////TODO: startTimes are baked *external* times; reset touch when coming out of play mode

////REVIEW: where should we put handset vibration support? should that sit on the touchscreen class? be its own separate device?

// What I want:
// X There should always be a reliable "primary" touch
// X Touch #0..#n should always correspond to first..last touch
// - Reliable binding from actions
// X TouchManager should make tracking touches super easy
// - Lots of tests to cover all this
// - Ideally, make touch not depend on hardcoded state format

namespace UnityEngine.InputSystem.LowLevel
{
    [System.Diagnostics.CodeAnalysis.SuppressMessage("Microsoft.Naming", "CA1726:UsePreferredTerms", MessageId = "Flags", Justification = "Fix this after landing Touch refactor")]
    [System.Diagnostics.CodeAnalysis.SuppressMessage("Microsoft.Naming", "CA1717:OnlyFlagsEnumsShouldHavePluralNames", Justification = "Fix this after landing Touch refactor")]
    [Flags]
    public enum TouchFlags : byte
    {
        // NOTE: Leaving the first 4 bits for native.

        IndirectTouch = 1 << 0,
        PrimaryTouch = 1 << 4,
        Tap = 1 << 5,

        // We use this flag internally to detect the case where the primary touch switches from
        // one finger to another. In this case, we don't want to trigger a release to trigger
        // a tap.
        InheritedPrimaryTouch = 1 << 6,
    }

    ////REVIEW: add timestamp directly to touch?
    /// <summary>
    /// State layout for a single touch.
    /// </summary>
    // IMPORTANT: Must match TouchInputState in native code.
    [StructLayout(LayoutKind.Explicit, Size = kSizeInBytes)]
    public struct TouchState : IInputStateTypeInfo
    {
        internal const int kSizeInBytes = 56;

        public static FourCC kFormat => new FourCC('T', 'O', 'U', 'C');

        [InputControl(layout = "Integer")]
        [FieldOffset(0)]
        public int touchId;

        [InputControl]
        [FieldOffset(4)]
        public Vector2 position;

        [InputControl]
        [FieldOffset(12)]
        public Vector2 delta;

        [InputControl(layout = "Axis")]
        [FieldOffset(20)]
        public float pressure;

        [InputControl]
        [FieldOffset(24)]
        public Vector2 radius;

        [InputControl(name = "phase", layout = "TouchPhase")]
        [InputControl(name = "press", layout = "TouchPress", useStateFrom = "phase")]
        [FieldOffset(32)]
        public byte phaseId;

        [InputControl(name = "tapCount", layout = "Integer")]
        [FieldOffset(33)]
        public byte tapCount;

        [InputControl(layout = "Digital")]
        [FieldOffset(34)]
        public byte displayIndex;

        [InputControl(name = "indirectTouch", layout = "Button", bit = 0)]
        [InputControl(name = "tap", layout = "Button", bit = 5)]
        [FieldOffset(35)]
        public byte flags;

        // Wasting four bytes in the name of alignment here.

        // NOTE: The following data is NOT sent by native but rather data we add on the managed side to each touch.
        [InputControl(name = "startTime", layout  = "Double")]
        [FieldOffset(40)]
        public double startTime; // In *external* time, i.e. currentTimeOffsetToRealtimeSinceStartup baked in.
        [InputControl]
        [FieldOffset(48)]
        public Vector2 startPosition;

        public TouchPhase phase
        {
            get => (TouchPhase)phaseId;
            set => phaseId = (byte)value;
        }

        public bool isNoneEndedOrCanceled => phase == TouchPhase.None || phase == TouchPhase.Ended ||
        phase == TouchPhase.Canceled;
        public bool isInProgress => phase == TouchPhase.Began || phase == TouchPhase.Moved ||
        phase == TouchPhase.Stationary;

        public bool isPrimaryTouch
        {
            get => (flags & (byte)TouchFlags.PrimaryTouch) != 0;
            set
            {
                if (value)
                    flags |= (byte)TouchFlags.PrimaryTouch;
                else
                    flags &= (byte)~TouchFlags.PrimaryTouch;
            }
        }

        /// <summary>
        /// Whether this touch has taken over as primary from another touch.
        /// </summary>
        public bool isInheritedPrimaryTouch
        {
            get => (flags & (byte)TouchFlags.InheritedPrimaryTouch) != 0;
            set
            {
                if (value)
                    flags |= (byte)TouchFlags.InheritedPrimaryTouch;
                else
                    flags &= (byte)~TouchFlags.InheritedPrimaryTouch;
            }
        }

        public bool isIndirectTouch
        {
            get => (flags & (byte)TouchFlags.IndirectTouch) != 0;
            set
            {
                if (value)
                    flags |= (byte)TouchFlags.IndirectTouch;
                else
                    flags &= (byte)~TouchFlags.IndirectTouch;
            }
        }

        public bool isTap
        {
            get => (flags & (byte)TouchFlags.Tap) != 0;
            set
            {
                if (value)
                    flags |= (byte)TouchFlags.Tap;
                else
                    flags &= (byte)~TouchFlags.Tap;
            }
        }

        public FourCC format
        {
            get { return kFormat; }
        }

        public override string ToString()
        {
            return $"{{ id={touchId} phase={phase} pos={position} delta={delta} pressure={pressure} radius={radius} primary={isPrimaryTouch} }}";
        }
    }

    /// <summary>
    /// Default state layout for touch devices.
    /// </summary>
    /// <remarks>
    /// Combines multiple pointers each corresponding to a single contact.
    ///
    /// All touches combine to quite a bit of state; ideally send delta events that update
    /// only specific fingers.
    ///
    /// This is NOT used by native. Instead, the native runtime always sends individual touches (<see cref="TouchState"/>)
    /// and leaves state management for a touchscreen as a whole to the managed part of the system.
    /// </remarks>
    [StructLayout(LayoutKind.Explicit, Size = MaxTouches * TouchState.kSizeInBytes)]
    public unsafe struct TouchscreenState : IInputStateTypeInfo
    {
        public static FourCC kFormat => new FourCC('T', 'S', 'C', 'R');

        /// <summary>
        /// Maximum number of touches that can be tracked at the same time.
        /// </summary>
        /// <remarks>
        /// While most touchscreens only support a number of concurrent touches that is significantly lower
        /// than this number, having a larger pool of touch states to work with makes it possible to
        /// track short-lived touches better.
        /// </remarks>
        public const int MaxTouches = 10;

        /// <summary>
        /// Data for the touch that is deemed the "primary" touch at the moment.
        /// </summary>
        /// <remarks>
        /// This touch duplicates touch data from whichever touch is deemed the primary touch at the moment.
        /// When going from no fingers down to any finger down, the first finger to touch the screen is
        /// deemed the "primary touch". It stays the primary touch until released. At that point, if any other
        /// finger is still down, the next finger in <see cref="touchData"/> is
        ///
        /// Having this touch be its own separate state and own separate control allows actions to track the
        /// state of the primary touch even if the touch moves from one finger to another in <see cref="touchData"/>.
        /// </remarks>
        [InputControl(name = "primaryTouch", layout = "Touch", synthetic = true)]
        // Add controls compatible with what Pointer expects and redirect their
        // state to the state of touch0 so that this essentially becomes our
        // pointer control.
        // NOTE: Some controls from Pointer don't make sense for touch and we "park"
        //       them by assigning them invalid offsets (thus having automatic state
        //       layout put them at the end of our fixed state).
        [InputControl(name = "pointerId", useStateFrom = "primaryTouch/touchId")]
        [InputControl(name = "position", useStateFrom = "primaryTouch/position")]
        [InputControl(name = "delta", useStateFrom = "primaryTouch/delta")]
        [InputControl(name = "pressure", useStateFrom = "primaryTouch/pressure")]
        [InputControl(name = "radius", useStateFrom = "primaryTouch/radius")]
        [InputControl(name = "displayIndex", useStateFrom = "primaryTouch/displayIndex")]
        [InputControl(name = "tap", useStateFrom = "primaryTouch/tap", layout = "Button", synthetic = true, usage = "PrimaryAction")]
        [InputControl(name = "tapCount", useStateFrom = "primaryTouch/tapCount", layout = "Integer", synthetic = true)]
        [InputControl(name = "press", useStateFrom = "primaryTouch/phase", layout = "TouchPress", synthetic = true, usages = new string[0])]
        // Touch does not support twist and tilt. These will always be at default value.
        [InputControl(name = "twist", offset = InputStateBlock.AutomaticOffset)]
        [InputControl(name = "tilt", offset = InputStateBlock.AutomaticOffset)]
        [FieldOffset(0)]
        public fixed byte primaryTouchData[TouchState.kSizeInBytes];

        internal const int kTouchDataOffset = TouchState.kSizeInBytes;

        [InputControl(layout = "Touch", name = "touch", arraySize = MaxTouches)]
        [FieldOffset(kTouchDataOffset)]
        public fixed byte touchData[MaxTouches * TouchState.kSizeInBytes];

        public TouchState* primaryTouch
        {
            get
            {
                fixed(byte* ptr = primaryTouchData)
                return (TouchState*)ptr;
            }
        }

        public TouchState* touches
        {
            get
            {
                fixed(byte* ptr = touchData)
                return (TouchState*)ptr;
            }
        }

        public FourCC format
        {
            get { return kFormat; }
        }
    }
}

namespace UnityEngine.InputSystem
{
    public enum TouchPhase
    {
        /// <summary>
        /// No activity has been registered on the touch yet.
        /// </summary>
        None,

        Began,
        Moved,
        Ended,
        Canceled,
        Stationary,
    }

    /// <summary>
    /// A multi-touch surface.
    /// </summary>
    /// <remarks>
    /// Note that this class presents a fairly low-level touch API. When working with touch from script code,
    /// it is recommended to use the higher-level <see cref="Plugins.EnhancedTouch.Touch"/> API instead.
    /// </remarks>
    [InputControlLayout(stateType = typeof(TouchscreenState), isGenericTypeOfDevice = true)]
    public class Touchscreen : Pointer, IInputStateCallbackReceiver
    {
        /// <summary>
        /// Button that triggers when the screen is tapped.
        /// </summary>
        /// <remarks>
        /// </remarks>
        public ButtonControl tap { get; private set; }

        public IntegerControl tapCount { get; private set; }

        /// <summary>
        /// Syntheti
        /// Data for the touch that is deemed the "primary" touch at the moment.
        /// </summary>
        /// <remarks>
        /// This touch duplicates touch data from whichever touch is deemed the primary touch at the moment.
        /// When going from no fingers down to any finger down, the first finger to touch the screen is
        /// deemed the "primary touch". It stays the primary touch until released. At that point, if any other
        /// finger is still down, the next finger in <see cref="touchData"/> is
        ///
        /// Having this touch be its own separate state and own separate control allows actions to track the
        /// state of the primary touch even if the touch moves from one finger to another in <see cref="touchData"/>.
        /// </remarks>
        public TouchControl primaryTouch { get; private set; }

        /// <summary>
        /// Array of all <see cref="TouchControl">TouchControls</see> on the device.
        /// </summary>
        /// <remarks>
        /// Will always contain <see cref="TouchscreenState.MaxTouches"/> entries regardless of
        /// which touches (if any) are currently in progress.
        /// </remarks>
        public ReadOnlyArray<TouchControl> touches { get; private set; }

        /// <summary>
        /// The touchscreen that was added or updated last or null if there is no
        /// touchscreen connected to the system.
        /// </summary>
        public new static Touchscreen current { get; internal set; }

        public override void MakeCurrent()
        {
            base.MakeCurrent();
            current = this;
        }

        protected override void OnRemoved()
        {
            base.OnRemoved();
            if (current == this)
                current = null;
        }

        protected override void FinishSetup(InputDeviceBuilder builder)
        {
            if (builder == null)
                throw new ArgumentNullException(nameof(builder));

            base.FinishSetup(builder);

            tap = builder.GetControl<ButtonControl>(this, "tap");
            tapCount = builder.GetControl<IntegerControl>(this, "tapCount");
            primaryTouch = builder.GetControl<TouchControl>(this, "primaryTouch");

            // Find out how many touch controls we have.
            var touchControlCount = 0;
            foreach (var child in children)
                if (child is TouchControl)
                    ++touchControlCount;

            // Keep primaryTouch out of array.
            Debug.Assert(touchControlCount >= 1, "Should have found at least primaryTouch control");
            if (touchControlCount >= 1)
                --touchControlCount;

            // Gather touch controls into array.
            var touchArray = new TouchControl[touchControlCount];
            var touchIndex = 0;
            foreach (var child in children)
            {
                if (child == primaryTouch)
                    continue;

                if (child is TouchControl control)
                    touchArray[touchIndex++] = control;
            }

            touches = new ReadOnlyArray<TouchControl>(touchArray);
        }

        // Touch has more involved state handling than most other devices. To not put touch allocation logic
        // in all the various platform backends (i.e. see a touch with a certain ID coming in from the system
        // and then having to decide *where* to store that inside of Touchscreen's state), we have backends
        // send us individual touches ('TOUC') instead of whole Touchscreen snapshots ('TSRC'). Using
        // IInputStateCallbackReceiver, Touchscreen then dynamically decides where to store the touch.
        //
        // Also, Touchscreen has bits of logic to automatically synthesize the state of controls it inherits
        // from Pointer (such as "<Pointer>/press").
        //
        // NOTE: We do *NOT* make a effort here to prevent us from losing short-lived touches. This is different
        //       from the old input system where individual touches were not reused until the next frame. This meant
        //       that additional touches potentially had to be allocated in order to accomodate new touches coming
        //       in from the system.
        //
        //       The rationale for *NOT* doing this is that:
        //
        //       a) Actions don't need it. They observe every single state change and thus will not lose data
        //          even if it is short-lived (i.e. changes more than once in the same update).
        //       b) The higher-level Touch (EnhancedTouchSupport) API is provided to
        //          not only handle this scenario but also give a generally more flexible and useful touch API
        //          than writing code directly against Touchscreen.

        protected new unsafe bool OnCarryStateForward(void* statePtr)
        {
            Profiler.BeginSample("TouchCarryStateForward");

            var haveChangedState = false;

            ////TODO: early out and skip crawling through touches if we didn't change state in the last update
            ////      (also obsoletes the need for the if() check below)
            var touchStatePtr = (TouchState*)((byte*)statePtr + stateBlock.byteOffset + TouchscreenState.kTouchDataOffset);
            for (var i = 0; i < touches.Count; ++i, ++touchStatePtr)
            {
                // Reset delta.
                if (touchStatePtr->delta != default)
                {
                    haveChangedState = true;
                    touchStatePtr->delta = Vector2.zero;
                }

                // Reset tap count.
                // NOTE: We are basing this on startTime rather than adding on end time of the last touch. The reason is
                //       that to do so we would have to add another record to keep track of timestamps for each touch. And
                //       since we know the maximum time that a tap can take, we have a reasonable estimate for when a prior
                //       tap must have ended.
                if (touchStatePtr->tapCount > 0 && InputState.currentTime >= touchStatePtr->startTime + s_TapTime + s_TapDelayTime)
                {
                    touchStatePtr->tapCount = 0;
                    haveChangedState = true;
                }
            }

            var primaryTouchState = (TouchState*)((byte*)statePtr + stateBlock.byteOffset);
            if (primaryTouchState->delta != default)
            {
                primaryTouchState->delta = Vector2.zero;
                haveChangedState = true;
            }
            if (primaryTouchState->tapCount > 0 && InputState.currentTime >= primaryTouchState->startTime + s_TapTime + s_TapDelayTime)
            {
                primaryTouchState->tapCount = 0;
                haveChangedState = true;
            }

            Profiler.EndSample();

            return haveChangedState;
        }

        unsafe bool IInputStateCallbackReceiver.OnCarryStateForward(void* statePtr)
        {
            return OnCarryStateForward(statePtr);
        }

<<<<<<< HEAD
        protected new unsafe bool OnReceiveStateWithDifferentFormat(void* statePtr, FourCC stateFormat, uint stateSize,
            ref uint offsetToStoreAt, InputEventPtr eventPtr)
=======
        [System.Diagnostics.CodeAnalysis.SuppressMessage("Microsoft.Usage", "CA1801:ReviewUnusedParameters", Justification = "Cannot satisfy both CA1801 and CA1033 (the latter requires adding this method)")]
        protected unsafe new bool OnReceiveStateWithDifferentFormat(void* statePtr, FourCC stateFormat, uint stateSize,
            ref uint offsetToStoreAt)
>>>>>>> b607e204
        {
            if (stateFormat != TouchState.kFormat)
                return false;

            // We don't allow partial updates for TouchStates.
            if (eventPtr.IsA<DeltaStateEvent>())
                return false;

            Profiler.BeginSample("TouchAllocate");

            // For performance reasons, we read memory here directly rather than going through
            // ReadValue() of the individual TouchControl children. This means that Touchscreen,
            // unlike other devices, is hardwired to a single memory layout only.

            var newTouchState = (TouchState*)((byte*)statePtr);
            var currentTouchState = (TouchState*)((byte*)currentStatePtr + touches[0].stateBlock.byteOffset);
            var primaryTouchState = (TouchState*)((byte*)currentStatePtr + primaryTouch.stateBlock.byteOffset);
            var touchControlCount = touches.Count;

            ////REVIEW: The logic in here makes us inherently susceptible to the ordering of the touch events in the event
            ////        stream. I believe we have platforms (Android?) that send us touch events finger-by-finger (or touch-by-touch?)
            ////        rather than sorted by time. This will probably screw up the logic in here.

            // If it's an ongoing touch, try to find the TouchState we have allocated to the touch
            // previously.
            var phase = newTouchState->phase;
            if (phase != TouchPhase.Began)
            {
                var touchId = newTouchState->touchId;
                for (var i = 0; i < touchControlCount; ++i)
                {
                    if (currentTouchState[i].touchId == touchId)
                    {
                        offsetToStoreAt = (uint)i * TouchState.kSizeInBytes + TouchscreenState.kTouchDataOffset;

                        // Preserve primary touch state.
                        var isPrimaryTouch = currentTouchState[i].isPrimaryTouch;
                        var isInheritedPrimaryTouch = currentTouchState[i].isInheritedPrimaryTouch;
                        newTouchState->isPrimaryTouch = isPrimaryTouch;
                        newTouchState->isInheritedPrimaryTouch = isInheritedPrimaryTouch;

                        // Compute delta if touch doesn't have one.
                        if (newTouchState->delta == default)
                            newTouchState->delta = newTouchState->position - currentTouchState[i].position;

                        // Accumulate delta.
                        newTouchState->delta += currentTouchState[i].delta;

                        // Keep start time and position.
                        newTouchState->startTime = currentTouchState[i].startTime;
                        newTouchState->startPosition = currentTouchState[i].startPosition;

                        // Detect taps.
                        var isTap = newTouchState->isNoneEndedOrCanceled &&
                            (eventPtr.time - newTouchState->startTime) <= s_TapTime &&
                            ////REVIEW: this only takes the final delta to start position into account, not the delta over the lifetime of the
                            ////        touch; is this robust enough or do we need to make sure that we never move more than the tap radius
                            ////        over the entire lifetime of the touch?
                            (newTouchState->position - newTouchState->startPosition).sqrMagnitude <= s_TapRadiusSquared;
                        if (isTap)
                            newTouchState->tapCount = (byte)(currentTouchState[i].tapCount + 1);
                        else
                            newTouchState->tapCount = currentTouchState[i].tapCount; // Preserve tap count; reset in OnCarryStateForward.

                        // Update primary touch.
                        if (isPrimaryTouch)
                        {
                            if (newTouchState->isNoneEndedOrCanceled)
                            {
                                ////REVIEW: also reset tapCounts here when tap delay time has expired on the touch?

                                newTouchState->isPrimaryTouch = false;
                                newTouchState->isInheritedPrimaryTouch = false;

                                // Primary touch was ended. See if we have another ongoing touch that can take
                                // over.
                                var haveNewPrimaryTouch = false;
                                for (var n = 0; n < touchControlCount; ++n)
                                {
                                    if (n == i)
                                        continue;

                                    if (currentTouchState[n].isInProgress)
                                    {
                                        ////REVIEW: change timing on touch
                                        var newPrimaryTouch = *(currentTouchState + n);
                                        newPrimaryTouch.isPrimaryTouch = true;
                                        newPrimaryTouch.isInheritedPrimaryTouch = true;
                                        InputState.Change(touches[n], newPrimaryTouch, eventPtr: eventPtr);
                                        newPrimaryTouch.phase = TouchPhase.Moved;
                                        InputState.Change(primaryTouch, newPrimaryTouch, eventPtr: eventPtr);
                                        haveNewPrimaryTouch = true;
                                        break;
                                    }
                                }

                                if (!haveNewPrimaryTouch)
                                {
                                    // Tap on primary touch is only triggered if the touch never switched fingers.
                                    if (isTap && !isInheritedPrimaryTouch)
                                        TriggerTap(primaryTouch, newTouchState, eventPtr);
                                    else
                                        InputState.Change(primaryTouch, *newTouchState, eventPtr: eventPtr);
                                }
                            }
                            else
                            {
                                // Primary touch was updated.
                                InputState.Change(primaryTouch, *newTouchState, eventPtr: eventPtr);
                            }
                        }

                        if (isTap)
                        {
                            // Make tap button go down and up. InputManager will write the new touch state
                            // into touches[i] after we return from this method so we suppress writing the
                            // release directly ourselves.
                            //
                            // NOTE: We do this here instead of right away up there when we detect the touch so
                            //       that the state change notifications go together. First those for the primary
                            //       touch, then the ones for the touch record itself.
                            TriggerTap(touches[i], newTouchState, eventPtr, writeRelease: false);
                        }

                        Profiler.EndSample();
                        return true;
                    }
                }

                // Couldn't find an entry. Either it was a touch that we previously ran out of available
                // entries for or it's an event sent out of sequence. Ignore the touch to be consistent.

                Profiler.EndSample();
                return false;
            }

            // It's a new touch. Try to find an unused TouchState.
            for (var i = 0; i < touchControlCount; ++i, ++currentTouchState)
            {
                // NOTE: We're overwriting any ended touch immediately here. This means we immediately overwrite even
                //       if we still have other unused slots. What this gives us is a completely predictable touch #0..#N
                //       sequence (i.e. touch #N is only ever used if there are indeed #N concurrently touches). However,
                //       it does mean that we overwrite state aggressively. If you are not using actions or the higher-level
                //       Touch API, be aware of this!
                if (currentTouchState->isNoneEndedOrCanceled)
                {
                    offsetToStoreAt = (uint)i * TouchState.kSizeInBytes + TouchscreenState.kTouchDataOffset;
                    newTouchState->delta = Vector2.zero;
                    newTouchState->startTime = eventPtr.time;
                    newTouchState->startPosition = newTouchState->position;

                    // Tap counts are preserved from prior touches on the same finger.
                    newTouchState->tapCount = currentTouchState->tapCount;

                    // Make primary touch, if there's none currently.
                    if (primaryTouchState->isNoneEndedOrCanceled)
                    {
                        newTouchState->isPrimaryTouch = true;
                        newTouchState->isInheritedPrimaryTouch = false;
                        InputState.Change(primaryTouch, *newTouchState, eventPtr: eventPtr);
                    }

                    Profiler.EndSample();
                    return true;
                }
            }

            // We ran out of state and we don't want to stomp an existing ongoing touch.
            // Drop this touch entirely.
            // NOTE: Getting here means we're having fewer touch entries than the number of concurrent touches supported
            //       by the backend (or someone is simply sending us nonsense data).

            Profiler.EndSample();
            return false;
        }

        unsafe bool IInputStateCallbackReceiver.OnReceiveStateWithDifferentFormat(void* statePtr, FourCC stateFormat, uint stateSize,
            ref uint offsetToStoreAt, InputEventPtr eventPtr)
        {
            return OnReceiveStateWithDifferentFormat(statePtr, stateFormat, stateSize, ref offsetToStoreAt, eventPtr);
        }

        unsafe void IInputStateCallbackReceiver.OnBeforeWriteNewState(void* oldStatePtr, InputEventPtr newState)
        {
        }

<<<<<<< HEAD
        protected unsafe new void OnBeforeWriteNewState(void* oldStatePtr, InputEventPtr newState)
=======
        [System.Diagnostics.CodeAnalysis.SuppressMessage("Microsoft.Usage", "CA1801:ReviewUnusedParameters", Justification = "Cannot satisfy both CA1801 and CA1033 (the latter requires adding this method)")]
        protected unsafe new void OnBeforeWriteNewState(void* oldStatePtr, void* newStatePtr)
>>>>>>> b607e204
        {
        }

        // We can only detect taps on touch *release*. At which point it acts like button that triggers and releases
        // in one operation.
        private static unsafe void TriggerTap(TouchControl control, TouchState* state, InputEventPtr eventPtr, bool writeRelease = true)
        {
            ////REVIEW: we're updating the entire TouchControl here; we could update just the tap state using a delta event; problem
            ////        is that the tap *down* still needs a full update on the state

            // We don't increase tapCount here as we may be sending the tap from the same state to both the TouchControl
            // that got tapped and to primaryTouch.

            // Press.
            state->isTap = true;
            InputState.Change(control, *state, eventPtr: eventPtr);

            // Release.
            state->isTap = false;
            if (writeRelease)
                InputState.Change(control, *state, eventPtr: eventPtr);
        }

        internal static float s_TapTime;
        internal static float s_TapDelayTime;
        internal static float s_TapRadiusSquared;
    }
}<|MERGE_RESOLUTION|>--- conflicted
+++ resolved
@@ -459,14 +459,9 @@
             return OnCarryStateForward(statePtr);
         }
 
-<<<<<<< HEAD
+        [System.Diagnostics.CodeAnalysis.SuppressMessage("Microsoft.Usage", "CA1801:ReviewUnusedParameters", Justification = "Cannot satisfy both CA1801 and CA1033 (the latter requires adding this method)")]
         protected new unsafe bool OnReceiveStateWithDifferentFormat(void* statePtr, FourCC stateFormat, uint stateSize,
             ref uint offsetToStoreAt, InputEventPtr eventPtr)
-=======
-        [System.Diagnostics.CodeAnalysis.SuppressMessage("Microsoft.Usage", "CA1801:ReviewUnusedParameters", Justification = "Cannot satisfy both CA1801 and CA1033 (the latter requires adding this method)")]
-        protected unsafe new bool OnReceiveStateWithDifferentFormat(void* statePtr, FourCC stateFormat, uint stateSize,
-            ref uint offsetToStoreAt)
->>>>>>> b607e204
         {
             if (stateFormat != TouchState.kFormat)
                 return false;
@@ -653,12 +648,8 @@
         {
         }
 
-<<<<<<< HEAD
-        protected unsafe new void OnBeforeWriteNewState(void* oldStatePtr, InputEventPtr newState)
-=======
         [System.Diagnostics.CodeAnalysis.SuppressMessage("Microsoft.Usage", "CA1801:ReviewUnusedParameters", Justification = "Cannot satisfy both CA1801 and CA1033 (the latter requires adding this method)")]
-        protected unsafe new void OnBeforeWriteNewState(void* oldStatePtr, void* newStatePtr)
->>>>>>> b607e204
+        protected new unsafe void OnBeforeWriteNewState(void* oldStatePtr, InputEventPtr newState)
         {
         }
 
