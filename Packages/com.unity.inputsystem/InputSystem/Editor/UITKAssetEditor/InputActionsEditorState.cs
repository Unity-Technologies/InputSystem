#if UNITY_EDITOR && UNITY_INPUT_SYSTEM_PROJECT_WIDE_ACTIONS
using System;
using System.Collections.Generic;
using System.Collections.ObjectModel;
using System.Linq;
using UnityEditor;

namespace UnityEngine.InputSystem.Editor
{
    [System.Serializable]

    internal class CutElement
    {
        private Guid id;
        internal Type type;

        public CutElement(Guid id, Type type)
        {
            this.id = id;
            this.type = type;
        }

        public int GetIndexOfProperty(InputActionsEditorState state)
        {
            if (type == typeof(InputActionMap))
            {
                var actionMap = state.serializedObject
                    ?.FindProperty(nameof(InputActionAsset.m_ActionMaps))
                    ?.FirstOrDefault(s => InputActionSerializationHelpers.GetId(s).Equals(id));
                return actionMap.GetIndexOfArrayElement();
            }

            if (type == typeof(InputAction))
            {
                var action = Selectors.GetActionMapAtIndex(state, actionMapIndex(state))?.wrappedProperty.FindPropertyRelative("m_Actions").FirstOrDefault(a => InputActionSerializationHelpers.GetId(a).Equals(id));
                return action.GetIndexOfArrayElement();
            }

            if (type == typeof(InputBinding))
            {
                var binding = Selectors.GetBindingForId(state, id.ToString(),
                    out _);
                return binding.GetIndexOfArrayElement();
            }
            return -1;
        }

        public int actionMapIndex(InputActionsEditorState state) => type == typeof(InputActionMap) ? GetIndexOfProperty(state) : GetActionMapIndex(state);

        private int GetActionMapIndex(InputActionsEditorState state)
        {
            var actionMaps = state.serializedObject?.FindProperty(nameof(InputActionAsset.m_ActionMaps));
            var cutActionMapIndex = state.serializedObject
                ?.FindProperty(nameof(InputActionAsset.m_ActionMaps))
                ?.FirstOrDefault(s => s.FindPropertyRelative("m_Id").stringValue.Equals(id)).GetIndexOfArrayElement();
            if (type == typeof(InputBinding))
                cutActionMapIndex =  actionMaps.FirstOrDefault(map => map.FindPropertyRelative("m_Bindings").Select(InputActionSerializationHelpers.GetId).Contains(id)).GetIndexOfArrayElement();
            else if (type == typeof(InputAction))
                cutActionMapIndex =  actionMaps.FirstOrDefault(map => map.FindPropertyRelative("m_Actions").Select(InputActionSerializationHelpers.GetId).Contains(id)).GetIndexOfArrayElement();
            return cutActionMapIndex ?? -1;
        }
    }
    internal struct InputActionsEditorState
    {
        public int selectedActionMapIndex { get {return m_selectedActionMapIndex; } }
        public int selectedActionIndex { get {return m_selectedActionIndex; } }
        public int selectedBindingIndex { get {return m_selectedBindingIndex; } }
        public SelectionType selectionType { get {return m_selectionType; } }
<<<<<<< HEAD
        public SerializedObject serializedObject { get; }
        private readonly List<CutElement> cutElements => m_CutElements;
=======
        public SerializedObject serializedObject { get; } // Note that state doesn't own this disposable object
>>>>>>> 5656a414

        // Control schemes
        public int selectedControlSchemeIndex { get { return m_selectedControlSchemeIndex; } }
        public int selectedDeviceRequirementIndex { get  {return m_selectedDeviceRequirementIndex; } }
        public InputControlScheme selectedControlScheme => m_ControlScheme; // TODO Bad this either po

        [SerializeField] int m_selectedActionMapIndex;
        [SerializeField] int m_selectedActionIndex;
        [SerializeField] int m_selectedBindingIndex;
        [SerializeField] SelectionType m_selectionType;
        [SerializeField] int m_selectedControlSchemeIndex;
        [SerializeField] int m_selectedDeviceRequirementIndex;
        private List<CutElement> m_CutElements;
        internal bool hasCutElements => m_CutElements != null && m_CutElements.Count > 0;

        public InputActionsEditorState(
            SerializedObject inputActionAsset,
            int selectedActionMapIndex = 0,
            int selectedActionIndex = 0,
            int selectedBindingIndex = 0,
            SelectionType selectionType = SelectionType.Action,
            Dictionary<(string, string), HashSet<int>> expandedBindingIndices = null,
            InputControlScheme selectedControlScheme = default,
            int selectedControlSchemeIndex = -1,
            int selectedDeviceRequirementIndex = -1,
            List<CutElement> cutElements = null)
        {
            Debug.Assert(inputActionAsset != null);

            serializedObject = inputActionAsset;

            m_selectedActionMapIndex = selectedActionMapIndex;
            m_selectedActionIndex = selectedActionIndex;
            m_selectedBindingIndex = selectedBindingIndex;
            m_selectionType = selectionType;
            m_ControlScheme = selectedControlScheme;
            m_selectedControlSchemeIndex = selectedControlSchemeIndex;
            m_selectedDeviceRequirementIndex = selectedDeviceRequirementIndex;

            m_ExpandedCompositeBindings = expandedBindingIndices == null ?
                new Dictionary<(string, string), HashSet<int>>() :
                new Dictionary<(string, string), HashSet<int>>(expandedBindingIndices);
            m_CutElements = cutElements;
        }

        private static int AdjustSelection(SerializedObject serializedObject, string propertyName, int index)
        {
            if (index < 0)
                return index;
            var controlSchemesArrayProperty = serializedObject.FindProperty(propertyName);
            if (index >= controlSchemesArrayProperty.arraySize)
                return 0;
            return index;
        }

        public InputActionsEditorState(InputActionsEditorState other, SerializedObject asset)
        {
            // Assign serialized object, not that this might be equal to other.serializedObject,
            // a slight variation of it with any kind of changes or a completely different one.
            // Hence, we do our best here to keep any selections consistent by remapping objects
            // based on GUIDs (IDs) and when it fails, attempt to select first object and if that
            // fails revert to not having a selection. This would even be true for domain reloads
            // if the asset would be modified during domain reload.
            serializedObject = asset;

            // Attempt to preserve action map selection by GUID, otherwise select first or last resort none
            var otherSelectedActionMap = other.GetSelectedActionMap();
            var actionMapCount = Selectors.GetActionMapCount(asset);
            m_selectedActionMapIndex = otherSelectedActionMap != null
                ? Selectors.GetActionMapIndexFromId(asset,
                InputActionSerializationHelpers.GetId(otherSelectedActionMap))
                : actionMapCount > 0 ? 0 : -1;
            var selectedActionMap = m_selectedActionMapIndex >= 0
                ? Selectors.GetActionMapAtIndex(asset, m_selectedActionMapIndex)?.wrappedProperty : null;

            // Attempt to preserve action selection by GUID, otherwise select first or last resort none
            var otherSelectedAction = m_selectedActionMapIndex >= 0 ?
                Selectors.GetSelectedAction(other) : null;
            m_selectedActionIndex = selectedActionMap != null && otherSelectedAction.HasValue
                ? Selectors.GetActionIndexFromId(selectedActionMap,
                InputActionSerializationHelpers.GetId(otherSelectedAction.Value.wrappedProperty))
                : Selectors.GetActionCount(selectedActionMap) > 0 ? 0 : -1;

            // Attempt to preserve binding selection by GUID, otherwise select first or none
            m_selectedBindingIndex = -1;
            if (m_selectedActionMapIndex >= 0)
            {
                var otherSelectedBinding = Selectors.GetSelectedBinding(other);
                if (otherSelectedBinding != null)
                {
                    var otherSelectedBindingId =
                        InputActionSerializationHelpers.GetId(otherSelectedBinding.Value.wrappedProperty);
                    var binding = Selectors.GetBindingForId(asset, otherSelectedBindingId.ToString(), out _);
                    if (binding != null)
                        m_selectedBindingIndex = binding.GetIndexOfArrayElement();
                }
            }

            // Sanity check selection type and override any previous selection if not valid given indices
            // since we have remapped GUIDs to selection indices for another asset (SerializedObject)
            if (other.m_selectionType == SelectionType.Binding && m_selectedBindingIndex < 0)
                m_selectionType = SelectionType.Action;
            else
                m_selectionType = other.m_selectionType;

            m_selectedControlSchemeIndex = other.m_selectedControlSchemeIndex;
            m_selectedDeviceRequirementIndex = other.m_selectedDeviceRequirementIndex;

<<<<<<< HEAD
            // Selected ControlScheme index is serialized but we have to recreated actual object after domain reload
            if (m_selectedControlSchemeIndex >= 0 && m_selectedControlSchemeIndex < serializedObject.FindProperty(nameof(InputActionAsset.m_ControlSchemes)).arraySize)
=======
            // Selected ControlScheme index is serialized but we have to recreated actual object after domain reload.
            // In case asset is different from from others asset the index might not even be valid range so we need
            // to reattempt to preserve selection but range adapt.
            // Note that control schemes and device requirements currently lack any GUID/ID to be uniquely identified.
            var controlSchemesArrayProperty = serializedObject.FindProperty(nameof(InputActionAsset.m_ControlSchemes));
            if (m_selectedControlSchemeIndex >= 0 && controlSchemesArrayProperty.arraySize > 0)
>>>>>>> 5656a414
            {
                if (m_selectedControlSchemeIndex >= controlSchemesArrayProperty.arraySize)
                    m_selectedControlSchemeIndex = 0;
                m_ControlScheme = new InputControlScheme(
                    controlSchemesArrayProperty.GetArrayElementAtIndex(other.m_selectedControlSchemeIndex));
                // TODO Preserve device requirement index
            }
            else
            {
                m_selectedControlSchemeIndex = -1;
                m_selectedDeviceRequirementIndex = -1;
                m_ControlScheme = new InputControlScheme();
            }

<<<<<<< HEAD
            // Editor may leave these as null after domain reloads, so recreate them
            m_ExpandedCompositeBindings = (other.m_ExpandedCompositeBindings == null)
                ? new Dictionary<(string, string), HashSet<int>>()
                : other.m_ExpandedCompositeBindings;
            m_CutElements = other.cutElements;
=======
            // Editor may leave these as null after domain reloads, so recreate them in that case.
            // If they exist, we attempt to just preserve the same expanded items based on name for now for simplicity.
            m_ExpandedCompositeBindings = other.m_ExpandedCompositeBindings == null ?
                new Dictionary<(string, string), HashSet<int>>() :
                new Dictionary<(string, string), HashSet<int>>(other.m_ExpandedCompositeBindings);
>>>>>>> 5656a414
        }

        public InputActionsEditorState With(
            int? selectedActionMapIndex = null,
            int? selectedActionIndex = null,
            int? selectedBindingIndex = null,
            SelectionType? selectionType = null,
            InputControlScheme? selectedControlScheme = null,
            int? selectedControlSchemeIndex = null,
            int? selectedDeviceRequirementIndex = null,
            Dictionary<(string, string), HashSet<int>> expandedBindingIndices = null,
            List<CutElement> cutElements = null)
        {
            return new InputActionsEditorState(
                serializedObject,
                selectedActionMapIndex ?? this.selectedActionMapIndex,
                selectedActionIndex ?? this.selectedActionIndex,
                selectedBindingIndex ?? this.selectedBindingIndex,
                selectionType ?? this.selectionType,
                expandedBindingIndices ?? m_ExpandedCompositeBindings,

                // Control schemes
                selectedControlScheme ?? this.selectedControlScheme,
                selectedControlSchemeIndex ?? this.selectedControlSchemeIndex,
                selectedDeviceRequirementIndex ?? this.selectedDeviceRequirementIndex,

                cutElements ?? m_CutElements
            );
        }

        public InputActionsEditorState ClearCutElements()
        {
            return new InputActionsEditorState(
                serializedObject,
                selectedActionMapIndex,
                selectedActionIndex,
                selectedBindingIndex,
                selectionType,
                m_ExpandedCompositeBindings,
                selectedControlScheme,
                selectedControlSchemeIndex,
                selectedDeviceRequirementIndex,
                cutElements: null);
        }

        public SerializedProperty GetActionMapByName(string actionMapName)
        {
            return serializedObject
                .FindProperty(nameof(InputActionAsset.m_ActionMaps))
                .FirstOrDefault(p => p.FindPropertyRelative(nameof(InputActionMap.m_Name)).stringValue == actionMapName);
        }

        public InputActionsEditorState ExpandCompositeBinding(SerializedInputBinding binding)
        {
            var key = GetSelectedActionMapAndActionKey();

            var expandedCompositeBindings = new Dictionary<(string, string), HashSet<int>>(m_ExpandedCompositeBindings);
            if (!expandedCompositeBindings.TryGetValue(key, out var expandedStates))
            {
                expandedStates = new HashSet<int>();
                expandedCompositeBindings.Add(key, expandedStates);
            }

            expandedStates.Add(binding.indexOfBinding);

            return With(expandedBindingIndices: expandedCompositeBindings);
        }

        public InputActionsEditorState CollapseCompositeBinding(SerializedInputBinding binding)
        {
            var key = GetSelectedActionMapAndActionKey();

            if (m_ExpandedCompositeBindings.ContainsKey(key) == false)
                throw new InvalidOperationException("Trying to collapse a composite binding tree that was never expanded.");

            // do the dance of C# immutability
            var oldExpandedCompositeBindings = m_ExpandedCompositeBindings;
            var expandedCompositeBindings = oldExpandedCompositeBindings.Keys.Where(dictKey => dictKey != key)
                .ToDictionary(dictKey => dictKey, dictKey => oldExpandedCompositeBindings[dictKey]);
            var newHashset = new HashSet<int>(m_ExpandedCompositeBindings[key].Where(index => index != binding.indexOfBinding));
            expandedCompositeBindings.Add(key, newHashset);

            return With(expandedBindingIndices: expandedCompositeBindings);
        }

        public InputActionsEditorState SelectAction(string actionName)
        {
            var actionMap = GetSelectedActionMap();
            var actions = actionMap.FindPropertyRelative(nameof(InputActionMap.m_Actions));

            for (var i = 0; i < actions.arraySize; i++)
            {
                if (actions.GetArrayElementAtIndex(i)
                    .FindPropertyRelative(nameof(InputAction.m_Name)).stringValue != actionName) continue;

                return With(selectedActionIndex: i, selectionType: SelectionType.Action);
            }

            // If we cannot find the desired map we should return invalid index
            return With(selectedActionIndex: -1, selectionType: SelectionType.Action);
        }

        public InputActionsEditorState SelectAction(SerializedProperty state)
        {
            var index = state.GetIndexOfArrayElement();
            return With(selectedActionIndex: index, selectionType: SelectionType.Action);
        }

        public InputActionsEditorState SelectActionMap(SerializedProperty actionMap)
        {
            var index = actionMap.GetIndexOfArrayElement();
            return With(selectedBindingIndex: 0, selectedActionMapIndex: index, selectedActionIndex: 0);
        }

        public InputActionsEditorState SelectActionMap(string actionMapName)
        {
            var actionMap = GetActionMapByName(actionMapName);
            return With(selectedBindingIndex: 0,
                selectedActionMapIndex: actionMap.GetIndexOfArrayElement(),
                selectedActionIndex: 0, selectionType: SelectionType.Action);
        }

        public InputActionsEditorState SelectBinding(int index)
        {
            //if no binding selected (due to no bindings in list) set selection type to action
            if (index == -1)
                return With(selectedBindingIndex: index, selectionType: SelectionType.Action);
            return With(selectedBindingIndex: index);
        }

        public InputActionsEditorState SelectAction(int index)
        {
            //if no action selected (no actions available) set selection type to none
            if (index == -1)
                return With(selectedActionIndex: index, selectionType: SelectionType.None);
            return With(selectedActionIndex: index);
        }

        public InputActionsEditorState SelectActionMap(int index)
        {
            if (index == -1)
                return With(selectedActionMapIndex: index, selectionType: SelectionType.None);
            return With(selectedBindingIndex: 0,
                selectedActionMapIndex: index,
                selectedActionIndex: 0, selectionType: SelectionType.Action);
        }

        public InputActionsEditorState CutActionOrBinding()
        {
            m_CutElements = new List<CutElement>();
            var type = selectionType == SelectionType.Action ? typeof(InputAction) : typeof(InputBinding);
            var property = selectionType == SelectionType.Action ? Selectors.GetSelectedAction(this)?.wrappedProperty : Selectors.GetSelectedBinding(this)?.wrappedProperty;
            cutElements.Add(new CutElement(InputActionSerializationHelpers.GetId(property), type));
            return With(cutElements: cutElements);
        }

        public InputActionsEditorState CutActionMaps()
        {
            m_CutElements = new List<CutElement> { new(InputActionSerializationHelpers.GetId(Selectors.GetSelectedActionMap(this)?.wrappedProperty), typeof(InputActionMap)) };
            return With(cutElements: cutElements);
        }

        public IEnumerable<string> GetDisabledActionMaps(List<string> allActionMaps)
        {
            if (cutElements == null || cutElements == null)
                return Enumerable.Empty<string>();
            var cutActionMaps = cutElements.Where(cut => cut.type == typeof(InputActionMap));
            var state = this;
            return allActionMaps.Where(actionMapName =>
            {
                return cutActionMaps.Any(am => am.GetIndexOfProperty(state) == allActionMaps.IndexOf(actionMapName));
            });
        }

        public readonly bool IsBindingCut(int actionMapIndex, int bindingIndex)
        {
            if (cutElements == null)
                return false;

            var state = this;
            return cutElements.Any(cutElement => cutElement.actionMapIndex(state) == actionMapIndex &&
                cutElement.GetIndexOfProperty(state) == bindingIndex &&
                cutElement.type == typeof(InputBinding));
        }

        public readonly bool IsActionCut(int actionMapIndex, int actionIndex)
        {
            if (cutElements == null)
                return false;

            var state = this;
            return cutElements.Any(cutElement => cutElement.actionMapIndex(state) == actionMapIndex &&
                cutElement.GetIndexOfProperty(state) == actionIndex &&
                cutElement.type == typeof(InputAction));
        }

        public readonly bool IsActionMapCut(int actionMapIndex)
        {
            if (cutElements == null)
                return false;
            var state = this;
            return cutElements.Any(cutElement => cutElement.GetIndexOfProperty(state) == actionMapIndex && cutElement.type == typeof(InputActionMap));
        }

        public readonly List<CutElement> GetCutElements()
        {
            return m_CutElements;
        }

        public ReadOnlyCollection<int> GetOrCreateExpandedState()
        {
            return new ReadOnlyCollection<int>(GetOrCreateExpandedStateInternal().ToList());
        }

        private HashSet<int> GetOrCreateExpandedStateInternal()
        {
            var key = GetSelectedActionMapAndActionKey();

            if (m_ExpandedCompositeBindings.TryGetValue(key, out var expandedStates))
                return expandedStates;

            expandedStates = new HashSet<int>();
            m_ExpandedCompositeBindings.Add(key, expandedStates);
            return expandedStates;
        }

        internal (string, string) GetSelectedActionMapAndActionKey()
        {
            var selectedActionMap = GetSelectedActionMap();

            var selectedAction = selectedActionMap
                .FindPropertyRelative(nameof(InputActionMap.m_Actions))
                .GetArrayElementAtIndex(selectedActionIndex);

            var key = (
                selectedActionMap.FindPropertyRelative(nameof(InputActionMap.m_Name)).stringValue,
                selectedAction.FindPropertyRelative(nameof(InputAction.m_Name)).stringValue
            );
            return key;
        }

        private SerializedProperty GetSelectedActionMap()
        {
            return Selectors.GetActionMapAtIndex(serializedObject, selectedActionMapIndex)?.wrappedProperty;
        }

        /// <summary>
        /// Expanded states for the actions tree view. These are stored per InputActionMap
        /// </summary>
        private readonly Dictionary<(string, string), HashSet<int>> m_ExpandedCompositeBindings;

        private readonly InputControlScheme m_ControlScheme;
    }

    internal enum SelectionType
    {
        None,
        Action,
        Binding
    }
}

#endif<|MERGE_RESOLUTION|>--- conflicted
+++ resolved
@@ -66,13 +66,9 @@
         public int selectedActionIndex { get {return m_selectedActionIndex; } }
         public int selectedBindingIndex { get {return m_selectedBindingIndex; } }
         public SelectionType selectionType { get {return m_selectionType; } }
-<<<<<<< HEAD
-        public SerializedObject serializedObject { get; }
+        public SerializedObject serializedObject { get; } // Note that state doesn't own this disposable object
         private readonly List<CutElement> cutElements => m_CutElements;
-=======
-        public SerializedObject serializedObject { get; } // Note that state doesn't own this disposable object
->>>>>>> 5656a414
-
+      
         // Control schemes
         public int selectedControlSchemeIndex { get { return m_selectedControlSchemeIndex; } }
         public int selectedDeviceRequirementIndex { get  {return m_selectedDeviceRequirementIndex; } }
@@ -180,17 +176,12 @@
             m_selectedControlSchemeIndex = other.m_selectedControlSchemeIndex;
             m_selectedDeviceRequirementIndex = other.m_selectedDeviceRequirementIndex;
 
-<<<<<<< HEAD
-            // Selected ControlScheme index is serialized but we have to recreated actual object after domain reload
-            if (m_selectedControlSchemeIndex >= 0 && m_selectedControlSchemeIndex < serializedObject.FindProperty(nameof(InputActionAsset.m_ControlSchemes)).arraySize)
-=======
             // Selected ControlScheme index is serialized but we have to recreated actual object after domain reload.
             // In case asset is different from from others asset the index might not even be valid range so we need
             // to reattempt to preserve selection but range adapt.
             // Note that control schemes and device requirements currently lack any GUID/ID to be uniquely identified.
             var controlSchemesArrayProperty = serializedObject.FindProperty(nameof(InputActionAsset.m_ControlSchemes));
             if (m_selectedControlSchemeIndex >= 0 && controlSchemesArrayProperty.arraySize > 0)
->>>>>>> 5656a414
             {
                 if (m_selectedControlSchemeIndex >= controlSchemesArrayProperty.arraySize)
                     m_selectedControlSchemeIndex = 0;
@@ -205,19 +196,13 @@
                 m_ControlScheme = new InputControlScheme();
             }
 
-<<<<<<< HEAD
-            // Editor may leave these as null after domain reloads, so recreate them
-            m_ExpandedCompositeBindings = (other.m_ExpandedCompositeBindings == null)
-                ? new Dictionary<(string, string), HashSet<int>>()
-                : other.m_ExpandedCompositeBindings;
-            m_CutElements = other.cutElements;
-=======
             // Editor may leave these as null after domain reloads, so recreate them in that case.
             // If they exist, we attempt to just preserve the same expanded items based on name for now for simplicity.
             m_ExpandedCompositeBindings = other.m_ExpandedCompositeBindings == null ?
                 new Dictionary<(string, string), HashSet<int>>() :
                 new Dictionary<(string, string), HashSet<int>>(other.m_ExpandedCompositeBindings);
->>>>>>> 5656a414
+
+            m_CutElements = other.cutElements;
         }
 
         public InputActionsEditorState With(
