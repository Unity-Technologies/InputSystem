--- conflicted
+++ resolved
@@ -49,13 +49,10 @@
 
 - Enabled XR device support on Magic Leap (Lumin).
 - Added ability to force XR Support in a project by defining `UNITY_INPUT_FORCE_XR_PLUGIN`.
-<<<<<<< HEAD
+- Added support for [UI Toolkit](https://docs.unity3d.com/Manual/UIElements.html) with Unity 2021.1+.
+  * UITK is now supported as a UI solution in players. Input support for both [Unity UI](https://docs.unity3d.com/Manual/com.unity.ugui.html) and [UI Toolkit](https://docs.unity3d.com/Manual/UIElements.html) is based on the same `InputSystemUIInputModule` code path. More details in the manual.
 - InputSystemUIInputModule now has an xrTrackingOrigin property. When assigned, this will transform all tracked device positions and rotations from it's local space into Unity's world space.
 - Added InputSystemUIInputModule.GetLastRaycastResult. This returns the most recent raycast result and can be used to draw ray visualizations or get information on the most recent UI object hit.
-=======
-- Added support for [UI Toolkit](https://docs.unity3d.com/Manual/UIElements.html) with Unity 2021.1+.
-  * UITK is now supported as a UI solution in players. Input support for both [Unity UI](https://docs.unity3d.com/Manual/com.unity.ugui.html) and [UI Toolkit](https://docs.unity3d.com/Manual/UIElements.html) is based on the same `InputSystemUIInputModule` code path. More details in the manual.
->>>>>>> 4cb38922
 
 #### Actions
 
