--- conflicted
+++ resolved
@@ -26,15 +26,12 @@
   * When `runInBackground` is on (which, when running in the editor, is considered to always be the case), a new setting `InputSettings.backgroundBehavior` dictates how input is to be handled while the application does not have focus. The default setting of `ResetAndDisableNonBackgroundDevices` will soft-reset and disable all devices for which `InputDevice.canRunInBackground` is false. While in the background, devices that are flagged as `canRunInBackground` will keep running as in the foreground.
   * In the editor, devices other than `Pointer` and `Keyboard` devices (i.e. anything not used to operate the editor UI) are now by default routing their input to the Game View regardless of focus. This also fixes the problem of gamepad sticks resetting to `(0,0)` on focus loss ([case 1222305](https://issuetracker.unity3d.com/issues/input-system-gamepad-stick-values-are-cached-when-changing-editor-window-focus)).
   * A new setting `InputSettings.gameViewFocus` has been introduced to determine how Game View focused is handled in the editor with respect to input.
+- Events queued __during__ event processing (i.e. `InputSystem.Update()`) are now processed in the same frame. This eliminates the 1-frame lag previously incurred by simulated input.
+  * Note that this does not extend to input queued __outside__ of event processing but in the same frame. For example, input queued by the UI (such as by `OnScreenButton` and `OnScreenStick`) will still see a 1-frame lag as UI event processing happens later in the frame and outside of input event processing.
 - Editor: All remaining `InputUser` instances are now removed automatically when exiting play mode. This means that all devices are automatically unpaired.
   * In essence, like `InputAction`, `InputUser` is now considered a player-only feature.
-<<<<<<< HEAD
 - Editor: Removed 'Lock Input to Game View' setting in the Input Debugger.
   * The setting has been replaced by the new 'Game View Focus' project setting.
-=======
-- Events queued __during__ event processing (i.e. `InputSystem.Update()`) are now processed in the same frame. This eliminates the 1-frame lag previously incurred by simulated input.
-  * Note that this does not extend to input queued __outside__ of event processing but in the same frame. For example, input queued by the UI (such as by `OnScreenButton` and `OnScreenStick`) will still see a 1-frame lag as UI event processing happens later in the frame and outside of input event processing.
->>>>>>> 38231687
 
 #### Actions
 
@@ -115,7 +112,6 @@
   Debug.Log(parsed[1].name); // Prints "trigger".
   ```
   * Can, for example, be used with `InputBinding.path`.
-<<<<<<< HEAD
 - Added the concept of "soft" and "hard" device resets.
   * In general, resetting a device will reset its state to default values.
   * Individual controls can be marked as `dontReset` to exclude them from resets. This makes the reset "soft" (default).
@@ -141,14 +137,12 @@
        }
    ");
    ```
-=======
 - Added a new API-only setting in the form of `InputSystem.settings.maxEventBytesPerUpdate`.
   * Puts an upper limit on the number of event bytes processed in a single update.
   * If exceeded, any additional event data will get thrown away and an error will be issued.
   * Set to 5MB by default.
 - Added `InputSystemUIInputModule.AssignDefaultActions` to assign default actions when creating ui module in runtime.
 - Added `UNITY_INCLUDE_TESTS` define constraints to our test assemblies, which is 2019.2+ equivalent to `"optionalUnityReferences": ["TestAssemblies"]`.
->>>>>>> 38231687
 
 ## [1.1.0-preview.3] - 2021-02-04
 
