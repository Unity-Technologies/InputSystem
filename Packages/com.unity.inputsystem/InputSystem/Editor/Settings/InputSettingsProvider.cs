#if UNITY_EDITOR
using System;
using System.IO;
using System.Linq;
using UnityEditor;
using UnityEditorInternal;
using UnityEngine.InputSystem.Utilities;
using UnityEngine.UIElements;

////TODO: detect if new input backends are enabled and put UI in here to enable them if needed

////TODO: keywords (2019.1+)
#pragma warning disable CS0414
namespace UnityEngine.InputSystem.Editor
{
    internal class InputSettingsProvider : SettingsProvider, IDisposable
    {
        public const string kEditorBuildSettingsConfigKey = "com.unity.input.settings";
        public const string kSettingsPath = "Project/Input System Package";

        public static void Open()
        {
            SettingsService.OpenProjectSettings(kSettingsPath);
        }

        [SettingsProvider]
        public static SettingsProvider CreateInputSettingsProvider()
        {
            return new InputSettingsProvider(kSettingsPath, SettingsScope.Project);
        }

        private InputSettingsProvider(string path, SettingsScope scopes)
            : base(path, scopes)
        {
            label = "Input System Package";
            s_Instance = this;
        }

        public override void OnActivate(string searchContext, VisualElement rootElement)
        {
            base.OnActivate(searchContext, rootElement);
            InputSystem.onSettingsChange += OnSettingsChange;
            Undo.undoRedoPerformed += OnUndoRedo;
        }

        public override void OnDeactivate()
        {
            base.OnDeactivate();
            InputSystem.onSettingsChange -= OnSettingsChange;
            Undo.undoRedoPerformed -= OnUndoRedo;
        }

        public void Dispose()
        {
            m_SettingsObject?.Dispose();
        }

        public override void OnTitleBarGUI()
        {
            if (EditorGUILayout.DropdownButton(EditorGUIUtility.IconContent("_Popup"), FocusType.Passive, EditorStyles.label))
            {
                var menu = new GenericMenu();
                menu.AddDisabledItem(new GUIContent("Available Settings Assets:"));
                menu.AddSeparator("");
                for (var i = 0; i < m_AvailableSettingsAssetsOptions.Length; i++)
                    menu.AddItem(new GUIContent(m_AvailableSettingsAssetsOptions[i]), m_CurrentSelectedInputSettingsAsset == i, (path) => {
                        InputSystem.settings = AssetDatabase.LoadAssetAtPath<InputSettings>((string)path);
                    }, m_AvailableInputSettingsAssets[i]);
                menu.AddSeparator("");
                menu.AddItem(new GUIContent("New Settings Asset…"), false, CreateNewSettingsAsset);
                menu.ShowAsContext();
                Event.current.Use();
            }
        }

        public override void OnGUI(string searchContext)
        {
            InitializeWithCurrentSettingsIfNecessary();

            if (m_AvailableInputSettingsAssets.Length == 0)
            {
                EditorGUILayout.HelpBox(
                    "Settings for the new input system are stored in an asset. Click the button below to create a settings asset you can edit.",
                    MessageType.Info);
                if (GUILayout.Button("Create settings asset", GUILayout.Height(30)))
                    CreateNewSettingsAsset("Assets/InputSystem.inputsettings.asset");
                GUILayout.Space(20);
            }

            using (new EditorGUI.DisabledScope(m_AvailableInputSettingsAssets.Length == 0))
            {
                EditorGUILayout.Space();
                EditorGUILayout.Separator();
                EditorGUILayout.Space();

                Debug.Assert(m_Settings != null);

                EditorGUI.BeginChangeCheck();

                EditorGUILayout.PropertyField(m_UpdateMode, m_UpdateModeContent);
                var runInBackground = Application.runInBackground;
                using (new EditorGUI.DisabledScope(!runInBackground))
                    EditorGUILayout.PropertyField(m_BackgroundBehavior, m_BackgroundBehaviorContent);
                if (!runInBackground)
                    EditorGUILayout.HelpBox("Focus change behavior can only be changed if 'Run In Background' is enabled in Player Settings.", MessageType.Info);

                EditorGUILayout.Space();
                EditorGUILayout.PropertyField(m_FilterNoiseOnCurrent, m_FilterNoiseOnCurrentContent);
                EditorGUILayout.PropertyField(m_CompensateForScreenOrientation, m_CompensateForScreenOrientationContent);

                // NOTE: We do NOT make showing this one conditional on whether runInBackground is actually set in the
                //       player settings as regardless of whether it's on or not, Unity will force it on in standalone
                //       development players.

                EditorGUILayout.Space();
                EditorGUILayout.Separator();
                EditorGUILayout.Space();

                EditorGUILayout.PropertyField(m_DefaultDeadzoneMin, m_DefaultDeadzoneMinContent);
                EditorGUILayout.PropertyField(m_DefaultDeadzoneMax, m_DefaultDeadzoneMaxContent);
                EditorGUILayout.PropertyField(m_DefaultButtonPressPoint, m_DefaultButtonPressPointContent);
                EditorGUILayout.PropertyField(m_ButtonReleaseThreshold, m_ButtonReleaseThresholdContent);
                EditorGUILayout.PropertyField(m_DefaultTapTime, m_DefaultTapTimeContent);
                EditorGUILayout.PropertyField(m_DefaultSlowTapTime, m_DefaultSlowTapTimeContent);
                EditorGUILayout.PropertyField(m_DefaultHoldTime, m_DefaultHoldTimeContent);
                EditorGUILayout.PropertyField(m_TapRadius, m_TapRadiusContent);
                EditorGUILayout.PropertyField(m_MultiTapDelayTime, m_MultiTapDelayTimeContent);

                EditorGUILayout.Space();
                EditorGUILayout.Separator();
                EditorGUILayout.Space();

                EditorGUILayout.HelpBox("Leave 'Supported Devices' empty if you want the input system to support all input devices it can recognize. If, however, "
                    + "you are only interested in a certain set of devices, adding them here will narrow the scope of what's presented in the editor "
                    + "and avoid picking up input from devices not relevant to the project. When you add devices here, any device that will not be classified "
                    + "as support will appear under 'Unsupported Devices' in the input debugger.", MessageType.None);

                m_SupportedDevices.DoLayoutList();

                EditorGUILayout.LabelField("iOS", EditorStyles.boldLabel);
                EditorGUILayout.Space();
                m_iOSProvider.OnGUI();

                EditorGUILayout.Space();
                EditorGUILayout.LabelField("Editor", EditorStyles.boldLabel);
                EditorGUILayout.Space();
                EditorGUILayout.PropertyField(m_EditorInputBehaviorInPlayMode, m_EditorInputBehaviorInPlayModeContent);

                if (EditorGUI.EndChangeCheck())
                    Apply();
            }
        }

        private static void ShowPlatformSettings()
        {
            // Would be nice to get BuildTargetDiscovery.GetBuildTargetInfoList since that contains information about icons etc
        }

        private static void CreateNewSettingsAsset(string relativePath)
        {
            // Create settings file.
            var settings = ScriptableObject.CreateInstance<InputSettings>();
            AssetDatabase.CreateAsset(settings, relativePath);
            EditorGUIUtility.PingObject(settings);
            // Install the settings. This will lead to an InputSystem.onSettingsChange event which in turn
            // will cause us to re-initialize.
            InputSystem.settings = settings;
        }

        private static void CreateNewSettingsAsset()
        {
            // Query for file name.
            var projectName = PlayerSettings.productName;
            var path = EditorUtility.SaveFilePanel("Create Input Settings File", "Assets",
                projectName + ".inputsettings", "asset");
            if (string.IsNullOrEmpty(path))
                return;

            // Make sure the path is in the Assets/ folder.
            path = path.Replace("\\", "/"); // Make sure we only get '/' separators.
            var dataPath = Application.dataPath + "/";
            if (!path.StartsWith(dataPath, StringComparison.CurrentCultureIgnoreCase))
            {
                Debug.LogError($"Input settings must be stored in Assets folder of the project (got: '{path}')");
                return;
            }

            // Make sure it ends with .asset.
            var extension = Path.GetExtension(path);
            if (string.Compare(extension, ".asset", StringComparison.InvariantCultureIgnoreCase) != 0)
                path += ".asset";

            // Create settings file.
            var relativePath = "Assets/" + path.Substring(dataPath.Length);
            CreateNewSettingsAsset(relativePath);
        }

        private void InitializeWithCurrentSettingsIfNecessary()
        {
            if (InputSystem.settings == m_Settings && m_Settings != null && m_SettingsDirtyCount == EditorUtility.GetDirtyCount(m_Settings))
                return;

            InitializeWithCurrentSettings();
        }

        /// <summary>
        /// Grab <see cref="InputSystem.settings"/> and set it up for editing.
        /// </summary>
        private void InitializeWithCurrentSettings()
        {
            // Find the set of available assets in the project.
            m_AvailableInputSettingsAssets = FindInputSettingsInProject();

            // See which is the active one.
            m_Settings = InputSystem.settings;
            m_SettingsDirtyCount = EditorUtility.GetDirtyCount(m_Settings);
            var currentSettingsPath = AssetDatabase.GetAssetPath(m_Settings);
            if (string.IsNullOrEmpty(currentSettingsPath))
            {
                if (m_AvailableInputSettingsAssets.Length != 0)
                {
                    m_CurrentSelectedInputSettingsAsset = 0;
                    m_Settings = AssetDatabase.LoadAssetAtPath<InputSettings>(m_AvailableInputSettingsAssets[0]);
                    InputSystem.settings = m_Settings;
                }
            }
            else
            {
                m_CurrentSelectedInputSettingsAsset = ArrayHelpers.IndexOf(m_AvailableInputSettingsAssets, currentSettingsPath);
                if (m_CurrentSelectedInputSettingsAsset == -1)
                {
                    // This is odd and shouldn't happen. Solve by just adding the path to the list.
                    m_CurrentSelectedInputSettingsAsset =
                        ArrayHelpers.Append(ref m_AvailableInputSettingsAssets, currentSettingsPath);
                }

                ////REVIEW: should we store this by platform?
                EditorBuildSettings.AddConfigObject(kEditorBuildSettingsConfigKey, m_Settings, true);
            }

            // Refresh the list of assets we display in the UI.
            m_AvailableSettingsAssetsOptions = new GUIContent[m_AvailableInputSettingsAssets.Length];
            for (var i = 0; i < m_AvailableInputSettingsAssets.Length; ++i)
            {
                var name = m_AvailableInputSettingsAssets[i];
                if (name.StartsWith("Assets/"))
                    name = name.Substring("Assets/".Length);
                if (name.EndsWith(".asset"))
                    name = name.Substring(0, name.Length - ".asset".Length);
                if (name.EndsWith(".inputsettings"))
                    name = name.Substring(0, name.Length - ".inputsettings".Length);

                // Ugly hack: GenericMenu interprets "/" as a submenu path. But luckily, "/" is not the only slash we have in Unicode.
                m_AvailableSettingsAssetsOptions[i] = new GUIContent(name.Replace("/", "\u29f8"));
            }

            // Look up properties.
            m_SettingsObject = new SerializedObject(m_Settings);
            m_UpdateMode = m_SettingsObject.FindProperty("m_UpdateMode");
            m_CompensateForScreenOrientation = m_SettingsObject.FindProperty("m_CompensateForScreenOrientation");
            m_BackgroundBehavior = m_SettingsObject.FindProperty("m_BackgroundBehavior");
            m_EditorInputBehaviorInPlayMode = m_SettingsObject.FindProperty("m_EditorInputBehaviorInPlayMode");
            m_FilterNoiseOnCurrent = m_SettingsObject.FindProperty("m_FilterNoiseOnCurrent");
            m_DefaultDeadzoneMin = m_SettingsObject.FindProperty("m_DefaultDeadzoneMin");
            m_DefaultDeadzoneMax = m_SettingsObject.FindProperty("m_DefaultDeadzoneMax");
            m_DefaultButtonPressPoint = m_SettingsObject.FindProperty("m_DefaultButtonPressPoint");
            m_ButtonReleaseThreshold = m_SettingsObject.FindProperty("m_ButtonReleaseThreshold");
            m_DefaultTapTime = m_SettingsObject.FindProperty("m_DefaultTapTime");
            m_DefaultSlowTapTime = m_SettingsObject.FindProperty("m_DefaultSlowTapTime");
            m_DefaultHoldTime = m_SettingsObject.FindProperty("m_DefaultHoldTime");
            m_TapRadius = m_SettingsObject.FindProperty("m_TapRadius");
            m_MultiTapDelayTime = m_SettingsObject.FindProperty("m_MultiTapDelayTime");

            m_UpdateModeContent = new GUIContent("Update Mode", "When should the Input System be updated?");
            m_FilterNoiseOnCurrentContent = new GUIContent("Filter Noise on .current", "If enabled, input from noisy controls will not cause a device to become '.current'.");
            m_CompensateForScreenOrientationContent = new GUIContent("Compensate Orientation", "Whether sensor input on mobile devices should be transformed to be relative to the current device orientation.");
            m_BackgroundBehaviorContent = new GUIContent("Background Behavior", "If runInBackground is true (and in standalone *development* players and the editor), "
                + "determines what happens to InputDevices and events when the application moves in and out of running in the foreground.\n\n"
                + "'Reset And Disable Non-Background Devices' soft-resets and disables devices that cannot run in the background while the application does not have focus. Devices "
                + "that can run in the background remain enabled and will keep receiving input.\n"
                + "'Reset And Disable All Devices' soft-resets and disables *all* devices while the application does not have focus. No device will receive input while the application "
                + "is running in the background.\n"
                + "'Ignore Focus' leaves all devices untouched when application focus changes. While running in the background, all input that is received is processed as if "
                + "running in the foreground.");
            m_EditorInputBehaviorInPlayModeContent = new GUIContent("Play Mode Input Behavior", "When in play mode, determines how focus of the Game View is handled with respect to input.\n\n"
                + "'Pointers And Keyboards Respect Game View Focus' requires Game View focus only for pointers (mice, touch, etc.) and keyboards. Other devices will feed input to the game regardless "
                + "of whether the Game View is focused or not. Note that this means that input on these devices is not visible in other EditorWindows.\n"
                + "'All Devices Respect Game View Focus' requires Game View focus for all input devices. While focus is not on the Game View, all input on InputDevices will go to the editor and not "
                + "the game.\n"
                + "'All Device Input Always Goes To Game View' causes input to treat 'Background Behavior' exactly as in the player including devices potentially being disabled entirely while the Game View "
                + "does not have focus. In this setting, no input from the Input System will be visible to EditorWindows.");
            m_DefaultDeadzoneMinContent = new GUIContent("Default Deadzone Min", "Default 'min' value for Stick Deadzone and Axis Deadzone processors.");
            m_DefaultDeadzoneMaxContent = new GUIContent("Default Deadzone Max", "Default 'max' value for Stick Deadzone and Axis Deadzone processors.");
            m_DefaultButtonPressPointContent = new GUIContent("Default Button Press Point", "The default press point used for Button controls as well as for various interactions. For button controls which have analog physical inputs, this configures how far they need to   be held down to be considered 'pressed'.");
            m_ButtonReleaseThresholdContent = new GUIContent("Button Release Threshold", "Percent of press point at which a Button is considered released again. At 1, release points are identical to press points. At 0, a Button must be fully released before it can be pressed again.");
            m_DefaultTapTimeContent = new GUIContent("Default Tap Time", "Default duration to be used for Tap and MultiTap interactions. Also used by by Touch screen devices to distinguish taps from to new touches.");
            m_DefaultSlowTapTimeContent = new GUIContent("Default Slow Tap Time", "Default duration to be used for SlowTap interactions.");
            m_DefaultHoldTimeContent = new GUIContent("Default Hold Time", "Default duration to be used for Hold interactions.");
            m_TapRadiusContent = new GUIContent("Tap Radius", "Maximum distance between two finger taps on a touch screen device allowed for the system to consider this a tap of the same touch (as opposed to a new touch).");
            m_MultiTapDelayTimeContent = new GUIContent("MultiTap Delay Time", "Default delay to be allowed between taps for MultiTap interactions. Also used by by touch devices to count multi taps.");

            // Initialize ReorderableList for list of supported devices.
            var supportedDevicesProperty = m_SettingsObject.FindProperty("m_SupportedDevices");
            m_SupportedDevices = new ReorderableList(m_SettingsObject, supportedDevicesProperty)
            {
                drawHeaderCallback =
                    rect => { EditorGUI.LabelField(rect, m_SupportedDevicesText); },
                onChangedCallback =
                    list => { Apply(); },
                onAddDropdownCallback =
                    (rect, list) =>
                {
                    var dropdown = new InputControlPickerDropdown(
                        new InputControlPickerState(),
                        path =>
                        {
                            ////REVIEW: Why are we converting from a layout into a plain string here instead of just using path strings in supportedDevices?
                            ////        Why not just have InputSettings.supportedDevices be a list of paths?
                            var layoutName = InputControlPath.TryGetDeviceLayout(path) ?? path;
                            var existingIndex = m_Settings.supportedDevices.IndexOf(x => x == layoutName);
                            if (existingIndex != -1)
                            {
                                m_SupportedDevices.index = existingIndex;
                                return;
                            }
                            var numDevices = supportedDevicesProperty.arraySize;
                            supportedDevicesProperty.InsertArrayElementAtIndex(numDevices);
                            supportedDevicesProperty.GetArrayElementAtIndex(numDevices)
                                .stringValue = layoutName;
                            m_SupportedDevices.index = numDevices;
                            Apply();
                        },
                        mode: InputControlPicker.Mode.PickDevice);
                    dropdown.Show(rect);
                },
                drawElementCallback =
                    (rect, index, isActive, isFocused) =>
                {
                    var layoutName = m_Settings.supportedDevices[index];
                    var icon = EditorInputControlLayoutCache.GetIconForLayout(layoutName);
                    if (icon != null)
                    {
                        var iconRect = rect;
                        iconRect.width = 20;
                        rect.x += 20;
                        rect.width -= 20;

                        GUI.Label(iconRect, icon);
                    }

                    EditorGUI.LabelField(rect, layoutName);
                }
            };

            m_iOSProvider = new InputSettingsiOSProvider(m_SettingsObject);
        }

        private void Apply()
        {
            Debug.Assert(m_Settings != null);

            m_SettingsObject.ApplyModifiedProperties();
            m_SettingsObject.Update();
            m_Settings.OnChange();
        }

        private void OnUndoRedo()
        {
            if (m_Settings != null && EditorUtility.GetDirtyCount(m_Settings) != m_SettingsDirtyCount)
                m_Settings.OnChange();
            InitializeWithCurrentSettingsIfNecessary();
        }

        private void OnSettingsChange()
        {
            InitializeWithCurrentSettingsIfNecessary();

            ////REVIEW: leads to double-repaint when the settings change is initiated by us; problem?
            Repaint();
        }

        /// <summary>
        /// Find all <see cref="InputSettings"/> stored in assets in the current project.
        /// </summary>
        /// <returns>List of input settings in project.</returns>
        private static string[] FindInputSettingsInProject()
        {
            var guids = AssetDatabase.FindAssets("t:InputSettings");
            return guids.Select(guid => AssetDatabase.GUIDToAssetPath(guid)).ToArray();
        }

        [SerializeField] private InputSettings m_Settings;
        [SerializeField] private bool m_SettingsIsNotAnAsset;

        [NonSerialized] private int m_SettingsDirtyCount;
        [NonSerialized] private SerializedObject m_SettingsObject;
        [NonSerialized] private SerializedProperty m_UpdateMode;
        [NonSerialized] private SerializedProperty m_CompensateForScreenOrientation;
        [NonSerialized] private SerializedProperty m_BackgroundBehavior;
        [NonSerialized] private SerializedProperty m_EditorInputBehaviorInPlayMode;
        [NonSerialized] private SerializedProperty m_FilterNoiseOnCurrent;
        [NonSerialized] private SerializedProperty m_DefaultDeadzoneMin;
        [NonSerialized] private SerializedProperty m_DefaultDeadzoneMax;
        [NonSerialized] private SerializedProperty m_DefaultButtonPressPoint;
        [NonSerialized] private SerializedProperty m_ButtonReleaseThreshold;
        [NonSerialized] private SerializedProperty m_DefaultTapTime;
        [NonSerialized] private SerializedProperty m_DefaultSlowTapTime;
        [NonSerialized] private SerializedProperty m_DefaultHoldTime;
        [NonSerialized] private SerializedProperty m_TapRadius;
        [NonSerialized] private SerializedProperty m_MultiTapDelayTime;

        [NonSerialized] private ReorderableList m_SupportedDevices;
        [NonSerialized] private string[] m_AvailableInputSettingsAssets;
        [NonSerialized] private GUIContent[] m_AvailableSettingsAssetsOptions;
        [NonSerialized] private int m_CurrentSelectedInputSettingsAsset;

        [NonSerialized] private GUIContent m_SupportedDevicesText = EditorGUIUtility.TrTextContent("Supported Devices");
        [NonSerialized] private GUIStyle m_NewAssetButtonStyle;

        private GUIContent m_UpdateModeContent;
        private GUIContent m_FilterNoiseOnCurrentContent;
        private GUIContent m_CompensateForScreenOrientationContent;
<<<<<<< HEAD
        private GUIContent m_BackgroundBehaviorContent;
        private GUIContent m_EditorInputBehaviorInPlayModeContent;
=======
>>>>>>> 13299cf8
        private GUIContent m_DefaultDeadzoneMinContent;
        private GUIContent m_DefaultDeadzoneMaxContent;
        private GUIContent m_DefaultButtonPressPointContent;
        private GUIContent m_ButtonReleaseThresholdContent;
        private GUIContent m_DefaultTapTimeContent;
        private GUIContent m_DefaultSlowTapTimeContent;
        private GUIContent m_DefaultHoldTimeContent;
        private GUIContent m_TapRadiusContent;
        private GUIContent m_MultiTapDelayTimeContent;

        [NonSerialized] private InputSettingsiOSProvider m_iOSProvider;

        private static InputSettingsProvider s_Instance;

        internal static void ForceReload()
        {
            if (s_Instance != null)
            {
                // Force next OnGUI() to re-initialize.
                s_Instance.m_Settings = null;

                // Request repaint.
                SettingsService.NotifySettingsProviderChanged();
            }
        }
    }

    [CustomEditor(typeof(InputSettings))]
    internal class InputSettingsEditor : UnityEditor.Editor
    {
        public override void OnInspectorGUI()
        {
            GUILayout.Space(10);
            if (GUILayout.Button("Open Input Settings Window", GUILayout.Height(30)))
                InputSettingsProvider.Open();
            GUILayout.Space(10);

            if (InputSystem.settings == target)
                EditorGUILayout.HelpBox("This asset contains the currently active settings for the Input System.", MessageType.Info);
            else
            {
                string currentlyActiveAssetsPath = null;
                if (InputSystem.settings != null)
                    currentlyActiveAssetsPath = AssetDatabase.GetAssetPath(InputSystem.settings);
                if (!string.IsNullOrEmpty(currentlyActiveAssetsPath))
                    currentlyActiveAssetsPath = $"The currently active settings are stored in {currentlyActiveAssetsPath}. ";
                EditorGUILayout.HelpBox($"Note that this asset does not contain the currently active settings for the Input System. {currentlyActiveAssetsPath??""}Click \"Make Active\" below to make {target.name} the active one.", MessageType.Warning);
                if (GUILayout.Button($"Make active", EditorStyles.miniButton))
                    InputSystem.settings = (InputSettings)target;
            }
        }
    }
}
#endif // UNITY_EDITOR<|MERGE_RESOLUTION|>--- conflicted
+++ resolved
@@ -420,11 +420,8 @@
         private GUIContent m_UpdateModeContent;
         private GUIContent m_FilterNoiseOnCurrentContent;
         private GUIContent m_CompensateForScreenOrientationContent;
-<<<<<<< HEAD
         private GUIContent m_BackgroundBehaviorContent;
         private GUIContent m_EditorInputBehaviorInPlayModeContent;
-=======
->>>>>>> 13299cf8
         private GUIContent m_DefaultDeadzoneMinContent;
         private GUIContent m_DefaultDeadzoneMaxContent;
         private GUIContent m_DefaultButtonPressPointContent;
