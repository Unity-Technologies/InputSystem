#if UNITY_EDITOR
using System;
using System.Linq;
using UnityEditor;
using UnityEditorInternal;
using UnityEngine.InputSystem.Utilities;
using UnityEngine.UIElements;

////TODO: detect if new input backends are enabled and put UI in here to enable them if needed

////TODO: keywords (2019.1+)
#pragma warning disable CS0414
namespace UnityEngine.InputSystem.Editor
{
    internal static class InputSettingsPath
    {
        public const string kSettingsRootPath = "Project/Input System Package";
    }

    internal class InputSettingsProvider : SettingsProvider, IDisposable
    {
        public const string kEditorBuildSettingsConfigKey = "com.unity.input.settings";

        #if UNITY_INPUT_SYSTEM_PROJECT_WIDE_ACTIONS
        // When Project Wide Actions are enabled we place this as a child node to main settings node.
        public const string kSettingsPath = InputSettingsPath.kSettingsRootPath + "/Settings";
        #else
        // When Project Wide Actions are not enabled we let this be the main settings node.
        public const string kSettingsPath = "Project/Input System Package";
        #endif

        public static void Open()
        {
            SettingsService.OpenProjectSettings(kSettingsPath);
        }

        [SettingsProvider]
        public static SettingsProvider CreateInputSettingsProvider()
        {
            return new InputSettingsProvider(kSettingsPath, SettingsScope.Project)
            {
                #if UNITY_INPUT_SYSTEM_PROJECT_WIDE_ACTIONS
                // We put this in a child node called "Settings" when Project-wide Actions is enabled.
                // When not enabled it sits on the main package Settings node.
                label = "Settings"
                #endif
            };
        }

        private InputSettingsProvider(string path, SettingsScope scopes)
            : base(path, scopes)
        {
            label = "Input System Package";
            s_Instance = this;
        }

        public override void OnActivate(string searchContext, VisualElement rootElement)
        {
            base.OnActivate(searchContext, rootElement);
            InputSystem.onSettingsChange += OnSettingsChange;
            Undo.undoRedoPerformed += OnUndoRedo;
        }

        public override void OnDeactivate()
        {
            base.OnDeactivate();
            InputSystem.onSettingsChange -= OnSettingsChange;
            Undo.undoRedoPerformed -= OnUndoRedo;
        }

        public void Dispose()
        {
            m_SettingsObject?.Dispose();
        }

        public override void OnTitleBarGUI()
        {
            if (EditorGUILayout.DropdownButton(EditorGUIUtility.IconContent("_Popup"), FocusType.Passive, EditorStyles.label))
            {
                var menu = new GenericMenu();
                menu.AddDisabledItem(new GUIContent("Available Settings Assets:"));
                menu.AddSeparator("");
                for (var i = 0; i < m_AvailableSettingsAssetsOptions.Length; i++)
                    menu.AddItem(new GUIContent(m_AvailableSettingsAssetsOptions[i]), m_CurrentSelectedInputSettingsAsset == i, (path) => {
                        InputSystem.settings = AssetDatabase.LoadAssetAtPath<InputSettings>((string)path);
                    }, m_AvailableInputSettingsAssets[i]);
                menu.AddSeparator("");
                menu.AddItem(new GUIContent("New Settings Asset…"), false, CreateNewSettingsAsset);
                menu.ShowAsContext();
                Event.current.Use();
            }
        }

        public override void OnGUI(string searchContext)
        {
            InitializeWithCurrentSettingsIfNecessary();

            if (m_AvailableInputSettingsAssets.Length == 0)
            {
                EditorGUILayout.HelpBox(
                    "Settings for the new input system are stored in an asset. Click the button below to create a settings asset you can edit.",
                    MessageType.Info);
                if (GUILayout.Button("Create settings asset", GUILayout.Height(30)))
                    CreateNewSettingsAsset("Assets/InputSystem.inputsettings.asset");
                GUILayout.Space(20);
            }

            using (new EditorGUI.DisabledScope(m_AvailableInputSettingsAssets.Length == 0))
            {
                EditorGUILayout.Space();
                EditorGUILayout.Separator();
                EditorGUILayout.Space();

                Debug.Assert(m_Settings != null);

                EditorGUI.BeginChangeCheck();

                EditorGUILayout.PropertyField(m_UpdateMode, m_UpdateModeContent);
                var runInBackground = Application.runInBackground;
                using (new EditorGUI.DisabledScope(!runInBackground))
                    EditorGUILayout.PropertyField(m_BackgroundBehavior, m_BackgroundBehaviorContent);
                if (!runInBackground)
                    EditorGUILayout.HelpBox("Focus change behavior can only be changed if 'Run In Background' is enabled in Player Settings.", MessageType.Info);

#if UNITY_INPUT_SYSTEM_PLATFORM_SCROLL_DELTA
                EditorGUILayout.PropertyField(m_ScrollDeltaBehavior, m_ScrollDeltaBehaviorContent);
#endif

                EditorGUILayout.Space();
                EditorGUILayout.PropertyField(m_CompensateForScreenOrientation, m_CompensateForScreenOrientationContent);

                // NOTE: We do NOT make showing this one conditional on whether runInBackground is actually set in the
                //       player settings as regardless of whether it's on or not, Unity will force it on in standalone
                //       development players.

                EditorGUILayout.Space();
                EditorGUILayout.Separator();
                EditorGUILayout.Space();

                EditorGUILayout.PropertyField(m_DefaultDeadzoneMin, m_DefaultDeadzoneMinContent);
                EditorGUILayout.PropertyField(m_DefaultDeadzoneMax, m_DefaultDeadzoneMaxContent);
                EditorGUILayout.PropertyField(m_DefaultButtonPressPoint, m_DefaultButtonPressPointContent);
                EditorGUILayout.PropertyField(m_ButtonReleaseThreshold, m_ButtonReleaseThresholdContent);
                EditorGUILayout.PropertyField(m_DefaultTapTime, m_DefaultTapTimeContent);
                EditorGUILayout.PropertyField(m_DefaultSlowTapTime, m_DefaultSlowTapTimeContent);
                EditorGUILayout.PropertyField(m_DefaultHoldTime, m_DefaultHoldTimeContent);
                EditorGUILayout.PropertyField(m_TapRadius, m_TapRadiusContent);
                EditorGUILayout.PropertyField(m_MultiTapDelayTime, m_MultiTapDelayTimeContent);

                EditorGUILayout.Space();
                EditorGUILayout.Separator();
                EditorGUILayout.Space();

                EditorGUILayout.HelpBox("Leave 'Supported Devices' empty if you want the input system to support all input devices it can recognize. If, however, "
                    + "you are only interested in a certain set of devices, adding them here will narrow the scope of what's presented in the editor "
                    + "and avoid picking up input from devices not relevant to the project. When you add devices here, any device that will not be classified "
                    + "as supported will appear under 'Unsupported Devices' in the input debugger.", MessageType.None);

                m_SupportedDevices.DoLayoutList();

                EditorGUILayout.LabelField("iOS", EditorStyles.boldLabel);
                EditorGUILayout.Space();
                m_iOSProvider.OnGUI();

                EditorGUILayout.Space();
                EditorGUILayout.LabelField("Editor", EditorStyles.boldLabel);
                EditorGUILayout.Space();
                EditorGUILayout.PropertyField(m_EditorInputBehaviorInPlayMode, m_EditorInputBehaviorInPlayModeContent);

                EditorGUILayout.Space();
                EditorGUILayout.LabelField("Improved Shortcut Support", EditorStyles.boldLabel);
                EditorGUILayout.Space();
                EditorGUILayout.PropertyField(m_ShortcutKeysConsumeInputs, m_ShortcutKeysConsumeInputsContent);
                if (m_ShortcutKeysConsumeInputs.boolValue)
                    EditorGUILayout.HelpBox("Please note that enabling Improved Shortcut Support will cause actions with composite bindings to consume input and block any other actions which are enabled and sharing the same controls. "
                        + "Input consumption is performed in priority order, with the action containing the greatest number of bindings checked first. "
                        + "Therefore actions requiring fewer keypresses will not be triggered if an action using more keypresses is triggered and has overlapping controls. "
                        + "This works for shortcut keys, however in other cases this might not give the desired result, especially where there are actions with the exact same number of composite controls, in which case it is non-deterministic which action will be triggered. "
                        + "These conflicts may occur even between actions which belong to different Action Maps e.g. if using an UIInputModule with the Arrow Keys bound to the Navigate Action in the UI Action Map, this would interfere with other Action Maps using those keys. "
                        + "However conflicts would not occur between actions which belong to different Action Assets. "
                        + "Since event consumption only occurs for enabled actions, you can resolve unexpected issues by ensuring that only those Actions or Action Maps that are relevant to your game's current context are enabled. Enabling or disabling actions as your game or application moves between different contexts. "
                        , MessageType.None);

                if (EditorGUI.EndChangeCheck())
                    Apply();
            }
        }

        private static void ShowPlatformSettings()
        {
            // Would be nice to get BuildTargetDiscovery.GetBuildTargetInfoList since that contains information about icons etc
        }

        private static void CreateNewSettingsAsset(string relativePath)
        {
            // Create and install the settings. This will lead to an InputSystem.onSettingsChange event which in turn
            // will cause us to re-initialize.
            InputSystem.settings = InputAssetEditorUtils.CreateAsset(ScriptableObject.CreateInstance<InputSettings>(), relativePath);
        }

        private static void CreateNewSettingsAsset()
        {
            var result = InputAssetEditorUtils.PromptUserForAsset(
                friendlyName: "Input Settings",
                suggestedAssetFilePathWithoutExtension: InputAssetEditorUtils.MakeProjectFileName("inputsettings"),
                assetFileExtension: "asset");
            if (result.result == InputAssetEditorUtils.DialogResult.Valid)
                CreateNewSettingsAsset(result.relativePath);
        }

        private void InitializeWithCurrentSettingsIfNecessary()
        {
            if (InputSystem.settings == m_Settings && m_Settings != null && m_SettingsDirtyCount == EditorUtility.GetDirtyCount(m_Settings))
                return;

            InitializeWithCurrentSettings();
        }

        /// <summary>
        /// Grab <see cref="InputSystem.settings"/> and set it up for editing.
        /// </summary>
        private void InitializeWithCurrentSettings()
        {
            // Find the set of available assets in the project.
            m_AvailableInputSettingsAssets = FindInputSettingsInProject();

            // See which is the active one.
            m_Settings = InputSystem.settings;
            m_SettingsDirtyCount = EditorUtility.GetDirtyCount(m_Settings);
            var currentSettingsPath = AssetDatabase.GetAssetPath(m_Settings);
            if (string.IsNullOrEmpty(currentSettingsPath))
            {
                if (m_AvailableInputSettingsAssets.Length != 0)
                {
                    m_CurrentSelectedInputSettingsAsset = 0;
                    m_Settings = AssetDatabase.LoadAssetAtPath<InputSettings>(m_AvailableInputSettingsAssets[0]);
                    InputSystem.settings = m_Settings;
                }
            }
            else
            {
                m_CurrentSelectedInputSettingsAsset = ArrayHelpers.IndexOf(m_AvailableInputSettingsAssets, currentSettingsPath);
                if (m_CurrentSelectedInputSettingsAsset == -1)
                {
                    // This is odd and shouldn't happen. Solve by just adding the path to the list.
                    m_CurrentSelectedInputSettingsAsset =
                        ArrayHelpers.Append(ref m_AvailableInputSettingsAssets, currentSettingsPath);
                }

                ////REVIEW: should we store this by platform?
                EditorBuildSettings.AddConfigObject(kEditorBuildSettingsConfigKey, m_Settings, true);
            }

            // Refresh the list of assets we display in the UI.
            m_AvailableSettingsAssetsOptions = new GUIContent[m_AvailableInputSettingsAssets.Length];
            for (var i = 0; i < m_AvailableInputSettingsAssets.Length; ++i)
            {
                var name = m_AvailableInputSettingsAssets[i];
                if (name.StartsWith("Assets/"))
                    name = name.Substring("Assets/".Length);
                if (name.EndsWith(".asset"))
                    name = name.Substring(0, name.Length - ".asset".Length);
                if (name.EndsWith(".inputsettings"))
                    name = name.Substring(0, name.Length - ".inputsettings".Length);

                // Ugly hack: GenericMenu interprets "/" as a submenu path. But luckily, "/" is not the only slash we have in Unicode.
                m_AvailableSettingsAssetsOptions[i] = new GUIContent(name.Replace("/", "\u29f8"));
            }

            // Look up properties.
            m_SettingsObject = new SerializedObject(m_Settings);
            m_UpdateMode = m_SettingsObject.FindProperty("m_UpdateMode");
            m_ScrollDeltaBehavior = m_SettingsObject.FindProperty("m_ScrollDeltaBehavior");
            m_CompensateForScreenOrientation = m_SettingsObject.FindProperty("m_CompensateForScreenOrientation");
            m_BackgroundBehavior = m_SettingsObject.FindProperty("m_BackgroundBehavior");
            m_EditorInputBehaviorInPlayMode = m_SettingsObject.FindProperty("m_EditorInputBehaviorInPlayMode");
            m_DefaultDeadzoneMin = m_SettingsObject.FindProperty("m_DefaultDeadzoneMin");
            m_DefaultDeadzoneMax = m_SettingsObject.FindProperty("m_DefaultDeadzoneMax");
            m_DefaultButtonPressPoint = m_SettingsObject.FindProperty("m_DefaultButtonPressPoint");
            m_ButtonReleaseThreshold = m_SettingsObject.FindProperty("m_ButtonReleaseThreshold");
            m_DefaultTapTime = m_SettingsObject.FindProperty("m_DefaultTapTime");
            m_DefaultSlowTapTime = m_SettingsObject.FindProperty("m_DefaultSlowTapTime");
            m_DefaultHoldTime = m_SettingsObject.FindProperty("m_DefaultHoldTime");
            m_TapRadius = m_SettingsObject.FindProperty("m_TapRadius");
            m_MultiTapDelayTime = m_SettingsObject.FindProperty("m_MultiTapDelayTime");
            m_ShortcutKeysConsumeInputs = m_SettingsObject.FindProperty("m_ShortcutKeysConsumeInputs");

            m_UpdateModeContent = new GUIContent("Update Mode", "When should the Input System be updated?");
<<<<<<< HEAD
#if UNITY_INPUT_SYSTEM_PLATFORM_SCROLL_DELTA
            m_ScrollDeltaBehaviorContent = new GUIContent("Scroll Delta Behavior", "What value range should be used for scroll wheel delta?");
=======
#if UNITY_6000_0_OR_NEWER
            m_ScrollDeltaBehaviorContent = new GUIContent("Scroll Delta Behavior", "Controls whether the value returned by the Scroll Wheel Delta is normalized (to be uniform across all platforms), or returns the non-normalized platform-specific range which can vary between platforms.");
>>>>>>> 0ff0f799
#endif
            m_CompensateForScreenOrientationContent = new GUIContent("Compensate Orientation", "Whether sensor input on mobile devices should be transformed to be relative to the current device orientation.");
            m_BackgroundBehaviorContent = new GUIContent("Background Behavior", "If runInBackground is true (and in standalone *development* players and the editor), "
                + "determines what happens to InputDevices and events when the application moves in and out of running in the foreground.\n\n"
                + "'Reset And Disable Non-Background Devices' soft-resets and disables devices that cannot run in the background while the application does not have focus. Devices "
                + "that can run in the background remain enabled and will keep receiving input.\n"
                + "'Reset And Disable All Devices' soft-resets and disables *all* devices while the application does not have focus. No device will receive input while the application "
                + "is running in the background.\n"
                + "'Ignore Focus' leaves all devices untouched when application focus changes. While running in the background, all input that is received is processed as if "
                + "running in the foreground.");
            m_EditorInputBehaviorInPlayModeContent = new GUIContent("Play Mode Input Behavior", "When in play mode, determines how focus of the Game View is handled with respect to input.\n\n"
                + "'Pointers And Keyboards Respect Game View Focus' requires Game View focus only for pointers (mice, touch, etc.) and keyboards. Other devices will feed input to the game regardless "
                + "of whether the Game View is focused or not. Note that this means that input on these devices is not visible in other EditorWindows.\n"
                + "'All Devices Respect Game View Focus' requires Game View focus for all input devices. While focus is not on the Game View, all input on InputDevices will go to the editor and not "
                + "the game.\n"
                + "'All Device Input Always Goes To Game View' causes input to treat 'Background Behavior' exactly as in the player including devices potentially being disabled entirely while the Game View "
                + "does not have focus. In this setting, no input from the Input System will be visible to EditorWindows.");
            m_DefaultDeadzoneMinContent = new GUIContent("Default Deadzone Min", "Default 'min' value for Stick Deadzone and Axis Deadzone processors.");
            m_DefaultDeadzoneMaxContent = new GUIContent("Default Deadzone Max", "Default 'max' value for Stick Deadzone and Axis Deadzone processors.");
            m_DefaultButtonPressPointContent = new GUIContent("Default Button Press Point", "The default press point used for Button controls as well as for various interactions. For button controls which have analog physical inputs, this configures how far they need to   be held down to be considered 'pressed'.");
            m_ButtonReleaseThresholdContent = new GUIContent("Button Release Threshold", "Percent of press point at which a Button is considered released again. At 1, release points are identical to press points. At 0, a Button must be fully released before it can be pressed again.");
            m_DefaultTapTimeContent = new GUIContent("Default Tap Time", "Default duration to be used for Tap and MultiTap interactions. Also used by by Touch screen devices to distinguish taps from to new touches.");
            m_DefaultSlowTapTimeContent = new GUIContent("Default Slow Tap Time", "Default duration to be used for SlowTap interactions.");
            m_DefaultHoldTimeContent = new GUIContent("Default Hold Time", "Default duration to be used for Hold interactions.");
            m_TapRadiusContent = new GUIContent("Tap Radius", "Maximum distance between two finger taps on a touch screen device allowed for the system to consider this a tap of the same touch (as opposed to a new touch).");
            m_MultiTapDelayTimeContent = new GUIContent("MultiTap Delay Time", "Default delay to be allowed between taps for MultiTap interactions. Also used by by touch devices to count multi taps.");
            m_ShortcutKeysConsumeInputsContent = new GUIContent("Enable Input Consumption", "Actions are exclusively triggered and will consume/block other actions sharing the same input. E.g. when pressing the 'Shift+B' keys, the associated action would trigger but any action bound to just the 'B' key would be prevented from triggering at the same time.");

            // Initialize ReorderableList for list of supported devices.
            var supportedDevicesProperty = m_SettingsObject.FindProperty("m_SupportedDevices");
            m_SupportedDevices = new ReorderableList(m_SettingsObject, supportedDevicesProperty)
            {
                drawHeaderCallback =
                    rect => { EditorGUI.LabelField(rect, m_SupportedDevicesText); },
                onChangedCallback =
                    list => { Apply(); },
                onAddDropdownCallback =
                    (rect, list) =>
                {
                    var dropdown = new InputControlPickerDropdown(
                        new InputControlPickerState(),
                        path =>
                        {
                            ////REVIEW: Why are we converting from a layout into a plain string here instead of just using path strings in supportedDevices?
                            ////        Why not just have InputSettings.supportedDevices be a list of paths?
                            var layoutName = InputControlPath.TryGetDeviceLayout(path) ?? path;
                            var existingIndex = m_Settings.supportedDevices.IndexOf(x => x == layoutName);
                            if (existingIndex != -1)
                            {
                                m_SupportedDevices.index = existingIndex;
                                return;
                            }
                            var numDevices = supportedDevicesProperty.arraySize;
                            supportedDevicesProperty.InsertArrayElementAtIndex(numDevices);
                            supportedDevicesProperty.GetArrayElementAtIndex(numDevices)
                                .stringValue = layoutName;
                            m_SupportedDevices.index = numDevices;
                            Apply();
                        },
                        mode: InputControlPicker.Mode.PickDevice);
                    dropdown.Show(rect);
                },
                drawElementCallback =
                    (rect, index, isActive, isFocused) =>
                {
                    var layoutName = m_Settings.supportedDevices[index];
                    var icon = EditorInputControlLayoutCache.GetIconForLayout(layoutName);
                    if (icon != null)
                    {
                        var iconRect = rect;
                        iconRect.width = 20;
                        rect.x += 20;
                        rect.width -= 20;

                        GUI.Label(iconRect, icon);
                    }

                    EditorGUI.LabelField(rect, layoutName);
                }
            };

            m_iOSProvider = new InputSettingsiOSProvider(m_SettingsObject);
        }

        private void Apply()
        {
            Debug.Assert(m_Settings != null);

            m_SettingsObject.ApplyModifiedProperties();
            m_SettingsObject.Update();
            m_Settings.OnChange();
        }

        private void OnUndoRedo()
        {
            if (m_Settings != null && EditorUtility.GetDirtyCount(m_Settings) != m_SettingsDirtyCount)
                m_Settings.OnChange();
            InitializeWithCurrentSettingsIfNecessary();
        }

        private void OnSettingsChange()
        {
            InitializeWithCurrentSettingsIfNecessary();

            ////REVIEW: leads to double-repaint when the settings change is initiated by us; problem?
            Repaint();
        }

        /// <summary>
        /// Find all <see cref="InputSettings"/> stored in assets in the current project.
        /// </summary>
        /// <returns>List of input settings in project.</returns>
        private static string[] FindInputSettingsInProject()
        {
            var guids = AssetDatabase.FindAssets("t:InputSettings");
            return guids.Select(guid => AssetDatabase.GUIDToAssetPath(guid)).ToArray();
        }

        [SerializeField] private InputSettings m_Settings;
        [SerializeField] private bool m_SettingsIsNotAnAsset;

        [NonSerialized] private int m_SettingsDirtyCount;
        [NonSerialized] private SerializedObject m_SettingsObject;
        [NonSerialized] private SerializedProperty m_UpdateMode;
        [NonSerialized] private SerializedProperty m_ScrollDeltaBehavior;
        [NonSerialized] private SerializedProperty m_CompensateForScreenOrientation;
        [NonSerialized] private SerializedProperty m_BackgroundBehavior;
        [NonSerialized] private SerializedProperty m_EditorInputBehaviorInPlayMode;
        [NonSerialized] private SerializedProperty m_DefaultDeadzoneMin;
        [NonSerialized] private SerializedProperty m_DefaultDeadzoneMax;
        [NonSerialized] private SerializedProperty m_DefaultButtonPressPoint;
        [NonSerialized] private SerializedProperty m_ButtonReleaseThreshold;
        [NonSerialized] private SerializedProperty m_DefaultTapTime;
        [NonSerialized] private SerializedProperty m_DefaultSlowTapTime;
        [NonSerialized] private SerializedProperty m_DefaultHoldTime;
        [NonSerialized] private SerializedProperty m_TapRadius;
        [NonSerialized] private SerializedProperty m_MultiTapDelayTime;
        [NonSerialized] private SerializedProperty m_ShortcutKeysConsumeInputs;

        [NonSerialized] private ReorderableList m_SupportedDevices;
        [NonSerialized] private string[] m_AvailableInputSettingsAssets;
        [NonSerialized] private GUIContent[] m_AvailableSettingsAssetsOptions;
        [NonSerialized] private int m_CurrentSelectedInputSettingsAsset;

        [NonSerialized] private GUIContent m_SupportedDevicesText = EditorGUIUtility.TrTextContent("Supported Devices");
        [NonSerialized] private GUIStyle m_NewAssetButtonStyle;

        private GUIContent m_UpdateModeContent;
#if UNITY_INPUT_SYSTEM_PLATFORM_SCROLL_DELTA
        private GUIContent m_ScrollDeltaBehaviorContent;
#endif
        private GUIContent m_CompensateForScreenOrientationContent;
        private GUIContent m_BackgroundBehaviorContent;
        private GUIContent m_EditorInputBehaviorInPlayModeContent;
        private GUIContent m_DefaultDeadzoneMinContent;
        private GUIContent m_DefaultDeadzoneMaxContent;
        private GUIContent m_DefaultButtonPressPointContent;
        private GUIContent m_ButtonReleaseThresholdContent;
        private GUIContent m_DefaultTapTimeContent;
        private GUIContent m_DefaultSlowTapTimeContent;
        private GUIContent m_DefaultHoldTimeContent;
        private GUIContent m_TapRadiusContent;
        private GUIContent m_MultiTapDelayTimeContent;
        private GUIContent m_ShortcutKeysConsumeInputsContent;

        [NonSerialized] private InputSettingsiOSProvider m_iOSProvider;

        private static InputSettingsProvider s_Instance;

        internal static void ForceReload()
        {
            if (s_Instance != null)
            {
                // Force next OnGUI() to re-initialize.
                s_Instance.m_Settings = null;

                // Request repaint.
                SettingsService.NotifySettingsProviderChanged();
            }
        }
    }

    [CustomEditor(typeof(InputSettings))]
    internal class InputSettingsEditor : UnityEditor.Editor
    {
        public override void OnInspectorGUI()
        {
            EditorGUILayout.Space();

            if (GUILayout.Button("Open Input Settings Window", GUILayout.Height(30)))
                InputSettingsProvider.Open();

            EditorGUILayout.Space();

            InputAssetEditorUtils.DrawMakeActiveGui(InputSystem.settings, target as InputSettings,
                target.name, "settings", (value) => InputSystem.settings = value);
        }

        protected override bool ShouldHideOpenButton()
        {
            return true;
        }
    }
}
#endif // UNITY_EDITOR<|MERGE_RESOLUTION|>--- conflicted
+++ resolved
@@ -286,13 +286,8 @@
             m_ShortcutKeysConsumeInputs = m_SettingsObject.FindProperty("m_ShortcutKeysConsumeInputs");
 
             m_UpdateModeContent = new GUIContent("Update Mode", "When should the Input System be updated?");
-<<<<<<< HEAD
 #if UNITY_INPUT_SYSTEM_PLATFORM_SCROLL_DELTA
-            m_ScrollDeltaBehaviorContent = new GUIContent("Scroll Delta Behavior", "What value range should be used for scroll wheel delta?");
-=======
-#if UNITY_6000_0_OR_NEWER
             m_ScrollDeltaBehaviorContent = new GUIContent("Scroll Delta Behavior", "Controls whether the value returned by the Scroll Wheel Delta is normalized (to be uniform across all platforms), or returns the non-normalized platform-specific range which can vary between platforms.");
->>>>>>> 0ff0f799
 #endif
             m_CompensateForScreenOrientationContent = new GUIContent("Compensate Orientation", "Whether sensor input on mobile devices should be transformed to be relative to the current device orientation.");
             m_BackgroundBehaviorContent = new GUIContent("Background Behavior", "If runInBackground is true (and in standalone *development* players and the editor), "
