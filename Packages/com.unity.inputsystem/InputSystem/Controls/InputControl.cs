using System;
using System.Diagnostics;
using UnityEngine.Experimental.Input.Controls;
using UnityEngine.Experimental.Input.LowLevel;
using UnityEngine.Experimental.Input.Utilities;
using Unity.Collections.LowLevel.Unsafe;
using UnityEngine.Experimental.Input.Layouts;

////REVIEW: as soon as we gain the ability to have blittable type constraints, InputControl<TValue> should be constrained such

////REVIEW: Reading and writing is asymmetric. Writing does not involve processors, reading does.

////REVIEW: While the arrays used by controls are already nicely centralized on InputDevice, InputControls still
////        hold a bunch of reference data that requires separate scanning. Can we move *all* reference data to arrays
////        on InputDevice and make InputControls reference-free? Most challenging thing probably is getting rid of
////        the InputDevice reference itself.

////REVIEW: how do we do stuff like smoothing over time?

////FIXME: Doxygen can't handle two classes 'Foo' and 'Foo<T>'; Foo won't show any of its members and Foo<T> won't get any docs at all
////       (also Doxygen doesn't understand usings and thus only finds types if they are qualified properly)

namespace UnityEngine.Experimental.Input
{
    /// <summary>
    /// A typed and named value in a hierarchy of controls.
    /// </summary>
    /// <remarks>
    /// Controls can have children which in turn may have children. At the root of the child
    /// hierarchy is always an InputDevice (which themselves are InputControls).
    ///
    /// Controls can be looked up by their path (see <see cref="InputDeviceBuilder.GetControl"/> and
    /// <see cref="InputControlPath.TryFindControl"/>).
    ///
    /// Each control must have a unique name within its parent (see <see cref="name"/>). Multiple
    /// names can be assigned to controls using aliases (see <see cref="aliases"/>). Name lookup
    /// is case-insensitive.
    ///
    /// In addition to names, a control may have usages associated with it (see <see cref="usages"/>).
    /// A usage indicates how a control is meant to be used. For example, a button can be assigned
    /// the "PrimaryAction" usage to indicate it is the primary action button the device. Within a
    /// device, usages have to be unique. See CommonUsages for a list of standardized usages.
    ///
    /// Controls do not actually store values. Instead, every control receives an InputStateBlock
    /// which, after the control's device has been added to the system, is used to read out values
    /// from the device's backing store. This backing store is referred to as "state" in the API
    /// as opposed to "values" which represent the data resulting from reading state. The format that
    /// each control stores state in is specific to the control. It can vary not only between controls
    /// of different types but also between controls of the same type. An <see cref="AxisControl"/>,
    /// for example, can be stored as a float or as a byte or in a number of other formats. <see cref="stateBlock"/>
    /// identifies both where the control stores its state as well as the format it stores it in.
    /// </remarks>
    /// <seealso cref="InputDevice"/>
    /// \todo Add ability to get and to set configuration on a control (probably just key/value pairs)
    /// \todo Remove the distinction between input and output controls; allow every InputControl to write values
    [DebuggerDisplay("{DebuggerDisplay,nq}")]
    public abstract class InputControl
    {
        ////REVIEW: we could allow the parenthetical characters if we require escaping them in paths
        /// <summary>
        /// Characters that may not appear in control names.
        /// </summary>
        public static string ReservedCharacters = "/;{}[]<>";

        /// <summary>
        /// The name of the control, i.e. the final name part in its path.
        /// </summary>
        /// <remarks>
        /// Names of controls must be unique within the context of their parent.
        ///
        /// Lookup of names is case-insensitive.
        /// </remarks>
        /// <seealso cref="path"/>
        /// <seealso cref="aliases"/>
        public string name
        {
            get { return m_Name; }
        }

        ////TODO: protect against empty strings
        /// <summary>
        /// The text to display as the name of the control.
        /// </summary>
        /// <remarks>
        /// Note that the display name of a control may change over time. For example, when changing
        /// from a QWERTY keyboard layout to an AZERTY keyboard layout, the "q" key (which will keep
        /// that <see cref="name"/>) will change its display name from "q" to "a".
        ///
        /// By default, a control's display name will come from its layout. If it is not assigned
        /// a display name there, the display name will default to <see cref="name"/>. However, specific
        /// controls may override this behavior. <see cref="KeyControl"/>, for example, will set the
        /// display name to the actual key name corresponding to the current keyboard layout.
        ///
        /// For nested controls, the display name will include the display names of all parent controls,
        /// i.e. the display name will fully identify the control on the device. For example, the display
        /// name for the left D-Pad button on a gamepad is "D-Pad Left" and not just "Left".
        /// </remarks>
        /// <seealso cref="shortDisplayName"/>
        public string displayName
        {
            get
            {
                RefreshConfigurationIfNeeded();
                if (m_DisplayName != null)
                    return m_DisplayName;
                if (m_DisplayNameFromLayout != null)
                    return m_DisplayNameFromLayout;
                return m_Name;
            }
            // This is not public as a domain reload will wipe the change. This should really
            // come from the control itself *if* the control wants to have a custom display name
            // not driven by its layout.
            protected set { m_DisplayName = value; }
        }

        /// <summary>
        /// An alternate, abbreviated <see cref="displayName"/> (for example "LMB" instead of "Left Button").
        /// </summary>
        /// <remarks>
        /// If the control has no abbreviated version, this will be null. Note that this behavior is different
        /// from <see cref="displayName"/> which will fall back to <see cref="name"/> if not display name has
        /// been assigned to the control.
        ///
        /// For nested controls, the short display name will include the short display names of all parent controls,
        /// i.e. the display name will fully identify the control on the device. For example, the display
        /// name for the left D-Pad button on a gamepad is "D-Pad \u2190" and not just "\u2190". Note that if a parent
        /// control has no short name, its long name will be used instead.
        /// </remarks>
        /// <seealso cref="displayName"/>
        public string shortDisplayName
        {
            get
            {
                RefreshConfigurationIfNeeded();
                if (m_ShortDisplayName != null)
                    return m_ShortDisplayName;
                if (m_ShortDisplayNameFromLayout != null)
                    return m_ShortDisplayNameFromLayout;
                return null;
            }
            protected set { m_ShortDisplayName = value; }
        }

        /// <summary>
        /// Full path all the way from the root.
        /// </summary>
        /// <remarks>
        /// Allocates on first hit. Paths are not created until someone asks for them.
        /// </remarks>
        /// <example>
        /// Example: "/gamepad/leftStick/x"
        /// </example>
        public string path
        {
            get
            {
                if (m_Path == null)
                    m_Path = InputControlPath.Combine(m_Parent, m_Name);
                return m_Path;
            }
        }

        /// <summary>
        /// Layout the control is based on.
        /// </summary>
        /// <remarks>
        /// This is the layout name rather than a reference to an <see cref="InputControlLayout"/> as
        /// we only create layout instances during device creation and treat them
        /// as temporaries in general so as to not waste heap space during normal operation.
        /// </remarks>
        public string layout
        {
            get { return m_Layout; }
        }

        /// <summary>
        /// Semicolon-separated list of variants of the control layout or "default".
        /// </summary>
        /// <example>
        /// "Lefty" when using the "Lefty" gamepad layout.
        /// </example>
        public string variants
        {
            get { return m_Variants; }
        }

        /// <summary>
        /// The device that this control is a part of.
        /// </summary>
        /// <remarks>
        /// This is the root of the control hiearchy. For the device at the root, this
        /// will point to itself.
        /// </remarks>
        public InputDevice device
        {
            get { return m_Device; }
        }

        /// <summary>
        /// The immediate parent of the control or null if the control has no parent
        /// (which, once fully constructed) will only be the case for InputDevices).
        /// </summary>
        public InputControl parent
        {
            get { return m_Parent; }
        }

        /// <summary>
        /// List of immediate children.
        /// </summary>
        /// <remarks>
        /// Does not allocate.
        /// </remarks>
        public ReadOnlyArray<InputControl> children
        {
            get { return m_ChildrenReadOnly; }
        }

        // List of uses for this control. Gives meaning to the control such that you can, for example,
        // find a button on a device to use as the "back" button regardless of what it is named. The "back"
        // button is also an example of why there are multiple possible usages of a button as a use may
        // be context-dependent; if "back" does not make sense in a context, another use may make sense for
        // the very same button.
        public ReadOnlyArray<InternedString> usages
        {
            get { return m_UsagesReadOnly; }
        }

        // List of alternate names for the control.
        public ReadOnlyArray<InternedString> aliases
        {
            get { return m_AliasesReadOnly; }
        }

        // Information about where the control stores its state.
        public InputStateBlock stateBlock
        {
            get { return m_StateBlock; }
        }

        /// <summary>
        /// Whether the control is considered noisy.
        /// </summary>
        /// <remarks>
        /// A control is considered "noisy" if it produces different values without necessarily requiring user
        /// interaction. Sensors are a good example.
        ///
        /// The value of this property is determined by the layout (<see cref="InputControlLayout"/>) that the
        /// control has been built from.
        ///
        /// Note that for devices (<see cref="InputDevice"/>) this property is true if any control on the device
        /// is marked as noisy.
        /// </remarks>
        /// <seealso cref="InputControlLayout.ControlItem.isNoisy"/>
        /// <seealso cref="InputControlAttribute.noisy"/>
        public bool noisy
        {
            get { return (m_ControlFlags & ControlFlags.IsNoisy) != 0; }
            internal set
            {
                if (value)
                    m_ControlFlags |= ControlFlags.IsNoisy;
                else
                    m_ControlFlags &= ~ControlFlags.IsNoisy;
            }
        }

<<<<<<< HEAD
=======
        /// <summary>
        /// Whether the control is considered synthetic.
        /// </summary>
        /// <remarks>
        /// A control is considered "synthetic" if it does not correspond to an actual, physical control on the
        /// device. An example for this is <see cref="Keyboard.anyKey"/> or the up/down/left/right buttons added
        /// by <see cref="StickControl"/>.
        ///
        /// The value of this property is determined by the layout (<see cref="InputControlLayout"/>) that the
        /// control has been built from.
        /// </remarks>
        /// <seealso cref="InputControlLayout.ControlItem.isSynthetic"/>
        /// <seealso cref="InputControlAttribute.synthetic"/>
>>>>>>> 5a619b22
        public bool synthetic
        {
            get { return (m_ControlFlags & ControlFlags.IsSynthetic) != 0; }
            internal set
            {
                if (value)
                    m_ControlFlags |= ControlFlags.IsSynthetic;
                else
                    m_ControlFlags &= ~ControlFlags.IsSynthetic;
            }
        }

<<<<<<< HEAD
=======
        /// <summary>
        /// Fetch a control from the control's hierarchy by name.
        /// </summary>
        /// <remarks>
        /// Note that path matching is case-insensitive.
        /// </remarks>
        /// <example>
        /// <code>
        /// gamepad["leftStick"] // Returns Gamepad.leftStick
        /// gamepad["leftStick/x"] // Returns Gamepad.leftStick.x
        /// gamepad["{PrimaryAction}"] // Returns the control with PrimaryAction usage, i.e. Gamepad.aButton
        /// </code>
        /// </example>
        /// <exception cref="IndexOutOfRangeException"><paramref name="path"/> cannot be found.</exception>
        /// <seealso cref="InputControlPath"/>
        /// <seealso cref="path"/>
        /// <seealso cref="TryGetChildControl"/>
>>>>>>> 5a619b22
        public InputControl this[string path]
        {
            get
            {
                var control = InputControlPath.TryFindChild(this, path);
                if (control == null)
                    throw new IndexOutOfRangeException(
                        string.Format("Cannot find control '{0}' as child of '{1}'", path, this));
                return control;
            }
        }

        /// <summary>
        /// Returns the underlying value type of this control.
        /// </summary>
        /// <remarks>
        /// This is the type of values that are returned when reading the current value of a control
        /// or when reading a value of a control from an event.
        /// </remarks>
        /// <seealso cref="valueSizeInBytes"/>
        /// <seealso cref="ReadValueIntoBuffer"/>
        public abstract Type valueType { get; }

        /// <summary>
        /// Size in bytes of values that the control returns.
        /// </summary>
        /// <seealso cref="valueType"/>
        public abstract int valueSizeInBytes { get; }

        /// <inheritdoc />
        public override string ToString()
        {
            return string.Format("{0}:{1}", layout, path);
        }

        private string DebuggerDisplay()
        {
            // If the device hasn't been added, don't try to read the control's value.
            if (!device.added)
                return ToString();

<<<<<<< HEAD
        /// <summary>
        /// Compute an absolute, normalized magnitude value that indicates the extent to which the control
        /// is actuated.
        /// </summary>
        /// <returns></returns>
        /// <remarks>
        /// Magnitudes do not make sense for all types of controls. For example, a control that represents
        /// an enumeration of values (such as <see cref="PointerPhaseControl"/>), there is no meaningful
        /// linear ordering of values (one could derive a linear ordering through the actual enum values but
        /// their assignment may be entirely arbitrary; it is unclear whether a state of <see cref="PointerPhase.Cancelled"/>
        /// has a higher or lower "magnitude" as a state of <see cref="PointerPhase.Began"/>).
        ///
        /// Controls that have no meaningful magnitude will return -1 when calling this method. Any negative
        /// return value should be considered as an invalid value.
        /// </remarks>
        public float EvaluateMagnitude()
        {
            return EvaluateMagnitude(currentStatePtr);
        }

        public virtual float EvaluateMagnitude(IntPtr statePtr)
        {
            return -1;
        }

        ////TODO: setting value
=======
            // ReadValueAsObject might throw. Revert to just ToString() in that case.
            try
            {
                return string.Format("{0}:{1}={2}", layout, path, this.ReadValueAsObject());
            }
            catch (Exception)
            {
                return ToString();
            }
        }
>>>>>>> 5a619b22

        /// <summary>
        /// Compute an absolute, normalized magnitude value that indicates the extent to which the control
        /// is actuated.
        /// </summary>
        /// <returns>Amount of actuation of the control or -1 if it cannot be determined.</returns>
        /// <remarks>
        /// Magnitudes do not make sense for all types of controls. For example, for a control that represents
        /// an enumeration of values (such as <see cref="PointerPhaseControl"/>), there is no meaningful
        /// linear ordering of values (one could derive a linear ordering through the actual enum values but
        /// their assignment may be entirely arbitrary; it is unclear whether a state of <see cref="PointerPhase.Cancelled"/>
        /// has a higher or lower "magnitude" as a state of <see cref="PointerPhase.Began"/>).
        ///
        /// Controls that have no meaningful magnitude will return -1 when calling this method. Any negative
        /// return value should be considered an invalid value.
        /// </remarks>
        /// <seealso cref="EvaluateMagnitude(void*)"/>
        public unsafe float EvaluateMagnitude()
        {
            return EvaluateMagnitude(currentStatePtr);
        }

        /// <summary>
        /// Compute an absolute, normalized magnitude value that indicates the extent to which the control
        /// is actuated in the given state.
        /// </summary>
        /// <param name="statePtr">State containing the control's <see cref="stateBlock"/>.</param>
        /// <returns>Amount of actuation of the control or -1 if it cannot be determined.</returns>
        /// <seealso cref="EvaluateMagnitude()"/>
        /// <seealso cref="stateBlock"/>
        public virtual unsafe float EvaluateMagnitude(void* statePtr)
        {
            return -1;
        }

        /// <summary>
        /// Read the control's final, processed value from the given state and return the value as an object.
        /// </summary>
        /// <param name="statePtr"></param>
        /// <returns>The control's value as stored in <paramref name="statePtr"/>.</returns>
        /// <remarks>
        /// This method allocates GC memory and should not be used during normal gameplay operation.
        /// </remarks>
        /// <exception cref="ArgumentNullException"><paramref name="statePtr"/> is null.</exception>
        /// <seealso cref="ReadValueFromStateIntoBuffer"/>
        public abstract unsafe object ReadValueFromStateAsObject(void* statePtr);

        /// <summary>
        /// Read the control's final, processed value from the given state and store it in the given buffer.
        /// </summary>
        /// <param name="statePtr">State to read the value for the control from.</param>
        /// <param name="bufferPtr">Buffer to store the value in.</param>
        /// <param name="bufferSize">Size of <paramref name="bufferPtr"/> in bytes. Must be at least <see cref="valueSizeInBytes"/>.
        /// If it is smaller, <see cref="ArgumentException"/> will be thrown.</param>
        /// <exception cref="ArgumentNullException"><paramref name="statePtr"/> is null, or <paramref name="bufferPtr"/> is null.</exception>
        /// <exception cref="ArgumentException"><paramref name="bufferSize"/> is smaller than <see cref="valueSizeInBytes"/>.</exception>
        /// <seealso cref="ReadValueFromStateAsObject"/>
        /// <seealso cref="WriteValueFromBufferIntoState"/>
        public abstract unsafe void ReadValueFromStateIntoBuffer(void* statePtr, void* bufferPtr, int bufferSize);

        /// <summary>
        /// Read a value from the given memory and store it as state.
        /// </summary>
        /// <param name="bufferPtr">Memory containing value.</param>
        /// <param name="bufferSize">Size of <paramref name="bufferPtr"/> in bytes. Must be at least <see cref="valueSizeInBytes"/>.</param>
        /// <param name="statePtr">State containing the control's <see cref="stateBlock"/>. Will receive the state
        /// as converted from the given value.</param>
        /// <remarks>
        /// Writing values will NOT apply processors to the given value. This can mean that when reading a value
        /// from a control after it has been written to its state, the resulting value differs from what was
        /// written.
        /// </remarks>
        /// <exception cref="NotSupportedException">The control does not support writing. This is the case, for
        /// example, that compute values (such as the magnitude of a vector).</exception>
        /// <seealso cref="ReadValueFromStateIntoBuffer"/>
        /// <seealso cref="WriteValueFromObjectIntoState"/>
        public virtual unsafe void WriteValueFromBufferIntoState(void* bufferPtr, int bufferSize, void* statePtr)
        {
            throw new NotSupportedException(
                string.Format("Control '{0}' does not support writing", this));
        }

        /// <summary>
        /// Read a value object and store it as state in the given memory.
        /// </summary>
        /// <param name="value">Value for the control.</param>
        /// <param name="statePtr">State containing the control's <see cref="stateBlock"/>. Will receive
        /// the state state as converted from the given value.</param>
        /// <remarks>
        /// Writing values will NOT apply processors to the given value. This can mean that when reading a value
        /// from a control after it has been written to its state, the resulting value differs from what was
        /// written.
        /// </remarks>
        /// <exception cref="NotSupportedException">The control does not support writing. This is the case, for
        /// example, that compute values (such as the magnitude of a vector).</exception>
        /// <seealso cref="WriteValueFromBufferIntoState"/>
        public virtual unsafe void WriteValueFromObjectIntoState(object value, void* statePtr)
        {
            throw new NotSupportedException(
                string.Format("Control '{0}' does not support writing", this));
        }

        /// <summary>
        /// Compare the value of the control as read from <paramref name="firstStatePtr"/> to that read from
        /// <paramref name="secondStatePtr"/> and return true if they are equal.
        /// </summary>
        /// <param name="firstStatePtr">Memory containing the control's <see cref="stateBlock"/>.</param>
        /// <param name="secondStatePtr">Memory containing the control's <see cref="stateBlock"/></param>
        /// <returns>True if the value of the control is equal in both <paramref name="firstStatePtr"/> and
        /// <paramref name="secondStatePtr"/>.</returns>
        /// <remarks>
        /// Unlike <see cref="CompareState"/>, this method will have to do more than just compare the memory
        /// for the control in the two state buffers. It will have to read out state for the control and run
        /// the full processing machinery for the control to turn the state into a final, processed value.
        /// CompareValue is thus more costly than <see cref="CompareState"/>.
        ///
        /// This method will apply epsilons (<see cref="Mathf.Epsilon"/>) when comparing floats.
        /// </remarks>
        /// <seealso cref="CompareState"/>
        public abstract unsafe bool CompareValue(void* firstStatePtr, void* secondStatePtr);

        /// <summary>
        /// Compare the control's stored state in <paramref name="firstStatePtr"/> to <paramref name="secondStatePtr"/>.
        /// </summary>
        /// <param name="firstStatePtr">Memory containing the control's <see cref="stateBlock"/>.</param>
        /// <param name="secondStatePtr">Memory containing the control's <see cref="stateBlock"/></param>
        /// <param name="maskPtr">Optional mask. If supplied, it will be used to mask the comparison between
        /// <paramref name="firstStatePtr"/> and <paramref name="secondStatePtr"/> such that any bit not set in the
        /// mask will be ignored even if different between the two states. This can be used, for example, to ignore
        /// noise in the state (<see cref="noiseMaskPtr"/>).</param>
        /// <returns>True if the state is equivalent in both memory buffers.</returns>
        /// <remarks>
        /// Unlike <see cref="CompareValue"/>, this method only compares raw memory state. If used on a stick, for example,
        /// it may mean that this method returns false for two stick values that would compare equal using <see cref="CompareValue"/>
        /// (e.g. if both stick values fall below the deadzone).
        /// </remarks>
        /// <seealso cref="CompareValue"/>
        public unsafe bool CompareState(void* firstStatePtr, void* secondStatePtr, void* maskPtr = null)
        {
            ////REVIEW: for compound controls, do we want to go check leaves so as to not pick up on non-control noise in the state?
            ////        e.g. from HID input reports; or should we just leave that to maskPtr?

            var firstPtr = (byte*)firstStatePtr + (int)m_StateBlock.byteOffset;
            var secondPtr = (byte*)secondStatePtr + (int)m_StateBlock.byteOffset;
            var mask = maskPtr != null ? (byte*)maskPtr + (int)m_StateBlock.byteOffset : null;

            if (m_StateBlock.sizeInBits == 1)
            {
                // If we have a mask and the bit is set in the mask, the control is to be ignored
                // and thus we consider it at default value.
                if (mask != null && MemoryHelpers.ReadSingleBit(mask, m_StateBlock.bitOffset))
                    return true;

                return MemoryHelpers.ReadSingleBit(secondPtr, m_StateBlock.bitOffset) ==
                    MemoryHelpers.ReadSingleBit(firstPtr, m_StateBlock.bitOffset);
            }

            return MemoryHelpers.MemCmpBitRegion(firstPtr, secondPtr,
                m_StateBlock.bitOffset, m_StateBlock.sizeInBits, mask);
        }

        public InputControl TryGetChildControl(string path)
        {
            if (string.IsNullOrEmpty(path))
                throw new ArgumentNullException("path");

            return InputControlPath.TryFindChild(this, path);
        }

        // Constructor for devices which are assigned names once plugged
        // into the system.
        protected InputControl()
        {
            // Set defaults for state block setup. Subclasses may override.
            m_StateBlock.byteOffset = InputStateBlock.kInvalidOffset; // Request automatic layout by default.
        }

        ////REVIEW: replace InputDeviceBuilder here with an interface?
        // Set up of the control has been finalized. This can be used, for example, to look up
        // child controls for fast access.
        // NOTE: This function will be called repeatedly in case the setup is changed repeatedly.
        protected virtual void FinishSetup(InputDeviceBuilder builder)
        {
        }

        protected void RefreshConfigurationIfNeeded()
        {
            if (!isConfigUpToDate)
            {
                RefreshConfiguration();
                isConfigUpToDate = true;
            }
        }

        protected virtual void RefreshConfiguration()
        {
        }

        protected internal InputStateBlock m_StateBlock;

        ////REVIEW: shouldn't these sit on the device?
        protected internal unsafe void* currentStatePtr
        {
            get { return InputStateBuffers.GetFrontBufferForDevice(ResolveDeviceIndex()); }
        }
        protected internal unsafe void* previousFrameStatePtr
        {
            get { return InputStateBuffers.GetBackBufferForDevice(ResolveDeviceIndex()); }
        }
        protected internal unsafe void* defaultStatePtr
        {
            get { return InputStateBuffers.s_DefaultStateBuffer; }
        }

        protected internal unsafe void* noiseMaskPtr
        {
            get { return InputStateBuffers.s_NoiseMaskBuffer; }
        }

        /// <summary>
        /// The offset of this control's state relative to its device root.
        /// </summary>
        /// <remarks>
        /// Once a device has been added to the system, its state block will get allocated
        /// in the global state buffers and the offset of the device's state block will
        /// get baked into all of the controls on the device. This property always returns
        /// the "unbaked" offset.
        /// </remarks>
        protected internal uint stateOffsetRelativeToDeviceRoot
        {
            get
            {
                var deviceStateOffset = device.m_StateBlock.byteOffset;
                Debug.Assert(deviceStateOffset <= m_StateBlock.byteOffset);
                return m_StateBlock.byteOffset - deviceStateOffset;
            }
        }

        // This data is initialized by InputDeviceBuilder.
        internal InternedString m_Name;
        internal string m_Path;
        internal string m_DisplayName; // Display name set by the control itself (may be null).
        internal string m_DisplayNameFromLayout; // Display name coming from layout (may be null).
        internal string m_ShortDisplayName; // Short display name set by the control itself (may be null).
        internal string m_ShortDisplayNameFromLayout; // Short display name coming from layout (may be null).
        internal InternedString m_Layout;
        internal InternedString m_Variants;
        internal InputDevice m_Device;
        internal InputControl m_Parent;
        ////REVIEW: This is stupid. We're storing the array references on here when in fact they should
        ////        be fetched on demand from InputDevice. What we do here is needlessly add three extra
        ////        references to every single InputControl
        internal ReadOnlyArray<InternedString> m_UsagesReadOnly;
        internal ReadOnlyArray<InternedString> m_AliasesReadOnly;
        internal ReadOnlyArray<InputControl> m_ChildrenReadOnly;
        internal ControlFlags m_ControlFlags;

        ////REVIEW: store these in arrays in InputDevice instead?
        internal PrimitiveValueOrArray m_DefaultValue;
        internal PrimitiveValue m_MinValue;
        internal PrimitiveValue m_MaxValue;

        [Flags]
        internal enum ControlFlags
        {
            ConfigUpToDate = 1 << 0,
            IsNoisy = 1 << 1,
            IsSynthetic = 1 << 2,
        }

        internal bool isConfigUpToDate
        {
            get { return (m_ControlFlags & ControlFlags.ConfigUpToDate) == ControlFlags.ConfigUpToDate; }
            set
            {
                if (value)
                    m_ControlFlags |= ControlFlags.ConfigUpToDate;
                else
                    m_ControlFlags &= ~ControlFlags.ConfigUpToDate;
            }
        }

        internal bool hasDefaultValue
        {
            get { return !m_DefaultValue.isEmpty; }
        }

        // This method exists only to not slap the internal interaction on all overrides of
        // FinishSetup().
        internal void CallFinishSetupRecursive(InputDeviceBuilder builder)
        {
            for (var i = 0; i < m_ChildrenReadOnly.Count; ++i)
                m_ChildrenReadOnly[i].CallFinishSetupRecursive(builder);

            FinishSetup(builder);
        }

        internal string MakeChildPath(string path)
        {
            if (this is InputDevice)
                return path;
            return string.Format("{0}/{1}", this.path, path);
        }

        internal void BakeOffsetIntoStateBlockRecursive(uint offset)
        {
            m_StateBlock.byteOffset += offset;

            for (var i = 0; i < m_ChildrenReadOnly.Count; ++i)
                m_ChildrenReadOnly[i].BakeOffsetIntoStateBlockRecursive(offset);
        }

<<<<<<< HEAD
        // NOTE: The given argument should point directly to the value *not* to the
        //       base state to which the state block offset has to be added.
        internal unsafe bool CheckStateIsAtDefault(IntPtr statePtr = new IntPtr())
        {
            ////REVIEW: for compound controls, do we want to go check leaves so as to not pick up on non-control noise in the state?
            ////        e.g. from HID input reports

            if (statePtr == IntPtr.Zero)
                statePtr = currentStatePtr;

            var defaultValuePtr = new IntPtr((byte*)defaultStatePtr.ToPointer() + (int)m_StateBlock.byteOffset);
            var valuePtr = new IntPtr(statePtr.ToInt64() + (int)m_StateBlock.byteOffset);

            if (m_StateBlock.sizeInBits == 1)
            {
                return MemoryHelpers.ReadSingleBit(valuePtr, m_StateBlock.bitOffset) ==
                    MemoryHelpers.ReadSingleBit(defaultValuePtr, m_StateBlock.bitOffset);
            }

            return MemoryHelpers.MemCmpBitRegion(defaultValuePtr.ToPointer(), valuePtr.ToPointer(),
                m_StateBlock.bitOffset, m_StateBlock.sizeInBits);
        }

        public unsafe IntPtr GetStatePtrFromStateEvent(InputEventPtr eventPtr)
        {
            if (!eventPtr.valid)
                throw new ArgumentNullException("eventPtr");

            uint stateOffset;
            FourCC stateFormat;
            uint stateSizeInBytes;
            IntPtr statePtr;
            if (eventPtr.IsA<DeltaStateEvent>())
            {
                var deltaEvent = DeltaStateEvent.From(eventPtr);

                // If it's a delta event, we need to subtract the delta state offset if it's not set to the root of the device
                stateOffset = deltaEvent->stateOffset;
                stateFormat = deltaEvent->stateFormat;
                stateSizeInBytes = deltaEvent->deltaStateSizeInBytes;
                statePtr = deltaEvent->deltaState;
            }
            else if (eventPtr.IsA<StateEvent>())
            {
                var stateEvent = StateEvent.From(eventPtr);

                stateOffset = 0;
                stateFormat = stateEvent->stateFormat;
                stateSizeInBytes = stateEvent->stateSizeInBytes;
                statePtr = stateEvent->state;
            }
            else
            {
                throw new ArgumentException("Event must be a state or delta state event", "eventPtr");
            }

            // Make sure we have a state event compatible with our device. The event doesn't
            // have to be specifically for our device (we don't require device IDs to match) but
            // the formats have to match and the size must be within range of what we're trying
            // to read.
            if (stateFormat != device.m_StateBlock.format)
                throw new InvalidOperationException(
                    string.Format(
                        "Cannot read control '{0}' from {1} with format {2}; device '{3}' expects format {4}",
                        path, eventPtr.type, stateFormat, device, device.m_StateBlock.format));

            // Once a device has been added, global state buffer offsets are baked into control hierarchies.
            // We need to unsubtract those offsets here.
            stateOffset += device.m_StateBlock.byteOffset;

            if (m_StateBlock.byteOffset - stateOffset + m_StateBlock.alignedSizeInBytes > stateSizeInBytes)
                return IntPtr.Zero;

            return new IntPtr(statePtr.ToInt64() - (int)stateOffset);
        }

=======
>>>>>>> 5a619b22
        internal int ResolveDeviceIndex()
        {
            var deviceIndex = m_Device.m_DeviceIndex;
            if (deviceIndex == InputDevice.kInvalidDeviceIndex)
                throw new InvalidOperationException(string.Format(
                    "Cannot query value of control '{0}' before '{1}' has been added to system!", path, device.name));
            return deviceIndex;
        }

        internal virtual void AddProcessor(object first)
        {
        }

        internal virtual void ClearProcessors()
        {
        }
    }

    /// <summary>
    /// Base class for input controls with a specific value type.
    /// </summary>
    /// <typeparam name="TValue">Type of value captured by the control. Note that this does not mean
    /// that the control has to store data in the given value format. A control that captures float
    /// values, for example, may be stored in state as byte values instead.</typeparam>
    public abstract class InputControl<TValue> : InputControl
        where TValue : struct
    {
        public override Type valueType
        {
            get { return typeof(TValue); }
        }

        public override int valueSizeInBytes
        {
            get { return UnsafeUtility.SizeOf<TValue>(); }
        }

        /// <summary>
        /// Get the control's current value as read from <see cref="InputControl.currentStatePtr"/>
        /// </summary>
        /// <returns>The control's current value.</returns>
        /// <remarks>
        /// This can only be called on devices that have been added to the system (<see cref="InputDevice.added"/>).
        /// </remarks>
        public TValue ReadValue()
        {
            unsafe
            {
                return ReadValueFromState(currentStatePtr);
            }
        }

        ////REVIEW: is 'frame' really the best wording here?
        /// <summary>
        /// Get the control's value from the previous frame (<see cref="InputControl.previousFrameStatePtr"/>).
        /// </summary>
        /// <returns>The control's value in the previous frame.</returns>
        public TValue ReadValueFromPreviousFrame()
        {
            unsafe
            {
                return ReadValueFromState(previousFrameStatePtr);
            }
        }

        /// <summary>
        /// Get the control's default value.
        /// </summary>
        /// <returns>The control's default value.</returns>
        /// <remarks>
        /// This is not necessarily equivalent to <c>default(TValue)</c>. A control's default value is determined
        /// by reading its value from the default state (<see cref="InputControl.defaultStatePtr"/>) which in turn
        /// is determined from settings in the control's registered layout (<see cref="InputControlLayout.ControlItem.defaultState"/>).
        /// </remarks>
        public TValue ReadDefaultValue()
        {
            unsafe
            {
                return ReadValueFromState(defaultStatePtr);
            }
        }

        public unsafe TValue ReadValueFromState(void* statePtr)
        {
            if (statePtr == null)
                throw new ArgumentNullException("statePtr");
            return ProcessValue(ReadUnprocessedValueFromState(statePtr));
        }

        public TValue ReadUnprocessedValue()
        {
            unsafe
            {
                return ReadUnprocessedValueFromState(currentStatePtr);
            }
        }

        public abstract unsafe TValue ReadUnprocessedValueFromState(void* statePtr);

        /// <inheritdoc />
        public override unsafe object ReadValueFromStateAsObject(void* statePtr)
        {
            return ReadValueFromState(statePtr);
        }

        /// <inheritdoc />
        public override unsafe void ReadValueFromStateIntoBuffer(void* statePtr, void* bufferPtr, int bufferSize)
        {
            if (statePtr == null)
                throw new ArgumentNullException("statePtr");
            if (bufferPtr == null)
                throw new ArgumentNullException("bufferPtr");

            var numBytes = UnsafeUtility.SizeOf<TValue>();
            if (bufferSize < numBytes)
                throw new ArgumentException(
                    string.Format("bufferSize={0} < sizeof(TValue)={1}", bufferSize, numBytes), "bufferSize");

            var value = ReadValueFromState(statePtr);
            var valuePtr = UnsafeUtility.AddressOf(ref value);

            UnsafeUtility.MemCpy(bufferPtr, valuePtr, numBytes);
        }

        public override unsafe void WriteValueFromBufferIntoState(void* bufferPtr, int bufferSize, void* statePtr)
        {
            if (bufferPtr == null)
                throw new ArgumentNullException("bufferPtr");
            if (statePtr == null)
                throw new ArgumentNullException("statePtr");

            var numBytes = UnsafeUtility.SizeOf<TValue>();
            if (bufferSize < numBytes)
                throw new ArgumentException(
                    string.Format("bufferSize={0} < sizeof(TValue)={1}", bufferSize, numBytes), "bufferSize");

            // C# won't let us use a pointer to a generically defined type. Work
            // around this by using UnsafeUtility.
            var value = default(TValue);
            var valuePtr = UnsafeUtility.AddressOf(ref value);
            UnsafeUtility.MemCpy(valuePtr, bufferPtr, numBytes);

            WriteValueIntoState(value, statePtr);
        }

        /// <inheritdoc />
        public override unsafe void WriteValueFromObjectIntoState(object value, void* statePtr)
        {
            if (statePtr == null)
                throw new ArgumentNullException("statePtr");
            if (value == null)
                throw new ArgumentNullException("value");

            // If value is not of expected type, try to convert.
            if (!(value is TValue))
                value = Convert.ChangeType(value, typeof(TValue));

            var valueOfType = (TValue)value;
            WriteValueIntoState(valueOfType, statePtr);
        }

        public virtual unsafe void WriteValueIntoState(TValue value, void* statePtr)
        {
            ////REVIEW: should we be able to even tell from layouts which controls support writing and which don't?

            throw new NotSupportedException(
                string.Format("Control '{0}' does not support writing", this));
        }

        public override unsafe bool CompareValue(void* firstStatePtr, void* secondStatePtr)
        {
            ////REVIEW: should we first compare state here? if there's no change in state, there can be no change in value and we can skip the rest

            var firstValue = ReadValueFromState(firstStatePtr);
            var secondValue = ReadValueFromState(secondStatePtr);

            var firstValuePtr = UnsafeUtility.AddressOf(ref firstValue);
            var secondValuePtr = UnsafeUtility.AddressOf(ref secondValue);

            // NOTE: We're comparing raw memory of processed values here (which are guaranteed to be structs or
            //       primitives), not state. Means we don't have to take bits into account here.

            return UnsafeUtility.MemCmp(firstValuePtr, secondValuePtr, UnsafeUtility.SizeOf<TValue>()) != 0;
        }

        public TValue ProcessValue(TValue value)
        {
            if (m_ProcessorStack.length > 0)
            {
                value = m_ProcessorStack.firstValue.Process(value, this);
                if (m_ProcessorStack.additionalValues != null)
                    for (var i = 0; i < m_ProcessorStack.length - 1; ++i)
                        value = m_ProcessorStack.additionalValues[i].Process(value, this);
            }
            return value;
        }

        internal InlinedArray<IInputControlProcessor<TValue>> m_ProcessorStack;

        // Only layouts are allowed to modify the processor stack.
        internal void AddProcessor(IInputControlProcessor<TValue> processor)
        {
            m_ProcessorStack.Append(processor);
        }

        internal void RemoveProcessor(IInputControlProcessor<TValue> processor)
        {
            m_ProcessorStack.Remove(processor);
        }

        internal TProcessor TryGetProcessor<TProcessor>()
            where TProcessor : IInputControlProcessor<TValue>
        {
            if (m_ProcessorStack.length > 0)
            {
                if (m_ProcessorStack.firstValue is TProcessor)
                    return (TProcessor)m_ProcessorStack.firstValue;
                if (m_ProcessorStack.additionalValues != null)
                    for (var i = 0; i < m_ProcessorStack.length - 1; ++i)
                        if (m_ProcessorStack.additionalValues[i] is TProcessor)
                            return (TProcessor)m_ProcessorStack.additionalValues[i];
            }
            return default(TProcessor);
        }

        internal override void AddProcessor(object processor)
        {
            var processorOfType = processor as IInputControlProcessor<TValue>;
            if (processorOfType == null)
                throw new Exception(string.Format("Cannot add processor of type '{0}' to control of type '{1}'",
                    processor.GetType().Name, GetType().Name));
            m_ProcessorStack.Append(processorOfType);
        }

        internal override void ClearProcessors()
        {
            m_ProcessorStack = new InlinedArray<IInputControlProcessor<TValue>>();
        }

        internal IInputControlProcessor<TValue>[] processors
        {
            get { return m_ProcessorStack.ToArray(); }
        }
    }
}<|MERGE_RESOLUTION|>--- conflicted
+++ resolved
@@ -265,8 +265,6 @@
             }
         }
 
-<<<<<<< HEAD
-=======
         /// <summary>
         /// Whether the control is considered synthetic.
         /// </summary>
@@ -280,7 +278,6 @@
         /// </remarks>
         /// <seealso cref="InputControlLayout.ControlItem.isSynthetic"/>
         /// <seealso cref="InputControlAttribute.synthetic"/>
->>>>>>> 5a619b22
         public bool synthetic
         {
             get { return (m_ControlFlags & ControlFlags.IsSynthetic) != 0; }
@@ -293,8 +290,6 @@
             }
         }
 
-<<<<<<< HEAD
-=======
         /// <summary>
         /// Fetch a control from the control's hierarchy by name.
         /// </summary>
@@ -312,7 +307,6 @@
         /// <seealso cref="InputControlPath"/>
         /// <seealso cref="path"/>
         /// <seealso cref="TryGetChildControl"/>
->>>>>>> 5a619b22
         public InputControl this[string path]
         {
             get
@@ -354,34 +348,6 @@
             if (!device.added)
                 return ToString();
 
-<<<<<<< HEAD
-        /// <summary>
-        /// Compute an absolute, normalized magnitude value that indicates the extent to which the control
-        /// is actuated.
-        /// </summary>
-        /// <returns></returns>
-        /// <remarks>
-        /// Magnitudes do not make sense for all types of controls. For example, a control that represents
-        /// an enumeration of values (such as <see cref="PointerPhaseControl"/>), there is no meaningful
-        /// linear ordering of values (one could derive a linear ordering through the actual enum values but
-        /// their assignment may be entirely arbitrary; it is unclear whether a state of <see cref="PointerPhase.Cancelled"/>
-        /// has a higher or lower "magnitude" as a state of <see cref="PointerPhase.Began"/>).
-        ///
-        /// Controls that have no meaningful magnitude will return -1 when calling this method. Any negative
-        /// return value should be considered as an invalid value.
-        /// </remarks>
-        public float EvaluateMagnitude()
-        {
-            return EvaluateMagnitude(currentStatePtr);
-        }
-
-        public virtual float EvaluateMagnitude(IntPtr statePtr)
-        {
-            return -1;
-        }
-
-        ////TODO: setting value
-=======
             // ReadValueAsObject might throw. Revert to just ToString() in that case.
             try
             {
@@ -392,7 +358,6 @@
                 return ToString();
             }
         }
->>>>>>> 5a619b22
 
         /// <summary>
         /// Compute an absolute, normalized magnitude value that indicates the extent to which the control
@@ -705,85 +670,6 @@
                 m_ChildrenReadOnly[i].BakeOffsetIntoStateBlockRecursive(offset);
         }
 
-<<<<<<< HEAD
-        // NOTE: The given argument should point directly to the value *not* to the
-        //       base state to which the state block offset has to be added.
-        internal unsafe bool CheckStateIsAtDefault(IntPtr statePtr = new IntPtr())
-        {
-            ////REVIEW: for compound controls, do we want to go check leaves so as to not pick up on non-control noise in the state?
-            ////        e.g. from HID input reports
-
-            if (statePtr == IntPtr.Zero)
-                statePtr = currentStatePtr;
-
-            var defaultValuePtr = new IntPtr((byte*)defaultStatePtr.ToPointer() + (int)m_StateBlock.byteOffset);
-            var valuePtr = new IntPtr(statePtr.ToInt64() + (int)m_StateBlock.byteOffset);
-
-            if (m_StateBlock.sizeInBits == 1)
-            {
-                return MemoryHelpers.ReadSingleBit(valuePtr, m_StateBlock.bitOffset) ==
-                    MemoryHelpers.ReadSingleBit(defaultValuePtr, m_StateBlock.bitOffset);
-            }
-
-            return MemoryHelpers.MemCmpBitRegion(defaultValuePtr.ToPointer(), valuePtr.ToPointer(),
-                m_StateBlock.bitOffset, m_StateBlock.sizeInBits);
-        }
-
-        public unsafe IntPtr GetStatePtrFromStateEvent(InputEventPtr eventPtr)
-        {
-            if (!eventPtr.valid)
-                throw new ArgumentNullException("eventPtr");
-
-            uint stateOffset;
-            FourCC stateFormat;
-            uint stateSizeInBytes;
-            IntPtr statePtr;
-            if (eventPtr.IsA<DeltaStateEvent>())
-            {
-                var deltaEvent = DeltaStateEvent.From(eventPtr);
-
-                // If it's a delta event, we need to subtract the delta state offset if it's not set to the root of the device
-                stateOffset = deltaEvent->stateOffset;
-                stateFormat = deltaEvent->stateFormat;
-                stateSizeInBytes = deltaEvent->deltaStateSizeInBytes;
-                statePtr = deltaEvent->deltaState;
-            }
-            else if (eventPtr.IsA<StateEvent>())
-            {
-                var stateEvent = StateEvent.From(eventPtr);
-
-                stateOffset = 0;
-                stateFormat = stateEvent->stateFormat;
-                stateSizeInBytes = stateEvent->stateSizeInBytes;
-                statePtr = stateEvent->state;
-            }
-            else
-            {
-                throw new ArgumentException("Event must be a state or delta state event", "eventPtr");
-            }
-
-            // Make sure we have a state event compatible with our device. The event doesn't
-            // have to be specifically for our device (we don't require device IDs to match) but
-            // the formats have to match and the size must be within range of what we're trying
-            // to read.
-            if (stateFormat != device.m_StateBlock.format)
-                throw new InvalidOperationException(
-                    string.Format(
-                        "Cannot read control '{0}' from {1} with format {2}; device '{3}' expects format {4}",
-                        path, eventPtr.type, stateFormat, device, device.m_StateBlock.format));
-
-            // Once a device has been added, global state buffer offsets are baked into control hierarchies.
-            // We need to unsubtract those offsets here.
-            stateOffset += device.m_StateBlock.byteOffset;
-
-            if (m_StateBlock.byteOffset - stateOffset + m_StateBlock.alignedSizeInBytes > stateSizeInBytes)
-                return IntPtr.Zero;
-
-            return new IntPtr(statePtr.ToInt64() - (int)stateOffset);
-        }
-
-=======
->>>>>>> 5a619b22
         internal int ResolveDeviceIndex()
         {
             var deviceIndex = m_Device.m_DeviceIndex;
