using System;
using System.Runtime.InteropServices;
using UnityEngine;
using UnityEngine.InputSystem;
using UnityEngine.InputSystem.Controls;
using UnityEngine.InputSystem.Layouts;
using UnityEngine.InputSystem.LowLevel;
using UnityEngine.InputSystem.Utilities;

////TODO: add capabilities indicating whether pressure and tilt is supported

////REVIEW: is there an opportunity to collapse "press" and "pressure" into one? after all, if there's any pressure, isn't the pointer pressed?

////REVIEW: should "displayIndex" be called "windowIndex"? or be part of a better thought-out multi-display API altogether?

////REVIEW: add click and clickCount controls directly to Pointer?
////        (I gave this a look but in my initial try, found it somewhat difficult to add click detection at the Pointer level due
////        to the extra state it involves)

////REVIEW: should we put lock state directly on Pointer?

////REVIEW: should pointer IDs be required to be globally unique across pointing devices?
////REVIEW: should we create new devices instead of using pointer IDs?

////FIXME: pointer deltas in EditorWindows need to be Y *down*

////REVIEW: kill EditorWindowSpace processor and add GetPositionInEditorWindowSpace() and GetDeltaInEditorWindowSpace()?
////        (if we do this, every touch control has to get this, too)

namespace UnityEngine.InputSystem.LowLevel
{
    /// <summary>
    /// Default state structure for pointer devices.
    /// </summary>
    [StructLayout(LayoutKind.Sequential)]
    public struct PointerState : IInputStateTypeInfo
    {
        public static FourCC kFormat => new FourCC('P', 'T', 'R');

        [InputControl(layout = "Digital")]
        public uint pointerId;

        /// <summary>
        /// Position of the pointer in screen space.
        /// </summary>
#if UNITY_EDITOR
        [InputControl(layout = "Vector2", usage = "Point", processors = "AutoWindowSpace", displayName = "Position")]
#else
        [InputControl(layout = "Vector2", usage = "Point", displayName = "Position")]
#endif
        public Vector2 position;

        ////REVIEW: if we have Secondary2DMotion on this, seems like this should be normalized
        [InputControl(layout = "Vector2", usage = "Secondary2DMotion")]
        public Vector2 delta;

        [InputControl(layout = "Analog", usage = "Pressure")]
        public float pressure;

        [InputControl(layout = "Axis", usage = "Twist")]
        public float twist;

        [InputControl(layout = "Vector2", usage = "Tilt")]
        public Vector2 tilt;

        [InputControl(layout = "Vector2", usage = "Radius")]
        public Vector2 radius;

        [InputControl(name = "press", layout = "Button", format = "BIT", bit = 0)]
        public ushort buttons;

        [InputControl(layout = "Digital")]
        public ushort displayIndex;

        public FourCC format
        {
            get { return kFormat; }
        }
    }
}

namespace UnityEngine.InputSystem
{
    /// <summary>
    /// Base class for pointer-style devices moving on a 2D screen.
    /// </summary>
    /// <remarks>
    /// Note that a pointer may have "multi-point" ability as is the case with multi-touch where
    /// multiple touches represent multiple concurrent "pointers". However, for any pointer device
    /// with multiple pointers, only one pointer is considered "primary" and drives the pointer
    /// controls present on the base class.
    /// </remarks>
    /// <seealso cref="Mouse"/>
    /// <seealso cref="Pen"/>
    /// <seealso cref="Touchscreen"/>
    [InputControlLayout(stateType = typeof(PointerState), isGenericTypeOfDevice = true)]
    public class Pointer : InputDevice, IInputStateCallbackReceiver
    {
        ////REVIEW: shouldn't this be done for every touch position, too?
        /// <summary>
        /// The current pointer coordinates in window space.
        /// </summary>
        /// <remarks>
        /// Within player code, the coordinates are in the coordinate space of the <see cref="UnityEngine.Display">
        /// Display</see> space that is current according to <see cref="displayIndex"/>. When running with a
        /// single display, that means the coordinates will always be in window space of the first display.
        ///
        /// Within editor code, the coordinates are in the coordinate space of the current <see cref="UnityEditor.EditorWindow"/>.
        /// This means that if you query <see cref="Mouse.position"/> in <see cref="UnityEditor.EditorWindow.OnGUI"/>, for example,
        /// the returned 2D vector will be in the coordinate space of your local GUI (same as
        /// <see cref="UnityEngine.Event.mousePosition"/>).
        /// </remarks>
        public Vector2Control position { get; private set; }

        public Vector2Control delta { get; private set; }

        public Vector2Control tilt { get; private set; }
        public Vector2Control radius { get; private set; }

        /// <summary>
        /// Normalized pressure with which the pointer is currently pressed while in contact with the pointer surface.
        /// </summary>
        /// <remarks>
        /// This is only meaningful for pointing devices that support pressure. Mice do not, pens usually do, and touch
        /// usually does on mobile platforms.
        ///
        /// Note that it is possible for the value to go above 1 even though it is considered normalized. The reason is
        /// that calibration on the system can put the maximum pressure point below the physically supported maximum value.
        /// </remarks>
        public AxisControl pressure { get; private set; }

        /// <summary>
        /// Rotation of the pointer around its own axis. 0 means the pointer is facing away from the user (12 'o clock position)
        /// and ~1 means the pointer has been rotated clockwise almost one full rotation.
        /// </summary>
        /// <remarks>
        /// Twist is generally only supported by pens and even among pens, twist support is rare. An example product that
        /// supports twist is the Wacom Art Pen.
        ///
        /// The axis of rotation is the vector facing away from the pointer surface when the pointer is facing straight up
        /// (i.e. the surface normal of the pointer surface). When the pointer is tilted, the rotation axis is tilted along
        /// with it.
        /// </remarks>
        public AxisControl twist { get; private set; }

        public IntegerControl pointerId { get; private set; }
        public IntegerControl displayIndex { get; private set; }

        /// <summary>
        /// Whether the pointer is pressed down.
        /// </summary>
        /// <remarks>
        /// What this means exactly depends on the nature of the pointer. For mice (<see cref="Mouse"/>), it means
        /// that the left button is pressed. For pens (<see cref="Pen"/>), it means that the pen tip is touching
        /// the screen/tablet surface. For touchscreens (<see cref="Touchscreen"/>), it means that there is at least
        /// one finger touching the screen.
        /// </remarks>
        public ButtonControl press { get; private set; }

        /// <summary>
        /// The pointer that was added or used last by the user or <c>null</c> if there is no pointer
        /// device connected to the system.
        /// </summary>
        public static Pointer current { get; internal set; }

        public override void MakeCurrent()
        {
            base.MakeCurrent();
            current = this;
        }

        protected override void OnRemoved()
        {
            base.OnRemoved();
            if (current == this)
                current = null;
        }

        protected override void FinishSetup(InputDeviceBuilder builder)
        {
            if (builder == null)
                throw new System.ArgumentNullException(nameof(builder));

            position = builder.GetControl<Vector2Control>(this, "position");
            delta = builder.GetControl<Vector2Control>(this, "delta");
            tilt = builder.GetControl<Vector2Control>(this, "tilt");
            radius = builder.GetControl<Vector2Control>(this, "radius");
            pressure = builder.GetControl<AxisControl>(this, "pressure");
            twist = builder.GetControl<AxisControl>(this, "twist");
            pointerId = builder.GetControl<IntegerControl>(this, "pointerId");
            displayIndex = builder.GetControl<IntegerControl>(this, "displayIndex");
            press = builder.GetControl<ButtonControl>(this, "press");

            base.FinishSetup(builder);
        }

        ////REVIEW: the accumulation stuff would be so much faster if we can do it directly in memory and can forgo Read/Write

        protected static unsafe bool Reset(InputControl<float> control, void* statePtr)
        {
            if (control == null)
                throw new System.ArgumentNullException(nameof(control));

            ////FIXME: this should compare to default *state* (not value) and write default *state* (not value)
            var value = control.ReadValueFromState(statePtr);
            if (Mathf.Approximately(0f, value))
                return false;
            control.WriteValueIntoState(0f, statePtr);
            return true;
        }

        protected static unsafe void Accumulate(InputControl<float> control, void* oldStatePtr, InputEventPtr newState)
        {
            if (control == null)
                throw new ArgumentNullException(nameof(control));

            if (!control.ReadUnprocessedValueFromEvent(newState, out var newDelta))
                return;
            var oldDelta = control.ReadUnprocessedValueFromState(oldStatePtr);
            control.WriteValueIntoEvent(oldDelta + newDelta, newState);
        }

        unsafe bool IInputStateCallbackReceiver.OnCarryStateForward(void* statePtr)
        {
            return OnCarryStateForward(statePtr);
        }

        protected unsafe bool OnCarryStateForward(void* statePtr)
        {
            var deltaXChanged = Reset(delta.x, statePtr);
            var deltaYChanged = Reset(delta.y, statePtr);
            return deltaXChanged || deltaYChanged;
        }

        unsafe void IInputStateCallbackReceiver.OnBeforeWriteNewState(void* oldStatePtr, InputEventPtr newState)
        {
            OnBeforeWriteNewState(oldStatePtr, newState);
        }

        protected unsafe void OnBeforeWriteNewState(void* oldStatePtr, InputEventPtr newState)
        {
            Accumulate(delta.x, oldStatePtr, newState);
            Accumulate(delta.y, oldStatePtr, newState);
        }

        unsafe bool IInputStateCallbackReceiver.OnReceiveStateWithDifferentFormat(void* statePtr, FourCC stateFormat, uint stateSize,
            ref uint offsetToStoreAt, InputEventPtr eventPtr)
        {
            return OnReceiveStateWithDifferentFormat(statePtr, stateFormat, stateSize, ref offsetToStoreAt, eventPtr);
        }

<<<<<<< HEAD
        protected unsafe bool OnReceiveStateWithDifferentFormat(void* statePtr, FourCC stateFormat, uint stateSize, ref uint offsetToStoreAt, InputEventPtr eventPtr)
=======
        [System.Diagnostics.CodeAnalysis.SuppressMessage("Microsoft.Usage", "CA1801:ReviewUnusedParameters", Justification = "Cannot satisfy both CA1801 and CA1033 (the latter requires adding this method)")]
        protected unsafe bool OnReceiveStateWithDifferentFormat(void* statePtr, FourCC stateFormat, uint stateSize, ref uint offsetToStoreAt)
>>>>>>> b607e204
        {
            return false;
        }
    }
}<|MERGE_RESOLUTION|>--- conflicted
+++ resolved
@@ -249,12 +249,8 @@
             return OnReceiveStateWithDifferentFormat(statePtr, stateFormat, stateSize, ref offsetToStoreAt, eventPtr);
         }
 
-<<<<<<< HEAD
+        [System.Diagnostics.CodeAnalysis.SuppressMessage("Microsoft.Usage", "CA1801:ReviewUnusedParameters", Justification = "Cannot satisfy both CA1801 and CA1033 (the latter requires adding this method)")]
         protected unsafe bool OnReceiveStateWithDifferentFormat(void* statePtr, FourCC stateFormat, uint stateSize, ref uint offsetToStoreAt, InputEventPtr eventPtr)
-=======
-        [System.Diagnostics.CodeAnalysis.SuppressMessage("Microsoft.Usage", "CA1801:ReviewUnusedParameters", Justification = "Cannot satisfy both CA1801 and CA1033 (the latter requires adding this method)")]
-        protected unsafe bool OnReceiveStateWithDifferentFormat(void* statePtr, FourCC stateFormat, uint stateSize, ref uint offsetToStoreAt)
->>>>>>> b607e204
         {
             return false;
         }
