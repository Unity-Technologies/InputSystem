#if UNITY_EDITOR || UNITY_ANDROID
using System;
using System.Linq;
using UnityEngine.Experimental.Input.LowLevel;
using UnityEngine.Experimental.Input.Plugins.Android.LowLevel;

namespace UnityEngine.Experimental.Input.Plugins.Android
{
    public static class AndroidSupport
    {
        public static void Initialize()
        {
<<<<<<< HEAD
            InputSystem.RegisterControlLayout<AndroidGamepad>(
=======
            InputSystem.RegisterControlLayout<AndroidGameController>(
>>>>>>> d87005c0
                deviceDescription: new InputDeviceDescription
                {
                    interfaceName = "Android",
                    deviceClass = "AndroidGameController"
                });

            InputSystem.RegisterControlLayout<AndroidJoystick>("AndroidJoystick");

            InputSystem.RegisterControlLayout(@"
{
    ""name"" : ""AndroidGamepadWithDpadAxes"",
    ""extend"" : ""AndroidGamepad"",
    ""controls"" : [
        { ""name"" : ""dpad"", ""offset"" : 88, ""format"" : ""VEC2"", ""sizeInBits"" : 64 },
        { ""name"" : ""dpad/left"", ""offset"" : 0, ""bit"" : 0, ""format"" : ""FLT"", ""parameters"" : ""clampToConstant,clampMin=0,clampMax=0.5,normalize,normalizeMin=0,normalizeMax=0.5"" },
        { ""name"" : ""dpad/right"", ""offset"" : 0, ""bit"" : 0, ""format"" : ""FLT"", ""parameters"" : ""clampToConstant,clampConstant=0.5,clampMin=0.5,clampMax=1,normalize,normalizeMin=0.5,normalizeMax=1"" },
        { ""name"" : ""dpad/up"", ""offset"" : 4, ""bit"" : 0, ""format"" : ""FLT"", ""parameters"" : ""clampToConstant,clampConstant=0.5,clampMin=0.5,clampMax=1,normalize,normalizeMin=0.5,normalizeMax=1"" },
        { ""name"" : ""dpad/down"", ""offset"" : 4, ""bit"" : 0, ""format"" : ""FLT"", ""parameters"" : ""clampToConstant,clampMin=0,clampMax=0.5,normalize,normalizeMin=0,normalizeMax=0.5"" }
    ]
}
            ");
            InputSystem.RegisterControlLayout(@"
{
    ""name"" : ""AndroidGamepadWithDpadButtons"",
    ""extend"" : ""AndroidGamepad"",
    ""controls"" : [
        { ""name"" : ""dpad"", ""offset"" : 0, ""bit"" : 19, ""sizeInBits"" : 4 },
        { ""name"" : ""dpad/left"", ""bit"" : 21 },
        { ""name"" : ""dpad/right"", ""bit"" : 22 },
        { ""name"" : ""dpad/up"", ""bit"" : 19 },
        { ""name"" : ""dpad/down"", ""bit"" : 20 }
    ]
}
            ");

<<<<<<< HEAD
            InputSystem.RegisterProcessor<AndroidAccelerationProcessor>();

            // Add sensors
            InputSystem.RegisterControlLayout<AndroidAccelerometer>();
            InputSystem.RegisterControlLayout<AndroidMagneticField>();
            InputSystem.RegisterControlLayout<AndroidOrientation>();
            InputSystem.RegisterControlLayout<AndroidGyroscope>();
            InputSystem.RegisterControlLayout<AndroidLight>();
            InputSystem.RegisterControlLayout<AndroidPressure>();
            InputSystem.RegisterControlLayout<AndroidProximity>();
            InputSystem.RegisterControlLayout<AndroidTemperature>();
            InputSystem.RegisterControlLayout<AndroidGravity>();
            InputSystem.RegisterControlLayout<AndroidLinearAcceleration>();
            InputSystem.RegisterControlLayout<AndroidRotationVector>();
            InputSystem.RegisterControlLayout<AndroidRelativeHumidity>();
            InputSystem.RegisterControlLayout<AndroidAmbientTemperature>();
            InputSystem.RegisterControlLayout<AndroidMagneticFieldUncalibrated>();
            InputSystem.RegisterControlLayout<AndroidGameRotationVector>();
            InputSystem.RegisterControlLayout<AndroidGyroscopeUncalibrated>();
            InputSystem.RegisterControlLayout<AndroidSignificantMotion>();
            InputSystem.RegisterControlLayout<AndroidStepDetector>();
            InputSystem.RegisterControlLayout<AndroidStepCounter>();
            InputSystem.RegisterControlLayout<AndroidGeomagneticRotationVector>();
            InputSystem.RegisterControlLayout<AndroidHeartRate>();

            InputSystem.onFindControlLayoutForDevice += OnFindControlLayoutForDevice;
        }

        internal static string OnFindControlLayoutForDevice(int deviceId, ref InputDeviceDescription description,
            string matchedTemplate, IInputRuntime runtime)
        {
            if (description.interfaceName != "Android" || string.IsNullOrEmpty(description.capabilities))
                return null;

            switch (description.deviceClass)
            {
                case "AndroidGameController":
                {
                    var caps = AndroidDeviceCapabilities.FromJson(description.capabilities);
                    if ((caps.inputSources & AndroidInputSource.Gamepad) == AndroidInputSource.Gamepad)
                    {
                        if (caps.motionAxes != null)
                        {
                            if (caps.motionAxes.Contains(AndroidAxis.HatX) &&
                                caps.motionAxes.Contains(AndroidAxis.HatY))
                                return "AndroidGamepadWithDpadAxes";
                        }
                        return "AndroidGamepadWithDpadButtons";
                    }

                    return "AndroidJoystick";
                }
                case "AndroidSensor":
                {
                    var caps = AndroidSensorCapabilities.FromJson(description.capabilities);
                    if (Enum.IsDefined(typeof(AndroidSenorType), caps.sensorType))
                        return "Android" + caps.sensorType.ToString();
                    return null;
                }
                default:
                    return null;
            }
=======
            InputSystem.onFindControlLayoutForDevice += AndroidGameController.OnFindControlLayoutForDevice;
>>>>>>> d87005c0
        }
    }
}
#endif // UNITY_EDITOR || UNITY_ANDROID<|MERGE_RESOLUTION|>--- conflicted
+++ resolved
@@ -1,122 +1,115 @@
-#if UNITY_EDITOR || UNITY_ANDROID
-using System;
-using System.Linq;
-using UnityEngine.Experimental.Input.LowLevel;
-using UnityEngine.Experimental.Input.Plugins.Android.LowLevel;
-
-namespace UnityEngine.Experimental.Input.Plugins.Android
-{
-    public static class AndroidSupport
-    {
-        public static void Initialize()
-        {
-<<<<<<< HEAD
-            InputSystem.RegisterControlLayout<AndroidGamepad>(
-=======
-            InputSystem.RegisterControlLayout<AndroidGameController>(
->>>>>>> d87005c0
-                deviceDescription: new InputDeviceDescription
-                {
-                    interfaceName = "Android",
-                    deviceClass = "AndroidGameController"
-                });
-
-            InputSystem.RegisterControlLayout<AndroidJoystick>("AndroidJoystick");
-
-            InputSystem.RegisterControlLayout(@"
-{
-    ""name"" : ""AndroidGamepadWithDpadAxes"",
-    ""extend"" : ""AndroidGamepad"",
-    ""controls"" : [
-        { ""name"" : ""dpad"", ""offset"" : 88, ""format"" : ""VEC2"", ""sizeInBits"" : 64 },
-        { ""name"" : ""dpad/left"", ""offset"" : 0, ""bit"" : 0, ""format"" : ""FLT"", ""parameters"" : ""clampToConstant,clampMin=0,clampMax=0.5,normalize,normalizeMin=0,normalizeMax=0.5"" },
-        { ""name"" : ""dpad/right"", ""offset"" : 0, ""bit"" : 0, ""format"" : ""FLT"", ""parameters"" : ""clampToConstant,clampConstant=0.5,clampMin=0.5,clampMax=1,normalize,normalizeMin=0.5,normalizeMax=1"" },
-        { ""name"" : ""dpad/up"", ""offset"" : 4, ""bit"" : 0, ""format"" : ""FLT"", ""parameters"" : ""clampToConstant,clampConstant=0.5,clampMin=0.5,clampMax=1,normalize,normalizeMin=0.5,normalizeMax=1"" },
-        { ""name"" : ""dpad/down"", ""offset"" : 4, ""bit"" : 0, ""format"" : ""FLT"", ""parameters"" : ""clampToConstant,clampMin=0,clampMax=0.5,normalize,normalizeMin=0,normalizeMax=0.5"" }
-    ]
-}
-            ");
-            InputSystem.RegisterControlLayout(@"
-{
-    ""name"" : ""AndroidGamepadWithDpadButtons"",
-    ""extend"" : ""AndroidGamepad"",
-    ""controls"" : [
-        { ""name"" : ""dpad"", ""offset"" : 0, ""bit"" : 19, ""sizeInBits"" : 4 },
-        { ""name"" : ""dpad/left"", ""bit"" : 21 },
-        { ""name"" : ""dpad/right"", ""bit"" : 22 },
-        { ""name"" : ""dpad/up"", ""bit"" : 19 },
-        { ""name"" : ""dpad/down"", ""bit"" : 20 }
-    ]
-}
-            ");
-
-<<<<<<< HEAD
-            InputSystem.RegisterProcessor<AndroidAccelerationProcessor>();
-
-            // Add sensors
-            InputSystem.RegisterControlLayout<AndroidAccelerometer>();
-            InputSystem.RegisterControlLayout<AndroidMagneticField>();
-            InputSystem.RegisterControlLayout<AndroidOrientation>();
-            InputSystem.RegisterControlLayout<AndroidGyroscope>();
-            InputSystem.RegisterControlLayout<AndroidLight>();
-            InputSystem.RegisterControlLayout<AndroidPressure>();
-            InputSystem.RegisterControlLayout<AndroidProximity>();
-            InputSystem.RegisterControlLayout<AndroidTemperature>();
-            InputSystem.RegisterControlLayout<AndroidGravity>();
-            InputSystem.RegisterControlLayout<AndroidLinearAcceleration>();
-            InputSystem.RegisterControlLayout<AndroidRotationVector>();
-            InputSystem.RegisterControlLayout<AndroidRelativeHumidity>();
-            InputSystem.RegisterControlLayout<AndroidAmbientTemperature>();
-            InputSystem.RegisterControlLayout<AndroidMagneticFieldUncalibrated>();
-            InputSystem.RegisterControlLayout<AndroidGameRotationVector>();
-            InputSystem.RegisterControlLayout<AndroidGyroscopeUncalibrated>();
-            InputSystem.RegisterControlLayout<AndroidSignificantMotion>();
-            InputSystem.RegisterControlLayout<AndroidStepDetector>();
-            InputSystem.RegisterControlLayout<AndroidStepCounter>();
-            InputSystem.RegisterControlLayout<AndroidGeomagneticRotationVector>();
-            InputSystem.RegisterControlLayout<AndroidHeartRate>();
-
-            InputSystem.onFindControlLayoutForDevice += OnFindControlLayoutForDevice;
-        }
-
-        internal static string OnFindControlLayoutForDevice(int deviceId, ref InputDeviceDescription description,
-            string matchedTemplate, IInputRuntime runtime)
-        {
-            if (description.interfaceName != "Android" || string.IsNullOrEmpty(description.capabilities))
-                return null;
-
-            switch (description.deviceClass)
-            {
-                case "AndroidGameController":
-                {
-                    var caps = AndroidDeviceCapabilities.FromJson(description.capabilities);
-                    if ((caps.inputSources & AndroidInputSource.Gamepad) == AndroidInputSource.Gamepad)
-                    {
-                        if (caps.motionAxes != null)
-                        {
-                            if (caps.motionAxes.Contains(AndroidAxis.HatX) &&
-                                caps.motionAxes.Contains(AndroidAxis.HatY))
-                                return "AndroidGamepadWithDpadAxes";
-                        }
-                        return "AndroidGamepadWithDpadButtons";
-                    }
-
-                    return "AndroidJoystick";
-                }
-                case "AndroidSensor":
-                {
-                    var caps = AndroidSensorCapabilities.FromJson(description.capabilities);
-                    if (Enum.IsDefined(typeof(AndroidSenorType), caps.sensorType))
-                        return "Android" + caps.sensorType.ToString();
-                    return null;
-                }
-                default:
-                    return null;
-            }
-=======
-            InputSystem.onFindControlLayoutForDevice += AndroidGameController.OnFindControlLayoutForDevice;
->>>>>>> d87005c0
-        }
-    }
-}
-#endif // UNITY_EDITOR || UNITY_ANDROID+#if UNITY_EDITOR || UNITY_ANDROID
+using System;
+using System.Linq;
+using UnityEngine.Experimental.Input.LowLevel;
+using UnityEngine.Experimental.Input.Plugins.Android.LowLevel;
+
+namespace UnityEngine.Experimental.Input.Plugins.Android
+{
+    public static class AndroidSupport
+    {
+        public static void Initialize()
+        {
+            InputSystem.RegisterControlLayout<AndroidGamepad>(
+
+                deviceDescription: new InputDeviceDescription
+                {
+                    interfaceName = "Android",
+                    deviceClass = "AndroidGameController"
+                });
+
+            InputSystem.RegisterControlLayout<AndroidJoystick>("AndroidJoystick");
+
+            InputSystem.RegisterControlLayout(@"
+{
+    ""name"" : ""AndroidGamepadWithDpadAxes"",
+    ""extend"" : ""AndroidGamepad"",
+    ""controls"" : [
+        { ""name"" : ""dpad"", ""offset"" : 88, ""format"" : ""VEC2"", ""sizeInBits"" : 64 },
+        { ""name"" : ""dpad/left"", ""offset"" : 0, ""bit"" : 0, ""format"" : ""FLT"", ""parameters"" : ""clampToConstant,clampMin=0,clampMax=0.5,normalize,normalizeMin=0,normalizeMax=0.5"" },
+        { ""name"" : ""dpad/right"", ""offset"" : 0, ""bit"" : 0, ""format"" : ""FLT"", ""parameters"" : ""clampToConstant,clampConstant=0.5,clampMin=0.5,clampMax=1,normalize,normalizeMin=0.5,normalizeMax=1"" },
+        { ""name"" : ""dpad/up"", ""offset"" : 4, ""bit"" : 0, ""format"" : ""FLT"", ""parameters"" : ""clampToConstant,clampConstant=0.5,clampMin=0.5,clampMax=1,normalize,normalizeMin=0.5,normalizeMax=1"" },
+        { ""name"" : ""dpad/down"", ""offset"" : 4, ""bit"" : 0, ""format"" : ""FLT"", ""parameters"" : ""clampToConstant,clampMin=0,clampMax=0.5,normalize,normalizeMin=0,normalizeMax=0.5"" }
+    ]
+}
+            ");
+            InputSystem.RegisterControlLayout(@"
+{
+    ""name"" : ""AndroidGamepadWithDpadButtons"",
+    ""extend"" : ""AndroidGamepad"",
+    ""controls"" : [
+        { ""name"" : ""dpad"", ""offset"" : 0, ""bit"" : 19, ""sizeInBits"" : 4 },
+        { ""name"" : ""dpad/left"", ""bit"" : 21 },
+        { ""name"" : ""dpad/right"", ""bit"" : 22 },
+        { ""name"" : ""dpad/up"", ""bit"" : 19 },
+        { ""name"" : ""dpad/down"", ""bit"" : 20 }
+    ]
+}
+            ");
+
+            InputSystem.RegisterProcessor<AndroidAccelerationProcessor>();
+
+            // Add sensors
+            InputSystem.RegisterControlLayout<AndroidAccelerometer>();
+            InputSystem.RegisterControlLayout<AndroidMagneticField>();
+            InputSystem.RegisterControlLayout<AndroidOrientation>();
+            InputSystem.RegisterControlLayout<AndroidGyroscope>();
+            InputSystem.RegisterControlLayout<AndroidLight>();
+            InputSystem.RegisterControlLayout<AndroidPressure>();
+            InputSystem.RegisterControlLayout<AndroidProximity>();
+            InputSystem.RegisterControlLayout<AndroidTemperature>();
+            InputSystem.RegisterControlLayout<AndroidGravity>();
+            InputSystem.RegisterControlLayout<AndroidLinearAcceleration>();
+            InputSystem.RegisterControlLayout<AndroidRotationVector>();
+            InputSystem.RegisterControlLayout<AndroidRelativeHumidity>();
+            InputSystem.RegisterControlLayout<AndroidAmbientTemperature>();
+            InputSystem.RegisterControlLayout<AndroidMagneticFieldUncalibrated>();
+            InputSystem.RegisterControlLayout<AndroidGameRotationVector>();
+            InputSystem.RegisterControlLayout<AndroidGyroscopeUncalibrated>();
+            InputSystem.RegisterControlLayout<AndroidSignificantMotion>();
+            InputSystem.RegisterControlLayout<AndroidStepDetector>();
+            InputSystem.RegisterControlLayout<AndroidStepCounter>();
+            InputSystem.RegisterControlLayout<AndroidGeomagneticRotationVector>();
+            InputSystem.RegisterControlLayout<AndroidHeartRate>();
+
+            InputSystem.onFindControlLayoutForDevice += OnFindControlLayoutForDevice;
+        }
+
+        internal static string OnFindControlLayoutForDevice(int deviceId, ref InputDeviceDescription description,
+            string matchedTemplate, IInputRuntime runtime)
+        {
+            if (description.interfaceName != "Android" || string.IsNullOrEmpty(description.capabilities))
+                return null;
+
+            switch (description.deviceClass)
+            {
+                case "AndroidGameController":
+                {
+                    var caps = AndroidDeviceCapabilities.FromJson(description.capabilities);
+                    if ((caps.inputSources & AndroidInputSource.Gamepad) == AndroidInputSource.Gamepad)
+                    {
+                        if (caps.motionAxes != null)
+                        {
+                            if (caps.motionAxes.Contains(AndroidAxis.HatX) &&
+                                caps.motionAxes.Contains(AndroidAxis.HatY))
+                                return "AndroidGamepadWithDpadAxes";
+                        }
+                        return "AndroidGamepadWithDpadButtons";
+                    }
+
+                    return "AndroidJoystick";
+                }
+                case "AndroidSensor":
+                {
+                    var caps = AndroidSensorCapabilities.FromJson(description.capabilities);
+                    if (Enum.IsDefined(typeof(AndroidSenorType), caps.sensorType))
+                        return "Android" + caps.sensorType.ToString();
+                    return null;
+                }
+                default:
+                    return null;
+            }
+        }
+    }
+}
+#endif // UNITY_EDITOR || UNITY_ANDROID