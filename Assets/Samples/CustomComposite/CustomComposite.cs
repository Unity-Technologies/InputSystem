using System;
using UnityEngine;
using UnityEngine.InputSystem;
using UnityEngine.InputSystem.Layouts;
using UnityEngine.InputSystem.Utilities;

#if UNITY_EDITOR
using UnityEditor;
using UnityEngine.InputSystem.Editor;
using UnityEngine.UIElements;
#endif

// Let's say we want to have a composite that takes an axis and uses
// it's value to multiply the length of a vector from a stick. This could
// be used, for example, to have the right trigger on the gamepad act as
// a strength multiplier on the value of the left stick.
//
// We start by creating a class that is based on InputBindingComposite<>.
// The type we give it is the type of value that we will compute. In this
// case, we will consume a Vector2 from the stick so that is the type
// of value we return.
//
// NOTE: By advertising the type of value we return, we also allow the
//       input system to filter out our composite if it is not applicable
//       to a specific type of action. For example, if an action is set
//       to "Value" as its type and its "Control Type" is set to "Axis",
//       our composite will not be shown as our value type (Vector2) is
//       incompatible with the value type of Axis (float).
//
// Also, we need to register our composite with the input system. And we
// want to do it in a way that makes the composite visible in the action
// editor of the input system.
//
// For that to happen, we need to call InputSystem.RegisterBindingComposite
// sometime during startup. We make that happen by using [InitializeOnLoad]
// in the editor and [RuntimeInitializeOnLoadMethod] in the player.
#if UNITY_EDITOR
[InitializeOnLoad]
#endif
// We can customize the way display strings are formed for our composite by
// annotating it with DisplayStringFormatAttribute. The string is simply a
// list with elements to be replaced enclosed in curly braces. Everything
// outside those will taken verbatim. The fragments inside the curly braces
// in this case refer to the binding composite parts by name. Each such
// instance is replaced with the display text for the corresponding
// part binding.
[DisplayStringFormat("{multiplier}*{stick}")]
public class CustomComposite : InputBindingComposite<Vector2>
{
    // In the editor, the static class constructor will be called on startup
    // because of [InitializeOnLoad].
    #if UNITY_EDITOR
    static CustomComposite()
    {
        // Trigger our RegisterBindingComposite code in the editor.
        Initialize();
    }

    #endif

    // In the player, [RuntimeInitializeOnLoadMethod] will make sure our
    // initialization code gets called during startup.
    [RuntimeInitializeOnLoadMethod(RuntimeInitializeLoadType.BeforeSceneLoad)]
    private static void Initialize()
    {
        // This registers the composite with the input system. After calling this
        // method, we can have bindings reference the composite. Also, the
        // composite will show up in the action editor.
        //
        // NOTE: We don't supply a name for the composite here. The default logic
        //       will take the name of the type ("CustomComposite" in our case)
        //       and snip off "Composite" if used as a suffix (which is the case
        //       for us) and then use that as the name. So in our case, we are
        //       registering a composite called "Custom" here.
        //
        //       If we were to use our composite with the AddCompositeBinding API,
        //       for example, it would look like this:
        //
        //       myAction.AddCompositeBinding("Custom")
        //           .With("Stick", "<Gamepad>/leftStick")
        //           .With("Multiplier", "<Gamepad>/rightTrigger");
        InputSystem.RegisterBindingComposite<CustomComposite>();
    }

    // So, we need two parts for our composite. The part that delivers the stick
    // value and the part that delivers the axis multiplier. Note that each part
    // may be bound to multiple controls. The input system handles that for us
    // by giving us an integer identifier for each part that reads a single value
    // from however many controls are bound to the part.
    //
    // In our case, this could be used, for example, to bind the "multiplier" part
    // to both the left and the right trigger on the gamepad.

    // To tell the input system of a "part" binding that we need for a composite,
    // we add a public field with an "int" type and annotated with an [InputControl]
    // attribute. We set the "layout" property on the attribute to tell the system
    // what kind of control we expect to be bound to the part.
    //
    // NOTE: These part binding need to be *public fields* for the input system
    //       to find them.
    //
    // So this is introduces a part to the composite called "multiplier" and
    // expecting an "Axis" control. The value of the field will be set by the
    // input system. It will be some internal, unique numeric ID for the part
    // which we can then use with InputBindingCompositeContext.ReadValue to
    // read out the value of just that part.
    [InputControl(layout = "Axis")]
    public int multiplier;

    // The other part we need is for the stick.
    //
    // NOTE: We could use "Stick" here but "Vector2" is a little less restrictive.
    [InputControl(layout = "Vector2")]
    public int stick;

    // We may also expose "parameters" on our composite. These can be configured
    // graphically in the action editor and also through AddCompositeBinding.
    //
    // Let's say we want to allow the user to specify an additional scale factor
    // to apply to the value of "multiplier". We can do so by simply adding a
    // public field of type float. Any public field that is not annotated with
    // [InputControl] will be treated as a possible parameter.
    //
    // If we added a composite with AddCompositeBinding, we could configure the
    // parameter like so:
    //
    //     myAction.AddCompositeBinding("Custom(scaleFactor=0.5)"
    //         .With("Multiplier", "<Gamepad>/rightTrigger")
    //         .With("Stick", "<Gamepad>/leftStick");
    public float scaleFactor = 1;

    // Ok, so now we have all the configuration in place. The final piece we
    // need is the actual logic that reads input from "multiplier" and "stick"
    // and computes a final input value.
    //
    // We can do that by defining a ReadValue method which is the actual workhorse
    // for our composite.
    public override Vector2 ReadValue(ref InputBindingCompositeContext context)
    {
        // We read input from the parts we have by simply
        // supplying the part IDs that the input system has set up
        // for us to ReadValue.
        //
        // NOTE: Vector2 is a less straightforward than primitive value types
        //       like int and float. If there are multiple controls bound to the
        //       "stick" part, we need to tell the input system which one to pick.
        //       We do so by giving it an IComparer. In this case, we choose
        //       Vector2MagnitudeComparer to return the Vector2 with the greatest
        //       length.
        var stickValue = context.ReadValue<Vector2, Vector2MagnitudeComparer>(stick);
        var multiplierValue = context.ReadValue<float>(multiplier);

        // The rest is simple. We just scale the vector we read by the
        // multiple from the axis and apply our scale factor.
        return stickValue * (multiplierValue * scaleFactor);
    }
}

// Our custom composite is complete and fully functional. We could stop here and
// call it a day. However, for the sake of demonstration, let's say we also want
// to customize how the parameters for our composite are edited. We have "scaleFactor"
// so let's say we want to replace the default float inspector with a slider.
//
// We can replace the default UI by simply deriving a custom InputParameterEditor
// for our composite.
#if UNITY_EDITOR
public class CustomCompositeEditor : InputParameterEditor<CustomComposite>
{
    public override void OnGUI()
    {
        // Using the 'target' property, we can access an instance of our composite.
        var currentValue = target.scaleFactor;

        // The easiest way to lay out our UI is to simply use EditorGUILayout.
        // We simply assign the changed value back to the 'target' object. The input
        // system will automatically detect a change in value.
        target.scaleFactor = EditorGUILayout.Slider(m_ScaleFactorLabel, currentValue, 0, 2);
    }

<<<<<<< HEAD
#if UNITY_2022_2_OR_NEWER
=======
#if UNITY_INPUT_SYSTEM_UI_TK_ASSET_EDITOR
>>>>>>> d2d8041b
    public override void OnDrawVisualElements(VisualElement root, Action onChangedCallback)
    {
        var slider = new Slider(m_ScaleFactorLabel.text, 0, 2)
        {
            value = target.scaleFactor,
            showInputField = true
        };

        // Note: For UIToolkit sliders, as of Feb 2022, we can't register for the mouse up event directly
        // on the slider because an element inside the slider captures the event. The workaround is to
        // register for the event on the slider container. This will be fixed in a future version of
        // UIToolkit.
        slider.Q("unity-drag-container").RegisterCallback<MouseUpEvent>(evt =>
        {
            target.scaleFactor = slider.value;
            onChangedCallback?.Invoke();
        });

        root.Add(slider);
    }

#endif

    private GUIContent m_ScaleFactorLabel = new GUIContent("Scale Factor");
}
#endif<|MERGE_RESOLUTION|>--- conflicted
+++ resolved
@@ -177,11 +177,7 @@
         target.scaleFactor = EditorGUILayout.Slider(m_ScaleFactorLabel, currentValue, 0, 2);
     }
 
-<<<<<<< HEAD
-#if UNITY_2022_2_OR_NEWER
-=======
 #if UNITY_INPUT_SYSTEM_UI_TK_ASSET_EDITOR
->>>>>>> d2d8041b
     public override void OnDrawVisualElements(VisualElement root, Action onChangedCallback)
     {
         var slider = new Slider(m_ScaleFactorLabel.text, 0, 2)
