--- conflicted
+++ resolved
@@ -13,11 +13,8 @@
 
 - Validate all parameters on public APIs.
 - Fixed an internal bug in `InlinedArray.RemoveAtByMovingTailWithCapacity`, which could cause data corruption.
-<<<<<<< HEAD
 - Fixed issue of Xbox gamepads on Windows desktop not being able to navigate left and down in a UI.
-=======
 - Allow using InputSystem package if the XR, VR or Physics modules are disabled for smaller builds.
->>>>>>> 5318bc04
 
 #### Actions
 
