--- conflicted
+++ resolved
@@ -12,7 +12,7 @@
 
 ## Changed
 
-* `Button` type `InputAction`s now go to `started` when a button goes from a press to below the release threshold but not yet to 0 ([case ]
+- `Button` type `InputAction`s now go to `started` when a button goes from a press to below the release threshold but not yet to 0 ([case ]
   ```CSharp
   // Before:
   Set(Gamepad.current.rightTrigger, 0.7f); // Performed (pressed)
@@ -26,21 +26,18 @@
   Set(Gamepad.current.rightTrigger, 0.1f); // <Nothing>
   Set(Gamepad.current.rightTrigger, 0f);   // Canceled
   ```
-  - This also applies to `PressInteraction` when set to `Press` behavior.
-  - In effect, it means that a button will be in `started` or `performed` phase for as long as its value is not 0 and will only go to `canceled` once dropping to 0.
-
-### Fixed
-* Fixed an issue where a layout-override registered via `InputSystem.RegisterLayoutOverride(...)` would cause the editor to malfunction or crash if the layout override had a name already used by an existing layout. (case 1377685).
-* Fixed an issue where attempting to replace an existing layout-override by using an existing layout-override name didn't work as expected and would instead aggregate overrides instead of replacing them when an override with the given name already exists.
-
+  * This also applies to `PressInteraction` when set to `Press` behavior.
+  * In effect, it means that a button will be in `started` or `performed` phase for as long as its value is not 0 and will only go to `canceled` once dropping to 0.
+
+### Fixed
+
+- Fixed an issue where a layout-override registered via `InputSystem.RegisterLayoutOverride(...)` would cause the editor to malfunction or crash if the layout override had a name already used by an existing layout. (case 1377685).
+- Fixed an issue where attempting to replace an existing layout-override by using an existing layout-override name didn't work as expected and would instead aggregate overrides instead of replacing them when an override with the given name already exists.
 - Fixed Switch Pro controller not working correctly in different scenarios ([case 1369091](https://issuetracker.unity3d.com/issues/nintendo-switch-pro-controller-output-garbage), [case 1190216](https://issuetracker.unity3d.com/issues/inputsystem-windows-switch-pro-controller-only-works-when-connected-via-bluetooth-but-not-via-usb), case 1314869).
 - Fixed `InvalidCastException: Specified cast is not valid.` being thrown when clicking on menu separators in the control picker ([case 1388049](https://issuetracker.unity3d.com/issues/invalidcastexception-is-thrown-when-selecting-the-header-of-an-advanceddropdown)).
-<<<<<<< HEAD
-- Fixed accessing `InputAction`s directly during `RuntimeInitializeOnLoad` not initializing the input system as a whole and leading to exceptions ([case 1378614](https://issuetracker.unity3d.com/issues/input-system-nullreferenceexception-error-is-thrown-when-using-input-actions-in-builds)).
-=======
 - Fixed DualShock 4 controller not allowing input from other devices due to noisy input from its unmapped sensors ([case 1365891](https://issuetracker.unity3d.com/issues/input-from-the-keyboard-is-not-working-when-the-dualshock-4-controller-is-connected)).
 - Fixed `InputSystem.onAnyButtonPress` so that it doesn't throw exceptions when trying to process non state or delta events ([case 1376034](https://issuetracker.unity3d.com/product/unity/issues/guid/1376034/)).
->>>>>>> 9624ba22
+- Fixed accessing `InputAction`s directly during `RuntimeInitializeOnLoad` not initializing the input system as a whole and leading to exceptions ([case 1378614](https://issuetracker.unity3d.com/issues/input-system-nullreferenceexception-error-is-thrown-when-using-input-actions-in-builds)).
 
 #### Actions
 
