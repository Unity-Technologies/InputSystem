--- conflicted
+++ resolved
@@ -98,11 +98,9 @@
             int selectedDeviceRequirementIndex = -1,
             List<CutElement> cutElements = null)
         {
-<<<<<<< HEAD
+            Debug.Assert(inputActionAsset != null);
+            
             m_Analytics = analytics;
-=======
-            Debug.Assert(inputActionAsset != null);
->>>>>>> 2c4e532d
 
             serializedObject = inputActionAsset;
 
@@ -122,17 +120,14 @@
 
         public InputActionsEditorState(InputActionsEditorState other, SerializedObject asset)
         {
-<<<<<<< HEAD
             m_Analytics = other.m_Analytics;
-
-=======
+            
             // Assign serialized object, not that this might be equal to other.serializedObject,
             // a slight variation of it with any kind of changes or a completely different one.
             // Hence, we do our best here to keep any selections consistent by remapping objects
             // based on GUIDs (IDs) and when it fails, attempt to select first object and if that
             // fails revert to not having a selection. This would even be true for domain reloads
             // if the asset would be modified during domain reload.
->>>>>>> 2c4e532d
             serializedObject = asset;
 
             if (other.Equals(default(InputActionsEditorState)))
@@ -247,6 +242,7 @@
         public InputActionsEditorState ClearCutElements()
         {
             return new InputActionsEditorState(
+                m_Analytics,
                 serializedObject,
                 selectedActionMapIndex,
                 selectedActionIndex,
