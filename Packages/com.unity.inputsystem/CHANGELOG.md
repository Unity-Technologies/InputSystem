--- conflicted
+++ resolved
@@ -9,14 +9,10 @@
 however, it has to be formatted properly to pass verification tests.
 
 ## [Unreleased] - yyyy-mm-dd
-<<<<<<< HEAD
+
+### Fixed
+- Fixed an issue causing the Action context menu to not show on right click when right clicking an action in the Input Action Editor [ISXB-1134](https://issuetracker.unity3d.com/product/unity/issues/guid/ISXB-1134).
 - Reverted changes from 0ddd534d8 (ISXB-746) which introduced a regression [ISXB-1127](https://issuetracker.unity3d.com/product/unity/issues/guid/ISXB-1127)
-
-=======
-
-### Fixed
-- Fixed an issue causing the Action context menu to not show on right click when right clicking an action in the Input Action Editor [ISXB-1134](https://issuetracker.unity3d.com/product/unity/issues/guid/ISXB-1134).
->>>>>>> de8d6629
 
 ## [1.11.2] - 2024-10-16
 
