#if UNITY_EDITOR
using System;
using System.Collections.Generic;
using System.Linq;
using System.Text;
using UnityEditor;

namespace UnityEngine.Experimental.Input.Editor
{
    class CopyPasteUtility
    {
        const string k_InputAssetMarker = "INPUTASSET ";
        InputActionListTreeView m_TreeView;
        SerializedObject m_SerializedObject;
        Action m_Apply;

        GUIContent m_CutGUI = EditorGUIUtility.TrTextContent("Cut");
        GUIContent m_CopyGUI = EditorGUIUtility.TrTextContent("Copy");
        GUIContent m_PasteGUI = EditorGUIUtility.TrTextContent("Paste");
        GUIContent m_DeleteGUI = EditorGUIUtility.TrTextContent("Delete");
        GUIContent m_Duplicate = EditorGUIUtility.TrTextContent("Duplicate");

        public CopyPasteUtility(Action apply, InputActionListTreeView tree, SerializedObject serializedObject)
        {
            m_Apply = apply;
            m_TreeView = tree;
            m_SerializedObject = serializedObject;
        }

        public CopyPasteUtility(InputActionListTreeView treeView)
        {
            m_TreeView = treeView;
            m_Apply = () => { m_TreeView.Reload();};
        }

        void HandleCopyEvent()
        {
            if (!CanCopySelection())
            {
                EditorGUIUtility.systemCopyBuffer = null;
                EditorApplication.Beep();
                return;
            }

            var selectedRows = m_TreeView.GetSelectedRows();
            var rowTypes = selectedRows.Select(r => r.GetType()).Distinct().ToList();

            // Don't allow to copy different type. It will hard to handle pasting
            if (rowTypes.Count() > 1)
            {
                EditorGUIUtility.systemCopyBuffer = null;
                EditorApplication.Beep();
                return;
            }

            var copyList = new StringBuilder(k_InputAssetMarker);
            foreach (var row in selectedRows)
            {
                copyList.Append(row.GetType().Name + "\n");
                copyList.Append(row.SerializeToString());
                copyList.Append(k_InputAssetMarker);
                if (row.hasChildren)
                {
                    CopyChildrenItems(row, copyList);
                }
            }
            EditorGUIUtility.systemCopyBuffer = copyList.ToString();
        }

        void CopyChildrenItems(InputTreeViewLine parent, StringBuilder result)
        {
            foreach (var treeViewItem in parent.children)
            {
                var item = (InputTreeViewLine)treeViewItem;
                result.Append(item.GetType().Name + "\n");
                result.Append(item.SerializeToString());
                result.Append(k_InputAssetMarker);
                if (item.hasChildren)
                {
                    CopyChildrenItems(item, result);
                }
            }
        }

        bool CanCopySelection()
        {
            var selectedRows = m_TreeView.GetSelectedRows();
            var rowTypes = selectedRows.Select(r => r.GetType()).Distinct().ToList();
            if (rowTypes.Count != 1)
                return false;
            if (rowTypes.Single() == typeof(CompositeTreeItem))
                return false;
            return true;
        }

        void HandlePasteEvent()
        {
            var copyBufferString = EditorGUIUtility.systemCopyBuffer;
            var elements = copyBufferString.Split(new[] { k_InputAssetMarker }, StringSplitOptions.RemoveEmptyEntries);
            if (!copyBufferString.StartsWith(k_InputAssetMarker))
                return;
<<<<<<< HEAD
            var currentActionMapProperty = m_TreeView.GetSelectedActionMap().elementProperty;
=======
            SerializedProperty currentActionMapProperty = null;
            var selectedActionMap = m_TreeView.GetSelectedActionMap();
            if (selectedActionMap != null)
                currentActionMapProperty = selectedActionMap.elementProperty;
>>>>>>> b92fc269
            for (var i = 0; i < elements.Length; i++)
            {
                var row = elements[i];

                if (IsRowOfType<ActionMapTreeItem>(ref row))
                {
<<<<<<< HEAD
                    if (m_SerializedObject == null)
                        throw new InvalidOperationException("Pasting action map is not a valid operation");

=======
                    if(m_SerializedObject == null)
                        throw new InvalidOperationException("Pasting action map is not a valid operation");
                    
>>>>>>> b92fc269
                    currentActionMapProperty = InputActionSerializationHelpers.AddActionMapFromObject(m_SerializedObject, GetParameterDictionary(row));
                    m_Apply();
                    continue;
                }

                if (IsRowOfType<ActionTreeItem>(ref row))
                {
                    var newActionProperty = InputActionSerializationHelpers.AddActionFromObject(GetParameterDictionary(row), currentActionMapProperty);

                    while (i + 1 < elements.Length)
                    {
                        try
                        {
                            var nextRow = elements[i + 1];
                            if (nextRow.StartsWith(typeof(BindingTreeItem).Name))
                            {
                                nextRow = nextRow.Substring(typeof(BindingTreeItem).Name.Length);
                            }
                            else if (nextRow.StartsWith(typeof(CompositeGroupTreeItem).Name))
                            {
                                nextRow = nextRow.Substring(typeof(CompositeGroupTreeItem).Name.Length);
                            }
                            else if (nextRow.StartsWith(typeof(CompositeTreeItem).Name))
                            {
                                nextRow = nextRow.Substring(typeof(CompositeTreeItem).Name.Length);
                            }
                            else
                            {
                                break;
                            }
                            InputActionSerializationHelpers.AppendBindingFromObject(GetParameterDictionary(nextRow), newActionProperty, currentActionMapProperty);
                            i++;
                        }
                        catch (ArgumentException e)
                        {
                            Debug.LogException(e);
                            break;
                        }
                    }
                    m_Apply();
                    continue;
                }

                if (IsRowOfType<BindingTreeItem>(ref row)
                    || IsRowOfType<CompositeGroupTreeItem>(ref row)
                    || IsRowOfType<CompositeTreeItem>(ref row))
                {
                    var selectedRow = m_TreeView.GetSelectedAction();
                    if (selectedRow == null)
                    {
                        EditorApplication.Beep();
                        continue;
                    }

                    selectedRow.AppendBindingFromObject(GetParameterDictionary(row));
                    m_Apply();
                    continue;
                }
            }
        }

        Dictionary<string, string> GetParameterDictionary(string data)
        {
            var result = new Dictionary<string, string>();
<<<<<<< HEAD
            foreach (var row in data.Split(new[] {'\n'}, StringSplitOptions.RemoveEmptyEntries))
=======
            foreach (var row in data.Split(new []{'\n'}, StringSplitOptions.RemoveEmptyEntries))
>>>>>>> b92fc269
            {
                var idx = row.IndexOf('=');
                var key = row.Substring(0, idx).Trim();
                var value = row.Substring(idx + 1).Trim();
                result.Add(key, value);
            }
            return result;
        }

        static bool IsRowOfType<T>(ref string row)
        {
            if (row.StartsWith(typeof(T).Name))
            {
                row = row.Substring(typeof(T).Name.Length);
                return true;
            }
            return false;
        }

        public bool IsValidCommand(string currentCommandName)
        {
            return Event.current.commandName == "Copy"
                || Event.current.commandName == "Paste"
                || Event.current.commandName == "Cut"
                || Event.current.commandName == "Duplicate"
                || Event.current.commandName == "Delete";
        }

        public void HandleCommandEvent(string currentCommandName)
        {
            switch (Event.current.commandName)
            {
                case "Copy":
                    HandleCopyEvent();
                    Event.current.Use();
                    break;
                case "Paste":
                    HandlePasteEvent();
                    Event.current.Use();
                    break;
                case "Cut":
                    HandleCopyEvent();
                    DeleteSelectedRows();
                    Event.current.Use();
                    break;
                case "Duplicate":
                    HandleCopyEvent();
                    HandlePasteEvent();
                    Event.current.Use();
                    break;
                case "Delete":
                    DeleteSelectedRows();
                    Event.current.Use();
                    break;
            }
        }

        void DeleteSelectedRows()
        {
            var rows = m_TreeView.GetSelectedRows().ToArray();
            var rowTypes = rows.Select(r => r.GetType()).Distinct().ToList();
            // Don't allow to delete different types at once because it's hard to handle.
            if (rowTypes.Count() > 1)
            {
                EditorApplication.Beep();
                return;
            }

            // Remove composite bindings
            foreach (var compositeGroup in FindRowsToDeleteOfType<CompositeGroupTreeItem>(rows))
            {
                var action = (compositeGroup.parent as ActionTreeItem);
                for (var i = compositeGroup.children.Count - 1; i >= 0; i--)
                {
                    var composite = (CompositeTreeItem)compositeGroup.children[i];
                    action.RemoveBinding(composite.index);
                }
                action.RemoveBinding(compositeGroup.index);
            }

            // Remove bindings
            foreach (var bindingRow in FindRowsToDeleteOfType<BindingTreeItem>(rows))
            {
                var action = bindingRow.parent as ActionTreeItem;
                action.RemoveBinding(bindingRow.index);
            }

            // Remove actions
            foreach (var actionRow in FindRowsToDeleteOfType<ActionTreeItem>(rows))
            {
                var action = actionRow;
                var actionMap = actionRow.parent as ActionMapTreeItem;

                var bindingsCount = InputActionSerializationHelpers.GetBindingCount(actionMap.bindingsProperty, action.actionName);
                for (var i = bindingsCount - 1; i >= 0; i--)
                {
                    action.RemoveBinding(i);
                }
                actionMap.DeleteAction(actionRow.index);
            }

            //Remove action maps
            foreach (var mapRow in FindRowsToDeleteOfType<ActionMapTreeItem>(rows))
            {
<<<<<<< HEAD
                if (m_SerializedObject == null)
=======
                if(m_SerializedObject == null)
>>>>>>> b92fc269
                    throw new InvalidOperationException("Deleting action map is not a valid operation");
                InputActionSerializationHelpers.DeleteActionMap(m_SerializedObject, mapRow.index);
            }

            m_TreeView.SetSelection(new List<int>());
            m_Apply();
        }

        IEnumerable<T> FindRowsToDeleteOfType<T>(InputTreeViewLine[] rows)
        {
            return rows.Where(r => r.GetType() == typeof(T)).OrderByDescending(r => r.index).Cast<T>();
        }

        public void AddOptionsToMenu(GenericMenu menu)
        {
            var canCopySelection = CanCopySelection();
            menu.AddSeparator("");
            if (canCopySelection)
            {
                menu.AddItem(m_CutGUI, false, () => EditorApplication.ExecuteMenuItem("Edit/Cut"));
                menu.AddItem(m_CopyGUI, false, () => EditorApplication.ExecuteMenuItem("Edit/Copy"));
            }
            else
            {
                menu.AddDisabledItem(m_CutGUI, false);
                menu.AddDisabledItem(m_CopyGUI, false);
            }
            menu.AddItem(m_PasteGUI, false, () => EditorApplication.ExecuteMenuItem("Edit/Paste"));
            menu.AddItem(m_DeleteGUI, false, () => EditorApplication.ExecuteMenuItem("Edit/Delete"));
            if (canCopySelection)
            {
                menu.AddItem(m_Duplicate, false, () => EditorApplication.ExecuteMenuItem("Edit/Duplicate"));
            }
            else
            {
                menu.AddDisabledItem(m_Duplicate, false);
            }
        }
    }
}
#endif // UNITY_EDITOR<|MERGE_RESOLUTION|>--- conflicted
+++ resolved
@@ -99,29 +99,19 @@
             var elements = copyBufferString.Split(new[] { k_InputAssetMarker }, StringSplitOptions.RemoveEmptyEntries);
             if (!copyBufferString.StartsWith(k_InputAssetMarker))
                 return;
-<<<<<<< HEAD
-            var currentActionMapProperty = m_TreeView.GetSelectedActionMap().elementProperty;
-=======
             SerializedProperty currentActionMapProperty = null;
             var selectedActionMap = m_TreeView.GetSelectedActionMap();
             if (selectedActionMap != null)
                 currentActionMapProperty = selectedActionMap.elementProperty;
->>>>>>> b92fc269
             for (var i = 0; i < elements.Length; i++)
             {
                 var row = elements[i];
 
                 if (IsRowOfType<ActionMapTreeItem>(ref row))
                 {
-<<<<<<< HEAD
                     if (m_SerializedObject == null)
                         throw new InvalidOperationException("Pasting action map is not a valid operation");
 
-=======
-                    if(m_SerializedObject == null)
-                        throw new InvalidOperationException("Pasting action map is not a valid operation");
-                    
->>>>>>> b92fc269
                     currentActionMapProperty = InputActionSerializationHelpers.AddActionMapFromObject(m_SerializedObject, GetParameterDictionary(row));
                     m_Apply();
                     continue;
@@ -186,11 +176,7 @@
         Dictionary<string, string> GetParameterDictionary(string data)
         {
             var result = new Dictionary<string, string>();
-<<<<<<< HEAD
             foreach (var row in data.Split(new[] {'\n'}, StringSplitOptions.RemoveEmptyEntries))
-=======
-            foreach (var row in data.Split(new []{'\n'}, StringSplitOptions.RemoveEmptyEntries))
->>>>>>> b92fc269
             {
                 var idx = row.IndexOf('=');
                 var key = row.Substring(0, idx).Trim();
@@ -295,11 +281,7 @@
             //Remove action maps
             foreach (var mapRow in FindRowsToDeleteOfType<ActionMapTreeItem>(rows))
             {
-<<<<<<< HEAD
                 if (m_SerializedObject == null)
-=======
-                if(m_SerializedObject == null)
->>>>>>> b92fc269
                     throw new InvalidOperationException("Deleting action map is not a valid operation");
                 InputActionSerializationHelpers.DeleteActionMap(m_SerializedObject, mapRow.index);
             }
