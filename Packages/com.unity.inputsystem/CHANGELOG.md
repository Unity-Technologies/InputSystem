# Changelog
All notable changes to the input system package will be documented in this file.

The format is based on [Keep a Changelog](http://keepachangelog.com/en/1.0.0/)
and this project adheres to [Semantic Versioning](http://semver.org/spec/v2.0.0.html).

Due to package verification, the latest version below is the unpublished version and the date is meaningless.
however, it has to be formatted properly to pass verification tests.

## [0.3.1-preview] - 2020-1-1

### Fixed

- Validate all parameters on public APIs.
- Fixed an internal bug in `InlinedArray.RemoveAtByMovingTailWithCapacity`, which could cause data corruption.
- Fixed Xbox controller support on macOS il2cpp.
- Fixed issue of Xbox gamepads on Windows desktop not being able to navigate left and down in a UI.
- Allow using InputSystem package if the XR, VR or Physics modules are disabled for smaller builds.
- Fixed documentation landing page and table of contents.
- Fixed tracked devices assigning pointer ids for UI pointer events correctly.
<<<<<<< HEAD
- Fixed an error when adding new bindings in the Input Actions editor window when a filter was applied.
=======
- Fixed scroll wheel handling in `InputSystemUIInputModule` not being smooth.
>>>>>>> 1d68d0f2

#### Actions

- Fixed `CallbackContext.control` referencing the composite member control which was actually actuated for this trigger for composite bindings.

### Added

- Added support for generic joysticks on WebGL (which don't use the standard gamepad mapping).
- Added support for DualShock 3 gamepads on desktops.
- Added support for Nintendo Switch Pro Controllers on desktops.

### Changed

- **The system no longer supports processing input in __BOTH__ fixed and dynamic updates**. Instead, a choice has to be made whether to process input before each `FixedUpdate()` or before each `Update()`.
  * Rationale: the existing code that supported having both updates receive input independently still had several holes and became increasingly complex and brittle. Our solution was based on not actually processing input twice but on channeling input concurrently into both the state of both updates. Together with the fact that specific inputs have to reset (and possibly accumulate) correctly with respect to their update time slices, this became increasingly hard to do right. This, together with the fact that we've come to increasingly question the value of this feature, led us to removing the capability while preserving the ability to determine where input is processed.
  * NOTE: Timeslicing is NOT affected by this. You can still switch to `ProcessEventInFixedUpdates` and get events timesliced to individual `FixedUpdate` periods according to their timestamps.
  * `InputSettings.UpdateMode.ProcessEventsInBothFixedAndDynamicUpdate` has been removed.
  * `InputSettings.UpdateMode.ProcessEventsInDynamicUpdateOnly` has been renamed to `InputSettings.UpdateMode.ProcessEventsInDynamicUpdate` and is now the default.
  * `InputSettings.UpdateMode.ProcessEventsInFixedUpdateOnly` has been renamed to `InputSettings.UpdateMode.ProcessEventsInFixedUpdate`.
- Added icons for PlayerInput, PlayerInputManager, InputSystemUIInputModule and MultiplayerEventSystem components.
- Changed `Keyboard` IME properties (`imeEnabled`, `imeCursorPosition`) to methods (`SetIMEEnabled`, `SetIMECursorPosition`).
- Added getters to all `IInputRuntime` properties.
- Replace some `GetXxx` methods in our API with `xxx`  properties.
- Simplified handling of XR input in `InputSystemUIInputModule` by having only one set of actions for all XR devices.
- Made all `IInputStateTypeInfo` implementations internal, as these did not offer value to the user.
- Made all `IInputDeviceCommandInfo` implementations internal, as these did not offer value to the user.
- Removed `ReadWriteArray`, which was only used for making `RebindingOperation.scores` editable, which did not add any value.
- Removed `PrimitiveValueOrArray`, as non of it's functionality over `PrimitiveValue` was implemented.
- Made all `InputProcessor` implementation internal, as access to these types is exposed only through text mode representations.
- Removed `CurveProcessor` as it was not implemented.
- Renamed XInputControllerOSX to a more descriptive XboxGamepadMacOS.

## [0.2.10-preview] - 2019-5-17

### Added

- Added a `MultiplayerEventSystem` class, which allows you use multiple UI event systems to control different parts of the UI by different players.
- `InputSystemUIInputModule` now lets you specify an `InputActionAsset` in the `actionsAsset` property. If this is set, the inspector will populate all actions from this asset. If you have a `PlayerInput` component on the same game object, referencing the same  `InputActionAsset`, the `PlayerInput` component will keep the actions on the `InputSystemUIInputModule` in synch, allowing easy setup of multiplayer UI systems.

### Changed

- `StickControl.x` and `StickControl.y` are now deadzoned, i.e. have `AxisDeadzone` processors on them. This affects all gamepads and joysticks.
  * __NOTE:__ The deadzoning is __independent__ of the stick. Whereas the stack has a radial deadzones, `x` and `y` have linear deadzones. This means that `leftStick.ReadValue().x` is __not__ necessary equal to `leftStick.x.ReadValue()`.
  * This change also fixes the problem of noise from sticks not getting filtered out and causing devices such as the PS4 controller to constantly make itself `Gamepad.current`.

- Redesigned `UIActionInputModule`
 * Added a button in the inspector to automatically assign actions from an input action asset based on commonly used action names.
 * Will now populate actions with useful defaults.
 * Removed `clickSpeed` property - will use native click counts from the OS where available instead.
 * Removed `sendEventsWhenInBackground` property.
 * Hiding `Touches` and `TrackedDevices` until we decide how to handle them.
 * Remove `moveDeadzone` property as it is made redundant by the action's dead zone.
 * Removed `UIActionInputModuleEnabler` component, `UIActionInputModule` will now enable itself.
- Changed default button press point to 0.5.
- Changed all constants in public API to match Unity naming conventions ("Constant" instead of "kConstant").
- Changed namespace from `UnityEngine.Experimental.Input` to `UnityEngine.InputSystem`.
- Generated wrapper code now has nicer formatting.
- Renamed `UIActionInputModule` to `InputSystemUIInputModule`.
- Nicer icons for `InputActionAssets` and `InputActions` and for `Button` and generic controls.
- Change all public API using `IntPtr` to use unsafe pointer types instead.
- `PlayerInput` will no longer disable any actions not in the currently active action map when disabling input or switching action maps.
- Change some public fields into properties.
- Input System project settings are now called "Input System Package" in the project window instead of "Input (NEW)".
- Removed `Plugins` from all namespaces.
- Rename "Cancelled" -> "Canceled" (US spelling) in all APIs.

### Fixed

- Adding devices to "Supported Devices" in input preferences not allowing to select certain device types (like "Gamepad").
- Fixed scrolling in `UIActionInputModule`.
- Fixed compiling the input system package in Unity 19.2 with ugui being moved to a package now.
- In the Input System project settings window, you can no longer add a supported device twice.

#### Actions

- Custom inspector for `PlayerInput` no longer adds duplicates of action events if `Invoke Unity Events` notification behavior is selected.
- Fixed `Hold` interactions firing immediately before the duration has passed.
- Fixed editing bindings or processors for `InputAction` fields in the inspector (Changes wouldn't persist before).
- Fixed exception message when calling `CallbackContext.ReadValue<TValue>()` for an action with a composite binding with `TValue` not matching the composite's value type.

### Added

#### Actions

- `PlayerInput` can now handle `.inputactions` assets that have no control schemes.
  * Will pair __all__ devices mentioned by any of the bindings except if already paired to another player.

## [0.2.8-preview] - 2019-4-23

### Added

- Added a `clickCount` control to the `Mouse` class, which specifies the click count for the last mouse click (to allow distinguishing between single-, double- and multi-clicks).
- Support for Bluetooth Xbox One controllers on macOS.

#### Actions

- New API for changing bindings on actions
```
    // Several variations exist that allow to look up bindings in various ways.
    myAction.ChangeBindingWithPath("<Gamepad>/buttonSouth")
        .WithPath("<Keyboard>/space");

    // Can also replace the binding wholesale.
    myAction.ChangeBindingWithPath("<Keyboard>/space")
        .To(new InputBinding { ... });

    // Can also remove bindings programmatically now.
    myAction.ChangeBindingWithPath("<Keyboard>/space").Erase();
```

### Changed

- `Joystick.axes` and `Joystick.buttons` have been removed.
- Generated wrapper code for Input Action Assets are now self-contained, generating all the data from code and not needing a reference to the asset; `InputActionAssetReference` has been removed.
- The option to generate interfaces on wrappers has been removed, instead we always do this now.
- The option to generate events on wrappers has been removed, we felt that this no longer made sense.
- Will now show default values in Input Action inspector if no custom values for file path, class name or namespace have been provided.
- `InputSettings.runInBackground` has been removed. This should now be supported or not on a per-device level. Most devices never supported it in the first place, so a global setting did not seem to be useful.
- Several new `Sensor`-based classes have been added. Various existing Android sensor implementations are now based on them.
- `InputControlLayoutAttribute` is no longer inherited.
  * Rationale: A class marked as a layout will usually be registered using `RegisterLayout`. A class derived from it will usually be registered the same way. Because of layout inheritance, properties applied to the base class through `InputControlLayoutAttribute` will affect the subclass as intended. Not inheriting the attribute itself, however, now allows having properties such as `isGenericTypeOfDevice` which should not be inherited.
- Removed `acceleration`, `orientation`, and `angularVelocity` controls from `DualShockGamepad` base class.
  * They are still on `DualShockGamepadPS4`.
  * The reason is that ATM we do not yet support these controls other than on the PS4. The previous setup pretended that these controls work when in fact they don't.
- Marking a control as noisy now also marks all child controls as noisy.
- The input system now defaults to ignoring any HID devices with usage types not known to map to game controllers. You can use `HIDSupport.supportedUsages` to enable specific usage types.
- In the Input Settings window, asset selection has now been moved to the "gear" popup menu. If no asset is created, we now automatically create one.
- In the inspector for Input Settings assets, we now show a button to go to the Input Settings window, and a button to make the asset active if it isn't.
- Tests are now no longer part of the com.unity.inputsystem package. The `InputTestFixture` class still is for when you want to write input-related tests for your project. You can reference the `Unity.InputSystem.TestFixture` assembly when you need to do that.

#### Actions

- A number of changes have been made to the control picker UI in the editor. \
  ![Input Control Picker](Documentation~/Images/InputControlPicker.png)
  * The button to pick controls interactively (e.g. by pressing a button on a gamepad) has been moved inside the picker and renamed to "Listen". It now works as a toggle that puts the picker into a special kind of 'search' mode. While listening, suitable controls that are actuated will be listed in the picker and can then be picked from.
  * Controls are now displayed with their nice names (e.g. "Cross" instead of "buttonSouth" in the case of the PS4 controller).
  * Child controls are indented instead of listed in "parent/child" format.
  * The hierarchy of devices has been rearranged for clarity. The toplevel groups of "Specific Devices" and "Abstract Devices" are now merged into one hierarchy that progressively groups devices into more specific groups.
  * Controls now have icons displayed for them.
- There is new support for binding to keys on the keyboard by their generated character rather than by their location. \
  ![Keyboard Binding](Documentation~/Images/KeyboardBindByLocationVsCharacter.png)
  * At the toplevel of the the Keyboard device, you now have the choice of either binding by keyboard location or binding by generated/mapped character.
  * Binding by location shows differences between the local keyboard layout and the US reference layout.
  * The control path language has been extended to allow referencing controls by display name. `<Keyboard>/#(a)` binds to the control on a `Keyboard` with the display name `a`.
- `continuous` flag is now ignored for `Press and Release` interactions, as it did not  make sense.
- Reacting to controls that are already actuated when an action is enabled is now an __optional__ behavior rather than the default behavior. This is a __breaking__ change.
  * Essentially, this change reverts back to the behavior before 0.2-preview.
  * To reenable the behavior, toggle "Initial State Check" on in the UI or set the `initialStateCheck` property in code.
  ![Inital State Check](Documentation~/Images/InitialStateCheck.png)
  * The reason for the change is that having the behavior on by default made certain setups hard to achieve. For example, if `<Keyboard>/escape` is used in one action map to toggle *into* the main menu and in another action map to toggle *out* of it, then the previous behavior would immediately exit out of the menu if `escape` was still pressed from going into the menu. \
  We have come to believe that wanting to react to the current state of a control right away is the less often desirable behavior and so have made it optional with a separate toggle.
- Processors and Interactions are now shown in a component-inspector-like fashion in the Input Action editor window, allowing you to see the properties of all items at once.
- The various `InputAction.lastTriggerXXX` APIs have been removed.
  * Rationale: They have very limited usefulness and if you need the information, it's easy to set things up in order to keep track of it yourself. Also, we plan on having a polling API for actions in the future which is really what the `lastActionXXX` APIs were trying to (imperfectly) solve.
- `Tap`, `SlowTap`, and `MultiTap` interactions now respect button press points.
- `Tap`, `SlowTap`, and `MultiTap` interactions now have improved parameter editing UIs.

### Fixed

- Input Settings configured in the editor are now transferred to the built player correctly.
- Time slicing for fixed updates now works correctly, even when pausing or dropping frames.
- Make sure we Disable any InputActionAsset when it is being destroyed. Otherwise, callbacks which were not cleaned up would could cause exceptions.
- DualShock sensors on PS4 are now marked as noisy (#494).
- IL2CPP causing issues with XInput on windows and osx desktops.
- Devices not being available yet in `MonoBehavior.Awake`, `MonoBehaviour.Start`, and `MonoBehaviour.OnEnable` in player or when entering play mode in editor.
- Fixed a bug where the event buffer used by `InputEventTrace` could get corrupted.

#### Actions

- Actions and bindings disappearing when control schemes have spaces in their names.
- `InputActionRebindingExceptions.RebindOperation` can now be reused as intended; used to stop working properly the first time a rebind completed or was cancelled.
- Actions bound to multiple controls now trigger correctly when using `PressInteraction` set to `ReleaseOnly` (#492).
- `PlayerInput` no longer fails to find actions when using UnityEvents (#500).
- The `"{...}"` format for referencing action maps and actions using GUIDs as strings has been obsoleted. It will still work but adding the extra braces is no longer necessary.
- Drag&dropping bindings between other bindings that came before them in the list no longer drops the items at a location one higher up in the list than intended.
- Editing name of control scheme in editor not taking effect *except* if hitting enter key.
- Saving no longer causes the selection of the current processor or interaction to be lost.
  * This was especially annoying when having "Auto-Save" on as it made editing parameters on interactions and processors very tedious.
- In locales that use decimal separators other than '.', floating-point parameters on composites, interactions, and processors no longer lead to invalid serialized data being generated.
- Fix choosing "Add Action" in action map context menu throwing an exception.
- The input action asset editor window will no longer fail saving if the asset has been moved.
- The input action asset editor window will now show the name of the asset being edited when asking for saving changes.
- Clicking "Cancel" in the save changes dialog for the input action asset editor window will now cancel quitting the editor.
- Fixed pasting or dragging a composite binding from one action into another.
- In the action map editor window, switching from renaming an action to renaming an action map will no longer break the UI.
- Fixed calling Enable/Disable from within action callbacks sometimes leading to corruption of state which would then lead to actions not getting triggered (#472).
- Fixed setting of "Auto-Save" toggle in action editor getting lost on domain reload.
- Fixed blurry icons in editor for imported .inputactions assets and actions in them.
- `Press` and `Release` interactions will now work correctly if they have multiple bound controls.
- `Release` interactions will now invoke a `Started` callback when the control is pressed.
- Made Vector2 composite actions respect the press points of button controls used to compose the value.

## [0.2.6-preview] - 2019-03-20

>NOTE: The UI code for editing actions has largely been rewritten. There may be regressions.
>NOTE: The minimum version requirement for the new input system has been bumped
       to 2019.1

### Added

- Support gamepad vibration on Switch.
- Added support for Joysticks on Linux.

#### Actions

- Added ability to change which part of a composite a binding that is part of the composite is assigned to.
  * Part bindings can now be freely duplicated or copy-pasted. This allows having multiple bindings for "up", for example. Changing part assignments retroactively allows to freely edit the composite makeup.
- Can now drag&drop multiple items as well as drop items onto others (equivalent to cut&paste). Holding ALT copies data instead of moving it.
- Edits to control schemes are now undoable.
- Control schemes are now sorted alphabetically.
- Can now search by binding group (control scheme) or devices directly from search box.
  * `g:Gamepad` filters bindings to those in the "Gamepad" group.
  * `d:Gamepad` filters bindings to those from Gamepad-compatible devices.

### Changed

- The input debugger will no longer automatically show remote devices when the profiler is connected. Instead, use the new menu in debugger toolbar to connect to players or to enable/disable remote input debugging.
- "Press and Release" interactions will now invoke the `performed` callback on both press and release (instead of invoking `performed` and `cancel`, which was inconsistent with other behaviors).

#### Actions

- Bindings have GUIDs now like actions and maps already did. This allows to persistently and uniquely identify individual bindings.
- Replaced UI overlay while rebinding interactively with cancellable progress bar. Interactive rebinding now cancels automatically after 4 seconds without suitable input.
- Bindings that are not assigned to any control scheme are now visible when a particular control scheme is selected.
  * Bindings not assigned to any control scheme are active in *ALL* control schemes.
  * The change makes this visible in the UI now.
  * When a specific control scheme is selected, these bindings are affixed with `{GLOBAL}` for added visibility.
- When filtering by devices from a control scheme, the filtering now takes layout inheritance into account. So, a binding to a control on `Pointer` will now be shown when the filter is `Mouse`.
- The public control picker API has been revised.
  * The simplest way to add control picker UI to a control path is to add an `InputControlAttribute` to the field.
    ```
    // In the inspector, shows full UI to select a control interactively
    // (including interactive picking through device input).
    [InputControl(layout = "Button")]
    private string buttonControlPath;
    ```
- Processors of incompatible types will now be ignored instead of throwing an exception.

### Fixed

- Remote connections in input debugger now remain connected across domain reloads.
- Don't incorrectly create non-functioning devices if a physical device implements multiple incompatible logical HID devices (such as the MacBook keyboard/touch pad and touch bar).
- Removed non-functioning sort triangles in event list in Input Debugger device windows.
- Sort events in input debugger window by id rather then by timestamp.
- Make parsing of float parameters support floats represented in "e"-notation and "Infinity".
- Input device icons in input debugger window now render in appropriate resolution on retina displays.
- Fixed Xbox Controller on macOS reporting negative values for the sticks when represented as dpad buttons.
- `InputSettings.UpdateMode.ProcessEventsManually` now correctly triggers updates when calling `InputSystem.Update(InputUpdateType.Manual)`.

#### Actions

- Pasting or duplicating an action in an action map asset will now assign a new and unique ID to the action.
- "Add Action" button being active and triggering exceptions when no action map had been added yet.
- Fixed assert when generating C# class and make sure it gets imported correctly.
- Generate directories as needed when generating C# class, and allow path names without "Assets/" path prefix.
- Allow binding dpad controls to actions of type "Vector2".
- Fixed old name of action appearing underneath rename overlay.
- Fixed inspector UIs for on-screen controls throwing exceptions and being non-functional.
- Fixed deleting multiple items at same time in action editor leading to wrong items being deleted.
- Fixed copy-pasting actions not preserving action properties other than name.
- Fixed memory corruptions coming from binding resolution of actions.
- InputActionAssetReferences in ScriptableObjects will continue to work after domain reloads in the editor.
- Fixed `startTime` and `duration` properties of action callbacks.

## [0.2.1-preview] - 2019-03-11

### Changed

 - NativeUpdateCallback API update to match Unity 2018.3.8f1

## [0.2.0-preview] - 2019-02-12

This release contains a number of fairly significant changes. The focus has been on further improving the action system to make it easier to use as well as to make it work more reliably and predictably.

>NOTE: There are some breaking changes. Please see the "Changed" section below.

### Changed

- Removed Unity 2018.2 support code.
- Removed .NET 3.5 support code.
- Started using C# 7.
- `IInputControlProcessor<TValue>` has been replaced with `InputProcessor` and `InputProcessor<TValue>` base classes.
- `IInputBindingComposite` has been replaced with an `InputBindingComposite` base class and the `IInputBindingComposite<TValue>` interface has been merged with the `InputBindingComposite<TValue>` class which had already existed.
- `InputUser.onUnpairedDeviceUser` will now notify for each actuated control until the device is paired or there are no more actuated controls.
- `SensitivityProcessor` has been removed.
    * The approach needs rethinking. What `SensitivityProcessor` did caused more problems than it solved.
- State monitors no longer have their timeouts removed automatically when they fire. This makes it possible to have a timeout that is removed only in response to a specific state change.
- Events for devices that implement `IInputStateCallbacks` (such as `Touchscreen`) are allowed to go back in time. Avoids the problem of having to order events between multiple fingers correctly or seeing events getting rejected.
- `PenState.Button` is now `PenButton`.
- Removed TouchPositionTransformProcessor, was used only by Android, the position transformation will occur in native backend in 2019.x

#### Actions:
- Bindings that have no interactions on them will trigger differently now. __This is a breaking change__.
  * Previously, these bindings would trigger `performed` on every value change including when going back to their default value. This is why you would see two calls of `performed` with a button; one when the button was pressed, another when it was depressed.
  * Now, a binding without an interaction will trigger `started` and then `performed` when a bound control is actuated. Thereafter, the action will remain in `Started` phase. For as long as the control is actuated, every value change will trigger `performed` again. When the control stops being actuated, it will trigger `cancelled` and the action will remain in `Waiting` state.
  * Control actuation is defined as a control having a magnitude (see `InputControl.EvaluateMagnitude`) greater than zero. If a control does not support magnitudes (returns -1 from `EvaluateMagnitude`), then the control is considered actuated when it changes state away from its default state.
  * To restore the previous behavior, simply change code like
      ```
        myAction.performed += MyCallback;
      ```
    to
      ```
        myAction.performed += MyCallback;
        myAction.cancelled += MyCallback;
      ```
  * Alternatively, enable `passThrough` mode on an action. This effectively restores the previous default behavior of actions.
    ```
        new InputAction(binding: "<Gamepad>/leftTrigger") { passThrough = true };
    ```
- As part of the aforementioned change, the following interactions have been removed as they are no longer relevant:
  - `StickInteraction`: Can simply be removed from bindings. The new default behavior obsoletes the need for what `StickInteraction` did. Use `started` to know then the stick starts being actuated, `performed` to be updated on movements, and `cancelled` to know when the stick goes back into rest position.
  - `PressAndReleaseInteraction`: Can simply be removed from bindings. The default behavior with no interaction encompasses press and release detection. Use `started` to know then a button is pressed and `cancelled` to know when it is released. To set a custom button press point, simply put an `AxisDeadzoneProcessor` on the binding.
- `PressInteraction` has been completely rewritten.
  - Trigger behavior can be set through `behavior` parameter and now provides options for observing just presses (`PressOnly`), just releases (`ReleaseOnly`), or both presses and releases (`PressAndRelease`).
  - Also, the interaction now operates on control actuation rather than reading out float values directly. This means that any control that supports magnitudes can be used.
  - Also supports continuous mode now.
- If bound controls are already actuated when an action is enabled, the action will now trigger in the next input update as if the control had just been moved from non-actuated to actuated state.
  - In other words, if e.g. you have a binding to the A button of the gamepad and the A button is already pressed when the action is first enabled, then the action associated with the A button will trigger as if the button had just been pressed. Previously, it required releasing and re-pressing the button first -- which, together with certain interactions, could lead to actions ending up in a confused state.
- When an action is disabled, it will now cancel all ongoing interactions, if any (i.e. you will see `InputAction.cancelled` being called).
  - Note that unlike the above-mentioned callbacks that happen when an action starts out with a control already actuated, the cancellation callbacks happen __immediately__ rather than in the next input update.
- Actions that at runtime are bound to multiple controls will now perform *conflict resolution*, if necessary.
  - This applies only if an action actually receives multiple concurrent actuations from controls.
  - When ambiguity is detected, the greatest amount of actuation on any of the controls gets to drive the action.
  - In practice, this means that as long as any of the controls bound to an action is actuated, the action will keep going. This resolves ambiguities when an action has primary and secondary bindings, for examples, or when an action is bound to multiple different devices at the same time.
  - Composite bindings count as single actuations regardless of how many controls participate in the composite.
  - This behavior __can be bypassed__ by setting the action to be pass-through.
- Action editor now closes when asset is deleted.
  - If there are unsaved changes, asks for confirmation first.
- Interactions and processors in the UI are now filtered based on the type of the action (if set) and sorted by name.
- Renamed "Axis" and "Dpad" composites to "1D Axis" and "2D Vector" composite.
  - The old names can still be used and existing data will load as expected.
  - `DpadComposite` got renamed to `Vector2Composite`; `AxisComposite` is unchanged.
- `InputInteractionContext.controlHasDefaultValue` has been replaced with `InputInteractionContext.ControlIsActuated()`.
- `InputActionChange.BindingsHaveChangedWhileEnabled` has been reworked and split in two:
    1. `InputActionChange.BoundControlsAboutToChange`: Bindings have been previously resolved but are about to be re-resolved.
    2. `InputActionChange.BoundControlsChanged`: Bindings have been resolved on one or more actions.
- Actions internally now allocate unmanaged memory.
  - Disposing should be taken care of automatically (though you can manually `Dispose` as well). If you see errors in the console log about unmanaged memory being leaked, please report the bug.
  - All execution state except for C# heap objects for processors, interactions, and composites has been collapsed into a single block of unmanaged memory. Actions should now be able to re-resolve efficiently without allocating additional GC memory.

### Added

- `PlayerInput` component which simplifies setting up individual player input actions and device pairings. \
  ![PlayerInput](Documentation~/Images/PlayerInput.png)
- `PlayerInputManager` component which simplifies player joining and split-screen setups. \
  ![PlayerInput](Documentation~/Images/PlayerInputManager.png)
- `InputDevice.all` (equivalent to `InputSystem.devices`)
- `InputControl.IsActuated()` can be used to determine whether control is currently actuated (defined as extension method in `InputControlExtensions`).
- Can now read control values from buffers as objects using `InputControl.ReadValueFromBufferAsObject`. This allows reading a value stored in memory without having to know the value type.
- New processors:
    * `ScaleProcessor`
    * `ScaleVector2Processor`
    * `ScaleVector3Processor`
    * `InvertVector2Processor`
    * `InvertVector3Processor`
    * `NormalizeVector2Processor`
    * `NormalizeVector3Processor`
- Added `MultiTapInteraction`. Can be used to listen for double-taps and the like.
- Can get total and average event lag times through `InputMetrics.totalEventLagTime` and `InputMetrics.averageEventLagTime`.
- `Mouse.forwardButton` and `Mouse.backButton`.
- The input debugger now shows users along with their paired devices and actions. See the [documentation](Documentation~/UserManagement.md#debugging)
- Added third and fourth barrel buttons on `Pen`.

#### Actions:
- Actions have a new continuous mode that will cause the action to trigger continuously even if there is no input. See the [documentation](Documentation~/Actions.md#continuous-actions) for details. \
  ![Continuous Action](Documentation~/Images/ContinuousAction.png)
- Actions have a new pass-through mode. In this mode an action will bypass any checks on control actuation and let any input activity on the action directly flow through. See the [documentation](Documentation~/Actions.md#pass-through-actions) for details. \
  ![Pass-Through Action](Documentation~/Images/PassThroughAction.png)
- Can now add interactions and processors directly to actions.
  ![Action Properties](Documentation~/Images/ActionProperties.png)
    * This is functionally equivalent to adding the respective processors and/or interactions to every binding on the action.
- Can now change the type of a composite retroactively.
  ![Composite Properties](Documentation~/Images/CompositeProperties.png)
- Values can now be read out as objects using `InputAction.CallbackContext.ReadValueAsObject()`.
    * Allocates GC memory. Should not be used during normal gameplay but is very useful for testing and debugging.
- Added auto-save mode for .inputactions editor.
  ![Auto Save](Documentation~/Images/AutoSave.png)
- Processors, interactions, and composites can now define their own parameter editor UIs by deriving from `InputParameterEditor`. This solves the problem of these elements not making it clear that the parameters usually have global defaults and do not need to be edited except if local overrides are necessary.
- Can now set custom min and max values for axis composites.
    ```
    var action = new InputAction();
    action.AddCompositeBinding("Axis(minValue=0,maxValue=2)")
        .With("Positive", "<Keyboard>/a")
        .With("Negative", "<Keyboard>/d");
    ```
- "C# Class File" property on .inputactions importer settings now has a file picker next to it.
- `InputActionTrace` has seen various improvements.
    * Recorded data will now stay valid even if actions are rebound to different controls.
    * Can listen to all actions using `InputActionTrace.SubscribeToAll`.
    * `InputActionTrace` now maintains a list of subscriptions. Add subscriptions with `SubscribeTo` and remove a subscription with `UnsubscribeFrom`. See the [documentation](Documentation~/Actions.md#tracing-actions) for details.

### Fixes

- Fixed support for Unity 2019.1 where we landed a native API change.
- `InputUser.UnpairDevicesAndRemoveUser()` corrupting device pairings of other InputUsers
- Control picker in UI having no devices if list of supported devices is empty but not null
- `IndexOutOfRangeException` when having multiple action maps in an asset (#359 and #358).
- Interactions timing out even if there was a pending event that would complete the interaction in time.
- Action editor updates when asset is renamed or moved.
- Exceptions when removing action in last position of action map.
- Devices marked as unsupported in input settings getting added back on domain reload.
- Fixed `Pen` causing exceptions and asserts.
- Composites that assign multiple bindings to parts failing to set up properly when parts are assigned out of order (#410).

### Known Issues

- Input processing in edit mode on 2019.1 is sporadic rather than happening on every editor update.

## [0.1.2-preview] - 2018-12-19

    NOTE: The minimum version requirement for the new input system has been bumped
          to 2018.3. The previous minum requirement of 2018.2 is no longer supported.
          Also, we have dropped support for the .NET 3.5 runtime. The new .NET 4
          runtime is now required to use the new input system.

We've started working on documentation. The current work-in-progress can be found on [GitHub](https://github.com/Unity-Technologies/InputSystem/blob/develop/Packages/com.unity.inputsystem/Documentation~/InputSystem.md).

### Changed

- `InputConfiguration` has been replaced with a new `InputSettings` class.
- `InputConfiguration.lockInputToGame` has been moved to `InputEditorUserSettings.lockInputToGameView`. This setting is now persisted as a local user setting.
- `InputSystem.updateMask` has been replaced with `InputSettings.updateMode`.
- `InputSystem.runInBackground` has been moved to `InputSettings.runInBackground`.
- Icons have been updated for improved styling and now have separate dark and light skin versions.
- `Lock Input To Game` and `Diagnostics Mode` are now persisted as user settings
- Brought back `.current` getters and added `InputSettings.filterNoiseOnCurrent` to control whether noise filtering on the getters is performed or not.
- Removed old and outdated Doxygen-generated API docs.

### Added

- `InputSystem.settings` contains the current input system settings.
- A new UI has been added to "Edit >> Project Settings..." to edit input system settings. Settings are stored in a user-controlled asset in any location inside `Assets/`. Multiple assets can be used and switched between.
- Joystick HIDs are now supported on Windows, Mac, and UWP.
- Can now put system into manual update mode (`InputSettings.updateMode`). In this mode, events will not get automatically processed. To process events, call `InputSystem.Update()`.
- Added shortcuts to action editor window (requires 2019.1).
- Added icons for .inputactions assets.

### Fixed

- `InputSystem.devices` not yet being initialized in `MonoBehaviour.Start` when in editor.

### Known Issues

- Input settings are not yet included in player builds. This means that at the moment, player builds will always start out with default input settings.
- There have been reports of some stickiness to buttons on 2019.1 alpha builds.  We are looking at this now.

## [0.0.14-preview] - 2018-12-11

### Changed

- `Pointer.delta` no longer has `SensitivityProcessor` on it. The processor was causing many issues with mouse deltas. It is still available for adding it manually to action bindings but the processor likely needs additional work.

### Fixed

Core:
- Invalid memory accesses when using .NET 4 runtime
- Mouse.button not being identical to Mouse.leftButton
- DualShock not being recognized when connected via Bluetooth

Actions:
- Parameters disappearing on processors and interactions in UI when edited
- Parameters on processors and interactions having wrong value type in UI (e.g. int instead of float)
- RebindingOperation calling OnComplete() after being cancelled

Misc:
- Documentation no longer picked up as assets in user project

## [0.0.13-preview] - 2018-12-5

First release from stable branch.<|MERGE_RESOLUTION|>--- conflicted
+++ resolved
@@ -18,11 +18,8 @@
 - Allow using InputSystem package if the XR, VR or Physics modules are disabled for smaller builds.
 - Fixed documentation landing page and table of contents.
 - Fixed tracked devices assigning pointer ids for UI pointer events correctly.
-<<<<<<< HEAD
 - Fixed an error when adding new bindings in the Input Actions editor window when a filter was applied.
-=======
 - Fixed scroll wheel handling in `InputSystemUIInputModule` not being smooth.
->>>>>>> 1d68d0f2
 
 #### Actions
 
