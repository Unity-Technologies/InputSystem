--- conflicted
+++ resolved
@@ -170,10 +170,7 @@
 
             foreach (var feature in descriptor.controls)
             {
-<<<<<<< HEAD
-=======
                 Debug.Log(String.Format("Processing Feature: Type: [{0}], [{1}]", feature.featureType, feature.usageHint));
->>>>>>> cdac7e5c
                 switch (feature.featureType)
                 {
                     case JoystickFeatureType.Axis:
@@ -183,12 +180,8 @@
                             builder.AddControl(featureName)
                             .WithLayout("Analog")
                             .WithByteOffset((uint)feature.offset)
-<<<<<<< HEAD
                             .WithFormat(InputStateBlock.kTypeInt)
                             .WithParameters("clamp,clampMin=-1,clampMax=1,scale,scaleFactor=65538.01467");
-=======
-                            .WithFormat(InputStateBlock.kTypeInt);
->>>>>>> cdac7e5c
                         }
                         break;
                     case JoystickFeatureType.Ball:
@@ -200,7 +193,6 @@
                         {
                             SDLButtonUsage usage = (SDLButtonUsage)feature.usageHint;
                             string featureName = SDLSupport.GetButtonNameFromUsage(usage);
-<<<<<<< HEAD
                             if (featureName != null)
                             {
                                 builder.AddControl(featureName)
@@ -209,13 +201,6 @@
                                 .WithBitOffset((uint)feature.bit)
                                 .WithFormat(InputStateBlock.kTypeBit);
                             }
-=======
-                            builder.AddControl(featureName)
-                            .WithLayout("Button")
-                            .WithByteOffset((uint)feature.offset)
-                            .WithBitOffset((uint)feature.bit)
-                            .WithFormat(InputStateBlock.kTypeBit);
->>>>>>> cdac7e5c
                         }
                         break;
                     case JoystickFeatureType.Hat:
