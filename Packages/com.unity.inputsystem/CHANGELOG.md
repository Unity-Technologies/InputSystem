# Changelog

All notable changes to the input system package will be documented in this file.

The format is based on [Keep a Changelog](http://keepachangelog.com/en/1.0.0/)
and this project adheres to [Semantic Versioning](http://semver.org/spec/v2.0.0.html).

Due to package verification, the latest version below is the unpublished version and the date is meaningless.
however, it has to be formatted properly to pass verification tests.

## [Unreleased] - yyyy-mm-dd

<<<<<<< HEAD
### Fixed
- Fixed Multiple interactions could breaks on Composite Binding. [ISXB-619](https://issuetracker.unity3d.com/product/unity/issues/guid/ISXB-619)
=======
### Changed
- Renamed editor Resources directories to PackageResources to fix package validation warnings.
>>>>>>> 97ab6283

## [1.11.0] - 2024-09-10

### Fixed
- Fixed memory allocation on every frame when using UIDocument without EventSystem. [ISXB-953](https://issuetracker.unity3d.com/product/unity/issues/guid/ISXB-953)
- Fixed Action Maps name edition which could be inconsistent in Input Action Editor UI.
- Fixed InputDeviceTester sample only visualizing a given touch contact once. [ISXB-1017](https://issuetracker.unity3d.com/product/unity/issues/guid/ISXB-1017)
- Fixed an update loop in the asset editor that occurs when selecting an Action Map that has no Actions.
- Fixed Package compilation when Unity Analytics module is not enabled on 2022.3. [ISXB-996](https://issuetracker.unity3d.com/product/unity/issues/guid/ISXB-996)
- Fixed 'OnDrop' event not called when 'IPointerDownHandler' is also listened. [ISXB-1014](https://issuetracker.unity3d.com/product/unity/issues/guid/ISXB-1014)
- Fixed InputSystemUIInputModule calling pointer events on parent objects even when the "Send Pointer Hover To Parent" is off. [ISXB-586](https://issuetracker.unity3d.com/product/unity/issues/guid/ISXB-586)
- Improved performance of disconnected device activation (ISX-1450)

### Changed
- Use `ProfilerMarker` instead of `Profiler.BeginSample` and `Profiler.EndSample` when appropriate to enable recording of profiling data.

### Added
- Added Hinge Angle sensor support for foldable devices.
- Added InputDeviceMatcher.WithManufacturerContains(string noRegexMatch) API to improve DualShockSupport.Initialize performance (ISX-1411)
- Added tests for Input Action Editor UI for managing action maps (List, create, rename, delete) (ISX-2087)
- Added automatic loading of custom extensions of InputProcessor, InputInteraction and InputBindingComposite [ISXB-856]](https://issuetracker.unity3d.com/product/unity/issues/guid/ISXB-856).
- Added an IME Input sample scene.

## [1.10.0] - 2024-07-24

### Fixed
- Fixed default scroll speed in uGUI being slower than before. [ISXB-766](https://issuetracker.unity3d.com/product/unity/issues/guid/ISXB-766)
- Fixed selection state preserving after a save operation. [ISXB-966](https://issuetracker.unity3d.com/product/unity/issues/guid/ISXB-966)
- Fixed an issue when multiple interactions drive an action and perform during the cancelation of the current active interaction [ISXB-310](https://issuetracker.unity3d.com/product/unity/issues/guid/ISXB-310).
- Fixed an issue when generating C# class of Input Actions that contain an action map named `Debug` [ISXB-851](https://issuetracker.unity3d.com/product/unity/issues/guid/ISXB-851).
- Fixed ArgumentNullException thrown when accessing Action's bindings after changing Composite part. [ISXB-494](https://issuetracker.unity3d.com/product/unity/issues/guid/ISXB-494).

### Added
- Added `InputSystemUIInputModule.scrollDeltaPerTick` property, a customizable multiplicative factor applied to the scroll wheel speed before it is sent to UI components. Note that this has no effect on UI Toolkit content, only uGUI.

## [1.9.0] - 2024-07-15

### Changed
- Added warning messages to both `OnScreenStick` and `OnScreenButton` Inspector editors that would display a warning message in case on-screen control components are added to a `GameObject` not part of a valid UI hierarchy.
- Changed behavior for internal feature flag relating to Windows Gaming Input to be ignored on non-supported platforms.
- Changed `DualSenseHIDInputReport` from internal to public visibility
- Added Input Setting option allowing to keep platform-specific scroll wheel input values instead of automatically converting them to a normalized range.

### Fixed
- Avoid potential crashes from `NullReferenceException` in `FireStateChangeNotifications`.
- Fixed cases where `wasPressedThisFrame` would not return true if a press and release happened within the same frame before being queried (and vice versa for `wasReleasedThisFrame`).
- Fixed an issue where a composite binding would not be consecutively triggered after ResetDevice() has been called from the associated action handler [ISXB-746](https://issuetracker.unity3d.com/product/unity/issues/guid/ISXB-746).
- Fixed resource designation for "d_InputControl" icon to address CI failure.
- Fixed an issue where a composite binding would not be consecutively triggered after disabling actions while there are action modifiers in progress [ISXB-505](https://issuetracker.unity3d.com/product/unity/issues/guid/ISXB-505).
- Fixed prefabs and missing default control scheme used by PlayerInput component are now correctly shown in the inspector [ISXB-818](https://issuetracker.unity3d.com/product/unity/issues/guid/ISXB-818).
- Fixed error thrown when Cancelling Control Scheme creation in Input Actions Editor.
- Fixed Scheme Name in Control Scheme editor menu that gets reset when editing devices [ISXB-763](https://issuetracker.unity3d.com/product/unity/issues/guid/ISXB-763).
- Fixed an issue where `InputActionAsset.FindAction(string, bool)` would throw `System.NullReferenceException` instead of returning `null` if searching for a non-existent action with an explicit action path and using `throwIfNotFound: false`, e.g. searching for "Map/Action" when `InputActionMap` "Map" exists but no `InputAction` named "Action" exists within that map [ISXB-895](https://issuetracker.unity3d.com/product/unity/issues/guid/ISXB-895).
- Fixed scroll speed being slower when using InputSystemUIInputModule instead of StandaloneInputModule. (https://jira.unity3d.com/browse/ISXB-771)
- Fixed an issue where adding a `OnScreenButton` or `OnScreenStick` to a regular GameObject would lead to exception in editor.
- Fixed an issue where adding a `OnScreenStick` to a regular GameObject and entering play-mode would lead to exceptions being generated.
- Fixed InputActionReference issues when domain reloads are disabled [ISXB-601](https://issuetracker.unity3d.com/product/unity/issues/guid/ISXB-601), [ISXB-718](https://issuetracker.unity3d.com/product/unity/issues/guid/ISXB-718), [ISXB-900](https://issuetracker.unity3d.com/product/unity/issues/guid/ISXB-900)
- Fixed a performance issue with many objects using multiple action maps [ISXB-573](https://issuetracker.unity3d.com/product/unity/issues/guid/ISXB-573).
- Fixed an variable scope shadowing issue causing compilation to fail on Unity 2019 LTS.
- Fixed an issue where changing `InputSettings` instance would not affect associated feature flags.
- Submit and Cancel UI actions will now respect configured interactions. [ISXB-841](https://issuetracker.unity3d.com/product/unity/issues/guid/ISXB-841).
- Fixed the UI generation of enum fields when editing interactions of action properties. The new selected value was lost when saving.
- Fixed the UI generation of custom interactions of action properties when it rely on OnGUI callback. [ISXB-886](https://issuetracker.unity3d.com/product/unity/issues/guid/ISXB-886).
- Fixed deletion of last composite part raising an exception. [ISXB-804](https://issuetracker.unity3d.com/product/unity/issues/guid/ISXB-804)
- Fixed an issue related to Visualizers sample where exceptions would be thrown by InputActionVisualizer and InputControlVisualizer when entering play-mode if added as components to a new `GameObject`.
- Fixed an issue with InputAction Asset editor where invalid ControlScheme names with only spaces could be entered. [ISXB-547](https://issuetracker.unity3d.com/product/unity/issues/guid/ISXB-547).
- Fixed deletion of last composite part raising an exception. [ISXB-804](https://issuetracker.unity3d.com/product/unity/issues/guid/ISXB-804)

### Added
- Added additional device information when logging the error due to exceeding the maximum number of events processed
  set by `InputSystem.settings.maxEventsBytesPerUpdate`. This additional information is available in development builds
  only.
- Expanded editor and build insight analytics to cover ``.inputactions` asset editor usage, `InputSettings` and common component configurations.
- Added Input Setting option allowing to keep platform-specific scroll wheel input values instead of automatically converting them to a normalized range.

## [1.8.2] - 2024-04-29

### Added
- Documentation to clarify effects of ordering of interactions when a single action has multiple interactions [ISXB-221](https://issuetracker.unity3d.com/product/unity/issues/guid/ISXB-221).
- Additional tests for UI Input default actions (Navigate, Submit, Scroll etc.)
- Documented behaviour of InputSystemUIInputModule automatically enabling the UI action map. [ISXB-621](https://issuetracker.unity3d.com/product/unity/issues/guid/ISXB-621)

### Fixed
- Fixed an issue where UI interactions would not function without setting up a project-wide actions asset in Project Settings. Default UI actions are now created on the fly, if no asset for project-wide actions has been set. [ISXB-811](https://issuetracker.unity3d.com/product/unity/issues/guid/ISXB-811).
- Physical keyboards used on Android/ChromeOS could have keys "stuck" reporting as pressed after a long press and release [ISXB-475](https://issuetracker.unity3d.com/product/unity/issues/guid/ISXB-475).
- NullReferenceException thrown when right-clicking an empty Action Map list in Input Actions Editor windows [ISXB-833](https://issuetracker.unity3d.com/product/unity/issues/guid/ISXB-833).
- Fixed an issue where `System.ObjectDisposedException` would be thrown when deleting the last ActionMap item in the Input Actions Asset editor.
- Fixed DualSense Edge's vibration and light bar not working on Windows
- Fixed Project-wide Actions asset failing to reload properly after deleting project's Library folder.
- Fixed an issue where `System.InvalidOperationException` is thrown when entering PlayMode after deleting an ActionMap from Project-wide actions and later resetting it.
- Fixed OnPointerClick events not propagating to child objects unless the child also handled OnPointerDown events [ISXB-857](https://issuetracker.unity3d.com/product/unity/issues/guid/ISXB-857).
- Fixed Input Actions Editor window resource leak that could result in unexpected exceptions [ISXB-865](https://issuetracker.unity3d.com/product/unity/issues/guid/ISXB-865).
- Fixed an issue where UI integration would throw exceptions when Project-wide Input Actions asset did not contain the implicitly required `UI` action map or was missing any of the required actions. Additionally this fix now also generates warnings in the console for any divergence from expected action configuration or lack of bindings in edit-mode.
- Fixed a minor issue when importing InputAction assets that could result in unexpected logging during internal package validation checks.

### Changed
- For Unity 6.0 and above, when an `EventSystem` GameObject is created in the Editor it will have the
`InputSystemUIInputModule` by default if the Input System package is installed and enabled.

## [1.8.1] - 2024-03-14

### Fixed
- NullReferenceException thrown when editing a binding path in InputActionAsset windows.

## [1.8.0] - 2024-03-12

### Changed
- From 2023.2 forward: UI toolkit now uses the "UI" action map of project-wide actions as their default input actions. Previously, the actions were hardcoded and were based on `DefaultInputActions` asset which didn't allow user changes. Also, removing bindings or renaming the 'UI' action map of project wide actions will break UI input for UI toolkit.
- Changed the 'Max player count reached' error to a warning instead.
- Removed "Input Actions" title from UI-Toolkit Input Action Editor when used in a window and not embedded in Project Settings.
- Moved project wide input action storage over to an Asset to avoid issues with multiple assets in a single project settings file.
- Migrate any project-wide input actions found in the InputManager.asset file to a new InputSystem_Actions.inputactions asset file.
- `InputSystem.actions` may now only be assigned in edit-mode. Any attempt to assign `InputSystem.actions` during play-mode will generate an exception.
- `InputSystem.actions` may now only be assigned a persisted `InputActionAsset` instance since in-memory objects can anyway not be included in a player build. This now generates an `ArgumentException` when attempting to assign a non-persisted object.
- Project Settings embedded Input Action Editor will now disallow selecting the Project-wide Actions asset during play-mode. The option is only available in edit-mode.
- The "Assign as the Project-wide Input Actions" option visible in the Inspector when selecting an .inputactions asset that is not the current Project-wide Input Actions Asset is now disabled in play-mode.

### Added
- Added new methods and properties to [`InputAction`](xref:UnityEngine.InputSystem.InputAction):
  - [`InputAction.activeValueType`](xref:UnityEngine.InputSystem.InputAction.activeValueType) returns the `Type` expected by `ReadValue<TValue>` based on the currently active control that is driving the action.
  - [`InputAction.GetControlMagnitude`](xref:UnityEngine.InputSystem.InputAction.GetControlMagnitude) returns the current amount of actuation of the control that is driving the action.
  - [`InputAction.WasCompletedThisFrame`](xref:UnityEngine.InputSystem.InputAction.WasCompletedThisFrame) returns `true` on the frame that the action stopped being in the performed phase. This allows for similar functionality to [`WasPressedThisFrame`](xref:UnityEngine.InputSystem.InputAction.WasPressedThisFrame)/[`WasReleasedThisFrame`](xref:UnityEngine.InputSystem.InputAction.WasReleasedThisFrame) when paired with [`WasPerformedThisFrame`](xref:UnityEngine.InputSystem.InputAction.WasPerformedThisFrame) except it is directly based on the interactions driving the action. For example, you can use it to distinguish between the button being released or whether it was released after being held for long enough to perform when using the Hold interaction.
- Added Copy, Paste and Cut support for Action Maps, Actions and Bindings via context menu and key command shortcuts.
- Added Dual Sense Edge controller to be mapped to the same layout as the Dual Sense controller
- Added drag and drop support in the Input Action Asset Editor for Action Maps, Actions and Bindings.
- UI Toolkit input action editor now supports showing the derived bindings.
- Device filtering support for control schemes in the UI-Toolkit Input Asset Editor.
- Added right-click (context) menu support for empty areas below the Action Maps/Actions lists in the Project Settings Input Action Editor and Asset Input Action Editor.
- Added text to show which action map asset was used to create each action in the Input Debug window.

### Fixed
- Fixed syntax of code examples in API documentation for [`AxisComposite`](xref:UnityEngine.InputSystem.Composites.AxisComposite).
- Fixed missing confirmation popup when deleting a control scheme.
- Fixed support for menu bar/customisable keyboard shortcuts used when interacting with Actions and Action Maps.
- Fixed add bindings button to support left button click.
- Fixed icon for adding bindings and composites button.
- Fixed Documentation~/filter.yml GlobalNamespace rule removing all API documentation.
- Fixed `Destroy may not be called from edit mode` error [ISXB-695](https://issuetracker.unity3d.com/product/unity/issues/guid/ISXB-695)
- Fixed possible exceptions thrown when deleting and adding Action Maps.
- Fixed selection not changing when right-clicking an Action Map or Action in the Project Settings Input Actions Editor.
- Fixed right-click context menus throwing errors when dealing with multiple Input Actions Editor windows.
- Fixed potential race condition on access to GCHandle in DefferedResolutionOfBindings and halved number of calls to GCHandle resolution [ISXB-726](https://issuetracker.unity3d.com/product/unity/issues/guid/ISXB-726)
- Fixed issue where composite part dropdown manipulates binding path and leaves composite part field unchanged.
- Fixed lingering highlight effect on Save Asset button after clicking.
- Fixed missing name in window title for Input Action assets.
- Fixed showing action properties view when there were no actions.
- Fixed "Listen" functionality for selecting an input sometimes expecting the wrong input type.
- Fixed console errors that can be produced when opening input package settings from the Inspector.
- Fixed InputManager.asset file growing in size on each Reset call.
- Fixed Opening InputDebugger throws 'Action map must have state at this point' error.
- Fixed Cut/Paste behaviour to match Editor - Cut items will now be cleared from clipboard after pasting.
- Improved window layout to avoid elements being hidden (both the Input Actions in Project Settings, and standalone Input Actions Editor windows).
- Fixed InputAction asset appearing dirty after rename [ISXB-749](https://issuetracker.unity3d.com/product/unity/issues/guid/ISXB-749).
- Fixed Error logged when InputActionsEditor window opened without a valid asset.
- Fixed ArgumentNullExceptions thrown when deleting items quickly in the UITK Editor.
- Fixed Project Settings header title styling for Input Actions editor.
- Fixed Input Actions Editor losing reference to current ControlScheme upon entering Play Mode [ISXB-770](https://issuetracker.unity3d.com/product/unity/issues/guid/ISXB-770).
- Fixed Save shortcut (ctrl/cmd + S by default) not saving changes in Input Actions Editor windows. [ISXB-659](https://issuetracker.unity3d.com/product/unity/issues/guid/ISXB-659).
- Fixed headers in InputActionsEditor windows becoming squashed when there is a large number of Action Maps/Actions.
- Fixed duplication of project wide input actions when loading/unloading scenes.
- Fixed an issue where UI Toolkit based editor would not close itself if the associated asset would be deleted (To mimic IMGUI Input Action Editor behavior).
- Fixed a regression in IMGUI Input Action Editor where editor would auto-save on focus lost even when the auto-save toggle was disabled.
- Fixed an issue where UI Toolkit based editor would not properly track tentative changes associated with a moved asset file.
- Fixed an issue where selection state of UI Toolkit editor state would not be preserved when associated with a new serialized copy of the asset.
- Fixed an issue where any exceptions throw from within UI Toolkit event queue would only log the error message and not the full exception stack trace, making debugging more difficult.
- Fixed an issue where UI Toolkit Input Actions Editor wouldn't provide a correct modification state when coming back from domain reload.
- Fixed an issue in the Input Actions Editor window where entries being cut would be deleted instantly and not after being pasted.
- Fixed an issue where preloaded InputActionAsset objects added by a Unity developer could accidentally be selected as the project-wide actions asset instead of the configured asset in built players.
- Fixed a compile-time warning: `warning CS0109: The member 'UnityRemoteTestScript.camera' does not hide an accessible member. The new keyword is not required.` showing up in the Console window when building a player including the Input System Unity Remote sample.
- Fixed an issue where the InputActionAsset editor window would remove the unsaved changes asterisk when cancelling the window. [ISXB-797](https://issuetracker.unity3d.com/product/unity/issues/guid/ISXB-797).
- Fixed an issue in the Input Actions Editor window where deleting items unfolded other actions or the selection switched unintended.
- Fixed Composite types missing in context menu when "Any" ControlType selected. [ISXB-769](https://issuetracker.unity3d.com/product/unity/issues/guid/ISXB-769).
- Fixed 3D Vector and 1D Axis binding dropdown usage in Input Actions Editor throwing NotImplementedExceptions.
- Fixed several missing tooltips from the Action/Binding Properties pane in Input Actions Editor.
- Fixed an issue in the InputActionAsset Editor where ControlType wasn't updated when ActionType changed.
- Fixed an issue in the InputActionAsset Editor where Canceling ControlScheme changes didn't reset the values in the UI.
- Fixed an issue where newly created action map names were not editable.
- Fixed an issue where having unsaved changes in `InputActionsEditorWindow` would be discarded when entering play-mode (or triggering domain reload in general).
- Fixed an issue where a `InputActionsEditorWindow` would not find an existing open editor window if the editor was open during a domain reload and then the asset was opened from the Project Explorer.
- Fixed a visual glitch in the InputActionAsset Editor when scrolling the Actions list with a rename in progress. [ISXB-748](https://issuetracker.unity3d.com/product/unity/issues/guid/ISXB-748)
- Fixed ProjectWideActions template so Previous/Next Actions are Button instead of Axis.
- Fixed an issue in the Input Action Editor window where entries being cut would be deleted instantly and not after being pasted.
- Fixed an issue in the Input Action Editor window where deleting items unfolded other actions or the selection switched unintended.
- Fixed an issue where InputActionAsset validation where not triggered for Project-wide input actions when the project-wide asset was edited in a regular windowed Input Action Asset editor window.
- Fixed incorrect documentation in InputSystem.actions and InputSystem.onActionsChanged property API contract.
- Fixed an issue where `InputSystem.actions` could be incorrectly evaluated if the associated asset was deleted.

## [1.8.0-pre.2] - 2023-11-09

### Changed
- Removed icons from action map list as these were always the same and the icon was placeholder
- Input asset editor now switched to use UI Toolkit which matches the project wide input actions editor interface.
- Changed [`InputActionProperty`](xref:UnityEngine.InputSystem.InputActionProperty) property drawer to be more compact. Use the More menu (`⋮`) button to open a dropdown menu and select between Use Reference and Use Action.
- Static analysis warnings regarding flag enums have been suppressed in order to avoid compile-time warnings or errors.
- Action Map and Action Tree views of the UI Toolkit based Input Action Editor now prevents deselection in both views when Escape key is pressed.
- Input Action Asset editors Auto-save feature has been modified to trigger on focus-lost when activated instead of triggering on every modification to the asset in order to reduce impact of processing required to handle modified assets.
- Project-wide input actions template extension changed from .inputactions to .json. This avoids showing template actions in the action's selector UI that are not intended to be used.
- Re-enabled some UI tests that were disabled on iOS.
- Reorganized package Project Settings so that "Input System Package" setting node contains "Input Actions" and "Settings" becomes a child node when Project-wide Actions are available. For Unity versions where Project-wide Actions are not available, the settings structure remains unchanged.
- Make Project-wide Actions the default actions for Player Input.

### Added
- Support for [Game rotation vector](https://developer.android.com/reference/android/hardware/Sensor#TYPE_GAME_ROTATION_VECTOR) sensor on Android.
- Duplicate Input Action Items in the new Input Action Asset Editor with Ctrl+D (Windows) or Cmd+D (Mac).
- Selection of InputActionReferences from project-wide actions on fields that are of type InputActionReference. Uses a new advanced object picker that allows better searching and filtering of actions.
- Reset project wide Input Settings to default via a new Kebab-menu in Input System Project Settings.

### Fixed
- Partially fixed case ISX-1357 (Investigate performance regressing over time).  A sample showed that leaving an InputActionMap enabled could lead to an internal list of listeners growing.  This leads to slow-down, so we now warn if we think this is happening.
- UI fix for input fields in interactions: they are wider now and the width is fixed.
- Fixed exiting empty input fields for actions, action maps and composites in the input action asset editor.
- Fixed an issue where selecting an Action in the Input Action Asset Editor tree-view and then pressing ESC to unselect would throw an `InvalidOperationException`.
- Fixed an issue where selecting an Action Map in the Input Action Asset Editor list and then pressing ESC to unselect would print an `NullReferenceException` to the Debug console.
- Fixed case [ISXB-251](https://issuetracker.unity3d.com/product/unity/issues/guid/ISXB-251) (Action only calls started & performed callbacks when control type is set to Vector3Composite). `EvaluateMagnitude` wasn't overridden for Vector3Composite, also made some minor changes to Vector3Composite and Vector2Composite for consistency.
- Fixed case [ISXB-580](https://issuetracker.unity3d.com/product/unity/issues/guid/ISXB-580) (UI Submit / Cancel not working with Switch Pro controller) by adding "Submit" & "Cancel" usages to the Switch Pro controller input controls.
- Fixed an issue where undoing deletion of Action Maps did not restore Actions correctly.
- Fixed case [ISXB-628](https://issuetracker.unity3d.com/product/unity/issues/guid/ISXB-628) (OnIMECompositionChange does not return an empty string on accept when using Microsoft IME) by clarifying expectations and intended usage for the IME composition change event.
- Fixed issue where the expanded/collapsed state of items in the input action editor was not properly saved between rebuilds of the UI.
- Fixed issue where The Profiler shows incorrect data and spams the console with "Missing Profiler.EndSample" errors when there is an Input System Component in Scene).
- Fixed an issue where undoing duplications of action maps caused console errors.
- Fix for BindingSyntax `WithInteraction()` which was incorrectly using processors.
- Fix for UITK Input Action Editor binding 'Listen' button which wasn't working in the case for Control Type 'Any'.
- Fixed issue of visual elements being null during editing project-wide actions in project settings which prompted console errors.
- Fixed case ISX-1436 (UI TK Input Action Asset Editor - Error deleting Bindings with DeleteKey on Windows).
- Fixed issue with UI Toolkit based Input Action Editor not restoring it's selected items after Domain Reload.
- Fixed the [`GetHapticCapabilitiesCommand`](xref:UnityEngine.InputSystem.XR.Haptics.GetHapticCapabilitiesCommand) always failing to execute due to a mismatch in the size in bytes of the payload and the size expected by XR devices. Changed [`HapticCapabilities`](xref:UnityEngine.InputSystem.XR.Haptics.HapticCapabilities) to include all properties returned by the XR input subsystem. This makes Input System match the functionality provided by the [XR](https://docs.unity3d.com/Manual/com.unity.modules.xr.html) module's [`InputDevice.TryGetHapticCapabilities`](https://docs.unity3d.com/ScriptReference/XR.InputDevice.TryGetHapticCapabilities.html) and [`HapticCapabilities`](https://docs.unity3d.com/ScriptReference/XR.HapticCapabilities.html).
- Fixed issue where deleting a binding in the Input Action Editor would usually result in an unexpected item being selected next.

## [1.8.0-pre.1] - 2023-09-04

### Added
- Initial version of Project Wide Actions for pre-release (`InputSystem.actions`). This feature is available only on Unity Editor versions 2022.3 and above and can be modified in the Project Settings.

### Fixed
- Fixed device selection menu not responding to mouse clicks when trying to add a device in a Control Scheme ([case ISXB-622](https://issuetracker.unity3d.com/product/unity/issues/guid/ISXB-622)).

## [1.7.0] - 2023-08-14

### Added
- Preliminary support for visionOS.
- Show a list of `Derived Bindings` underneath the Binding Path editor to show all controls that matched.

### Changed
- Changed the `InputAction` constructors so it generates an ID for the action and the optional binding parameter. This is intended to improve the serialization of input actions on behaviors when created through API when the property drawer in the Inspector window does not have a chance to generate an ID.

### Fixed
- Fixed missing prefab errors in InputDeviceTester project ([case ISXB-420](https://issuetracker.unity3d.com/product/unity/issues/guid/ISXB-420)).
- Fixed serialization migration in the Tracked Pose Driver component causing bindings to clear when prefabs are used in some cases ([case ISXB-512](https://issuetracker.unity3d.com/product/unity/issues/guid/ISXB-512), [case ISXB-521](https://issuetracker.unity3d.com/product/unity/issues/guid/ISXB-521)).
- Fixed Tracked Pose Driver to use `Transform.SetLocalPositionAndRotation` when available to improve performance. Based on the user contribution from [DevDunk](https://forum.unity.com/members/devdunk.4432119/) in a [forum post](https://forum.unity.com/threads/more-performant-tracked-pose-driver-solution-included.1462691).
- Fixed the `Clone` methods of `InputAction` and `InputActionMap` so it copies the Initial State Check flag (`InputAction.wantsInitialStateCheck`) of input actions.
- Fixed the "Release tests throws exception in InputSystem" bug ([case ISXB-581](https://issuetracker.unity3d.com/issues/release-tests-fail-when-input-system-package-is-installed)).
- Fixed issues with generating Precompiled Layouts for devices which are not defined in a namespace
- Fixed an issue where some controls like `QuaternionControl` could not be included in a Precompiled Layout because the generated code could not access a setter on child control properties.

## [1.6.3] - 2023-07-11

### Fixed
- Fixed warning in USS file

## [1.6.2] - 2023-07-10

### Added
- Enabled `displayIndex` support for Unity 2022.3.

### Fixed
- Fixed UI clicks not registering when OS provides multiple input sources for the same event, e.g. on Samsung Dex (case ISX-1416, ISXB-342).
- Fixed unstable integration test `Integration_CanSendAndReceiveEvents` by ignoring application focus on integration tests. (case ISX-1381)
- Fixed broken "Listen" button in Input actions editor window with Unity dark skin (case ISXB-536).

## [1.6.1] - 2023-05-26

### Fixed
- Fixed issue with compiling in Unity 2022.1 and with XR Toolkit by guarding the experimental UITK Asset Editor code completely.

## [1.6.0] - 2023-05-25

### Added
- Added internal `InputSystemProvider` class for the new `InputForUI` internal module. `InputForUI` allows the UIToolkit to have a single dependency for input events, regardless of using the new input system or the legacy input system.
- Added `InputSystem.customBindingPathValidators` interface to allow showing warnings in the `InputAsset` Editor for specific InputBindings and draw custom UI in the properties panel.
- Added `InputSystem.runInBackground` to be used internally by specific platforms packages. Allows telling the input system that a specific platform runs in background. It allows fixing of [case UUM-6744](https://issuetracker.unity3d.com/product/unity/issues/guid/UUM-6744).
- Added new UIToolkit version of the `InputActionsAsset` editor. Currently this is incomplete (view-only) and the existing editor is still used by default.
- Added `displayIndex` field to the Touch struct to expose the index of the display that was touched.

### Changed
- Changed XR Layout build behavior to create Axis2D control devices with `StickControl` type instead of `Vector2Control`.

### Fixed
- Fixed BindingPath String-Comparison to be culture and case insensitive (case ISXB-449).
- Fixed custom processor display in the input action asset UI after entering/exiting play mode (previously they got hidden) ([case ISXB-445](https://issuetracker.unity3d.com/product/unity/issues/guid/ISXB-445)).

## [1.5.1] - 2023-03-15

### Fixed
- Fixed unclosed profiler marker in `InvokeCallbacksSafe_AnyCallbackReturnsTrue` which would lead to eventually broken profiler traces in some cases like using `PlayerInput` (case ISXB-393).
- Fixed InputAction.bindings.count not getting correctly updated after removing bindings with Erase().
- Fixed an issue where connecting a gamepad in the editor with certain settings will cause memory and performance to degrade ([case UUM-19480](https://issuetracker.unity3d.com/product/unity/issues/guid/UUM-19480)).
- Fixed issue leading to a stack overflow crash during device initialization in `InsertControlBitRangeNode` (case ISXB-405).
- Fixed the issue where saving and loading override bindings to JSON would set unassigned overrides (that were `null`) to assigned overrides (as an empty string `""`).

## [1.5.0] - 2023-01-24

### Added
- Added support for reading Tracking State in [TrackedPoseDriver](xref:UnityEngine.InputSystem.XR.TrackedPoseDriver) to constrain whether the input pose is applied to the Transform. This should be used when the device supports valid flags for the position and rotation values, which is the case for XR poses.
- Added `InputSettings.shortcutKeysConsumeInput`. This allows programmatic access to opt-in to the enhanced shortcut key behaviour ([case ISXB-254](https://issuetracker.unity3d.com/product/unity/issues/guid/ISXB-254))).
- Significantly optimized cost of `ReadValue`/`ReadUnprocessedValueFromState`/`WriteValueIntoState` for some control types. Optimization is opt-in for now, please call `InputSystem.settings.SetInternalFeatureFlag("USE_OPTIMIZED_CONTROLS", true);` in your project to enable it. You can observe which controls are optimized by looking at new optimized column in device debugger. You will need to call a new `InputControl.ApplyParameterChanges()` method if the code is changing `AxisControl` fields after initial setup is done.
- Added the ability to change the origin positioning and movement behaviour of the OnScreenStick (`OnScreenStick.cs`) via the new `behaviour` property. This currently supports three modes of operation, two of which are new in addition to the previous behaviour. Based on the user contribution from [eblabs](https://github.com/eblabs) in [#658](https://github.com/Unity-Technologies/InputSystem/pull/658).
- Significantly optimized cost of `InputAction.ReadValue` and `InputControl.ReadValue` calls by introducing caching behaviour to input controls. Input controls now keep track of whether their underlying state has been changed and only read the value from the underlying state and apply processors when absolutely necessary. Optimization is opt-in for now, please call `InputSystem.settings.SetInternalFeatureFlag("USE_READ_VALUE_CACHING", true);` in your project to enable it. If there are issues try enabling `InputSystem.settings.SetInternalFeatureFlag("PARANOID_READ_VALUE_CACHING_CHECKS", true);` and check in the console if there are any errors regarding caching.
- Added a note in the [supported devices page](Documentation~/SupportedDevices.md) about DualSense support for Android devices.
- Exposed `displayIndex` property for `Pointer`, `Touchscreen`, `TouchControl`, `TouchState`, `Mouse`, `MouseState` which enables look up of the logical screen associated with a pointer event via (display documentation)[https://docs.unity3d.com/ScriptReference/Display.html]

### Fixed
- Fixed composite bindings incorrectly getting a control scheme assigned when pasting into input asset editor with a control scheme selected.
- Fixed an issue on PS5 where device disconnected events that happen while the app is in the background are missed causing orphaned devices to hang around forever and exceptions when the same device is added again ([case UUM-7842](https://issuetracker.unity3d.com/product/unity/issues/guid/UUM-6744)).
- Fixed Switch Pro, DualShock 4, DualSense gamepads becoming current on PC/macOS when no controls are changing ([case ISXB-223](https://issuetracker.unity3d.com/product/unity/issues/guid/ISXB-223))).
- Fixed an issue that made OnScreenStick unusable when used in conjunction with PlayerInput in Auto-Switch devices mode, or with any code that changes user/device pairing on unsued device activity being detected ([case ISXB-48](https://issuetracker.unity3d.com/product/unity/issues/guid/ISXB-48)).
- Fixed issue where input events were being suppressed during interactive action rebinding even when when their controls were excluded ([case ISXB-367](https://issuetracker.unity3d.com/issues/mouse-position-and-mouse-click-input-not-recognized-when-rebinding-is-active)).
- Removed unneeded check that could trigger a NotImplementedException when binding to a Usage (e.g. Submit) ([case ISXB-373](https://issuetracker.unity3d.com/product/unity/issues/guid/ISXB-373)).
- Display a warning instead of throwing a NotImplementedException when loading binding overrides from json when some of the entries have become outdated ([case ISXB-375](https://issuetracker.unity3d.com/product/unity/issues/guid/ISXB-375)).

### Actions
- Extended input action code generator (`InputActionCodeGenerator.cs`) to support optional registration and unregistration of callbacks for multiple callback instances via `AddCallbacks(...)` and `RemoveCallbacks(...)` part of the generated code. Contribution by [Ramobo](https://github.com/Ramobo) in [#889](https://github.com/Unity-Technologies/InputSystem/pull/889).

### Changed
- Changed define requirements of `Unity.InputSystem.TestFramework`, so that it can be used by other packages without setting the `com.unity.inputsystem` package to be testable in the project manifest.

## [1.4.4] - 2022-11-01

### Fixed
- Fixed `ArgumentNullException` when opening the Prefab Overrides window and selecting a component with an `InputAction`.
- Fixed `{fileID: 0}` getting appended to `ProjectSettings.asset` file when building a project ([case ISXB-296](https://issuetracker.unity3d.com/product/unity/issues/guid/ISXB-296)).
- Fixed `Type of instance in array does not match expected type` assertion when using PlayerInput in combination with Control Schemes and Interactions ([case ISXB-282](https://issuetracker.unity3d.com/product/unity/issues/guid/ISXB-282)).
- The `InputActions consume their inputs` behaviour for shortcut support introduced in v1.4 is opt-in now and can be enabled via the project settings ([case ISXB-254](https://issuetracker.unity3d.com/product/unity/issues/guid/ISXB-254))).
- Fixed Memory alignment issue with deserialized InputEventTraces that could cause infinite loops when playing back replays ([case ISXB-317](https://issuetracker.unity3d.com/product/unity/issues/guid/ISXB-317)).
- Fixed an InvalidOperationException when using Hold interaction, and by extension any interaction that changes to performed state after a timeout ([case ISXB-332](https://issuetracker.unity3d.com/product/unity/issues/guid/ISXB-330)).
- Fixed `Given object is neither an InputAction nor an InputActionMap` when using `InputActionTrace` on input action from an input action asset ([case ISXB-29](https://issuetracker.unity3d.com/product/unity/issues/guid/ISXB-29)).
- Fixing devices not being removed if unplugged during domain reload (entering or exiting play mode) ([case ISXB-232](https://issuetracker.unity3d.com/product/unity/issues/guid/ISXB-232)).

## [1.4.3] - 2022-09-23

### Fixed
- Added missing script and gizmo icon for `TrackedPoseDriver.cs` component ([case ISXB-262](https://issuetracker.unity3d.com/product/unity/issues/guid/ISXB-262)).
- Fix for mitigating symptoms reported in ([case UUM-10774](https://issuetracker.unity3d.com/product/unity/issues/guid/UUM-10774) effectively avoiding reenabling mouse, pen or touch devices in `InputSystemPlugin.OnDestroy()` if currently quitting the editor. The fix avoids editor crashing if closed when Simulator Window is open. Note that the actual issue needs a separate fix in Unity and this package fix is only to avoid running into the issue.
- Fixed an issue where Input Action name would not display correctly in Inspector if serialized as `[SerializedProperty]` within a class not derived from `MonoBehavior` ([case ISXB-124](https://issuetracker.unity3d.com/product/unity/issues/guid/ISXB-124).
- Fix an issue where users could end up with the wrong device assignments when using the InputUser API directly and removing a user ([case ISXB-274](https://issuetracker.unity3d.com/product/unity/issues/guid/ISXB-231)).
- Fixed an issue where PlayerInput behavior description was not updated when changing action assset ([case ISXB-286](https://issuetracker.unity3d.com/product/unity/issues/guid/ISXB-286)).

### Changed
- Readded OnDisable() member to MultiplayerEventSystem which was previously removed from the API
- Improved performance of HID descriptor parsing by moving json parsing to a simple custom predicitve parser instead of relying on Unity's json parsing. This should improve domain reload times when there are many HID devices connected to a machine.

### Changed

- Documentation improvements: New workflows and concepts pages. Reorganised table of contents. Improved some code samples. Updated screenshots.

## [1.4.2] - 2022-08-12

### Changed
- Hide XR legacy HMD and controllers layouts from Editor UI dropdown.

### Fixed
- Fix UI sometimes ignoring the first mouse click event after losing and regaining focus ([case ISXB-127](https://issuetracker.unity3d.com/product/unity/issues/guid/ISXB-127).
- Fixed issue when using MultiplayerEventSystems where the visual state of UI controls would change due to constant toggling of CanvasGroup.interactable on and off ([case ISXB-112](https://issuetracker.unity3d.com/product/unity/issues/guid/ISXB-112)).
- Fixed minor issue when renaming input actions where unique renaming would incorrectly consider the input action being renamed as a different action and not allow renaming of 'A' to 'a' without appending a unique integer for example ([case ISXB-25](https://issuetracker.unity3d.com/product/unity/issues/guid/ISXB-25)).
- Fixed an issue where the Input Action asset icon would not be visible during asset creation ([case ISXB-6](https://issuetracker.unity3d.com/product/unity/issues/guid/ISXB-6)).
- Fixed DualSense low frequency motor speed being always set to min value.
- Fixed an issue where `ReadUnprocessedValueFromState` in PoseControl always returning default values.
- Fix Player 1's UI controls stop working after second player joins ([case ISXB-125](https://issuetracker.unity3d.com/product/unity/issues/guid/ISXB-125)))

## [1.4.1] - 2022-05-30

### Fixed
- Fixed composite touchscreen controls were not firing an action if screen was touched before enabling the action ([case ISXB-98](https://issuetracker.unity3d.com/product/unity/issues/guid/ISXB-98)).

## [1.4.0] - 2022-04-10

### Changed

- `Button` type `InputAction`s now go to `started` when a button goes from a press to below the release threshold but not yet to 0.
  ```CSharp
  // Before:
  Set(Gamepad.current.rightTrigger, 0.7f); // Performed (pressed)
  Set(Gamepad.current.rightTrigger, 0.2f); // Canceled (released)
  Set(Gamepad.current.rightTrigger, 0.1f); // Started!!
  Set(Gamepad.current.rightTrigger, 0f);   // Canceled

  // Now:
  Set(Gamepad.current.rightTrigger, 0.7f); // Performed (pressed)
  Set(Gamepad.current.rightTrigger, 0.2f); // Started (released but not fully)
  Set(Gamepad.current.rightTrigger, 0.1f); // <Nothing>
  Set(Gamepad.current.rightTrigger, 0f);   // Canceled
  ```
  * This also applies to `PressInteraction` when set to `Press` behavior.
  * In effect, it means that a button will be in `started` or `performed` phase for as long as its value is not 0 and will only go to `canceled` once dropping to 0.
- Processors are now always applied when reading action values through `InputAction.ReadValue<>` or `CallbackContext.ReadValue<>`. Previously, if no bound control was actuated, ReadValue calls would return the default value for the action type but not run the value through the processors.([case 1293728](https://issuetracker.unity3d.com/product/unity/issues/guid/1293728/)).
- Made the following internal types public. These types can be useful when deconstructing raw events captured via `InputEventTrace`.
  * `UnityEngine.InputSystem.Android.LowLevel.AndroidAxis`
  * `UnityEngine.InputSystem.Android.LowLevel.AndroidGameControllerState`
  * `UnityEngine.InputSystem.Android.LowLevel.AndroidKeyCode`
- Adding or removing a device no longer leads to affected actions being temporarily disabled ([case 1379932](https://issuetracker.unity3d.com/issues/inputactionreferences-reading-resets-when-inputactionmap-has-an-action-for-the-other-hand-and-that-hand-starts-slash-stops-tracking)).
  * If, for example, an action was bound to `<Gamepad>/buttonSouth` and was enabled, adding a second `Gamepad` would lead to the action being temporarily disabled, then updated, and finally re-enabled.
  * This was especially noticeable if the action was currently in progress as it would get cancelled and then subsequently resumed.
  * Now, an in-progress action will get cancelled if the device of its active control is removed. If its active control is not affected, however, the action will keep going regardless of whether controls are added or removed from its `InputAction.controls` list.
- Installing the package for the first time will now set `"Active Input Handling"` to `"Both"` rather than `"Input System Package"`.
  * This means, that by default, both the old and the new input system will run side by side where supported.
  * This can be manually switched by going to `Edit >> Project Settings >> Player >> Active Input Handling`.

### Fixed

- Fixed an issue where a layout-override registered via `InputSystem.RegisterLayoutOverride(...)` would cause the editor to malfunction or crash if the layout override had a name already used by an existing layout (case 1377685).
- Fixed an issue where attempting to replace an existing layout-override by using an existing layout-override name didn't work as expected and would instead aggregate overrides instead of replacing them when an override with the given name already exists.
- Fixed Switch Pro controller not working correctly in different scenarios ([case 1369091](https://issuetracker.unity3d.com/issues/nintendo-switch-pro-controller-output-garbage), [case 1190216](https://issuetracker.unity3d.com/issues/inputsystem-windows-switch-pro-controller-only-works-when-connected-via-bluetooth-but-not-via-usb), case 1314869).
- Fixed DualShock 4 controller not allowing input from other devices due to noisy input from its unmapped sensors ([case 1365891](https://issuetracker.unity3d.com/issues/input-from-the-keyboard-is-not-working-when-the-dualshock-4-controller-is-connected)).
- Fixed `InputSystem.onAnyButtonPress` so that it doesn't throw exceptions when trying to process non state or delta events ([case 1376034](https://issuetracker.unity3d.com/product/unity/issues/guid/1376034/)).
- Fixed `InputControlPath.Matches` incorrectly reporting matches when only a prefix was matching.
  * This would, for example, cause `Keyboard.eKey` to be matched by `<Keyboard>/escape`.
  * Fix contributed by [Fredrik Ludvigsen](https://github.com/steinbitglis) in [#1485](https://github.com/Unity-Technologies/InputSystem/pull/1485).
- Fixed `OnScreenButton` triggering `NullReferenceException` in combination with custom devices ([case 1380790 ](https://issuetracker.unity3d.com/issues/nullreferenceexception-error-when-setting-on-screen-button-to-a-custom-device)).
- Fixed no devices being available in `Start` and `Awake` methods if, in the player, any `InputSystem` API was accessed during the `SubsystemRegistration` phase ([case 1392358](https://issuetracker.unity3d.com/issues/inputsystem-does-not-initialize-properly-in-a-build-when-accessed-early)).
- Fixed dropdown for "Supported Devices" in settings not showing all device layouts.
- Fixed "STAT event with state format TOUC cannot be used with device 'Touchscreen:/Touchscreen'" when more than max supported amount of fingers, currently 10, are present on the screen at a same time (case 1395648).
- Fixed mouse events not being timesliced when input system is switched to process input in fixed updates (case 1386738).
- Fixed missing tooltips in PlayerInputManagerEditor for the Player Limit and Fixed Splitscreen sizes labels ([case 1396945](https://issuetracker.unity3d.com/issues/player-input-manager-pops-up-placeholder-text-when-hovering-over-it)).
- Fixed DualShock 4 controllers not working in some scenarios by adding support for extended mode HID reports ([case 1281633](https://issuetracker.unity3d.com/issues/input-system-dualshock4-controller-returns-random-input-values-when-connected-via-bluetooth-while-steam-is-running), case 1409867).
- Fixed `BackgroundBehavior.IgnoreFocus` having no effect when `Application.runInBackground` was false ([case 1400456](https://issuetracker.unity3d.com/issues/xr-head-tracking-lost-when-lost-focus-with-action-based-trackedposedriver-on-android)).
- Fixed an issue where a device was left disabled when it was disconnected while an application was out-of-focus and then re-connected when in-focus (case 1404320).

#### Actions

- Fixed `InvalidCastException: Specified cast is not valid.` being thrown when clicking on menu separators in the control picker ([case 1388049](https://issuetracker.unity3d.com/issues/invalidcastexception-is-thrown-when-selecting-the-header-of-an-advanceddropdown)).
- Fixed accessing `InputAction`s directly during `RuntimeInitializeOnLoad` not initializing the input system as a whole and leading to exceptions ([case 1378614](https://issuetracker.unity3d.com/issues/input-system-nullreferenceexception-error-is-thrown-when-using-input-actions-in-builds)).
- Fixed `InputAction.GetTimeoutCompletionPercentage` jumping to 100% completion early ([case 1377009](https://issuetracker.unity3d.com/issues/gettimeoutcompletionpercentage-returns-1-after-0-dot-1s-when-hold-action-was-started-even-though-it-is-not-performed-yet)).
- Fixed d-pad inputs sometimes being ignored on actions that were binding to multiple controls ([case 1389858](https://unity.slack.com/archives/G01RVV1SPU4/p1642501574002300)).
- Fixed `IndexOutOfRangeException` when having multiple interactions on an action and/or binding in an action map other than the first of an asset ([case 1392559](https://issuetracker.unity3d.com/issues/map-index-on-trigger-and-indexoutofrangeexception-are-thrown-when-using-interaction-on-both-binding-and-its-parent-action)).
  * Fix contributed by [Russell Quinn](https://github.com/russellquinn) in [#1483](https://github.com/Unity-Technologies/InputSystem/pull/1483).
- Fixed `AxisComposite` not respecting processors applied to `positive` and `negative` bindings (case 1398942).
  * This was a regression introduced in [1.0.0-pre.6](#axiscomposite-min-max-value-fix).
- Fixed calling `action.AddCompositeBinding(...).With(...)` while action is enabled not correctly updating controls for part bindings of the composite.
- Fixed `TwoModifiersComposite` inadvertently not allowing controls other than `ButtonControl`s being bound to its `binding` part.
- Added support for keyboard shortcuts and mutually exclusive use of modifiers.
  * In short, this means that a "Shift+B" binding can now prevent a "B" binding from triggering.
  * `OneModifierComposite`, `TwoModifiersComposite`, as well as the legacy `ButtonWithOneModifierComposite` and `ButtonWithTwoModifiersComposite` now require their modifiers to be pressed __before__ (or at least simultaneously with) pressing the target button.
    * This check is performed only if the target is a button. For a binding such as `"CTRL+MouseDelta"` the check is bypassed. It can also be manually bypassed via the `overrideModifiersNeedToBePressedFirst`.
  * State change monitors on a device (`IInputStateChangeMonitor`) are now sorted by their `monitorIndex` and will trigger in that order.
  * Actions are now automatically arranging their bindings to trigger in the order of decreasing "complexity". This metric is derived automatically. The more complex a composite a binding is part of, the higher its complexity. So, `"Shift+B"` has a higher "complexity" than just `"B"`.
  * If an binding of higher complexity "consumes" a given input, all bindings waiting to consume the same input will automatically get skipped. So, if a `"Shift+B"` binding composite consumes a `"B"` key press, a binding to `"B"` that is waiting in line will get skipped and not see the key press.
  * If your project is broken by these changes, you can disable the new behaviors via a feature toggle in code:
    ```CSharp
    InputSystem.settings.SetInternalFeatureFlag("DISABLE_SHORTCUT_SUPPORT", true);
    ```
- Added new APIs for getting and setting parameter values on interactions, processors, and composites.
  ```CSharp
  // Get parameter.
  action.GetParameterValue("duration");     // Any "duration" value on any binding.
  action.GetParameterValue("tap:duration"); // "duration" on "tap" interaction on any binding.
  action.GetParameterValue("tap:duration",  // "duration" on "tap" on binding in "Gamepad" group.
      InputBinding.MaskByGroup("Gamepad"));

  // Set parameter.
  action.ApplyParameterOverride("duration", 0.4f);
  action.ApplyParameterOverride("tap:duration", 0.4f);
  action.ApplyParameterOverride("tap:duration", 0.4f,
      InputBinding.MaskByGroup("Gamepad"));

  // Can also apply parameter overrides at the level of
  // InputActionMaps and InputActionAssets with an effect
  // on all the bindings contained therein.
  asset.ApplyParameterOverride("scaleVector2:x", 0.25f,
      new InputBinding("<Mouse>/delta"));
  ```

### Added

- Added support for "Hori Co HORIPAD for Nintendo Switch", "HORI Pokken Tournament DX Pro Pad", "HORI Wireless Switch Pad", "HORI Real Arcade Pro V Hayabusa in Switch Mode", "PowerA NSW Fusion Wired FightPad", "PowerA NSW Fusion Pro Controller (USB only)", "PDP Wired Fight Pad Pro: Mario", "PDP Faceoff Wired Pro Controller for Nintendo Switch", "PDP Faceoff Wired Pro Controller for Nintendo Switch", "PDP Afterglow Wireless Switch Controller", "PDP Rockcandy Wired Controller".
- Added support for SteelSeries Nimbus+ gamepad on Mac (addition contributed by [Mollyjameson](https://github.com/MollyJameson)).
- Added support for Game Core platforms to XR layouts, devices, and input controls. These classes were previously only enabled on platforms where `ENABLE_VR` is defined.
- Added a new `DeltaControl` control type that is now used for delta-style controls such as `Mouse.delta` and `Mouse.scroll`.
  * Like `StickControl`, this control has individual `up`, `down`, `left`, and `right` controls (as well as `x` and `y` that it inherits from `Vector2Control`). This means it is now possible to directly bind to individual scroll directions (such as `<Mouse>/scroll/up`).
- Added the 'Cursor Lock Behavior' setting to InputSystemUIInputModule to control the origin point of UI raycasts when the cursor is locked. This enables the use of PhysicsRaycaster when the cursor is locked to the center of the screen ([case 1395281](https://issuetracker.unity3d.com/product/unity/issues/guid/1395281/)).
- Added support for using the Unity Remote app with the Input System.
  * Requires Unity 2021.2.18 or later.

## [1.3.0] - 2021-12-10

### Changed

- The artificial `ctrl`, `shift`, and `alt` controls (which combine the left and right controls into one) on the keyboard can now be written to and no longer throw `NotSupportedException` when trying to do so ([case 1340793](https://issuetracker.unity3d.com/issues/on-screen-button-errors-on-mouse-down-slash-up-when-its-control-path-is-set-to-control-keyboard)).
- All devices are now re-synced/reset in next update after entering play mode, this is needed to read current state of devices before any intentional input is provided ([case 1231907](https://issuetracker.unity3d.com/issues/mouse-coordinates-reported-as-00-until-the-first-move)).
- Replaced `UnityLinkerBuildPipelineData.inputDirectory` with hardcoded `Temp` folder because `inputDirectory` is deprecated.
- Deprecated `InputSettings.filterNoiseOnCurrent`. Now noise filtering is always enabled. Device only will become `.current` if any non-noise control have changed state.
- A device reset (such as when focus is lost) on `Touchscreen` will now result in all ongoing touches getting cancelled instead of all touches being simply reset to default state.
- Calling `InputTestFixture.Press`, `InputTestFixture.Set`, etc. from within a `[UnityTest]` will no longer immediately process input. Instead, input will be processed like it normally would as part of the Unity player loop.

### Fixed

- Fixed writing values into the half-axis controls of sticks (such as `Gamepad.leftStick.left`) producing incorrect values on the stick ([case 1336240](https://issuetracker.unity3d.com/issues/inputtestfixture-tests-return-inverted-values-when-pressing-gamepads-left-or-down-joystick-buttons)).
- Fixed setting size of event trace in input debugger always growing back to largest size set before.
- Fixed successive clicks not getting triggered with `TouchSimulation` on when not moving the mouse in-between clicks ([case 1330014](https://issuetracker.unity3d.com/issues/onclick-isnt-triggered-on-the-second-click-when-the-mouse-isnt-moved-and-simulate-touch-input-from-mouse-or-pen-is-enabled)).
- Fixed `InputSystemUIInputModule` stopping to listen for input when swapping `InputActionAsset` instances while input was disabled ([case 1371332](https://issuetracker.unity3d.com/issues/ui-navigation-stops-working-after-adding-two-input-devices-to-a-scene)).
- Fixed `InputSystemUIInputModule` showing incorrect bindings after pressing the 'Fix UI Input Module' button in PlayerInput component([case 1319968](https://issuetracker.unity3d.com/product/unity/issues/guid/1319968/)).
- Fixed an issue where UI button clicks could be ignored by `InputSystemUIInputModule` if modifying on-screen devices from Update() callbacks ([case 1365070](https://issuetracker.unity3d.com/product/unity/issues/guid/1365070)).
- Fixed an issue with `InputSystemUIInputModule` that would cause UI to stop responding during play mode after changing a script file while Recompile and Continue mode is active, or by forcing a script recompile using `RequestScriptCompilation`([case 1324215](https://issuetracker.unity3d.com/product/unity/issues/guid/1324215/)).
- Fixed `InputSystemUIInputModule` inspector showing all action bindings as "None" when assigned a runtime created actions asset ([case 1304943](https://issuetracker.unity3d.com/issues/input-system-ui-input-module-loses-prefab-action-mapping-in-local-co-op)).
- Fixed a problem with UI Toolkit buttons remaining active when multiple fingers are used on a touchscreen, using `InputSystemUIInputModule` with pointerBehavior set to `UIPointerBehavior.SingleUnifiedPointer`. UI Toolkit will now always receive the same pointerId when that option is in use, regardless of the hardware component that produced the pointer event. ([case 1369081](https://issuetracker.unity3d.com/issues/transitions-get-stuck-when-pointer-behavior-is-set-to-single-unified-pointer-and-multiple-touches-are-made)).
- Fixed a problem with `InputUser` where devices would be removed and not added again after layout overrides preventing certain devices, e.g. gamepads to not work correctly when associated with action map bindings tied to `PlayerInput` ([case 1347320](https://issuetracker.unity3d.com/product/unity/issues/guid/1347320)).
- Fixed DualSense on iOS not inheriting from `DualShockGamepad` ([case 1378308](https://issuetracker.unity3d.com/issues/input-dualsense-detection-ios)).
- Fixed a device becoming `.current` (e.g. `Gamepad.current`, etc) when sending a new state event that contains no control changes (case 1377952).
- Fixed calling `IsPressed` on an entire device returning `true` ([case 1374024](https://issuetracker.unity3d.com/issues/inputcontrol-dot-ispressed-always-returns-true-when-using-new-input-system)).
- Fixed HIDs having blackslashes in their vendor or product names leading to binding paths generated by interactive rebinding that failed to resolve to controls and thus lead to no input being received ([case 1335465](https://issuetracker.unity3d.com/product/unity/issues/guid/1335465/)).
- Fixed `InputSystem.RegisterLayoutOverride` resulting in the layout that overrides are being applied to losing the connection to its base layout ([case 1377719](https://fogbugz.unity3d.com/f/cases/1377719/)).
- Fixed `Touch.activeTouches` still registering touches after the app loses focus ([case 1364017](https://issuetracker.unity3d.com/issues/input-system-new-input-system-registering-active-touches-when-app-loses-focus)).
- Fixed `MultiplayerEventSystem` not preventing keyboard and gamepad/joystick navigation from one player's UI moving to another player's UI ([case 1306361](https://issuetracker.unity3d.com/issues/input-system-ui-input-module-lets-the-player-navigate-across-other-canvases)).
  * This fix relies on a `CanvasGroup` being injected into each `playerRoot` and the `interactable` property of the group being toggled back and forth depending on which part of the UI is being updated.
- Fixed `InputTestFixture` incorrectly running input updates out of sync with the player loop ([case 1341740](https://issuetracker.unity3d.com/issues/buttoncontrol-dot-waspressedthisframe-is-false-when-using-inputtestfixture-dot-press)).
  * This had effects such as `InputAction.WasPressedThisFrame()` returning false expectedly.
- Fixed broken code example for state structs in `Devices.md` documentation (fix contributed by [jeffreylanters](https://github.com/jeffreylanters)).
- Fixed `TrackedDeviceRaycaster` not picking closest hit in scene (fix originally contributed by [alexboost222](https://github.com/alexboost222)).

#### Actions

- Fixed opening a new project (or one that needs a full reimport) leading to several exceptions in the console if the most recently opened project was closed with a `.inputactions` editor open ([case 1313185](https://issuetracker.unity3d.com/issues/exceptions-about-previously-open-action-map-being-thrown-when-opening-new-project)).
- Fixed incorrect indentation of input actions in the inspector ([case 1285546](https://issuetracker.unity3d.com/product/unity/issues/guid/1285546/)).
- Fixed an issue where serialized `InputAction` properties would have display name "Input Action" in the Inspector window instead of their given name. ([case 1367240](https://issuetracker.unity3d.com/product/unity/issues/guid/1367240)).
- Fixed an issue where `InputAction.Enable` would not reuse memory allocated prior and thus lead to memory leaks ([case 1367442](https://issuetracker.unity3d.com/issues/input-system-puts-a-lot-of-pressure-on-the-garbage-collector-when-enabling-and-disabling-inputactionmaps)).
- Fixed interactions such as `Press` not getting processed correctly when having multiple of them on different bindings of the same action and receiving simultaneous input on all of them ([case 1364667](https://issuetracker.unity3d.com/issues/new-input-system-stops-working-after-pressing-2-keyboard-buttons-at-the-same-time)).
  * If, for example, you bind the A and S key on the same action, put a `Press` interaction on both, and then press both keys, interactions would get missed or got stuck.
- Fixed `InputAction.IsPressed`/`WasPressed`/`WasReleased` returning incorrect results when binding multiple buttons on the same action and pressing/releasing them simultaneously.
- Improved performance of looking up actions by name.
- Fixed `InputAction.controls` exhibiting bad performance when there were no controls bound to an action ([case 1347829](https://issuetracker.unity3d.com/issues/inputaction-dot-controls-are-accessed-slower-when-the-gamepad-slash-controller-is-not-connected)).
- Fixed interactions involving timeouts (such as `HoldInteraction`) performing erroneous delayed triggers on actions when input is composed of multiple controls ([1251231](https://issuetracker.unity3d.com/issues/input-system-composites-hold-interaction-can-be-performed-when-no-keys-are-hold)).
  * For example, if you bind `Shift+B` using a `OneModifierComposite` and put a `HoldInteraction` on the binding, then depending on the order in which the keys are pressed, you would sometimes see the action spuriously getting triggered when in fact no input was received.
- Fixed control schemes of bindings not getting updates when being pasted from one `.inputactions` asset into another ([case 1276106](https://issuetracker.unity3d.com/issues/input-system-control-schemes-are-not-resolved-when-copying-bindings-between-inputactionassets)).
  * For example, if you copied a binding from an asset that had a "Gamepad" control scheme into an asset that had none, the resulting binding would be unusable.
  * All associations with control schemes that do not exist in the target asset are now removed from bindings upon pasting.
- Fixed `InputActionSetupExtensions.AddCompositeBinding` not setting name of composite.

## [1.2.0] - 2021-10-22

### Changed

- When exceptions occur in user code inside of Input System callbacks, the exception message is now printed __first__ and details about the callback second.
  * Previously a message similar to "Exception ... while executing '...' callbacks" was printed first and then followed by exception log. This was hiding the actual exception and created confusion.

### Fixed

- Fixed a performance issue on entering/exiting playmode where HID device capabilities JSON could be parsed multiple times for a single device([case 1362733](https://issuetracker.unity3d.com/issues/input-package-deserializing-json-multiple-times-when-entering-slash-exiting-playmode)).
- Fixed a problem where explicitly switching to the already active control scheme and device set for PlayerInput would cancel event callbacks for no reason when the control scheme switch would have no practical effect. This fix detects and skips device unpairing and re-pairing if the switch is detected to not be a change to scheme or devices. (case 1342297)
- Any unhandled exception in `InputManager.OnUpdate` failing latter updates with `InvalidOperationException: Already have an event buffer set! Was OnUpdate() called recursively?`. Instead the system will try to handle the exception and recover into a working state.
- Fixed an issue that broke the `VirtualMouseInput` component in the editor ([case 1367553](https://issuetracker.unity3d.com/issues/vitrualmouseinput-stickaction-doesnt-work)).
- Fixed a problem where only using runtimes that are not XR supported causes a compile error. This fix adds back in `ENABLE_VR` checks to prevent this case (case 1368300)
- Fixed input action for Android gamepad's right stick will be correctly invoked when only y axis is changing ([case 1308637](https://issuetracker.unity3d.com/issues/android-input-system-right-analog-stick-tracking-is-erratic-when-using-a-gamepad-connected-to-an-android-device)).
- Generic gamepad short display button names were incorrectly mapped on Switch (`A` instead of `B`, etc).
- Fixed an issue where resetting an action via `InputAction.Reset()` while being in disabled state would prevent the action from being enabled again. ([case 1370732](https://issuetracker.unity3d.com/product/unity/issues/guid/1370732/)).
- Fixed "Default constructor not found for type UnityEngine.InputSystem.iOS.LowLevel.iOSStepCounter" any other potential exceptions due to classes, methods, fields and properties being stripped when managed stripping setting set to medium or high ([case 1368761](https://issuetracker.unity3d.com/issues/ios-new-input-system-iosstepcounter-crash-on-launch-with-managed-stripping)).
- Fixed an issue where `InvalidOperationExceptions` are thrown if an input for an action with multiple interactions is held  while disconnecting the device([case 1354098](https://issuetracker.unity3d.com/issues/input-system-errors-are-thrown-when-disconnecting-controller-while-holding-a-button-with-press-and-release-set-up-separately)).
- Fixed `action.ReadValue` and others returning invalid data when used from `FixedUpdate` or early update when running in play mode in the editor ([case 1368559](https://issuetracker.unity3d.com/issues/enter-key-is-not-registered-when-using-waspressedthisframe-with-input-system-1-dot-1-1) [case 1367556](https://issuetracker.unity3d.com/issues/input-action-readvalue-always-returns-zero-when-called-from-fixedupdate) [case 1372830](https://issuetracker.unity3d.com/issues/querying-inputs-before-preupdate-dot-newinputupdate-returns-invalid-data-when-running-in-play-mode-in-editor)).
- Fixed current being `null` for sensors (`Accelerometer.current`, others) ([case 1371204](https://issuetracker.unity3d.com/issues/accelerometer-not-working-when-using-input-system-1-dot-1-1)).

### Added

- Added support for PS5 DualSense controllers on Mac and Windows.
- Improved the user experience when creating single vs multi-touch touchscreen bindings in the Input Action Asset editor by making both options visible in the input action dropdown menu. Now it's not neccessary to be aware of the touch\*/press path binding syntax ([case 1357664](https://issuetracker.unity3d.com/issues/inputsystem-touchscreens-multi-touch-doesnt-work-when-using-a-custom-inputactionasset)).
- Added support for the Unity Remote app.
  * __NOTE__: This unfortunately requires a change in the Unity native runtime. We are in the process of rolling out the change to Unity versions. A public build that receives the change will automatically enable the functionality in the Input System package.

## [1.1.1] - 2021-09-03

### Fixed

- Fixed `InvalidCastException: Specified cast is not valid.` and `InvalidOperationException: Already have an event buffer set! Was OnUpdate() called recursively?` when upgrading from 1.1.0-pre.5 or earlier. If you experience this issue you can also restart the editor to resolve it.
- Fixed `InputDeviceChange.Destroyed` not being available, now it's correctly marked as obsolete instead.
- Removed documentation around platform user account management of `InputUser` which was ahead of actual backend support for the feature.

## [1.1.0] - 2021-08-27

### Changed

- Modified the fix that landed in `1.1-preview.3` for [any given control being added to an action only once](#same_control_multiple_times_fix).
  * This caused a regression with some setups that, for example, bound the same control multiple times in a composite using processors to alter the value of the control.
  * Internally, a control is now again allowed to feed into the same action through more than one binding.
  * However, externally the control will be mentioned on the action's `InputAction.controls` list only once.
- Adding `InputSystemUIInputModule` from code now installs `DefaultInputActions`. This is equivalent to the default setup when adding the component in the editor ([case 1259306](https://issuetracker.unity3d.com/issues/input-system-ugui-button-does-not-react-when-clicked)).
  ```CSharp
  var go = new GameObject();
  go.AddComponent<EventSystem>();
  var uiModule = go.AddComponent<InputSystemUIInputModule>();
  // uiModule.actionsAsset now has a DefaultInputActions() asset assigned to it and the various
  // action references point to its actions.
  ```
  * `InputSystemUIInputModule.UnassignActions` has been added to remove all actions from the module en bloc.
  ```CSharp
  uiModule.UnassignActions();
  ```

### Fixed

- Fixed an issue where mixing test cases based on `InputTestFixture` (using mocked `InputSystem`) and regular test cases (using real `InputSystem`) would lead to static state leaking between test cases causing random failures and unexpected/undefined behavior ([case 1329015](https://issuetracker.unity3d.com/product/unity/issues/guid/1329015)).
- Fixed `InputSystemUIInputModule.AssignDefaultActions` not assigning `trackedDeviceOrientation` and `trackedDevicePosition`.
- Fixed regression introduced by [previous change](#ui_multiple_scenes_fix) where `InputSystemUIInputModule` would not disable actions correctly.
- Fixed `InputAction.canceled` not getting triggered reliably for `InputActionType.PassThrough` actions when `InputSystem.ResetDevice` was called.
- Fixed device resets (e.g. happening as part of focus changes) leading to only some actions bound to these devices getting cancelled instead of all of them.

## [1.1.0-pre.6] - 2021-08-23

### Fixed

- Fixed pairing devices to existing `InputUser`s potentially corrupting list of paired devices from other `InputUser`s ([case 1327628](https://issuetracker.unity3d.com/issues/input-system-devices-are-reassigned-to-the-wrong-users-after-adding-a-new-device)).
- Fixed duplication of control paths when viewing collections of `InputControl`s in the inspector.
  * Fix contributed by [NibbleByte](https://github.com/NibbleByte) in [1354](https://github.com/Unity-Technologies/InputSystem/pull/1354).
- Fixed `StackOverflowException` caused by calling `InputSystem.Update` from inside an input action callback such as `InputAction.performed` ([case 1316000](https://issuetracker.unity3d.com/issues/crash-when-adding-inputsystem-dot-update-to-inputsystem-command-handler-to-force-processing-an-event-and-sending-input)).
- Fixed `InputTestFixture` leaving all `.current` getters uninitialized after a test run ([case 1329015](https://issuetracker.unity3d.com/issues/inputsystem-mouseeventhandler-breaks-when-running-multiple-playmode-tests)).
- Fixed broken script references in Touch Samples project ([case 1190598](https://issuetracker.unity3d.com/issues/input-system-sample-projects-have-missing-script-references)).
- Fixed `PointerInput` composite in `TouchSamples` project being registered only after scenes already loaded ([case 1215048](https://issuetracker.unity3d.com/issues/mobile-input-system-custom-binding-broken-slash-not-registered-when-using-runtimeinitializeonloadmethod-and-loading-scene-directly)).
- Fixed `InputControlExtensions.EnumerateChangedControls` skipping over `left`, `right`, and `down` controls on PS4 controller's dpad ([case 1315107](https://issuetracker.unity3d.com/issues/input-system-left-right-and-down-directional-pad-buttons-do-not-switch-controls-over-to-controller)).
- Fixed undo not working in `Input System Package` project settings pane ([case 1291709](https://issuetracker.unity3d.com/issues/inputsystem-exception-thrown-continuously-when-undo-operation-is-performed-with-supported-devices-list-in-the-project-settings)).
- Fixed incorrect indexing in `InputUser.OnDeviceChanged` that could result in incorrect pairing of devices or `IndexOutOfRangeException` being thrown when removing, adding or reconfiguring a device. Fix contribution by [Mikael Klages](https://github.com/ITR13) in [#1359](https://github.com/Unity-Technologies/InputSystem/pull/1359).
- Fixed incorrect indexing when sorting magnitude based on score in `InputActionRebindingExtensions.RebindingOperation` which could result in incorrect magnitudes for candidates. Contribution by [Fredrik Ludvigsen](https://github.com/steinbitglis) in [#1348](https://github.com/Unity-Technologies/InputSystem/pull/1348).
- Fixed inconsistent ordering and execution when adding to or removing from the various callbacks in the API (such as `InputSystem.onDeviceChange` but also `InputAction.started` etc.) during the execution of a callback ([case 1322530](https://issuetracker.unity3d.com/issues/inputsystems-events-are-not-called-the-order-they-were-added-when-they-are-modified-in-the-middle-of-the-call-by-other-listener).
- Fixed inconsistent behavior of WebGL gamepad left/right stick. Up/Down controls were reverse of X/Y controls. ([case 1348959](https://fogbugz.unity3d.com/f/cases/1348959))
- Fixed `PlayerInputManager`s join action not triggering when using a referenced `InputAction` ([case 1260625](https://issuetracker.unity3d.com/issues/input-system-player-input-managers-join-action-is-not-triggered-when-using-a-referenced-input-action)).
- Fixed UI issue where pressing the wrong button was possible while quickly moving through a UI because the submit action fired on action press instead of action release ([1333563](https://issuetracker.unity3d.com/issues/input-submit-action-is-called-on-release-rather-than-on-press-when-using-enter-key)).
- Fixed InvalidOperationException when opening a preset created from a .inputactions asset ([case 1199544](https://issuetracker.unity3d.com/issues/input-system-properties-are-not-visible-and-invalidoperationexception-is-thrown-on-selecting-inputactionimporter-preset-asset)).
- Fixed a problem arising when combining InputSystemUIInputModule and PlayInput with SendMessage or BroadcastMessage callback behavior on the same game object or hierarchy which is an ambiguous input setup. This fix eliminates callbacks into InputSystemUIInputModule. Related to ([1343712](https://issuetracker.unity3d.com/issues/input-system-ui-components-lags-when-using-input-system-ui-input-module-together-with-player-input-component)).
- Fixed inconsistent usage of `ENABLE_PROFILER` define together with `Profiler.BeginSample`/`Profiler.EndSample` by removing `ENABLE_PROFILER` macro check because `BeginSample`/`EndSample` are already conditional with `[Conditional("ENABLE_PROFILER")]` ([case 1350139](https://issuetracker.unity3d.com/issues/inconsistent-enable-profiler-scripting-defines-in-inputmanager-dot-cs-when-using-profiler-dot-beginssample-and-profiler-dot-endsample)).
- Remediated majority of performance issues with high frequency mice (>=1kHz poll rates) in release mode by merging consecutive mouse move events together ([case 1281266](https://issuetracker.unity3d.com/issues/many-input-events-when-using-1000hz-mouse)), see the events documentation for more information.
- Fixed `InputEventTrace` replays skipping over empty frames and thus causing playback to happen too fast.
- Fixed `"Pointer should have exited all objects before being removed"` error when changing screen orientation on mobile.
- Controls such as mouse positions are no longer reset when focus is lost.
- Pressing a uGUI `Button` and then alt-tabbing away, letting go of the button, and then going back to the application will no longer trigger a button click.
- Fixed `Input.onUnpairedDeviceActivity` triggering from editor input.
- Fixed 'up' and 'down' controls on `WebGLGamepad` left and right sticks not being clamped correctly.

#### Actions

- Fixed right-clicking in empty action map or action list not popping up context menu ([case 1336426](https://issuetracker.unity3d.com/issues/cant-open-drop-down-menu-when-hovering-over-free-space-in-input-action)).
- Fixed binding paths being misaligned in UI when switching to text mode editing ([case 1200107](https://issuetracker.unity3d.com/issues/input-system-path-input-field-text-is-clipping-under-binding-in-the-properties-section)).
- Fixed `"Exception: Style.Draw may not be called with GUIContent that is null."` error from `PlayerInput` inspector when having an action map with no actions ([case 1317735](https://issuetracker.unity3d.com/issues/multiple-error-messages-are-thrown-when-trying-to-expand-the-event-list-of-an-input-actions-asset-that-has-an-empty-action-map)).
- Fixed calling `GetBindingDisplayString()` on an `InputAction` with a composite binding leading to doubled up output ([case 1321175](https://issuetracker.unity3d.com/issues/macos-input-system-getbindingdisplaystring-returns-empty-strings-for-some-mappings)).
- Fixed `MultiTapInteraction` not respecting `InputSettings.multiTapDelayTime` ([case 1292754](https://issuetracker.unity3d.com/issues/multitapdelaytime-does-not-influence-maxtapspacing-in-input-action-assets)).
- Fixed changing values in `Input System Package` project settings not affecting default values displayed in `.inputactions` editor window ([case 1292754](https://issuetracker.unity3d.com/issues/multitapdelaytime-does-not-influence-maxtapspacing-in-input-action-assets)).
- Fixed rebinding a part of a composite with `RebindingOperation.WithTargetBinding` not also changing the type of control being looked for ([case 1272563](https://issuetracker.unity3d.com/issues/input-system-performinteractiverebinding-method-doesnt-detect-button-input-when-rebinding-part-of-a-2d-vector-composite)).
- <a name="axiscomposite-min-max-value-fix"></a> Fixed `AxisComposite` not respecting `minValue` and `maxValue` properties ([case 1335838](https://issuetracker.unity3d.com/issues/inputsystem-1d-axis-composite-binding-will-return-a-incorrect-value-if-minvalue-and-maxvalue-is-not-1-and-1)).
- Fixed `ArgumentOutOfRangeException` caused by `IsPointerOverGameObject` ([case 1337354](https://issuetracker.unity3d.com/issues/mobile-argumentoutofrangeexception-is-thrown-when-calling-ispointerovergameobject)).
- `PlayerInput` no longer logs an error message when it is set to `Invoke UnityEvents` and can't find  an action in the given `.inputactions` asset ([case 1259577](https://issuetracker.unity3d.com/issues/an-error-is-thrown-when-deleting-an-input-action-and-entering-play-mode)).
- Fixed `HoldInteraction` getting stuck when hold and release happens in same event ([case 1346786](https://issuetracker.unity3d.com/issues/input-system-the-canceled-event-is-not-fired-when-clicking-a-button-for-a-precise-amount-of-time)).
- Fixed adding an action in the `.inputactions` editor automatically duplicating interactions and processors from the first action in the map.
- Fixed `InputActionSetupExtensions.ChangeBinding` when modifying binding from a different action than specified. Contribution by [Fredrik Ludvigsen](https://github.com/steinbitglis) in [#1348](https://github.com/Unity-Technologies/InputSystem/pull/1352).

### Added

- Added `InputSystem.runUpdatesInEditMode` to enable processing of non-editor updates without entering playmode (only available for XR).
- Added a new "UI vs Game Input" sample to the package. The sample can be installed from the Unity Package Manager UI in the editor.
  * The sample demonstrates how to deal with inputs that may both lead to UI actions as well as in-game actions.
- Added method `SetMotorSpeedsAndLightBarColor` as a workaround for setting both the light bar and motor speeds simultaneously on a DualShock 4 controller ([case 1271119](https://issuetracker.unity3d.com/issues/dualshock4-setlightbarcolor-and-setmotorspeeds-cannot-be-called-on-the-same-frame-using-input-system)).
- Added the concept of "soft" and "hard" device resets.
  * In general, resetting a device will reset its state to default values.
  * Individual controls can be marked as `dontReset` to exclude them from resets. This makes the reset "soft" (default).
    ```CSharp
    //  Perform a "soft" reset of the mouse. The mouse position will not be affected
    // but controls such as buttons will be reset.
    InputSystem.ResetDevice(Mouse.current);
    ```
  * A "hard" reset can be forced through the API. This also resets `dontReset` controls.
    ```CSharp
    // Perform a "hard" reset of the mouse. The mouse position will also be reset to (0,0).
    InputSystem.ResetDevice(Mouse.current, alsoResetDontResetControls: true);
    ```
  * Resets will lead to `InputAction`s that are enabled and in-progress from controls that being reset, to be canceled. This will not perform actions even if they trigger on, for example, button release.
- `InputDevice.canRunInBackground` can now be force-set through layouts.
   ```CSharp
   // Force XInputWindows gamepads to not run in the background.
   InputSystem.RegisterLayoutOverride(@"
       {
           ""name"": ""XInputWindowsNoCanRunInBackground"",
           ""extend"": ""XInputWindows"",
           ""runInBackground"": ""off""
       }
   ");
   ```
- Improved performance of `Touchscreen` by merging consecutive touch move events together. See the events documentation for more information.

#### Actions

- Added a new `InputAction.wantsInitialStateCheck` property that allows toggling on initial state checks for `Button` and `Pass-Through` actions (implicitly enabled for `Value` actions).
  * This allows responding immediately to controls that are already actuated when the action is enabled.
- Added new API for more easily listening for event changes.
  ```CSharp
  InputSystem.onEvent
    .ForDevice<Gamepad>()
    .Where(e => e.HasButtonPress())
    .CallOnce(e => Debug.Log("Button pressed!));
  ```
- Added new API to easily listen for button presses on any device.
  ```CSharp
  InputSystem.onAnyButtonPress
    .CallOnce(ctrl => Debug.Log($"Button '{ctrl}' pressed"));
  ```
  * This is a simple wrapper around the new API mentioned above.

### Changed

- Application focus handling behavior has been reworked.
  * When `runInBackground` is off, no action will be taken on focus loss. When focus comes back, all devices will receive a sync request. Those that don't support it will see a "soft" reset.
  * When `runInBackground` is on (which, when running in the editor, is considered to always be the case), a new setting `InputSettings.backgroundBehavior` dictates how input is to be handled while the application does not have focus. The default setting of `ResetAndDisableNonBackgroundDevices` will soft-reset and disable all devices for which `InputDevice.canRunInBackground` is false. While in the background, devices that are flagged as `canRunInBackground` will keep running as in the foreground.
  * In the editor, devices other than `Pointer` and `Keyboard` devices (i.e. anything not used to operate the editor UI) are now by default routing their input to the Game View regardless of focus. This also fixes the problem of gamepad sticks resetting to `(0,0)` on focus loss ([case 1222305](https://issuetracker.unity3d.com/issues/input-system-gamepad-stick-values-are-cached-when-changing-editor-window-focus)).
  * A new setting `InputSettings.gameViewFocus` has been introduced to determine how Game View focused is handled in the editor with respect to input.
- Editor: Removed 'Lock Input to Game View' setting in the Input Debugger.
  * The setting has been replaced by the new 'Game View Focus' project setting.
- `InputSystem.defaultButtonPressPoint` is now clamped to a minimum value of `0.0001` ([case 1349002](https://issuetracker.unity3d.com/issues/onclick-not-working-when-in-player)).
- `InputDevice.OnConfigurationChanged` can now be overridden in derived classes.
- `InputSystemUIInputModule` now defers removing pointers for touches by one frame.
  * This is to ensure that `IsPointerOverGameObject` can meaningfully be queried for touches that have happened within the frame &ndash; even if by the time the method is called, a touch has technically already ended ([case 1347048](https://issuetracker.unity3d.com/issues/input-system-ispointerovergameobject-returns-false-when-used-with-a-tap-interaction)).
  * More precisely, this means that whereas before a `PointerExit` and `PointerUp` was received in the same frame, a touch will now see a `PointerUp` in the frame of release but only see a `PointerExit` in the subsequent frame.
- Calling `EventSystem.IsPointerOverGameObject()` from within `InputAction` callbacks (such as `InputAction.performed`) will now result in a warning.
  * UI updates *after* input and consumes input through `InputAction`s as they are processed. Thus, querying UI state from within `InputAction` callbacks will query outdated UI state.
- Changed `TrackedPoseDriver` to use properties of type `InputActionProperty` rather than `InputAction` to allow more flexibility.
- Changed quickstart documentation sample to use the Update method instead of FixedUpdate to show a more correct usage of the `wasPressedThisFrame` API.

## [1.1.0-pre.5] - 2021-05-11

- Fixes a problem with the package's manifest missing a dependency on the UI Elements module.

## [1.1.0-pre.4] - 2021-05-04

### Changed

- The `VirtualMouseInput` component is now part of the Input System assembly. It was previously packaged with the `Gamepad Mouse Cursor` sample.
  * The component has a different GUID from before, so existing setups that use the component from the sample are not broken. To use the built-in component you must explicitly switch over.
- `InputTestFixture` no longer deletes the `GameObject`s in the current scene in its `TearDown` ([case 1286987](https://issuetracker.unity3d.com/issues/input-system-inputtestfixture-destroys-test-scene)).
  * This was added for the sake of the Input System's own tests but should not have been in the public fixture.
- Generic `Gamepad` now has platform independent long button names. Previously it used different names if editor targeted PS4/Switch consoles (case 1321676).
- When creating a new control scheme with a name `All Control Schemes`, `All Control Schemes1` will be created to avoid confusion with implicit `All Control Schemes` scheme ([case 1217379](https://issuetracker.unity3d.com/issues/control-scheme-cannot-be-selected-when-it-is-named-all-control-schemes)).
- Display names of keyboard buttons are now passed through `ToLower` and `ToTitleCase` to enforce consistent casing between different platforms and keyboard layouts ([case 1254705](https://issuetracker.unity3d.com/issues/the-display-names-for-keyboard-keys-in-the-input-debugger-do-not-match-those-defined-in-input-system-package)).
- Editor: All remaining `InputUser` instances are now removed automatically when exiting play mode. This means that all devices are automatically unpaired.
  * In essence, like `InputAction`, `InputUser` is now considered a player-only feature.
- Events queued __during__ event processing (i.e. `InputSystem.Update()`) are now processed in the same frame. This eliminates the 1-frame lag previously incurred by simulated input.
  * Note that this does not extend to input queued __outside__ of event processing but in the same frame. For example, input queued by the UI (such as by `OnScreenButton` and `OnScreenStick`) will still see a 1-frame lag as UI event processing happens later in the frame and outside of input event processing.

#### Actions

- When removing/unplugging a device, it will now also be removed from the device list of `InputActionMap.devices` and `InputActionAsset.devices`.
  ```CSharp
  var gamepad = InputSystem.AddDevice<Gamepad>();
  var actions = new MyGeneratedActions();
  actions.devices = new[] { gamepad };
  InputSystem.RemoveDevice(gamepad);
  // `actions.devices` is now an empty array.
  ```
- Adding an action to a `InputActionMap` that is part of an `InputActionAsset` now requires all actions in the asset to be disabled ([case 1288335](https://issuetracker.unity3d.com/issues/adding-actions-at-runtime-to-existing-map-from-asset-triggers-assertion-error)).
  * This used to trigger an `Assert` at runtime but now properly throws an `InvalidOperationException`.

### Fixed

- Fixed inputs in game view sometimes not working when running in the editor, as initial focus state could end up being incorrect.
- Fixed bad performance in Input Debugger with high-frequency devices (e.g. 1+ KHz gaming mice). Before, high event volumes led to excessive refreshes of debugger data.
- Fixed compile error on tvOS due to step counter support for iOS added in `1.1.0-preview.3`.
- Fixed PS4- and PS3-specific `rightTriggerButton` and `leftTriggerButton` controls not being marked as synthetic and thus conflicting with `rightTrigger` and `leftTrigger` input ([case 1293734](https://issuetracker.unity3d.com/issues/input-system-when-binding-gamepad-controls-triggerbutton-gets-bound-instead-of-triggeraxis)).
  * This manifested itself, for example, when using interactive rebinding and seeing `rightTriggerButton` getting picked instead of the expected `rightTrigger` control.
- Fixed changes to usages of devices in remote player not being reflected in Input Debugger.
- Fixed exceptions and incorrect values with HIDs using 32-bit fields ([case 1189859](https://issuetracker.unity3d.com/issues/inputsystem-error-when-vjoy-is-installed)).
  * This happened, for example, with vJoy installed.
- Fixed `InputUser` no longer sending `InputUserChange.ControlsChanged` when adding a new user after previously, all users were removed.
  * Fix contributed by [Sven Herrmann](https://github.com/SvenRH) in [1292](https://github.com/Unity-Technologies/InputSystem/pull/1292).
- Fixed `AxisDeadzoneProcessor` min/max values not being settable to 0 in editor UI ([case 1293744](https://issuetracker.unity3d.com/issues/input-system-input-system-axis-deadzone-minimum-value-fallsback-to-default-value-if-its-set-to-0)).
- Fixed blurry icons in input debugger, asset editor, input settings ([case 1299595](https://issuetracker.unity3d.com/issues/inputsystem-supported-device-list-dropdown-icons-present-under-project-settings-are-not-user-friendly)).
- Fixed `clickCount` not being incremented correctly by `InputSystemUIInputModule` for successive mouse clicks ([case 1317239](https://issuetracker.unity3d.com/issues/eventdata-dot-clickcount-doesnt-increase-when-clicking-repeatedly-in-the-new-input-system)).
- <a name="ui_multiple_scenes_fix"></a>Fixed UI not working after additively loading scenes with additional InputSystemUIInputModule modules ([case 1251720](https://issuetracker.unity3d.com/issues/input-system-buttons-cannot-be-pressed-after-additively-loading-scenes-with-additional-event-systems)).
- Fixed no `OnPointerExit` received when changing UI state without moving pointer ([case 1232705](https://issuetracker.unity3d.com/issues/input-system-onpointerexit-is-not-triggered-when-a-ui-element-interrupts-a-mouse-hover)).
- Fixed reference to `.inputactions` of `Player Prefab` referenced by `PlayerInputManager` being destroyed on going into play mode, if the player prefab was a nested prefab ([case 1319756](https://issuetracker.unity3d.com/issues/playerinput-component-loses-its-reference-to-an-inputactionasset)).
- Fixed "Scheme Name" label clipped in "Add Control Schema" popup window ([case 1199560]https://issuetracker.unity3d.com/issues/themes-input-system-scheme-name-is-clipped-in-add-control-schema-window-with-inter-default-font)).
- Fixed `InputSystem.QueueEvent` calls from within `InputAction` callbacks getting dropped entirely ([case 1297339](https://issuetracker.unity3d.com/issues/input-system-ui-button-wont-click-when-simulating-a-mouse-click-with-inputsystem-dot-queueevent)).
- Fixed `InputSystemUIInputModule` being in invalid state when added from `Awake` to a game object when entering playmode ([case 1323566](https://issuetracker.unity3d.com/issues/input-system-default-ui-actions-do-not-register-when-adding-inputsystemuiinputmodule-at-runtime-to-an-active-game-object)).
- Fixed `Keyboard.current` becoming `null` after `OnScreenButton` is disabled or destroyed ([case 1305016](https://issuetracker.unity3d.com/issues/inputsystem-keyboard-dot-current-becomes-null-after-onscreenbutton-is-destroyed)).

#### Actions

- Fixed rebinding not working for any discrete control that was held when the rebinding operation started ([case 1317225](https://issuetracker.unity3d.com/issues/inputsystem-a-key-will-not-be-registered-after-rebinding-if-it-was-pressed-when-the-rebinding-operation-started)).
- Fixed bindings being added to every InputAction in a collection when editing a collection of InputActions in the inspector. ([case 1258578](https://issuetracker.unity3d.com/issues/adding-a-binding-to-one-inputaction-element-in-a-list-adds-the-same-binding-to-all-the-other-elements-in-the-list))
- Fixed `Retrieving array element that was out of bounds` and `SerializedProperty ... has disappeared!` errors when deleting multiple action bindings in the input asset editor ([case 1300506](https://issuetracker.unity3d.com/issues/errors-are-thrown-in-the-console-when-deleting-multiple-bindings)).
- Fixed delete key not working in the input actions editor ([case 1282090](https://issuetracker.unity3d.com/issues/input-system-delete-key-doesnt-work-in-the-input-actions-window)).
- Fixed actions embedded into `MonoBehaviours` not showing bindings added directly from within constructors ([case 1291334](https://issuetracker.unity3d.com/issues/input-action-binding-doesnt-show-up-in-the-inspector-when-set-using-a-script)).
  ```CSharp
  public class MyMB : MonoBehaviour {
    // This would end up not showing the binding in the inspector.
    public InputAction action = new InputAction(binding: "<Gamepad>/leftStick");
  ```
- Fixed tooltips not appearing for elements of the Input Actions editor window ([case 1311595](https://issuetracker.unity3d.com/issues/no-tooltips-appear-when-hovering-over-parts-of-input-action-editor-window)).
- Fixed `NullReferenceException` when reading values through `InputAction.CallbackContext` on a `OneModifierComposite` or `TwoModifierComposite` binding.
- Fixed multi-taps not working when multiple controls were bound to an action ([case 1267805](https://issuetracker.unity3d.com/issues/input-system-multi-tap-interaction-doesnt-get-triggered-when-there-are-2-or-more-bindings-in-the-active-control-scheme)).
  * When there were multiple controls bound to an action, this bug would get triggered by any interaction that did not result in a phase change on the action.
- Fixed runtime rebinds added as new bindings from leaking into .inputactions assets when exiting play mode ([case 1190502](https://issuetracker.unity3d.com/issues/inputsystem-runtime-rebinds-are-leaking-into-inputactions-asset))
- Fixed `IndexOutOfRangeException` and `null` elements in `InputUser.lostDevices` when an `InputUser` loses a devices from a control scheme with only optional devices ([case 1275148](https://issuetracker.unity3d.com/issues/disconnecting-and-reconnecting-input-device-causes-exception-in-inputuser)).
- Fixed binding path selection windows not remembering navigation state when going up through hierarchy ([case 1254981](https://issuetracker.unity3d.com/issues/action-binding-path-selection-windows-doesnt-remember-navigation-state)).

### Added

- Support for Device Simulator touchscreen input.
- Enabled XR device support on Magic Leap (Lumin).
- Added ability to force XR Support in a project by defining `UNITY_INPUT_FORCE_XR_PLUGIN`.
- Added a warning message to PlayerInputManager editor when the attached input action asset won't work with Join Players When Button Is Pressed behaviour due to missing control scheme device requirements ([case 1265853](https://issuetracker.unity3d.com/issues/input-system-player-prefabs-are-not-instantiated-on-join-action-when-they-have-inputactionasset-assigned-to-them)).
- Added support for [UI Toolkit](https://docs.unity3d.com/Manual/UIElements.html) with Unity 2021.1+.
  * UITK is now supported as a UI solution in players. Input support for both [Unity UI](https://docs.unity3d.com/Manual/com.unity.ugui.html) and [UI Toolkit](https://docs.unity3d.com/Manual/UIElements.html) is based on the same `InputSystemUIInputModule` code path. More details in the manual.
- `InputSystemUIInputModule` now has an `xrTrackingOrigin` property. When assigned, this will transform all tracked device positions and rotations from it's local space into Unity's world space ([case 1308480](https://issuetracker.unity3d.com/issues/xr-sdk-tracked-device-raycaster-does-not-work-correctly-with-worldspace-canvas-when-xr-camera-is-offset-from-origin)).
- Added `InputSystemUIInputModule.GetLastRaycastResult`. This returns the most recent raycast result and can be used to draw ray visualizations or get information on the most recent UI object hit.
- Added `InputStateBlock` support for `kFormatSBit` when working with floats ([case 1258003](https://issuetracker.unity3d.com/issues/hid-exceptions-are-thrown-when-launching-a-project-while-analog-keyboard-is-connected-to-the-machine)).
- Added an API to parse control paths.
  ```CSharp
  var parsed = InputControlPath.Parse("<XRController>{LeftHand}/trigger").ToArray();

  Debug.Log(parsed.Length); // Prints 2.
  Debug.Log(parsed[0].layout); // Prints "XRController".
  Debug.Log(parsed[0].name); // Prints an empty string.
  Debug.Log(parsed[0].usages.First()); // Prints "LeftHand".
  Debug.Log(parsed[1].layout); // Prints null.
  Debug.Log(parsed[1].name); // Prints "trigger".
  ```
  * Can, for example, be used with `InputBinding.path`.
- Added a new API-only setting in the form of `InputSystem.settings.maxEventBytesPerUpdate`.
  * Puts an upper limit on the number of event bytes processed in a single update.
  * If exceeded, any additional event data will get thrown away and an error will be issued.
  * Set to 5MB by default.
- Added a new API-only setting called `InputSystem.settings.maxQueuedEventsPerUpdate`.
  * This limits the number of events that can be queued during event processing using the `InputSystem.QueueEvent` method. This guards against infinite loops in the case where an action callback queues an event that causes the same action callback to be called again.
- Added `InputSystemUIInputModule.AssignDefaultActions` to assign default actions when creating ui module in runtime.
- Added `UNITY_INCLUDE_TESTS` define constraints to our test assemblies, which is 2019.2+ equivalent to `"optionalUnityReferences": ["TestAssemblies"]`.

## [1.1.0-preview.3] - 2021-02-04

### Changed

- An upper limit of 1024 controls per device and 1kb of memory state per device has been introduced.
  * This allows for certain optimizations.
  * Should the limits prove too tight, they can be raised in the future.
  * The most complex device we have at the moment (`Touchscreen`) has 242 controls and 616 bytes of state.
- `TouchSimulation` now __disables__ the `Pointer` devices it reads input from.
  * This is to address the problem of mouse input leading to __both__ mouse and touch input happening concurrently. Instead, enabling touch simulation will now effectively __replace__ mouse and pen input with touch input.
  * Devices such `Mouse` and `Pen` will remain in place but will not get updated. Events received for them will be consumed by `TouchSimulation`.
- Enabled XR device support on Switch.

### Fixed

- Fixed Right stick to use AXIS.Z and AXIS.RZ for Android gamepads.
- Fixed triggers to always use Axis.Gas and Axis.Brake for Android gamepads.
- Fixed precompiled layouts such as `FastKeyboard` leading to build time regressions with il2cpp (case 1283676).
- Fixed `InputDevice.canRunInBackground` not being correctly set for VR devices (thus not allowing them to receive input while the application is not focused).
- Fixed `InputUser.OnEvent` and `RebindingOperation.OnEvent` exhibiting bad performance profiles and leading to multi-millisecond input update times (case 1253371).
  * In our own measurements, `InputUser.OnEvent` is >9 times faster than before and `RebindingOperation.OnEvent` is ~2.5 times faster.
- Fixed PS4 controller not recognized on Mac when connected over Bluetooth ([case 1286449](https://issuetracker.unity3d.com/issues/input-system-dualshock-4-zct1e-dualshock-2-v1-devices-are-not-fully-recognised-over-bluetooth)).
- Fixed `EnhancedTouch` leaking `NativeArray` memory on domain reloads ([case 1190150](https://issuetracker.unity3d.com/issues/new-input-system-simulated-touch-in-editor-doesnt-work)).
- Fixed `TouchSimulation` leading to `"Pointer should have exited all objects before being removed"` errors ([case 1190150](https://issuetracker.unity3d.com/issues/new-input-system-simulated-touch-in-editor-doesnt-work)).
- Fixed multi-touch not working with `InputSystemUIInputModule` ([case 1271942](https://issuetracker.unity3d.com/issues/android-onenddrag-not-being-called-when-there-are-at-least-2-touches-on-the-screen)).
  * This also manifested itself when using On-Screen Controls and not being able to use multiple controls at the same time (for example, in the [Warriors demo](https://github.com/UnityTechnologies/InputSystem_Warriors)).
- Fixed restart prompt after package installation not appearing on Unity 2020.2+ ([case 1292513](https://issuetracker.unity3d.com/issues/input-system-after-package-install-the-update-slash-switch-and-restart-prompt-does-not-appear)).
- Fixed action with multiple bindings getting stuck in `Performed` state when two or more controls are pressed at the same time ([case 1295535](https://issuetracker.unity3d.com/issues/input-system-not-registering-multiple-inputs)).
  * Regression introduced in 1.1-preview.2.
- Fixed `Touch.activeTouches` having incorrect touch phases after calling `EnhancedTouch.Disable()` and then `EnhancedTouch.Enable()` ([case 1286865](https://issuetracker.unity3d.com/issues/new-input-system-began-moved-and-ended-touch-phases-are-not-reported-when-a-second-scene-is-loaded)).
- Fixed compile errors related to XR/AR on console platforms.

#### Actions

- <a name="same_control_multiple_times_fix"></a>Fixed actions not triggering correctly when multiple bindings on the same action were referencing the same control ([case 1293808](https://issuetracker.unity3d.com/product/unity/issues/guid/1293808/)).
  * Bindings will now "claim" controls during resolution. If several bindings __on the same action__ resolve to the same control, only the first such binding will successfully resolve to the control. Subsequent bindings will only resolve to controls not already referenced by other bindings on the action.
  ```CSharp
  var action = new InputAction();
  action.AddBinding("<Gamepad>/buttonSouth");
  action.AddBinding("<Gamepad>/buttonSouth"); // Will be ignored.
  action.AddBinding("<Gamepad>/button*"); // Will only receive buttonWest, buttonEast, and buttonNorth.
  ```
  * This also means that `InputAction.controls` will now only contain any control at most once.
- Fixed JSON serialization of action maps not preserving empty binding paths ([case 1231968](https://issuetracker.unity3d.com/issues/cloning-actionmap-through-json-converts-empty-paths-to-null-which-is-not-allowed)).

### Added

- Added DualShock4GamepadAndroid and XboxOneGamepadAndroid layout for Android
- Added a new high-performance way to iterate over changed controls in an event.
  ```CSharp
  // Can optionally specify a magnitude threshold that controls must cross.
  // NOTE: This will note allocate GC memory.
  foreach (var control in eventPtr.EnumerateChangedControls(magnitudeThreshold: 0.1f))
      Debug.Log($"Control {control} changed state");
  ```
  * This can be used, for example, to implement much more performant "any button pressed?" queries.
  ```CSharp
  InputSystem.onEvent +=
      (eventPtr, device) =>
      {
          // Ignore anything that is not a state event.
          var eventType = eventPtr.type;
          if (eventType != StateEvent.Type && eventType != DeltaStateEvent.Type)
              return;

          // Find all changed controls actuated above the button press threshold.
          foreach (var control in eventPtr.EnumerateChangedControls
              (device: device, magnitudeThreshold: InputSystem.settings.defaultButtonPressThreshold))
              // Check if it's a button.
              if (control is ButtonControl button)
                  Debug.Log($"Button {button} was pressed");
      }
  ```
- Added support for Step Counter sensors for iOS.
  * You need to enable **Motion Usage** under Input System settings before using the sensor. You can also manually add **Privacy - Motion Usage Description** to your application's Info.plist file.

## [1.1.0-preview.2] - 2020-10-23

### Changed

- The `submit` and the `cancel` actions of the UI input module now trigger on __release__ instead of press. This makes the behavior consistent with clicks triggering UI response on release rather than press.
- Removed the old "Tanks" demo (previously available from the samples shipped with the package).
  * Added a new and improved demo project, which you can download from the [InputSystem_Warriors](https://github.com/UnityTechnologies/InputSystem_Warriors) GitHub repository.

#### Actions

- Actions of type `InputActionType.Button` now respect button press (and release) points.
  * Previously, button-type actions, when used without explicit "Press" interactions, would perform immediately when a bound control was actuated.
  * Now, a button-type action will behave the same as if a "Press" interaction is applied with "Trigger Behavior" set to "Press Only".
  * This means that a button-type action will now perform (and perform __once__ only) when a control crosses the button press threshold defined in the global settings or, if present, locally on a `ButtonControl`. It will then stay performed and finally cancel only when the control falls back to or below the release threshold.
- `InputAction.ReadValue<T>()` now always returns `default<T>` when the action is canceled.
  * This is to make it consistent with `InputAction.CallbackContext.ReadValue<T>()` which already returned `default<T>` when the action was canceled.
  * In general, all APIs that read values will return default values when an action is in a phase other than `Started` or `Performed`.
- If multiple actions in different action maps but in the same .inputactions asset have the same name, calling `InputActionAsset.FindAction()` with just an action name will now return the first __enabled__ action. If none of the actions are enabled, it will return the first action with a matching name as before ([case 1207550](https://issuetracker.unity3d.com/issues/input-system-action-can-only-be-triggered-by-one-of-the-action-maps-when-action-name-is-identical)).
  ```CSharp
  var map1 = new InputActionMap("map1");
  var map2 = new InputActionMap("map2");
  map1.AddAction("actionWithSameName");
  map2.AddAction("actionWithSameName");
  var asset = ScriptableObject.CreateInstance<InputActionAsset>();
  asset.AddActionMap(map1);
  asset.AddActionMap(map2);

  map2["actionWithSameName"].Enable();

  var action = asset["actionWithSameName"];
  // Before: "map1/actionWithSameName"
  // Now: "map2/actionWithSameName"
  ```

### Fixed

- Fixed player build causing `ProjectSettings.asset` to be checked out in Perforce ([case 1254502](https://issuetracker.unity3d.com/issues/projectsettings-dot-asset-is-checked-out-in-perforce-when-building-a-project-with-the-input-system-package-installed)).
- Fixed player build corrupting preloaded asset list in `PlayerSettings` if it was modified by another build processor.
- Fixed remoting in Input Debugger not working for devices in the player that are created from generated layouts (such as XR devices).
- Fixed potential `NullReferenceException` in `InputActionProperty` when the `InputActionReference` is `null`.
- Fixed "On-Screen Controls" sample still using `StandaloneInputModule` and thus throwing `InvalidOperationException` when used with "Active Input Handling" set to "Input System Package (New)" ([case 1201866](https://issuetracker.unity3d.com/issues/input-system-old-input-module-is-available-in-onscreencontrolssample-sample-scene-from-package)).
- Fixed `OnScreenButton` leaving button controls in pressed state when disabled in-between receiving `OnPointerDown` and `OnPointerUp`. Usually manifested itself by having to click the button twice next time it was enabled.
- Fixed exiting out of play mode in the Unity Editor while a test run is in progress leading to the Input System permanently losing all its state until the editor is restarted ([case 1251724](https://issuetracker.unity3d.com/issues/the-input-system-does-not-get-re-enabled-when-a-playmode-input-test-is-interrupted)).
- Fixed max values for `Axis` and `Double` controls stored as multi-bit fields being off by one ([case 1223436](https://issuetracker.unity3d.com/issues/value-equal-to-1-is-not-returned-by-the-input-system-when-reading-a-multi-bit-control)).
  * Fix contributed by [jamre](https://github.com/jamre) in [962](https://github.com/Unity-Technologies/InputSystem/pull/962). Thank you!
- Fixed debug assert in `InputDeviceTester` sample when simultaneously pressing two buttons on gamepad ([case 1244988](https://issuetracker.unity3d.com/issues/input-system-runtime-errors-when-pressing-more-than-one-button-at-the-same-time)).
- Fixed use of UI `Slider` causing drag thresholds to no longer work ([case 1275834](https://issuetracker.unity3d.com/issues/inputsystem-drag-threshold-value-is-ignored-for-scroll-view-after-interacting-with-a-slider-slash-scroll-bar)).
- Fixed layout lists in Input Debugger not updating when removing layouts.
- Fixed device connects leading to different but similar device being reported as reconnected.

#### Actions

- Fixed Action with multiple bindings becoming unresponsive after a Hold interaction was performed ([case 1239551](https://issuetracker.unity3d.com/issues/input-system-hold-interaction-makes-an-input-action-unresponsive-when-2-or-more-binding-are-attached-to-the-same-input-action)).
- Fixed `NullReferenceException` when `Player Input` component `Create Action` is pressed and saved ([case 1245921](https://issuetracker.unity3d.com/issues/input-system-nullreferenceexception-is-thrown-when-player-input-component-create-action-is-pressed-and-saved)).
- Fixed `InputActionTrace.ActionEventPtr.ReadValueAsObject` leading to `InvalidCastException` when trying to read values that came from composite bindings.
- Fixed not being able to stack a `MultiTap` on top of a `Tap` ([case 1261462](https://issuetracker.unity3d.com/issues/multi-tap-and-tap-interactions-in-the-same-action-doesnt-work-properly)).
- Fixed rebinds triggered by the Enter key causing stuck Enter key states ([case 1271591](https://issuetracker.unity3d.com/issues/input-system-rebind-action-requires-two-inputs-slash-presses-when-using-the-enter-key)).
- Fixed `Map index on trigger` and `IndexOutOfRangeException` errors when using multiple Interactions on the same Action. ([case 1253034](https://issuetracker.unity3d.com/issues/map-index-on-trigger-and-indexoutofrangeexception-errors-when-using-multiple-interactions-on-the-same-action)).
- Fixed context menu in action editor not filtering out composites the same way that the `+` icon menu does. This led to, for example, a "2D Vector" composite being shown as an option for a button type action.
- Fixed initial state checks for composite bindings failing if performed repeatedly. For example, doing a `ReadValue<Vector2>` for a WASD binding would return an incorrect value after disabling the map twice while no input from the keyboard was received ([case 1274977](https://issuetracker.unity3d.com/issues/input-system-cannot-read-vector2-values-after-inputactionset-has-been-disabled-and-enabled-twice)).
- Fixed "Add Interaction" menu in action editor not filtering out interactions with incompatible value types ([case 1272772](https://issuetracker.unity3d.com/issues/new-input-system-action-gets-called-only-once-when-using-mouse-press-interaction)).
- Fixed `PlayerInput` no longer auto-switching control schemes if `neverAutoSwitchControlSchemes` was toggled off and back on after the component was first enabled ([case 1232039](https://issuetracker.unity3d.com/issues/input-system-auto-switch-locks-on-one-device-when-its-disabled-and-re-enabled-via-script)).
- Fixed action map name being the same as .inputactions asset name leading to compile errors when `Generate C# Class` is used; now leads to import error ([case 1212052](https://issuetracker.unity3d.com/issues/input-system-user-can-name-inputaction-asset-and-action-map-the-same-creating-compilation-errors-on-generation)).
- Fixed bindings not getting updated when binding by display name and there is no control with the given display name initially.
  ```
  // If at the time this action is enabled, there's no ä key on the keyboard,
  // this did not update properly later when switched to a layout that does have the key.
  var action = new InputAction(binding: "<Keyboard>/#(ä)");
  ```

### Added

- Added tvOS documentation entries in 'Supported Input Devices' page.

#### Actions

- Added "release thresholds" for buttons.
  * Release points are now separated from press points by a percentage threshold.
  * The threshold is defined by `InputSettings.buttonReleaseThreshold`.
  * Thresholds are defined as percentages of press points. A release is thus defined as a button, after having reached a value of at least `InputSettings.defaultButtonPressPoint` (or whatever local press is used), falling back to a value equal to or less than `InputSettings.buttonReleaseThreshold` percent of the press point.
  * This is intended to solve the problem of buttons flickering around button press points.
  * The default threshold is set at 75%, that is, buttons release at 3/4 of the press point.
- Added new methods to the `InputAction` class:
  * `InputAction.IsPressed()`: Whether a bound control has crossed the press threshold and has not yet fallen back below the release threshold.
  * `InputAction.WasPressedThisFrame()`: Whether a bound control has crossed the press threshold this frame.
  * `InputAction.WasReleasedThisFrame()`: Whether a bound control has fallen back below the release threshold this frame.
  * `InputAction.WasPerformedThisFrame()`: Whether the action was performed at any point during the current frame. Equivalent to `InputAction.triggered`, which will be deprecated in the future.
  * `InputAction.Reset()`: Forcibly reset the action state. Cancels the action, if it is currently in progress.
- Added `InputAction.GetTimeoutCompletionPercentage` to query the amount left to complete a currently ongoing interaction.
  ```CSharp
  // Let's say there's a hold interaction on a "warp" action. The user presses a button bound
  // to the action and then holds it. While the user holds the button, we want to know how much
  // longer the user will have to hold it so that we can display feedback in the UI.
  var holdCompleted = playerInput.actions["warp"].GetTimeoutCompletionPercentage();
  ```
- Added three new binding composite types:
  * `OneModifierComposite`: This is a generalization of `ButtonWithOneModifier` (which is still available but now hidden from the UI) which also represents bindings such as "SHIFT+1" but now can be used to target bindings other than buttons (e.g. "SHIFT+delta").
  * `TwoModifiersComposite`: This is a generalization of `ButtonWithTwoModifiers` (which is still available but now hidden from the UI) which also represents bindings such as "SHIFT+CTRL+1" but now can be used to target bindings other than buttons (e.g. "SHIFT+CTRL+delta").
  * `Vector3Composite`: Works the same way `Vector2Composite` does. Adds a `forward` and `backward` binding in addition to `up`, `down`, `left`, and `right`.

## [1.1.0-preview.1] - 2020-08-20

>__The minimum version requirement for the Input System package has been moved up to 2019.4 LTS.__

### Changed

#### Actions

- Auto-generated C# files now have `<auto-generated>` headers so they get ignored by Rider code analysis.
- Auto-generated C# classes are now `partial` so that they can be manually extended.
- Deleting a composite binding with `action.ChangeBinding(0).Erase()` now also erases all the bindings that are part of the composite.
- Trigger binding resolution from within action callbacks (e.g. `InputAction.performed`) will now defer resolution until after the callback has completed.
  * This fixes crashes such as [case 1242406](https://issuetracker.unity3d.com/issues/mecanim-crash-when-entering-or-exiting-play-mode-destroying-gameobjects) where disabling `PlayerInput` from within an action callback led to an action's state being released while the action was still in a callback.

### Fixed

- Fixed input history on Android mono build by alligning memory of history records
- Fixed no input being processed when running a `[UnityTest]` over several frames. Before, this required calling `InputSystem.Update` manually.
- Fixed clicking on help page button in Unity inspector for Input System components not going to relevant manual pages.
- Fixed a bug that prevented DualShock controllers from working on tvOS. (case 1221223).
- `GravitySensor`, `LinearAccelerationSensor`, and `AttitudeSensor` not being initialized on iOS ([case 1251382](https://issuetracker.unity3d.com/product/unity/issues/guid/1251382/)).
- Fixed compilation issues with XR and VR references when building to platforms that do not have complete XR and VR implementations.
- Fixed possible `NullReferenceException`s on ARMs with controls that receive automatic memory offsets.
- Fixed `TouchControl.tapCount` resetting to 0 when "Script Debugging" is enabled (case 1194636).
- Fixed `Touch.activeTouches` not having a `TouchPhase.Began` entry for touches that moved in the same frame that they began in ([case 1230656](https://issuetracker.unity3d.com/issues/input-system-mobile-enhancedtouch-screen-taps-start-with-moved-or-stationary-phase-instead-of-began)).
- Fixed sequential taps causing touches to get stuck in `Touch.activeTouches`.
- Improved performance of `Touch.activeTouches` (most notably, a lot of time was spent in endlessly repetitive safety checks).
- Fixed `EnhancedTouch` APIs not indicating that they need to be enabled with `EnhancedTouchSupport.Enable()`.
  - The APIs now throw `InvalidOperationException` when used without being enabled.
- Fixed memory corruption in `InputEventTrace.AllocateEvent` ([case 1262496](https://issuetracker.unity3d.com/issues/input-system-crash-with-various-stack-traces-when-using-inputactiontrace-dot-subscribetoall))
  * Manifested itself, for example, as crashes when using `InputActionTrace.SubscribeToAll`.
- AxisControls and Vector2Controls' X and Y subcontrols on XR devices now have a minimum range of -1 and a maximum range of 1. This means they can now properly respond to modifiers and interactions in the binding system.

#### Actions

- Fixed drag&drop reordering actions while having one control scheme selected causing bindings from other control schemes to be lost ([case 122800](https://issuetracker.unity3d.com/issues/input-system-bindings-get-cleared-for-other-control-scheme-actions-when-reordering-an-action-in-a-specific-control-scheme)).
- Fixed stack overflow in `PlayerInput.SwitchCurrentActionMap` when called from action callback ([case 1232893](https://issuetracker.unity3d.com/issues/inputsystem-switchcurrentactionmap-causes-a-stackoverflow-when-called-by-each-pahse-of-an-action)).
- Fixed control picker ending up empty when listing devices in "Supported Devices" ([case 1254150](https://issuetracker.unity3d.com/product/unity/issues/guid/1254150/)).

### Added

- Device layouts can now be "precompiled" for speed. `Keyboard`, `Mouse`, and `Touchscreen` are now included as precompiled layouts greatly reducing instantiation time and GC heap cost for these devices. For `Touchscreen`, this results in a >20x speed-up for `InputSystem.AddDevice<Touchscreen>()`.
- Added Pose Control layout. The Pose Control is used on XR Devices and wraps tracking state, position, rotation, and velocity information.

#### Actions

- Can now save binding overrides as JSON strings and restore them from such using the newly added `SaveBindingOverridesAsJson` and `LoadBindingOverridesFromJson` extension methods.
  ```CSharp
  void SaveUserRebinds(PlayerInput player)
  {
      var rebinds = player.actions.SaveBindingOverridesAsJson();
      PlayerPrefs.SetString("rebinds", rebinds);
  }

  void LoadUserRebinds(PlayerInput player)
  {
      var rebinds = PlayerPrefs.GetString("rebinds");
      player.actions.LoadBindingOverridesFromJson(rebinds);
  }
  ```

## [1.0.0] - 2020-04-23

### Fixed

- Fixed compilation issues in `TrackedDeviceRaycaster` when disabling built-in XR module.

## [1.0.0-preview.7] - 2020-04-17

### Fixed

- `VirtualMouseInput` not moving the software cursor when set to `HardwareCursorIsAvailable` but not having a hardware cursor ()
- Can now override built-in Android gamepad layouts. Previously, the input system would always choose its default defaults even after registering more specific layouts using `InputSystem.RegisterLayout`.
- `InputControlPath.TryGetControlLayout` no longer throws `NotImplementedException` for `<Mouse>/scroll/x` and similar paths where the layout is modifying a control it inherited from its base layout ([thread](https://forum.unity.com/threads/notimplementedexception-when-using-inputcontrolpath-trygetcontrollayout-on-mouse-controls.847129/)).
- Fixed compilation errors when disabling built-in VR and XR modules. ([case 1214248](https://issuetracker.unity3d.com/issues/enable-input-system-symbol-is-not-being-updated-when-the-input-system-is-changed-in-player-settings/)).
- Fixed compilation errors when disabling built-in Physics and Physics2D modules. ([case 1191392](https://issuetracker.unity3d.com/issues/inputsystem-trackeddeviceraycaster-has-hard-references-on-both-physics-and-physics2d)).
- No longer throws `NotImplementedException` when matching against a field of `InputDeviceDescription.capabilities` when the value of the field used scientific notation.
- No longer incorrectly matches fields of `InputDeviceDescription.capabilities` by prefix only (i.e. previously it would find the field "foo" when actually looking for "foobar").
- Input device debugger window slowing editor to a crawl when opened on PS4 DualShock controller.
- `InputUser.UnpairDevices()` corrupting user device list.

#### Actions

- Controls are now re-resolved after adding or removing bindings from actions ([case 1218544](https://issuetracker.unity3d.com/issues/input-system-package-does-not-re-resolve-bindings-when-adding-a-new-binding-to-a-map-that-has-already-generated-its-state)).
- Can now have spaces and special characters in action names when using `PlayerInput` with the `SendMessages` or `BroadcastMessages` behavior. Previously, an incorrect method name was generated (fix contributed by [BHSPitMonkey](https://github.com/BHSPitMonkey) in [#1022](https://github.com/Unity-Technologies/InputSystem/pull/1022); [case 1214519](https://issuetracker.unity3d.com/issues/player-input-send-messages-wont-trigger-when-input-action-name-contains-spaces)).
- Adding a new action now sets `expectedControlType` to `Button` as expected ([case 1221015](https://issuetracker.unity3d.com/issues/input-system-default-value-of-expectedcontroltype-is-not-being-set-when-creating-a-new-action)).
- Player joins with `PlayerInputManager` from button presses no longer fail if there are multiple devices of the same type present and the join was not on the first gamepad ([case 226920](https://fogbugz.unity3d.com/f/cases/1226920/)).
- `PlayerInputEditor` no longer leads to the player's `InputActionAsset` mistakenly getting replaced with a clone when the inspector is open on a `PlayerInput` component ([case 1228636](https://issuetracker.unity3d.com/issues/action-map-gets-lost-on-play-when-prefab-is-highlighted-in-inspector)).
- The control picker in the .inputactions editor will no longer incorrectly filter out layouts such as `Xbox One Gamepad (on XB1)` when using them in control schemes. Also, it will no longer filter out controls from base layouts (such as `Gamepad`) ([case 1219415](https://issuetracker.unity3d.com/issues/impossible-to-choose-gamepad-as-binding-path-when-control-scheme-is-set-as-xboxone-scheme)).
- `RebindOperation`s will no longer pick controls right away that are already actuated above the magnitude threshold when the operation starts. Instead, these controls will have to change their actuation from their initial level such that they cross the magnitude threshold configured in the operation ([case 1215784](https://issuetracker.unity3d.com/issues/unnecessary-slash-unwanted-binding-candidates-are-found-when-detecting-and-changing-an-input-value-of-an-input-device)).
- Newly added actions and action maps are now scrolled to when there are more items than fit into view. Previously newly added item was appended but outside of the visible area.
- Actions and bindings in the `.inputactions` editor are no longer force-expanded on every domain reload and whenever a new action or binding is added.
- The importer for `.inputactions` assets will now check out from version control the generated .cs file when overwriting it &ndash; which only happens if the contents differ ([case 1222972](https://issuetracker.unity3d.com/issues/inputsystem-editor-generated-c-number-file-is-not-checked-out-when-overwriting)).
- The editor for `.inputactions` assets will now check out from version control the asset before saving it.
- Drag-reordering action maps no longer throws "Should have drop target" asserts in the console (case [1229146](https://issuetracker.unity3d.com/issues/inputsystem-reordering-of-actionmaps-in-input-action-window-fails-and-throws-should-have-drop-target-error)).
- Drag-reordering actions no longer changes action IDs of some of the existing actions ([case 1231233](https://issuetracker.unity3d.com/issues/input-systems-action-ids-dont-stick-with-action-names-when-input-actions-are-reorganized)).
- References to `InputActionReference` objects created by the importer for `.inputactions` files are no longer broken when the action referenced by the object is renamed ([case 1229145](https://issuetracker.unity3d.com/issues/inputsystem-inputactionreference-loses-guid-when-its-action-is-moved-or-renamed-in-the-inputaction-asset)).
  * __NOTE: This fix does not apply to existing `InputActionReference` instances.__ The problem was inherent in the internal file IDs generated for actions &ndash; which were affected by action and map names. Thus, changing the name of an action or map would change the resulting file ID of the `InputActionReference`.<br>However, changing file IDs will break any existing reference to the object. Thus we had to preserve the existing `InputActionReference` objects under their original file ID. We hide them in the Project Browser, however. The ones that are visible now have the new, fixed file IDs.<br>To switch existing `InputActionReference` properties to the new file IDs, simply replace them with the newly created `InputActionReference`.

### Changed

- `InputDevice.all` has been deprecated due to the confusion it creates with other getters like `Gamepad.all`. Use `InputSystem.devices` instead ([case 1231216](https://issuetracker.unity3d.com/issues/joystick-dot-all-lists-more-than-just-joysticks)).
  * In the same vein, we added a new `Joystick.all` getter that works the same as `Gamepad.all`.
- Changed UI Package to be optional dependency. Removing the package will now disable all UI relevant Input code.

## [1.0.0-preview.6] - 2020-03-06

### Changed

* `InputSystemUIInputModule.trackedDeviceSelect` has been removed. Use `InputSystemUIInputModule.leftClick` instead.
* `InputSystemUIInputModule.repeatDelay` has been renamed to `moveRepeatDelay` and `repeatRate` has been renamed to `moveRepeatRate`.

### Fixed

- Fixed CS0109 warning being generated during player build due to use of `new` with the `PlayerInput.camera property` (case 1174688).
- Fixed a number of issues in `InputSystemUIInputModule`.
  * Fixed GC heap garbage when click-dragging.
  * Fixed number of pointer states growing indefinitely if OS did not reuse touch IDs.
  * Fixed `lastPress` on `PointerEventData` getting lost.
  * Fixed button press-and-release happening in same frame resulting in no UI input.
  * Fixed clicks initiated from non-pointer devices resulting in pointer inputs with `(0,0)` positions.
  * Fixed huge screen deltas on pointer events from tracked devices.
  * Fixed touch input not sending pointer exit events ([case 1213550](https://issuetracker.unity3d.com/issues/input-system-onpointerexit-does-not-work)).
- Fixed `TrackedDeviceRaycaster` not setting `screenPosition` in `RaycastResult`.

#### Actions

- Mixing the enabling&disabling of single actions (as, for example, performed by `InputSystemUIInputModule`) with enabling&disabling of entire action maps (as, for example, performed by `PlayerInput`) no longer leaves to unresponsive input and `"should not reach here"` assertions ([forum thread](https://forum.unity.com/threads/error-while-switching-between-action-maps.825204/)).
- Leaving play mode no longer leaves state change monitors lingering around from enabled actions.
- Enabling action maps with bindings that do not refer to an existing action in the map no longer leads to asserts and exceptions when input on the bindings is received ([case 1213085](https://issuetracker.unity3d.com/issues/input-system-input-actions-cause-exceptions-and-should-not-get-here-errors-to-appear-after-deleting-an-action-map)).
- `PressInteraction` no longer misses the next button press if it gets reset from within the `performed` callback ([case 1205285](https://issuetracker.unity3d.com/issues/inputsystem-problem-with-button-state-after-deactivating-and-reactivating-an-action-map)).
- `InputBinding.DisplayStringOptions.DontIncludeInteractions` is now properly respected.
- Reading the value of a composite binding no longer causes processors from the last active part binding to be applied rather than the processors of the composite itself, if any ([case 1207082](https://issuetracker.unity3d.com/issues/input-system-invert-processors-have-no-effect-on-the-inputaction-dot-callbackcontext-value)).
- Fixed `InputSystem.onActionChange` getting invoked too many times on binding changes.

### Added

- `InputSystemUIInputModule` now sends pointer events using a new `ExtendedPointerEventData` instead of using the base `PointerEventData` class. This surfaces additional input data in pointer events.
- Added `InputSystemUIInputModule.pointerBehavior` to allow dictating how the UI will resolve concurrent input from multiple pointers.

#### Actions

- Added `InputAction.CallbackContext.ReadValueAsButton`.

## [1.0.0-preview.5] - 2020-02-14

### Changed

- We've changed the rules that govern how action phases have to progress:
  * __This is a breaking change!__
    - The primary effect is additional callbacks getting triggered.
  * __Before__:
    - There were no enforced rules about how an action would go through `InputAction.started`, `InputAction.performed`, and `InputAction.canceled`. Which of the callbacks were triggered and in what order depended on a number of factors, the biggest influencer of which were the different interactions that could be applied to actions (like `Press` or `Hold`).
    - This made for unpredictable and frequently surprising results. In addition, it led to bugs where, for [example](https://issuetracker.unity3d.com/issues/input-system-ui-becomes-unresponsive-after-the-first-ui-button-press), adding a `Press` interaction to the `Click` action of `InputSystemUIInputModule` would cause the click state to get stuck because the click action would never cancel.
  * __Now__:
    - The system will now *always* trigger `InputAction.started` first. If this is not done explicitly, it happens implicitly.
    - Likewise, the system will now *always* trigger `InputAction.canceled` before going back to waiting state. Like with `InputAction.started`, if this isn't done explicitly, it will happen implicitly. This implies that `InputAction.canceled` no longer signifies an action getting aborted because it stopped after it started but before it performed. It now simply means "the action has ended" whether it actually got performed or not.
    - In-between `InputAction.started` and `InputAction.canceled`, `InputAction.performed` may be triggered arbitrary many times (including not at all).
  * While late in the cycle for 1.0, we've opted to make this change now in order to fix a range of bugs and problems we've observed that people encountered because of the previous behavior of the system.
- Related to the change above, the behavior of `PressInteraction` has been tweaked and now is the following:
  * `Press Only`: Starts and immediately performs when pressed, then stays performed and cancels when button is released.
  * `Release Only`: Starts when button is pressed and then performs and immediately cancels when the button is released.
  * `Press And Release`: Starts and immediately performs when button is pressed, then stays performed and performs again and immediately cancels when button is released.
- `Vector2Composite` now has a `mode` parameter which can be used to choose between `DigitalNormalized` (the default), `Digital` (same as `DigitalNormalized` but does not normalize the resulting vector), and `Analog` (uses float input values as is).
  * `Vector2Composite.normalize` has been deprecated. Note that it will not work together with `Analog`. The parameter will be removed in the future.

### Fixed

- XR controllers and HMDs have proper display names in the UI again. This regressed in preview.4 such that all XR controllers were displayed as just "XR Controller" in the UI and all HMDs were displayed as "XR HMD".
- `InputSystemUIInputModule` no longer generates GC heap garbage every time mouse events are processed.
- Fixed a bug where an internal array helper method was corrupting array contents leading to bugs in both `InputUser` and `Touch`.
- Fixed exception when saving changes to an Input Action asset and the parent directory has been renamed. ([case 1207527](https://issuetracker.unity3d.com/issues/input-system-console-errors-appear-when-you-save-input-action-asset-after-changing-the-name-of-the-folder-containing-it))

#### Actions

- The regression in 1.0.0-preview.4 of `PlayerInputManager` not joining players correctly if a scheme has more than one device requirement has been fixed.
  * This most notably manifested itself with keyboard+mouse control schemes.
- `PlayerInputManager` will no longer join players when control schemes are used and none of the schemes produces a successful match based on the devices available for the join.
- When no action map is selected in action editor, plus icon to add an action is now disabled; formerly threw an exception when clicked (case 1199562).
- Removing a callback from actions from the callback itself no longer throws `ArgumentOutOfRangeException` ([case 1192972](https://issuetracker.unity3d.com/issues/input-system-package-argumentoutofrangeexception-error-is-thrown-when-the-callback-is-removed-while-its-being-triggered)).
- "Invalid user" `ArgumentException` when turning the same `PlayerInput` on and off ([case 1198889](https://issuetracker.unity3d.com/issues/input-system-package-argumentexception-invalid-user-error-is-thrown-when-the-callback-disables-game-object-with-playerinput)).
- The list of device requirements for a control scheme in the action editor no longer displays devices with their internal layout name rather than their external display name.
- `StackOverflowException` when `Invoke Unity Events` is selected in `PlayerInput` and it cannot find an action (#1033).
- `HoldInteraction` now stays performed after timer has expired and cancels only on release of the control ([case 1195498](https://issuetracker.unity3d.com/issues/inputsystem-inputaction-dot-readvalue-returns-0-when-a-hold-action-is-performed-for-hold-time-amount-of-time)).
- Foldouts in the various action UIs now properly toggle their expansion state when clicked in Unity 2019.3+ ([case 1213781](https://issuetracker.unity3d.com/issues/input-system-package-playerinput-component-events-menu-doesnt-expand-when-clicked-directly-on-the-arrow-icon)).

### Added

- We've added a new `Simple Multiplayer` sample which demonstrates a simple, bare-bones local multiplayer setup.
- We've also added a `Gamepad Mouse Cursor` sample that shows how to drive a UI mouse cursor using the gamepad.
  - The sample contains a reusable `VirtualMouseInput` component that does most of the work.
- Added a `Deselect On Background Click` option to `InputSystemUIInputModule`. This allows toggling the behavior off where clicking the mouse and not hitting a `GameObject` will automatically clear the current selection -- which will break keyboard and gamepad navigation.

## [1.0.0-preview.4] - 2020-01-24

This release includes a number of Quality-of-Life improvements for a range of common problems that users have reported.

### Added

- To aid in debugging issues, we've extended the system's event tracing and replay functionality to allow persisting and replaying arbitrary input event streams.
  * `InputEventTrace` now has APIs to persist the events to disk and to load them back in from previously persisted event streams. The same API can be used to persist in arbitrary C# `Stream` instances, not just in file streams.
     ```CSharp
    // Write.
    myTrace.WriteTo("file.inputtrace");

    // Read.
    InputEventTrace.LoadFrom("file.inputtrace");
     ```
  * `InputEventTrace` now has built-in replay functionality.
     ```CSharp
    myTrace.Replay().PlayAllFramesOneByOne();
     ```
  * The event trace in device windows of the Input Debugger has been extended with controls to save and load traces.
- We've added a new `InputRecording` sample which has a reusable `MonoBehaviour` component that can be used to capture and replay device activity.
- `Keyboard` now has a `FindKeyOnCurrentKeyboardLayout` method to look up key controls by their display names.
- Keyboards now have synthetic controls that combine left and right variants of modifier keys.
  * This means that you can bind to just "shift" now, for example, instead of having to bind to both "left shift" and "right shift".
    ```CSharp
    new InputAction(binding: "<Keyboard>/shift");
    ```
  * The controls are also available as properties on `Keyboard`.
    ```CSharp
    if (Keyboard.current.shiftKey.isPressed) /* ... */;

    // Is equivalent to:
    if (Keyboard.current.leftShiftKey.isPressed ||
        Keyboard.current.rightShiftKey.isPressed) /* ... */;
    ```

#### Actions

- `PlayerInput` now has a new `Controls Changed` event/message which is triggered when the control setup of the player changes (e.g. when switching control schemes).
    ```CSharp
        public void OnControlsChanged()
        {
            // Update UI display hints, for example...
        }
    ```
- We've added APIs to simplify turning bindings into strings suitable for display in UIs.
    ```CSharp
    // Takes things such as currently bound controls and active binding masks into account
    // and can handle composites.
    action.GetBindingDisplayString();
    ```
  * Related to this, custom binding composites can now be annotated with the new `DisplayStringFormat` attribute to control how composites as a whole are turned into display strings.
    ```CSharp
    [DisplayStringFormat("{button}+{stick}")]
    public class MyComposite : InputBindingComposite<Vector2>
    {
        [InputControl(layout = "Button")] public int button;
        [InputControl(layout = "Stick")] public int stick;
    }
    ```
- `InputActionRebindingExtension.RebindingOperation` has a new configuration method `WithMatchingEventsBeingSuppressed` which allows suitable input events to automatically be swallowed while a rebind is ongoing. This greatly helps with not having something else respond to input while a rebind is in progress.
- We've added two new samples:
  * __Rebinding UI__: Demonstrates how to create a rebinding screen using the Input System's APIs. The sample also includes a reusable prefab you can use directly in your projects to quickly put rebinding screens together.
  * __In-Game Hints__: Demonstrates how to show context-sensitive help that respects the current control scheme.

### Changed

- The logic for resetting devices on focus loss has changed somewhat:
  * When focus is lost, all devices are forcibly reset to their default state. As before, a `RequestResetCommand` for each device is also sent to the backend but regardless of whether the device responds or not, the input state for the device will be overwritten to default.
  * __Noisy controls are exempted from resets__. The assumption here is that noisy controls most often represent sensor readings of some kind (e.g. tracking data) and snapping the values back to their default will usually
  * If `Application.runInBackground` is `true`, all devices that return `true` from `InputDevice.canRunInBackground` are exempted from resets entirely. This, for example, allows XR devices to continue running regardless of focus change.
  * This fixes problems such as keyboard keys getting stuck when alt-tabbing between applications (case 1206199).
- `InputControlExtensions.GetStatePtrFromStateEvent` no longer throws `InvalidOperationException` when the state format for the event does not match that of the device. It simply returns `null` instead (same as when control is found in the event's state).
- `InputEventTrace` instances are no longer disposed automatically from their finalizer but __MUST__ be disposed of explicitly using `Dispose()`.
  * This is to allow event traces to survive domain reloads. If they are disposed of automatically during finalizers, even if they survive the reload, the next GC will cause traces to be deallocated.

#### Actions

* `InputActionRebindingExtensions.PerformInteractiveRebinding` has been greatly enhanced to apply a wide range of default configurations to the rebind. This greatly reduces the need to manually configure the resulting rebind.
    ```CSharp
    // Start a rebind with the default configuration.
    myAction.PerformInteractiveRebinding().Start();
    ```
  - Pointer position input will be ignored by default.
  - If not a suitable binding target itself, `<Keyboard>/escape` will automatically be made to quit the rebind.
  - Events with control input not explicitly matching exclusions will now get suppressed. This prevents input actions from getting triggered while a rebind is in progress.
  - The expected control type is automatically adjusted if a part binding of a composite is targeted by the rebind (e.g. if the action expects a `Vector2` but the part binding expects a `Button`, the rebind switches automatically to `Button`).
  - If the targeted binding is part of a control scheme, controls will automatically be restricted to match the device requirements of the control scheme. For example, if the binding belongs to a "Keyboard&Mouse" scheme that has `<Keyboard>` and a `<Mouse>` requirement, the rebind will ignore input on gamepads.
  - As before, you can always create a `RebindingOperation` from scratch yourself or wipe/alter the configuration returned by `PerformInteractiveRebinding` however you see fit.
- Control schemes can now handle ambiguity.
  * This means that, for example, you can now have one control scheme for generic gamepads and another control scheme specifically for PS4 controllers and the system will reliably pick the PS4 scheme when a PS4 controller is used and fall back to the generic gamepad scheme otherwise.
  * While this is exposed as a new `score` property on `InputControlScheme.MatchResult`, no code changes are necessary to take advantage of this feature.
- `PlayerInput.active` has been renamed to `PlayerInput.inputIsActive` to avoid ambiguities with `GameObject` activation.

### Fixed

- `InputUser` in combination with touchscreens no longer throws `InvalidOperationException` complaining about incorrect state format.
 * In a related change, `InputControlExtensions.GetStatePtrFromStateEvent` now works with touch events, too.
- Stack overflow in `InputTestFixture.currentTime` getter.
- Input that occurs in-between pressing the play button and the game starting no longer leaks into the game (case 1191342).
  * This usually manifested itself as large accumulated mouse deltas leading to such effects as the camera immediately jerking around on game start.
- Removing a device no longer has the potential of corrupting state change monitors (and thus actions getting triggered) from other devices.
  * This bug led to input being missed on a device once another device had been removed.
- `TrackedDevice` layout is no longer incorrectly registered as `Tracked Device`.
- Event traces in the input debugger are no longer lost on domain reloads.
- `IndexOutOfRangeException` being thrown when looking up controls on XR devices.

#### Actions

- Clicking the "Replace with InputSystemUIInputModule" button in the inspector when looking at `StandaloneInputModule`, the resulting operation is now undoable and will properly dirty the scene.

## [1.0.0-preview.3] - 2019-11-14

### Fixed

- Fixed wrong event handlers getting removed when having three or more handlers on an event (case 1196143).
  * This was an bug in an internal data structure that impacted a number of code paths that were using the data structure.
- Fixed `LayoutNotFoundException` being thrown when `InputControlPath.ToHumanReadableString` referenced a layout that could not be found.

## [1.0.0-preview.2] - 2019-11-04

### Changed

- Automatic conversion of window coordinates in `EditorWindow` code is now performed regardless of focus or the setting of `Lock Input to Game View` in the input debugger.

### Fixed

- Fixed touch taps triggering when they shouldn't on Android.
- Fixed custom devices registered from `[InitializeOnLoad]` code being lost on domain reload (case 1192379).
  * This happened when there were multiple pieces of `[InitializeOnLoad]` code that accessed the input system in the project and the `RegisterLayout` for the custom device happened to not be the first in sequence.
- OpenVR touchpad controls (`touchpadClicked` & `touchpadPressed`) now report accurate data.

#### Actions

- Fixed missing keyboard bindings in `DefaultInputActions.inputactions` for navigation in UI.
- Fixed using C# reserved names in .inputactions assets leading to compile errors in generated C# classes (case 1189861).
- Assigning a new `InputActionAsset` to a `InputSystemUIInputModule` will no longer look up action names globally but rather only look for actions that are located in action maps with the same name.
  * Previously, if you e.g. switched from one asset where the `point` action was bound to `UI/Point` to an asset that had no `UI` action map but did have an action called `Point` somewhere else, it would erroneously pick the most likely unrelated `Point` action for use by the UI.
- Fixed missing custom editors for `AxisDeadzoneProcessor` and `StickDeadzoneProcessor` that link `min` and `max` values to input settings.
- Fixed actions ending up being disabled if switching to a control scheme that has no binding for the action (case 1187377).
- Fixed part of composite not being bound leading to subsequent part bindings not being functional (case 1189867).
- Fixed `PlayerInput` not pairing devices added after it was enabled when not having control schemes.
  * This problem would also show in the `SimpleDemo` sample when having the `CustomDeviceUsages` sample installed as well. Gamepads would not get picked up in that case.
- Fixed `ArgumentNullException` when adding a device and a binding in an action map had an empty path (case 1187163).
- Fixed bindings that are not associated with any control scheme not getting enabled with other control schemes as they should.

### Added

- Added a new `EditorWindow Demo` sample that illustrates how to use the input system in editor UI code.

## [1.0.0-preview.1] - 2019-10-11

### Changed

- Generated action wrappers now won't `Destroy` the generated Asset in a finalizer, but instead implement `IDisposable`.
- Added back XR layouts (except for Magic Leap) that were removed for `1.0-preview`.
  * We removed these layouts under the assumption that they would almost concurrently become available in the respective device-specific XR packages. However, this did not work out as expected and the gap here turned out to be more than what we anticipated.
  * To deal with this gap, we have moved the bulk of the XR layouts back and will transition things gradually as support in device-specific packages becomes publicly available.

### Fixed

- Fixed a bug where the Input Settings Window might throw exceptions after assembly reload.
- Correctly implemented `IsPointerOverGameObject` method for `InputSystemUIInputModule`.
- Several bugs with layout overrides registered with (`InputSystem.RegisterLayoutOverrides`).
  * In `1.0-preview`, layout overrides could lead to corruption of the layout state and would also not be handled correctly by the various editor UIs.
- Selecting a layout in the input debugger no longer selects its first child item, too.
- Fixed XR devices reporting noise as valid user input (should fix problem of control schemes involving VR devices always activating when using `PlayerInput`).
- Fixed tap/swipe gesture detection in touch samples.

### Actions

- Fixed a bug where multiple composite bindings for the same controls but on different action maps would throw exceptions.
- Fixed `anyKey` not appearing in control picker for `Keyboard`.
- The text on the "Listen" button is no longer clipped off on 2019.3.
- Controls bound to actions through composites no longer show up as duplicates in the input debugger.
- Fixed "Create Actions..." on `PlayerInput` creating an asset with an incorrect binding for taps on Touchscreens. \
  __NOTE: If you have already created an .inputactions asset with this mechanism, update "tap [Touchscreen]" to "Primary Touch/Tap" to fix the problem manually.__
- Fixed `Invoke CSharp Events` when selected in `PlayerInput` not triggering `PlayerInput.onActionTriggered`.
- Fixed duplicating multiple items at the same time in the action editor duplicating them repeatedly.

### Added

- Will now recognize Xbox One and PS4 controllers connected to iOS devices correctly as Xbox One and PS4 controllers.
- Added a new sample called "Custom Device Usages" that shows how to use a layout override on `Gamepad` to allow distinguishing two gamepads in bindings based on which player the gamepad is assigned to.
- Added abstract `TrackedDevice` input device class as the basis for various kinds of tracked devices.

## [1.0.0-preview] - 2019-09-20

### Fixed

- Will now close Input Action Asset Editor windows from previous sessions when the corresponding action was deleted.
- Fixed an issue where Stick Controls could not be created in Players built with medium or high code stripping level enabled.
- Fixed incorrect default state for axes on some controllers.

#### Actions

- Fixed `CallbackContext.ReadValue` throwing when invoked during device removal

### Changed
### Added

## [0.9.6-preview] - 2019-09-06

### Fixed

- Exceptions in scenes of `Visualizers` sample if respective device was not present on system (e.g. in `PenVisualizer` if no pen was present in system).
- Fixed exception in Input Action Asset Editor window when typing whitespace into the search field.
- Fixed control scheme popup window in input action asset editor window showing in the correct screen position on windows.

#### Actions

- Setting timeouts from `IInputInteraction.Process` not working as expected when processing happened in response to previous timeout expiring (#714).
- Pending timeouts on a device not being removed when device was removed.

### Changed

- Replaced `HIDSupport.shouldCreateHID` event with a new `HIDSupport.supportedHIDUsages` property, which takes an array of supported usages.

### Added

#### Actions

- Added `PlayerInput.neverAutoSwitchControlSchemes` to disable logic that automatically enables control scheme switching when there is only a single `PlayerInput` in the game.
- Added `PlayerInput.SwitchControlScheme` to switch schemes manually.

## [0.9.5-preview] - 2019-08-29

### Fixed

- Don't pass events for null devices (for devices which have not been created) to `InputSystem.onEvent` callbacks.
- Will close debugger input state windows, when the state is no longer valid instead of throwing exceptions.
- Fixed pointer coordinates in editor windows for non-mouse pointing devices.
- Fixed using the input system in il2cpp when managed stripping level is set higher then "Low".
- Device debugger window will still show when reading from specific controls throws exceptions.
- Offsets and sizes for elements on Linux joysticks are now computed correctly.
- Joysticks now have a deadzone processor on the stick itself.
- Up/down/left/right on sticks are now deadzoned just like X and Y on sticks are.
- Removed toplevel `X` and `Y` controls on HIDs when there is a `Stick/X` and `Stick/Y` added for the device.
- HID fallback can now deal with sticks that have X and Y controls of different sizes and sitting in non-contiguous locations in the HID input report.
- Button 1 on HID joysticks will now correctly come out as the `trigger` control. Previously, the trigger control on the joystick was left pointing to random state.

#### Actions

- Binding paths now show the same way in the action editor UI as they do in the control picker.
  * For example, where before a binding to `<XInputController>/buttonSouth` was shown as `rightShoulder [XInputController]`, the same binding will now show as `A [Xbox Controller]`.
- When deleting a control scheme, bindings are now updated. A dialog is presented that allows choosing between deleting the bindings or just unassigning them from the control scheme.
- When renaming a control scheme, bindings are now updated. Previously the old name was in place on bindings.
- Control scheme names can no longer be set to empty strings.
- `PlayerInput.Instantiate` now correctly sets up a given control scheme, if specified.
  * When passing a `controlScheme:` argument, the result used to be a correctly assigned control scheme at the `InputUser` level but no restrictions being actually applied to the bindings, i.e. every single binding was active regardless of the specified control scheme.
- NullReferenceExceptions during event processing from `RebindingOperation`.

### Changed

- `InputUser.onUnpairedDeviceUsed` now receives a 2nd argument which is the event that triggered the callback.
  * Also, the callback is now triggered __BEFORE__ the given event is processed rather than after the event has already been written to the device. This allows updating the pairing state of the system before input is processed.
  * In practice, this means that, for example, if the user switches from keyboard&mouse to gamepad, the initial input that triggered the switch will get picked up right away.
- `InputControlPath.ToHumanReadableString` now takes display names from registered `InputControlLayout` instances into account.
  * This means that the method can now be used to generate strings to display in rebinding UIs.
- `AxisControl.clamp` is now an enum-valued property rather than a bool. Can now perform clamping *before* normalization.

#### Actions

- When switching devices/controls on actions, the system will no longer subsequently force an initial state check on __all__ actions. Instead, every time an action's bindings get re-resolved, the system will simply cancel all on-going actions and then re-enable them the same way it would happen by manually calling `InputAction.Enable`.
- Removed non-functional `InputControlScheme.baseScheme` API and `basedOn` serialized property. This was never fully implemented.

### Added

- Can right-click devices in Input Debugger (also those under "Unsupported") and select "Copy Device Description" to copy the internal `InputDeviceDescription` of the device in JSON format to the system clipboard.
  * This information is helpful for us to debug problems related to specific devices.
- If a device description has been copied to the clipboard, a new menu "Paste Device Description as Device" entry in the "Options" menu of the input debugger appears. This instantiates the device from the description as if it was reported locally by the Unity runtime.

## [0.9.3-preview] - 2019-08-15

### Fixed

- `XInputController` and `XboxOneGamepad` no longer have two extraneous, non-functional "menu" and "view" buttons.
- Fixed `InputUser.onUnpairedDeviceUser` ignoring input on controls that do not support `EvaluateMagnitude`.
  * This led to situations, for example, where `PlayerInput` would not initialize a control scheme switch from a `<Mouse>/delta` binding as the delta X and Y axes do not have min&max limits and thus return -1 from `EvaluateMagnitude`.
- Fixed available processor list not updated right away when changing the action type in the Input Action editor window.

#### Actions

- `NullReferenceException` when the input debugger is open with actions being enabled.
- When selecting a device to add to a control scheme, can now select devices with specific usages, too (e.g. "LeftHand" XRController).

### Changed

- Removed `timesliceEvents` setting - and made this tied to the update mode instead. We now always time slice when using fixed updates, and not when using dynamic updates.
- When adding a composite, only ones compatible with the value type of the current action are shown. This will, for example, no longer display a `2D Vector` composite as an option on a floating-point button action.
- The `InputState.onChange` callback now receives a second argument which is the event (if any) that triggered the state change on the device.

### Added

- `InputSystemUIInputModule` can now track multiple pointing devices separately, to allow multi-touch input - required to allow control of multiple On-Scree controls at the same time with different fingers.
- Two new composite bindings have been added.
  * `ButtonWithOneModifier` can be used to represent shortcut-like bindings such as "CTRL+1".
  * `ButtonWithTwoModifiers` can be used to represent shortcut-like bindings such as "CTRL+SHIFT+1".

## [0.9.2-preview] - 2019-08-09

### Fixed

- A `RebindingOperation` will now fall back to the default path generation behavior if the callback provided to `OnGeneratePath` returns null.
- Fixed the Input Action editor window throwing exceptions when trying to view action properties.

### Actions

- `PlayerInput` will now copy overrides when creating duplicate actions.
- It is now possible to use an empty binding path with a non empty override path.
- It is now possible to use set an empty override path to disable a binding.
- It is not possible to query the effectively used path of a binding using `effectivePath`.
- Actions embedded into MonoBehaviour components can now have their properties edited in the inspector. Previously there was no way to get to the properties in this workflow. There is a gear icon now on the action that will open the action properties.

### Changed

### Added

- Added a new sample to the package called `SimpleDemo`. You can install the sample from the package manager. See the [README.md](https://github.com/Unity-Technologies/InputSystem/Assets/Samples/SimpleDemo/README.md) file for details about the sample.

## [0.9.1-preview] - 2019-08-08

### Fixed

- Fixed GC heap garbage being caused by triggered by event processing.
  * This meant that every processing of input would trigger garbage being allocated on the managed heap. The culprit was a peculiarity in the C# compiler which caused a struct in `InputEventPtr.IsA` to be allocated on the heap.
- The bindings selection popup window will now show child controls matching the current action type even if the parent control does not match.
- Fixed `duration` values reported for Hold and Press interactions.
- DualShock 3 on macOS:
  * Fixed actions bound to the dpad control performing correctly.
  * Fixed non-present touchpad button control being triggered incorrectly.
- Fixed compile issues with switch classes on standalone Linux.
- Leak of unmanaged memory in `InputControlList`.

#### Actions

- Fixed actions not updating their set of controls when the usages of a device are changed.
- Composite bindings with the default interaction will now correctly cancel when the composite is released, even if there are multiple composite bindings on the action.

### Changed

- `MouseState`, `KeyboardState`, and `GamepadState` have been made public again.
- `PlayerInput` and `PlayerInputManager` have been moved from the `UnityEngine.InputSystem.PlayerInput` namespace to `UnityEngine.InputSystem`.
- The signature of `InputSystem.onEvent` has changed. The callback now takes a second argument which is the device the given event is sent to (null if there's no corresponding `InputDevice`).
  ```
  // Before:
  InputSystem.onEvent +=
      eventPtr =>
      {
          var device = InputSystem.GetDeviceById(eventPtr.deviceId);
          //...
      };

  // Now:
  InputSystem.onEvent +=
      (eventPtr, device) =>
      {
          //...
      };
  ```
- The signatures of `InputSystem.onBeforeUpdate` and `InputSystem.onAfterUpdate` have changed. The callbacks no longer receive an `InputUpdateType` argument.
  * Use `InputState.currentUpdateType` in case you need to know the type of update being run.
- `InputUpdateType` has been moved to the `UnityEngine.InputSystem.LowLevel` namespace.
- `InputSystem.Update(InputUpdateType)` has been removed from the public API.
- The way input devices are built internally has been streamlined.
  * `InputDeviceBuilder` is now internal. It is no longer necessary to access it to look up child controls. Simply use `InputControl.GetChildControl` instead.
  * To build a device without adding it to the system, call the newly added `InputDevice.Build` method.
    ```
    InputDevice.Build<Mouse>();
    ```
  * `InputSystem.SetLayoutVariant` has been removed. Layout variants can no longer be set retroactively but must be decided on as part of device creation.
- `InputSystem.RegisterControlProcessor` has been renamed to just `InputSystem.RegisterProcessor`.

#### Actions

* `InputAction.ReadValue<TValue>()` is longer correlated to `InputAction.triggered`. It simply returns the current value of a bound control or composite while the action is being interacted with.
* `InputInteractionContext.PerformedAndGoBackToWaiting` has been renamed to just `InputInteractionContext.Performed`.

#### Actions

- Individual composite part bindings can now no longer have interactions assigned to them as that never made any sense.

### Added

- Devices can now have more than one usage.
  * Call `InputSystem.AddDeviceUsage(device,usage)` to add additional usages to a device.
  * Call `InputSystem.RemoveDeviceUsage(device,usage)` to remove existing usages from a device.
  * `InputSystem.SetDeviceUsage(device,usage)` still exists. It will clear all existing usages from the given device.
- A new `VisualizerSamples` sample that can be installed through the package manager.
  * Contains two components `InputControlVisualizer` and `InputActionVisualizer` that help visualizing/debugging control/device and action activity through in-game overlays. A few sample scenes illustrate how to use them.

#### Actions

- Added `InputAction.ReadValueAsObject` API.
- Added `InputAction.activeControl` API.

## [0.9.0-preview] - 2019-07-18

### Fixed

- Validate all parameters on public APIs.
- Fixed an internal bug in `InlinedArray.RemoveAtByMovingTailWithCapacity`, which could cause data corruption.
- Fixed Xbox controller support on macOS il2cpp.
- Fixed issue of Xbox gamepads on Windows desktop not being able to navigate left and down in a UI.
- Allow using InputSystem package if the XR, VR or Physics modules are disabled for smaller builds.
- Fixed documentation landing page and table of contents.
- Fixed tracked devices assigning pointer ids for UI pointer events correctly.
- Adjusted some UI Elements to fit the Unity 19.3 font.
- Fixed NullReferenceException being thrown when project changes.
- Fixed duplicate devices showing in the "Supported Devices" popup when using a search filter.
- Fixed an error when adding new bindings in the Input Actions editor window when a filter was applied.
- Fixed scroll wheel handling in `InputSystemUIInputModule` not being smooth.
- Fixed compile errors from Switch Pro controller code on Linux.

#### Actions

- Fixed `CallbackContext.control` referencing the composite member control which was actually actuated for this trigger for composite bindings.
- Generated C# wrappers for .inputactions assets are no longer placed in Assets/Assets/ folder on Windows.

### Added

- Touch support has been reworked and extended.
  * `Touchscreen.touch[0..9]` are now bindable from the control picker.
  * `Touchscreen.primaryTouch` is now a separate control which tracks the primary touch on the screen.
  * The controls `Touchscreen` inherits from `Pointer` (such as `position`, `phase`, and `delta`) are now tied to `Touchscreen.primaryTouch` and allow for `Touchscreen` to function as a generic `Pointer` (like `Mouse` and `Pen`).
  * `Touchscreen.press` (renamed from `Touchscreen.button`) is now a working, synthetic button that is down whenever at least one finger is on the screen.
  * Recording of start time and start position has been added to touches.
    - `TouchControl.startPosition` gives the starting position of the touch.
    - `TouchControl.startTime` gives the starting time of the touch.
  * Tap detection has been added to `Touchscreen`.
    - Tap time (i.e. time within which a press-and-release must be completed for a tap to register) corresponds to `InputSettings.defaultTapTime`.
    - Tap release must happen within a certain radius of first contact. This is determined by a new setting `InputSettings.tapRadius`.
    - `TouchControl.tap` is a new button control that triggers then the touch is tapped. Note that this happens instantly when a touch ends. The button will go to 1 and __immediately__ go back to 0. This means that polling the button in `Update`, for example, will never trigger a tap. Either use actions to observe the button or use the `Touch` API from `EnhancedTouch` to poll taps.
  * `Touchscreen.activeTouches` has been removed. Use `Touch.activeTouches` from the new enhanced touch API instead for more reliable touch tracking.
  * `Touchscreen.allTouchControls` has been renamed to `Touchscreen.touches`.
  * A new `EnhancedTouch` plugin has been added which offers an enhanced `Touch` and `Finger` API to reliably track touches and fingers across updates. This obsoletes the need to manually track touch IDs and phases and gives access to individual touch history.
  * Touch can be simulated from mouse or pen input now. To enable simulation, call `TouchSimulation.Enable()` or put the `TouchSimulation` MonoBehaviour in your scene. Also, in the input debugger, you can now enable touch simulation from the "Options" dropdown.
- Changing state has been decoupled from events. While input events are the primary means by which to trigger state changes, anyone can perform state changes manually now from anywhere.
    ```
    InputState.Change(gamepad.leftStick, new Vector2(123, 234));
    ```
  * This change makes it possible to update state __from__ state and thus synthesize input data from other input coming in.
- A new API for recording state changes over time has been added.
    ```
    var history = new InputStateHistory("<Gamepad>/leftStick");
    history.StartRecording();

    //...

    foreach (var record in history)
        Debug.Log(record);
    ```
- Added support for generic joysticks on WebGL (which don't use the standard gamepad mapping).
- Added support for DualShock 3 gamepads on desktops.
- Added support for Nintendo Switch Pro Controllers on desktops.

#### Actions

- Actions now also have a __polling API__!
  * `InputAction.triggered` is true if the action was performed in the current frame.
  * `InputAction.ReadValue<TValue>()` yields the last value that `started`, `performed`, or `cancelled` (whichever came last) was called with. If the action is disabled, returns `default(TValue)`. For `InputActionType.Button` type actions, returns `1.0f` if `triggered==true` and `0.0f` otherwise.
- Generated C# wrappers for .inputactions can now placed relative to the .inputactions file by specifying a path starting with './' (e.g. `./foo/bar.cs`).

### Changed

- **The system no longer supports processing input in __BOTH__ fixed and dynamic updates**. Instead, a choice has to be made whether to process input before each `FixedUpdate()` or before each `Update()`.
  * Rationale: the existing code that supported having both updates receive input independently still had several holes and became increasingly complex and brittle. Our solution was based on not actually processing input twice but on channeling input concurrently into both the state of both updates. Together with the fact that specific inputs have to reset (and possibly accumulate) correctly with respect to their update time slices, this became increasingly hard to do right. This, together with the fact that we've come to increasingly question the value of this feature, led us to removing the capability while preserving the ability to determine where input is processed.
  * NOTE: Timeslicing is NOT affected by this. You can still switch to `ProcessEventInFixedUpdates` and get events timesliced to individual `FixedUpdate` periods according to their timestamps.
  * `InputSettings.UpdateMode.ProcessEventsInBothFixedAndDynamicUpdate` has been removed.
  * `InputSettings.UpdateMode.ProcessEventsInDynamicUpdateOnly` has been renamed to `InputSettings.UpdateMode.ProcessEventsInDynamicUpdate` and is now the default.
  * `InputSettings.UpdateMode.ProcessEventsInFixedUpdateOnly` has been renamed to `InputSettings.UpdateMode.ProcessEventsInFixedUpdate`.
- Added icons for PlayerInput, PlayerInputManager, InputSystemUIInputModule and MultiplayerEventSystem components.
- Changed `Keyboard` IME properties (`imeEnabled`, `imeCursorPosition`) to methods (`SetIMEEnabled`, `SetIMECursorPosition`).
- Added getters to all `IInputRuntime` properties.
- Replace some `GetXxx` methods in our API with `xxx`  properties.
- `Pointer.phase` has been removed and `PointerPhase` has been renamed to `TouchPhase`. Phases are now specific to touch. `PointerPhaseControl` has been renamed to `TouchPhaseControl`.
- `Pointer.button` has been renamed to `Pointer.press` and now is a control that indicates whether the pointer is in "press down" state.
  * For mouse, corresponds to left button press.
  * For pen, corresponds to tip contact.
  * For touch, corresponds to primary touch contact (i.e. whether __any__ finger is down).
- The state change monitor APIs (`IInputStateChangeMonitor` and friends) have been moved out of `InputSystem` into a new static class `InputState` in `UnityEngine.Experimental.Input.LowLevel`.
  * Rationale: These APIs are fairly low-level and not of general interest so having them out of `InputSystem` reduces the API surface visible to most users.
- `InputDeviceChange.StateChanged` has been removed and is now a separate callback `InputState.onChange`.
  * Rationale: The other `InputDeviceChange` notifications are low-frequency whereas `StateChanged` is high-frequency. Putting them all on the same callback made adding a callback to `InputSystem.onDeviceChange` unnecessarily expensive.
- `IInputStateCallbackReceiver` has been rewritten from scratch. Now has two simple methods `OnNextUpdate` and `OnEvent`. If implemented by a device, the device now has completely control over changing its own state. Use the `InputState.Change` methods to affect state changes while trigger state change monitors (e.g. for actions) correctly.
- Simplified handling of XR input in `InputSystemUIInputModule` by having only one set of actions for all XR devices.
- We now use the same hierarchical device picker in the "Add Control Scheme" popup, which is already used in the "Input Settings" window.
- Made all `IInputStateTypeInfo` implementations internal, as these did not offer value to the user.
- Made all `IInputDeviceCommandInfo` implementations internal, as these did not offer value to the user.
- Removed `ReadWriteArray`, which was only used for making `RebindingOperation.scores` editable, which did not add any value.
- Removed `PrimitiveValueOrArray`, as non of it's functionality over `PrimitiveValue` was implemented.
- Made all `InputProcessor` implementation internal, as access to these types is exposed only through text mode representations.
- Removed `CurveProcessor` as it was not implemented.
- Renamed XInputControllerOSX to a more descriptive XboxGamepadMacOS.

#### Actions

- `InputAction.continuous` has been removed. Running logic every frame regardless of input can easily be achieved in game code.
- The way action behavior is configured has been simplified.
  * The previous roster of toggles has been replaced with two settings:
    1. `Action Type`: Determines the behavior of the action. Choices are `Value`, `Button`, and `PassThrough`.
    2. `Control Type`: Determines the type of control (and implicitly the type of value) the action is looking for if the action is a `Value` or `PassThrough` action.
  * The previous `Initial State Check` toggle is now implicit in the action type now. `Value` actions perform an initial state check (i.e. trigger if their control is already actuated when the action is enabled). Other types of actions don't.
  * The previous `Pass Through` toggle is now rolled into the action type.

## [0.2.10-preview] - 2019-05-17

### Added

- Added a `MultiplayerEventSystem` class, which allows you use multiple UI event systems to control different parts of the UI by different players.
- `InputSystemUIInputModule` now lets you specify an `InputActionAsset` in the `actionsAsset` property. If this is set, the inspector will populate all actions from this asset. If you have a `PlayerInput` component on the same game object, referencing the same  `InputActionAsset`, the `PlayerInput` component will keep the actions on the `InputSystemUIInputModule` in synch, allowing easy setup of multiplayer UI systems.

### Changed

- `StickControl.x` and `StickControl.y` are now deadzoned, i.e. have `AxisDeadzone` processors on them. This affects all gamepads and joysticks.
  * __NOTE:__ The deadzoning is __independent__ of the stick. Whereas the stack has a radial deadzones, `x` and `y` have linear deadzones. This means that `leftStick.ReadValue().x` is __not__ necessary equal to `leftStick.x.ReadValue()`.
  * This change also fixes the problem of noise from sticks not getting filtered out and causing devices such as the PS4 controller to constantly make itself `Gamepad.current`.

- Redesigned `UIActionInputModule`
 * Added a button in the inspector to automatically assign actions from an input action asset based on commonly used action names.
 * Will now populate actions with useful defaults.
 * Removed `clickSpeed` property - will use native click counts from the OS where available instead.
 * Removed `sendEventsWhenInBackground` property.
 * Hiding `Touches` and `TrackedDevices` until we decide how to handle them.
 * Remove `moveDeadzone` property as it is made redundant by the action's dead zone.
 * Removed `UIActionInputModuleEnabler` component, `UIActionInputModule` will now enable itself.
- Changed default button press point to 0.5.
- Changed all constants in public API to match Unity naming conventions ("Constant" instead of "kConstant").
- Changed namespace from `UnityEngine.Experimental.Input` to `UnityEngine.InputSystem`.
- Generated wrapper code now has nicer formatting.
- Renamed `UIActionInputModule` to `InputSystemUIInputModule`.
- Nicer icons for `InputActionAssets` and `InputActions` and for `Button` and generic controls.
- Change all public API using `IntPtr` to use unsafe pointer types instead.
- `PlayerInput` will no longer disable any actions not in the currently active action map when disabling input or switching action maps.
- Change some public fields into properties.
- Input System project settings are now called "Input System Package" in the project window instead of "Input (NEW)".
- Removed `Plugins` from all namespaces.
- Rename "Cancelled" -> "Canceled" (US spelling) in all APIs.

### Fixed

- Adding devices to "Supported Devices" in input preferences not allowing to select certain device types (like "Gamepad").
- Fixed scrolling in `UIActionInputModule`.
- Fixed compiling the input system package in Unity 19.2 with ugui being moved to a package now.
- In the Input System project settings window, you can no longer add a supported device twice.

#### Actions

- Custom inspector for `PlayerInput` no longer adds duplicates of action events if `Invoke Unity Events` notification behavior is selected.
- Fixed `Hold` interactions firing immediately before the duration has passed.
- Fixed editing bindings or processors for `InputAction` fields in the inspector (Changes wouldn't persist before).
- Fixed exception message when calling `CallbackContext.ReadValue<TValue>()` for an action with a composite binding with `TValue` not matching the composite's value type.

### Added

#### Actions

- `PlayerInput` can now handle `.inputactions` assets that have no control schemes.
  * Will pair __all__ devices mentioned by any of the bindings except if already paired to another player.

## [0.2.8-preview] - 2019-04-23

### Added

- Added a `clickCount` control to the `Mouse` class, which specifies the click count for the last mouse click (to allow distinguishing between single-, double- and multi-clicks).
- Support for Bluetooth Xbox One controllers on macOS.

#### Actions

- New API for changing bindings on actions
```
    // Several variations exist that allow to look up bindings in various ways.
    myAction.ChangeBindingWithPath("<Gamepad>/buttonSouth")
        .WithPath("<Keyboard>/space");

    // Can also replace the binding wholesale.
    myAction.ChangeBindingWithPath("<Keyboard>/space")
        .To(new InputBinding { ... });

    // Can also remove bindings programmatically now.
    myAction.ChangeBindingWithPath("<Keyboard>/space").Erase();
```

### Changed

- `Joystick.axes` and `Joystick.buttons` have been removed.
- Generated wrapper code for Input Action Assets are now self-contained, generating all the data from code and not needing a reference to the asset; `InputActionAssetReference` has been removed.
- The option to generate interfaces on wrappers has been removed, instead we always do this now.
- The option to generate events on wrappers has been removed, we felt that this no longer made sense.
- Will now show default values in Input Action inspector if no custom values for file path, class name or namespace have been provided.
- `InputSettings.runInBackground` has been removed. This should now be supported or not on a per-device level. Most devices never supported it in the first place, so a global setting did not seem to be useful.
- Several new `Sensor`-based classes have been added. Various existing Android sensor implementations are now based on them.
- `InputControlLayoutAttribute` is no longer inherited.
  * Rationale: A class marked as a layout will usually be registered using `RegisterLayout`. A class derived from it will usually be registered the same way. Because of layout inheritance, properties applied to the base class through `InputControlLayoutAttribute` will affect the subclass as intended. Not inheriting the attribute itself, however, now allows having properties such as `isGenericTypeOfDevice` which should not be inherited.
- Removed `acceleration`, `orientation`, and `angularVelocity` controls from `DualShockGamepad` base class.
  * They are still on `DualShockGamepadPS4`.
  * The reason is that ATM we do not yet support these controls other than on the PS4. The previous setup pretended that these controls work when in fact they don't.
- Marking a control as noisy now also marks all child controls as noisy.
- The input system now defaults to ignoring any HID devices with usage types not known to map to game controllers. You can use `HIDSupport.supportedUsages` to enable specific usage types.
- In the Input Settings window, asset selection has now been moved to the "gear" popup menu. If no asset is created, we now automatically create one.
- In the inspector for Input Settings assets, we now show a button to go to the Input Settings window, and a button to make the asset active if it isn't.
- Tests are now no longer part of the com.unity.inputsystem package. The `InputTestFixture` class still is for when you want to write input-related tests for your project. You can reference the `Unity.InputSystem.TestFixture` assembly when you need to do that.
- Implemented adding usages to and removing them from devices.

#### Actions

- A number of changes have been made to the control picker UI in the editor. \
  ![Input Control Picker](Documentation~/Images/InputControlPicker.png)
  * The button to pick controls interactively (e.g. by pressing a button on a gamepad) has been moved inside the picker and renamed to "Listen". It now works as a toggle that puts the picker into a special kind of 'search' mode. While listening, suitable controls that are actuated will be listed in the picker and can then be picked from.
  * Controls are now displayed with their nice names (e.g. "Cross" instead of "buttonSouth" in the case of the PS4 controller).
  * Child controls are indented instead of listed in "parent/child" format.
  * The hierarchy of devices has been rearranged for clarity. The toplevel groups of "Specific Devices" and "Abstract Devices" are now merged into one hierarchy that progressively groups devices into more specific groups.
  * Controls now have icons displayed for them.
- There is new support for binding to keys on the keyboard by their generated character rather than by their location. \
  ![Keyboard Binding](Documentation~/Images/KeyboardBindByLocationVsCharacter.png)
  * At the toplevel of the Keyboard device, you now have the choice of either binding by keyboard location or binding by generated/mapped character.
  * Binding by location shows differences between the local keyboard layout and the US reference layout.
  * The control path language has been extended to allow referencing controls by display name. `<Keyboard>/#(a)` binds to the control on a `Keyboard` with the display name `a`.
- `continuous` flag is now ignored for `Press and Release` interactions, as it did not  make sense.
- Reacting to controls that are already actuated when an action is enabled is now an __optional__ behavior rather than the default behavior. This is a __breaking__ change.
  * Essentially, this change reverts back to the behavior before 0.2-preview.
  * To reenable the behavior, toggle "Initial State Check" on in the UI or set the `initialStateCheck` property in code.
  ![Inital State Check](Documentation~/Images/InitialStateCheck.png)
  * The reason for the change is that having the behavior on by default made certain setups hard to achieve. For example, if `<Keyboard>/escape` is used in one action map to toggle *into* the main menu and in another action map to toggle *out* of it, then the previous behavior would immediately exit out of the menu if `escape` was still pressed from going into the menu. \
  We have come to believe that wanting to react to the current state of a control right away is the less often desirable behavior and so have made it optional with a separate toggle.
- Processors and Interactions are now shown in a component-inspector-like fashion in the Input Action editor window, allowing you to see the properties of all items at once.
- The various `InputAction.lastTriggerXXX` APIs have been removed.
  * Rationale: They have very limited usefulness and if you need the information, it's easy to set things up in order to keep track of it yourself. Also, we plan on having a polling API for actions in the future which is really what the `lastActionXXX` APIs were trying to (imperfectly) solve.
- `Tap`, `SlowTap`, and `MultiTap` interactions now respect button press points.
- `Tap`, `SlowTap`, and `MultiTap` interactions now have improved parameter editing UIs.

### Fixed

- Input Settings configured in the editor are now transferred to the built player correctly.
- Time slicing for fixed updates now works correctly, even when pausing or dropping frames.
- Make sure we Disable any InputActionAsset when it is being destroyed. Otherwise, callbacks which were not cleaned up would could cause exceptions.
- DualShock sensors on PS4 are now marked as noisy (#494).
- IL2CPP causing issues with XInput on windows and osx desktops.
- Devices not being available yet in `MonoBehavior.Awake`, `MonoBehaviour.Start`, and `MonoBehaviour.OnEnable` in player or when entering play mode in editor.
- Fixed a bug where the event buffer used by `InputEventTrace` could get corrupted.

#### Actions

- Actions and bindings disappearing when control schemes have spaces in their names.
- `InputActionRebindingExceptions.RebindOperation` can now be reused as intended; used to stop working properly the first time a rebind completed or was cancelled.
- Actions bound to multiple controls now trigger correctly when using `PressInteraction` set to `ReleaseOnly` (#492).
- `PlayerInput` no longer fails to find actions when using UnityEvents (#500).
- The `"{...}"` format for referencing action maps and actions using GUIDs as strings has been obsoleted. It will still work but adding the extra braces is no longer necessary.
- Drag&dropping bindings between other bindings that came before them in the list no longer drops the items at a location one higher up in the list than intended.
- Editing name of control scheme in editor not taking effect *except* if hitting enter key.
- Saving no longer causes the selection of the current processor or interaction to be lost.
  * This was especially annoying when having "Auto-Save" on as it made editing parameters on interactions and processors very tedious.
- In locales that use decimal separators other than '.', floating-point parameters on composites, interactions, and processors no longer lead to invalid serialized data being generated.
- Fix choosing "Add Action" in action map context menu throwing an exception.
- The input action asset editor window will no longer fail saving if the asset has been moved.
- The input action asset editor window will now show the name of the asset being edited when asking for saving changes.
- Clicking "Cancel" in the save changes dialog for the input action asset editor window will now cancel quitting the editor.
- Fixed pasting or dragging a composite binding from one action into another.
- In the action map editor window, switching from renaming an action to renaming an action map will no longer break the UI.
- Fixed calling Enable/Disable from within action callbacks sometimes leading to corruption of state which would then lead to actions not getting triggered (#472).
- Fixed setting of "Auto-Save" toggle in action editor getting lost on domain reload.
- Fixed blurry icons in editor for imported .inputactions assets and actions in them.
- `Press` and `Release` interactions will now work correctly if they have multiple bound controls.
- `Release` interactions will now invoke a `Started` callback when the control is pressed.
- Made Vector2 composite actions respect the press points of button controls used to compose the value.

## [0.2.6-preview] - 2019-03-20

>NOTE: The UI code for editing actions has largely been rewritten. There may be regressions.
>NOTE: The minimum version requirement for the new input system has been bumped
       to 2019.1

### Added

- Support gamepad vibration on Switch.
- Added support for Joysticks on Linux.

#### Actions

- Added ability to change which part of a composite a binding that is part of the composite is assigned to.
  * Part bindings can now be freely duplicated or copy-pasted. This allows having multiple bindings for "up", for example. Changing part assignments retroactively allows to freely edit the composite makeup.
- Can now drag&drop multiple items as well as drop items onto others (equivalent to cut&paste). Holding ALT copies data instead of moving it.
- Edits to control schemes are now undoable.
- Control schemes are now sorted alphabetically.
- Can now search by binding group (control scheme) or devices directly from search box.
  * `g:Gamepad` filters bindings to those in the "Gamepad" group.
  * `d:Gamepad` filters bindings to those from Gamepad-compatible devices.

### Changed

- The input debugger will no longer automatically show remote devices when the profiler is connected. Instead, use the new menu in debugger toolbar to connect to players or to enable/disable remote input debugging.
- "Press and Release" interactions will now invoke the `performed` callback on both press and release (instead of invoking `performed` and `cancel`, which was inconsistent with other behaviors).

#### Actions

- Bindings have GUIDs now like actions and maps already did. This allows to persistently and uniquely identify individual bindings.
- Replaced UI overlay while rebinding interactively with cancellable progress bar. Interactive rebinding now cancels automatically after 4 seconds without suitable input.
- Bindings that are not assigned to any control scheme are now visible when a particular control scheme is selected.
  * Bindings not assigned to any control scheme are active in *ALL* control schemes.
  * The change makes this visible in the UI now.
  * When a specific control scheme is selected, these bindings are affixed with `{GLOBAL}` for added visibility.
- When filtering by devices from a control scheme, the filtering now takes layout inheritance into account. So, a binding to a control on `Pointer` will now be shown when the filter is `Mouse`.
- The public control picker API has been revised.
  * The simplest way to add control picker UI to a control path is to add an `InputControlAttribute` to the field.
    ```
    // In the inspector, shows full UI to select a control interactively
    // (including interactive picking through device input).
    [InputControl(layout = "Button")]
    private string buttonControlPath;
    ```
- Processors of incompatible types will now be ignored instead of throwing an exception.

### Fixed

- Remote connections in input debugger now remain connected across domain reloads.
- Don't incorrectly create non-functioning devices if a physical device implements multiple incompatible logical HID devices (such as the MacBook keyboard/touch pad and touch bar).
- Removed non-functioning sort triangles in event list in Input Debugger device windows.
- Sort events in input debugger window by id rather then by timestamp.
- Make parsing of float parameters support floats represented in "e"-notation and "Infinity".
- Input device icons in input debugger window now render in appropriate resolution on retina displays.
- Fixed Xbox Controller on macOS reporting negative values for the sticks when represented as dpad buttons.
- `InputSettings.UpdateMode.ProcessEventsManually` now correctly triggers updates when calling `InputSystem.Update(InputUpdateType.Manual)`.

#### Actions

- Pasting or duplicating an action in an action map asset will now assign a new and unique ID to the action.
- "Add Action" button being active and triggering exceptions when no action map had been added yet.
- Fixed assert when generating C# class and make sure it gets imported correctly.
- Generate directories as needed when generating C# class, and allow path names without "Assets/" path prefix.
- Allow binding dpad controls to actions of type "Vector2".
- Fixed old name of action appearing underneath rename overlay.
- Fixed inspector UIs for on-screen controls throwing exceptions and being non-functional.
- Fixed deleting multiple items at same time in action editor leading to wrong items being deleted.
- Fixed copy-pasting actions not preserving action properties other than name.
- Fixed memory corruptions coming from binding resolution of actions.
- InputActionAssetReferences in ScriptableObjects will continue to work after domain reloads in the editor.
- Fixed `startTime` and `duration` properties of action callbacks.

## [0.2.1-preview] - 2019-03-11

### Changed

 - NativeUpdateCallback API update to match Unity 2018.3.8f1

## [0.2.0-preview] - 2019-02-12

This release contains a number of fairly significant changes. The focus has been on further improving the action system to make it easier to use as well as to make it work more reliably and predictably.

>NOTE: There are some breaking changes. Please see the "Changed" section below.

### Changed

- Removed Unity 2018.2 support code.
- Removed .NET 3.5 support code.
- Started using C# 7.
- `IInputControlProcessor<TValue>` has been replaced with `InputProcessor` and `InputProcessor<TValue>` base classes.
- `IInputBindingComposite` has been replaced with an `InputBindingComposite` base class and the `IInputBindingComposite<TValue>` interface has been merged with the `InputBindingComposite<TValue>` class which had already existed.
- `InputUser.onUnpairedDeviceUser` will now notify for each actuated control until the device is paired or there are no more actuated controls.
- `SensitivityProcessor` has been removed.
    * The approach needs rethinking. What `SensitivityProcessor` did caused more problems than it solved.
- State monitors no longer have their timeouts removed automatically when they fire. This makes it possible to have a timeout that is removed only in response to a specific state change.
- Events for devices that implement `IInputStateCallbacks` (such as `Touchscreen`) are allowed to go back in time. Avoids the problem of having to order events between multiple fingers correctly or seeing events getting rejected.
- `PenState.Button` is now `PenButton`.
- Removed TouchPositionTransformProcessor, was used only by Android, the position transformation will occur in native backend in 2019.x

#### Actions:
- Bindings that have no interactions on them will trigger differently now. __This is a breaking change__.
  * Previously, these bindings would trigger `performed` on every value change including when going back to their default value. This is why you would see two calls of `performed` with a button; one when the button was pressed, another when it was depressed.
  * Now, a binding without an interaction will trigger `started` and then `performed` when a bound control is actuated. Thereafter, the action will remain in `Started` phase. For as long as the control is actuated, every value change will trigger `performed` again. When the control stops being actuated, it will trigger `cancelled` and the action will remain in `Waiting` state.
  * Control actuation is defined as a control having a magnitude (see `InputControl.EvaluateMagnitude`) greater than zero. If a control does not support magnitudes (returns -1 from `EvaluateMagnitude`), then the control is considered actuated when it changes state away from its default state.
  * To restore the previous behavior, simply change code like
      ```
        myAction.performed += MyCallback;
      ```
    to
      ```
        myAction.performed += MyCallback;
        myAction.cancelled += MyCallback;
      ```
  * Alternatively, enable `passThrough` mode on an action. This effectively restores the previous default behavior of actions.
    ```
        new InputAction(binding: "<Gamepad>/leftTrigger") { passThrough = true };
    ```
- As part of the aforementioned change, the following interactions have been removed as they are no longer relevant:
  - `StickInteraction`: Can simply be removed from bindings. The new default behavior obsoletes the need for what `StickInteraction` did. Use `started` to know then the stick starts being actuated, `performed` to be updated on movements, and `cancelled` to know when the stick goes back into rest position.
  - `PressAndReleaseInteraction`: Can simply be removed from bindings. The default behavior with no interaction encompasses press and release detection. Use `started` to know then a button is pressed and `cancelled` to know when it is released. To set a custom button press point, simply put an `AxisDeadzoneProcessor` on the binding.
- `PressInteraction` has been completely rewritten.
  - Trigger behavior can be set through `behavior` parameter and now provides options for observing just presses (`PressOnly`), just releases (`ReleaseOnly`), or both presses and releases (`PressAndRelease`).
  - Also, the interaction now operates on control actuation rather than reading out float values directly. This means that any control that supports magnitudes can be used.
  - Also supports continuous mode now.
- If bound controls are already actuated when an action is enabled, the action will now trigger in the next input update as if the control had just been moved from non-actuated to actuated state.
  - In other words, if e.g. you have a binding to the A button of the gamepad and the A button is already pressed when the action is first enabled, then the action associated with the A button will trigger as if the button had just been pressed. Previously, it required releasing and re-pressing the button first -- which, together with certain interactions, could lead to actions ending up in a confused state.
- When an action is disabled, it will now cancel all ongoing interactions, if any (i.e. you will see `InputAction.cancelled` being called).
  - Note that unlike the above-mentioned callbacks that happen when an action starts out with a control already actuated, the cancellation callbacks happen __immediately__ rather than in the next input update.
- Actions that at runtime are bound to multiple controls will now perform *conflict resolution*, if necessary.
  - This applies only if an action actually receives multiple concurrent actuations from controls.
  - When ambiguity is detected, the greatest amount of actuation on any of the controls gets to drive the action.
  - In practice, this means that as long as any of the controls bound to an action is actuated, the action will keep going. This resolves ambiguities when an action has primary and secondary bindings, for examples, or when an action is bound to multiple different devices at the same time.
  - Composite bindings count as single actuations regardless of how many controls participate in the composite.
  - This behavior __can be bypassed__ by setting the action to be pass-through.
- Action editor now closes when asset is deleted.
  - If there are unsaved changes, asks for confirmation first.
- Interactions and processors in the UI are now filtered based on the type of the action (if set) and sorted by name.
- Renamed "Axis" and "Dpad" composites to "1D Axis" and "2D Vector" composite.
  - The old names can still be used and existing data will load as expected.
  - `DpadComposite` got renamed to `Vector2Composite`; `AxisComposite` is unchanged.
- `InputInteractionContext.controlHasDefaultValue` has been replaced with `InputInteractionContext.ControlIsActuated()`.
- `InputActionChange.BindingsHaveChangedWhileEnabled` has been reworked and split in two:
    1. `InputActionChange.BoundControlsAboutToChange`: Bindings have been previously resolved but are about to be re-resolved.
    2. `InputActionChange.BoundControlsChanged`: Bindings have been resolved on one or more actions.
- Actions internally now allocate unmanaged memory.
  - Disposing should be taken care of automatically (though you can manually `Dispose` as well). If you see errors in the console log about unmanaged memory being leaked, please report the bug.
  - All execution state except for C# heap objects for processors, interactions, and composites has been collapsed into a single block of unmanaged memory. Actions should now be able to re-resolve efficiently without allocating additional GC memory.

### Added

- `PlayerInput` component which simplifies setting up individual player input actions and device pairings. \
  ![PlayerInput](Documentation~/Images/PlayerInput.png)
- `PlayerInputManager` component which simplifies player joining and split-screen setups. \
  ![PlayerInput](Documentation~/Images/PlayerInputManager.png)
- `InputDevice.all` (equivalent to `InputSystem.devices`)
- `InputControl.IsActuated()` can be used to determine whether control is currently actuated (defined as extension method in `InputControlExtensions`).
- Can now read control values from buffers as objects using `InputControl.ReadValueFromBufferAsObject`. This allows reading a value stored in memory without having to know the value type.
- New processors:
    * `ScaleProcessor`
    * `ScaleVector2Processor`
    * `ScaleVector3Processor`
    * `InvertVector2Processor`
    * `InvertVector3Processor`
    * `NormalizeVector2Processor`
    * `NormalizeVector3Processor`
- Added `MultiTapInteraction`. Can be used to listen for double-taps and the like.
- Can get total and average event lag times through `InputMetrics.totalEventLagTime` and `InputMetrics.averageEventLagTime`.
- `Mouse.forwardButton` and `Mouse.backButton`.
- The input debugger now shows users along with their paired devices and actions. See the [documentation](Documentation~/UserManagement.md#debugging)
- Added third and fourth barrel buttons on `Pen`.

#### Actions:
- Actions have a new continuous mode that will cause the action to trigger continuously even if there is no input. See the [documentation](Documentation~/Actions.md#continuous-actions) for details. \
  ![Continuous Action](Documentation~/Images/ContinuousAction.png)
- Actions have a new pass-through mode. In this mode an action will bypass any checks on control actuation and let any input activity on the action directly flow through. See the [documentation](Documentation~/Actions.md#pass-through-actions) for details. \
  ![Pass-Through Action](Documentation~/Images/PassThroughAction.png)
- Can now add interactions and processors directly to actions.
  ![Action Properties](Documentation~/Images/ActionProperties.png)
    * This is functionally equivalent to adding the respective processors and/or interactions to every binding on the action.
- Can now change the type of a composite retroactively.
  ![Composite Properties](Documentation~/Images/CompositeProperties.png)
- Values can now be read out as objects using `InputAction.CallbackContext.ReadValueAsObject()`.
    * Allocates GC memory. Should not be used during normal gameplay but is very useful for testing and debugging.
- Added auto-save mode for .inputactions editor.
  ![Auto Save](Documentation~/Images/AutoSave.png)
- Processors, interactions, and composites can now define their own parameter editor UIs by deriving from `InputParameterEditor`. This solves the problem of these elements not making it clear that the parameters usually have global defaults and do not need to be edited except if local overrides are necessary.
- Can now set custom min and max values for axis composites.
    ```
    var action = new InputAction();
    action.AddCompositeBinding("Axis(minValue=0,maxValue=2)")
        .With("Positive", "<Keyboard>/a")
        .With("Negative", "<Keyboard>/d");
    ```
- "C# Class File" property on .inputactions importer settings now has a file picker next to it.
- `InputActionTrace` has seen various improvements.
    * Recorded data will now stay valid even if actions are rebound to different controls.
    * Can listen to all actions using `InputActionTrace.SubscribeToAll`.
    * `InputActionTrace` now maintains a list of subscriptions. Add subscriptions with `SubscribeTo` and remove a subscription with `UnsubscribeFrom`. See the [documentation](Documentation~/Actions.md#tracing-actions) for details.

### Fixes

- Fixed support for Unity 2019.1 where we landed a native API change.
- `InputUser.UnpairDevicesAndRemoveUser()` corrupting device pairings of other InputUsers
- Control picker in UI having no devices if list of supported devices is empty but not null
- `IndexOutOfRangeException` when having multiple action maps in an asset (#359 and #358).
- Interactions timing out even if there was a pending event that would complete the interaction in time.
- Action editor updates when asset is renamed or moved.
- Exceptions when removing action in last position of action map.
- Devices marked as unsupported in input settings getting added back on domain reload.
- Fixed `Pen` causing exceptions and asserts.
- Composites that assign multiple bindings to parts failing to set up properly when parts are assigned out of order (#410).

### Known Issues

- Input processing in edit mode on 2019.1 is sporadic rather than happening on every editor update.

## [0.1.2-preview] - 2018-12-19

    NOTE: The minimum version requirement for the new input system has been bumped
          to 2018.3. The previous minum requirement of 2018.2 is no longer supported.
          Also, we have dropped support for the .NET 3.5 runtime. The new .NET 4
          runtime is now required to use the new input system.

We've started working on documentation. The current work-in-progress can be found on [GitHub](https://github.com/Unity-Technologies/InputSystem/blob/develop/Packages/com.unity.inputsystem/Documentation~/InputSystem.md).

### Changed

- `InputConfiguration` has been replaced with a new `InputSettings` class.
- `InputConfiguration.lockInputToGame` has been moved to `InputEditorUserSettings.lockInputToGameView`. This setting is now persisted as a local user setting.
- `InputSystem.updateMask` has been replaced with `InputSettings.updateMode`.
- `InputSystem.runInBackground` has been moved to `InputSettings.runInBackground`.
- Icons have been updated for improved styling and now have separate dark and light skin versions.
- `Lock Input To Game` and `Diagnostics Mode` are now persisted as user settings
- Brought back `.current` getters and added `InputSettings.filterNoiseOnCurrent` to control whether noise filtering on the getters is performed or not.
- Removed old and outdated Doxygen-generated API docs.

### Added

- `InputSystem.settings` contains the current input system settings.
- A new UI has been added to "Edit >> Project Settings..." to edit input system settings. Settings are stored in a user-controlled asset in any location inside `Assets/`. Multiple assets can be used and switched between.
- Joystick HIDs are now supported on Windows, Mac, and UWP.
- Can now put system into manual update mode (`InputSettings.updateMode`). In this mode, events will not get automatically processed. To process events, call `InputSystem.Update()`.
- Added shortcuts to action editor window (requires 2019.1).
- Added icons for .inputactions assets.

### Fixed

- `InputSystem.devices` not yet being initialized in `MonoBehaviour.Start` when in editor.

### Known Issues

- Input settings are not yet included in player builds. This means that at the moment, player builds will always start out with default input settings.
- There have been reports of some stickiness to buttons on 2019.1 alpha builds.  We are looking at this now.

## [0.0.14-preview] - 2018-12-11

### Changed

- `Pointer.delta` no longer has `SensitivityProcessor` on it. The processor was causing many issues with mouse deltas. It is still available for adding it manually to action bindings but the processor likely needs additional work.

### Fixed

Core:
- Invalid memory accesses when using .NET 4 runtime
- Mouse.button not being identical to Mouse.leftButton
- DualShock not being recognized when connected via Bluetooth

Actions:
- Parameters disappearing on processors and interactions in UI when edited
- Parameters on processors and interactions having wrong value type in UI (e.g. int instead of float)
- RebindingOperation calling OnComplete() after being cancelled

Misc:
- Documentation no longer picked up as assets in user project

## [0.0.13-preview] - 2018-12-05

First release from stable branch.<|MERGE_RESOLUTION|>--- conflicted
+++ resolved
@@ -10,13 +10,11 @@
 
 ## [Unreleased] - yyyy-mm-dd
 
-<<<<<<< HEAD
 ### Fixed
 - Fixed Multiple interactions could breaks on Composite Binding. [ISXB-619](https://issuetracker.unity3d.com/product/unity/issues/guid/ISXB-619)
-=======
+
 ### Changed
 - Renamed editor Resources directories to PackageResources to fix package validation warnings.
->>>>>>> 97ab6283
 
 ## [1.11.0] - 2024-09-10
 
