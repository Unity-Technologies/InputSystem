# Changelog
All notable changes to the input system package will be documented in this file.

The format is based on [Keep a Changelog](http://keepachangelog.com/en/1.0.0/)
and this project adheres to [Semantic Versioning](http://semver.org/spec/v2.0.0.html).

Due to package verification, the latest version below is the unpublished version and the date is meaningless.
however, it has to be formatted properly to pass verification tests.

## [Unreleased]

### Fixed

<<<<<<< HEAD
#### Actions

- Adding a new action now sets `expectedControlType` to `Button` as expected ([case 1221015](https://issuetracker.unity3d.com/issues/input-system-default-value-of-expectedcontroltype-is-not-being-set-when-creating-a-new-action)).
=======
- `VirtualMouseInput` not moving the software cursor when set to `HardwareCursorIsAvailable` but not having a hardware cursor ()
>>>>>>> 3633bbfa

## [1.0.0-preview.6] - 2020-03-06

### Changed

* `InputSystemUIInputModule.trackedDeviceSelect` has been removed. Use `InputSystemUIInputModule.leftClick` instead.
* `InputSystemUIInputModule.repeatDelay` has been renamed to `moveRepeatDelay` and `repeatRate` has been renamed to `moveRepeatRate`.

### Fixed

- Fixed CS0109 warning being generated during player build due to use of `new` with the `PlayerInput.camera property` (case 1174688).
- Fixed a number of issues in `InputSystemUIInputModule`.
  * Fixed GC heap garbage when click-dragging.
  * Fixed number of pointer states growing indefinitely if OS did not reuse touch IDs.
  * Fixed `lastPress` on `PointerEventData` getting lost.
  * Fixed button press-and-release happening in same frame resulting in no UI input.
  * Fixed clicks initiated from non-pointer devices resulting in pointer inputs with `(0,0)` positions.
  * Fixed huge screen deltas on pointer events from tracked devices.
  * Fixed touch input not sending pointer exit events ([case 1213550](https://issuetracker.unity3d.com/issues/input-system-onpointerexit-does-not-work)).
- Fixed `TrackedDeviceRaycaster` not setting `screenPosition` in `RaycastResult`.

#### Actions

- Mixing the enabling&disabling of single actions (as, for example, performed by `InputSystemUIInputModule`) with enabling&disabling of entire action maps (as, for example, performed by `PlayerInput`) no longer leaves to unresponsive input and `"should not reach here"` assertions ([forum thread](https://forum.unity.com/threads/error-while-switching-between-action-maps.825204/)).
- Leaving play mode no longer leaves state change monitors lingering around from enabled actions.
- Enabling action maps with bindings that do not refer to an existing action in the map no longer leads to asserts and exceptions when input on the bindings is received ([case 1213085](https://issuetracker.unity3d.com/issues/input-system-input-actions-cause-exceptions-and-should-not-get-here-errors-to-appear-after-deleting-an-action-map)).
- `PressInteraction` no longer misses the next button press if it gets reset from within the `performed` callback ([case 1205285](https://issuetracker.unity3d.com/issues/inputsystem-problem-with-button-state-after-deactivating-and-reactivating-an-action-map)).
- `InputBinding.DisplayStringOptions.DontIncludeInteractions` is now properly respected.
- Reading the value of a composite binding no longer causes processors from the last active part binding to be applied rather than the processors of the composite itself, if any ([case 1207082](https://issuetracker.unity3d.com/issues/input-system-invert-processors-have-no-effect-on-the-inputaction-dot-callbackcontext-value)).
- Fixed `InputSystem.onActionChange` getting invoked too many times on binding changes.

### Added

- `InputSystemUIInputModule` now sends pointer events using a new `ExtendedPointerEventData` instead of using the base `PointerEventData` class. This surfaces additional input data in pointer events.
- Added `InputSystemUIInputModule.pointerBehavior` to allow dictating how the UI will resolve concurrent input from multiple pointers.

#### Actions

- Added `InputAction.CallbackContext.ReadValueAsButton`.

## [1.0.0-preview.5] - 2020-02-14

### Changed

- We've changed the rules that govern how action phases have to progress:
  * __This is a breaking change!__
    - The primary effect is additional callbacks getting triggered.
  * __Before__:
    - There were no enforced rules about how an action would go through `InputAction.started`, `InputAction.performed`, and `InputAction.canceled`. Which of the callbacks were triggered and in what order depended on a number of factors, the biggest influencer of which were the different interactions that could be applied to actions (like `Press` or `Hold`).
    - This made for unpredictable and frequently surprising results. In addition, it led to bugs where, for [example](https://issuetracker.unity3d.com/issues/input-system-ui-becomes-unresponsive-after-the-first-ui-button-press), adding a `Press` interaction to the `Click` action of `InputSystemUIInputModule` would cause the click state to get stuck because the click action would never cancel.
  * __Now__:
    - The system will now *always* trigger `InputAction.started` first. If this is not done explicitly, it happens implicitly.
    - Likewise, the system will now *always* trigger `InputAction.canceled` before going back to waiting state. Like with `InputAction.started`, if this isn't done explicitly, it will happen implicitly. This implies that `InputAction.canceled` no longer signifies an action getting aborted because it stopped after it started but before it performed. It now simply means "the action has ended" whether it actually got performed or not.
    - In-between `InputAction.started` and `InputAction.canceled`, `InputAction.performed` may be triggered arbitrary many times (including not at all).
  * While late in the cycle for 1.0, we've opted to make this change now in order to fix a range of bugs and problems we've observed that people encountered because of the previous behavior of the system.
- Related to the change above, the behavior of `PressInteraction` has been tweaked and now is the following:
  * `Press Only`: Starts and immediately performs when pressed, then stays performed and cancels when button is released.
  * `Release Only`: Starts when button is pressed and then performs and immediately cancels when the button is released.
  * `Press And Release`: Starts and immediately performs when button is pressed, then stays performed and performs again and immediately cancels when button is released.
- `Vector2Composite` now has a `mode` parameter which can be used to choose between `DigitalNormalized` (the default), `Digital` (same as `DigitalNormalized` but does not normalize the resulting vector), and `Analog` (uses float input values as is).
  * `Vector2Composite.normalize` has been deprecated. Note that it will not work together with `Analog`. The parameter will be removed in the future.

### Fixed

- XR controllers and HMDs have proper display names in the UI again. This regressed in preview.4 such that all XR controllers were displayed as just "XR Controller" in the UI and all HMDs were displayed as "XR HMD".
- `InputSystemUIInputModule` no longer generates GC heap garbage every time mouse events are processed.
- Fixed a bug where an internal array helper method was corrupting array contents leading to bugs in both `InputUser` and `Touch`.
- Fixed exception when saving changes to an Input Action asset and the parent directory has been renamed. ([case 1207527](https://issuetracker.unity3d.com/issues/input-system-console-errors-appear-when-you-save-input-action-asset-after-changing-the-name-of-the-folder-containing-it))

#### Actions

- The regression in 1.0.0-preview.4 of `PlayerInputManager` not joining players correctly if a scheme has more than one device requirement has been fixed.
  * This most notably manifested itself with keyboard+mouse control schemes.
- `PlayerInputManager` will no longer join players when control schemes are used and none of the schemes produces a successful match based on the devices available for the join.
- When no action map is selected in action editor, plus icon to add an action is now disabled; formerly threw an exception when clicked (case 1199562).
- Removing a callback from actions from the callback itself no longer throws `ArgumentOutOfRangeException` ([case 1192972](https://issuetracker.unity3d.com/issues/input-system-package-argumentoutofrangeexception-error-is-thrown-when-the-callback-is-removed-while-its-being-triggered)).
- "Invalid user" `ArgumentException` when turning the same `PlayerInput` on and off ([case 1198889](https://issuetracker.unity3d.com/issues/input-system-package-argumentexception-invalid-user-error-is-thrown-when-the-callback-disables-game-object-with-playerinput)).
- The list of device requirements for a control scheme in the action editor no longer displays devices with their internal layout name rather than their external display name.
- `StackOverflowException` when `Invoke Unity Events` is selected in `PlayerInput` and it cannot find an action (#1033).
- `HoldInteraction` now stays performed after timer has expired and cancels only on release of the control ([case 1195498](https://issuetracker.unity3d.com/issues/inputsystem-inputaction-dot-readvalue-returns-0-when-a-hold-action-is-performed-for-hold-time-amount-of-time)).
- Foldouts in the various action UIs now properly toggle their expansion state when clicked in Unity 2019.3+ ([case 1213781](https://issuetracker.unity3d.com/issues/input-system-package-playerinput-component-events-menu-doesnt-expand-when-clicked-directly-on-the-arrow-icon)).

### Added

- We've added a new `Simple Multiplayer` sample which demonstrates a simple, bare-bones local multiplayer setup.
- We've also added a `Gamepad Mouse Cursor` sample that shows how to drive a UI mouse cursor using the gamepad.
  - The sample contains a reusable `VirtualMouseInput` component that does most of the work.
- Added a `Deselect On Background Click` option to `InputSystemUIInputModule`. This allows toggling the behavior off where clicking the mouse and not hitting a `GameObject` will automatically clear the current selection -- which will break keyboard and gamepad navigation.

## [1.0.0-preview.4] - 2020-01-24

This release includes a number of Quality-of-Life improvements for a range of common problems that users have reported.

### Added

- To aid in debugging issues, we've extended the system's event tracing and replay functionality to allow persisting and replaying arbitrary input event streams.
  * `InputEventTrace` now has APIs to persist the events to disk and to load them back in from previously persisted event streams. The same API can be used to persist in arbitrary C# `Stream` instances, not just in file streams.
     ```CSharp
    // Write.
    myTrace.WriteTo("file.inputtrace");

    // Read.
    InputEventTrace.LoadFrom("file.inputtrace");
     ```
  * `InputEventTrace` now has built-in replay functionality.
     ```CSharp
    myTrace.Replay().PlayAllFramesOneByOne();
     ```
  * The event trace in device windows of the Input Debugger has been extended with controls to save and load traces.
- We've added a new `InputRecording` sample which has a reusable `MonoBehaviour` component that can be used to capture and replay device activity.
- `Keyboard` now has a `FindKeyOnCurrentKeyboardLayout` method to look up key controls by their display names.
- Keyboards now have synthetic controls that combine left and right variants of modifier keys.
  * This means that you can bind to just "shift" now, for example, instead of having to bind to both "left shift" and "right shift".
    ```CSharp
    new InputAction(binding: "<Keyboard>/shift");
    ```
  * The controls are also available as properties on `Keyboard`.
    ```CSharp
    if (Keyboard.current.shiftKey.isPressed) /* ... */;

    // Is equivalent to:
    if (Keyboard.current.leftShiftKey.isPressed ||
        Keyboard.current.rightShiftKey.isPressed) /* ... */;
    ```

#### Actions

- `PlayerInput` now has a new `Controls Changed` event/message which is triggered when the control setup of the player changes (e.g. when switching control schemes).
    ```CSharp
        public void OnControlsChanged()
        {
            // Update UI display hints, for example...
        }
    ```
- We've added APIs to simplify turning bindings into strings suitable for display in UIs.
    ```CSharp
    // Takes things such as currently bound controls and active binding masks into account
    // and can handle composites.
    action.GetBindingDisplayString();
    ```
  * Related to this, custom binding composites can now be annotated with the new `DisplayStringFormat` attribute to control how composites as a whole are turned into display strings.
    ```CSharp
    [DisplayStringFormat("{button}+{stick}")]
    public class MyComposite : InputBindingComposite<Vector2>
    {
        [InputControl(layout = "Button")] public int button;
        [InputControl(layout = "Stick")] public int stick;
    }
    ```
- `InputActionRebindingExtension.RebindingOperation` has a new configuration method `WithMatchingEventsBeingSuppressed` which allows suitable input events to automatically be swallowed while a rebind is ongoing. This greatly helps with not having something else respond to input while a rebind is in progress.
- We've added two new samples:
  * __Rebinding UI__: Demonstrates how to create a rebinding screen using the Input System's APIs. The sample also includes a reusable prefab you can use directly in your projects to quickly put rebinding screens together.
  * __In-Game Hints__: Demonstrates how to show context-sensitive help that respects the current control scheme.

### Changed

- The logic for resetting devices on focus loss has changed somewhat:
  * When focus is lost, all devices are forcibly reset to their default state. As before, a `RequestResetCommand` for each device is also sent to the backend but regardless of whether the device responds or not, the input state for the device will be overwritten to default.
  * __Noisy controls are exempted from resets__. The assumption here is that noisy controls most often represent sensor readings of some kind (e.g. tracking data) and snapping the values back to their default will usually
  * If `Application.runInBackground` is `true`, all devices that return `true` from `InputDevice.canRunInBackground` are exempted from resets entirely. This, for example, allows XR devices to continue running regardless of focus change.
  * This fixes problems such as keyboard keys getting stuck when alt-tabbing between applications (case 1206199).
- `InputControlExtensions.GetStatePtrFromStateEvent` no longer throws `InvalidOperationException` when the state format for the event does not match that of the device. It simply returns `null` instead (same as when control is found in the event's state).
- `InputEventTrace` instances are no longer disposed automatically from their finalizer but __MUST__ be disposed of explicitly using `Dispose()`.
  * This is to allow event traces to survive domain reloads. If they are disposed of automatically during finalizers, even if they survive the reload, the next GC will cause traces to be deallocated.

#### Actions

* `InputActionRebindingExtensions.PerformInteractiveRebinding` has been greatly enhanced to apply a wide range of default configurations to the rebind. This greatly reduces the need to manually configure the resulting rebind.
    ```CSharp
    // Start a rebind with the default configuration.
    myAction.PerformInteractiveRebinding().Start();
    ```
  - Pointer position input will be ignored by default.
  - If not a suitable binding target itself, `<Keyboard>/escape` will automatically be made to quit the rebind.
  - Events with control input not explicitly matching exclusions will now get suppressed. This prevents input actions from getting triggered while a rebind is in progress.
  - The expected control type is automatically adjusted if a part binding of a composite is targeted by the rebind (e.g. if the action expects a `Vector2` but the part binding expects a `Button`, the rebind switches automatically to `Button`).
  - If the targeted binding is part of a control scheme, controls will automatically be restricted to match the device requirements of the control scheme. For example, if the binding belongs to a "Keyboard&Mouse" scheme that has `<Keyboard>` and a `<Mouse>` requirement, the rebind will ignore input on gamepads.
  - As before, you can always create a `RebindingOperation` from scratch yourself or wipe/alter the configuration returned by `PerformInteractiveRebinding` however you see fit.
- Control schemes can now handle ambiguity.
  * This means that, for example, you can now have one control scheme for generic gamepads and another control scheme specifically for PS4 controllers and the system will reliably pick the PS4 scheme when a PS4 controller is used and fall back to the generic gamepad scheme otherwise.
  * While this is exposed as a new `score` property on `InputControlScheme.MatchResult`, no code changes are necessary to take advantage of this feature.
- `PlayerInput.active` has been renamed to `PlayerInput.inputIsActive` to avoid ambiguities with `GameObject` activation.

### Fixed

- `InputUser` in combination with touchscreens no longer throws `InvalidOperationException` complaining about incorrect state format.
 * In a related change, `InputControlExtensions.GetStatePtrFromStateEvent` now works with touch events, too.
- Stack overflow in `InputTestFixture.currentTime` getter.
- Input that occurs in-between pressing the play button and the game starting no longer leaks into the game (case 1191342).
  * This usually manifested itself as large accumulated mouse deltas leading to such effects as the camera immediately jerking around on game start.
- Removing a device no longer has the potential of corrupting state change monitors (and thus actions getting triggered) from other devices.
  * This bug led to input being missed on a device once another device had been removed.
- `TrackedDevice` layout is no longer incorrectly registered as `Tracked Device`.
- Event traces in the input debugger are no longer lost on domain reloads.
- `IndexOutOfRangeException` being thrown when looking up controls on XR devices.

#### Actions

- Clicking the "Replace with InputSystemUIInputModule" button in the inspector when looking at `StandaloneInputModule`, the resulting operation is now undoable and will properly dirty the scene.

## [1.0.0-preview.3] - 2019-11-14

### Fixed

- Fixed wrong event handlers getting removed when having three or more handlers on an event (case 1196143).
  * This was an bug in an internal data structure that impacted a number of code paths that were using the data structure.
- Fixed `LayoutNotFoundException` being thrown when `InputControlPath.ToHumanReadableString` referenced a layout that could not be found.

## [1.0.0-preview.2] - 2019-11-4

### Changed

- Automatic conversion of window coordinates in `EditorWindow` code is now performed regardless of focus or the setting of `Lock Input to Game View` in the input debugger.

### Fixed

- Fixed touch taps triggering when they shouldn't on Android.
- Fixed custom devices registered from `[InitializeOnLoad]` code being lost on domain reload (case 1192379).
  * This happened when there were multiple pieces of `[InitializeOnLoad]` code that accessed the input system in the project and the `RegisterLayout` for the custom device happened to not be the first in sequence.
- OpenVR touchpad controls (`touchpadClicked` & `touchpadPressed`) now report accurate data.

#### Actions

- Fixed missing keyboard bindings in `DefaultInputActions.inputactions` for navigation in UI.
- Fixed using C# reserved names in .inputactions assets leading to compile errors in generated C# classes (case 1189861).
- Assigning a new `InputActionAsset` to a `InputSystemUIInputModule` will no longer look up action names globally but rather only look for actions that are located in action maps with the same name.
  * Previously, if you e.g. switched from one asset where the `point` action was bound to `UI/Point` to an asset that had no `UI` action map but did have an action called `Point` somewhere else, it would erroneously pick the most likely unrelated `Point` action for use by the UI.
- Fixed missing custom editors for `AxisDeadzoneProcessor` and `StickDeadzoneProcessor` that link `min` and `max` values to input settings.
- Fixed actions ending up being disabled if switching to a control scheme that has no binding for the action (case 1187377).
- Fixed part of composite not being bound leading to subsequent part bindings not being functional (case 1189867).
- Fixed `PlayerInput` not pairing devices added after it was enabled when not having control schemes.
  * This problem would also show in the `SimpleDemo` sample when having the `CustomDeviceUsages` sample installed as well. Gamepads would not get picked up in that case.
- Fixed `ArgumentNullException` when adding a device and a binding in an action map had an empty path (case 1187163).
- Fixed bindings that are not associated with any control scheme not getting enabled with other control schemes as they should.

### Added

- Added a new `EditorWindow Demo` sample that illustrates how to use the input system in editor UI code.

## [1.0.0-preview.1] - 2019-10-11

### Changed

- Generated action wrappers now won't `Destroy` the generated Asset in a finalizer, but instead implement `IDisposable`.
- Added back XR layouts (except for Magic Leap) that were removed for `1.0-preview`.
  * We removed these layouts under the assumption that they would almost concurrently become available in the respective device-specific XR packages. However, this did not work out as expected and the gap here turned out to be more than what we anticipated.
  * To deal with this gap, we have moved the bulk of the XR layouts back and will transition things gradually as support in device-specific packages becomes publicly available.

### Fixed

- Fixed a bug where the Input Settings Window might throw exceptions after assembly reload.
- Correctly implemented `IsPointerOverGameObject` method for `InputSystemUIInputModule`.
- Several bugs with layout overrides registered with (`InputSystem.RegisterLayoutOverrides`).
  * In `1.0-preview`, layout overrides could lead to corruption of the layout state and would also not be handled correctly by the various editor UIs.
- Selecting a layout in the input debugger no longer selects its first child item, too.
- Fixed XR devices reporting noise as valid user input (should fix problem of control schemes involving VR devices always activating when using `PlayerInput`).
- Fixed tap/swipe gesture detection in touch samples.

### Actions

- Fixed a bug where multiple composite bindings for the same controls but on different action maps would throw exceptions.
- Fixed `anyKey` not appearing in control picker for `Keyboard`.
- The text on the "Listen" button is no longer clipped off on 2019.3.
- Controls bound to actions through composites no longer show up as duplicates in the input debugger.
- Fixed "Create Actions..." on `PlayerInput` creating an asset with an incorrect binding for taps on Touchscreens. \
  __NOTE: If you have already created an .inputactions asset with this mechanism, update "tap [Touchscreen]" to "Primary Touch/Tap" to fix the problem manually.__
- Fixed `Invoke CSharp Events` when selected in `PlayerInput` not triggering `PlayerInput.onActionTriggered`.
- Fixed duplicating multiple items at the same time in the action editor duplicating them repeatedly.

### Added

- Will now recognize Xbox One and PS4 controllers connected to iOS devices correctly as Xbox One and PS4 controllers.
- Added a new sample called "Custom Device Usages" that shows how to use a layout override on `Gamepad` to allow distinguishing two gamepads in bindings based on which player the gamepad is assigned to.
- Added abstract `TrackedDevice` input device class as the basis for various kinds of tracked devices.

## [1.0.0-preview] - 2019-9-20

### Fixed

- Will now close Input Action Asset Editor windows from previous sessions when the corresponding action was deleted.
- Fixed an issue where Stick Controls could not be created in Players built with medium or high code stripping level enabled.
- Fixed incorrect default state for axes on some controllers.

#### Actions

- Fixed `CallbackContext.ReadValue` throwing when invoked during device removal

### Changed
### Added

## [0.9.6-preview] - 2019-9-6

### Fixed

- Exceptions in scenes of `Visualizers` sample if respective device was not present on system (e.g. in `PenVisualizer` if no pen was present in system).
- Fixed exception in Input Action Asset Editor window when typing whitespace into the search field.
- Fixed control scheme popup window in input action asset editor window showing in the correct screen position on windows.

#### Actions

- Setting timeouts from `IInputInteraction.Process` not working as expected when processing happened in response to previous timeout expiring (#714).
- Pending timeouts on a device not being removed when device was removed.

### Changed

- Replaced `HIDSupport.shouldCreateHID` event with a new `HIDSupport.supportedHIDUsages` property, which takes an array of supported usages.

### Added

#### Actions

- Added `PlayerInput.neverAutoSwitchControlSchemes` to disable logic that automatically enables control scheme switching when there is only a single `PlayerInput` in the game.
- Added `PlayerInput.SwitchControlScheme` to switch schemes manually.

## [0.9.5-preview] - 2019-8-29

### Fixed

- Don't pass events for null devices (for devices which have not been created) to `InputSystem.onEvent` callbacks.
- Will close debugger input state windows, when the state is no longer valid instead of throwing exceptions.
- Fixed pointer coordinates in editor windows for non-mouse pointing devices.
- Fixed using the input system in il2cpp when managed stripping level is set higher then "Low".
- Device debugger window will still show when reading from specific controls throws exceptions.
- Offsets and sizes for elements on Linux joysticks are now computed correctly.
- Joysticks now have a deadzone processor on the stick itself.
- Up/down/left/right on sticks are now deadzoned just like X and Y on sticks are.
- Removed toplevel `X` and `Y` controls on HIDs when there is a `Stick/X` and `Stick/Y` added for the device.
- HID fallback can now deal with sticks that have X and Y controls of different sizes and sitting in non-contiguous locations in the HID input report.
- Button 1 on HID joysticks will now correctly come out as the `trigger` control. Previously, the trigger control on the joystick was left pointing to random state.

#### Actions

- Binding paths now show the same way in the action editor UI as they do in the control picker.
  * For example, where before a binding to `<XInputController>/buttonSouth` was shown as `rightShoulder [XInputController]`, the same binding will now show as `A [Xbox Controller]`.
- When deleting a control scheme, bindings are now updated. A dialog is presented that allows choosing between deleting the bindings or just unassigning them from the control scheme.
- When renaming a control scheme, bindings are now updated. Previously the old name was in place on bindings.
- Control scheme names can no longer be set to empty strings.
- `PlayerInput.Instantiate` now correctly sets up a given control scheme, if specified.
  * When passing a `controlScheme:` argument, the result used to be a correctly assigned control scheme at the `InputUser` level but no restrictions being actually applied to the bindings, i.e. every single binding was active regardless of the specified control scheme.
- NullReferenceExceptions during event processing from `RebindingOperation`.

### Changed

- `InputUser.onUnpairedDeviceUsed` now receives a 2nd argument which is the event that triggered the callback.
  * Also, the callback is now triggered __BEFORE__ the given event is processed rather than after the event has already been written to the device. This allows updating the pairing state of the system before input is processed.
  * In practice, this means that, for example, if the user switches from keyboard&mouse to gamepad, the initial input that triggered the switch will get picked up right away.
- `InputControlPath.ToHumanReadableString` now takes display names from registered `InputControlLayout` instances into account.
  * This means that the method can now be used to generate strings to display in rebinding UIs.
- `AxisControl.clamp` is now an enum-valued property rather than a bool. Can now perform clamping *before* normalization.

#### Actions

- When switching devices/controls on actions, the system will no longer subsequently force an initial state check on __all__ actions. Instead, every time an action's bindings get re-resolved, the system will simply cancel all on-going actions and then re-enable them the same way it would happen by manually calling `InputAction.Enable`.
- Removed non-functional `InputControlScheme.baseScheme` API and `basedOn` serialized property. This was never fully implemented.

### Added

- Can right-click devices in Input Debugger (also those under "Unsupported") and select "Copy Device Description" to copy the internal `InputDeviceDescription` of the device in JSON format to the system clipboard.
  * This information is helpful for us to debug problems related to specific devices.
- If a device description has been copied to the clipboard, a new menu "Paste Device Description as Device" entry in the "Options" menu of the input debugger appears. This instantiates the device from the description as if it was reported locally by the Unity runtime.

## [0.9.3-preview] - 2019-8-15

### Fixed

- `XInputController` and `XboxOneGamepad` no longer have two extraneous, non-functional "menu" and "view" buttons.
- Fixed `InputUser.onUnpairedDeviceUser` ignoring input on controls that do not support `EvaluateMagnitude`.
  * This led to situations, for example, where `PlayerInput` would not initialize a control scheme switch from a `<Mouse>/delta` binding as the delta X and Y axes do not have min&max limits and thus return -1 from `EvaluateMagnitude`.
- Fixed available processor list not updated right away when changing the action type in the Input Action editor window.

#### Actions

- `NullReferenceException` when the input debugger is open with actions being enabled.
- When selecting a device to add to a control scheme, can now select devices with specific usages, too (e.g. "LeftHand" XRController).

### Changed

- Removed `timesliceEvents` setting - and made this tied to the update mode instead. We now always time slice when using fixed updates, and not when using dynamic updates.
- When adding a composite, only ones compatible with the value type of the current action are shown. This will, for example, no longer display a `2D Vector` composite as an option on a floating-point button action.
- The `InputState.onChange` callback now receives a second argument which is the event (if any) that triggered the state change on the device.

### Added

- `InputSystemUIInputModule` can now track multiple pointing devices separately, to allow multi-touch input - required to allow control of multiple On-Scree controls at the same time with different fingers.
- Two new composite bindings have been added.
  * `ButtonWithOneModifier` can be used to represent shortcut-like bindings such as "CTRL+1".
  * `ButtonWithTwoModifiers` can be used to represent shortcut-like bindings such as "CTRL+SHIFT+1".

## [0.9.2-preview] - 2019-8-9

### Fixed

- A `RebindingOperation` will now fall back to the default path generation behavior if the callback provided to `OnGeneratePath` returns null.
- Fixed the Input Action editor window throwing exceptions when trying to view action properties.

### Actions

- `PlayerInput` will now copy overrides when creating duplicate actions.
- It is now possible to use an empty binding path with a non empty override path.
- It is now possible to use set an empty override path to disable a binding.
- It is not possible to query the effectively used path of a binding using `effectivePath`.
- Actions embedded into MonoBehaviour components can now have their properties edited in the inspector. Previously there was no way to get to the properties in this workflow. There is a gear icon now on the action that will open the action properties.

### Changed

### Added

- Added a new sample to the package called `SimpleDemo`. You can install the sample from the package manager. See the [README.md](https://github.com/Unity-Technologies/InputSystem/Assets/Samples/SimpleDemo/README.md) file for details about the sample.

## [0.9.1-preview] - 2019-8-8

### Fixed

- Fixed GC heap garbage being caused by triggered by event processing.
  * This meant that every processing of input would trigger garbage being allocated on the managed heap. The culprit was a peculiarity in the C# compiler which caused a struct in `InputEventPtr.IsA` to be allocated on the heap.
- The bindings selection popup window will now show child controls matching the current action type even if the parent control does not match.
- Fixed `duration` values reported for Hold and Press interactions.
- DualShock 3 on macOS:
  * Fixed actions bound to the dpad control performing correctly.
  * Fixed non-present touchpad button control being triggered incorrectly.
- Fixed compile issues with switch classes on standalone Linux.
- Leak of unmanaged memory in `InputControlList`.

#### Actions

- Fixed actions not updating their set of controls when the usages of a device are changed.
- Composite bindings with the default interaction will now correctly cancel when the composite is released, even if there are multiple composite bindings on the action.

### Changed

- `MouseState`, `KeyboardState`, and `GamepadState` have been made public again.
- `PlayerInput` and `PlayerInputManager` have been moved from the `UnityEngine.InputSystem.PlayerInput` namespace to `UnityEngine.InputSystem`.
- The signature of `InputSystem.onEvent` has changed. The callback now takes a second argument which is the device the given event is sent to (null if there's no corresponding `InputDevice`).
  ```
  // Before:
  InputSystem.onEvent +=
      eventPtr =>
      {
          var device = InputSystem.GetDeviceById(eventPtr.deviceId);
          //...
      };

  // Now:
  InputSystem.onEvent +=
      (eventPtr, device) =>
      {
          //...
      };
  ```
- The signatures of `InputSystem.onBeforeUpdate` and `InputSystem.onAfterUpdate` have changed. The callbacks no longer receive an `InputUpdateType` argument.
  * Use `InputState.currentUpdateType` in case you need to know the type of update being run.
- `InputUpdateType` has been moved to the `UnityEngine.InputSystem.LowLevel` namespace.
- `InputSystem.Update(InputUpdateType)` has been removed from the public API.
- The way input devices are built internally has been streamlined.
  * `InputDeviceBuilder` is now internal. It is no longer necessary to access it to look up child controls. Simply use `InputControl.GetChildControl` instead.
  * To build a device without adding it to the system, call the newly added `InputDevice.Build` method.
    ```
    InputDevice.Build<Mouse>();
    ```
  * `InputSystem.SetLayoutVariant` has been removed. Layout variants can no longer be set retroactively but must be decided on as part of device creation.
- `InputSystem.RegisterControlProcessor` has been renamed to just `InputSystem.RegisterProcessor`.

#### Actions

* `InputAction.ReadValue<TValue>()` is longer correlated to `InputAction.triggered`. It simply returns the current value of a bound control or composite while the action is being interacted with.
* `InputInteractionContext.PerformedAndGoBackToWaiting` has been renamed to just `InputInteractionContext.Performed`.

#### Actions

- Individual composite part bindings can now no longer have interactions assigned to them as that never made any sense.

### Added

- Devices can now have more than one usage.
  * Call `InputSystem.AddDeviceUsage(device,usage)` to add additional usages to a device.
  * Call `InputSystem.RemoveDeviceUsage(device,usage)` to remove existing usages from a device.
  * `InputSystem.SetDeviceUsage(device,usage)` still exists. It will clear all existing usages from the given device.
- A new `VisualizerSamples` sample that can be installed through the package manager.
  * Contains two components `InputControlVisualizer` and `InputActionVisualizer` that help visualizing/debugging control/device and action activity through in-game overlays. A few sample scenes illustrate how to use them.

#### Actions

- Added `InputAction.ReadValueAsObject` API.
- Added `InputAction.activeControl` API.

## [0.9.0-preview] - 2019-7-18

### Fixed

- Validate all parameters on public APIs.
- Fixed an internal bug in `InlinedArray.RemoveAtByMovingTailWithCapacity`, which could cause data corruption.
- Fixed Xbox controller support on macOS il2cpp.
- Fixed issue of Xbox gamepads on Windows desktop not being able to navigate left and down in a UI.
- Allow using InputSystem package if the XR, VR or Physics modules are disabled for smaller builds.
- Fixed documentation landing page and table of contents.
- Fixed tracked devices assigning pointer ids for UI pointer events correctly.
- Adjusted some UI Elements to fit the Unity 19.3 font.
- Fixed NullReferenceException being thrown when project changes.
- Fixed duplicate devices showing in the "Supported Devices" popup when using a search filter.
- Fixed an error when adding new bindings in the Input Actions editor window when a filter was applied.
- Fixed scroll wheel handling in `InputSystemUIInputModule` not being smooth.
- Fixed compile errors from Switch Pro controller code on Linux.

#### Actions

- Fixed `CallbackContext.control` referencing the composite member control which was actually actuated for this trigger for composite bindings.
- Generated C# wrappers for .inputactions assets are no longer placed in Assets/Assets/ folder on Windows.

### Added

- Touch support has been reworked and extended.
  * `Touchscreen.touch[0..9]` are now bindable from the control picker.
  * `Touchscreen.primaryTouch` is now a separate control which tracks the primary touch on the screen.
  * The controls `Touchscreen` inherits from `Pointer` (such as `position`, `phase`, and `delta`) are now tied to `Touchscreen.primaryTouch` and allow for `Touchscreen` to function as a generic `Pointer` (like `Mouse` and `Pen`).
  * `Touchscreen.press` (renamed from `Touchscreen.button`) is now a working, synthetic button that is down whenever at least one finger is on the screen.
  * Recording of start time and start position has been added to touches.
    - `TouchControl.startPosition` gives the starting position of the touch.
    - `TouchControl.startTime` gives the starting time of the touch.
  * Tap detection has been added to `Touchscreen`.
    - Tap time (i.e. time within which a press-and-release must be completed for a tap to register) corresponds to `InputSettings.defaultTapTime`.
    - Tap release must happen within a certain radius of first contact. This is determined by a new setting `InputSettings.tapRadius`.
    - `TouchControl.tap` is a new button control that triggers then the touch is tapped. Note that this happens instantly when a touch ends. The button will go to 1 and __immediately__ go back to 0. This means that polling the button in `Update`, for example, will never trigger a tap. Either use actions to observe the button or use the `Touch` API from `EnhancedTouch` to poll taps.
  * `Touchscreen.activeTouches` has been removed. Use `Touch.activeTouches` from the new enhanced touch API instead for more reliable touch tracking.
  * `Touchscreen.allTouchControls` has been renamed to `Touchscreen.touches`.
  * A new `EnhancedTouch` plugin has been added which offers an enhanced `Touch` and `Finger` API to reliably track touches and fingers across updates. This obsoletes the need to manually track touch IDs and phases and gives access to individual touch history.
  * Touch can be simulated from mouse or pen input now. To enable simulation, call `TouchSimulation.Enable()` or put the `TouchSimulation` MonoBehaviour in your scene. Also, in the input debugger, you can now enable touch simulation from the "Options" dropdown.
- Changing state has been decoupled from events. While input events are the primary means by which to trigger state changes, anyone can perform state changes manually now from anywhere.
    ```
    InputState.Change(gamepad.leftStick, new Vector2(123, 234));
    ```
  * This change makes it possible to update state __from__ state and thus synthesize input data from other input coming in.
- A new API for recording state changes over time has been added.
    ```
    var history = new InputStateHistory("<Gamepad>/leftStick");
    history.StartRecording();

    //...

    foreach (var record in history)
        Debug.Log(record);
    ```
- Added support for generic joysticks on WebGL (which don't use the standard gamepad mapping).
- Added support for DualShock 3 gamepads on desktops.
- Added support for Nintendo Switch Pro Controllers on desktops.

#### Actions

- Actions now also have a __polling API__!
  * `InputAction.triggered` is true if the action was performed in the current frame.
  * `InputAction.ReadValue<TValue>()` yields the last value that `started`, `performed`, or `cancelled` (whichever came last) was called with. If the action is disabled, returns `default(TValue)`. For `InputActionType.Button` type actions, returns `1.0f` if `triggered==true` and `0.0f` otherwise.
- Generated C# wrappers for .inputactions can now placed relative to the .inputactions file by specifying a path starting with './' (e.g. `./foo/bar.cs`).

### Changed

- **The system no longer supports processing input in __BOTH__ fixed and dynamic updates**. Instead, a choice has to be made whether to process input before each `FixedUpdate()` or before each `Update()`.
  * Rationale: the existing code that supported having both updates receive input independently still had several holes and became increasingly complex and brittle. Our solution was based on not actually processing input twice but on channeling input concurrently into both the state of both updates. Together with the fact that specific inputs have to reset (and possibly accumulate) correctly with respect to their update time slices, this became increasingly hard to do right. This, together with the fact that we've come to increasingly question the value of this feature, led us to removing the capability while preserving the ability to determine where input is processed.
  * NOTE: Timeslicing is NOT affected by this. You can still switch to `ProcessEventInFixedUpdates` and get events timesliced to individual `FixedUpdate` periods according to their timestamps.
  * `InputSettings.UpdateMode.ProcessEventsInBothFixedAndDynamicUpdate` has been removed.
  * `InputSettings.UpdateMode.ProcessEventsInDynamicUpdateOnly` has been renamed to `InputSettings.UpdateMode.ProcessEventsInDynamicUpdate` and is now the default.
  * `InputSettings.UpdateMode.ProcessEventsInFixedUpdateOnly` has been renamed to `InputSettings.UpdateMode.ProcessEventsInFixedUpdate`.
- Added icons for PlayerInput, PlayerInputManager, InputSystemUIInputModule and MultiplayerEventSystem components.
- Changed `Keyboard` IME properties (`imeEnabled`, `imeCursorPosition`) to methods (`SetIMEEnabled`, `SetIMECursorPosition`).
- Added getters to all `IInputRuntime` properties.
- Replace some `GetXxx` methods in our API with `xxx`  properties.
- `Pointer.phase` has been removed and `PointerPhase` has been renamed to `TouchPhase`. Phases are now specific to touch. `PointerPhaseControl` has been renamed to `TouchPhaseControl`.
- `Pointer.button` has been renamed to `Pointer.press` and now is a control that indicates whether the pointer is in "press down" state.
  * For mouse, corresponds to left button press.
  * For pen, corresponds to tip contact.
  * For touch, corresponds to primary touch contact (i.e. whether __any__ finger is down).
- The state change monitor APIs (`IInputStateChangeMonitor` and friends) have been moved out of `InputSystem` into a new static class `InputState` in `UnityEngine.Experimental.Input.LowLevel`.
  * Rationale: These APIs are fairly low-level and not of general interest so having them out of `InputSystem` reduces the API surface visible to most users.
- `InputDeviceChange.StateChanged` has been removed and is now a separate callback `InputState.onChange`.
  * Rationale: The other `InputDeviceChange` notifications are low-frequency whereas `StateChanged` is high-frequency. Putting them all on the same callback made adding a callback to `InputSystem.onDeviceChange` unnecessarily expensive.
- `IInputStateCallbackReceiver` has been rewritten from scratch. Now has two simple methods `OnNextUpdate` and `OnEvent`. If implemented by a device, the device now has completely control over changing its own state. Use the `InputState.Change` methods to affect state changes while trigger state change monitors (e.g. for actions) correctly.
- Simplified handling of XR input in `InputSystemUIInputModule` by having only one set of actions for all XR devices.
- We now use the same hierarchical device picker in the "Add Control Scheme" popup, which is already used in the "Input Settings" window.
- Made all `IInputStateTypeInfo` implementations internal, as these did not offer value to the user.
- Made all `IInputDeviceCommandInfo` implementations internal, as these did not offer value to the user.
- Removed `ReadWriteArray`, which was only used for making `RebindingOperation.scores` editable, which did not add any value.
- Removed `PrimitiveValueOrArray`, as non of it's functionality over `PrimitiveValue` was implemented.
- Made all `InputProcessor` implementation internal, as access to these types is exposed only through text mode representations.
- Removed `CurveProcessor` as it was not implemented.
- Renamed XInputControllerOSX to a more descriptive XboxGamepadMacOS.

#### Actions

- `InputAction.continuous` has been removed. Running logic every frame regardless of input can easily be achieved in game code.
- The way action behavior is configured has been simplified.
  * The previous roster of toggles has been replaced with two settings:
    1. `Action Type`: Determines the behavior of the action. Choices are `Value`, `Button`, and `PassThrough`.
    2. `Control Type`: Determines the type of control (and implicitly the type of value) the action is looking for if the action is a `Value` or `PassThrough` action.
  * The previous `Initial State Check` toggle is now implicit in the action type now. `Value` actions perform an initial state check (i.e. trigger if their control is already actuated when the action is enabled). Other types of actions don't.
  * The previous `Pass Through` toggle is now rolled into the action type.

## [0.2.10-preview] - 2019-5-17

### Added

- Added a `MultiplayerEventSystem` class, which allows you use multiple UI event systems to control different parts of the UI by different players.
- `InputSystemUIInputModule` now lets you specify an `InputActionAsset` in the `actionsAsset` property. If this is set, the inspector will populate all actions from this asset. If you have a `PlayerInput` component on the same game object, referencing the same  `InputActionAsset`, the `PlayerInput` component will keep the actions on the `InputSystemUIInputModule` in synch, allowing easy setup of multiplayer UI systems.

### Changed

- `StickControl.x` and `StickControl.y` are now deadzoned, i.e. have `AxisDeadzone` processors on them. This affects all gamepads and joysticks.
  * __NOTE:__ The deadzoning is __independent__ of the stick. Whereas the stack has a radial deadzones, `x` and `y` have linear deadzones. This means that `leftStick.ReadValue().x` is __not__ necessary equal to `leftStick.x.ReadValue()`.
  * This change also fixes the problem of noise from sticks not getting filtered out and causing devices such as the PS4 controller to constantly make itself `Gamepad.current`.

- Redesigned `UIActionInputModule`
 * Added a button in the inspector to automatically assign actions from an input action asset based on commonly used action names.
 * Will now populate actions with useful defaults.
 * Removed `clickSpeed` property - will use native click counts from the OS where available instead.
 * Removed `sendEventsWhenInBackground` property.
 * Hiding `Touches` and `TrackedDevices` until we decide how to handle them.
 * Remove `moveDeadzone` property as it is made redundant by the action's dead zone.
 * Removed `UIActionInputModuleEnabler` component, `UIActionInputModule` will now enable itself.
- Changed default button press point to 0.5.
- Changed all constants in public API to match Unity naming conventions ("Constant" instead of "kConstant").
- Changed namespace from `UnityEngine.Experimental.Input` to `UnityEngine.InputSystem`.
- Generated wrapper code now has nicer formatting.
- Renamed `UIActionInputModule` to `InputSystemUIInputModule`.
- Nicer icons for `InputActionAssets` and `InputActions` and for `Button` and generic controls.
- Change all public API using `IntPtr` to use unsafe pointer types instead.
- `PlayerInput` will no longer disable any actions not in the currently active action map when disabling input or switching action maps.
- Change some public fields into properties.
- Input System project settings are now called "Input System Package" in the project window instead of "Input (NEW)".
- Removed `Plugins` from all namespaces.
- Rename "Cancelled" -> "Canceled" (US spelling) in all APIs.

### Fixed

- Adding devices to "Supported Devices" in input preferences not allowing to select certain device types (like "Gamepad").
- Fixed scrolling in `UIActionInputModule`.
- Fixed compiling the input system package in Unity 19.2 with ugui being moved to a package now.
- In the Input System project settings window, you can no longer add a supported device twice.

#### Actions

- Custom inspector for `PlayerInput` no longer adds duplicates of action events if `Invoke Unity Events` notification behavior is selected.
- Fixed `Hold` interactions firing immediately before the duration has passed.
- Fixed editing bindings or processors for `InputAction` fields in the inspector (Changes wouldn't persist before).
- Fixed exception message when calling `CallbackContext.ReadValue<TValue>()` for an action with a composite binding with `TValue` not matching the composite's value type.

### Added

#### Actions

- `PlayerInput` can now handle `.inputactions` assets that have no control schemes.
  * Will pair __all__ devices mentioned by any of the bindings except if already paired to another player.

## [0.2.8-preview] - 2019-4-23

### Added

- Added a `clickCount` control to the `Mouse` class, which specifies the click count for the last mouse click (to allow distinguishing between single-, double- and multi-clicks).
- Support for Bluetooth Xbox One controllers on macOS.

#### Actions

- New API for changing bindings on actions
```
    // Several variations exist that allow to look up bindings in various ways.
    myAction.ChangeBindingWithPath("<Gamepad>/buttonSouth")
        .WithPath("<Keyboard>/space");

    // Can also replace the binding wholesale.
    myAction.ChangeBindingWithPath("<Keyboard>/space")
        .To(new InputBinding { ... });

    // Can also remove bindings programmatically now.
    myAction.ChangeBindingWithPath("<Keyboard>/space").Erase();
```

### Changed

- `Joystick.axes` and `Joystick.buttons` have been removed.
- Generated wrapper code for Input Action Assets are now self-contained, generating all the data from code and not needing a reference to the asset; `InputActionAssetReference` has been removed.
- The option to generate interfaces on wrappers has been removed, instead we always do this now.
- The option to generate events on wrappers has been removed, we felt that this no longer made sense.
- Will now show default values in Input Action inspector if no custom values for file path, class name or namespace have been provided.
- `InputSettings.runInBackground` has been removed. This should now be supported or not on a per-device level. Most devices never supported it in the first place, so a global setting did not seem to be useful.
- Several new `Sensor`-based classes have been added. Various existing Android sensor implementations are now based on them.
- `InputControlLayoutAttribute` is no longer inherited.
  * Rationale: A class marked as a layout will usually be registered using `RegisterLayout`. A class derived from it will usually be registered the same way. Because of layout inheritance, properties applied to the base class through `InputControlLayoutAttribute` will affect the subclass as intended. Not inheriting the attribute itself, however, now allows having properties such as `isGenericTypeOfDevice` which should not be inherited.
- Removed `acceleration`, `orientation`, and `angularVelocity` controls from `DualShockGamepad` base class.
  * They are still on `DualShockGamepadPS4`.
  * The reason is that ATM we do not yet support these controls other than on the PS4. The previous setup pretended that these controls work when in fact they don't.
- Marking a control as noisy now also marks all child controls as noisy.
- The input system now defaults to ignoring any HID devices with usage types not known to map to game controllers. You can use `HIDSupport.supportedUsages` to enable specific usage types.
- In the Input Settings window, asset selection has now been moved to the "gear" popup menu. If no asset is created, we now automatically create one.
- In the inspector for Input Settings assets, we now show a button to go to the Input Settings window, and a button to make the asset active if it isn't.
- Tests are now no longer part of the com.unity.inputsystem package. The `InputTestFixture` class still is for when you want to write input-related tests for your project. You can reference the `Unity.InputSystem.TestFixture` assembly when you need to do that.
- Implemented adding usages to and removing them from devices.

#### Actions

- A number of changes have been made to the control picker UI in the editor. \
  ![Input Control Picker](Documentation~/Images/InputControlPicker.png)
  * The button to pick controls interactively (e.g. by pressing a button on a gamepad) has been moved inside the picker and renamed to "Listen". It now works as a toggle that puts the picker into a special kind of 'search' mode. While listening, suitable controls that are actuated will be listed in the picker and can then be picked from.
  * Controls are now displayed with their nice names (e.g. "Cross" instead of "buttonSouth" in the case of the PS4 controller).
  * Child controls are indented instead of listed in "parent/child" format.
  * The hierarchy of devices has been rearranged for clarity. The toplevel groups of "Specific Devices" and "Abstract Devices" are now merged into one hierarchy that progressively groups devices into more specific groups.
  * Controls now have icons displayed for them.
- There is new support for binding to keys on the keyboard by their generated character rather than by their location. \
  ![Keyboard Binding](Documentation~/Images/KeyboardBindByLocationVsCharacter.png)
  * At the toplevel of the the Keyboard device, you now have the choice of either binding by keyboard location or binding by generated/mapped character.
  * Binding by location shows differences between the local keyboard layout and the US reference layout.
  * The control path language has been extended to allow referencing controls by display name. `<Keyboard>/#(a)` binds to the control on a `Keyboard` with the display name `a`.
- `continuous` flag is now ignored for `Press and Release` interactions, as it did not  make sense.
- Reacting to controls that are already actuated when an action is enabled is now an __optional__ behavior rather than the default behavior. This is a __breaking__ change.
  * Essentially, this change reverts back to the behavior before 0.2-preview.
  * To reenable the behavior, toggle "Initial State Check" on in the UI or set the `initialStateCheck` property in code.
  ![Inital State Check](Documentation~/Images/InitialStateCheck.png)
  * The reason for the change is that having the behavior on by default made certain setups hard to achieve. For example, if `<Keyboard>/escape` is used in one action map to toggle *into* the main menu and in another action map to toggle *out* of it, then the previous behavior would immediately exit out of the menu if `escape` was still pressed from going into the menu. \
  We have come to believe that wanting to react to the current state of a control right away is the less often desirable behavior and so have made it optional with a separate toggle.
- Processors and Interactions are now shown in a component-inspector-like fashion in the Input Action editor window, allowing you to see the properties of all items at once.
- The various `InputAction.lastTriggerXXX` APIs have been removed.
  * Rationale: They have very limited usefulness and if you need the information, it's easy to set things up in order to keep track of it yourself. Also, we plan on having a polling API for actions in the future which is really what the `lastActionXXX` APIs were trying to (imperfectly) solve.
- `Tap`, `SlowTap`, and `MultiTap` interactions now respect button press points.
- `Tap`, `SlowTap`, and `MultiTap` interactions now have improved parameter editing UIs.

### Fixed

- Input Settings configured in the editor are now transferred to the built player correctly.
- Time slicing for fixed updates now works correctly, even when pausing or dropping frames.
- Make sure we Disable any InputActionAsset when it is being destroyed. Otherwise, callbacks which were not cleaned up would could cause exceptions.
- DualShock sensors on PS4 are now marked as noisy (#494).
- IL2CPP causing issues with XInput on windows and osx desktops.
- Devices not being available yet in `MonoBehavior.Awake`, `MonoBehaviour.Start`, and `MonoBehaviour.OnEnable` in player or when entering play mode in editor.
- Fixed a bug where the event buffer used by `InputEventTrace` could get corrupted.

#### Actions

- Actions and bindings disappearing when control schemes have spaces in their names.
- `InputActionRebindingExceptions.RebindOperation` can now be reused as intended; used to stop working properly the first time a rebind completed or was cancelled.
- Actions bound to multiple controls now trigger correctly when using `PressInteraction` set to `ReleaseOnly` (#492).
- `PlayerInput` no longer fails to find actions when using UnityEvents (#500).
- The `"{...}"` format for referencing action maps and actions using GUIDs as strings has been obsoleted. It will still work but adding the extra braces is no longer necessary.
- Drag&dropping bindings between other bindings that came before them in the list no longer drops the items at a location one higher up in the list than intended.
- Editing name of control scheme in editor not taking effect *except* if hitting enter key.
- Saving no longer causes the selection of the current processor or interaction to be lost.
  * This was especially annoying when having "Auto-Save" on as it made editing parameters on interactions and processors very tedious.
- In locales that use decimal separators other than '.', floating-point parameters on composites, interactions, and processors no longer lead to invalid serialized data being generated.
- Fix choosing "Add Action" in action map context menu throwing an exception.
- The input action asset editor window will no longer fail saving if the asset has been moved.
- The input action asset editor window will now show the name of the asset being edited when asking for saving changes.
- Clicking "Cancel" in the save changes dialog for the input action asset editor window will now cancel quitting the editor.
- Fixed pasting or dragging a composite binding from one action into another.
- In the action map editor window, switching from renaming an action to renaming an action map will no longer break the UI.
- Fixed calling Enable/Disable from within action callbacks sometimes leading to corruption of state which would then lead to actions not getting triggered (#472).
- Fixed setting of "Auto-Save" toggle in action editor getting lost on domain reload.
- Fixed blurry icons in editor for imported .inputactions assets and actions in them.
- `Press` and `Release` interactions will now work correctly if they have multiple bound controls.
- `Release` interactions will now invoke a `Started` callback when the control is pressed.
- Made Vector2 composite actions respect the press points of button controls used to compose the value.

## [0.2.6-preview] - 2019-03-20

>NOTE: The UI code for editing actions has largely been rewritten. There may be regressions.
>NOTE: The minimum version requirement for the new input system has been bumped
       to 2019.1

### Added

- Support gamepad vibration on Switch.
- Added support for Joysticks on Linux.

#### Actions

- Added ability to change which part of a composite a binding that is part of the composite is assigned to.
  * Part bindings can now be freely duplicated or copy-pasted. This allows having multiple bindings for "up", for example. Changing part assignments retroactively allows to freely edit the composite makeup.
- Can now drag&drop multiple items as well as drop items onto others (equivalent to cut&paste). Holding ALT copies data instead of moving it.
- Edits to control schemes are now undoable.
- Control schemes are now sorted alphabetically.
- Can now search by binding group (control scheme) or devices directly from search box.
  * `g:Gamepad` filters bindings to those in the "Gamepad" group.
  * `d:Gamepad` filters bindings to those from Gamepad-compatible devices.

### Changed

- The input debugger will no longer automatically show remote devices when the profiler is connected. Instead, use the new menu in debugger toolbar to connect to players or to enable/disable remote input debugging.
- "Press and Release" interactions will now invoke the `performed` callback on both press and release (instead of invoking `performed` and `cancel`, which was inconsistent with other behaviors).

#### Actions

- Bindings have GUIDs now like actions and maps already did. This allows to persistently and uniquely identify individual bindings.
- Replaced UI overlay while rebinding interactively with cancellable progress bar. Interactive rebinding now cancels automatically after 4 seconds without suitable input.
- Bindings that are not assigned to any control scheme are now visible when a particular control scheme is selected.
  * Bindings not assigned to any control scheme are active in *ALL* control schemes.
  * The change makes this visible in the UI now.
  * When a specific control scheme is selected, these bindings are affixed with `{GLOBAL}` for added visibility.
- When filtering by devices from a control scheme, the filtering now takes layout inheritance into account. So, a binding to a control on `Pointer` will now be shown when the filter is `Mouse`.
- The public control picker API has been revised.
  * The simplest way to add control picker UI to a control path is to add an `InputControlAttribute` to the field.
    ```
    // In the inspector, shows full UI to select a control interactively
    // (including interactive picking through device input).
    [InputControl(layout = "Button")]
    private string buttonControlPath;
    ```
- Processors of incompatible types will now be ignored instead of throwing an exception.

### Fixed

- Remote connections in input debugger now remain connected across domain reloads.
- Don't incorrectly create non-functioning devices if a physical device implements multiple incompatible logical HID devices (such as the MacBook keyboard/touch pad and touch bar).
- Removed non-functioning sort triangles in event list in Input Debugger device windows.
- Sort events in input debugger window by id rather then by timestamp.
- Make parsing of float parameters support floats represented in "e"-notation and "Infinity".
- Input device icons in input debugger window now render in appropriate resolution on retina displays.
- Fixed Xbox Controller on macOS reporting negative values for the sticks when represented as dpad buttons.
- `InputSettings.UpdateMode.ProcessEventsManually` now correctly triggers updates when calling `InputSystem.Update(InputUpdateType.Manual)`.

#### Actions

- Pasting or duplicating an action in an action map asset will now assign a new and unique ID to the action.
- "Add Action" button being active and triggering exceptions when no action map had been added yet.
- Fixed assert when generating C# class and make sure it gets imported correctly.
- Generate directories as needed when generating C# class, and allow path names without "Assets/" path prefix.
- Allow binding dpad controls to actions of type "Vector2".
- Fixed old name of action appearing underneath rename overlay.
- Fixed inspector UIs for on-screen controls throwing exceptions and being non-functional.
- Fixed deleting multiple items at same time in action editor leading to wrong items being deleted.
- Fixed copy-pasting actions not preserving action properties other than name.
- Fixed memory corruptions coming from binding resolution of actions.
- InputActionAssetReferences in ScriptableObjects will continue to work after domain reloads in the editor.
- Fixed `startTime` and `duration` properties of action callbacks.

## [0.2.1-preview] - 2019-03-11

### Changed

 - NativeUpdateCallback API update to match Unity 2018.3.8f1

## [0.2.0-preview] - 2019-02-12

This release contains a number of fairly significant changes. The focus has been on further improving the action system to make it easier to use as well as to make it work more reliably and predictably.

>NOTE: There are some breaking changes. Please see the "Changed" section below.

### Changed

- Removed Unity 2018.2 support code.
- Removed .NET 3.5 support code.
- Started using C# 7.
- `IInputControlProcessor<TValue>` has been replaced with `InputProcessor` and `InputProcessor<TValue>` base classes.
- `IInputBindingComposite` has been replaced with an `InputBindingComposite` base class and the `IInputBindingComposite<TValue>` interface has been merged with the `InputBindingComposite<TValue>` class which had already existed.
- `InputUser.onUnpairedDeviceUser` will now notify for each actuated control until the device is paired or there are no more actuated controls.
- `SensitivityProcessor` has been removed.
    * The approach needs rethinking. What `SensitivityProcessor` did caused more problems than it solved.
- State monitors no longer have their timeouts removed automatically when they fire. This makes it possible to have a timeout that is removed only in response to a specific state change.
- Events for devices that implement `IInputStateCallbacks` (such as `Touchscreen`) are allowed to go back in time. Avoids the problem of having to order events between multiple fingers correctly or seeing events getting rejected.
- `PenState.Button` is now `PenButton`.
- Removed TouchPositionTransformProcessor, was used only by Android, the position transformation will occur in native backend in 2019.x

#### Actions:
- Bindings that have no interactions on them will trigger differently now. __This is a breaking change__.
  * Previously, these bindings would trigger `performed` on every value change including when going back to their default value. This is why you would see two calls of `performed` with a button; one when the button was pressed, another when it was depressed.
  * Now, a binding without an interaction will trigger `started` and then `performed` when a bound control is actuated. Thereafter, the action will remain in `Started` phase. For as long as the control is actuated, every value change will trigger `performed` again. When the control stops being actuated, it will trigger `cancelled` and the action will remain in `Waiting` state.
  * Control actuation is defined as a control having a magnitude (see `InputControl.EvaluateMagnitude`) greater than zero. If a control does not support magnitudes (returns -1 from `EvaluateMagnitude`), then the control is considered actuated when it changes state away from its default state.
  * To restore the previous behavior, simply change code like
      ```
        myAction.performed += MyCallback;
      ```
    to
      ```
        myAction.performed += MyCallback;
        myAction.cancelled += MyCallback;
      ```
  * Alternatively, enable `passThrough` mode on an action. This effectively restores the previous default behavior of actions.
    ```
        new InputAction(binding: "<Gamepad>/leftTrigger") { passThrough = true };
    ```
- As part of the aforementioned change, the following interactions have been removed as they are no longer relevant:
  - `StickInteraction`: Can simply be removed from bindings. The new default behavior obsoletes the need for what `StickInteraction` did. Use `started` to know then the stick starts being actuated, `performed` to be updated on movements, and `cancelled` to know when the stick goes back into rest position.
  - `PressAndReleaseInteraction`: Can simply be removed from bindings. The default behavior with no interaction encompasses press and release detection. Use `started` to know then a button is pressed and `cancelled` to know when it is released. To set a custom button press point, simply put an `AxisDeadzoneProcessor` on the binding.
- `PressInteraction` has been completely rewritten.
  - Trigger behavior can be set through `behavior` parameter and now provides options for observing just presses (`PressOnly`), just releases (`ReleaseOnly`), or both presses and releases (`PressAndRelease`).
  - Also, the interaction now operates on control actuation rather than reading out float values directly. This means that any control that supports magnitudes can be used.
  - Also supports continuous mode now.
- If bound controls are already actuated when an action is enabled, the action will now trigger in the next input update as if the control had just been moved from non-actuated to actuated state.
  - In other words, if e.g. you have a binding to the A button of the gamepad and the A button is already pressed when the action is first enabled, then the action associated with the A button will trigger as if the button had just been pressed. Previously, it required releasing and re-pressing the button first -- which, together with certain interactions, could lead to actions ending up in a confused state.
- When an action is disabled, it will now cancel all ongoing interactions, if any (i.e. you will see `InputAction.cancelled` being called).
  - Note that unlike the above-mentioned callbacks that happen when an action starts out with a control already actuated, the cancellation callbacks happen __immediately__ rather than in the next input update.
- Actions that at runtime are bound to multiple controls will now perform *conflict resolution*, if necessary.
  - This applies only if an action actually receives multiple concurrent actuations from controls.
  - When ambiguity is detected, the greatest amount of actuation on any of the controls gets to drive the action.
  - In practice, this means that as long as any of the controls bound to an action is actuated, the action will keep going. This resolves ambiguities when an action has primary and secondary bindings, for examples, or when an action is bound to multiple different devices at the same time.
  - Composite bindings count as single actuations regardless of how many controls participate in the composite.
  - This behavior __can be bypassed__ by setting the action to be pass-through.
- Action editor now closes when asset is deleted.
  - If there are unsaved changes, asks for confirmation first.
- Interactions and processors in the UI are now filtered based on the type of the action (if set) and sorted by name.
- Renamed "Axis" and "Dpad" composites to "1D Axis" and "2D Vector" composite.
  - The old names can still be used and existing data will load as expected.
  - `DpadComposite` got renamed to `Vector2Composite`; `AxisComposite` is unchanged.
- `InputInteractionContext.controlHasDefaultValue` has been replaced with `InputInteractionContext.ControlIsActuated()`.
- `InputActionChange.BindingsHaveChangedWhileEnabled` has been reworked and split in two:
    1. `InputActionChange.BoundControlsAboutToChange`: Bindings have been previously resolved but are about to be re-resolved.
    2. `InputActionChange.BoundControlsChanged`: Bindings have been resolved on one or more actions.
- Actions internally now allocate unmanaged memory.
  - Disposing should be taken care of automatically (though you can manually `Dispose` as well). If you see errors in the console log about unmanaged memory being leaked, please report the bug.
  - All execution state except for C# heap objects for processors, interactions, and composites has been collapsed into a single block of unmanaged memory. Actions should now be able to re-resolve efficiently without allocating additional GC memory.

### Added

- `PlayerInput` component which simplifies setting up individual player input actions and device pairings. \
  ![PlayerInput](Documentation~/Images/PlayerInput.png)
- `PlayerInputManager` component which simplifies player joining and split-screen setups. \
  ![PlayerInput](Documentation~/Images/PlayerInputManager.png)
- `InputDevice.all` (equivalent to `InputSystem.devices`)
- `InputControl.IsActuated()` can be used to determine whether control is currently actuated (defined as extension method in `InputControlExtensions`).
- Can now read control values from buffers as objects using `InputControl.ReadValueFromBufferAsObject`. This allows reading a value stored in memory without having to know the value type.
- New processors:
    * `ScaleProcessor`
    * `ScaleVector2Processor`
    * `ScaleVector3Processor`
    * `InvertVector2Processor`
    * `InvertVector3Processor`
    * `NormalizeVector2Processor`
    * `NormalizeVector3Processor`
- Added `MultiTapInteraction`. Can be used to listen for double-taps and the like.
- Can get total and average event lag times through `InputMetrics.totalEventLagTime` and `InputMetrics.averageEventLagTime`.
- `Mouse.forwardButton` and `Mouse.backButton`.
- The input debugger now shows users along with their paired devices and actions. See the [documentation](Documentation~/UserManagement.md#debugging)
- Added third and fourth barrel buttons on `Pen`.

#### Actions:
- Actions have a new continuous mode that will cause the action to trigger continuously even if there is no input. See the [documentation](Documentation~/Actions.md#continuous-actions) for details. \
  ![Continuous Action](Documentation~/Images/ContinuousAction.png)
- Actions have a new pass-through mode. In this mode an action will bypass any checks on control actuation and let any input activity on the action directly flow through. See the [documentation](Documentation~/Actions.md#pass-through-actions) for details. \
  ![Pass-Through Action](Documentation~/Images/PassThroughAction.png)
- Can now add interactions and processors directly to actions.
  ![Action Properties](Documentation~/Images/ActionProperties.png)
    * This is functionally equivalent to adding the respective processors and/or interactions to every binding on the action.
- Can now change the type of a composite retroactively.
  ![Composite Properties](Documentation~/Images/CompositeProperties.png)
- Values can now be read out as objects using `InputAction.CallbackContext.ReadValueAsObject()`.
    * Allocates GC memory. Should not be used during normal gameplay but is very useful for testing and debugging.
- Added auto-save mode for .inputactions editor.
  ![Auto Save](Documentation~/Images/AutoSave.png)
- Processors, interactions, and composites can now define their own parameter editor UIs by deriving from `InputParameterEditor`. This solves the problem of these elements not making it clear that the parameters usually have global defaults and do not need to be edited except if local overrides are necessary.
- Can now set custom min and max values for axis composites.
    ```
    var action = new InputAction();
    action.AddCompositeBinding("Axis(minValue=0,maxValue=2)")
        .With("Positive", "<Keyboard>/a")
        .With("Negative", "<Keyboard>/d");
    ```
- "C# Class File" property on .inputactions importer settings now has a file picker next to it.
- `InputActionTrace` has seen various improvements.
    * Recorded data will now stay valid even if actions are rebound to different controls.
    * Can listen to all actions using `InputActionTrace.SubscribeToAll`.
    * `InputActionTrace` now maintains a list of subscriptions. Add subscriptions with `SubscribeTo` and remove a subscription with `UnsubscribeFrom`. See the [documentation](Documentation~/Actions.md#tracing-actions) for details.

### Fixes

- Fixed support for Unity 2019.1 where we landed a native API change.
- `InputUser.UnpairDevicesAndRemoveUser()` corrupting device pairings of other InputUsers
- Control picker in UI having no devices if list of supported devices is empty but not null
- `IndexOutOfRangeException` when having multiple action maps in an asset (#359 and #358).
- Interactions timing out even if there was a pending event that would complete the interaction in time.
- Action editor updates when asset is renamed or moved.
- Exceptions when removing action in last position of action map.
- Devices marked as unsupported in input settings getting added back on domain reload.
- Fixed `Pen` causing exceptions and asserts.
- Composites that assign multiple bindings to parts failing to set up properly when parts are assigned out of order (#410).

### Known Issues

- Input processing in edit mode on 2019.1 is sporadic rather than happening on every editor update.

## [0.1.2-preview] - 2018-12-19

    NOTE: The minimum version requirement for the new input system has been bumped
          to 2018.3. The previous minum requirement of 2018.2 is no longer supported.
          Also, we have dropped support for the .NET 3.5 runtime. The new .NET 4
          runtime is now required to use the new input system.

We've started working on documentation. The current work-in-progress can be found on [GitHub](https://github.com/Unity-Technologies/InputSystem/blob/develop/Packages/com.unity.inputsystem/Documentation~/InputSystem.md).

### Changed

- `InputConfiguration` has been replaced with a new `InputSettings` class.
- `InputConfiguration.lockInputToGame` has been moved to `InputEditorUserSettings.lockInputToGameView`. This setting is now persisted as a local user setting.
- `InputSystem.updateMask` has been replaced with `InputSettings.updateMode`.
- `InputSystem.runInBackground` has been moved to `InputSettings.runInBackground`.
- Icons have been updated for improved styling and now have separate dark and light skin versions.
- `Lock Input To Game` and `Diagnostics Mode` are now persisted as user settings
- Brought back `.current` getters and added `InputSettings.filterNoiseOnCurrent` to control whether noise filtering on the getters is performed or not.
- Removed old and outdated Doxygen-generated API docs.

### Added

- `InputSystem.settings` contains the current input system settings.
- A new UI has been added to "Edit >> Project Settings..." to edit input system settings. Settings are stored in a user-controlled asset in any location inside `Assets/`. Multiple assets can be used and switched between.
- Joystick HIDs are now supported on Windows, Mac, and UWP.
- Can now put system into manual update mode (`InputSettings.updateMode`). In this mode, events will not get automatically processed. To process events, call `InputSystem.Update()`.
- Added shortcuts to action editor window (requires 2019.1).
- Added icons for .inputactions assets.

### Fixed

- `InputSystem.devices` not yet being initialized in `MonoBehaviour.Start` when in editor.

### Known Issues

- Input settings are not yet included in player builds. This means that at the moment, player builds will always start out with default input settings.
- There have been reports of some stickiness to buttons on 2019.1 alpha builds.  We are looking at this now.

## [0.0.14-preview] - 2018-12-11

### Changed

- `Pointer.delta` no longer has `SensitivityProcessor` on it. The processor was causing many issues with mouse deltas. It is still available for adding it manually to action bindings but the processor likely needs additional work.

### Fixed

Core:
- Invalid memory accesses when using .NET 4 runtime
- Mouse.button not being identical to Mouse.leftButton
- DualShock not being recognized when connected via Bluetooth

Actions:
- Parameters disappearing on processors and interactions in UI when edited
- Parameters on processors and interactions having wrong value type in UI (e.g. int instead of float)
- RebindingOperation calling OnComplete() after being cancelled

Misc:
- Documentation no longer picked up as assets in user project

## [0.0.13-preview] - 2018-12-5

First release from stable branch.<|MERGE_RESOLUTION|>--- conflicted
+++ resolved
@@ -11,13 +11,11 @@
 
 ### Fixed
 
-<<<<<<< HEAD
+- `VirtualMouseInput` not moving the software cursor when set to `HardwareCursorIsAvailable` but not having a hardware cursor ()
+
 #### Actions
 
 - Adding a new action now sets `expectedControlType` to `Button` as expected ([case 1221015](https://issuetracker.unity3d.com/issues/input-system-default-value-of-expectedcontroltype-is-not-being-set-when-creating-a-new-action)).
-=======
-- `VirtualMouseInput` not moving the software cursor when set to `HardwareCursorIsAvailable` but not having a hardware cursor ()
->>>>>>> 3633bbfa
 
 ## [1.0.0-preview.6] - 2020-03-06
 
