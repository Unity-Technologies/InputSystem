--- conflicted
+++ resolved
@@ -3423,15 +3423,10 @@
             set => s_Manager.m_Runtime.runInBackground = value;
         }
 
-<<<<<<< HEAD
-#if UNITY_6000_0_OR_NEWER
-        internal static float scrollWheelDeltaPerTick => InputRuntime.s_Instance.scrollWheelDeltaPerTick;
-=======
 #if UNITY_INPUT_SYSTEM_PLATFORM_SCROLL_DELTA
         internal static float scrollWheelDeltaPerTick => InputRuntime.s_Instance.scrollWheelDeltaPerTick;
 #else
         internal const float scrollWheelDeltaPerTick = 1.0f;
->>>>>>> 40a5cbc1
 #endif
 
         ////REVIEW: restrict metrics to editor and development builds?
