--- conflicted
+++ resolved
@@ -28,6 +28,8 @@
 
 namespace UnityEngine.InputSystem.LowLevel
 {
+    [System.Diagnostics.CodeAnalysis.SuppressMessage("Microsoft.Naming", "CA1726:UsePreferredTerms", MessageId = "Flags", Justification = "Fix this after landing Touch refactor")]
+    [System.Diagnostics.CodeAnalysis.SuppressMessage("Microsoft.Naming", "CA1717:OnlyFlagsEnumsShouldHavePluralNames", Justification = "Fix this after landing Touch refactor")]
     [Flags]
     public enum TouchFlags : byte
     {
@@ -51,8 +53,7 @@
     [StructLayout(LayoutKind.Explicit, Size = kSizeInBytes)]
     public struct TouchState : IInputStateTypeInfo
     {
-<<<<<<< HEAD
-        public const int kSizeInBytes = 56;
+        internal const int kSizeInBytes = 56;
 
         public static FourCC kFormat => new FourCC('T', 'O', 'U', 'C');
 
@@ -110,8 +111,8 @@
             set => phaseId = (byte)value;
         }
 
-        public bool isNoneEndedOrCancelled => phase == TouchPhase.None || phase == TouchPhase.Ended ||
-        phase == TouchPhase.Cancelled;
+        public bool isNoneEndedOrCanceled => phase == TouchPhase.None || phase == TouchPhase.Ended ||
+        phase == TouchPhase.Canceled;
         public bool isInProgress => phase == TouchPhase.Began || phase == TouchPhase.Moved ||
         phase == TouchPhase.Stationary;
 
@@ -143,24 +144,6 @@
         }
 
         public bool isIndirectTouch
-=======
-        internal const int kSizeInBytes = 36;
-
-        public static FourCC kFormat => new FourCC('T', 'O', 'U', 'C');
-
-        [InputControl(layout = "Integer")][FieldOffset(0)] public int touchId;
-        ////TODO: kill the processor here
-        [InputControl][FieldOffset(4)] public Vector2 position;
-        [InputControl][FieldOffset(12)] public Vector2 delta;
-        [InputControl(layout = "Axis")][FieldOffset(20)] public float pressure;
-        [InputControl][FieldOffset(24)] public Vector2 radius;
-        [InputControl(name = "phase", layout = "PointerPhase", format = "USHT")][FieldOffset(32)] public ushort phaseId;
-        [InputControl(layout = "Digital", format = "SBYT")][FieldOffset(34)] public sbyte displayIndex; ////TODO: kill this
-        [System.Diagnostics.CodeAnalysis.SuppressMessage("Microsoft.Naming", "CA1726:UsePreferredTerms", MessageId = "flags", Justification = "No better term for underlying data.")]
-        [InputControl(name = "indirectTouch", layout = "Button", bit = (int)TouchFlags.IndirectTouch)][FieldOffset(35)] public sbyte flags;
-
-        public PointerPhase phase
->>>>>>> 396630a1
         {
             get => (flags & (byte)TouchFlags.IndirectTouch) != 0;
             set
@@ -207,12 +190,7 @@
     /// This is NOT used by native. Instead, the native runtime always sends individual touches (<see cref="TouchState"/>)
     /// and leaves state management for a touchscreen as a whole to the managed part of the system.
     /// </remarks>
-<<<<<<< HEAD
-    [StructLayout(LayoutKind.Explicit, Size = kMaxTouches * TouchState.kSizeInBytes)]
-=======
-    // IMPORTANT: Must match TouchInputState in native code.
     [StructLayout(LayoutKind.Explicit, Size = MaxTouches * TouchState.kSizeInBytes)]
->>>>>>> 396630a1
     public unsafe struct TouchscreenState : IInputStateTypeInfo
     {
         public static FourCC kFormat => new FourCC('T', 'S', 'C', 'R');
@@ -225,8 +203,7 @@
         /// than this number, having a larger pool of touch states to work with makes it possible to
         /// track short-lived touches better.
         /// </remarks>
-<<<<<<< HEAD
-        public const int kMaxTouches = 10;
+        public const int MaxTouches = 10;
 
         /// <summary>
         /// Data for the touch that is deemed the "primary" touch at the moment.
@@ -241,18 +218,12 @@
         /// state of the primary touch even if the touch moves from one finger to another in <see cref="touchData"/>.
         /// </remarks>
         [InputControl(name = "primaryTouch", layout = "Touch", synthetic = true)]
-=======
-        public const int MaxTouches = 64;
-
-        [InputControl(layout = "Touch", name = "touch", arraySize = MaxTouches)]
->>>>>>> 396630a1
         // Add controls compatible with what Pointer expects and redirect their
         // state to the state of touch0 so that this essentially becomes our
         // pointer control.
         // NOTE: Some controls from Pointer don't make sense for touch and we "park"
         //       them by assigning them invalid offsets (thus having automatic state
         //       layout put them at the end of our fixed state).
-<<<<<<< HEAD
         [InputControl(name = "pointerId", useStateFrom = "primaryTouch/touchId")]
         [InputControl(name = "position", useStateFrom = "primaryTouch/position")]
         [InputControl(name = "delta", useStateFrom = "primaryTouch/delta")]
@@ -263,31 +234,16 @@
         [InputControl(name = "tapCount", useStateFrom = "primaryTouch/tapCount", layout = "Integer", synthetic = true)]
         [InputControl(name = "press", useStateFrom = "primaryTouch/phase", layout = "TouchPress", synthetic = true, usages = new string[0])]
         // Touch does not support twist and tilt. These will always be at default value.
-        [InputControl(name = "twist", offset = InputStateBlock.kAutomaticOffset)]
-        [InputControl(name = "tilt", offset = InputStateBlock.kAutomaticOffset)]
+        [InputControl(name = "twist", offset = InputStateBlock.AutomaticOffset)]
+        [InputControl(name = "tilt", offset = InputStateBlock.AutomaticOffset)]
         [FieldOffset(0)]
         public fixed byte primaryTouchData[TouchState.kSizeInBytes];
 
         internal const int kTouchDataOffset = TouchState.kSizeInBytes;
 
-        [InputControl(layout = "Touch", name = "touch", arraySize = kMaxTouches)]
+        [InputControl(layout = "Touch", name = "touch", arraySize = MaxTouches)]
         [FieldOffset(kTouchDataOffset)]
-        public fixed byte touchData[kMaxTouches * TouchState.kSizeInBytes];
-=======
-        [InputControl(name = "pointerId", useStateFrom = "touch0/touchId")]
-        [InputControl(name = "position", useStateFrom = "touch0/position")]
-        [InputControl(name = "delta", useStateFrom = "touch0/delta")]
-        [InputControl(name = "pressure", useStateFrom = "touch0/pressure")]
-        [InputControl(name = "radius", useStateFrom = "touch0/radius")]
-        [InputControl(name = "phase", useStateFrom = "touch0/phase")]
-        [InputControl(name = "displayIndex", useStateFrom = "touch0/displayIndex")]
-        [InputControl(name = "twist", offset = InputStateBlock.InvalidOffset)]
-        [InputControl(name = "tilt", offset = InputStateBlock.InvalidOffset)]
-        ////TODO: we want to the button to be pressed when there is a primary touch
-        [InputControl(name = "button", offset = InputStateBlock.InvalidOffset)]
-        [FieldOffset(0)]
         public fixed byte touchData[MaxTouches * TouchState.kSizeInBytes];
->>>>>>> 396630a1
 
         public TouchState* primaryTouch
         {
@@ -316,13 +272,7 @@
 
 namespace UnityEngine.InputSystem
 {
-<<<<<<< HEAD
     public enum TouchPhase
-=======
-    [System.Diagnostics.CodeAnalysis.SuppressMessage("Microsoft.Naming", "CA1726:UsePreferredTerms", MessageId = "Flags", Justification = "Fix this after landing Touch refactor")]
-    [System.Diagnostics.CodeAnalysis.SuppressMessage("Microsoft.Naming", "CA1717:OnlyFlagsEnumsShouldHavePluralNames", Justification = "Fix this after landing Touch refactor")]
-    public enum TouchFlags
->>>>>>> 396630a1
     {
         /// <summary>
         /// No activity has been registered on the touch yet.
@@ -332,7 +282,7 @@
         Began,
         Moved,
         Ended,
-        Cancelled,
+        Canceled,
         Stationary,
     }
 
@@ -350,48 +300,8 @@
         /// Button that triggers when the screen is tapped.
         /// </summary>
         /// <remarks>
-<<<<<<< HEAD
         /// </remarks>
         public ButtonControl tap { get; private set; }
-=======
-        /// This array only contains touches that are either in progress, i.e. have a phase of <see cref="PointerPhase.Began"/>
-        /// or <see cref="PointerPhase.Moved"/> or <see cref="PointerPhase.Stationary"/>, or that have just ended, i.e. moved to
-        /// <see cref="PointerPhase.Ended"/> or <see cref="PointerPhase.Canceled"/> this frame.
-        ///
-        /// Does not allocate GC memory.
-        /// </remarks>
-        public ReadOnlyArray<TouchControl> activeTouches
-        {
-            get
-            {
-                var touchCount = 0;
-                bool? hadActivityThisFrame = null;
-                var numTouchControls = allTouchControls.Count;
-                for (var i = 0; i < numTouchControls; ++i)
-                {
-                    // Determine whether we consider the touch "active".
-                    var isActive = false;
-                    var touchControl = allTouchControls[i];
-                    var phaseControl = touchControl.phase;
-                    var phase = phaseControl.ReadValue();
-                    if (phase == PointerPhase.Began || phase == PointerPhase.Moved || phase == PointerPhase.Stationary)
-                    {
-                        isActive = true;
-                    }
-                    else if (phase == PointerPhase.Ended || phase == PointerPhase.Canceled)
-                    {
-                        // Touch has ended but we want to have it on the active list for one frame
-                        // before "retiring" the touch again.
-                        if (hadActivityThisFrame == null)
-                            hadActivityThisFrame = device.wasUpdatedThisFrame;
-                        if (hadActivityThisFrame.Value)
-                        {
-                            var previousPhase = phaseControl.ReadValueFromPreviousFrame();
-                            if (previousPhase != PointerPhase.Ended && previousPhase != PointerPhase.Canceled)
-                                isActive = true;
-                        }
-                    }
->>>>>>> 396630a1
 
         public IntegerControl tapCount { get; private set; }
 
@@ -440,7 +350,9 @@
 
         protected override void FinishSetup(InputDeviceBuilder builder)
         {
-<<<<<<< HEAD
+            if (builder == null)
+                throw new ArgumentNullException(nameof(builder));
+
             base.FinishSetup(builder);
 
             tap = builder.GetControl<ButtonControl>(this, "tap");
@@ -469,18 +381,6 @@
                 if (child is TouchControl control)
                     touchArray[touchIndex++] = control;
             }
-=======
-            if (builder == null)
-                throw new System.ArgumentNullException(nameof(builder));
-
-            var touchArray = new TouchControl[TouchscreenState.MaxTouches];
-
-            for (var i = 0; i < TouchscreenState.MaxTouches; ++i)
-                touchArray[i] = builder.GetControl<TouchControl>(this, "touch" + i);
-
-            allTouchControls = new ReadOnlyArray<TouchControl>(touchArray);
-            m_ActiveTouchesArray = new TouchControl[TouchscreenState.MaxTouches];
->>>>>>> 396630a1
 
             touches = new ReadOnlyArray<TouchControl>(touchArray);
         }
@@ -507,23 +407,16 @@
         //          not only handle this scenario but also give a generally more flexible and useful touch API
         //          than writing code directly against Touchscreen.
 
-        protected unsafe new bool OnCarryStateForward(void* statePtr)
+        protected new unsafe bool OnCarryStateForward(void* statePtr)
         {
             Profiler.BeginSample("TouchCarryStateForward");
 
             var haveChangedState = false;
 
-<<<<<<< HEAD
             ////TODO: early out and skip crawling through touches if we didn't change state in the last update
             ////      (also obsoletes the need for the if() check below)
             var touchStatePtr = (TouchState*)((byte*)statePtr + stateBlock.byteOffset + TouchscreenState.kTouchDataOffset);
             for (var i = 0; i < touches.Count; ++i, ++touchStatePtr)
-=======
-            // Reset all touches that have ended last frame to being unused.
-            // Also mark any ongoing touches as stationary.
-            var touchStatePtr = (TouchState*)((byte*)statePtr + stateBlock.byteOffset);
-            for (var i = 0; i < TouchscreenState.MaxTouches; ++i, ++touchStatePtr)
->>>>>>> 396630a1
             {
                 // Reset delta.
                 if (touchStatePtr->delta != default)
@@ -539,27 +432,8 @@
                 //       tap must have ended.
                 if (touchStatePtr->tapCount > 0 && InputState.currentTime >= touchStatePtr->startTime + s_TapTime + s_TapDelayTime)
                 {
-<<<<<<< HEAD
                     touchStatePtr->tapCount = 0;
                     haveChangedState = true;
-=======
-                    case PointerPhase.Ended:
-                    case PointerPhase.Canceled:
-                        touchStatePtr->phase = PointerPhase.None;
-                        touchStatePtr->delta = Vector2.zero;
-                        haveChangedState = true;
-                        break;
-
-                    ////REVIEW: the downside of blindly doing this here is that even if there is an upcoming
-                    ////        motion event for a touch, it will briefly go stationary at the start of a frame
-                    ////        (which is observable by actions)
-                    case PointerPhase.Began:
-                    case PointerPhase.Moved:
-                        touchStatePtr->phase = PointerPhase.Stationary;
-                        touchStatePtr->delta = Vector2.zero;
-                        haveChangedState = true;
-                        break;
->>>>>>> 396630a1
                 }
             }
 
@@ -579,19 +453,14 @@
 
             return haveChangedState;
         }
-
-<<<<<<< HEAD
-        unsafe bool IInputStateCallbackReceiver.OnReceiveStateWithDifferentFormat(void* statePtr, FourCC stateFormat, uint stateSize,
+        
+        unsafe bool IInputStateCallbackReceiver.OnCarryStateForward(void* statePtr)
+        {
+            return OnCarryStateForward(statePtr);
+        }
+        
+        protected new unsafe bool OnReceiveStateWithDifferentFormat(void* statePtr, FourCC stateFormat, uint stateSize,
             ref uint offsetToStoreAt, InputEventPtr eventPtr)
-=======
-        unsafe bool IInputStateCallbackReceiver.OnCarryStateForward(void* statePtr)
-        {
-            return OnCarryStateForward(statePtr);
-        }
-
-        protected unsafe new bool OnReceiveStateWithDifferentFormat(void* statePtr, FourCC stateFormat, uint stateSize,
-            ref uint offsetToStoreAt)
->>>>>>> 396630a1
         {
             if (stateFormat != TouchState.kFormat)
                 return false;
@@ -621,11 +490,7 @@
             if (phase != TouchPhase.Began)
             {
                 var touchId = newTouchState->touchId;
-<<<<<<< HEAD
                 for (var i = 0; i < touchControlCount; ++i)
-=======
-                for (var i = 0; i < TouchscreenState.MaxTouches; ++i, ++currentTouchState)
->>>>>>> 396630a1
                 {
                     if (currentTouchState[i].touchId == touchId)
                     {
@@ -649,7 +514,7 @@
                         newTouchState->startPosition = currentTouchState[i].startPosition;
 
                         // Detect taps.
-                        var isTap = newTouchState->isNoneEndedOrCancelled &&
+                        var isTap = newTouchState->isNoneEndedOrCanceled &&
                             (eventPtr.time - newTouchState->startTime) <= s_TapTime &&
                             ////REVIEW: this only takes the final delta to start position into account, not the delta over the lifetime of the
                             ////        touch; is this robust enough or do we need to make sure that we never move more than the tap radius
@@ -663,10 +528,10 @@
                         // Update primary touch.
                         if (isPrimaryTouch)
                         {
-                            if (newTouchState->isNoneEndedOrCancelled)
+                            if (newTouchState->isNoneEndedOrCanceled)
                             {
                                 ////REVIEW: also reset tapCounts here when tap delay time has expired on the touch?
-                                
+
                                 newTouchState->isPrimaryTouch = false;
                                 newTouchState->isInheritedPrimaryTouch = false;
 
@@ -733,18 +598,14 @@
             }
 
             // It's a new touch. Try to find an unused TouchState.
-<<<<<<< HEAD
             for (var i = 0; i < touchControlCount; ++i, ++currentTouchState)
-=======
-            for (var i = 0; i < TouchscreenState.MaxTouches; ++i, ++currentTouchState)
->>>>>>> 396630a1
             {
                 // NOTE: We're overwriting any ended touch immediately here. This means we immediately overwrite even
                 //       if we still have other unused slots. What this gives us is a completely predictable touch #0..#N
                 //       sequence (i.e. touch #N is only ever used if there are indeed #N concurrently touches). However,
                 //       it does mean that we overwrite state aggressively. If you are not using actions or the higher-level
                 //       Touch API, be aware of this!
-                if (currentTouchState->isNoneEndedOrCancelled)
+                if (currentTouchState->isNoneEndedOrCanceled)
                 {
                     offsetToStoreAt = (uint)i * TouchState.kSizeInBytes + TouchscreenState.kTouchDataOffset;
                     newTouchState->delta = Vector2.zero;
@@ -755,7 +616,7 @@
                     newTouchState->tapCount = currentTouchState->tapCount;
 
                     // Make primary touch, if there's none currently.
-                    if (primaryTouchState->isNoneEndedOrCancelled)
+                    if (primaryTouchState->isNoneEndedOrCanceled)
                     {
                         newTouchState->isPrimaryTouch = true;
                         newTouchState->isInheritedPrimaryTouch = false;
@@ -776,8 +637,17 @@
             return false;
         }
 
-<<<<<<< HEAD
+        unsafe bool IInputStateCallbackReceiver.OnReceiveStateWithDifferentFormat(void* statePtr, FourCC stateFormat, uint stateSize,
+            ref uint offsetToStoreAt, InputEventPtr eventPtr)
+        {
+            return OnReceiveStateWithDifferentFormat(statePtr, stateFormat, stateSize, ref offsetToStoreAt, eventPtr);
+        }
+
         unsafe void IInputStateCallbackReceiver.OnBeforeWriteNewState(void* oldStatePtr, InputEventPtr newState)
+        {
+        }
+
+        protected unsafe new void OnBeforeWriteNewState(void* oldStatePtr, InputEventPtr newState)
         {
         }
 
@@ -787,7 +657,7 @@
         {
             ////REVIEW: we're updating the entire TouchControl here; we could update just the tap state using a delta event; problem
             ////        is that the tap *down* still needs a full update on the state
-            
+
             // We don't increase tapCount here as we may be sending the tap from the same state to both the TouchControl
             // that got tapped and to primaryTouch.
 
@@ -800,24 +670,6 @@
             if (writeRelease)
                 InputState.Change(control, *state, eventPtr: eventPtr);
         }
-=======
-        unsafe bool IInputStateCallbackReceiver.OnReceiveStateWithDifferentFormat(void* statePtr, FourCC stateFormat, uint stateSize,
-            ref uint offsetToStoreAt)
-        {
-            return OnReceiveStateWithDifferentFormat(statePtr, stateFormat, stateSize, ref offsetToStoreAt);
-        }
-
-        unsafe void IInputStateCallbackReceiver.OnBeforeWriteNewState(void* oldStatePtr, void* newStatePtr)
-        {
-        }
-
-        protected unsafe new void OnBeforeWriteNewState(void* oldStatePtr, void* newStatePtr)
-        {
-        }
-
-        private TouchControl[] m_ActiveTouchesArray;
-    }
->>>>>>> 396630a1
 
         internal static float s_TapTime;
         internal static float s_TapDelayTime;
