#if UNITY_EDITOR
using System;
using System.Runtime.InteropServices;
using UnityEditor;
using UnityEngine.InputSystem.LowLevel;

namespace UnityEngine.InputSystem
{
    /// <summary>
    /// Adds support for processing input-related messages sent from the <c>Unite Remote</c> app.
    /// </summary>
    /// <remarks>
    /// A hook in the Unity runtime allows us to observe messages received from the remote (see Modules/GenericRemoteEditor).
    /// We get the binary blob of each message and a shot at processing the message instead of
    /// the native code doing it.
    /// </remarks>
    internal static class UnityRemoteSupport
    {
        public static bool isConnected => s_State.connected;

        public static void Initialize()
        {
            InputRuntime.s_Instance.onUnityRemoteMessage = ProcessMessageFromUnityRemote;

            InputSystem.onSettingsChange += () =>
            {
                if (InputSystem.settings.IsFeatureEnabled(InputFeatureNames.kDisableUnityRemoteSupport))
                {
                    InputRuntime.s_Instance.onUnityRemoteMessage = null;
                    if (s_State.connected)
                        Disconnect();
                }
                else
                    InputRuntime.s_Instance.onUnityRemoteMessage = ProcessMessageFromUnityRemote;
            };
        }

        private static unsafe bool ProcessMessageFromUnityRemote(IntPtr messageData)
        {
            var messageHeader = (MessageHeader*)messageData;

            switch (messageHeader->type)
            {
                case (byte)MessageType.Hello:
                    if (s_State.connected)
                        break;

                    // Install handlers.
                    s_State.deviceChangeHandler = OnDeviceChange;
                    s_State.deviceCommandHandler = OnDeviceCommand; ////REVIEW: We really should have a way of installing a handler just for a specific device.
                    InputSystem.onDeviceChange += s_State.deviceChangeHandler;
                    InputSystem.onDeviceCommand += s_State.deviceCommandHandler;

                    // Add devices.
                    s_State.touchscreen = InputSystem.AddDevice<Touchscreen>();
                    s_State.touchscreen.m_DeviceFlags |= InputDevice.DeviceFlags.Remote;
                    s_State.accelerometer = InputSystem.AddDevice<Accelerometer>();
                    s_State.accelerometer.m_DeviceFlags |= InputDevice.DeviceFlags.Remote;
                    // Gryo etc. added only when we receive GyroSettingsMessage.

                    s_State.connected = true;
                    Debug.Log("Unity Remote connected to input!");
                    break;

                case (byte)MessageType.Goodbye:
                    if (!s_State.connected)
                        break;
                    Disconnect();
                    Debug.Log("Unity Remote disconnected from input!");
                    break;

                case (byte)MessageType.Options:
                    var optionsMessage = (OptionsMessage*)messageData;
                    s_State.screenSize = DetermineScreenSize(optionsMessage->dimension1, optionsMessage->dimension2);
                    break;

                case (byte)MessageType.TouchInput:
                    if (s_State.touchscreen == null)
                        break;
                    // Android Remote seems to not be sending the last two fields (azimuthAngle and attitudeAngle).
                    if (messageHeader->length < 56)
                        break;
                    var touchMessage = (TouchInputMessage*)messageData;
                    var phase = TouchPhase.None;
                    switch (touchMessage->phase)
                    {
                        case (int)UnityEngine.TouchPhase.Began: phase = TouchPhase.Began; break;
                        case (int)UnityEngine.TouchPhase.Canceled: phase = TouchPhase.Canceled; break;
                        case (int)UnityEngine.TouchPhase.Ended: phase = TouchPhase.Ended; break;
                        case (int)UnityEngine.TouchPhase.Moved: phase = TouchPhase.Moved; break;
                            // Ignore stationary.
                    }
                    if (phase == default)
                        break;
                    InputSystem.QueueStateEvent(s_State.touchscreen, new TouchState
                    {
                        touchId = touchMessage->id + 1,
                        phase = phase,
                        position = MapRemoteTouchCoordinatesToLocal(new Vector2(touchMessage->positionX, touchMessage->positionY)),
                        radius = new Vector2(touchMessage->radius, touchMessage->radius),
                        pressure = touchMessage->pressure
                    });
                    break;

                case (byte)MessageType.GyroSettings:
                    var gyroSettingsMessage = (GyroSettingsMessage*)messageData;
                    if (!s_State.gyroInitialized)
                    {
                        // Message itself indicates presence of a gyro. Add the devices.
                        s_State.gyroscope = InputSystem.AddDevice<Gyroscope>();
                        s_State.attitude = InputSystem.AddDevice<AttitudeSensor>();
                        s_State.gravity = InputSystem.AddDevice<GravitySensor>();
                        s_State.linearAcceleration = InputSystem.AddDevice<LinearAccelerationSensor>();
                        s_State.gyroscope.m_DeviceFlags |= InputDevice.DeviceFlags.Remote;
                        s_State.attitude.m_DeviceFlags |= InputDevice.DeviceFlags.Remote;
                        s_State.gravity.m_DeviceFlags |= InputDevice.DeviceFlags.Remote;
                        s_State.linearAcceleration.m_DeviceFlags |= InputDevice.DeviceFlags.Remote;

                        s_State.gyroInitialized = true;
                    }
                    // Disable them if they are not currently enabled.
                    if (gyroSettingsMessage->enabled == 0)
                    {
                        InputSystem.DisableDevice(s_State.gyroscope);
                        InputSystem.DisableDevice(s_State.attitude);
                        InputSystem.DisableDevice(s_State.gravity);
                        InputSystem.DisableDevice(s_State.linearAcceleration);
                    }
                    else
                    {
                        s_State.gyroEnabled = true;
                    }
                    s_State.gyroUpdateInterval = gyroSettingsMessage->receivedGyroUpdateInternal;
                    break;

                case (byte)MessageType.GyroInput:
                    var gyroInputMessage = (GyroInputMessage*)messageData;
                    if (s_State.attitude != null && s_State.attitude.enabled)
                    {
                        InputSystem.QueueStateEvent(s_State.attitude, new AttitudeState
                        {
                            attitude = new Quaternion(gyroInputMessage->attitudeX, gyroInputMessage->attitudeY, gyroInputMessage->attitudeZ,
                                gyroInputMessage->attitudeW)
                        });
                    }
                    if (s_State.gyroscope != null && s_State.gyroscope.enabled)
                    {
                        InputSystem.QueueStateEvent(s_State.gyroscope, new GyroscopeState
                        {
                            angularVelocity = new Vector3(gyroInputMessage->rotationRateX, gyroInputMessage->rotationRateY,
                                gyroInputMessage->rotationRateZ)
                        });
                    }
                    if (s_State.gravity != null && s_State.gravity.enabled)
                    {
                        InputSystem.QueueStateEvent(s_State.gravity, new GravityState
                        {
                            gravity = new Vector3(gyroInputMessage->gravityX, gyroInputMessage->gravityY,
                                gyroInputMessage->gravityZ)
                        });
                    }
                    if (s_State.linearAcceleration != null && s_State.linearAcceleration.enabled)
                    {
                        InputSystem.QueueStateEvent(s_State.linearAcceleration, new LinearAccelerationState
                        {
                            acceleration = new Vector3(gyroInputMessage->userAccelerationX, gyroInputMessage->userAccelerationY,
                                gyroInputMessage->userAccelerationZ)
                        });
                    }
                    break;

                case (byte)MessageType.AccelerometerInput:
                    if (s_State.accelerometer == null)
                        break;
                    var accelerometerMessage = (AccelerometerInputMessage*)messageData;
                    InputSystem.QueueStateEvent(s_State.accelerometer, new AccelerometerState
                    {
                        acceleration = new Vector3(accelerometerMessage->accelerationX, accelerometerMessage->accelerationY,
                            accelerometerMessage->accelerationZ)
                    });
                    break;
            }

            return false;
        }

        private static void Disconnect()
        {
            InputSystem.RemoveDevice(s_State.touchscreen);
            InputSystem.RemoveDevice(s_State.accelerometer);
            if (s_State.gyroscope != null)
                InputSystem.RemoveDevice(s_State.gyroscope);
            if (s_State.attitude != null)
                InputSystem.RemoveDevice(s_State.attitude);
            if (s_State.gravity != null)
                InputSystem.RemoveDevice(s_State.gravity);
            if (s_State.linearAcceleration != null)
                InputSystem.RemoveDevice(s_State.linearAcceleration);

            ResetGlobalState();
        }

        private static void OnDeviceChange(InputDevice device, InputDeviceChange change)
        {
            switch (change)
            {
                case InputDeviceChange.Removed:
                    // Deal with someone manually removing one of our devices.
                    if (device == s_State.accelerometer)
                        s_State.accelerometer = null;
                    else if (device == s_State.attitude)
                        s_State.accelerometer = null;
                    else if (device == s_State.gravity)
                        s_State.gravity = null;
                    else if (device == s_State.gyroscope)
                        s_State.gyroscope = null;
                    else if (device == s_State.touchscreen)
                        s_State.touchscreen = null;
                    else if (device == s_State.linearAcceleration)
                        s_State.linearAcceleration = null;
                    break;

                case InputDeviceChange.Enabled:
                case InputDeviceChange.Disabled:
                    // If it's any of our devices that make up the remote gyro,
                    // send a message to the remote.
                    if (device == s_State.attitude || device == s_State.gravity || device == s_State.gyroscope ||
                        device == s_State.linearAcceleration)
                    {
                        SyncGyroEnabledInRemote();
                    }
                    break;
            }
        }

        private static unsafe long? OnDeviceCommand(InputDevice device, InputDeviceCommand* command)
        {
            if (device != s_State.attitude && device != s_State.gyroscope && device != s_State.gravity &&
                device != s_State.linearAcceleration)
                return null;

            if (command->type == SetSamplingFrequencyCommand.Type)
            {
                s_State.gyroUpdateInterval = ((SetSamplingFrequencyCommand*)command)->frequency;
                InputRuntime.s_Instance.SetUnityRemoteGyroUpdateInterval(s_State.gyroUpdateInterval);
                return InputDeviceCommand.GenericSuccess;
            }

            if (command->type == QuerySamplingFrequencyCommand.Type)
            {
                ((QuerySamplingFrequencyCommand*)command)->frequency = s_State.gyroUpdateInterval;
                return InputDeviceCommand.GenericSuccess;
            }

            return InputDeviceCommand.GenericFailure;
        }

        private static void SyncGyroEnabledInRemote()
        {
            var enabled = (s_State.attitude?.enabled ?? false) || (s_State.gravity?.enabled ?? false) ||
                (s_State.gyroscope?.enabled ?? false) || (s_State.linearAcceleration?.enabled ?? false);
            if (enabled != s_State.gyroEnabled)
            {
                s_State.gyroEnabled = enabled;
                InputRuntime.s_Instance.SetUnityRemoteGyroEnabled(enabled);
            }
        }

        // This is taken from HandleOptionsMessage() in GenericRemote.cpp.
        private static Vector2 DetermineScreenSize(int dimension1, int dimension2)
        {
            const float kMaxPixels = 640 * 480;  // limit the resolution to VGA
            float screenPixels = dimension1 * dimension2;
            var divider = (int)Mathf.Ceil(Mathf.Sqrt(screenPixels / kMaxPixels));

            if (divider == 0)
                return default;

            var hdim1 = dimension1 / divider;
            var hdim2 = dimension2 / divider;

            // GetConfigValue is private. Reflect around it.
            var getConfigValueMethod = typeof(EditorSettings).GetMethod("GetConfigValue");
<<<<<<< HEAD
            if (getConfigValueMethod != null && (string)getConfigValueMethod.Invoke(null, new[] { "UnityRemoteResolution" }) == "Normal")
=======
            if (getConfigValueMethod != null && "Normal".Equals(getConfigValueMethod.Invoke(null, new[] { "UnityRemoteResolution" })))
>>>>>>> e326cfda
            {
                hdim1 = dimension1;
                hdim2 = dimension2;
            }

            if (hdim1 >= 1 && hdim2 >= 1)
                return new Vector2(dimension1, dimension2);

            return default;
        }

        private static Vector2 MapRemoteTouchCoordinatesToLocal(Vector2 position)
        {
            var screenSizeRemote = s_State.screenSize;
            var screenSizeLocal = InputRuntime.s_Instance.screenSize;

            return new Vector2(
                position.x / screenSizeRemote.x * screenSizeLocal.x,
                position.y = position.y / screenSizeRemote.y * screenSizeLocal.y);
        }

        // See Editor/Src/RemoteInput/GenericRemote.cpp

        internal enum MessageType : byte
        {
            Invalid = 0,

            Hello = 1,
            Options = 2,
            GyroSettings = 3,
            DeviceOrientation = 4,
            DeviceFeatures = 5,

            TouchInput = 10,
            AccelerometerInput = 11,
            TrackBallInput = 12,
            Key = 13,
            GyroInput = 14,
            MousePresence = 15,
            JoystickInput = 16,
            JoystickNames = 17,

            WebCamDeviceList = 20,
            WebCamStream = 21,

            LocationServiceData = 30,
            CompassData = 31,

            Goodbye = 32,

            Reserved = 255,
        }

        internal interface IUnityRemoteMessage
        {
            byte staticType { get; }
        }

        [StructLayout(LayoutKind.Explicit, Size = 5)]
        internal struct MessageHeader
        {
            // Unfortunately, the header has an odd 5 byte length and everything
            // coming after it is misaligned. Reason is that native reads is as a stream
            // and wants to pack tightly.
            [FieldOffset(0)] public byte type;
            [FieldOffset(1)] public int length;
        }

        [StructLayout(LayoutKind.Explicit)]
        internal unsafe struct HelloMessage : IUnityRemoteMessage
        {
            [FieldOffset(0)] public MessageHeader header;
            [FieldOffset(5)] public uint protocolIdLength;
            [FieldOffset(9)] public fixed char protocolId[11];
            [FieldOffset(20)] public int protocolVersion;

            public byte staticType => (byte)MessageType.Hello;

            public static HelloMessage Create()
            {
                var msg = default(HelloMessage);
                msg.protocolIdLength = 11;
                msg.protocolId[0] = 'U';
                msg.protocolId[1] = 'n';
                msg.protocolId[2] = 'i';
                msg.protocolId[3] = 't';
                msg.protocolId[4] = 'y';
                msg.protocolId[5] = 'R';
                msg.protocolId[6] = 'e';
                msg.protocolId[7] = 'm';
                msg.protocolId[8] = 'o';
                msg.protocolId[9] = 't';
                msg.protocolId[10] = 'e';
                msg.protocolVersion = 0;
                return msg;
            }
        }

        [StructLayout(LayoutKind.Explicit)]
        internal struct OptionsMessage : IUnityRemoteMessage
        {
            [FieldOffset(0)] public MessageHeader header;
            [FieldOffset(5)] public int dimension1;
            [FieldOffset(9)] public int dimension2;

            public byte staticType => (byte)MessageType.Options;
        }

        [StructLayout(LayoutKind.Explicit)]
        internal struct GoodbyeMessage : IUnityRemoteMessage
        {
            [FieldOffset(0)] public MessageHeader header;

            public byte staticType => (byte)MessageType.Goodbye;
        }

        [StructLayout(LayoutKind.Explicit)]
        internal struct TouchInputMessage : IUnityRemoteMessage
        {
            [FieldOffset(0)] public MessageHeader header;
            [FieldOffset(5)] public float positionX;
            [FieldOffset(9)] public float positionY;
            [FieldOffset(13)] public ulong frame;
            [FieldOffset(21)] public int id;
            [FieldOffset(25)] public int phase;
            [FieldOffset(29)] public int tapCount;
            [FieldOffset(33)] public float radius;
            [FieldOffset(37)] public float radiusVariance;
            [FieldOffset(41)] public int type;
            [FieldOffset(45)] public float pressure;
            [FieldOffset(49)] public float maximumPossiblePressure;
            [FieldOffset(53)] public float azimuthAngle;
            [FieldOffset(57)] public float altitudeAngle;

            public byte staticType => (byte)MessageType.TouchInput;
        }

        [StructLayout(LayoutKind.Explicit)]
        internal struct GyroSettingsMessage : IUnityRemoteMessage
        {
            [FieldOffset(0)] public MessageHeader header;
            [FieldOffset(5)] public int enabled;
            [FieldOffset(9)] public float receivedGyroUpdateInternal;

            public byte staticType => (byte)MessageType.GyroSettings;
        }

        [StructLayout(LayoutKind.Explicit)]
        internal struct GyroInputMessage : IUnityRemoteMessage
        {
            [FieldOffset(0)] public MessageHeader header;
            [FieldOffset(5)] public float rotationRateX;
            [FieldOffset(9)] public float rotationRateY;
            [FieldOffset(13)] public float rotationRateZ;
            [FieldOffset(17)] public float rotationRateUnbiasedX;
            [FieldOffset(21)] public float rotationRateUnbiasedY;
            [FieldOffset(25)] public float rotationRateUnbiasedZ;
            [FieldOffset(29)] public float gravityX;
            [FieldOffset(33)] public float gravityY;
            [FieldOffset(37)] public float gravityZ;
            [FieldOffset(41)] public float userAccelerationX;
            [FieldOffset(45)] public float userAccelerationY;
            [FieldOffset(49)] public float userAccelerationZ;
            [FieldOffset(53)] public float attitudeX;
            [FieldOffset(57)] public float attitudeY;
            [FieldOffset(61)] public float attitudeZ;
            [FieldOffset(65)] public float attitudeW;

            public byte staticType => (byte)MessageType.GyroInput;
        }

        [StructLayout(LayoutKind.Explicit)]
        internal struct AccelerometerInputMessage : IUnityRemoteMessage
        {
            [FieldOffset(0)] public MessageHeader header;
            [FieldOffset(5)] public float accelerationX;
            [FieldOffset(9)] public float accelerationY;
            [FieldOffset(13)] public float accelerationZ;
            [FieldOffset(17)] public float deltaTime;

            public byte staticType => (byte)MessageType.AccelerometerInput;
        }

        private struct State
        {
            public bool connected;
            public bool gyroInitialized;
            public bool gyroEnabled;
            public float gyroUpdateInterval;
            public Vector2 screenSize;

            public Action<InputDevice, InputDeviceChange> deviceChangeHandler;
            public InputDeviceCommandDelegate deviceCommandHandler;

            // Devices that we create for receiving input from the remote.
            public Touchscreen touchscreen;
            public Accelerometer accelerometer;
            public Gyroscope gyroscope;
            public AttitudeSensor attitude;
            public GravitySensor gravity;
            public LinearAccelerationSensor linearAcceleration;
        }

        private static State s_State;

        ////TODO: hook this into Hakan's new cleanup mechanism
        internal static void ResetGlobalState()
        {
            if (s_State.deviceChangeHandler != null)
                InputSystem.onDeviceChange -= s_State.deviceChangeHandler;
            if (s_State.deviceCommandHandler != null)
                InputSystem.onDeviceCommand -= s_State.deviceCommandHandler;
            s_State = default;
        }
    }
}
#endif<|MERGE_RESOLUTION|>--- conflicted
+++ resolved
@@ -281,11 +281,7 @@
 
             // GetConfigValue is private. Reflect around it.
             var getConfigValueMethod = typeof(EditorSettings).GetMethod("GetConfigValue");
-<<<<<<< HEAD
-            if (getConfigValueMethod != null && (string)getConfigValueMethod.Invoke(null, new[] { "UnityRemoteResolution" }) == "Normal")
-=======
             if (getConfigValueMethod != null && "Normal".Equals(getConfigValueMethod.Invoke(null, new[] { "UnityRemoteResolution" })))
->>>>>>> e326cfda
             {
                 hdim1 = dimension1;
                 hdim2 = dimension2;
