--- conflicted
+++ resolved
@@ -1,6 +1,5 @@
 using System;
 using System.Collections.Generic;
-using System.Reflection;
 using System.Text;
 using UnityEngine.Experimental.Input.LowLevel;
 using UnityEngine.Experimental.Input.Utilities;
@@ -137,12 +136,7 @@
         {
             var control = GetControl(parent, path);
 
-<<<<<<< HEAD
             if (!(control is TControl controlOfType))
-=======
-            var controlOfType = control as TControl;
-            if (controlOfType == null)
->>>>>>> a040dd90
                 throw new Exception(
                     $"Expected control '{path}' to be of type '{typeof(TControl).Name}' but is of type '{control.GetType().Name}' instead!");
 
@@ -862,47 +856,6 @@
             }
         }
 
-<<<<<<< HEAD
-        internal static void SetParameters(object onObject, ReadOnlyArray<InputControlLayout.ParameterValue> parameters)
-        {
-            var objectType = onObject.GetType();
-            for (var i = 0; i < parameters.Count; ++i)
-            {
-                var parameter = parameters[i];
-
-                ////REVIEW: what about properties?
-
-                var field = objectType.GetField(parameter.name,
-                    BindingFlags.IgnoreCase | BindingFlags.Instance | BindingFlags.Public | BindingFlags.NonPublic);
-                if (field == null)
-                    throw new Exception(
-                        $"Cannot find public field {parameter.name} in {objectType.Name} (referenced by parameter)");
-
-                ////REVIEW: can we do this without boxing?
-
-                object value = null;
-                unsafe
-                {
-                    switch (parameter.type)
-                    {
-                        case InputControlLayout.ParameterType.Boolean:
-                            value = *(bool*)parameter.value;
-                            break;
-                        case InputControlLayout.ParameterType.Integer:
-                            value = *(int*)parameter.value;
-                            break;
-                        case InputControlLayout.ParameterType.Float:
-                            value = *(float*)parameter.value;
-                            break;
-                    }
-                }
-
-                field.SetValue(onObject, value);
-            }
-        }
-
-=======
->>>>>>> a040dd90
         private static void SetFormat(InputControl control, InputControlLayout.ControlItem controlItem)
         {
             control.m_StateBlock.format = controlItem.format;
