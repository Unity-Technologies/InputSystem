--- conflicted
+++ resolved
@@ -34,11 +34,8 @@
 - Fixed issue where composite part dropdown manipulates binding path and leaves composite part field unchanged.
 - Fixed lingering highlight effect on Save Asset button after clicking.
 - Fixed missing name in window title for Input Action assets.
-<<<<<<< HEAD
 - Fixed showing action properties view when there were no actions.
-=======
 - Fixed "Listen" functionality for selecting an input sometimes expecting the wrong input type.
->>>>>>> 319f4042
 
 ## [1.8.0-pre.2] - 2023-11-09
 
