--- conflicted
+++ resolved
@@ -2,7593 +2,4 @@
 
 partial class CoreTests : InputTestFixture
 {
-<<<<<<< HEAD
-=======
-    // The test categories give the feature area associated with the test:
-    //
-    //     a) Controls
-    //     b) Layouts
-    //     c) Devices
-    //     d) State
-    //     e) Events
-    //     f) Actions
-    //     g) Editor
-    //     h) Remote
-
-    [Test]
-    [Category("Layouts")]
-    public void Layouts_CanCreatePrimitiveControlsFromLayout()
-    {
-        var setup = new InputDeviceBuilder("Gamepad");
-
-        // The default ButtonControl layout has no constrols inside of it.
-        Assert.That(setup.GetControl("start"), Is.TypeOf<ButtonControl>());
-        Assert.That(setup.GetControl("start").children, Is.Empty);
-    }
-
-    [Test]
-    [Category("Layouts")]
-    public void Layouts_CanCreateCompoundControlsFromLayout()
-    {
-        const int kNumControlsInAStick = 6;
-
-        var setup = new InputDeviceBuilder("Gamepad");
-
-        Assert.That(setup.GetControl("leftStick"), Is.TypeOf<StickControl>());
-        Assert.That(setup.GetControl("leftStick").children, Has.Count.EqualTo(kNumControlsInAStick));
-        Assert.That(setup.GetControl("leftStick").children, Has.Exactly(1).With.Property("name").EqualTo("x"));
-    }
-
-    [Test]
-    [Category("Layouts")]
-    public void Layouts_CanSetUpDeviceFromJsonLayout()
-    {
-        const string controlJson = @"
-            {
-                ""name"" : ""MyControl"",
-                ""extend"" : ""Vector2""
-            }
-        ";
-        const string deviceJson = @"
-            {
-                ""name"" : ""MyDevice"",
-                ""controls"" : [
-                    {
-                        ""name"" : ""myThing"",
-                        ""layout"" : ""MyControl"",
-                        ""usage"" : ""LeftStick""
-                    }
-                ]
-            }
-        ";
-
-        InputSystem.RegisterControlLayout(deviceJson);
-        InputSystem.RegisterControlLayout(controlJson);
-
-        var setup = new InputDeviceBuilder("MyDevice");
-
-        Assert.That(setup.GetControl("myThing/x"), Is.TypeOf<AxisControl>());
-        Assert.That(setup.GetControl("myThing"), Has.Property("layout").EqualTo("MyControl"));
-
-        var device = setup.Finish();
-        Assert.That(device, Is.TypeOf<InputDevice>());
-    }
-
-    [Test]
-    [Category("Layouts")]
-    public void Layouts_CannotUseControlLayoutAsToplevelLayout()
-    {
-        Assert.That(() => new InputDeviceBuilder("Button"), Throws.InvalidOperationException);
-    }
-
-    [Test]
-    [Category("Layouts")]
-    public void Layouts_CanExtendControlInBaseLayoutUsingPath()
-    {
-        const string json = @"
-            {
-                ""name"" : ""MyDevice"",
-                ""extend"" : ""Gamepad"",
-                ""controls"" : [
-                    {
-                        ""name"" : ""leftStick/x"",
-                        ""format"" : ""BYTE""
-                    }
-                ]
-            }
-        ";
-
-        InputSystem.RegisterControlLayout(json);
-
-        var setup = new InputDeviceBuilder("MyDevice");
-        var device = (Gamepad)setup.Finish();
-
-        Assert.That(device.leftStick.x.stateBlock.format, Is.EqualTo(InputStateBlock.kTypeByte));
-    }
-
-    [Test]
-    [Category("Layouts")]
-    public void Layouts_CanSetControlParametersThroughControlAttribute()
-    {
-        // StickControl sets parameters on its axis controls. Check that they are
-        // there.
-
-        var gamepad = (Gamepad)InputSystem.AddDevice("Gamepad");
-
-        Assert.That(gamepad.leftStick.up.clamp, Is.True);
-        Assert.That(gamepad.leftStick.up.clampMin, Is.EqualTo(0));
-        Assert.That(gamepad.leftStick.up.clampMax, Is.EqualTo(1));
-    }
-
-    [Test]
-    [Category("Layouts")]
-    public void Layouts_CanSetUsagesThroughControlAttribute()
-    {
-        var gamepad = (Gamepad)InputSystem.AddDevice("Gamepad");
-
-        Assert.That(gamepad.leftStick.usages, Has.Exactly(1).EqualTo(CommonUsages.Primary2DMotion));
-    }
-
-    [Test]
-    [Category("Layouts")]
-    public void Layouts_CanSetAliasesThroughControlAttribute()
-    {
-        var gamepad = (Gamepad)InputSystem.AddDevice("Gamepad");
-
-        Assert.That(gamepad.buttonWest.aliases, Has.Exactly(1).EqualTo(new InternedString("square")));
-        Assert.That(gamepad.buttonWest.aliases, Has.Exactly(1).EqualTo(new InternedString("x")));
-    }
-
-    [Test]
-    [Category("Layouts")]
-    public void Layouts_CanSetParametersOnControlInJson()
-    {
-        const string json = @"
-            {
-                ""name"" : ""MyDevice"",
-                ""extend"" : ""Gamepad"",
-                ""controls"" : [
-                    {
-                        ""name"" : ""rightTrigger"",
-                        ""parameters"" : ""clamp=true,clampMin=0.123,clampMax=0.456""
-                    }
-                ]
-            }
-        ";
-
-        InputSystem.RegisterControlLayout(json);
-
-        var device = (Gamepad)InputSystem.AddDevice("MyDevice");
-
-        Assert.That(device.rightTrigger.clamp, Is.True);
-        Assert.That(device.rightTrigger.clampMin, Is.EqualTo(0.123).Within(0.00001f));
-        Assert.That(device.rightTrigger.clampMax, Is.EqualTo(0.456).Within(0.00001f));
-    }
-
-    [Test]
-    [Category("Layouts")]
-    public void Layouts_CanAddProcessorsToControlInJson()
-    {
-        const string json = @"
-            {
-                ""name"" : ""MyDevice"",
-                ""extend"" : ""Gamepad"",
-                ""controls"" : [
-                    {
-                        ""name"" : ""leftStick"",
-                        ""processors"" : ""deadzone(min=0.1,max=0.9)""
-                    }
-                ]
-            }
-        ";
-
-        InputSystem.RegisterControlLayout(json);
-
-        var device = (Gamepad)InputSystem.AddDevice("MyDevice");
-
-        // NOTE: Unfortunately, this currently relies on an internal method (TryGetProcessor).
-
-        Assert.That(device.leftStick.TryGetProcessor<DeadzoneProcessor>(), Is.Not.Null);
-        Assert.That(device.leftStick.TryGetProcessor<DeadzoneProcessor>().min, Is.EqualTo(0.1).Within(0.00001f));
-        Assert.That(device.leftStick.TryGetProcessor<DeadzoneProcessor>().max, Is.EqualTo(0.9).Within(0.00001f));
-    }
-
-    unsafe struct StateStructWithArrayOfControls
-    {
-        [InputControl(layout = "Axis", arraySize = 5)]
-        public fixed float value[5];
-    }
-    [InputControlLayout(stateType = typeof(StateStructWithArrayOfControls))]
-    class TestDeviceWithArrayOfControls : InputDevice
-    {
-    }
-
-    [Test]
-    [Category("Layouts")]
-    public void Layouts_CanAddArrayOfControls_InStateStruct()
-    {
-        InputSystem.RegisterControlLayout<TestDeviceWithArrayOfControls>();
-
-        var device = new InputDeviceBuilder("TestDeviceWithArrayOfControls").Finish();
-
-        Assert.That(device.allControls, Has.Count.EqualTo(5));
-        Assert.That(device["value0"], Is.TypeOf<AxisControl>());
-        Assert.That(device["value1"], Is.TypeOf<AxisControl>());
-        Assert.That(device["value2"], Is.TypeOf<AxisControl>());
-        Assert.That(device["value3"], Is.TypeOf<AxisControl>());
-        Assert.That(device["value4"], Is.TypeOf<AxisControl>());
-        Assert.That(device["value0"].stateBlock.byteOffset, Is.EqualTo(0 * sizeof(float)));
-        Assert.That(device["value1"].stateBlock.byteOffset, Is.EqualTo(1 * sizeof(float)));
-        Assert.That(device["value2"].stateBlock.byteOffset, Is.EqualTo(2 * sizeof(float)));
-        Assert.That(device["value3"].stateBlock.byteOffset, Is.EqualTo(3 * sizeof(float)));
-        Assert.That(device["value4"].stateBlock.byteOffset, Is.EqualTo(4 * sizeof(float)));
-    }
-
-    [Test]
-    [Category("Layouts")]
-    public void Layouts_CanAddArrayOfControls_InJSON()
-    {
-        const string json = @"
-            {
-                ""name"" : ""MyDevice"",
-                ""controls"" : [
-                    {
-                        ""name"" : ""value"",
-                        ""layout"" : ""Axis"",
-                        ""arraySize"" : 5
-                    }
-                ]
-            }
-        ";
-
-        InputSystem.RegisterControlLayout(json);
-        var device = new InputDeviceBuilder("MyDevice").Finish();
-
-        Assert.That(device.allControls, Has.Count.EqualTo(5));
-        Assert.That(device["value0"], Is.TypeOf<AxisControl>());
-        Assert.That(device["value1"], Is.TypeOf<AxisControl>());
-        Assert.That(device["value2"], Is.TypeOf<AxisControl>());
-        Assert.That(device["value3"], Is.TypeOf<AxisControl>());
-        Assert.That(device["value4"], Is.TypeOf<AxisControl>());
-    }
-
-    [Test]
-    [Category("Layouts")]
-    public void Layouts_BooleanParameterDefaultsToTrueIfValueOmitted()
-    {
-        const string json = @"
-            {
-                ""name"" : ""MyDevice"",
-                ""extend"" : ""Gamepad"",
-                ""controls"" : [
-                    {
-                        ""name"" : ""leftStick/x"",
-                        ""parameters"" : ""clamp""
-                    }
-                ]
-            }
-        ";
-
-        InputSystem.RegisterControlLayout(json);
-        var device = (Gamepad) new InputDeviceBuilder("MyDevice").Finish();
-
-        Assert.That(device.leftStick.x.clamp, Is.True);
-    }
-
-    [InputControlLayout(commonUsages = new[] { "LeftHand", "RightHand" })]
-    class DeviceWithCommonUsages : InputDevice
-    {
-    }
-
-    [Test]
-    [Category("Layouts")]
-    public void Layouts_CanSpecifyCommonUsagesForDevices()
-    {
-        const string derivedJson = @"
-            {
-                ""name"" : ""DerivedDevice"",
-                ""extend"" : ""BaseDevice"",
-                ""commonUsages"" : [ ""LeftToe"" ]
-            }
-        ";
-
-        InputSystem.RegisterControlLayout(typeof(DeviceWithCommonUsages), "BaseDevice");
-        InputSystem.RegisterControlLayout(derivedJson);
-
-        var layout = InputSystem.TryLoadLayout("DerivedDevice");
-
-        Assert.That(layout.commonUsages, Has.Count.EqualTo(3));
-        Assert.That(layout.commonUsages[0], Is.EqualTo(CommonUsages.LeftHand));
-        Assert.That(layout.commonUsages[1], Is.EqualTo(CommonUsages.RightHand));
-        Assert.That(layout.commonUsages[2], Is.EqualTo(new InternedString("LeftToe")));
-    }
-
-    [Test]
-    [Category("Layouts")]
-    public void Layouts_CanFindLayoutFromDeviceDescription()
-    {
-        const string json = @"
-            {
-                ""name"" : ""MyDevice"",
-                ""extend"" : ""Gamepad"",
-                ""device"" : {
-                    ""product"" : ""mything.*""
-                }
-            }
-        ";
-
-        InputSystem.RegisterControlLayout(json);
-
-        var layout = InputSystem.TryFindMatchingControlLayout(new InputDeviceDescription
-        {
-            product = "MyThingy"
-        });
-
-        Assert.That(layout, Is.EqualTo("MyDevice"));
-    }
-
-    [Test]
-    [Category("Layout")]
-    public void Layouts_CanOverrideLayoutMatchesForDiscoveredDevices()
-    {
-        InputSystem.onFindControlLayoutForDevice +=
-            (int deviceId, ref InputDeviceDescription description, string layoutMatch, IInputRuntime runtime) => "Keyboard";
-
-        var device = InputSystem.AddDevice(new InputDeviceDescription {deviceClass = "Gamepad"});
-
-        Assert.That(device, Is.TypeOf<Keyboard>());
-    }
-
-    // If a layout only specifies an interface in its descriptor, it is considered
-    // a fallback for when there is no more specific layout that is able to match
-    // by product.
-    [Test]
-    [Category("Layouts")]
-    public void TODO_Layouts_CanHaveLayoutFallbackForInterface()
-    {
-        const string fallbackJson = @"
-            {
-                ""name"" : ""FallbackLayout"",
-                ""device"" : {
-                    ""interface"" : ""MyInterface""
-                }
-            }
-        ";
-        const string productJson = @"
-            {
-                ""name"" : ""ProductLayout"",
-                ""device"" : {
-                    ""interface"" : ""MyInterface"",
-                    ""product"" : ""MyProduct""
-                }
-            }
-        ";
-
-        InputSystem.RegisterControlLayout(fallbackJson);
-        InputSystem.RegisterControlLayout(productJson);
-
-        Assert.Fail();
-    }
-
-    ////REVIEW: if this behavior is guaranteed, we also have to make sure we preserve it across domain reloads
-    [Test]
-    [Category("Layouts")]
-    public void TODO_Layouts_WhenTwoLayoutsConflict_LastOneRegisteredWins()
-    {
-        const string firstLayout = @"
-            {
-                ""name"" : ""FirstLayout"",
-                ""device"" : {
-                    ""product"" : ""MyProduct""
-                }
-            }
-        ";
-        const string secondLayout = @"
-            {
-                ""name"" : ""SecondLayout"",
-                ""device"" : {
-                    ""product"" : ""MyProduct""
-                }
-            }
-        ";
-
-        InputSystem.RegisterControlLayout(firstLayout);
-        InputSystem.RegisterControlLayout(secondLayout);
-
-        var layout = InputSystem.TryFindMatchingControlLayout(new InputDeviceDescription {product = "MyProduct"});
-
-        Assert.That(layout, Is.EqualTo("SecondLayout"));
-    }
-
-    [Test]
-    [Category("Layouts")]
-    public void Layouts_AddingTwoControlsWithSameName_WillCauseException()
-    {
-        const string json = @"
-            {
-                ""name"" : ""MyDevice"",
-                ""extend"" : ""Gamepad"",
-                ""controls"" : [
-                    {
-                        ""name"" : ""MyControl"",
-                        ""layout"" : ""Button""
-                    },
-                    {
-                        ""name"" : ""MyControl"",
-                        ""layout"" : ""Button""
-                    }
-                ]
-            }
-        ";
-
-        // We do minimal processing when adding a layout so verification
-        // only happens when we actually try to instantiate the layout.
-        InputSystem.RegisterControlLayout(json);
-
-        Assert.That(() => InputSystem.AddDevice("MyDevice"),
-            Throws.TypeOf<Exception>().With.Property("Message").Contain("Duplicate control"));
-    }
-
-    [Test]
-    [Category("Layouts")]
-    public void Layouts_ReplacingDeviceLayoutAffectsAllDevicesUsingLayout()
-    {
-        // Create a device hiearchy and then replace the base layout. We can't easily use
-        // the gamepad (or something similar) as a base layout as it will use the Gamepad
-        // class which will expect a number of controls to be present on the device.
-        const string baseDeviceJson = @"
-            {
-                ""name"" : ""MyBase"",
-                ""controls"" : [
-                    { ""name"" : ""first"", ""layout"" : ""Button"" },
-                    { ""name"" : ""second"", ""layout"" : ""Button"" }
-                ]
-            }
-        ";
-        const string derivedDeviceJson = @"
-            {
-                ""name"" : ""MyDerived"",
-                ""extend"" : ""MyBase""
-            }
-        ";
-        const string newBaseDeviceJson = @"
-            {
-                ""name"" : ""MyBase"",
-                ""controls"" : [
-                    { ""name"" : ""yeah"", ""layout"" : ""Stick"" }
-                ]
-            }
-        ";
-
-        InputSystem.RegisterControlLayout(derivedDeviceJson);
-        InputSystem.RegisterControlLayout(baseDeviceJson);
-
-        var device = InputSystem.AddDevice("MyDerived");
-
-        InputSystem.RegisterControlLayout(newBaseDeviceJson);
-
-        Assert.That(device.children, Has.Count.EqualTo(1));
-        Assert.That(device.children, Has.Exactly(1).With.Property("name").EqualTo("yeah").And.Property("layout").EqualTo("Stick"));
-    }
-
-    [Test]
-    [Category("Layouts")]
-    public void Layouts_ReplacingDeviceLayoutWithLayoutUsingDifferentType_PreservesDeviceIdAndDescription()
-    {
-        const string initialJson = @"
-            {
-                ""name"" : ""MyDevice"",
-                ""extend"" : ""Gamepad"",
-                ""device"" : { ""product"" : ""Test"" }
-            }
-        ";
-
-        InputSystem.RegisterControlLayout(initialJson);
-
-        testRuntime.ReportNewInputDevice(new InputDeviceDescription {product = "Test"}.ToJson());
-        InputSystem.Update();
-
-        var oldDevice = InputSystem.devices.First(x => x.layout == "MyDevice");
-
-        var oldDeviceId = oldDevice.id;
-        var oldDeviceDescription = oldDevice.description;
-
-        const string newJson = @"
-            {
-                ""name"" : ""MyDevice"",
-                ""extend"" : ""Keyboard""
-            }
-        ";
-
-        InputSystem.RegisterControlLayout(newJson);
-        Assert.That(InputSystem.devices, Has.Exactly(1).With.Property("layout").EqualTo("MyDevice"));
-
-        var newDevice = InputSystem.devices.First(x => x.layout == "MyDevice");
-
-        Assert.That(newDevice.id, Is.EqualTo(oldDeviceId));
-        Assert.That(newDevice.description, Is.EqualTo(oldDeviceDescription));
-    }
-
-    private class MyButtonControl : ButtonControl
-    {
-    }
-
-    [Test]
-    [Category("Layouts")]
-    public void Layouts_ReplacingControlLayoutAffectsAllDevicesUsingLayout()
-    {
-        var gamepad = (Gamepad)InputSystem.AddDevice("Gamepad");
-
-        // Replace "Button" layout.
-        InputSystem.RegisterControlLayout<MyButtonControl>("Button");
-
-        Assert.That(gamepad.leftTrigger, Is.TypeOf<MyButtonControl>());
-    }
-
-    class TestLayoutType : Pointer
-    {
-    }
-
-    [Test]
-    [Category("Layouts")]
-    public void Layouts_RegisteringLayoutType_UsesBaseTypeAsBaseLayout()
-    {
-        InputSystem.RegisterControlLayout<TestLayoutType>();
-
-        var layout = InputSystem.TryLoadLayout("TestLayoutType");
-
-        Assert.That(layout.extendsLayout, Is.EqualTo("Pointer"));
-    }
-
-    [Test]
-    [Category("Layouts")]
-    public void Layouts_RegisteringLayoutType_WithMatcher_PutsMatcherInLayoutWhenLoaded()
-    {
-        InputSystem.RegisterControlLayout<TestLayoutType>(
-            matches: new InputDeviceMatcher()
-            .WithInterface("TestInterface")
-            .WithManufacturer("TestManufacturer")
-            .WithProduct("TestProduct"));
-
-        var layout = InputSystem.TryLoadLayout("TestLayoutType");
-
-        Assert.That(layout.deviceMatcher.empty, Is.False);
-        Assert.That(layout.deviceMatcher.patterns,
-            Has.Exactly(1)
-            .Matches<KeyValuePair<string, object>>(x => x.Key == "interface" && x.Value.Equals("TestInterface")));
-        Assert.That(layout.deviceMatcher.patterns,
-            Has.Exactly(1).Matches<KeyValuePair<string, object>>(x => x.Key == "product" && x.Value.Equals("TestProduct")));
-        Assert.That(layout.deviceMatcher.patterns,
-            Has.Exactly(1)
-            .Matches<KeyValuePair<string, object>>(x => x.Key == "interface" && x.Value.Equals("TestInterface")));
-    }
-
-    [Test]
-    [Category("Layouts")]
-    public void Layouts_RegisteringLayoutBuilder_WithMatcher_PutsMatcherInLayoutWhenLoaded()
-    {
-        var builder = new TestLayoutBuilder {layoutToLoad = "Mouse"};
-
-        InputSystem.RegisterControlLayoutBuilder(() => builder.DoIt(), name: "TestLayout",
-            matches: new InputDeviceMatcher()
-            .WithInterface("TestInterface")
-            .WithProduct("TestProduct")
-            .WithManufacturer("TestManufacturer"));
-
-        var layout = InputSystem.TryLoadLayout("TestLayout");
-
-        Assert.That(layout.deviceMatcher.empty, Is.False);
-        Assert.That(layout.deviceMatcher.patterns,
-            Has.Exactly(1)
-            .Matches<KeyValuePair<string, object>>(x => x.Key == "interface" && x.Value.Equals("TestInterface")));
-        Assert.That(layout.deviceMatcher.patterns,
-            Has.Exactly(1).Matches<KeyValuePair<string, object>>(x => x.Key == "product" && x.Value.Equals("TestProduct")));
-        Assert.That(layout.deviceMatcher.patterns,
-            Has.Exactly(1)
-            .Matches<KeyValuePair<string, object>>(x => x.Key == "interface" && x.Value.Equals("TestInterface")));
-    }
-
-    // Want to ensure that if a state struct declares an "int" field, for example, and then
-    // assigns it then Axis layout (which has a default format of float), the AxisControl
-    // comes out with an "INT" format and not a "FLT" format.
-    struct StateStructWithPrimitiveFields : IInputStateTypeInfo
-    {
-        [InputControl(layout = "Axis")] public byte byteAxis;
-        [InputControl(layout = "Axis")] public short shortAxis;
-        [InputControl(layout = "Axis")] public int intAxis;
-        // No float as that is the default format for Axis anyway.
-        [InputControl(layout = "Axis")] public double doubleAxis;
-
-        public FourCC GetFormat()
-        {
-            return new FourCC('T', 'E', 'S', 'T');
-        }
-    }
-    [InputControlLayout(stateType = typeof(StateStructWithPrimitiveFields))]
-    class DeviceWithStateStructWithPrimitiveFields : InputDevice
-    {
-    }
-
-    [Test]
-    [Category("Layouts")]
-    public void Layouts_FormatOfControlWithPrimitiveTypeInStateStructInferredFromType()
-    {
-        InputSystem.RegisterControlLayout<DeviceWithStateStructWithPrimitiveFields>("Test");
-        var setup = new InputDeviceBuilder("Test");
-
-        Assert.That(setup.GetControl("byteAxis").stateBlock.format, Is.EqualTo(InputStateBlock.kTypeByte));
-        Assert.That(setup.GetControl("shortAxis").stateBlock.format, Is.EqualTo(InputStateBlock.kTypeShort));
-        Assert.That(setup.GetControl("intAxis").stateBlock.format, Is.EqualTo(InputStateBlock.kTypeInt));
-        Assert.That(setup.GetControl("doubleAxis").stateBlock.format, Is.EqualTo(InputStateBlock.kTypeDouble));
-    }
-
-    unsafe struct StateWithFixedArray : IInputStateTypeInfo
-    {
-        [InputControl] public fixed float buffer[2];
-
-        public FourCC GetFormat()
-        {
-            return new FourCC('T', 'E', 'S', 'T');
-        }
-    }
-    [InputControlLayout(stateType = typeof(StateWithFixedArray))]
-    class DeviceWithStateStructWithFixedArray : InputDevice
-    {
-    }
-
-    [Test]
-    [Category("Layouts")]
-    public void Layouts_FormatOfControlWithFixedArrayType_IsNotInferredFromType()
-    {
-        InputSystem.RegisterControlLayout<DeviceWithStateStructWithFixedArray>();
-
-        Assert.That(() => new InputDeviceBuilder("DeviceWithStateStructWithFixedArray"),
-            Throws.Exception.With.Message.Contain("Layout has not been set"));
-    }
-
-    [Test]
-    [Category("Layouts")]
-    public void Layouts_CanHaveOneControlUseStateOfAnotherControl()
-    {
-        // It's useful to be able to say that control X should simply use the same state as control
-        // Y. An example of this is the up/down/left/right controls of sticks that simply want to reuse
-        // state from the x and y controls already on the stick. "useStateFrom" not only ensures that
-        // if the state is moved around we move with it, it allows to redirect entire controls from
-        // one part of the hierarchy to another part of the hierarchy (Touchscreen does that to point
-        // the controls expected by the base Pointer class to the controls inside of "touch0").
-        const string json = @"
-            {
-                ""name"" : ""MyDevice"",
-                ""extend"" : ""Gamepad"",
-                ""controls"" : [
-                    { ""name"" : ""test"", ""layout"" : ""Axis"", ""useStateFrom"" : ""leftStick/x"" }
-                ]
-            }
-        ";
-
-        InputSystem.RegisterControlLayout(json);
-
-        var setup = new InputDeviceBuilder("MyDevice");
-        var testControl = setup.GetControl<AxisControl>("test");
-        var device = (Gamepad)setup.Finish();
-
-        Assert.That(device.stateBlock.alignedSizeInBytes, Is.EqualTo(UnsafeUtility.SizeOf<GamepadState>()));
-        Assert.That(testControl.stateBlock.byteOffset, Is.EqualTo(device.leftStick.x.stateBlock.byteOffset));
-        Assert.That(testControl.stateBlock.sizeInBits, Is.EqualTo(device.leftStick.x.stateBlock.sizeInBits));
-        Assert.That(testControl.stateBlock.format, Is.EqualTo(device.leftStick.x.stateBlock.format));
-        Assert.That(testControl.stateBlock.bitOffset, Is.EqualTo(device.leftStick.x.stateBlock.bitOffset));
-    }
-
-    [Test]
-    [Category("Layouts")]
-    public void Layouts_CanAddChildControlToExistingControl()
-    {
-        const string json = @"
-            {
-                ""name"" : ""TestLayout"",
-                ""extend"" : ""Gamepad"",
-                ""controls"" : [
-                    { ""name"" : ""leftStick/enabled"", ""layout"" : ""Button"" }
-                ]
-            }
-        ";
-
-        InputSystem.RegisterControlLayout(json);
-        var device = (Gamepad) new InputDeviceBuilder("TestLayout").Finish();
-
-        ////TODO: this ignores layouting; ATM there's a conflict between the automatic layout used by the added button
-        ////      and the manual layouting employed by Gamepad; we don't detect conflicts between manual and automatic
-        ////      layouts yet so this goes undiagnosed
-
-        Assert.That(device.leftStick.children, Has.Exactly(1).With.Property("name").EqualTo("enabled"));
-        Assert.That(device.leftStick.children.Count, Is.EqualTo(device.rightStick.children.Count + 1));
-        Assert.That(device.leftStick["enabled"].layout, Is.EqualTo("Button"));
-        Assert.That(device.leftStick["enabled"].parent, Is.SameAs(device.leftStick));
-    }
-
-    [Test]
-    [Category("Layouts")]
-    public void TODO_Layouts_WhenModifyingChildControlsByPath_DependentControlsUsingStateFromAreUpdatedAsWell()
-    {
-        const string baseJson = @"
-            {
-                ""name"" : ""Base"",
-                ""controls"" : [
-                    { ""name"" : ""stick"", ""layout"" : ""Stick"" }
-                ]
-            }
-        ";
-        // When modifying the state layout of the X and Y controls of a stick from outside,
-        // we also expect the up/down/left/right controls to get updated with the new state
-        // layout.
-        const string derivedJson = @"
-            {
-                ""name"" : ""Derived"",
-                ""extend"" : ""Base"",
-                ""controls"" : [
-                    { ""name"" : ""stick/x"", ""format"" : ""SHRT"", ""offset"" : 0 },
-                    { ""name"" : ""stick/y"", ""format"" : ""SHRT"", ""offset"" : 2 }
-                ]
-            }
-        ";
-
-        InputSystem.RegisterControlLayout(baseJson);
-        InputSystem.RegisterControlLayout(derivedJson);
-
-        var setup = new InputDeviceBuilder("Derived");
-        var stick = setup.GetControl<StickControl>("stick");
-
-        Assert.That(stick.stateBlock.sizeInBits, Is.EqualTo(2 * 2 * 8));
-    }
-
-    [Test]
-    [Category("Layouts")]
-    public void Layouts_CanModifyLayoutOfChildControlUsingPath()
-    {
-        const string json = @"
-        {
-            ""name"" : ""MyGamepad"",
-            ""extend"" : ""Gamepad"",
-            ""controls"" : [
-                { ""name"" : ""dpad/up"", ""layout"" : ""DiscreteButton"" }
-            ]
-        }";
-
-        InputSystem.RegisterControlLayout(json);
-
-        var setup = new InputDeviceBuilder("MyGamepad");
-        var gamepad = (Gamepad)setup.Finish();
-
-        Assert.That(gamepad.dpad.up.layout, Is.EqualTo("DiscreteButton"));
-    }
-
-    [Test]
-    [Category("Layouts")]
-    public void Layouts_CanSpecifyDisplayNameForControl()
-    {
-        const string json = @"
-            {
-                ""name"" : ""MyLayout"",
-                ""extend"" : ""Gamepad"",
-                ""displayName"" : ""Test Gamepad"",
-                ""controls"" : [
-                    {
-                        ""name"" : ""leftStick"",
-                        ""displayName"" : ""Primary Stick""
-                    },
-                    {
-                        ""name"" : ""leftStick/x"",
-                        ""displayName"" : ""Horizontal""
-                    }
-                ]
-            }
-        ";
-
-        InputSystem.RegisterControlLayout(json);
-
-        var device = (Gamepad) new InputDeviceBuilder("MyLayout").Finish();
-
-        Assert.That(device.displayName, Is.EqualTo("Test Gamepad"));
-        Assert.That(device.leftStick.displayName, Is.EqualTo("Primary Stick"));
-        Assert.That(device.leftStick.x.displayName, Is.EqualTo("Horizontal"));
-    }
-
-    [Test]
-    [Category("Layouts")]
-    public void Layouts_CanMarkControlAsNoisy()
-    {
-        const string json = @"
-            {
-                ""name"" : ""MyLayout"",
-                ""controls"" : [
-                    {
-                        ""name"" : ""button"",
-                        ""layout"" : ""Button"",
-                        ""noisy"" : true
-                    }
-                ]
-            }
-        ";
-
-        InputSystem.RegisterControlLayout(json);
-
-        var device = InputSystem.AddDevice("MyLayout");
-
-        Assert.That(device["button"].noisy, Is.True);
-    }
-
-    [Test]
-    [Category("Layouts")]
-    public void Layouts_CanBuildLayoutsInCode()
-    {
-        var builder = new InputControlLayout.Builder()
-            .WithName("MyLayout")
-            .WithType<Gamepad>()
-            .Extend("Pointer")
-            .WithFormat("CUST");
-
-        builder.AddControl("button")
-        .WithLayout("Button")
-        .WithUsages("Foo", "Bar");
-
-        var layout = builder.Build();
-
-        Assert.That(layout.name.ToString(), Is.EqualTo("MyLayout"));
-        Assert.That(layout.type, Is.SameAs(typeof(Gamepad)));
-        Assert.That(layout.stateFormat, Is.EqualTo(new FourCC("CUST")));
-        Assert.That(layout.extendsLayout, Is.EqualTo("Pointer"));
-        Assert.That(layout.controls, Has.Count.EqualTo(1));
-        Assert.That(layout.controls[0].name.ToString(), Is.EqualTo("button"));
-        Assert.That(layout.controls[0].layout.ToString(), Is.EqualTo("Button"));
-        Assert.That(layout.controls[0].usages.Count, Is.EqualTo(2));
-        Assert.That(layout.controls[0].usages[0].ToString(), Is.EqualTo("Foo"));
-        Assert.That(layout.controls[0].usages[1].ToString(), Is.EqualTo("Bar"));
-    }
-
-    [Test]
-    [Category("Layouts")]
-    public void Layouts_BuildingLayoutInCode_WithEmptyUsageString_Throws()
-    {
-        var builder = new InputControlLayout.Builder().WithName("TestLayout");
-
-        Assert.That(() => builder.AddControl("TestControl").WithUsages(""),
-            Throws.ArgumentException.With.Message.Contains("TestControl")
-            .And.With.Message.Contains("TestLayout"));
-    }
-
-    [Test]
-    [Category("Layouts")]
-    public void Layouts_BuildingLayoutInCode_WithoutType_OnlySetsTypeIfNotExtendingLayout()
-    {
-        var builderExtendingLayout = new InputControlLayout.Builder()
-            .WithName("TestLayout")
-            .Extend("Pointer");
-        var builderNotExtendingLayout = new InputControlLayout.Builder()
-            .WithName("TestLayout");
-
-        builderExtendingLayout.AddControl("button").WithLayout("Button");
-        builderNotExtendingLayout.AddControl("button").WithLayout("Button");
-
-        var layout1 = builderExtendingLayout.Build();
-        var layout2 = builderNotExtendingLayout.Build();
-
-        Assert.That(layout1.type, Is.Null);
-        Assert.That(layout2.type, Is.SameAs(typeof(InputDevice)));
-    }
-
-    [Serializable]
-    class TestLayoutBuilder
-    {
-        [SerializeField] public string layoutToLoad;
-        [NonSerialized] public InputControlLayout layout;
-
-        public InputControlLayout DoIt()
-        {
-            // To make this as simple as possible, just load another layout.
-            layout = InputSystem.TryLoadLayout(layoutToLoad);
-            return layout;
-        }
-    }
-
-    [Test]
-    [Category("Layouts")]
-    public void Layouts_CanAddCustomLayoutBuilder()
-    {
-        var builder = new TestLayoutBuilder {layoutToLoad = "Gamepad"};
-
-        InputSystem.RegisterControlLayoutBuilder(() => builder.DoIt(), "MyLayout");
-
-        var result = InputSystem.TryLoadLayout("MyLayout");
-
-        Assert.That(result.name.ToString(), Is.EqualTo("MyLayout"));
-        Assert.That(result, Is.SameAs(builder.layout));
-    }
-
-    [Test]
-    [Category("Layouts")]
-    public void Layouts_CanTurnLayoutIntoJson()
-    {
-        var layout = InputSystem.TryLoadLayout("Gamepad");
-        var json = layout.ToJson();
-        var deserializedLayout = InputControlLayout.FromJson(json);
-
-        Assert.That(deserializedLayout.name, Is.EqualTo(layout.name));
-        Assert.That(deserializedLayout.controls, Has.Count.EqualTo(layout.controls.Count));
-        Assert.That(deserializedLayout.stateFormat, Is.EqualTo(layout.stateFormat));
-    }
-
-    [Test]
-    [Category("Layouts")]
-    public void Layouts_CanGetControlLayoutFromControlPath()
-    {
-        InputSystem.AddDevice("gamepad"); // Just to make sure we don't use this.
-
-        // Control layout mentioned explicitly.
-        Assert.That(InputControlPath.TryGetControlLayout("*/<button>"), Is.EqualTo("button")); // Does not "correct" casing.
-        // Control layout can be looked up from device layout.
-        Assert.That(InputControlPath.TryGetControlLayout("/<gamepad>/leftStick"), Is.EqualTo("Stick"));
-        // With multiple controls, only returns result if all controls use the same layout.
-        Assert.That(InputControlPath.TryGetControlLayout("/<gamepad>/*Stick"), Is.EqualTo("Stick"));
-        // Except if we match all controls on the device in which case it's taken to mean "any layout goes".
-        Assert.That(InputControlPath.TryGetControlLayout("/<gamepad>/*"), Is.EqualTo("*"));
-        ////TODO
-        // However, having a wildcard on the device path is taken to mean "all device layouts" in this case.
-        //Assert.That(InputControlPath.TryGetControlLayout("/*/*Stick"), Is.EqualTo("Stick"));
-        // Can determine layout used by child control.
-        Assert.That(InputControlPath.TryGetControlLayout("<gamepad>/leftStick/x"), Is.EqualTo("Axis"));
-        // Can determine layout from control with usage.
-        Assert.That(InputControlPath.TryGetControlLayout("<gamepad>/{PrimaryAction}"), Is.EqualTo("Button"));
-        // Will not look up from instanced devices at runtime so can't know device layout from this path.
-        Assert.That(InputControlPath.TryGetControlLayout("/gamepad/leftStick"), Is.Null);
-        // If only a device layout is given, can't know control layout.
-        Assert.That(InputControlPath.TryGetControlLayout("/<gamepad>"), Is.Null);
-
-        ////TODO: make sure we can find layouts from control layout modifying child paths
-        ////TODO: make sure that finding by usage can look arbitrarily deep into the hierarchy
-    }
-
-    [Test]
-    [Category("Layouts")]
-    public void Layouts_CanGetDeviceLayoutFromControlPath()
-    {
-        InputSystem.AddDevice("gamepad"); // Just to make sure we don't use this.
-
-        Assert.That(InputControlPath.TryGetDeviceLayout("<gamepad>/leftStick"), Is.EqualTo("gamepad"));
-        Assert.That(InputControlPath.TryGetDeviceLayout("/<gamepad>"), Is.EqualTo("gamepad"));
-        Assert.That(InputControlPath.TryGetDeviceLayout("/*/*Stick"), Is.EqualTo("*"));
-        Assert.That(InputControlPath.TryGetDeviceLayout("/*"), Is.EqualTo("*"));
-        Assert.That(InputControlPath.TryGetDeviceLayout("/gamepad/leftStick"), Is.Null);
-    }
-
-    [Test]
-    [Category("Layouts")]
-    public void Layouts_CanLoadLayout()
-    {
-        var json = @"
-            {
-                ""name"" : ""MyLayout"",
-                ""controls"" : [ { ""name"" : ""MyControl"" } ]
-            }
-        ";
-
-        InputSystem.RegisterControlLayout(json);
-
-        var jsonLayout = InputSystem.TryLoadLayout("MyLayout");
-
-        Assert.That(jsonLayout, Is.Not.Null);
-        Assert.That(jsonLayout.name, Is.EqualTo(new InternedString("MyLayout")));
-        Assert.That(jsonLayout.controls, Has.Count.EqualTo(1));
-        Assert.That(jsonLayout.controls[0].name, Is.EqualTo(new InternedString("MyControl")));
-
-        var gamepadLayout = InputSystem.TryLoadLayout("Gamepad");
-
-        Assert.That(gamepadLayout, Is.Not.Null);
-        Assert.That(gamepadLayout.name, Is.EqualTo(new InternedString("Gamepad")));
-    }
-
-    [Test]
-    [Category("Layouts")]
-    public void Layouts_CanRemoveLayout()
-    {
-        var json = @"
-            {
-                ""name"" : ""MyLayout"",
-                ""extend"" : ""Gamepad""
-            }
-        ";
-
-        InputSystem.RegisterControlLayout(json);
-        var device = InputSystem.AddDevice("MyLayout");
-
-        Assert.That(InputSystem.ListControlLayouts(), Has.Exactly(1).EqualTo("MyLayout"));
-        Assert.That(InputSystem.devices, Has.Exactly(1).SameAs(device));
-
-        InputSystem.RemoveControlLayout("MyLayout");
-
-        Assert.That(InputSystem.ListControlLayouts(), Has.None.EqualTo("MyLayout"));
-        Assert.That(InputSystem.devices, Has.None.SameAs(device));
-        Assert.That(InputSystem.devices, Has.None.With.Property("layout").EqualTo("MyLayout"));
-    }
-
-    [Test]
-    [Category("Layouts")]
-    public void Layouts_ChangingLayouts_SendsNotifications()
-    {
-        InputControlLayoutChange? receivedChange = null;
-        string receivedLayout = null;
-
-        InputSystem.onControlLayoutChange +=
-            (layout, change) =>
-            {
-                receivedChange = change;
-                receivedLayout = layout;
-            };
-
-        const string jsonV1 = @"
-            {
-                ""name"" : ""MyLayout"",
-                ""extend"" : ""Gamepad""
-            }
-        ";
-
-        // Add layout.
-        InputSystem.RegisterControlLayout(jsonV1);
-
-        Assert.That(receivedChange, Is.EqualTo(InputControlLayoutChange.Added));
-        Assert.That(receivedLayout, Is.EqualTo("MyLayout"));
-
-        const string jsonV2 = @"
-            {
-                ""name"" : ""MyLayout"",
-                ""extend"" : ""Keyboard""
-            }
-        ";
-
-        receivedChange = null;
-        receivedLayout = null;
-
-        // Change layout.
-        InputSystem.RegisterControlLayout(jsonV2);
-
-        Assert.That(receivedChange, Is.EqualTo(InputControlLayoutChange.Replaced));
-        Assert.That(receivedLayout, Is.EqualTo("MyLayout"));
-
-        receivedChange = null;
-        receivedLayout = null;
-
-        // RemoveControlLayout.
-        InputSystem.RemoveControlLayout("MyLayout");
-
-        Assert.That(receivedChange, Is.EqualTo(InputControlLayoutChange.Removed));
-        Assert.That(receivedLayout, Is.EqualTo("MyLayout"));
-    }
-
-    [Test]
-    [Category("Layouts")]
-    public void TODO_Layouts_RemovingLayouts_RemovesAllLayoutsBasedOnIt()
-    {
-        Assert.Fail();
-    }
-
-    [Test]
-    [Category("Layouts")]
-    public void TODO_Layouts_CanQueryResourceNameFromControl()
-    {
-        var json = @"
-            {
-                ""name"" : ""MyLayout"",
-                ""controls"" : [ { ""name"" : ""MyControl"",  } ]
-            }
-        ";
-
-        InputSystem.RegisterControlLayout(json);
-
-        Assert.Fail();
-    }
-
-    struct StateWithTwoLayoutVariants : IInputStateTypeInfo
-    {
-        [InputControl(name = "button", layout = "Button", variant = "A")]
-        public int buttons;
-        [InputControl(name = "axis", layout = "Axis", variant = "B")]
-        public float axis;
-
-        public FourCC GetFormat()
-        {
-            return new FourCC('T', 'E', 'S', 'T');
-        }
-    }
-
-    [InputControlLayout(variant = "A", stateType = typeof(StateWithTwoLayoutVariants))]
-    class DeviceWithLayoutVariantA : InputDevice
-    {
-    }
-    [InputControlLayout(variant = "B", stateType = typeof(StateWithTwoLayoutVariants))]
-    class DeviceWithLayoutVariantB : InputDevice
-    {
-    }
-
-    // Sometimes you have a single state format that you want to use with multiple
-    // different types of devices that each have a different control setup. For example,
-    // a given state may just be a generic set of axis and button values with the
-    // assignment of axis and button controls depending on which type of device the
-    // state is used with.
-    [Test]
-    [Category("Layouts")]
-    public void Layouts_CanSetUpMultipleLayoutsFromSingleState_UsingVariants()
-    {
-        InputSystem.RegisterControlLayout<DeviceWithLayoutVariantA>();
-        InputSystem.RegisterControlLayout<DeviceWithLayoutVariantB>();
-
-        var deviceA = InputSystem.AddDevice<DeviceWithLayoutVariantA>();
-        var deviceB = InputSystem.AddDevice<DeviceWithLayoutVariantB>();
-
-        Assert.That(deviceA.allControls.Count, Is.EqualTo(1));
-        Assert.That(deviceB.allControls.Count, Is.EqualTo(1));
-
-        Assert.That(deviceA["button"], Is.TypeOf<ButtonControl>());
-        Assert.That(deviceB["axis"], Is.TypeOf<AxisControl>());
-
-        Assert.That(deviceA["button"].variant, Is.EqualTo("A"));
-        Assert.That(deviceB["axis"].variant, Is.EqualTo("B"));
-    }
-
-    [Test]
-    [Category("Layouts")]
-    public void Layouts_SettingVariantOnLayout_MergesAwayNonMatchingControlInformationFromBaseLayouts()
-    {
-        const string jsonBase = @"
-            {
-                ""name"" : ""BaseLayout"",
-                ""extend"" : ""DeviceWithLayoutVariantA"",
-                ""controls"" : [
-                    { ""name"" : ""ControlFromBase"", ""layout"" : ""Button"" },
-                    { ""name"" : ""OtherControlFromBase"", ""layout"" : ""Axis"" },
-                    { ""name"" : ""ControlWithExplicitDefaultVariant"", ""layout"" : ""Axis"", ""variant"" : ""default"" },
-                    { ""name"" : ""StickControl"", ""layout"" : ""Stick"" },
-                    { ""name"" : ""StickControl/x"", ""offset"" : 14, ""variant"" : ""A"" }
-                ]
-            }
-        ";
-        const string jsonDerived = @"
-            {
-                ""name"" : ""DerivedLayout"",
-                ""extend"" : ""BaseLayout"",
-                ""controls"" : [
-                    { ""name"" : ""ControlFromBase"", ""variant"" : ""A"", ""offset"" : 20 }
-                ]
-            }
-        ";
-
-        InputSystem.RegisterControlLayout<DeviceWithLayoutVariantA>();
-        InputSystem.RegisterControlLayout(jsonBase);
-        InputSystem.RegisterControlLayout(jsonDerived);
-
-        var layout = InputSystem.TryLoadLayout("DerivedLayout");
-
-        // The variant setting here is coming all the way from the base layout so itself already has
-        // to come through properly in the merge.
-        Assert.That(layout.variant, Is.EqualTo(new InternedString("A")));
-
-        // Not just the variant setting itself should come through but it also should affect the
-        // merging of control items. `ControlFromBase` has a layout set on it which should get picked
-        // up by the variant defined for it in `DerivedLayout`. Also, controls that don't have the right
-        // variant should have been removed.
-        Assert.That(layout.controls.Count, Is.EqualTo(6));
-        Assert.That(layout.controls, Has.None.Matches<InputControlLayout.ControlItem>(
-                x => x.name == new InternedString("axis"))); // Axis control should have disappeared.
-        Assert.That(layout.controls, Has.Exactly(1).Matches<InputControlLayout.ControlItem>(
-                x => x.name == new InternedString("OtherControlFromBase"))); // But this one targeting no specific variant should be included.
-        Assert.That(layout.controls, Has.Exactly(1)
-            .Matches<InputControlLayout.ControlItem>(x =>
-                x.name == new InternedString("ControlFromBase") && x.layout == new InternedString("Button") && x.offset == 20 && x.variant == new InternedString("A")));
-        Assert.That(layout.controls, Has.Exactly(1)
-            .Matches<InputControlLayout.ControlItem>(x =>
-                x.name == new InternedString("ControlWithExplicitDefaultVariant")));
-        // Make sure that the "StickControl/x" item came through along with the stick itself.
-        Assert.That(layout.controls, Has.Exactly(1)
-            .Matches<InputControlLayout.ControlItem>(x =>
-                x.name == new InternedString("StickControl")));
-        Assert.That(layout.controls, Has.Exactly(1)
-            .Matches<InputControlLayout.ControlItem>(x =>
-                x.name == new InternedString("StickControl/x")));
-    }
-
-    [Test]
-    [Category("Devices")]
-    public void Devices_CanCreateDevice_FromLayout()
-    {
-        var setup = new InputDeviceBuilder("Gamepad");
-        var device = setup.Finish();
-
-        Assert.That(device, Is.TypeOf<Gamepad>());
-        Assert.That(device.children, Has.Exactly(1).With.Property("name").EqualTo("leftStick"));
-    }
-
-    [Test]
-    [Category("Devices")]
-    public void Devices_CanCreateDevice_WithNestedState()
-    {
-        InputSystem.RegisterControlLayout<CustomDevice>();
-        var setup = new InputDeviceBuilder("CustomDevice");
-        var device = setup.Finish();
-
-        Assert.That(device.children, Has.Exactly(1).With.Property("name").EqualTo("button1"));
-    }
-
-    [Test]
-    [Category("Devices")]
-    public void Devices_CanCreateDevice_FromLayoutMatchedByDeviceDescription()
-    {
-        const string json = @"
-            {
-                ""name"" : ""MyDevice"",
-                ""extend"" : ""Gamepad"",
-                ""device"" : {
-                    ""interface"" : ""AA|BB"",
-                    ""product"" : ""Shtabble""
-                }
-            }
-        ";
-
-        InputSystem.RegisterControlLayout(json);
-
-        var description = new InputDeviceDescription
-        {
-            interfaceName = "BB",
-            product = "Shtabble"
-        };
-
-        var device = InputSystem.AddDevice(description);
-
-        Assert.That(device.layout, Is.EqualTo("MyDevice"));
-        Assert.That(device, Is.TypeOf<Gamepad>());
-    }
-
-    [Test]
-    [Category("Devices")]
-    public void Devices_DeviceCreatedFromDeviceDescriptionStoresDescriptionOnDevice()
-    {
-        const string json = @"
-            {
-                ""name"" : ""MyDevice"",
-                ""extend"" : ""Gamepad"",
-                ""device"" : {
-                    ""product"" : ""Product""
-                }
-            }
-        ";
-
-        InputSystem.RegisterControlLayout(json);
-
-        var description = new InputDeviceDescription
-        {
-            interfaceName = "Interface",
-            product = "Product",
-            manufacturer = "Manufacturer",
-            deviceClass = "DeviceClass",
-            version = "Version",
-            serial = "Serial"
-        };
-
-        var device = InputSystem.AddDevice(description);
-
-        Assert.That(device.description, Is.EqualTo(description));
-    }
-
-    [Test]
-    [Category("Devices")]
-    public void Devices_CanCreateDevice_FromLayoutVariant()
-    {
-        var leftyGamepadSetup = new InputDeviceBuilder("Gamepad", variant: "Lefty");
-        var leftyGamepadPrimary2DMotion = leftyGamepadSetup.GetControl("{Primary2DMotion}");
-        var leftyGamepadSecondary2DMotion = leftyGamepadSetup.GetControl("{Secondary2DMotion}");
-        //var leftyGamepadPrimaryTrigger = leftyGamepadSetup.GetControl("{PrimaryTrigger}");
-        //var leftyGamepadSecondaryTrigger = leftyGamepadSetup.GetControl("{SecondaryTrigger}");
-        //shoulder?
-
-        var defaultGamepadSetup = new InputDeviceBuilder("Gamepad");
-        var defaultGamepadPrimary2DMotion = defaultGamepadSetup.GetControl("{Primary2DMotion}");
-        var defaultGamepadSecondary2DMotion = defaultGamepadSetup.GetControl("{Secondary2DMotion}");
-        //var defaultGamepadPrimaryTrigger = defaultGamepadSetup.GetControl("{PrimaryTrigger}");
-        //var defaultGamepadSecondaryTrigger = defaultGamepadSetup.GetControl("{SecondaryTrigger}");
-
-        var leftyGamepad = (Gamepad)leftyGamepadSetup.Finish();
-        var defaultGamepad = (Gamepad)defaultGamepadSetup.Finish();
-
-        Assert.That(leftyGamepad.variant, Is.EqualTo("Lefty"));
-        Assert.That(leftyGamepadPrimary2DMotion, Is.SameAs(leftyGamepad.rightStick));
-        Assert.That(leftyGamepadSecondary2DMotion, Is.SameAs(leftyGamepad.leftStick));
-
-        Assert.That(defaultGamepadPrimary2DMotion, Is.SameAs(defaultGamepad.leftStick));
-        Assert.That(defaultGamepadSecondary2DMotion, Is.SameAs(defaultGamepad.rightStick));
-    }
-
-    [Test]
-    [Category("Devices")]
-    public void Devices_CannotChangeSetupOfDeviceWhileAddedToSystem()
-    {
-        var device = InputSystem.AddDevice("Gamepad");
-
-        Assert.That(() => new InputDeviceBuilder("Keyboard", device), Throws.InvalidOperationException);
-    }
-
-    [Test]
-    [Category("Devices")]
-    public void Devices_CanChangeControlSetupAfterCreation()
-    {
-        const string initialJson = @"
-            {
-                ""name"" : ""MyDevice"",
-                ""controls"" : [
-                    { ""name"" : ""first"", ""layout"" : ""Button"" },
-                    { ""name"" : ""second"", ""layout"" : ""Button"" }
-                ]
-            }
-        ";
-
-        InputSystem.RegisterControlLayout(initialJson);
-
-        // Create initial version of device.
-        var initialSetup = new InputDeviceBuilder("MyDevice");
-        var initialFirstControl = initialSetup.GetControl("first");
-        var initialSecondControl = initialSetup.GetControl("second");
-        var initialDevice = initialSetup.Finish();
-
-        // Change layout.
-        const string modifiedJson = @"
-            {
-                ""name"" : ""MyDevice"",
-                ""controls"" : [
-                    { ""name"" : ""first"", ""layout"" : ""Button"" },
-                    { ""name"" : ""second"", ""layout"" : ""Axis"" },
-                    { ""name"" : ""third"", ""layout"" : ""Button"" }
-                ]
-            }
-        ";
-        InputSystem.RegisterControlLayout(modifiedJson);
-
-        // Modify device.
-        var modifiedSetup = new InputDeviceBuilder("MyDevice", existingDevice: initialDevice);
-        var modifiedFirstControl = modifiedSetup.GetControl("first");
-        var modifiedSecondControl = modifiedSetup.GetControl("second");
-        var modifiedThirdControl = modifiedSetup.GetControl("third");
-        var modifiedDevice = modifiedSetup.Finish();
-
-        Assert.That(modifiedDevice, Is.SameAs(initialDevice));
-        Assert.That(modifiedFirstControl, Is.SameAs(initialFirstControl));
-        Assert.That(initialFirstControl, Is.TypeOf<ButtonControl>());
-        Assert.That(modifiedSecondControl, Is.Not.SameAs(initialSecondControl));
-        Assert.That(initialSecondControl, Is.TypeOf<ButtonControl>());
-        Assert.That(modifiedSecondControl, Is.TypeOf<AxisControl>());
-        Assert.That(modifiedThirdControl, Is.TypeOf<ButtonControl>());
-    }
-
-    [Test]
-    [Category("Devices")]
-    public void Devices_CanChangeDeviceTypeAfterCreation()
-    {
-        // Device layout for a generic InputDevice.
-        const string initialJson = @"
-            {
-                ""name"" : ""MyDevice"",
-                ""controls"" : [
-                    { ""name"" : ""buttonSouth"", ""layout"" : ""Button"" }
-                ]
-            }
-        ";
-
-        InputSystem.RegisterControlLayout(initialJson);
-
-        // Create initial version of device.
-        var initialSetup = new InputDeviceBuilder("MyDevice");
-        var initialButton = initialSetup.GetControl<ButtonControl>("buttonSouth");
-        var initialDevice = initialSetup.Finish();
-
-        // Change layout to now be a gamepad.
-        const string modifiedJson = @"
-            {
-                ""name"" : ""MyDevice"",
-                ""extend"" : ""Gamepad""
-            }
-        ";
-        InputSystem.RegisterControlLayout(modifiedJson);
-
-        // Modify device.
-        var modifiedSetup = new InputDeviceBuilder("MyDevice", existingDevice: initialDevice);
-        var modifiedButton = modifiedSetup.GetControl<ButtonControl>("buttonSouth");
-        var modifiedDevice = modifiedSetup.Finish();
-
-        Assert.That(modifiedDevice, Is.Not.SameAs(initialDevice));
-        Assert.That(modifiedDevice, Is.TypeOf<Gamepad>());
-        Assert.That(initialDevice, Is.TypeOf<InputDevice>());
-        Assert.That(modifiedButton, Is.SameAs(initialButton)); // Button survives.
-    }
-
-    [Test]
-    [Category("Devices")]
-    public void Devices_ChangingUsageOfDevice_SendsDeviceChangeNotification()
-    {
-        var device = InputSystem.AddDevice("Gamepad");
-
-        InputDevice receivedDevice = null;
-        InputDeviceChange? receivedDeviceChange = null;
-
-        InputSystem.onDeviceChange +=
-            (d, c) =>
-            {
-                receivedDevice = d;
-                receivedDeviceChange = c;
-            };
-
-        InputSystem.SetUsage(device, CommonUsages.LeftHand);
-
-        Assert.That(receivedDevice, Is.SameAs(device));
-        Assert.That(receivedDeviceChange, Is.EqualTo(InputDeviceChange.UsageChanged));
-    }
-
-    [Test]
-    [Category("Devices")]
-    public void Devices_CanFindDeviceByUsage()
-    {
-        InputSystem.AddDevice<Gamepad>();
-        var device = InputSystem.AddDevice<Keyboard>();
-
-        InputSystem.SetUsage(device, CommonUsages.LeftHand);
-
-        var controls = InputSystem.GetControls("/{LeftHand}");
-
-        Assert.That(controls, Has.Count.EqualTo(1));
-        Assert.That(controls, Has.Exactly(1).SameAs(device));
-    }
-
-    [Test]
-    [Category("Devices")]
-    public void Devices_CanFindDeviceByUsageAndLayout()
-    {
-        var gamepad = InputSystem.AddDevice<Gamepad>();
-        InputSystem.SetUsage(gamepad, CommonUsages.LeftHand);
-
-        var keyboard = InputSystem.AddDevice<Keyboard>();
-        InputSystem.SetUsage(keyboard, CommonUsages.LeftHand);
-
-        var controls = InputSystem.GetControls("/<Keyboard>{LeftHand}");
-
-        Assert.That(controls, Has.Count.EqualTo(1));
-        Assert.That(controls, Has.Exactly(1).SameAs(keyboard));
-    }
-
-    [Test]
-    [Category("Controls")]
-    public void Controls_CanFindControlsInSetupByPath()
-    {
-        var setup = new InputDeviceBuilder("Gamepad");
-
-        Assert.That(setup.TryGetControl("leftStick"), Is.TypeOf<StickControl>());
-        Assert.That(setup.TryGetControl("leftStick/x"), Is.TypeOf<AxisControl>());
-        Assert.That(setup.TryGetControl("leftStick/y"), Is.TypeOf<AxisControl>());
-        Assert.That(setup.TryGetControl("leftStick/up"), Is.TypeOf<ButtonControl>());
-    }
-
-    [Test]
-    [Category("Controls")]
-    public void Controls_CanFindChildControlsByPath()
-    {
-        var gamepad = (Gamepad) new InputDeviceBuilder("Gamepad").Finish();
-        Assert.That(gamepad["leftStick"], Is.SameAs(gamepad.leftStick));
-        Assert.That(gamepad["leftStick/x"], Is.SameAs(gamepad.leftStick.x));
-        Assert.That(gamepad.leftStick["x"], Is.SameAs(gamepad.leftStick.x));
-    }
-
-    [Test]
-    [Category("Controls")]
-    public void Controls_DeviceAndControlsRememberTheirLayouts()
-    {
-        var setup = new InputDeviceBuilder("Gamepad");
-        var gamepad = (Gamepad)setup.Finish();
-
-        Assert.That(gamepad.layout, Is.EqualTo("Gamepad"));
-        Assert.That(gamepad.leftStick.layout, Is.EqualTo("Stick"));
-    }
-
-    [Test]
-    [Category("Controls")]
-    public void Controls_ControlsReferToTheirParent()
-    {
-        var setup = new InputDeviceBuilder("Gamepad");
-        var gamepad = (Gamepad)setup.Finish();
-
-        Assert.That(gamepad.leftStick.parent, Is.SameAs(gamepad));
-        Assert.That(gamepad.leftStick.x.parent, Is.SameAs(gamepad.leftStick));
-    }
-
-    [Test]
-    [Category("Controls")]
-    public void Controls_ControlsReferToTheirDevices()
-    {
-        var setup = new InputDeviceBuilder("Gamepad");
-        var leftStick = setup.GetControl("leftStick");
-        var device = setup.Finish();
-
-        Assert.That(leftStick.device, Is.SameAs(device));
-    }
-
-    [Test]
-    [Category("Controls")]
-    public void Controls_CanGetFlatListOfControlsFromDevice()
-    {
-        const string json = @"
-            {
-                ""name"" : ""MyDevice"",
-                ""controls"" : [
-                    {
-                        ""name"" : ""stick"",
-                        ""layout"" : ""Stick""
-                    },
-                    {
-                        ""name"" : ""button"",
-                        ""layout"" : ""Button""
-                    }
-                ]
-            }
-        ";
-
-        InputSystem.RegisterControlLayout(json);
-
-        var device = new InputDeviceBuilder("MyDevice").Finish();
-
-        Assert.That(device.allControls.Count, Is.EqualTo(2 + 4 + 2)); // 2 toplevel controls, 4 added by Stick, 2 for X and Y
-        Assert.That(device.allControls, Contains.Item(device["button"]));
-        Assert.That(device.allControls, Contains.Item(device["stick"]));
-        Assert.That(device.allControls, Contains.Item(device["stick"]["up"]));
-        Assert.That(device.allControls, Contains.Item(device["stick"]["down"]));
-        Assert.That(device.allControls, Contains.Item(device["stick"]["left"]));
-        Assert.That(device.allControls, Contains.Item(device["stick"]["right"]));
-        Assert.That(device.allControls, Contains.Item(device["stick"]["x"]));
-        Assert.That(device.allControls, Contains.Item(device["stick"]["y"]));
-    }
-
-    [Test]
-    [Category("Controls")]
-    public void Controls_AskingValueOfControlBeforeDeviceAddedToSystemIsInvalidOperation()
-    {
-        var setup = new InputDeviceBuilder("Gamepad");
-        var device = (Gamepad)setup.Finish();
-
-        Assert.Throws<InvalidOperationException>(() => { device.leftStick.ReadValue(); });
-    }
-
-    [Test]
-    [Category("Controls")]
-    public void Controls_CanProcessDeadzones()
-    {
-        const string json = @"
-            {
-                ""name"" : ""MyDevice"",
-                ""extend"" : ""Gamepad"",
-                ""controls"" : [
-                    {
-                        ""name"" : ""leftStick"",
-                        ""processors"" : ""deadzone(min=0.1,max=0.9)""
-                    }
-                ]
-            }
-        ";
-
-        InputSystem.RegisterControlLayout(json);
-        var device = (Gamepad)InputSystem.AddDevice("MyDevice");
-
-        ////NOTE: Unfortunately, this relies on an internal method ATM.
-        var processor = device.leftStick.TryGetProcessor<DeadzoneProcessor>();
-
-        var firstState = new GamepadState {leftStick = new Vector2(0.05f, 0.05f)};
-        var secondState = new GamepadState {leftStick = new Vector2(0.5f, 0.5f)};
-
-        InputSystem.QueueStateEvent(device, firstState);
-        InputSystem.Update();
-
-        Assert.That(device.leftStick.ReadValue(), Is.EqualTo(default(Vector2)));
-
-        InputSystem.QueueStateEvent(device, secondState);
-        InputSystem.Update();
-
-        Assert.That(device.leftStick.ReadValue(), Is.EqualTo(processor.Process(new Vector2(0.5f, 0.5f), device.leftStick)));
-    }
-
-    [Test]
-    [Category("Controls")]
-    public void Controls_CanChangeDefaultDeadzoneValuesOnTheFly()
-    {
-        // Deadzone processor with no specified min/max should take default values
-        // from InputConfiguration.
-        const string json = @"
-            {
-                ""name"" : ""MyDevice"",
-                ""extend"" : ""Gamepad"",
-                ""controls"" : [
-                    {
-                        ""name"" : ""leftStick"",
-                        ""processors"" : ""deadzone""
-                    }
-                ]
-            }
-        ";
-
-        InputSystem.RegisterControlLayout(json);
-        var device = (Gamepad)InputSystem.AddDevice("MyDevice");
-
-        var processor = device.leftStick.TryGetProcessor<DeadzoneProcessor>();
-
-        Assert.That(processor.minOrDefault, Is.EqualTo(InputConfiguration.DeadzoneMin));
-        Assert.That(processor.maxOrDefault, Is.EqualTo(InputConfiguration.DeadzoneMax));
-
-        InputConfiguration.DeadzoneMin = InputConfiguration.DeadzoneMin + 0.1f;
-        InputConfiguration.DeadzoneMax = InputConfiguration.DeadzoneMin - 0.1f;
-
-        Assert.That(processor.minOrDefault, Is.EqualTo(InputConfiguration.DeadzoneMin));
-        Assert.That(processor.maxOrDefault, Is.EqualTo(InputConfiguration.DeadzoneMax));
-    }
-
-    [Test]
-    [Category("Controls")]
-    public void Controls_SticksProvideAccessToHalfAxes()
-    {
-        var gamepad = (Gamepad)InputSystem.AddDevice("Gamepad");
-
-        InputSystem.QueueStateEvent(gamepad, new GamepadState { leftStick = new Vector2(0.5f, 0.5f) });
-        InputSystem.Update();
-
-        Assert.That(gamepad.leftStick.up.ReadValue(), Is.EqualTo(0.5).Within(0.000001));
-        Assert.That(gamepad.leftStick.down.ReadValue(), Is.EqualTo(0.0).Within(0.000001));
-        Assert.That(gamepad.leftStick.right.ReadValue(), Is.EqualTo(0.5).Within(0.000001));
-        Assert.That(gamepad.leftStick.left.ReadValue(), Is.EqualTo(0.0).Within(0.000001));
-
-        InputSystem.QueueStateEvent(gamepad, new GamepadState { leftStick = new Vector2(-0.5f, -0.5f) });
-        InputSystem.Update();
-
-        Assert.That(gamepad.leftStick.up.ReadValue(), Is.EqualTo(0.0).Within(0.000001));
-        Assert.That(gamepad.leftStick.down.ReadValue(), Is.EqualTo(0.5).Within(0.000001));
-        Assert.That(gamepad.leftStick.right.ReadValue(), Is.EqualTo(0.0).Within(0.000001));
-        Assert.That(gamepad.leftStick.left.ReadValue(), Is.EqualTo(0.5).Within(0.000001));
-    }
-
-    [Test]
-    [Category("Controls")]
-    public void Controls_CanQueryValueFromStateEvents()
-    {
-        var gamepad = (Gamepad)InputSystem.AddDevice("Gamepad");
-
-        var receivedCalls = 0;
-        InputSystem.onEvent +=
-            eventPtr =>
-            {
-                ++receivedCalls;
-                Assert.That(gamepad.leftTrigger.ReadValueFrom(eventPtr), Is.EqualTo(0.234f).Within(0.00001));
-            };
-
-        InputSystem.QueueStateEvent(gamepad, new GamepadState { leftTrigger = 0.234f });
-        InputSystem.Update();
-
-        Assert.That(receivedCalls, Is.EqualTo(1));
-    }
-
-    [Test]
-    [Category("Controls")]
-    public void Controls_CanWriteValueIntoState()
-    {
-        var gamepad = (Gamepad)InputSystem.AddDevice("Gamepad");
-        var state = new GamepadState();
-        var value = new Vector2(0.5f, 0.5f);
-
-        gamepad.leftStick.WriteValueInto(ref state, value);
-
-        Assert.That(state.leftStick, Is.EqualTo(value));
-    }
-
-    [Test]
-    [Category("Controls")]
-    public void Controls_DpadVectorsAreCircular()
-    {
-        var gamepad = (Gamepad)InputSystem.AddDevice("Gamepad");
-
-        // Up.
-        InputSystem.QueueStateEvent(gamepad, new GamepadState { buttons = 1 << (int)GamepadState.Button.DpadUp });
-        InputSystem.Update();
-
-        Assert.That(gamepad.dpad.ReadValue(), Is.EqualTo(Vector2.up));
-
-        // Up left.
-        InputSystem.QueueStateEvent(gamepad, new GamepadState { buttons = 1 << (int)GamepadState.Button.DpadUp | 1 << (int)GamepadState.Button.DpadLeft });
-        InputSystem.Update();
-
-        Assert.That(gamepad.dpad.ReadValue().x, Is.EqualTo((Vector2.up + Vector2.left).normalized.x).Within(0.00001));
-        Assert.That(gamepad.dpad.ReadValue().y, Is.EqualTo((Vector2.up + Vector2.left).normalized.y).Within(0.00001));
-
-        // Left.
-        InputSystem.QueueStateEvent(gamepad, new GamepadState { buttons = 1 << (int)GamepadState.Button.DpadLeft });
-        InputSystem.Update();
-
-        Assert.That(gamepad.dpad.ReadValue(), Is.EqualTo(Vector2.left));
-
-        // Down left.
-        InputSystem.QueueStateEvent(gamepad, new GamepadState { buttons = 1 << (int)GamepadState.Button.DpadDown | 1 << (int)GamepadState.Button.DpadLeft });
-        InputSystem.Update();
-
-        Assert.That(gamepad.dpad.ReadValue().x, Is.EqualTo((Vector2.down + Vector2.left).normalized.x).Within(0.00001));
-        Assert.That(gamepad.dpad.ReadValue().y, Is.EqualTo((Vector2.down + Vector2.left).normalized.y).Within(0.00001));
-
-        // Down.
-        InputSystem.QueueStateEvent(gamepad, new GamepadState { buttons = 1 << (int)GamepadState.Button.DpadDown });
-        InputSystem.Update();
-
-        Assert.That(gamepad.dpad.ReadValue(), Is.EqualTo(Vector2.down));
-
-        // Down right.
-        InputSystem.QueueStateEvent(gamepad, new GamepadState { buttons = 1 << (int)GamepadState.Button.DpadDown | 1 << (int)GamepadState.Button.DpadRight });
-        InputSystem.Update();
-
-        Assert.That(gamepad.dpad.ReadValue().x, Is.EqualTo((Vector2.down + Vector2.right).normalized.x).Within(0.00001));
-        Assert.That(gamepad.dpad.ReadValue().y, Is.EqualTo((Vector2.down + Vector2.right).normalized.y).Within(0.00001));
-
-        // Right.
-        InputSystem.QueueStateEvent(gamepad, new GamepadState { buttons = 1 << (int)GamepadState.Button.DpadRight });
-        InputSystem.Update();
-
-        Assert.That(gamepad.dpad.ReadValue(), Is.EqualTo(Vector2.right));
-
-        // Up right.
-        InputSystem.QueueStateEvent(gamepad, new GamepadState { buttons = 1 << (int)GamepadState.Button.DpadUp | 1 << (int)GamepadState.Button.DpadRight });
-        InputSystem.Update();
-
-        Assert.That(gamepad.dpad.ReadValue().x, Is.EqualTo((Vector2.up + Vector2.right).normalized.x).Within(0.00001));
-        Assert.That(gamepad.dpad.ReadValue().y, Is.EqualTo((Vector2.up + Vector2.right).normalized.y).Within(0.00001));
-    }
-
-    struct DiscreteButtonDpadState : IInputStateTypeInfo
-    {
-        public int dpad;
-        public DiscreteButtonDpadState(int dpad)
-        {
-            this.dpad = dpad;
-        }
-
-        public FourCC GetFormat()
-        {
-            return new FourCC('C', 'U', 'S', 'T');
-        }
-    }
-
-    [Test]
-    [Category("Controls")]
-    public void Controls_CanFormDpadOutOfDiscreteButtonStates()
-    {
-        // Create a custom device with just a Dpad and customize
-        // the Dpad to use DiscreteButtonControls instead of ButtonControls.
-        const string json = @"
-        {
-            ""name"" : ""MyDevice"",
-            ""format"" : ""CUST"",
-            ""controls"" : [
-                { ""name"" : ""dpad"", ""layout"" : ""Dpad"" },
-                { ""name"" : ""dpad/up"", ""layout"" : ""DiscreteButton"", ""parameters"" : ""minValue=2,maxValue=4"", ""bit"" : 0, ""sizeInBits"" : 4 },
-                { ""name"" : ""dpad/down"", ""layout"" : ""DiscreteButton"", ""parameters"" : ""minValue=6,maxValue=8"", ""bit"" : 0, ""sizeInBits"" : 4 },
-                { ""name"" : ""dpad/left"", ""layout"" : ""DiscreteButton"", ""parameters"" : ""minValue=8, maxValue=2"", ""bit"" : 0, ""sizeInBits"" : 4 },
-                { ""name"" : ""dpad/right"", ""layout"" : ""DiscreteButton"", ""parameters"" : ""minValue=4,maxValue=6"", ""bit"" : 0, ""sizeInBits"" : 4 }
-            ]
-        }";
-
-        InputSystem.RegisterControlLayout(json);
-        var device = InputSystem.AddDevice("MyDevice");
-        var dpad = (DpadControl)device["dpad"];
-
-        InputSystem.QueueStateEvent(device, new DiscreteButtonDpadState(1));
-        InputSystem.Update();
-
-        Assert.That(dpad.left.isPressed, Is.True);
-        Assert.That(dpad.right.isPressed, Is.False);
-        Assert.That(dpad.up.isPressed, Is.False);
-        Assert.That(dpad.down.isPressed, Is.False);
-
-        InputSystem.QueueStateEvent(device, new DiscreteButtonDpadState(8));
-        InputSystem.Update();
-
-        Assert.That(dpad.left.isPressed, Is.True);
-        Assert.That(dpad.down.isPressed, Is.True);
-        Assert.That(dpad.up.isPressed, Is.False);
-        Assert.That(dpad.right.isPressed, Is.False);
-    }
-
-    [Test]
-    [Category("State")]
-    public void State_CanComputeStateLayoutFromStateStructure()
-    {
-        var setup = new InputDeviceBuilder("Gamepad");
-        var gamepad = (Gamepad)setup.Finish();
-
-        Assert.That(gamepad.stateBlock.sizeInBits, Is.EqualTo(UnsafeUtility.SizeOf<GamepadState>() * 8));
-        Assert.That(gamepad.leftStick.stateBlock.byteOffset, Is.EqualTo(Marshal.OffsetOf(typeof(GamepadState), "leftStick").ToInt32()));
-        Assert.That(gamepad.dpad.stateBlock.byteOffset, Is.EqualTo(Marshal.OffsetOf(typeof(GamepadState), "buttons").ToInt32()));
-    }
-
-    [Test]
-    [Category("State")]
-    public void State_CanComputeStateLayoutForNestedStateStructures()
-    {
-        InputSystem.RegisterControlLayout<CustomDevice>();
-        var setup = new InputDeviceBuilder("CustomDevice");
-        var axis2 = setup.GetControl("axis2");
-        setup.Finish();
-
-        var nestedOffset = Marshal.OffsetOf(typeof(CustomDeviceState), "nested").ToInt32();
-        var axis2Offset = nestedOffset + Marshal.OffsetOf(typeof(CustomNestedDeviceState), "axis2").ToInt32();
-
-        Assert.That(axis2.stateBlock.byteOffset, Is.EqualTo(axis2Offset));
-    }
-
-    [Test]
-    [Category("State")]
-    public void State_CanComputeStateLayoutForMultiByteBitfieldWithFixedOffset()
-    {
-        var setup = new InputDeviceBuilder("Keyboard");
-        var downArrow = setup.GetControl("DownArrow");
-        var keyboard = setup.Finish();
-
-        Assert.That(downArrow.stateBlock.bitOffset, Is.EqualTo((int)Key.DownArrow));
-        Assert.That(downArrow.stateBlock.byteOffset, Is.EqualTo(0));
-        Assert.That(keyboard.stateBlock.alignedSizeInBytes, Is.EqualTo(KeyboardState.kSizeInBytes));
-    }
-
-    [Test]
-    [Category("State")]
-    public void State_BeforeAddingDevice_OffsetsInStateLayoutsAreRelativeToRoot()
-    {
-        var setup = new InputDeviceBuilder("Gamepad");
-        var device = (Gamepad)setup.Finish();
-
-        var leftStickOffset = Marshal.OffsetOf(typeof(GamepadState), "leftStick").ToInt32();
-        var leftStickXOffset = leftStickOffset;
-        var leftStickYOffset = leftStickOffset + 4;
-
-        Assert.That(device.leftStick.x.stateBlock.byteOffset, Is.EqualTo(leftStickXOffset));
-        Assert.That(device.leftStick.y.stateBlock.byteOffset, Is.EqualTo(leftStickYOffset));
-    }
-
-    [Test]
-    [Category("State")]
-    public void State_AfterAddingDevice_AllControlOffsetsAreRelativeToGlobalStateBuffer()
-    {
-        InputSystem.AddDevice("Gamepad");
-        var gamepad2 = (Gamepad)InputSystem.AddDevice("Gamepad");
-
-        var leftStickOffset = Marshal.OffsetOf(typeof(GamepadState), "leftStick").ToInt32();
-        var leftStickXOffset = leftStickOffset;
-        var leftStickYOffset = leftStickOffset + 4;
-
-        var gamepad2StartOffset = gamepad2.stateBlock.byteOffset;
-
-        Assert.That(gamepad2.leftStick.x.stateBlock.byteOffset, Is.EqualTo(gamepad2StartOffset + leftStickXOffset));
-        Assert.That(gamepad2.leftStick.y.stateBlock.byteOffset, Is.EqualTo(gamepad2StartOffset + leftStickYOffset));
-    }
-
-    [Test]
-    [Category("State")]
-    public void State_StateOfMultipleDevicesIsLaidOutSequentially()
-    {
-        var gamepad1 = InputSystem.AddDevice("Gamepad");
-        var gamepad2 = InputSystem.AddDevice("Gamepad");
-
-        var sizeofGamepadState = UnsafeUtility.SizeOf<GamepadState>();
-
-        Assert.That(gamepad1.stateBlock.byteOffset, Is.EqualTo(0));
-        Assert.That(gamepad2.stateBlock.byteOffset, Is.EqualTo(gamepad1.stateBlock.byteOffset + sizeofGamepadState));
-    }
-
-    [Test]
-    [Category("State")]
-    public void State_RunningUpdateSwapsCurrentAndPrevious()
-    {
-        var gamepad = (Gamepad)InputSystem.AddDevice("Gamepad");
-
-        var oldState = new GamepadState
-        {
-            leftTrigger = 0.25f
-        };
-        var newState = new GamepadState
-        {
-            leftTrigger = 0.75f
-        };
-
-        InputSystem.QueueStateEvent(gamepad, oldState);
-        InputSystem.Update();
-
-        Assert.That(gamepad.leftTrigger.ReadValue(), Is.EqualTo(0.25f).Within(0.000001));
-
-        InputSystem.QueueStateEvent(gamepad, newState);
-        InputSystem.Update();
-
-        Assert.That(gamepad.leftTrigger.ReadValue(), Is.EqualTo(0.75f).Within(0.00001));
-        Assert.That(gamepad.leftTrigger.ReadPreviousValue(), Is.EqualTo(0.25f).Within(0.00001));
-    }
-
-    [Test]
-    [Category("State")]
-    public void State_RunningMultipleFixedUpdates_FlipsDynamicUpdateBuffersOnlyOnFirstUpdate()
-    {
-        var gamepad = (Gamepad)InputSystem.AddDevice("Gamepad");
-
-        InputSystem.QueueStateEvent(gamepad, new GamepadState { leftTrigger = 0.25f });
-        InputSystem.Update(InputUpdateType.Fixed); // Dynamic: current=0.25, previous=0.0
-        InputSystem.QueueStateEvent(gamepad, new GamepadState { leftTrigger = 0.75f });
-        InputSystem.Update(InputUpdateType.Fixed); // Dynamic: current=0.75, previous=0.0
-
-        InputSystem.Update(InputUpdateType.Dynamic);
-
-        Assert.That(gamepad.leftTrigger.ReadValue(), Is.EqualTo(0.75).Within(0.000001));
-        Assert.That(gamepad.leftTrigger.ReadPreviousValue(), Is.Zero);
-    }
-
-    [Test]
-    [Category("State")]
-    public void State_RunningNoFixedUpdateInFrame_StillCapturesStateForNextFixedUpdate()
-    {
-        var gamepad = (Gamepad)InputSystem.AddDevice("Gamepad");
-
-        InputSystem.QueueStateEvent(gamepad, new GamepadState { leftTrigger = 0.75f });
-        InputSystem.Update(InputUpdateType.Fixed); // Fixed: current=0.75, previous=0.0
-
-        InputSystem.QueueStateEvent(gamepad, new GamepadState { leftTrigger = 0.25f });
-        InputSystem.Update(InputUpdateType.Dynamic); // Fixed: current=0.25, previous=0.75
-        InputSystem.Update(InputUpdateType.Fixed); // Unchanged.
-
-        Assert.That(gamepad.leftTrigger.ReadValue(), Is.EqualTo(0.25).Within(0.000001));
-        Assert.That(gamepad.leftTrigger.ReadPreviousValue(), Is.EqualTo(0.75).Within(0.000001));
-    }
-
-    // This test makes sure that a double-buffered state scheme does not lose state. In double buffering,
-    // this only works if either the entire state is refreshed each step -- which for us is not guaranteed
-    // as we don't know if a state event for a device will happen on a frame -- or if state is copied forward
-    // between the buffers.
-    [Test]
-    [Category("State")]
-    public void State_UpdateWithoutStateEventDoesNotAlterStateOfDevice()
-    {
-        var gamepad = (Gamepad)InputSystem.AddDevice("Gamepad");
-        var state = new GamepadState
-        {
-            leftTrigger = 0.25f
-        };
-
-        InputSystem.QueueStateEvent(gamepad, state);
-        InputSystem.Update();
-
-        InputSystem.Update();
-
-        Assert.That(gamepad.leftTrigger.ReadValue(), Is.EqualTo(0.25f).Within(0.000001));
-    }
-
-    // The state layout for a given device is not fixed. Even though Gamepad, for example, specifies
-    // GamepadState as its state struct, this does not necessarily mean that an actual Gamepad instance
-    // will actually end up with that specific state layout. This is why Gamepad should not assume
-    // that 'currentValuePtr' is a pointer to a GamepadState.
-    //
-    // Layouts can be used to re-arrange the state layout of their base layout. One case where
-    // this is useful are HIDs. On OSX, for example, gamepad state data does not arrive in its own
-    // distinct format but rather comes in as the same generic state data as any other HID device.
-    // Yet we still want a gamepad to come out as a Gamepad and not as a generic InputDevice. If we
-    // weren't able to customize the state layout of a gamepad, we'd have to have code somewhere
-    // along the way that takes the incoming HID data, interprets it to determine that it is in
-    // fact coming from a gamepad HID, and re-arranges it into a GamepadState-compatible format
-    // (which requires knowledge of the specific layout used by the HID). By having flexible state
-    // layouts we can do this entirely through data using just layouts.
-    //
-    // A layout that customizes state layout can also "park" unused controls outside the block of
-    // data that will actually be sent in via state events. Space for the unused controls will still
-    // be allocated in the state buffers (since InputControls still refer to it) but InputManager
-    // is okay with sending StateEvents that are shorter than the full state block of a device.
-    ////REVIEW: we might want to equip InputControls with the ability to be disabled (in which case they return default values)
-    [Test]
-    [Category("State")]
-    public void State_CanCustomizeStateLayoutOfDevice()
-    {
-        // Create a custom layout that moves the offsets of some controls around.
-        var jsonLayout = @"
-            {
-                ""name"" : ""CustomGamepad"",
-                ""extend"" : ""Gamepad"",
-                ""format"" : ""CUST"",
-                ""controls"" : [
-                    {
-                        ""name"" : ""buttonSouth"",
-                        ""offset"" : 800
-                    }
-                ]
-            }
-        ";
-
-        InputSystem.RegisterControlLayout(jsonLayout);
-
-        var setup = new InputDeviceBuilder("CustomGamepad");
-        Assert.That(setup.GetControl("buttonSouth").stateBlock.byteOffset, Is.EqualTo(800));
-
-        var device = (Gamepad)setup.Finish();
-        Assert.That(device.stateBlock.sizeInBits, Is.EqualTo(801 * 8)); // Button bitfield adds one byte.
-    }
-
-    [Test]
-    [Category("State")]
-    public void State_DoesNotNeedToBe4ByteAligned()
-    {
-        var jsonLayout = @"
-            {
-                ""name"" : ""TestDevice"",
-                ""format"" : ""CUST"",
-                ""controls"" : [
-                    {
-                        ""name"" : ""button1"",
-                        ""layout"" : ""Button""
-                    }
-                ]
-            }
-        ";
-
-        InputSystem.RegisterControlLayout(jsonLayout);
-
-        var device1 = InputSystem.AddDevice("TestDevice");
-        var device2 = InputSystem.AddDevice("TestDevice");
-
-        // State block sizes should correspond exactly to what's on the device aligned
-        // to next byte offset.
-        Assert.That(device1.stateBlock.sizeInBits, Is.EqualTo(8));
-        Assert.That(device2.stateBlock.sizeInBits, Is.EqualTo(8));
-
-        // But offsets in the state buffers should be 4-byte aligned. This ensures that we
-        // comply to alignment restrictions on ARMs.
-        Assert.That(device1.stateBlock.byteOffset, Is.EqualTo(0));
-        Assert.That(device2.stateBlock.byteOffset, Is.EqualTo(4));
-    }
-
-    [Test]
-    [Category("Layouts")]
-    public void Layouts_CanReformatAndResizeControlHierarchy()
-    {
-        // Turn left stick into a 2D vector of shorts.
-        // NOTE: Child offsets are not absolute! They are relative to their parent.
-        const string json = @"
-            {
-                ""name"" : ""MyDevice"",
-                ""extend"" : ""Gamepad"",
-                ""controls"" : [
-                    { ""name"" : ""leftStick"", ""format"" : ""VC2S"", ""offset"" : 6 },
-                    { ""name"" : ""leftStick/x"", ""format"" : ""SHRT"", ""offset"" : 0 },
-                    { ""name"" : ""leftStick/y"", ""format"" : ""SHRT"", ""offset"" : 2 },
-                    { ""name"" : ""leftStick/up"", ""format"" : ""SHRT"", ""offset"" : 2 },
-                    { ""name"" : ""leftStick/down"", ""format"" : ""SHRT"", ""offset"" : 2 },
-                    { ""name"" : ""leftStick/left"", ""format"" : ""SHRT"", ""offset"" : 0 },
-                    { ""name"" : ""leftStick/right"", ""format"" : ""SHRT"", ""offset"" : 0 }
-                ]
-            }
-        ";
-
-        InputSystem.RegisterControlLayout(json);
-        var device = (Gamepad) new InputDeviceBuilder("MyDevice").Finish();
-
-        Assert.That(device.leftStick.stateBlock.byteOffset, Is.EqualTo(6));
-        Assert.That(device.leftStick.stateBlock.sizeInBits, Is.EqualTo(2 * 2 * 8));
-        Assert.That(device.leftStick.x.stateBlock.byteOffset, Is.EqualTo(6));
-        Assert.That(device.leftStick.y.stateBlock.byteOffset, Is.EqualTo(8));
-        Assert.That(device.leftStick.x.stateBlock.sizeInBits, Is.EqualTo(2 * 8));
-        Assert.That(device.leftStick.x.stateBlock.sizeInBits, Is.EqualTo(2 * 8));
-        Assert.That(device.leftStick.up.stateBlock.byteOffset, Is.EqualTo(8));
-        Assert.That(device.leftStick.up.stateBlock.sizeInBits, Is.EqualTo(2 * 8));
-        Assert.That(device.leftStick.down.stateBlock.byteOffset, Is.EqualTo(8));
-        Assert.That(device.leftStick.down.stateBlock.sizeInBits, Is.EqualTo(2 * 8));
-        Assert.That(device.leftStick.left.stateBlock.byteOffset, Is.EqualTo(6));
-        Assert.That(device.leftStick.left.stateBlock.sizeInBits, Is.EqualTo(2 * 8));
-        Assert.That(device.leftStick.right.stateBlock.byteOffset, Is.EqualTo(6));
-        Assert.That(device.leftStick.right.stateBlock.sizeInBits, Is.EqualTo(2 * 8));
-    }
-
-    [Test]
-    [Category("State")]
-    public void State_CanStoreAxisAsShort()
-    {
-        // Make right trigger be represented as just a short and force it to different offset.
-        var jsonLayout = @"
-            {
-                ""name"" : ""CustomGamepad"",
-                ""extend"" : ""Gamepad"",
-                ""controls"" : [
-                    {
-                        ""name"" : ""rightTrigger"",
-                        ""format"" : ""SHRT"",
-                        ""offset"" : 0
-                    }
-                ]
-            }
-        ";
-
-        InputSystem.RegisterControlLayout(jsonLayout);
-
-        var setup = new InputDeviceBuilder("CustomGamepad");
-        var device = (Gamepad)setup.Finish();
-
-        Assert.That(device.rightTrigger.stateBlock.format, Is.EqualTo(InputStateBlock.kTypeShort));
-    }
-
-    [Test]
-    [Category("State")]
-    public void State_AppendsControlsWithoutForcedOffsetToEndOfState()
-    {
-        var json = @"
-            {
-                ""name"" : ""MyDevice"",
-                ""controls"" : [
-                    {
-                        ""name"" : ""controlWithFixedOffset"",
-                        ""layout"" : ""Analog"",
-                        ""offset"" : ""10"",
-                        ""format"" : ""FLT""
-                    },
-                    {
-                        ""name"" : ""controlWithAutomaticOffset"",
-                        ""layout"" : ""Button""
-                    }
-                ]
-            }
-        ";
-
-        InputSystem.RegisterControlLayout(json);
-        var setup = new InputDeviceBuilder("MyDevice");
-
-        Assert.That(setup.GetControl("controlWithAutomaticOffset").stateBlock.byteOffset, Is.EqualTo(14));
-
-        var device = setup.Finish();
-        Assert.That(device.stateBlock.sizeInBits, Is.EqualTo(15 * 8));
-    }
-
-    [Test]
-    [Category("State")]
-    public void State_CanSpecifyBitOffsetsOnControlProperties()
-    {
-        var gamepad = (Gamepad)InputSystem.AddDevice("Gamepad");
-
-        Assert.That(gamepad.dpad.right.stateBlock.bitOffset, Is.EqualTo((int)DpadControl.ButtonBits.Right));
-        Assert.That(gamepad.dpad.right.stateBlock.byteOffset, Is.EqualTo(gamepad.dpad.stateBlock.byteOffset));
-    }
-
-    // Using "offset = N" with an InputControlAttribute that doesn't specify a child path (or even then?)
-    // should add the base offset of the field itself.
-    [Test]
-    [Category("State")]
-    public void TODO_State_SpecifyingOffsetOnControlAttribute_AddsBaseOffset()
-    {
-        Assert.Fail();
-    }
-
-    [Test]
-    [Category("State")]
-    public void State_CanUpdateButtonState()
-    {
-        var gamepad = (Gamepad)InputSystem.AddDevice("Gamepad");
-
-        Assert.That(gamepad.buttonEast.isPressed, Is.False);
-
-        var newState = new GamepadState {buttons = 1 << (int)GamepadState.Button.B};
-        InputSystem.QueueStateEvent(gamepad, newState);
-        InputSystem.Update();
-
-        Assert.That(gamepad.buttonEast.isPressed, Is.True);
-    }
-
-    [Test]
-    [Category("State")]
-    public void State_CanDetectWhetherButtonStateHasChangedThisFrame()
-    {
-        var gamepad = InputSystem.AddDevice<Gamepad>();
-
-        Assert.That(gamepad.buttonEast.wasJustPressed, Is.False);
-        Assert.That(gamepad.buttonEast.wasJustReleased, Is.False);
-
-        var firstState = new GamepadState {buttons = 1 << (int)GamepadState.Button.B};
-        InputSystem.QueueStateEvent(gamepad, firstState);
-        InputSystem.Update();
-
-        Assert.That(gamepad.buttonEast.wasJustPressed, Is.True);
-        Assert.That(gamepad.buttonEast.wasJustReleased, Is.False);
-
-        // Input update with no changes should make both properties go back to false.
-        InputSystem.Update();
-
-        Assert.That(gamepad.buttonEast.wasJustPressed, Is.False);
-        Assert.That(gamepad.buttonEast.wasJustReleased, Is.False);
-
-        var secondState = new GamepadState {buttons = 0};
-        InputSystem.QueueStateEvent(gamepad, secondState);
-        InputSystem.Update();
-
-        Assert.That(gamepad.buttonEast.wasJustPressed, Is.False);
-        Assert.That(gamepad.buttonEast.wasJustReleased, Is.True);
-    }
-
-    // The way we keep state does not allow observing the state change on the final
-    // state of the button. However, actions will still see the change.
-    [Test]
-    [Category("State")]
-    public void State_PressingAndReleasingButtonInSameFrame_DoesNotShowStateChange()
-    {
-        var gamepad = (Gamepad)InputSystem.AddDevice("Gamepad");
-
-        var firstState = new GamepadState {buttons = 1 << (int)GamepadState.Button.B};
-        var secondState = new GamepadState {buttons = 0};
-
-        InputSystem.QueueStateEvent(gamepad, firstState);
-        InputSystem.QueueStateEvent(gamepad, secondState);
-
-        InputSystem.Update();
-
-        Assert.That(gamepad.buttonEast.isPressed, Is.False);
-        Assert.That(gamepad.buttonEast.wasJustPressed, Is.False);
-        Assert.That(gamepad.buttonEast.wasJustReleased, Is.False);
-    }
-
-    [Test]
-    [Category("State")]
-    public void State_CanStoreButtonAsFloat()
-    {
-        // Turn buttonSouth into float and move to left/x offset (so we can use
-        // GamepadState to set it).
-        var json = @"
-            {
-                ""name"" : ""CustomGamepad"",
-                ""extend"" : ""Gamepad"",
-                ""controls"" : [
-                    {
-                        ""name"" : ""buttonSouth"",
-                        ""format"" : ""FLT"",
-                        ""offset"" : 4
-                    }
-                ]
-            }
-        ";
-
-        InputSystem.RegisterControlLayout(json);
-
-        var gamepad = (Gamepad)InputSystem.AddDevice("CustomGamepad");
-        var state = new GamepadState {leftStick = new Vector2(0.5f, 0.0f)};
-
-        InputSystem.QueueStateEvent(gamepad, state);
-        InputSystem.Update();
-
-        Assert.That(gamepad.buttonSouth.ReadValue(), Is.EqualTo(0.5f));
-    }
-
-    [Test]
-    [Category("State")]
-    public void State_CanDisableFixedUpdates()
-    {
-        // Add a device as otherwise we don't have any state.
-        InputSystem.AddDevice<Gamepad>();
-
-        // Disable fixed updates.
-        InputSystem.updateMask &= ~InputUpdateType.Fixed;
-
-        Assert.That(InputSystem.updateMask & InputUpdateType.Fixed, Is.EqualTo((InputUpdateType)0));
-        Assert.That(InputSystem.updateMask & InputUpdateType.Dynamic, Is.EqualTo(InputUpdateType.Dynamic));
-        #if UNITY_EDITOR
-        Assert.That(InputSystem.updateMask & InputUpdateType.Editor, Is.EqualTo(InputUpdateType.Editor));
-        #endif
-
-        // Make sure we disabled the update in the runtime.
-        Assert.That(InputSystem.updateMask, Is.EqualTo(InputSystem.updateMask));
-
-        // Make sure we got rid of the memory for fixed update.
-        Assert.That(InputSystem.s_Manager.m_StateBuffers.GetDoubleBuffersFor(InputUpdateType.Fixed).valid, Is.False);
-
-        // Re-enable fixed updates.
-        InputSystem.updateMask |= InputUpdateType.Fixed;
-
-        Assert.That(InputSystem.updateMask & InputUpdateType.Fixed, Is.EqualTo(InputUpdateType.Fixed));
-        Assert.That(InputSystem.updateMask & InputUpdateType.Dynamic, Is.EqualTo(InputUpdateType.Dynamic));
-        #if UNITY_EDITOR
-        Assert.That(InputSystem.updateMask & InputUpdateType.Editor, Is.EqualTo(InputUpdateType.Editor));
-        #endif
-
-        // Make sure we re-enabled the update in the runtime.
-        Assert.That(InputSystem.updateMask, Is.EqualTo(InputSystem.updateMask));
-
-        // Make sure we got re-instated the fixed update state buffers.
-        Assert.That(InputSystem.s_Manager.m_StateBuffers.GetDoubleBuffersFor(InputUpdateType.Fixed).valid, Is.True);
-    }
-
-    [Test]
-    [Category("Devices")]
-    public void Devices_CanAddDeviceFromLayout()
-    {
-        var device = InputSystem.AddDevice("Gamepad");
-
-        Assert.That(InputSystem.devices, Has.Count.EqualTo(1));
-        Assert.That(InputSystem.devices, Contains.Item(device));
-    }
-
-    [Test]
-    [Category("Devices")]
-    public void Devices_CanAddDeviceFromLayout_LookedUpFromType()
-    {
-        // Register layout with name different from name of type
-        // so that trying to find the layout using the type name
-        // would fail.
-        InputSystem.RegisterControlLayout<CustomDevice>("MyDevice");
-
-        var device = InputSystem.AddDevice<CustomDevice>();
-
-        Assert.That(device, Is.TypeOf<CustomDevice>());
-    }
-
-    [Test]
-    [Category("Devices")]
-    public void Devices_AddingDeviceTwiceIsIgnored()
-    {
-        var device = InputSystem.AddDevice("Gamepad");
-
-        InputSystem.onDeviceChange +=
-            (d, c) => Assert.Fail("Shouldn't send notification for duplicate adding of device.");
-
-        InputSystem.AddDevice(device);
-
-        Assert.That(InputSystem.devices, Has.Count.EqualTo(1));
-        Assert.That(InputSystem.devices, Contains.Item(device));
-    }
-
-    [Test]
-    [Category("Devices")]
-    public void Devices_AddingDeviceTriggersNotification()
-    {
-        var receivedCallCount = 0;
-        InputDevice receivedDevice = null;
-        InputDeviceChange? receiveDeviceChange = null;
-
-        InputSystem.onDeviceChange +=
-            (device, change) =>
-            {
-                ++receivedCallCount;
-                receivedDevice = device;
-                receiveDeviceChange = change;
-            };
-
-        var gamepad = InputSystem.AddDevice("Gamepad");
-
-        Assert.That(receivedCallCount, Is.EqualTo(1));
-        Assert.That(receivedDevice, Is.SameAs(gamepad));
-        Assert.That(receiveDeviceChange, Is.EqualTo(InputDeviceChange.Added));
-    }
-
-    [Test]
-    [Category("Devices")]
-    public void Devices_AddingDeviceMakesItCurrent()
-    {
-        var gamepad = InputSystem.AddDevice("Gamepad");
-
-        Assert.That(Gamepad.current, Is.SameAs(gamepad));
-    }
-
-    [Test]
-    [Category("Devices")]
-    public void Devices_AddingDeviceDoesNotCauseExistingDevicesToForgetTheirState()
-    {
-        var gamepad = (Gamepad)InputSystem.AddDevice("Gamepad");
-
-        InputSystem.QueueStateEvent(gamepad, new GamepadState { leftTrigger = 0.5f });
-        InputSystem.Update();
-
-        InputSystem.AddDevice("Keyboard");
-
-        Assert.That(gamepad.leftTrigger.ReadValue(), Is.EqualTo(0.5).Within(0.0000001));
-    }
-
-    [Test]
-    [Category("Devices")]
-    public void Devices_AddingDeviceAffectsControlPaths()
-    {
-        InputSystem.AddDevice("Gamepad");   // Add a gamepad so that when we add another, its name will have to get adjusted.
-
-        var setup = new InputDeviceBuilder("Gamepad");
-        var device = (Gamepad)setup.Finish();
-
-        Assert.That(device.dpad.up.path, Is.EqualTo("/Gamepad/dpad/up"));
-
-        InputSystem.AddDevice(device);
-
-        Assert.That(device.dpad.up.path, Is.EqualTo("/Gamepad1/dpad/up"));
-    }
-
-    [Test]
-    [Category("Devices")]
-    public void Devices_AddingDeviceThatUsesBeforeRenderUpdates_CausesBeforeRenderUpdatesToBeEnabled()
-    {
-        const string deviceJson = @"
-            {
-                ""name"" : ""CustomGamepad"",
-                ""extend"" : ""Gamepad"",
-                ""beforeRender"" : ""Update""
-            }
-        ";
-
-        InputSystem.RegisterControlLayout(deviceJson);
-
-        Assert.That(InputSystem.updateMask & InputUpdateType.BeforeRender, Is.EqualTo((InputUpdateType)0));
-
-        InputSystem.AddDevice("CustomGamepad");
-
-        Assert.That(InputSystem.updateMask & InputUpdateType.BeforeRender, Is.EqualTo(InputUpdateType.BeforeRender));
-    }
-
-    [Test]
-    [Category("Devices")]
-    public void Devices_RemovingLastDeviceThatUsesBeforeRenderUpdates_CausesBeforeRenderUpdatesToBeDisabled()
-    {
-        const string deviceJson = @"
-            {
-                ""name"" : ""CustomGamepad"",
-                ""extend"" : ""Gamepad"",
-                ""beforeRender"" : ""Update""
-            }
-        ";
-
-        InputSystem.RegisterControlLayout(deviceJson);
-
-        var device1 = InputSystem.AddDevice("CustomGamepad");
-        var device2 = InputSystem.AddDevice("CustomGamepad");
-
-        Assert.That(InputSystem.updateMask & InputUpdateType.BeforeRender, Is.EqualTo(InputUpdateType.BeforeRender));
-
-        InputSystem.RemoveDevice(device1);
-
-        Assert.That(InputSystem.updateMask & InputUpdateType.BeforeRender, Is.EqualTo(InputUpdateType.BeforeRender));
-
-        InputSystem.RemoveDevice(device2);
-
-        Assert.That(InputSystem.updateMask & InputUpdateType.BeforeRender, Is.EqualTo((InputUpdateType)0));
-    }
-
-    class TestDeviceReceivingAddAndRemoveNotification : Mouse
-    {
-        public int addedCount;
-        public int removedCount;
-
-        protected override void OnAdded()
-        {
-            ++addedCount;
-        }
-
-        protected override void OnRemoved()
-        {
-            ++removedCount;
-        }
-    }
-
-    [Test]
-    [Category("Devices")]
-    public void Devices_AddingAndRemovingDevice_InvokesNotificationOnDeviceItself()
-    {
-        InputSystem.RegisterControlLayout<TestDeviceReceivingAddAndRemoveNotification>();
-
-        var device = InputSystem.AddDevice<TestDeviceReceivingAddAndRemoveNotification>();
-
-        Assert.That(device.addedCount, Is.EqualTo(1));
-        Assert.That(device.removedCount, Is.Zero);
-
-        InputSystem.RemoveDevice(device);
-
-        Assert.That(device.addedCount, Is.EqualTo(1));
-        Assert.That(device.removedCount, Is.EqualTo(1));
-    }
-
-    [Test]
-    [Category("Devices")]
-    public void Devices_UnsupportedDevices_AreAddedToList()
-    {
-        const string json = @"
-            {
-                ""interface"" : ""TestInterface"",
-                ""product"" : ""TestProduct"",
-                ""manufacturer"" : ""TestManufacturer""
-            }
-        ";
-
-        testRuntime.ReportNewInputDevice(json);
-        InputSystem.Update();
-
-        var unsupportedDevices = new List<InputDeviceDescription>();
-        var count = InputSystem.GetUnsupportedDevices(unsupportedDevices);
-
-        Assert.That(count, Is.EqualTo(1));
-        Assert.That(unsupportedDevices.Count, Is.EqualTo(1));
-        Assert.That(unsupportedDevices[0].interfaceName, Is.EqualTo("TestInterface"));
-        Assert.That(unsupportedDevices[0].product, Is.EqualTo("TestProduct"));
-        Assert.That(unsupportedDevices[0].manufacturer, Is.EqualTo("TestManufacturer"));
-    }
-
-    [Test]
-    [Category("Devices")]
-    public void Devices_UnsupportedDevices_AreRemovedFromList_WhenMatchingLayoutIsAdded()
-    {
-        const string json = @"
-            {
-                ""interface"" : ""TestInterface"",
-                ""product"" : ""TestProduct"",
-                ""manufacturer"" : ""TestManufacturer""
-            }
-        ";
-
-        testRuntime.ReportNewInputDevice(json);
-        InputSystem.Update();
-
-        InputSystem.RegisterControlLayout<TestLayoutType>(
-            matches: new InputDeviceMatcher()
-            .WithInterface("TestInterface"));
-
-        var unsupportedDevices = new List<InputDeviceDescription>();
-        var count = InputSystem.GetUnsupportedDevices(unsupportedDevices);
-
-        Assert.That(count, Is.Zero);
-        Assert.That(unsupportedDevices.Count, Is.Zero);
-        Assert.That(InputSystem.devices.Count, Is.EqualTo(1));
-        Assert.That(InputSystem.devices[0].description.interfaceName, Is.EqualTo("TestInterface"));
-        Assert.That(InputSystem.devices[0].description.product, Is.EqualTo("TestProduct"));
-        Assert.That(InputSystem.devices[0].description.manufacturer, Is.EqualTo("TestManufacturer"));
-    }
-
-    [Test]
-    [Category("Devices")]
-    public void Devices_CanLookUpDeviceByItsIdAfterItHasBeenAdded()
-    {
-        var device = InputSystem.AddDevice("Gamepad");
-
-        Assert.That(InputSystem.TryGetDeviceById(device.id), Is.SameAs(device));
-    }
-
-    [Test]
-    [Category("Devices")]
-    public void Devices_CanLookUpDeviceByLayout()
-    {
-        var device = InputSystem.AddDevice("Gamepad", "test"); // Give name to make sure we're not matching by name.
-        var result = InputSystem.GetDevice("Gamepad");
-
-        Assert.That(result, Is.SameAs(device));
-    }
-
-    [Test]
-    [Category("Devices")]
-    public void Devices_EnsuresDeviceNamesAreUnique()
-    {
-        var gamepad1 = InputSystem.AddDevice("Gamepad");
-        var gamepad2 = InputSystem.AddDevice("Gamepad");
-
-        Assert.That(gamepad1.name, Is.Not.EqualTo(gamepad2.name));
-    }
-
-    [Test]
-    [Category("Devices")]
-    public void Devices_AssignsUniqueNumericIdToDevices()
-    {
-        var gamepad1 = InputSystem.AddDevice("Gamepad");
-        var gamepad2 = InputSystem.AddDevice("Gamepad");
-
-        Assert.That(gamepad1.id, Is.Not.EqualTo(gamepad2.id));
-    }
-
-    [Test]
-    [Category("Devices")]
-    public void Devices_NameDefaultsToNameOfLayout()
-    {
-        var device = InputSystem.AddDevice<Mouse>();
-
-        Assert.That(device.name, Is.EqualTo("Mouse"));
-    }
-
-    [Test]
-    [Category("Devices")]
-    public void Devices_NameDefaultsToNameOfTemplate_AlsoWhenProductNameIsNotSupplied()
-    {
-        InputSystem.RegisterControlLayout(@"
-            {
-                ""name"" : ""TestTemplate"",
-                ""device"" : { ""interface"" : ""TEST"" },
-                ""controls"" : [
-                    { ""name"" : ""button"", ""layout"" : ""Button"" }
-                ]
-            }
-        ");
-
-        testRuntime.ReportNewInputDevice(new InputDeviceDescription
-        {
-            interfaceName = "TEST",
-        }.ToJson());
-        InputSystem.Update();
-
-        Assert.That(InputSystem.devices, Has.Exactly(1).With.Property("name").EqualTo("TestTemplate"));
-    }
-
-    [Test]
-    [Category("Devices")]
-    public void Devices_ChangingConfigurationOfDevice_TriggersNotification()
-    {
-        var gamepad = InputSystem.AddDevice("Gamepad");
-
-        var receivedCalls = 0;
-        InputDevice receivedDevice = null;
-        InputDeviceChange? receivedDeviceChange = null;
-
-        InputSystem.onDeviceChange +=
-            (d, c) =>
-            {
-                ++receivedCalls;
-                receivedDevice = d;
-                receivedDeviceChange = c;
-            };
-
-        InputSystem.QueueConfigChangeEvent(gamepad);
-        InputSystem.Update();
-
-        Assert.That(receivedCalls, Is.EqualTo(1));
-        Assert.That(receivedDevice, Is.SameAs(gamepad));
-        Assert.That(receivedDeviceChange, Is.EqualTo(InputDeviceChange.ConfigurationChanged));
-    }
-
-    [Test]
-    [Category("Devices")]
-    public void Devices_ChangingStateOfDevice_TriggersNotification()
-    {
-        var gamepad = InputSystem.AddDevice<Gamepad>();
-
-        var receivedCalls = 0;
-        InputDevice receivedDevice = null;
-        InputDeviceChange? receivedDeviceChange = null;
-
-        InputSystem.onDeviceChange +=
-            (d, c) =>
-            {
-                ++receivedCalls;
-                receivedDevice = d;
-                receivedDeviceChange = c;
-            };
-
-        InputSystem.QueueStateEvent(gamepad, new GamepadState { leftStick = new Vector2(0.5f, 0.5f) });
-        InputSystem.Update();
-
-        Assert.That(receivedCalls, Is.EqualTo(1));
-        Assert.That(receivedDevice, Is.SameAs(gamepad));
-        Assert.That(receivedDeviceChange, Is.EqualTo(InputDeviceChange.StateChanged));
-    }
-
-    class TestDeviceThatResetsStateInCallback : InputDevice, IInputStateCallbackReceiver
-    {
-        public ButtonControl button { get; private set; }
-
-        protected override void FinishSetup(InputDeviceBuilder builder)
-        {
-            button = builder.GetControl<ButtonControl>(this, "button");
-            base.FinishSetup(builder);
-        }
-
-        public bool OnCarryStateForward(IntPtr statePtr)
-        {
-            button.WriteValueInto(statePtr, 1);
-            return true;
-        }
-
-        public void OnBeforeWriteNewState(IntPtr oldStatePtr, IntPtr newStatePtr)
-        {
-        }
-
-        public bool OnReceiveStateWithDifferentFormat(IntPtr statePtr, FourCC stateFormat, uint stateSize, ref uint offsetToStoreAt)
-        {
-            return false;
-        }
-    }
-
-    [Test]
-    [Category("Devices")]
-    public void Devices_ChangingStateOfDevice_InStateCallback_TriggersNotification()
-    {
-        InputSystem.RegisterControlLayout<TestDeviceThatResetsStateInCallback>();
-        var device = InputSystem.AddDevice<TestDeviceThatResetsStateInCallback>();
-
-        var receivedCalls = 0;
-        InputDevice receivedDevice = null;
-        InputDeviceChange? receivedDeviceChange = null;
-
-        InputSystem.onDeviceChange +=
-            (d, c) =>
-            {
-                ++receivedCalls;
-                receivedDevice = d;
-                receivedDeviceChange = c;
-            };
-
-        InputSystem.Update();
-
-        Assert.That(receivedCalls, Is.EqualTo(1));
-        Assert.That(receivedDevice, Is.SameAs(device));
-        Assert.That(receivedDeviceChange, Is.EqualTo(InputDeviceChange.StateChanged));
-    }
-
-    [Test]
-    [Category("Devices")]
-    public void Devices_ChangingStateOfDevice_MarksDeviceAsUpdatedThisFrame()
-    {
-        var device = InputSystem.AddDevice<Gamepad>();
-
-        Assert.That(device.wasUpdatedThisFrame, Is.False);
-
-        InputSystem.QueueStateEvent(device, new GamepadState {rightTrigger = 0.5f});
-        InputSystem.Update();
-
-        Assert.That(device.wasUpdatedThisFrame, Is.True);
-
-        InputSystem.Update();
-
-        Assert.That(device.wasUpdatedThisFrame, Is.False);
-    }
-
-    struct TestDevicePartialState : IInputStateTypeInfo
-    {
-        public float axis;
-
-        public FourCC GetFormat()
-        {
-            return new FourCC("PART");
-        }
-    }
-    unsafe struct TestDeviceFullState : IInputStateTypeInfo
-    {
-        [InputControl(layout = "Axis", arraySize = 5)]
-        public fixed float axis[5];
-
-        public FourCC GetFormat()
-        {
-            return new FourCC("FULL");
-        }
-    }
-    [InputControlLayout(stateType = typeof(TestDeviceFullState))]
-    class TestDeviceDecidingWhereToIntegrateState : InputDevice, IInputStateCallbackReceiver
-    {
-        public bool OnCarryStateForward(IntPtr statePtr)
-        {
-            return false;
-        }
-
-        public void OnBeforeWriteNewState(IntPtr oldStatePtr, IntPtr newStatePtr)
-        {
-        }
-
-        public unsafe bool OnReceiveStateWithDifferentFormat(IntPtr statePtr, FourCC stateFormat, uint stateSize, ref uint offsetToStoreAt)
-        {
-            Assert.That(stateFormat, Is.EqualTo(new FourCC("PART")));
-            Assert.That(stateSize, Is.EqualTo(UnsafeUtility.SizeOf<TestDevicePartialState>()));
-
-            var values = (float*)currentStatePtr.ToPointer();
-            for (var i = 0; i < 5; ++i)
-                if (Mathf.Approximately(values[i], 0))
-                {
-                    offsetToStoreAt = (uint)i * sizeof(float);
-                    return true;
-                }
-            Assert.Fail();
-            return false;
-        }
-    }
-
-    [Test]
-    [Category("Devices")]
-    public void Devices_DeviceWithStateCallback_CanDecideHowToIntegrateState()
-    {
-        InputSystem.RegisterControlLayout<TestDeviceDecidingWhereToIntegrateState>();
-        var device = InputSystem.AddDevice<TestDeviceDecidingWhereToIntegrateState>();
-
-        InputSystem.QueueStateEvent(device, new TestDevicePartialState { axis = 0.123f });
-        InputSystem.Update();
-
-        Assert.That(device["axis0"].ReadValueAsObject(), Is.EqualTo(0.123).Within(0.00001));
-
-        InputSystem.QueueStateEvent(device, new TestDevicePartialState { axis = 0.234f });
-        InputSystem.Update();
-
-        Assert.That(device["axis0"].ReadValueAsObject(), Is.EqualTo(0.123).Within(0.00001));
-        Assert.That(device["axis1"].ReadValueAsObject(), Is.EqualTo(0.234).Within(0.00001));
-    }
-
-    [Test]
-    [Category("Devices")]
-    public void Devices_CanReadStateOfDeviceAsByteArray()
-    {
-        var device = InputSystem.AddDevice<Gamepad>();
-
-        InputSystem.QueueStateEvent(device, new GamepadState { leftStick = new Vector2(0.123f, 0.456f) });
-        InputSystem.Update();
-
-        var state = device.ReadValueAsObject();
-
-        Assert.That(state, Is.TypeOf<byte[]>());
-        var buffer = (byte[])state;
-
-        Assert.That(buffer.Length, Is.EqualTo(Marshal.SizeOf(typeof(GamepadState))));
-
-        unsafe
-        {
-            fixed(byte* bufferPtr = buffer)
-            {
-                var statePtr = (GamepadState*)bufferPtr;
-                Assert.That(statePtr->leftStick.x, Is.EqualTo(0.123).Within(0.00001));
-                Assert.That(statePtr->leftStick.y, Is.EqualTo(0.456).Within(0.00001));
-            }
-        }
-    }
-
-    [Test]
-    [Category("Devices")]
-    public void Devices_CanAddLayoutForDeviceThatsAlreadyBeenReported()
-    {
-        testRuntime.ReportNewInputDevice(new InputDeviceDescription {product = "MyController"}.ToJson());
-        InputSystem.Update();
-
-        var json = @"
-            {
-                ""name"" : ""CustomGamepad"",
-                ""extend"" : ""Gamepad"",
-                ""device"" : {
-                    ""product"" : ""MyController""
-                }
-            }
-        ";
-
-        InputSystem.RegisterControlLayout(json);
-
-        Assert.That(InputSystem.devices,
-            Has.Exactly(1).With.Property("layout").EqualTo("CustomGamepad").And.TypeOf<Gamepad>());
-    }
-
-    [Test]
-    [Category("Devices")]
-    public void Devices_CanMatchLayoutByDeviceClass()
-    {
-        testRuntime.ReportNewInputDevice(new InputDeviceDescription {deviceClass = "Touchscreen"}.ToJson());
-        InputSystem.Update();
-
-        Assert.That(InputSystem.devices, Has.Exactly(1).TypeOf<Touchscreen>());
-
-        // Should not try to use a control layout.
-        testRuntime.ReportNewInputDevice(new InputDeviceDescription {deviceClass = "Touch"}.ToJson());
-        InputSystem.Update();
-
-        Assert.That(InputSystem.devices, Has.Count.EqualTo(1));
-    }
-
-    // For some devices, we need to discover their setup at runtime and cannot create layouts
-    // in advance. HID joysticks are one such case. We want to be able to turn any HID joystick
-    // into a Joystick device and accurately represent all the axes and buttons the device
-    // actually has. If we couldn't make up layouts on the fly, we would have to have a fallback
-    // joystick layout that simply has N buttons and M axes.
-    //
-    // So, instead we have a callback that tells us when a device has been discovered. We can use
-    // this callback to generate a layout on the fly.
-    [Test]
-    [Category("Devices")]
-    public void TODO_Devices_CanDetermineWhichLayoutIsChosenOnDeviceDiscovery()
-    {
-        Assert.Fail();
-    }
-
-    [Test]
-    [Category("Devices")]
-    public void Devices_CanBeRemoved()
-    {
-        var gamepad1 = (Gamepad)InputSystem.AddDevice("Gamepad");
-        var gamepad2 = (Gamepad)InputSystem.AddDevice("Gamepad");
-        var gamepad3 = (Gamepad)InputSystem.AddDevice("Gamepad");
-
-        var gamepad2Offset = gamepad2.stateBlock.byteOffset;
-
-        var receivedCalls = 0;
-        InputDevice receivedDevice = null;
-        InputDeviceChange? receivedChange = null;
-
-        InputSystem.onDeviceChange +=
-            (device, change) =>
-            {
-                ++receivedCalls;
-                receivedDevice = device;
-                receivedChange = change;
-            };
-
-        InputSystem.RemoveDevice(gamepad2);
-
-        Assert.That(InputSystem.devices, Has.Count.EqualTo(2));
-        Assert.That(InputSystem.devices, Has.Exactly(1).SameAs(gamepad1));
-        Assert.That(InputSystem.devices, Has.Exactly(1).SameAs(gamepad3));
-        Assert.That(receivedCalls, Is.EqualTo(1));
-        Assert.That(receivedDevice, Is.SameAs(gamepad2));
-        Assert.That(receivedChange, Is.EqualTo(InputDeviceChange.Removed));
-        Assert.That(gamepad2.stateBlock.byteOffset, Is.EqualTo(0)); // Should have lost its offset into state buffers.
-        Assert.That(gamepad3.stateBlock.byteOffset, Is.EqualTo(gamepad2Offset)); // 3 should have moved into 2's position.
-        Assert.That(gamepad2.leftStick.stateBlock.byteOffset,
-            Is.EqualTo(Marshal.OffsetOf(typeof(GamepadState), "leftStick").ToInt32())); // Should have unbaked offsets in control hierarchy.
-    }
-
-    [Test]
-    [Category("Devices")]
-    public void Devices_CanBeRemoved_ThroughEvents()
-    {
-        var gamepad1 = InputSystem.AddDevice("Gamepad");
-        var gamepad2 = InputSystem.AddDevice("Gamepad");
-
-        var gamepad1WasRemoved = false;
-        InputSystem.onDeviceChange +=
-            (device, change) =>
-            {
-                if (device == gamepad1)
-                    gamepad1WasRemoved = true;
-            };
-
-        var inputEvent = DeviceRemoveEvent.Create(gamepad1.id, Time.time);
-        InputSystem.QueueEvent(ref inputEvent);
-        InputSystem.Update();
-
-        Assert.That(InputSystem.devices, Has.Count.EqualTo(1));
-        Assert.That(InputSystem.devices, Has.Exactly(1).SameAs(gamepad2));
-        Assert.That(Gamepad.current, Is.Not.SameAs(gamepad1));
-        Assert.That(gamepad1WasRemoved, Is.True);
-    }
-
-    [Test]
-    [Category("Devices")]
-    public void Devices_WhenRemoved_DoNotEmergeOnUnsupportedList()
-    {
-        // Devices added directly via AddDevice() don't end up on the list of
-        // available devices. Devices reported by the runtime do.
-        testRuntime.ReportNewInputDevice(@"
-            {
-                ""type"" : ""Gamepad""
-            }
-        ");
-
-        InputSystem.Update();
-        var device = InputSystem.devices[0];
-
-        var inputEvent = DeviceRemoveEvent.Create(device.id, Time.time);
-        InputSystem.QueueEvent(ref inputEvent);
-        InputSystem.Update();
-
-        var unsupportedDevices = new List<InputDeviceDescription>();
-        InputSystem.GetUnsupportedDevices(unsupportedDevices);
-
-        ////TODO: also make sure that when the layout support it is removed, the device goes back on the unsupported list
-
-        Assert.That(unsupportedDevices.Count, Is.Zero);
-    }
-
-    [Test]
-    [Category("Devices")]
-    public void Devices_CanBeReadded()
-    {
-        var gamepad = InputSystem.AddDevice<Gamepad>();
-        InputSystem.AddDevice("Keyboard");
-
-        InputSystem.RemoveDevice(gamepad);
-        InputSystem.AddDevice(gamepad);
-
-        InputSystem.QueueStateEvent(gamepad, new GamepadState {leftTrigger = 0.5f});
-        InputSystem.Update();
-
-        Assert.That(InputSystem.devices, Has.Exactly(1).SameAs(gamepad));
-        Assert.That(gamepad.leftTrigger.ReadValue(), Is.EqualTo(0.5f).Within(0.0000001));
-    }
-
-    [Test]
-    [Category("Devices")]
-    public void Devices_CanBeDisabledAndReEnabled()
-    {
-        var device = InputSystem.AddDevice<Mouse>();
-
-        bool? disabled = null;
-        testRuntime.SetDeviceCommandCallback(device.id,
-            (id, commandPtr) =>
-            {
-                unsafe
-                {
-                    if (commandPtr->type == DisableDeviceCommand.Type)
-                    {
-                        Assert.That(disabled, Is.Null);
-                        disabled = true;
-                        return InputDeviceCommand.kGenericSuccess;
-                    }
-                    if (commandPtr->type == EnableDeviceCommand.Type)
-                    {
-                        Assert.That(disabled, Is.Null);
-                        disabled = false;
-                        return InputDeviceCommand.kGenericSuccess;
-                    }
-                }
-
-                return InputDeviceCommand.kGenericFailure;
-            });
-
-
-        Assert.That(device.enabled, Is.True);
-        Assert.That(disabled, Is.Null);
-
-        InputSystem.DisableDevice(device);
-
-        Assert.That(device.enabled, Is.False);
-        Assert.That(disabled.HasValue, Is.True);
-        Assert.That(disabled.Value, Is.True);
-
-        // Make sure that state sent against the device is ignored.
-        InputSystem.QueueStateEvent(device, new MouseState { buttons = 0xffff });
-        InputSystem.Update();
-
-        Assert.That(device.CheckStateIsAllZeros(), Is.True);
-
-        // Re-enable device.
-
-        disabled = null;
-        InputSystem.EnableDevice(device);
-
-        Assert.That(device.enabled, Is.True);
-        Assert.That(disabled.HasValue, Is.True);
-        Assert.That(disabled.Value, Is.False);
-    }
-
-    [Test]
-    [Category("Devices")]
-    public void Devices_WhenDisabledOrReEnabled_TriggersNotification()
-    {
-        InputDevice receivedDevice = null;
-        InputDeviceChange? receivedChange = null;
-
-        InputSystem.onDeviceChange +=
-            (device, change) =>
-            {
-                receivedDevice = device;
-                receivedChange = change;
-            };
-
-        var mouse = InputSystem.AddDevice<Mouse>();
-
-        InputSystem.DisableDevice(mouse);
-
-        Assert.That(receivedDevice, Is.SameAs(mouse));
-        Assert.That(receivedChange.Value, Is.EqualTo(InputDeviceChange.Disabled));
-
-        receivedDevice = null;
-        receivedChange = null;
-
-        InputSystem.EnableDevice(mouse);
-
-        Assert.That(receivedDevice, Is.SameAs(mouse));
-        Assert.That(receivedChange.Value, Is.EqualTo(InputDeviceChange.Enabled));
-    }
-
-    [Test]
-    [Category("Devices")]
-    public void TODO_Devices_WhenDisabled_StateIsReset()
-    {
-        Assert.Fail();
-    }
-
-    [Test]
-    [Category("Devices")]
-    public void TODO_Devices_WhenDisabled_RefreshActions()
-    {
-        Assert.Fail();
-    }
-
-    [Test]
-    [Category("Devices")]
-    public void Devices_ThatHaveNoKnownLayout_AreDisabled()
-    {
-        var deviceId = testRuntime.AllocateDeviceId();
-        testRuntime.ReportNewInputDevice(new InputDeviceDescription {deviceClass = "TestThing"}.ToJson(), deviceId);
-
-        bool? wasDisabled = null;
-        testRuntime.SetDeviceCommandCallback(deviceId,
-            (id, commandPtr) =>
-            {
-                unsafe
-                {
-                    if (commandPtr->type == DisableDeviceCommand.Type)
-                    {
-                        Assert.That(wasDisabled, Is.Null);
-                        wasDisabled = true;
-                        return InputDeviceCommand.kGenericSuccess;
-                    }
-                }
-
-                Assert.Fail("Should not get other IOCTLs");
-                return InputDeviceCommand.kGenericFailure;
-            });
-
-        InputSystem.Update();
-
-        Assert.That(wasDisabled.HasValue);
-        Assert.That(wasDisabled.Value, Is.True);
-    }
-
-    [Test]
-    [Category("Devices")]
-    public void Devices_ThatHadNoKnownLayout_AreReEnabled_WhenLayoutBecomesKnown()
-    {
-        var deviceId = testRuntime.AllocateDeviceId();
-        testRuntime.ReportNewInputDevice(new InputDeviceDescription {deviceClass = "TestThing"}.ToJson(), deviceId);
-        InputSystem.Update();
-
-        bool? wasEnabled = null;
-        testRuntime.SetDeviceCommandCallback(deviceId,
-            (id, commandPtr) =>
-            {
-                unsafe
-                {
-                    if (commandPtr->type == EnableDeviceCommand.Type)
-                    {
-                        Assert.That(wasEnabled, Is.Null);
-                        wasEnabled = true;
-                        return InputDeviceCommand.kGenericSuccess;
-                    }
-                }
-
-                Assert.Fail("Should not get other IOCTLs");
-                return InputDeviceCommand.kGenericFailure;
-            });
-
-        InputSystem.RegisterControlLayout<Mouse>(matches: new InputDeviceMatcher().WithDeviceClass("TestThing"));
-
-        Assert.That(wasEnabled.HasValue);
-        Assert.That(wasEnabled.Value, Is.True);
-    }
-
-    [Test]
-    [Category("Devices")]
-    public void Devices_QueryTheirEnabledStateFromRuntime()
-    {
-        var deviceId = testRuntime.AllocateDeviceId();
-
-        var queryEnabledStateResult = false;
-        bool? receivedQueryEnabledStateCommand = null;
-        testRuntime.SetDeviceCommandCallback(deviceId,
-            (id, commandPtr) =>
-            {
-                unsafe
-                {
-                    if (commandPtr->type == QueryEnabledStateCommand.Type)
-                    {
-                        Assert.That(receivedQueryEnabledStateCommand, Is.Null);
-                        receivedQueryEnabledStateCommand = true;
-                        ((QueryEnabledStateCommand*)commandPtr)->isEnabled = queryEnabledStateResult;
-                        return InputDeviceCommand.kGenericSuccess;
-                    }
-                }
-
-                Assert.Fail("Should not get other IOCTLs");
-                return InputDeviceCommand.kGenericFailure;
-            });
-
-        testRuntime.ReportNewInputDevice(new InputDeviceDescription {deviceClass = "Mouse"}.ToJson(), deviceId);
-        InputSystem.Update();
-        var device = InputSystem.devices.First(x => x.id == deviceId);
-
-        var isEnabled = device.enabled;
-
-        Assert.That(isEnabled, Is.False);
-        Assert.That(receivedQueryEnabledStateCommand, Is.Not.Null);
-        Assert.That(receivedQueryEnabledStateCommand.Value, Is.True);
-
-        receivedQueryEnabledStateCommand = null;
-        queryEnabledStateResult = true;
-
-        // A configuration change event should cause the cached state to become invalid
-        // and thus cause InputDevice.enabled to issue another IOCTL.
-        InputSystem.QueueConfigChangeEvent(device);
-        InputSystem.Update();
-
-        isEnabled = device.enabled;
-
-        Assert.That(isEnabled, Is.True);
-        Assert.That(receivedQueryEnabledStateCommand, Is.Not.Null);
-        Assert.That(receivedQueryEnabledStateCommand.Value, Is.True);
-
-        // Make sure that querying the state *again* does not lead to another IOCTL.
-
-        receivedQueryEnabledStateCommand = null;
-
-        isEnabled = device.enabled;
-
-        Assert.That(isEnabled, Is.True);
-        Assert.That(receivedQueryEnabledStateCommand, Is.Null);
-    }
-
-    [Test]
-    [Category("Devices")]
-    public void Devices_NativeDevicesAreFlaggedAsSuch()
-    {
-        var description = new InputDeviceDescription {deviceClass = "Gamepad"};
-        var deviceId = testRuntime.ReportNewInputDevice(description.ToJson());
-
-        InputSystem.Update();
-
-        var device = InputSystem.TryGetDeviceById(deviceId);
-
-        Assert.That(device, Is.Not.Null);
-        Assert.That(device.native, Is.True);
-    }
-
-    [Test]
-    [Category("Devices")]
-    public void Devices_DisplayNameDefaultsToProductName()
-    {
-        var device = InputSystem.AddDevice(new InputDeviceDescription
-        {
-            deviceClass = "Gamepad",
-            product = "Product Name"
-        });
-
-        Assert.That(device.displayName, Is.EqualTo("Product Name"));
-    }
-
-    [Test]
-    [Category("Devices")]
-    public void Devices_CanAssociateUserIdWithDevice()
-    {
-        var device = InputSystem.AddDevice<Gamepad>();
-        string userId = null;
-
-        testRuntime.SetDeviceCommandCallback(device.id,
-            (id, commandPtr) =>
-            {
-                unsafe
-                {
-                    if (commandPtr->type == QueryUserIdCommand.Type)
-                    {
-                        var queryUserIdPtr = (QueryUserIdCommand*)commandPtr;
-                        StringHelpers.WriteStringToBuffer(userId, new IntPtr(queryUserIdPtr->idBuffer),
-                            QueryUserIdCommand.kMaxIdLength);
-                        return 1;
-                    }
-                }
-
-                return InputDeviceCommand.kGenericFailure;
-            });
-
-        Assert.That(device.userId, Is.Null);
-
-        InputSystem.QueueConfigChangeEvent(device);
-        InputSystem.Update();
-        Assert.That(device.userId, Is.Null);
-
-        userId = "testId";
-        InputSystem.QueueConfigChangeEvent(device);
-        InputSystem.Update();
-        Assert.That(device.userId, Is.EqualTo(userId));
-    }
-
-    [Test]
-    [Category("Devices")]
-    public unsafe void Devices_CanPauseResumeAndResetHapticsOnAllDevices()
-    {
-        InputSystem.AddDevice<Gamepad>();
-        var gamepad = InputSystem.AddDevice<Gamepad>();
-        InputSystem.AddDevice<Keyboard>();
-
-        gamepad.SetMotorSpeeds(0.1234f, 0.5678f);
-
-        DualMotorRumbleCommand? receivedCommand = null;
-        testRuntime.SetDeviceCommandCallback(gamepad.id,
-            (deviceId, command) =>
-            {
-                if (command->type == DualMotorRumbleCommand.Type)
-                {
-                    Assert.That(receivedCommand.HasValue, Is.False);
-                    receivedCommand = *((DualMotorRumbleCommand*)command);
-                    return 1;
-                }
-                Assert.Fail();
-                return InputDeviceCommand.kGenericFailure;
-            });
-
-        InputSystem.PauseHaptics();
-
-        Assert.That(receivedCommand.HasValue, Is.True);
-        Assert.That(receivedCommand.Value.lowFrequencyMotorSpeed, Is.Zero.Within(0.000001));
-        Assert.That(receivedCommand.Value.highFrequencyMotorSpeed, Is.Zero.Within(0.000001));
-
-        receivedCommand = null;
-        InputSystem.ResumeHaptics();
-
-        Assert.That(receivedCommand.HasValue, Is.True);
-        Assert.That(receivedCommand.Value.lowFrequencyMotorSpeed, Is.EqualTo(0.1234).Within(0.000001));
-        Assert.That(receivedCommand.Value.highFrequencyMotorSpeed, Is.EqualTo(0.5678).Within(0.000001));
-
-        receivedCommand = null;
-        InputSystem.ResetHaptics();
-
-        Assert.That(receivedCommand.HasValue, Is.True);
-        Assert.That(receivedCommand.Value.lowFrequencyMotorSpeed, Is.Zero.Within(0.000001));
-        Assert.That(receivedCommand.Value.highFrequencyMotorSpeed, Is.Zero.Within(0.000001));
-    }
-
-    [Test]
-    [Category("Devices")]
-    public unsafe void Devices_CanRumbleGamepad()
-    {
-        var gamepad = InputSystem.AddDevice<Gamepad>();
-
-        DualMotorRumbleCommand? receivedCommand = null;
-        testRuntime.SetDeviceCommandCallback(gamepad.id,
-            (deviceId, command) =>
-            {
-                if (command->type == DualMotorRumbleCommand.Type)
-                {
-                    Assert.That(receivedCommand.HasValue, Is.False);
-                    receivedCommand = *((DualMotorRumbleCommand*)command);
-                    return 1;
-                }
-                Assert.Fail();
-                return InputDeviceCommand.kGenericFailure;
-            });
-
-        gamepad.SetMotorSpeeds(0.1234f, 0.5678f);
-
-        Assert.That(receivedCommand.HasValue, Is.True);
-        Assert.That(receivedCommand.Value.lowFrequencyMotorSpeed, Is.EqualTo(0.1234).Within(0.000001));
-        Assert.That(receivedCommand.Value.highFrequencyMotorSpeed, Is.EqualTo(0.5678).Within(0.000001));
-
-        receivedCommand = null;
-        gamepad.PauseHaptics();
-
-        Assert.That(receivedCommand.HasValue, Is.True);
-        Assert.That(receivedCommand.Value.lowFrequencyMotorSpeed, Is.Zero.Within(0.000001));
-        Assert.That(receivedCommand.Value.highFrequencyMotorSpeed, Is.Zero.Within(0.000001));
-
-        receivedCommand = null;
-        gamepad.ResumeHaptics();
-
-        Assert.That(receivedCommand.HasValue, Is.True);
-        Assert.That(receivedCommand.Value.lowFrequencyMotorSpeed, Is.EqualTo(0.1234).Within(0.000001));
-        Assert.That(receivedCommand.Value.highFrequencyMotorSpeed, Is.EqualTo(0.5678).Within(0.000001));
-
-        receivedCommand = null;
-        gamepad.ResetHaptics();
-
-        Assert.That(receivedCommand.HasValue, Is.True);
-        Assert.That(receivedCommand.Value.lowFrequencyMotorSpeed, Is.Zero.Within(0.000001));
-        Assert.That(receivedCommand.Value.highFrequencyMotorSpeed, Is.Zero.Within(0.000001));
-    }
-
-    [Test]
-    [Category("Devices")]
-    public void Devices_CanQueryAllGamepadsWithSimpleGetter()
-    {
-        var gamepad1 = InputSystem.AddDevice<Gamepad>();
-        var gamepad2 = InputSystem.AddDevice<Gamepad>();
-        InputSystem.AddDevice<Keyboard>();
-
-        Assert.That(Gamepad.all, Has.Count.EqualTo(2));
-        Assert.That(Gamepad.all, Has.Exactly(1).SameAs(gamepad1));
-        Assert.That(Gamepad.all, Has.Exactly(1).SameAs(gamepad2));
-
-        var gamepad3 = InputSystem.AddDevice<Gamepad>();
-
-        Assert.That(Gamepad.all, Has.Count.EqualTo(3));
-        Assert.That(Gamepad.all, Has.Exactly(1).SameAs(gamepad3));
-
-        InputSystem.RemoveDevice(gamepad2);
-
-        Assert.That(Gamepad.all, Has.Count.EqualTo(2));
-        Assert.That(Gamepad.all, Has.None.SameAs(gamepad2));
-    }
-
-    [Test]
-    [Category("Devices")]
-    public void Devices_CanCreateGenericJoystick()
-    {
-        var json = @"
-            {
-                ""name"" : ""MyJoystick"",
-                ""extend"" : ""Joystick"",
-                ""controls"" : [
-                    { ""name"" : ""button1"", ""layout"" : ""Button"" },
-                    { ""name"" : ""button2"", ""layout"" : ""Button"" },
-                    { ""name"" : ""axis1"", ""layout"" : ""Axis"" },
-                    { ""name"" : ""axis2"", ""layout"" : ""Axis"" },
-                    { ""name"" : ""discrete"", ""layout"" : ""Digital"" }
-                ]
-            }
-        ";
-
-        InputSystem.RegisterControlLayout(json);
-
-        var device = InputSystem.AddDevice("MyJoystick");
-
-        Assert.That(device, Is.TypeOf<Joystick>());
-        Assert.That(Joystick.current, Is.SameAs(device));
-
-        var joystick = (Joystick)device;
-
-        Assert.That(joystick.axes, Has.Count.EqualTo(4)); // Includes stick.
-        Assert.That(joystick.buttons, Has.Count.EqualTo(3)); // Includes trigger.
-        Assert.That(joystick.trigger.name, Is.EqualTo("trigger"));
-        Assert.That(joystick.stick.name, Is.EqualTo("stick"));
-    }
-
-    [Test]
-    [Category("Devices")]
-    public void Devices_PointerDeltasResetBetweenUpdates()
-    {
-        var pointer = InputSystem.AddDevice<Pointer>();
-
-        InputSystem.QueueStateEvent(pointer, new PointerState { delta = new Vector2(0.5f, 0.5f) });
-        InputSystem.Update();
-
-        Assert.That(pointer.delta.x.ReadValue(), Is.EqualTo(0.5).Within(0.0000001));
-        Assert.That(pointer.delta.y.ReadValue(), Is.EqualTo(0.5).Within(0.0000001));
-
-        InputSystem.Update();
-
-        Assert.That(pointer.delta.x.ReadValue(), Is.Zero);
-        Assert.That(pointer.delta.y.ReadValue(), Is.Zero);
-    }
-
-    // The whole dynamic vs fixed vs before-render vs editor update mechanic is a can of worms. In the
-    // ECS version, all this should be thrown out entirely.
-    //
-    // This test here is another peculiarity we need to watch out for. Events received by the system will
-    // get written into either player or editor buffers. If written into player buffers, they get written
-    // into *both* dynamic and fixed update buffers. However, depending on what the *current* update is
-    // (fixed or dynamic) this means we are writing state into the *next* update of the other type. E.g.
-    // when receiving state during fixed update, we write it both into the current fixed update and into
-    // the *next* dynamic update.
-    //
-    // For the reset logic, this means we have to be extra careful to not overwrite that state we've written
-    // "for the future".
-    [Test]
-    [Category("Devices")]
-    public void Devices_PointerDeltaUpdatedInFixedUpdate_DoesNotGetResetInDynamicUpdate()
-    {
-        var pointer = InputSystem.AddDevice<Pointer>();
-
-        InputSystem.QueueStateEvent(pointer, new PointerState { delta = new Vector2(0.5f, 0.5f) });
-        InputSystem.Update(InputUpdateType.Fixed);
-
-        Assert.That(pointer.delta.x.ReadValue(), Is.EqualTo(0.5).Within(0.0000001));
-        Assert.That(pointer.delta.y.ReadValue(), Is.EqualTo(0.5).Within(0.0000001));
-
-        InputSystem.Update(InputUpdateType.Dynamic);
-
-        Assert.That(pointer.delta.x.ReadValue(), Is.EqualTo(0.5).Within(0.0000001));
-        Assert.That(pointer.delta.y.ReadValue(), Is.EqualTo(0.5).Within(0.0000001));
-    }
-
-    [Test]
-    [Category("Devices")]
-    public void Devices_PointerDeltasAccumulateBetweenUpdates()
-    {
-        var pointer = InputSystem.AddDevice<Pointer>();
-
-        InputSystem.QueueStateEvent(pointer, new PointerState { delta = new Vector2(0.5f, 0.5f) });
-        InputSystem.QueueStateEvent(pointer, new PointerState { delta = new Vector2(0.5f, 0.5f) });
-        InputSystem.Update();
-
-        Assert.That(pointer.delta.x.ReadValue(), Is.EqualTo(1).Within(0.0000001));
-        Assert.That(pointer.delta.y.ReadValue(), Is.EqualTo(1).Within(0.0000001));
-    }
-
-    [Test]
-    [Category("Devices")]
-    public void Devices_CanAdjustSensitivityOnPointerDeltas()
-    {
-        var pointer = InputSystem.AddDevice<Pointer>();
-
-        const float kWindowWidth = 640f;
-        const float kWindowHeight = 480f;
-        const float kSensitivity = 6f;
-
-        InputConfiguration.PointerDeltaSensitivity = kSensitivity;
-
-        testRuntime.SetDeviceCommandCallback(pointer.id,
-            (id, commandPtr) =>
-            {
-                unsafe
-                {
-                    if (commandPtr->type == QueryDimensionsCommand.Type)
-                    {
-                        var windowDimensionsCommand = (QueryDimensionsCommand*)commandPtr;
-                        windowDimensionsCommand->outDimensions = new Vector2(kWindowWidth, kWindowHeight);
-                        return InputDeviceCommand.kGenericSuccess;
-                    }
-
-                    return InputDeviceCommand.kGenericFailure;
-                }
-            });
-
-        InputSystem.QueueStateEvent(pointer, new PointerState { delta = new Vector2(32f, 64f) });
-        InputSystem.Update();
-
-        // NOTE: Whereas the tests above access .delta.x.value and .delta.y.value, here we access
-        //       delta.value.x and delta.value.y. This is because the sensitivity processor sits
-        //       on the vector control and not on the individual component axes.
-
-        Assert.That(pointer.delta.ReadValue().x, Is.EqualTo(32 / kWindowWidth * kSensitivity).Within(0.00001));
-        Assert.That(pointer.delta.ReadValue().y, Is.EqualTo(64 / kWindowHeight * kSensitivity).Within(0.00001));
-    }
-
-    [Test]
-    [Category("Devices")]
-    [TestCase("Gamepad", typeof(Gamepad))]
-    [TestCase("Keyboard", typeof(Keyboard))]
-    [TestCase("Pointer", typeof(Pointer))]
-    [TestCase("Mouse", typeof(Mouse))]
-    [TestCase("Pen", typeof(Pen))]
-    [TestCase("Touchscreen", typeof(Touchscreen))]
-    [TestCase("Joystick", typeof(Joystick))]
-    [TestCase("Accelerometer", typeof(Accelerometer))]
-    [TestCase("Gyroscope", typeof(Gyroscope))]
-    public void Devices_CanCreateDevice(string layout, Type type)
-    {
-        var device = InputSystem.AddDevice(layout);
-
-        Assert.That(device, Is.InstanceOf<InputDevice>());
-        Assert.That(device.layout, Is.EqualTo(layout));
-        Assert.That(device, Is.TypeOf(type));
-    }
-
-    [Test]
-    [Category("Devices")]
-    public void Devices_CanCheckAnyKeyOnKeyboard()
-    {
-        var keyboard = (Keyboard)InputSystem.AddDevice("Keyboard");
-
-        InputSystem.QueueStateEvent(keyboard, new KeyboardState(Key.Space));
-        InputSystem.Update();
-
-        Assert.That(keyboard.anyKey.isPressed, Is.True);
-    }
-
-    [Test]
-    [Category("Devices")]
-    public void Devices_CanGetTextInputFromKeyboard()
-    {
-        var keyboard = (Keyboard)InputSystem.AddDevice("Keyboard");
-
-        var textReceived = "";
-        keyboard.onTextInput += ch => textReceived += ch;
-
-        InputSystem.QueueTextEvent(keyboard, 'a');
-        InputSystem.QueueTextEvent(keyboard, 'b');
-        InputSystem.QueueTextEvent(keyboard, 'c');
-
-        InputSystem.Update();
-
-        Assert.That(textReceived, Is.EqualTo("abc"));
-    }
-
-    [Test]
-    [Category("Devices")]
-    public void Devices_CanGetDisplayNameFromKeyboardKey()
-    {
-        var keyboard = InputSystem.AddDevice<Keyboard>();
-
-        var currentLayoutName = "default";
-        testRuntime.SetDeviceCommandCallback(keyboard.id,
-            (id, commandPtr) =>
-            {
-                unsafe
-                {
-                    if (commandPtr->type == QueryKeyNameCommand.Type)
-                    {
-                        var keyNameCommand = (QueryKeyNameCommand*)commandPtr;
-
-                        var scanCode = 0x02;
-                        var name = "other";
-
-                        if (keyNameCommand->scanOrKeyCode == (int)Key.A)
-                        {
-                            scanCode = 0x01;
-                            name = currentLayoutName == "default" ? "m" : "q";
-                        }
-
-                        keyNameCommand->scanOrKeyCode = scanCode;
-                        StringHelpers.WriteStringToBuffer(name, (IntPtr)keyNameCommand->nameBuffer,
-                            QueryKeyNameCommand.kMaxNameLength);
-
-                        return QueryKeyNameCommand.kSize;
-                    }
-
-                    return InputDeviceCommand.kGenericFailure;
-                }
-            });
-
-        Assert.That(keyboard.aKey.displayName, Is.EqualTo("m"));
-        Assert.That(keyboard.bKey.displayName, Is.EqualTo("other"));
-
-        // Change layout.
-        currentLayoutName = "other";
-        InputSystem.QueueConfigChangeEvent(keyboard);
-        InputSystem.Update();
-
-        Assert.That(keyboard.aKey.displayName, Is.EqualTo("q"));
-        Assert.That(keyboard.bKey.displayName, Is.EqualTo("other"));
-    }
-
-    [Test]
-    [Category("Devices")]
-    public void Devices_CanGetNameOfCurrentKeyboardLayout()
-    {
-        var keyboard = InputSystem.AddDevice<Keyboard>();
-
-        var currentLayoutName = "default";
-        testRuntime.SetDeviceCommandCallback(keyboard.id,
-            (id, commandPtr) =>
-            {
-                unsafe
-                {
-                    if (commandPtr->type == QueryKeyboardLayoutCommand.Type)
-                    {
-                        var layoutCommand = (QueryKeyboardLayoutCommand*)commandPtr;
-                        if (StringHelpers.WriteStringToBuffer(currentLayoutName, (IntPtr)layoutCommand->nameBuffer,
-                                QueryKeyboardLayoutCommand.kMaxNameLength))
-                            return QueryKeyboardLayoutCommand.kMaxNameLength;
-                    }
-
-                    return InputDeviceCommand.kGenericFailure;
-                }
-            });
-
-        Assert.That(keyboard.keyboardLayout, Is.EqualTo("default"));
-
-        currentLayoutName = "new";
-        InputSystem.QueueConfigChangeEvent(keyboard);
-        InputSystem.Update();
-
-        Assert.That(keyboard.keyboardLayout, Is.EqualTo("new"));
-    }
-
-    [Test]
-    [Category("Devices")]
-    public void Devices_CanGetKeyCodeFromKeyboardKey()
-    {
-        var keyboard = (Keyboard)InputSystem.AddDevice("Keyboard");
-
-        Assert.That(keyboard.aKey.keyCode, Is.EqualTo(Key.A));
-    }
-
-    [Test]
-    [Category("Devices")]
-    public void Devices_CanLookUpKeyFromKeyboardUsingKeyCode()
-    {
-        var keyboard = (Keyboard)InputSystem.AddDevice("Keyboard");
-
-        Assert.That(keyboard[Key.A], Is.SameAs(keyboard.aKey));
-    }
-
-    [Test]
-    [Category("Devices")]
-    public void Devices_CanPerformHorizontalAndVerticalScrollWithMouse()
-    {
-        var mouse = InputSystem.AddDevice<Mouse>();
-
-        InputSystem.QueueDeltaStateEvent(mouse.scroll, new Vector2(10, 12));
-        InputSystem.Update();
-
-        Assert.That(mouse.scroll.x.ReadValue(), Is.EqualTo(10).Within(0.0000001));
-        Assert.That(mouse.scroll.y.ReadValue(), Is.EqualTo(12).Within(0.0000001));
-    }
-
-    [Test]
-    [Category("Devices")]
-    public void Devices_CanWarpMousePosition()
-    {
-        var mouse = InputSystem.AddDevice<Mouse>();
-
-        WarpMousePositionCommand? receivedCommand = null;
-        testRuntime.SetDeviceCommandCallback(mouse.id,
-            (id, commandPtr) =>
-            {
-                unsafe
-                {
-                    if (commandPtr->type == WarpMousePositionCommand.Type)
-                    {
-                        Assert.That(receivedCommand.HasValue, Is.False);
-                        receivedCommand = *((WarpMousePositionCommand*)commandPtr);
-                        return 1;
-                    }
-
-                    Assert.Fail();
-                    return InputDeviceCommand.kGenericFailure;
-                }
-            });
-
-        mouse.WarpCursorPosition(new Vector2(0.1234f, 0.5678f));
-
-        Assert.That(receivedCommand.HasValue, Is.True);
-        Assert.That(receivedCommand.Value.warpPositionInPlayerDisplaySpace.x, Is.EqualTo(0.1234).Within(0.000001));
-        Assert.That(receivedCommand.Value.warpPositionInPlayerDisplaySpace.y, Is.EqualTo(0.5678).Within(0.000001));
-    }
-
-    [Test]
-    [Category("Devices")]
-    public void Devices_TouchscreenCanFunctionAsPointer()
-    {
-        var device = InputSystem.AddDevice<Touchscreen>();
-
-        // Primary touch functions as pointing element of touchscreen.
-
-        InputSystem.QueueDeltaStateEvent(device.primaryTouch,
-            new TouchState
-        {
-            phase = PointerPhase.Began,
-            touchId = 4,
-            position = new Vector2(0.123f, 0.456f)
-        });
-        InputSystem.Update();
-
-        Assert.That(device.pointerId.ReadValue(), Is.EqualTo(4));
-        Assert.That(device.position.x.ReadValue(), Is.EqualTo(0.123).Within(0.000001));
-        Assert.That(device.position.y.ReadValue(), Is.EqualTo(0.456).Within(0.000001));
-        Assert.That(device.phase.ReadValue(), Is.EqualTo(PointerPhase.Began));
-    }
-
-    [Test]
-    [Category("Devices")]
-    public void Devices_TouchscreenReturnsActiveAndJustEndedTouches()
-    {
-        var device = InputSystem.AddDevice<Touchscreen>();
-
-        Assert.That(device.activeTouches.Count, Is.Zero);
-        Assert.That(device.allTouchControls.Count, Is.EqualTo(TouchscreenState.kMaxTouches));
-
-        InputSystem.QueueDeltaStateEvent(device.allTouchControls[0],
-            new TouchState
-        {
-            phase = PointerPhase.Began,
-            touchId = 4,
-            position = new Vector2(0.123f, 0.456f)
-        });
-        InputSystem.Update();
-
-        Assert.That(device.activeTouches.Count, Is.EqualTo(1));
-        Assert.That(device.activeTouches[0].touchId.ReadValue(), Is.EqualTo(4));
-        Assert.That(device.activeTouches[0].phase.ReadValue(), Is.EqualTo(PointerPhase.Began));
-        Assert.That(device.activeTouches[0].position.x.ReadValue(), Is.EqualTo(0.123).Within(0.000001));
-        Assert.That(device.activeTouches[0].position.y.ReadValue(), Is.EqualTo(0.456).Within(0.000001));
-
-        InputSystem.QueueDeltaStateEvent(device.allTouchControls[0],
-            new TouchState
-        {
-            phase = PointerPhase.Moved,
-            touchId = 4,
-            position = new Vector2(0.123f, 0.456f)
-        });
-        InputSystem.QueueDeltaStateEvent(device.allTouchControls[1],
-            new TouchState
-        {
-            phase = PointerPhase.Began,
-            touchId = 5,
-            position = new Vector2(0.789f, 0.123f)
-        });
-        InputSystem.Update();
-
-        Assert.That(device.activeTouches.Count, Is.EqualTo(2));
-        Assert.That(device.activeTouches[0].touchId.ReadValue(), Is.EqualTo(4));
-        Assert.That(device.activeTouches[1].touchId.ReadValue(), Is.EqualTo(5));
-        Assert.That(device.activeTouches[0].phase.ReadValue(), Is.EqualTo(PointerPhase.Moved));
-        Assert.That(device.activeTouches[1].phase.ReadValue(), Is.EqualTo(PointerPhase.Began));
-
-        // No change. Touches should become stationary and stay in list.
-        InputSystem.Update();
-
-        Assert.That(device.activeTouches.Count, Is.EqualTo(2));
-        Assert.That(device.activeTouches[0].touchId.ReadValue(), Is.EqualTo(4));
-        Assert.That(device.activeTouches[1].touchId.ReadValue(), Is.EqualTo(5));
-        Assert.That(device.activeTouches[0].phase.ReadValue(), Is.EqualTo(PointerPhase.Stationary));
-        Assert.That(device.activeTouches[1].phase.ReadValue(), Is.EqualTo(PointerPhase.Stationary));
-
-        InputSystem.QueueDeltaStateEvent(device.allTouchControls[0],
-            new TouchState
-        {
-            phase = PointerPhase.Ended,
-            touchId = 4,
-        });
-        InputSystem.QueueDeltaStateEvent(device.allTouchControls[1],
-            new TouchState
-        {
-            phase = PointerPhase.Cancelled,
-            touchId = 5,
-        });
-        InputSystem.Update();
-
-        // For one frame, the ended and cancelled touches should stick around on the active touches list
-
-        Assert.That(device.activeTouches.Count, Is.EqualTo(2));
-        Assert.That(device.allTouchControls[0].phase.ReadValue(), Is.EqualTo(PointerPhase.Ended));
-        Assert.That(device.allTouchControls[1].phase.ReadValue(), Is.EqualTo(PointerPhase.Cancelled));
-
-        // But then they should disappear from the list.
-
-        InputSystem.Update();
-
-        Assert.That(device.activeTouches.Count, Is.Zero);
-        Assert.That(device.allTouchControls[0].phase.ReadValue(), Is.EqualTo(PointerPhase.None));
-        Assert.That(device.allTouchControls[1].phase.ReadValue(), Is.EqualTo(PointerPhase.None));
-    }
-
-    ////REVIEW: if we allow this, InputControl.ReadValueFrom() is in trouble
-    ////        (actually, is this true? TouchControl should be able to read a state event like here just fine)
-    // Touchscreen is somewhat special in that treats its available TouchState slots like a pool
-    // from which it dynamically assigns entries to track individual touches.
-    [Test]
-    [Category("Devices")]
-    public void Devices_TouchscreenDynamicallyAllocatesTouchStates()
-    {
-        var device = InputSystem.AddDevice<Touchscreen>();
-
-        InputSystem.QueueStateEvent(device,
-            new TouchState
-        {
-            phase = PointerPhase.Began,
-            touchId = 4,
-        });
-        InputSystem.Update();
-
-        Assert.That(device.allTouchControls[0].touchId.ReadValue(), Is.EqualTo(4));
-
-        InputSystem.QueueStateEvent(device,
-            new TouchState
-        {
-            phase = PointerPhase.Began,
-            touchId = 5,
-        });
-        InputSystem.Update();
-
-        Assert.That(device.allTouchControls[0].touchId.ReadValue(), Is.EqualTo(4));
-        Assert.That(device.allTouchControls[1].touchId.ReadValue(), Is.EqualTo(5));
-    }
-
-    [Test]
-    [Category("Devices")]
-    public void Devices_TouchStaysOnSameControlForDurationOfTouch()
-    {
-        var device = InputSystem.AddDevice<Touchscreen>();
-
-        // Begin touch.
-        InputSystem.QueueStateEvent(device,
-            new TouchState
-        {
-            phase = PointerPhase.Began,
-            touchId = 4,
-        });
-        InputSystem.Update();
-
-        Assert.That(device.allTouchControls[0].touchId.ReadValue(), Is.EqualTo(4));
-        Assert.That(device.allTouchControls[0].phase.ReadValue(), Is.EqualTo(PointerPhase.Began));
-
-        // Don't move.
-        InputSystem.Update();
-
-        Assert.That(device.allTouchControls[0].touchId.ReadValue(), Is.EqualTo(4));
-        Assert.That(device.allTouchControls[0].phase.ReadValue(), Is.EqualTo(PointerPhase.Stationary));
-
-        // Move.
-        InputSystem.QueueStateEvent(device,
-            new TouchState
-        {
-            phase = PointerPhase.Moved,
-            touchId = 4,
-        });
-        InputSystem.Update();
-
-        Assert.That(device.allTouchControls[0].touchId.ReadValue(), Is.EqualTo(4));
-        Assert.That(device.allTouchControls[0].phase.ReadValue(), Is.EqualTo(PointerPhase.Moved));
-
-        // Don't move.
-        InputSystem.Update();
-
-        Assert.That(device.allTouchControls[0].touchId.ReadValue(), Is.EqualTo(4));
-        Assert.That(device.allTouchControls[0].phase.ReadValue(), Is.EqualTo(PointerPhase.Stationary));
-
-        // Random unrelated touch.
-        InputSystem.QueueStateEvent(device,
-            new TouchState
-        {
-            phase = PointerPhase.Began,
-            touchId = 5,
-        });
-        InputSystem.Update();
-
-        Assert.That(device.allTouchControls[0].touchId.ReadValue(), Is.EqualTo(4));
-        Assert.That(device.allTouchControls[0].phase.ReadValue(), Is.EqualTo(PointerPhase.Stationary));
-
-        // End.
-        InputSystem.QueueStateEvent(device,
-            new TouchState
-        {
-            phase = PointerPhase.Ended,
-            touchId = 4,
-        });
-        InputSystem.Update();
-
-        Assert.That(device.allTouchControls[0].touchId.ReadValue(), Is.EqualTo(4));
-        Assert.That(device.allTouchControls[0].phase.ReadValue(), Is.EqualTo(PointerPhase.Ended));
-
-        // Release.
-        InputSystem.Update();
-
-        Assert.That(device.allTouchControls[0].phase.ReadValue(), Is.EqualTo(PointerPhase.None));
-    }
-
-    [Test]
-    [Category("Devices")]
-    public void Devices_TouchesBecomeStationaryWhenNotMovedInFrame()
-    {
-        var device = InputSystem.AddDevice<Touchscreen>();
-
-        InputSystem.QueueStateEvent(device,
-            new TouchState
-        {
-            phase = PointerPhase.Began,
-            touchId = 4,
-        });
-        InputSystem.Update();
-
-        Assert.That(device.allTouchControls[0].phase.ReadValue(), Is.EqualTo(PointerPhase.Began));
-
-        InputSystem.Update();
-
-        Assert.That(device.allTouchControls[0].phase.ReadValue(), Is.EqualTo(PointerPhase.Stationary));
-    }
-
-    [Test]
-    [Category("Devices")]
-    public void Devices_TouchDeltasAreComputedAutomatically()
-    {
-        var device = InputSystem.AddDevice<Touchscreen>();
-
-        InputSystem.QueueStateEvent(device,
-            new TouchState
-        {
-            phase = PointerPhase.Began,
-            touchId = 4,
-            position = new Vector2(10, 20)
-        });
-        InputSystem.Update();
-
-        Assert.That(device.activeTouches[0].delta.x.ReadValue(), Is.EqualTo(0).Within(0.00001));
-        Assert.That(device.activeTouches[0].delta.y.ReadValue(), Is.EqualTo(0).Within(0.00001));
-
-        InputSystem.QueueStateEvent(device,
-            new TouchState
-        {
-            phase = PointerPhase.Moved,
-            touchId = 4,
-            position = new Vector2(20, 40)
-        });
-        InputSystem.Update();
-
-        Assert.That(device.activeTouches[0].delta.x.ReadValue(), Is.EqualTo(10).Within(0.00001));
-        Assert.That(device.activeTouches[0].delta.y.ReadValue(), Is.EqualTo(20).Within(0.00001));
-
-        InputSystem.QueueStateEvent(device,
-            new TouchState
-        {
-            phase = PointerPhase.Ended,
-            touchId = 4,
-            position = new Vector2(20, 40)
-        });
-        InputSystem.Update();
-
-        Assert.That(device.activeTouches[0].delta.x.ReadValue(), Is.EqualTo(0).Within(0.00001));
-        Assert.That(device.activeTouches[0].delta.y.ReadValue(), Is.EqualTo(0).Within(0.00001));
-    }
-
-    [Test]
-    [Category("Devices")]
-    public void Devices_TouchDeltasResetWhenTouchIsStationary()
-    {
-        var device = InputSystem.AddDevice<Touchscreen>();
-
-        InputSystem.QueueStateEvent(device,
-            new TouchState
-        {
-            phase = PointerPhase.Began,
-            touchId = 4,
-            position = new Vector2(10, 20)
-        });
-        InputSystem.QueueStateEvent(device,
-            new TouchState
-        {
-            phase = PointerPhase.Moved,
-            touchId = 4,
-            position = new Vector2(20, 40)
-        });
-        InputSystem.Update();
-
-        Assert.That(device.activeTouches[0].delta.x.ReadValue(), Is.EqualTo(10).Within(0.00001));
-        Assert.That(device.activeTouches[0].delta.y.ReadValue(), Is.EqualTo(20).Within(0.00001));
-
-        InputSystem.Update();
-
-        Assert.That(device.activeTouches[0].delta.x.ReadValue(), Is.EqualTo(0).Within(0.00001));
-        Assert.That(device.activeTouches[0].delta.y.ReadValue(), Is.EqualTo(0).Within(0.00001));
-    }
-
-    [Test]
-    [Category("Devices")]
-    public void Devices_TouchDeltasResetWhenTouchIsMovingInPlace()
-    {
-        var device = InputSystem.AddDevice<Touchscreen>();
-
-        InputSystem.QueueStateEvent(device,
-            new TouchState
-        {
-            phase = PointerPhase.Began,
-            touchId = 4,
-            position = new Vector2(10, 20)
-        });
-        InputSystem.QueueStateEvent(device,
-            new TouchState
-        {
-            phase = PointerPhase.Moved,
-            touchId = 4,
-            position = new Vector2(20, 40)
-        });
-        InputSystem.Update();
-
-        InputSystem.QueueStateEvent(device,
-            new TouchState
-        {
-            phase = PointerPhase.Moved,
-            touchId = 4,
-            position = new Vector2(20, 40)
-        });
-        InputSystem.Update();
-
-        Assert.That(device.activeTouches[0].delta.x.ReadValue(), Is.EqualTo(0).Within(0.00001));
-        Assert.That(device.activeTouches[0].delta.y.ReadValue(), Is.EqualTo(0).Within(0.00001));
-    }
-
-    [Test]
-    [Category("Devices")]
-    public void Devices_TouchesAccumulateDeltasWithinFrame()
-    {
-        var device = InputSystem.AddDevice<Touchscreen>();
-
-        InputSystem.QueueStateEvent(device,
-            new TouchState
-        {
-            phase = PointerPhase.Began,
-            touchId = 4,
-            position = new Vector2(10, 20)
-        });
-        InputSystem.QueueStateEvent(device,
-            new TouchState
-        {
-            phase = PointerPhase.Moved,
-            touchId = 4,
-            position = new Vector2(20, 40)
-        });
-        InputSystem.QueueStateEvent(device,
-            new TouchState
-        {
-            phase = PointerPhase.Moved,
-            touchId = 4,
-            position = new Vector2(30, 50)
-        });
-        InputSystem.Update();
-
-        Assert.That(device.activeTouches[0].delta.x.ReadValue(), Is.EqualTo(20).Within(0.00001));
-        Assert.That(device.activeTouches[0].delta.y.ReadValue(), Is.EqualTo(30).Within(0.00001));
-    }
-
-    [Test]
-    [Category("Devices")]
-    public void TODO_Devices_TouchControlCanReadTouchStateEventForTouchscreen()
-    {
-        Assert.Fail();
-    }
-
-    [Test]
-    [Category("Devices")]
-    public void TODO_Devices_CannotChangeStateLayoutOfTouchControls()
-    {
-        Assert.Fail();
-    }
-
-    [Test]
-    [Category("Devices")]
-    public void TODO_Devices_CannotChangeStateLayoutOfTouchscreen()
-    {
-        Assert.Fail();
-    }
-
-    [Test]
-    [Category("Devices")]
-    public void Devices_CanGetSensorSamplingFrequency()
-    {
-        var sensor = InputSystem.AddDevice<Accelerometer>();
-
-        bool? receivedQueryFrequencyCommand = null;
-        testRuntime.SetDeviceCommandCallback(sensor.id,
-            (id, commandPtr) =>
-            {
-                unsafe
-                {
-                    if (commandPtr->type == QuerySamplingFrequencyCommand.Type)
-                    {
-                        Assert.That(receivedQueryFrequencyCommand, Is.Null);
-                        receivedQueryFrequencyCommand = true;
-                        ((QuerySamplingFrequencyCommand*)commandPtr)->frequency = 120.0f;
-                        return InputDeviceCommand.kGenericSuccess;
-                    }
-                }
-                return InputDeviceCommand.kGenericFailure;
-            });
-
-        Assert.That(sensor.samplingFrequency, Is.EqualTo(120.0).Within(0.000001));
-        Assert.That(receivedQueryFrequencyCommand, Is.Not.Null);
-        Assert.That(receivedQueryFrequencyCommand.Value, Is.True);
-    }
-
-    [Test]
-    [Category("Devices")]
-    public void Devices_CanSetSensorSamplingFrequency()
-    {
-        var sensor = InputSystem.AddDevice<Accelerometer>();
-
-        bool? receivedSetFrequencyCommand = null;
-        testRuntime.SetDeviceCommandCallback(sensor.id,
-            (id, commandPtr) =>
-            {
-                unsafe
-                {
-                    if (commandPtr->type == SetSamplingFrequencyCommand.Type)
-                    {
-                        Assert.That(receivedSetFrequencyCommand, Is.Null);
-                        receivedSetFrequencyCommand = true;
-                        return InputDeviceCommand.kGenericSuccess;
-                    }
-                }
-                return InputDeviceCommand.kGenericFailure;
-            });
-
-        sensor.samplingFrequency = 30.0f;
-
-        Assert.That(receivedSetFrequencyCommand, Is.Not.Null);
-        Assert.That(receivedSetFrequencyCommand.Value, Is.True);
-    }
-
-    [Test]
-    [Category("Devices")]
-    public void Devices_CanGetAccelerometerReading()
-    {
-        var accelerometer = InputSystem.AddDevice<Accelerometer>();
-
-        InputSystem.QueueStateEvent(accelerometer, new AccelerometerState { acceleration = new Vector3(0.123f, 0.456f, 0.789f) });
-        InputSystem.Update();
-
-        Assert.That(Accelerometer.current, Is.SameAs(accelerometer));
-
-        Assert.That(accelerometer.acceleration.ReadValue().x, Is.EqualTo(0.123).Within(0.00001));
-        Assert.That(accelerometer.acceleration.ReadValue().y, Is.EqualTo(0.456).Within(0.00001));
-        Assert.That(accelerometer.acceleration.ReadValue().z, Is.EqualTo(0.789).Within(0.00001));
-    }
-
-    [Test]
-    [Category("Devices")]
-    public void Devices_CanGetGyroReading()
-    {
-        var gyro = InputSystem.AddDevice<Gyroscope>();
-        var value = new Vector3(0.987f, 0.654f, 0.321f);
-        InputSystem.QueueStateEvent(gyro, new GyroscopeState {angularVelocity = value});
-        InputSystem.Update();
-
-        Assert.That(Gyroscope.current, Is.SameAs(gyro));
-        Assert.That(gyro.angularVelocity.ReadValue(), Is.EqualTo(value).Within(0.00001));
-    }
-
-    [Test]
-    [Category("Devices")]
-    public void Devices_CanGetGravityReading()
-    {
-        var sensor = InputSystem.AddDevice<Gravity>();
-        var value = new Vector3(0.987f, 0.654f, 0.321f);
-        InputSystem.QueueStateEvent(sensor, new GravityState { gravity = value });
-        InputSystem.Update();
-
-        Assert.That(Gravity.current, Is.SameAs(sensor));
-        Assert.That(sensor.gravity.ReadValue(), Is.EqualTo(value).Within(0.00001));
-    }
-
-    [Test]
-    [Category("Devices")]
-    public void Devices_CanGetAttitudeReading()
-    {
-        var sensor = InputSystem.AddDevice<Attitude>();
-        var value = new Quaternion(0.987f, 0.654f, 0.321f, 0.5f);
-        InputSystem.QueueStateEvent(sensor, new AttitudeState { attitude = value });
-        InputSystem.Update();
-
-        Assert.That(Attitude.current, Is.SameAs(sensor));
-        Assert.That(sensor.attitude.ReadValue(), Is.EqualTo(value).Within(0.00001));
-    }
-
-    [Test]
-    [Category("Devices")]
-    public void Devices_CanGetLinearAccelerationReading()
-    {
-        var sensor = InputSystem.AddDevice<LinearAcceleration>();
-        var value = new Vector3(0.987f, 0.654f, 0.321f);
-        InputSystem.QueueStateEvent(sensor, new LinearAccelerationState { acceleration = value });
-        InputSystem.Update();
-
-        Assert.That(LinearAcceleration.current, Is.SameAs(sensor));
-        Assert.That(sensor.acceleration.ReadValue(), Is.EqualTo(value).Within(0.00001));
-    }
-
-    [Test]
-    [Category("Devices")]
-    public void Devices_CanMatchDeviceDescriptions()
-    {
-        var matchOne = new InputDeviceMatcher()
-            .WithInterface("TestInterface");
-        var matchTwo = new InputDeviceMatcher()
-            .WithInterface("TestInterface")
-            .WithDeviceClass("TestDeviceClass");
-        var matchOneWithRegex = new InputDeviceMatcher()
-            .WithInterface(".*Interface");
-        var matchAll = new InputDeviceMatcher()
-            .WithInterface("TestInterface")
-            .WithDeviceClass("TestDeviceClass")
-            .WithManufacturer("TestManufacturer")
-            .WithProduct("TestProduct")
-            .WithVersion(@"1\.0");
-        var matchNone = new InputDeviceMatcher()
-            .WithInterface("Test")
-            .WithDeviceClass("Test")
-            .WithManufacturer("Test");
-        var matchMoreThanItHas = new InputDeviceMatcher()
-            .WithInterface("TestInterface")
-            .WithCapability("canDo", true);
-
-        var description = new InputDeviceDescription
-        {
-            interfaceName = "TestInterface",
-            deviceClass = "TestDeviceClass",
-            product = "TestProduct",
-            manufacturer = "TestManufacturer",
-            version = "1.0",
-        };
-
-        Assert.That(matchOne.MatchPercentage(description), Is.EqualTo(1.0f / 5).Within(0.0001));
-        Assert.That(matchTwo.MatchPercentage(description), Is.EqualTo(1.0f / 5 * 2).Within(0.0001));
-        Assert.That(matchOneWithRegex.MatchPercentage(description), Is.EqualTo(1.0f / 5).Within(0.0001));
-        Assert.That(matchAll.MatchPercentage(description), Is.EqualTo(1).Within(0.0001));
-        Assert.That(matchNone.MatchPercentage(description), Is.EqualTo(0).Within(0.0001));
-        Assert.That(matchMoreThanItHas.MatchPercentage(description), Is.EqualTo(0).Within(0.0001));
-    }
-
-    [Serializable]
-    struct TestDeviceCapabilities
-    {
-        public string stringCap;
-        public int intCap;
-        public float floatCap;
-        public bool boolCap;
-        public NestedCaps nestedCap;
-        public string[] arrayCap;
-        public EnumCaps enumCap;
-
-        [Serializable]
-        public struct NestedCaps
-        {
-            public string value;
-        }
-
-        [Serializable]
-        public enum EnumCaps
-        {
-            First,
-            Second
-        }
-
-        public string ToJson()
-        {
-            return JsonUtility.ToJson(this);
-        }
-    }
-
-    [Test]
-    [Category("Devices")]
-    public void Devices_CanMatchDeviceDescriptions_WithCapabilities()
-    {
-        var matchOneAndOneCap = new InputDeviceMatcher()
-            .WithInterface("TestInterface")
-            .WithCapability("stringCap", "string");
-        var matchOneCapInArray = new InputDeviceMatcher()
-            .WithCapability("arrayCap[]", "second");
-        var matchOneIntAndOneFloatCap = new InputDeviceMatcher()
-            .WithCapability("floatCap", 1.234f)
-            .WithCapability("intCap", 1234);
-        var matchBoolCap = new InputDeviceMatcher()
-            .WithCapability("boolCap", true);
-        var matchEnumCap = new InputDeviceMatcher()
-            .WithCapability("enumCap", TestDeviceCapabilities.EnumCaps.Second);
-        var matchNestedCap = new InputDeviceMatcher()
-            .WithCapability("nestedCap/value", "value");
-        var matchStringCapWithRegex = new InputDeviceMatcher()
-            .WithCapability("stringCap", ".*ng$");
-        var matchIntCapWithRegex = new InputDeviceMatcher()
-            .WithCapability("intCap", "1.*4");
-        var matchIntCapWithString = new InputDeviceMatcher()
-            .WithCapability("intCap", "1234");
-        var matchFloatCapWithString = new InputDeviceMatcher()
-            .WithCapability("floatCap", "1.234");
-        var matchBoolCapWithString = new InputDeviceMatcher()
-            .WithCapability("boolCap", "true");
-        var matchNone = new InputDeviceMatcher()
-            .WithCapability("intCap", 4567);
-
-        var description = new InputDeviceDescription
-        {
-            interfaceName = "TestInterface",
-            capabilities = new TestDeviceCapabilities
-            {
-                stringCap = "string",
-                intCap = 1234,
-                floatCap = 1.234f,
-                boolCap = true,
-                nestedCap = new TestDeviceCapabilities.NestedCaps
-                {
-                    value = "value"
-                },
-                arrayCap = new[] { "first", "second" },
-                enumCap = TestDeviceCapabilities.EnumCaps.Second,
-            }.ToJson()
-        };
-
-        Assert.That(matchOneAndOneCap.MatchPercentage(description), Is.EqualTo(1).Within(0.0001));
-        Assert.That(matchOneCapInArray.MatchPercentage(description), Is.EqualTo(1 / 2.0).Within(0.0001));
-        Assert.That(matchOneIntAndOneFloatCap.MatchPercentage(description), Is.EqualTo(1).Within(0.0001));
-        Assert.That(matchBoolCap.MatchPercentage(description), Is.EqualTo(1 / 2.0).Within(0.0001));
-        Assert.That(matchEnumCap.MatchPercentage(description), Is.EqualTo(1 / 2.0).Within(0.0001));
-        Assert.That(matchNestedCap.MatchPercentage(description), Is.EqualTo(1 / 2.0).Within(0.0001));
-        Assert.That(matchStringCapWithRegex.MatchPercentage(description), Is.EqualTo(1 / 2.0).Within(0.0001));
-        Assert.That(matchIntCapWithRegex.MatchPercentage(description), Is.EqualTo(1 / 2.0).Within(0.0001));
-        Assert.That(matchIntCapWithString.MatchPercentage(description), Is.EqualTo(1 / 2.0).Within(0.0001));
-        Assert.That(matchFloatCapWithString.MatchPercentage(description), Is.EqualTo(1 / 2.0).Within(0.0001));
-        Assert.That(matchBoolCapWithString.MatchPercentage(description), Is.EqualTo(1 / 2.0).Within(0.0001));
-        Assert.That(matchNone.MatchPercentage(description), Is.EqualTo(0).Within(0.0001));
-    }
-
-    [Test]
-    [Category("Controls")]
-    public void Controls_AssignsFullPathToControls()
-    {
-        var setup = new InputDeviceBuilder("Gamepad");
-        var leftStick = setup.GetControl("leftStick");
-
-        Assert.That(leftStick.path, Is.EqualTo("/Gamepad/leftStick"));
-
-        var device = setup.Finish();
-        InputSystem.AddDevice(device);
-
-        Assert.That(leftStick.path, Is.EqualTo("/Gamepad/leftStick"));
-    }
-
-    [Test]
-    [Category("Controls")]
-    public void Controls_AfterAddingDeviceCanQueryValueOfControls()
-    {
-        var setup = new InputDeviceBuilder("Gamepad");
-        var device = (Gamepad)setup.Finish();
-        InputSystem.AddDevice(device);
-
-        Assert.That(device.leftStick.ReadValue(), Is.EqualTo(default(Vector2)));
-    }
-
-    [Test]
-    [Category("Controls")]
-    public void Controls_CanFindControlsByExactPath()
-    {
-        var gamepad = (Gamepad)InputSystem.AddDevice("Gamepad");
-        var matches = InputSystem.GetControls("/Gamepad/leftStick");
-
-        Assert.That(matches, Has.Count.EqualTo(1));
-        Assert.That(matches, Has.Exactly(1).SameAs(gamepad.leftStick));
-    }
-
-    [Test]
-    [Category("Controls")]
-    public void Controls_CanFindControlsByExactPathCaseInsensitive()
-    {
-        var gamepad = (Gamepad)InputSystem.AddDevice("Gamepad");
-        var matches = InputSystem.GetControls("/gamePAD/LeftSTICK");
-
-        Assert.That(matches, Has.Count.EqualTo(1));
-        Assert.That(matches, Has.Exactly(1).SameAs(gamepad.leftStick));
-    }
-
-    [Test]
-    [Category("Controls")]
-    public void Controls_CanFindControlsByUsage()
-    {
-        var gamepad = (Gamepad)InputSystem.AddDevice("Gamepad");
-        var matches = InputSystem.GetControls("/gamepad/{Primary2DMotion}");
-
-        Assert.That(matches, Has.Count.EqualTo(1));
-        Assert.That(matches, Has.Exactly(1).SameAs(gamepad.leftStick));
-    }
-
-    [Test]
-    [Category("Controls")]
-    public void Controls_CanFindChildControlsOfControlsFoundByUsage()
-    {
-        var gamepad = (Gamepad)InputSystem.AddDevice("Gamepad");
-        var matches = InputSystem.GetControls("/gamepad/{Primary2DMotion}/x");
-
-        Assert.That(matches, Has.Count.EqualTo(1));
-        Assert.That(matches, Has.Exactly(1).SameAs(gamepad.leftStick.x));
-    }
-
-    [Test]
-    [Category("Controls")]
-    public void Controls_CanFindControlsByLayout()
-    {
-        var gamepad = (Gamepad)InputSystem.AddDevice("Gamepad");
-        var matches = InputSystem.GetControls("/gamepad/<stick>");
-
-        Assert.That(matches, Has.Count.EqualTo(2));
-        Assert.That(matches, Has.Exactly(1).SameAs(gamepad.leftStick));
-        Assert.That(matches, Has.Exactly(1).SameAs(gamepad.rightStick));
-    }
-
-    [Test]
-    [Category("Devices")]
-    public void Devices_CanFindDevicesByLayouts()
-    {
-        var gamepad1 = InputSystem.AddDevice("Gamepad");
-        var gamepad2 = InputSystem.AddDevice("Gamepad");
-        InputSystem.AddDevice("Keyboard");
-
-        var matches = InputSystem.GetControls("/<gamepad>");
-
-        Assert.That(matches, Has.Count.EqualTo(2));
-        Assert.That(matches, Has.Exactly(1).SameAs(gamepad1));
-        Assert.That(matches, Has.Exactly(1).SameAs(gamepad2));
-    }
-
-    [Test]
-    [Category("Controls")]
-    public void Controls_CanFindControlsByBaseLayout()
-    {
-        const string json = @"
-            {
-                ""name"" : ""MyGamepad"",
-                ""extend"" : ""Gamepad""
-            }
-        ";
-
-        InputSystem.RegisterControlLayout(json);
-        var device = InputSystem.AddDevice("MyGamepad");
-
-        var matches = InputSystem.GetControls("/<gamepad>");
-
-        Assert.That(matches, Has.Count.EqualTo(1));
-        Assert.That(matches, Has.Exactly(1).SameAs(device));
-    }
-
-    [Test]
-    [Category("Controls")]
-    public void Controls_CanFindControlsFromMultipleDevices()
-    {
-        var gamepad1 = (Gamepad)InputSystem.AddDevice("Gamepad");
-        var gamepad2 = (Gamepad)InputSystem.AddDevice("Gamepad");
-
-        var matches = InputSystem.GetControls("/*/*Stick");
-
-        Assert.That(matches, Has.Count.EqualTo(4));
-
-        Assert.That(matches, Has.Exactly(1).SameAs(gamepad1.leftStick));
-        Assert.That(matches, Has.Exactly(1).SameAs(gamepad1.rightStick));
-        Assert.That(matches, Has.Exactly(1).SameAs(gamepad2.leftStick));
-        Assert.That(matches, Has.Exactly(1).SameAs(gamepad2.rightStick));
-    }
-
-    [Test]
-    [Category("Controls")]
-    public void Controls_CanOmitLeadingSlashWhenFindingControls()
-    {
-        var gamepad = (Gamepad)InputSystem.AddDevice("Gamepad");
-        var matches = InputSystem.GetControls("gamepad/leftStick");
-
-        Assert.That(matches, Has.Count.EqualTo(1));
-        Assert.That(matches, Has.Exactly(1).SameAs(gamepad.leftStick));
-    }
-
-    [Test]
-    [Category("Controls")]
-    public void Controls_CanFindControlsByTheirAliases()
-    {
-        var gamepad = (Gamepad)InputSystem.AddDevice("Gamepad");
-        var matchByName = InputSystem.GetControls("/gamepad/buttonSouth");
-        var matchByAlias1 = InputSystem.GetControls("/gamepad/a");
-        var matchByAlias2 = InputSystem.GetControls("/gamepad/cross");
-
-        Assert.That(matchByName, Has.Count.EqualTo(1));
-        Assert.That(matchByName, Has.Exactly(1).SameAs(gamepad.buttonSouth));
-        Assert.That(matchByAlias1, Is.EqualTo(matchByName));
-        Assert.That(matchByAlias2, Is.EqualTo(matchByName));
-    }
-
-    [Test]
-    [Category("Controls")]
-    public void Controls_CanFindControlsUsingWildcardsInMiddleOfNames()
-    {
-        var gamepad = (Gamepad)InputSystem.AddDevice("Gamepad");
-        var matches = InputSystem.GetControls("/g*pad/leftStick");
-
-        Assert.That(matches, Has.Count.EqualTo(1));
-        Assert.That(matches, Has.Exactly(1).SameAs(gamepad.leftStick));
-    }
-
-    [Test]
-    [Category("Controls")]
-    public void Controls_CanCustomizePressPointOfGamepadTriggers()
-    {
-        var json = @"
-            {
-                ""name"" : ""CustomGamepad"",
-                ""extend"" : ""Gamepad"",
-                ""controls"" : [
-                    {
-                        ""name"" : ""rightTrigger"",
-                        ""parameters"" : ""pressPoint=0.2""
-                    }
-                ]
-            }
-        ";
-
-        InputSystem.RegisterControlLayout(json);
-        var gamepad = (Gamepad) new InputDeviceBuilder("CustomGamepad").Finish();
-
-        Assert.That(gamepad.rightTrigger.pressPoint, Is.EqualTo(0.2f).Within(0.0001f));
-    }
-
-    [Test]
-    [Category("Controls")]
-    public void Controls_DisplayNameDefaultsToControlName()
-    {
-        const string json = @"
-            {
-                ""name"" : ""MyDevice"",
-                ""controls"" : [
-                    {
-                        ""name"" : ""control"",
-                        ""layout"" : ""Button""
-                    }
-                ]
-            }
-        ";
-
-        InputSystem.RegisterControlLayout(json);
-
-        var setup = new InputDeviceBuilder("MyDevice");
-        var control = setup.GetControl("control");
-
-        Assert.That(control.displayName, Is.EqualTo("control"));
-    }
-
-    // This is one of the most central tests. If this one breaks, it most often
-    // hints at the state layouting or state updating machinery being borked.
-    [Test]
-    [Category("Events")]
-    public void Events_CanUpdateStateOfDeviceWithEvent()
-    {
-        var gamepad = (Gamepad)InputSystem.AddDevice("Gamepad");
-        var newState = new GamepadState { leftStick = new Vector2(0.123f, 0.456f) };
-
-        InputSystem.QueueStateEvent(gamepad, newState);
-        InputSystem.Update();
-
-        Assert.That(gamepad.leftStick.x.ReadValue(), Is.EqualTo(0.123f));
-        Assert.That(gamepad.leftStick.y.ReadValue(), Is.EqualTo(0.456f));
-    }
-
-    [Test]
-    [Category("Events")]
-    public void Events_CanUpdatePartialStateOfDeviceWithEvent()
-    {
-        var gamepad = (Gamepad)InputSystem.AddDevice("Gamepad");
-
-        // Full state update to make sure we won't be overwriting other
-        // controls with state. Also, make sure we actually carry over
-        // those values on buffer flips.
-        InputSystem.QueueStateEvent(gamepad, new GamepadState { buttons = 0xffffffff, rightStick = Vector2.one, leftTrigger = 0.123f, rightTrigger = 0.456f });
-        InputSystem.Update();
-
-        // Update just left stick.
-        InputSystem.QueueDeltaStateEvent(gamepad.leftStick, new Vector2(0.5f, 0.5f));
-        InputSystem.Update();
-
-        Assert.That(gamepad.leftStick.x.ReadValue(), Is.EqualTo(0.5).Within(0.000001));
-        Assert.That(gamepad.leftStick.y.ReadValue(), Is.EqualTo(0.5).Within(0.000001));
-        Assert.That(gamepad.leftTrigger.ReadValue(), Is.EqualTo(0.123).Within(0.000001));
-        Assert.That(gamepad.rightStick.x.ReadValue(), Is.EqualTo(1).Within(0.000001));
-    }
-
-    [Test]
-    [Category("Events")]
-    public void Events_SendingStateEventToDevice_MakesItCurrent()
-    {
-        var gamepad = InputSystem.AddDevice("Gamepad");
-
-        // Adding a device makes it current so add another one so that .current
-        // is not already set to the gamepad we just created.
-        InputSystem.AddDevice("Gamepad");
-
-        InputSystem.QueueStateEvent(gamepad, new GamepadState());
-        InputSystem.Update();
-
-        Assert.That(Gamepad.current, Is.SameAs(gamepad));
-    }
-
-    [Test]
-    [Category("Events")]
-    public void TODO_Events_SendingStateEvent_WithOnlyNoise_DoesNotMakeDeviceCurrent()
-    {
-        Assert.Fail();
-    }
-
-    [Test]
-    [Category("Events")]
-    public void Events_SendingStateToDeviceWithoutBeforeRenderEnabled_DoesNothingInBeforeRenderUpdate()
-    {
-        var gamepad = (Gamepad)InputSystem.AddDevice("Gamepad");
-        var newState = new GamepadState { leftStick = new Vector2(0.123f, 0.456f) };
-
-        InputSystem.QueueStateEvent(gamepad, newState);
-        InputSystem.Update(InputUpdateType.BeforeRender);
-
-        Assert.That(gamepad.leftStick.ReadValue(), Is.EqualTo(default(Vector2)));
-    }
-
-    [Test]
-    [Category("Events")]
-    public void Events_SendingStateToDeviceWithBeforeRenderEnabled_UpdatesDeviceInBeforeRender()
-    {
-        const string deviceJson = @"
-            {
-                ""name"" : ""CustomGamepad"",
-                ""extend"" : ""Gamepad"",
-                ""beforeRender"" : ""Update""
-            }
-        ";
-
-        InputSystem.RegisterControlLayout(deviceJson);
-
-        var gamepad = (Gamepad)InputSystem.AddDevice("CustomGamepad");
-        var newState = new GamepadState { leftTrigger = 0.123f };
-
-        InputSystem.QueueStateEvent(gamepad, newState);
-        InputSystem.Update(InputUpdateType.BeforeRender);
-
-        Assert.That(gamepad.leftTrigger.ReadValue(), Is.EqualTo(0.123f).Within(0.000001));
-    }
-
-    [Test]
-    [Category("Events")]
-    public void Events_CanListenToEventStream()
-    {
-        var device = InputSystem.AddDevice("Gamepad");
-
-        var receivedCalls = 0;
-        InputSystem.onEvent += inputEvent =>
-            {
-                ++receivedCalls;
-                Assert.That(inputEvent.IsA<StateEvent>(), Is.True);
-                Assert.That(inputEvent.deviceId, Is.EqualTo(device.id));
-            };
-
-        InputSystem.QueueStateEvent(device, new GamepadState());
-        InputSystem.Update();
-
-        Assert.That(receivedCalls, Is.EqualTo(1));
-    }
-
-    // Should be possible to have a pointer to a state event and from it, return
-    // the list of controls that have non-default values.
-    // Probably makes sense to also be able to return from it a list of changed
-    // controls by comparing it to a device's current state.
-    [Test]
-    [Category("Events")]
-    public void TODO_Events_CanFindActiveControlsFromStateEvent()
-    {
-        Assert.Fail();
-    }
-
-    [Test]
-    [Category("Events")]
-    public void Events_AreProcessedInOrderTheyAreQueuedIn()
-    {
-        const double kFirstTime = 0.5;
-        const double kSecondTime = 1.5;
-        const double kThirdTime = 2.5;
-
-        var receivedCalls = 0;
-        var receivedFirstTime = 0.0;
-        var receivedSecondTime = 0.0;
-        var receivedThirdTime = 0.0;
-
-        InputSystem.onEvent +=
-            inputEvent =>
-            {
-                ++receivedCalls;
-                if (receivedCalls == 1)
-                    receivedFirstTime = inputEvent.time;
-                else if (receivedCalls == 2)
-                    receivedSecondTime = inputEvent.time;
-                else
-                    receivedThirdTime = inputEvent.time;
-            };
-
-        var device = InputSystem.AddDevice("Gamepad");
-
-        InputSystem.QueueStateEvent(device, new GamepadState(), kSecondTime);
-        InputSystem.QueueStateEvent(device, new GamepadState(), kFirstTime);
-        InputSystem.QueueStateEvent(device, new GamepadState(), kThirdTime);
-
-        InputSystem.Update();
-
-        Assert.That(receivedCalls, Is.EqualTo(3));
-        Assert.That(receivedFirstTime, Is.EqualTo(kSecondTime).Within(0.00001));
-        Assert.That(receivedSecondTime, Is.EqualTo(kFirstTime).Within(0.00001));
-        Assert.That(receivedThirdTime, Is.EqualTo(kThirdTime).Within(0.00001));
-    }
-
-    [Test]
-    [Category("Events")]
-    public void Events_CanQueueAndReceiveEventsAgainstNonExistingDevices()
-    {
-        // Device IDs are looked up only *after* the system shows the event to us.
-
-        var receivedCalls = 0;
-        var receivedDeviceId = InputDevice.kInvalidDeviceId;
-        InputSystem.onEvent +=
-            eventPtr =>
-            {
-                ++receivedCalls;
-                receivedDeviceId = eventPtr.deviceId;
-            };
-
-        var inputEvent = DeviceConfigurationEvent.Create(4, 1.0);
-        InputSystem.QueueEvent(ref inputEvent);
-
-        InputSystem.Update();
-
-        Assert.That(receivedCalls, Is.EqualTo(1));
-        Assert.That(receivedDeviceId, Is.EqualTo(4));
-    }
-
-    [Test]
-    [Category("Events")]
-    public void Events_HandledFlagIsResetWhenEventIsQueued()
-    {
-        var receivedCalls = 0;
-        var wasHandled = true;
-
-        InputSystem.onEvent +=
-            eventPtr =>
-            {
-                ++receivedCalls;
-                wasHandled = eventPtr.handled;
-            };
-
-        var inputEvent = DeviceConfigurationEvent.Create(4, 1.0);
-
-        // This should go back to false when we inputEvent goes on the queue.
-        // The way the behavior is implemented is a side-effect of how we store
-        // the handled flag as a bit on the event ID -- which will get set by
-        // native on an event when it is queued.
-        inputEvent.baseEvent.handled = true;
-
-        InputSystem.QueueEvent(ref inputEvent);
-
-        InputSystem.Update();
-
-        Assert.That(receivedCalls, Is.EqualTo(1));
-        Assert.That(wasHandled, Is.False);
-    }
-
-    [Test]
-    [Category("Events")]
-    public void Events_AlreadyHandledEventsAreIgnoredWhenProcessingEvents()
-    {
-        // Need a device with before render enabled so we can produce
-        // the effect of having already handled events in the event queue.
-        // If we use an invalid device, before render updates will simply
-        // ignore the event.
-        const string json = @"
-            {
-                ""name"" : ""CustomGamepad"",
-                ""extend"" : ""Gamepad"",
-                ""beforeRender"" : ""Update""
-            }
-        ";
-
-        InputSystem.RegisterControlLayout(json);
-        var device = InputSystem.AddDevice("CustomGamepad");
-
-        InputSystem.onEvent +=
-            inputEvent =>
-            {
-                inputEvent.handled = true;
-            };
-
-        var event1 = DeviceConfigurationEvent.Create(device.id, 1.0);
-        var event2 = DeviceConfigurationEvent.Create(device.id, 2.0);
-
-        InputSystem.QueueEvent(ref event1);
-
-        // Before render update won't clear queue so after the update
-        // event1 is still in there.
-        InputSystem.Update(InputUpdateType.BeforeRender);
-
-        // Add new unhandled event.
-        InputSystem.QueueEvent(ref event2);
-
-        var receivedCalls = 0;
-        var receivedTime = 0.0;
-
-        InputSystem.onEvent +=
-            inputEvent =>
-            {
-                ++receivedCalls;
-                receivedTime = inputEvent.time;
-            };
-        InputSystem.Update();
-
-        // On the second update, we should have seen only event2.
-        Assert.That(receivedCalls, Is.EqualTo(1));
-        Assert.That(receivedTime, Is.EqualTo(2.0).Within(0.00001));
-    }
-
-    [Test]
-    [Category("Events")]
-    public void Events_CanPreventEventsFromBeingProcessed()
-    {
-        InputSystem.onEvent +=
-            inputEvent =>
-            {
-                // If we mark the event handled, the system should skip it and not
-                // let it go to the device.
-                inputEvent.handled = true;
-            };
-
-        var device = (Gamepad)InputSystem.AddDevice("Gamepad");
-
-        InputSystem.QueueStateEvent(device, new GamepadState { rightTrigger = 0.45f });
-        InputSystem.Update();
-
-        Assert.That(device.rightTrigger.ReadValue(), Is.EqualTo(0.0).Within(0.00001));
-    }
-
-    [Test]
-    [Category("Events")]
-    public unsafe void Events_CanTraceEventsOfDevice()
-    {
-        var device = InputSystem.AddDevice("Gamepad");
-        var noise = InputSystem.AddDevice("Gamepad");
-
-        using (var trace = new InputEventTrace {deviceId = device.id})
-        {
-            trace.Enable();
-            Assert.That(trace.enabled, Is.True);
-
-            var firstState = new GamepadState {rightTrigger = 0.35f};
-            var secondState = new GamepadState {leftTrigger = 0.75f};
-
-            InputSystem.QueueStateEvent(device, firstState, 0.5);
-            InputSystem.QueueStateEvent(device, secondState, 1.5);
-            InputSystem.QueueStateEvent(noise, new GamepadState()); // This one just to make sure we don't get it.
-
-            InputSystem.Update();
-
-            trace.Disable();
-
-            var events = trace.ToList();
-
-            Assert.That(events, Has.Count.EqualTo(2));
-
-            Assert.That(events[0].type, Is.EqualTo((FourCC)StateEvent.Type));
-            Assert.That(events[0].deviceId, Is.EqualTo(device.id));
-            Assert.That(events[0].time, Is.EqualTo(0.5).Within(0.000001));
-            Assert.That(events[0].sizeInBytes, Is.EqualTo(StateEvent.GetEventSizeWithPayload<GamepadState>()));
-            Assert.That(UnsafeUtility.MemCmp(UnsafeUtility.AddressOf(ref firstState),
-                    StateEvent.From(events[0])->state.ToPointer(), UnsafeUtility.SizeOf<GamepadState>()), Is.Zero);
-
-            Assert.That(events[1].type, Is.EqualTo((FourCC)StateEvent.Type));
-            Assert.That(events[1].deviceId, Is.EqualTo(device.id));
-            Assert.That(events[1].time, Is.EqualTo(1.5).Within(0.000001));
-            Assert.That(events[1].sizeInBytes, Is.EqualTo(StateEvent.GetEventSizeWithPayload<GamepadState>()));
-            Assert.That(UnsafeUtility.MemCmp(UnsafeUtility.AddressOf(ref secondState),
-                    StateEvent.From(events[1])->state.ToPointer(), UnsafeUtility.SizeOf<GamepadState>()), Is.Zero);
-        }
-    }
-
-    [Test]
-    [Category("Events")]
-    public void Events_WhenTraceIsFull_WillStartOverwritingOldEvents()
-    {
-        var device = InputSystem.AddDevice("Gamepad");
-        using (var trace =
-                   new InputEventTrace(StateEvent.GetEventSizeWithPayload<GamepadState>() * 2) {deviceId = device.id})
-        {
-            trace.Enable();
-
-            var firstState = new GamepadState {rightTrigger = 0.35f};
-            var secondState = new GamepadState {leftTrigger = 0.75f};
-            var thirdState = new GamepadState {leftTrigger = 0.95f};
-
-            InputSystem.QueueStateEvent(device, firstState, 0.5);
-            InputSystem.QueueStateEvent(device, secondState, 1.5);
-            InputSystem.QueueStateEvent(device, thirdState, 2.5);
-
-            InputSystem.Update();
-
-            trace.Disable();
-
-            var events = trace.ToList();
-
-            Assert.That(events, Has.Count.EqualTo(2));
-            Assert.That(events, Has.Exactly(1).With.Property("time").EqualTo(1.5).Within(0.000001));
-            Assert.That(events, Has.Exactly(1).With.Property("time").EqualTo(2.5).Within(0.000001));
-        }
-    }
-
-    [Test]
-    [Category("Events")]
-    public void Events_CanClearEventTrace()
-    {
-        using (var trace = new InputEventTrace())
-        {
-            trace.Enable();
-
-            var device = InputSystem.AddDevice("Gamepad");
-            InputSystem.QueueStateEvent(device, new GamepadState());
-            InputSystem.QueueStateEvent(device, new GamepadState());
-            InputSystem.Update();
-
-            Assert.That(trace.ToList(), Has.Count.EqualTo(2));
-
-            trace.Clear();
-
-            Assert.That(trace.ToList(), Has.Count.EqualTo(0));
-        }
-    }
-
-    [Test]
-    [Category("Events")]
-    public void Events_GetUniqueIds()
-    {
-        var device = InputSystem.AddDevice("Gamepad");
-
-        InputSystem.QueueStateEvent(device, new GamepadState());
-        InputSystem.QueueStateEvent(device, new GamepadState());
-
-        var receivedCalls = 0;
-        var firstId = InputEvent.kInvalidId;
-        var secondId = InputEvent.kInvalidId;
-
-        InputSystem.onEvent +=
-            eventPtr =>
-            {
-                ++receivedCalls;
-                if (receivedCalls == 1)
-                    firstId = eventPtr.id;
-                else if (receivedCalls == 2)
-                    secondId = eventPtr.id;
-            };
-
-        InputSystem.Update();
-
-        Assert.That(firstId, Is.Not.EqualTo(secondId));
-    }
-
-    [Test]
-    [Category("Events")]
-    public void Events_DoNotLeakIntoNextUpdate()
-    {
-        var device = InputSystem.AddDevice("Gamepad");
-
-        InputSystem.QueueStateEvent(device, new GamepadState(), 1.0);
-        InputSystem.QueueStateEvent(device, new GamepadState(), 2.0);
-
-        var receivedUpdateCalls = 0;
-        var receivedEventCount = 0;
-
-        Action<InputUpdateType, int, IntPtr> onUpdate =
-            (updateType, eventCount, eventData) =>
-            {
-                ++receivedUpdateCalls;
-                receivedEventCount += eventCount;
-            };
-        testRuntime.onUpdate += onUpdate;
-
-        InputSystem.Update();
-
-        Assert.That(receivedUpdateCalls, Is.EqualTo(1));
-        Assert.That(receivedEventCount, Is.EqualTo(2));
-
-        receivedEventCount = 0;
-        receivedUpdateCalls = 0;
-
-        InputSystem.Update();
-
-        Assert.That(receivedEventCount, Is.Zero);
-        Assert.That(receivedUpdateCalls, Is.EqualTo(1));
-    }
-
-    [Test]
-    [Category("Events")]
-    public void Events_IfOldStateEventIsSentToDevice_IsIgnored()
-    {
-        var gamepad = (Gamepad)InputSystem.AddDevice("Gamepad");
-
-        InputSystem.QueueStateEvent(gamepad, new GamepadState { rightTrigger = 0.5f }, 2.0);
-        InputSystem.Update();
-
-        InputSystem.QueueStateEvent(gamepad, new GamepadState { rightTrigger = 0.75f }, 1.0);
-        InputSystem.Update();
-
-        Assert.That(gamepad.rightTrigger.ReadValue(), Is.EqualTo(0.5f).Within(0.000001));
-    }
-
-    struct CustomNestedDeviceState : IInputStateTypeInfo
-    {
-        [InputControl(name = "button1", layout = "Button")]
-        public int buttons;
-
-        [InputControl(layout = "Axis")]
-        public float axis2;
-
-        public FourCC GetFormat()
-        {
-            return new FourCC('N', 'S', 'T', 'D');
-        }
-    }
-
-    struct CustomDeviceState : IInputStateTypeInfo
-    {
-        [InputControl(layout = "Axis")]
-        public float axis;
-
-        public CustomNestedDeviceState nested;
-
-        public FourCC GetFormat()
-        {
-            return new FourCC('C', 'U', 'S', 'T');
-        }
-    }
-
-    [InputControlLayout(stateType = typeof(CustomDeviceState))]
-    class CustomDevice : InputDevice
-    {
-        public AxisControl axis { get; private set; }
-
-        protected override void FinishSetup(InputDeviceBuilder builder)
-        {
-            axis = builder.GetControl<AxisControl>(this, "axis");
-            base.FinishSetup(builder);
-        }
-    }
-
-    class CustomDeviceWithUpdate : CustomDevice, IInputUpdateCallbackReceiver
-    {
-        public int onUpdateCallCount;
-        public InputUpdateType onUpdateType;
-
-        public void OnUpdate(InputUpdateType updateType)
-        {
-            ++onUpdateCallCount;
-            onUpdateType = updateType;
-            InputSystem.QueueStateEvent(this, new CustomDeviceState {axis = 0.234f});
-        }
-    }
-
-    // We want devices to be able to "park" unused controls outside of the state
-    // memory region that is being sent to the device in events.
-    [Test]
-    [Category("Events")]
-    public void Events_CanSendSmallerStateToDeviceWithLargerState()
-    {
-        const string json = @"
-            {
-                ""name"" : ""TestLayout"",
-                ""extend"" : ""CustomDevice"",
-                ""controls"" : [
-                    { ""name"" : ""extra"", ""layout"" : ""Button"" }
-                ]
-            }
-        ";
-
-        InputSystem.RegisterControlLayout<CustomDevice>();
-        InputSystem.RegisterControlLayout(json);
-        var device = (CustomDevice)InputSystem.AddDevice("TestLayout");
-
-        InputSystem.QueueStateEvent(device, new CustomDeviceState {axis = 0.5f});
-        InputSystem.Update();
-
-        Assert.That(device.axis.ReadValue(), Is.EqualTo(0.5).Within(0.000001));
-    }
-
-    struct ExtendedCustomDeviceState : IInputStateTypeInfo
-    {
-        public CustomDeviceState baseState;
-        public int extra;
-
-        public FourCC GetFormat()
-        {
-            return baseState.GetFormat();
-        }
-    }
-
-    // HIDs rely on this behavior as we may only use a subset of a HID's set of
-    // controls and thus get state events that are larger than the device state
-    // that we store for the HID.
-    [Test]
-    [Category("Events")]
-    public void Events_CandSendLargerStateToDeviceWithSmallerState()
-    {
-        InputSystem.RegisterControlLayout<CustomDevice>();
-        var device = (CustomDevice)InputSystem.AddDevice("CustomDevice");
-
-        var state = new ExtendedCustomDeviceState();
-        state.baseState.axis = 0.5f;
-        InputSystem.QueueStateEvent(device, state);
-        InputSystem.Update();
-
-        Assert.That(device.axis.ReadValue(), Is.EqualTo(0.5).Within(0.000001));
-    }
-
-    [Test]
-    [Category("Events")]
-    public void Events_CanUpdateDeviceWithEventsFromUpdateCallback()
-    {
-        InputSystem.RegisterControlLayout<CustomDeviceWithUpdate>();
-        var device = (CustomDeviceWithUpdate)InputSystem.AddDevice("CustomDeviceWithUpdate");
-
-        InputSystem.Update();
-
-        Assert.That(device.onUpdateCallCount, Is.EqualTo(1));
-        Assert.That(device.onUpdateType, Is.EqualTo(InputUpdateType.Dynamic));
-        Assert.That(device.axis.ReadValue(), Is.EqualTo(0.234).Within(0.000001));
-    }
-
-    [Test]
-    [Category("Devices")]
-    public void Devices_RemovingDeviceCleansUpUpdateCallback()
-    {
-        InputSystem.RegisterControlLayout<CustomDeviceWithUpdate>();
-        var device = (CustomDeviceWithUpdate)InputSystem.AddDevice("CustomDeviceWithUpdate");
-        InputSystem.RemoveDevice(device);
-
-        InputSystem.Update();
-
-        Assert.That(device.onUpdateCallCount, Is.Zero);
-    }
-
-    [Test]
-    [Category("Actions")]
-    public void Actions_CannotQueryControlsOnActionThatIsNotEnabled()
-    {
-        var action = new InputAction();
-
-        Assert.That(() => action.controls, Throws.InvalidOperationException);
-    }
-
-    [Test]
-    [Category("Actions")]
-    public void Actions_CanTargetSingleControl()
-    {
-        var gamepad = (Gamepad)InputSystem.AddDevice("Gamepad");
-
-        var action = new InputAction(binding: "/gamepad/leftStick");
-        action.Enable();
-
-        Assert.That(action.controls, Has.Count.EqualTo(1));
-        Assert.That(action.controls, Has.Exactly(1).SameAs(gamepad.leftStick));
-    }
-
-    [Test]
-    [Category("Actions")]
-    public void Actions_CanTargetMultipleControls()
-    {
-        var gamepad = (Gamepad)InputSystem.AddDevice("Gamepad");
-
-        var action = new InputAction(binding: "/gamepad/*stick");
-        action.Enable();
-
-        Assert.That(action.controls, Has.Count.EqualTo(2));
-        Assert.That(action.controls, Has.Exactly(1).SameAs(gamepad.leftStick));
-        Assert.That(action.controls, Has.Exactly(1).SameAs(gamepad.rightStick));
-    }
-
-    [Test]
-    [Category("Actions")]
-    public void Actions_WhenEnabled_GoesIntoWaitingPhase()
-    {
-        InputSystem.AddDevice("Gamepad");
-
-        var action = new InputAction(binding: "/gamepad/leftStick");
-        action.Enable();
-
-        Assert.That(action.phase, Is.EqualTo(InputAction.Phase.Waiting));
-    }
-
-    [Test]
-    [Category("Actions")]
-    public void Actions_CanCreateActionsWithoutAnActionSet()
-    {
-        var action = new InputAction();
-
-        Assert.That(action.set, Is.Null);
-    }
-
-    ////REVIEW: not sure whether this is the best behavior
-    [Test]
-    [Category("Actions")]
-    public void Actions_PathLeadingNowhereIsIgnored()
-    {
-        var action = new InputAction(binding: "nothing");
-
-        Assert.DoesNotThrow(() => action.Enable());
-    }
-
-    [Test]
-    [Category("Actions")]
-    public void Actions_StartOutInDisabledPhase()
-    {
-        var action = new InputAction();
-
-        Assert.That(action.phase, Is.EqualTo(InputAction.Phase.Disabled));
-    }
-
-    [Test]
-    [Category("Actions")]
-    public void Actions_LoseActionHasNoSet()
-    {
-        var action = new InputAction();
-        action.Enable(); // Force to create private action set.
-
-        Assert.That(action.set, Is.Null);
-    }
-
-    [Test]
-    [Category("Actions")]
-    public void Actions_ActionIsPerformedWhenSourceControlChangesValue()
-    {
-        var gamepad = (Gamepad)InputSystem.AddDevice("Gamepad");
-
-        var receivedCalls = 0;
-        InputAction receivedAction = null;
-        InputControl receivedControl = null;
-
-        var action = new InputAction(binding: "/gamepad/leftStick");
-        action.performed +=
-            ctx =>
-            {
-                ++receivedCalls;
-                receivedAction = ctx.action;
-                receivedControl = ctx.control;
-
-                Assert.That(action.phase, Is.EqualTo(InputAction.Phase.Performed));
-            };
-        action.Enable();
-
-        var state = new GamepadState
-        {
-            leftStick = new Vector2(0.5f, 0.5f)
-        };
-        InputSystem.QueueStateEvent(gamepad, state);
-        InputSystem.Update();
-
-        Assert.That(receivedCalls, Is.EqualTo(1));
-        Assert.That(receivedAction, Is.SameAs(action));
-        Assert.That(receivedControl, Is.SameAs(gamepad.leftStick));
-
-        // Action should be waiting again.
-        Assert.That(action.phase, Is.EqualTo(InputAction.Phase.Waiting));
-    }
-
-    [Test]
-    [Category("Actions")]
-    public void Actions_CanListenForStateChangeOnEntireDevice()
-    {
-        var gamepad = (Gamepad)InputSystem.AddDevice("Gamepad");
-
-        var receivedCalls = 0;
-        InputControl receivedControl = null;
-
-        var action = new InputAction(binding: "/gamepad");
-        action.performed +=
-            ctx =>
-            {
-                ++receivedCalls;
-                receivedControl = ctx.control;
-            };
-        action.Enable();
-
-        var state = new GamepadState
-        {
-            rightTrigger = 0.5f
-        };
-        InputSystem.QueueStateEvent(gamepad, state);
-        InputSystem.Update();
-
-        Assert.That(receivedCalls, Is.EqualTo(1));
-        Assert.That(receivedControl, Is.SameAs(gamepad)); // We do not drill down to find the actual control that changed.
-    }
-
-    // Actions are able to observe every state change, even if the changes occur within
-    // the same frame.
-    [Test]
-    [Category("Actions")]
-    public void Actions_PressingAndReleasingButtonInSameFrame_StillTriggersAction()
-    {
-        var gamepad = (Gamepad)InputSystem.AddDevice("Gamepad");
-        var action = new InputAction(binding: "/<gamepad>/<button>", modifiers: "press");
-
-        var receivedCalls = 0;
-        action.performed +=
-            ctx =>
-            {
-                ++receivedCalls;
-            };
-        action.Enable();
-
-        var firstState = new GamepadState {buttons = 1 << (int)GamepadState.Button.B};
-        var secondState = new GamepadState {buttons = 0};
-
-        InputSystem.QueueStateEvent(gamepad, firstState);
-        InputSystem.QueueStateEvent(gamepad, secondState);
-
-        InputSystem.Update();
-
-        Assert.That(receivedCalls, Is.EqualTo(1));
-    }
-
-    [Test]
-    [Category("Actions")]
-    public void Actions_CanPerformHoldAction()
-    {
-        var gamepad = (Gamepad)InputSystem.AddDevice("Gamepad");
-
-        var performedReceivedCalls = 0;
-        InputAction performedAction = null;
-        InputControl performedControl = null;
-
-        var startedReceivedCalls = 0;
-        InputAction startedAction = null;
-        InputControl startedControl = null;
-
-        var action = new InputAction(binding: "/gamepad/{primaryAction}", modifiers: "hold(duration=0.4)");
-        action.performed +=
-            ctx =>
-            {
-                ++performedReceivedCalls;
-                performedAction = ctx.action;
-                performedControl = ctx.control;
-
-                Assert.That(action.phase, Is.EqualTo(InputAction.Phase.Performed));
-            };
-        action.started +=
-            ctx =>
-            {
-                ++startedReceivedCalls;
-                startedAction = ctx.action;
-                startedControl = ctx.control;
-
-                Assert.That(action.phase, Is.EqualTo(InputAction.Phase.Started));
-            };
-        action.Enable();
-
-        InputSystem.QueueStateEvent(gamepad, new GamepadState {buttons = 1 << (int)GamepadState.Button.South}, 0.0);
-        InputSystem.Update();
-
-        Assert.That(startedReceivedCalls, Is.EqualTo(1));
-        Assert.That(performedReceivedCalls, Is.Zero);
-        Assert.That(startedAction, Is.SameAs(action));
-        Assert.That(startedControl, Is.SameAs(gamepad.buttonSouth));
-
-        startedReceivedCalls = 0;
-
-        InputSystem.QueueStateEvent(gamepad, new GamepadState(), 0.5);
-        InputSystem.Update();
-
-        Assert.That(startedReceivedCalls, Is.EqualTo(0));
-        Assert.That(performedReceivedCalls, Is.EqualTo(1));
-        Assert.That(performedAction, Is.SameAs(action));
-        Assert.That(performedControl, Is.SameAs(gamepad.buttonSouth));
-
-        // Action should be waiting again.
-        Assert.That(action.phase, Is.EqualTo(InputAction.Phase.Waiting));
-    }
-
-    [Test]
-    [Category("Actions")]
-    public void Actions_CanPerformTapAction()
-    {
-        var gamepad = (Gamepad)InputSystem.AddDevice("Gamepad");
-
-        var performedReceivedCalls = 0;
-        InputAction performedAction = null;
-        InputControl performedControl = null;
-
-        var startedReceivedCalls = 0;
-        InputAction startedAction = null;
-        InputControl startedControl = null;
-
-        var action = new InputAction(binding: "/gamepad/{primaryAction}", modifiers: "tap");
-        action.performed +=
-            ctx =>
-            {
-                ++performedReceivedCalls;
-                performedAction = ctx.action;
-                performedControl = ctx.control;
-
-                Assert.That(action.phase, Is.EqualTo(InputAction.Phase.Performed));
-            };
-        action.started +=
-            ctx =>
-            {
-                ++startedReceivedCalls;
-                startedAction = ctx.action;
-                startedControl = ctx.control;
-
-                Assert.That(action.phase, Is.EqualTo(InputAction.Phase.Started));
-            };
-        action.Enable();
-
-        InputSystem.QueueStateEvent(gamepad, new GamepadState {buttons = 1 << (int)GamepadState.Button.South}, 0.0);
-        InputSystem.Update();
-
-        Assert.That(startedReceivedCalls, Is.EqualTo(1));
-        Assert.That(performedReceivedCalls, Is.Zero);
-        Assert.That(startedAction, Is.SameAs(action));
-        Assert.That(startedControl, Is.SameAs(gamepad.buttonSouth));
-
-        startedReceivedCalls = 0;
-
-        InputSystem.QueueStateEvent(gamepad, new GamepadState(), InputConfiguration.TapTime);
-        InputSystem.Update();
-
-        Assert.That(startedReceivedCalls, Is.EqualTo(0));
-        Assert.That(performedReceivedCalls, Is.EqualTo(1));
-        Assert.That(performedAction, Is.SameAs(action));
-        Assert.That(performedControl, Is.SameAs(gamepad.buttonSouth));
-
-        // Action should be waiting again.
-        Assert.That(action.phase, Is.EqualTo(InputAction.Phase.Waiting));
-    }
-
-    [Test]
-    [Category("Actions")]
-    public void Actions_CanAddActionsToSet()
-    {
-        var set = new InputActionSet();
-
-        set.AddAction("action1");
-        set.AddAction("action2");
-
-        Assert.That(set.actions, Has.Count.EqualTo(2));
-        Assert.That(set.actions[0], Has.Property("name").EqualTo("action1"));
-        Assert.That(set.actions[1], Has.Property("name").EqualTo("action2"));
-    }
-
-    [Test]
-    [Category("Actions")]
-    public void Actions_CanAddBindingsToActionsInSet()
-    {
-        var set = new InputActionSet();
-
-        var action1 = set.AddAction("action1");
-        var action2 = set.AddAction("action2");
-
-        action1.AddBinding("/gamepad/leftStick");
-        action2.AddBinding("/gamepad/rightStick");
-
-        Assert.That(action1.bindings, Has.Count.EqualTo(1));
-        Assert.That(action2.bindings, Has.Count.EqualTo(1));
-        Assert.That(action1.bindings[0].path, Is.EqualTo("/gamepad/leftStick"));
-        Assert.That(action2.bindings[0].path, Is.EqualTo("/gamepad/rightStick"));
-    }
-
-    [Test]
-    [Category("Actions")]
-    public void Actions_CannotAddUnnamedActionToSet()
-    {
-        var set = new InputActionSet();
-        Assert.That(() => set.AddAction(""), Throws.ArgumentException);
-    }
-
-    [Test]
-    [Category("Actions")]
-    public void Actions_CannotAddTwoActionsWithTheSameNameToSet()
-    {
-        var set = new InputActionSet();
-        set.AddAction("action");
-
-        Assert.That(() => set.AddAction("action"), Throws.InvalidOperationException);
-    }
-
-    [Test]
-    [Category("Actions")]
-    public void Actions_CanLookUpActionInSet()
-    {
-        var set = new InputActionSet();
-
-        var action1 = set.AddAction("action1");
-        var action2 = set.AddAction("action2");
-
-        Assert.That(set.TryGetAction("action1"), Is.SameAs(action1));
-        Assert.That(set.TryGetAction("action2"), Is.SameAs(action2));
-    }
-
-    [Test]
-    [Category("Actions")]
-    public void Actions_CanConvertActionSetToAndFromJson()
-    {
-        var set = new InputActionSet("test");
-
-        set.AddAction(name: "action1", binding: "/gamepad/leftStick").AddBinding("/gamepad/rightStick", groups: "group");
-        set.AddAction(name: "action2", binding: "/gamepad/buttonSouth", modifiers: "tap,slowTap(duration=0.1)");
-
-        var json = set.ToJson();
-        var sets = InputActionSet.FromJson(json);
-
-        Assert.That(sets, Has.Length.EqualTo(1));
-        Assert.That(sets[0], Has.Property("name").EqualTo("test"));
-        Assert.That(sets[0].actions, Has.Count.EqualTo(2));
-        Assert.That(sets[0].actions[0].name, Is.EqualTo("action1"));
-        Assert.That(sets[0].actions[1].name, Is.EqualTo("action2"));
-        Assert.That(sets[0].actions[0].bindings, Has.Count.EqualTo(2));
-        Assert.That(sets[0].actions[1].bindings, Has.Count.EqualTo(1));
-        Assert.That(sets[0].actions[0].bindings[0].group, Is.Null);
-        Assert.That(sets[0].actions[0].bindings[1].group, Is.EqualTo("group"));
-        Assert.That(sets[0].actions[0].bindings[0].modifiers, Is.Null);
-        Assert.That(sets[0].actions[0].bindings[1].modifiers, Is.Null);
-        Assert.That(sets[0].actions[1].bindings[0].group, Is.Null);
-        Assert.That(sets[0].actions[1].bindings[0].modifiers, Is.EqualTo("tap,slowTap(duration=0.1)"));
-        Assert.That(sets[0].actions[0].set, Is.SameAs(sets[0]));
-        Assert.That(sets[0].actions[1].set, Is.SameAs(sets[0]));
-    }
-
-    [Test]
-    [Category("Actions")]
-    public void Actions_ActionSetJsonCanBeEmpty()
-    {
-        var sets = InputActionSet.FromJson("{}");
-        Assert.That(sets, Is.Not.Null);
-        Assert.That(sets, Has.Length.EqualTo(0));
-    }
-
-    [Test]
-    [Category("Actions")]
-    public void Actions_CanConvertMultipleActionSetsToAndFromJson()
-    {
-        var set1 = new InputActionSet("set1");
-        var set2 = new InputActionSet("set2");
-
-        set1.AddAction(name: "action1", binding: "/gamepad/leftStick");
-        set2.AddAction(name: "action2", binding: "/gamepad/rightStick");
-
-        var json = InputActionSet.ToJson(new[] {set1, set2});
-        var sets = InputActionSet.FromJson(json);
-
-        Assert.That(sets, Has.Length.EqualTo(2));
-        Assert.That(sets, Has.Exactly(1).With.Property("name").EqualTo("set1"));
-        Assert.That(sets, Has.Exactly(1).With.Property("name").EqualTo("set2"));
-    }
-
-    [Test]
-    [Category("Actions")]
-    public void Actions_CanQueryAllEnabledActions()
-    {
-        var action = new InputAction(binding: "/gamepad/leftStick");
-        action.Enable();
-
-        var enabledActions = InputSystem.ListEnabledActions();
-
-        Assert.That(enabledActions, Has.Count.EqualTo(1));
-        Assert.That(enabledActions, Has.Exactly(1).SameAs(action));
-    }
-
-    [Test]
-    [Category("Actions")]
-    public void Actions_CanSerializeAction()
-    {
-        var action = new InputAction(name: "MyAction", binding: "/gamepad/leftStick");
-
-        // Unity's JSON serializer goes through Unity's normal serialization machinery so if
-        // this works, we should have a pretty good shot that binary and YAML serialization
-        // are also working.
-        var json = JsonUtility.ToJson(action);
-        var deserializedAction = JsonUtility.FromJson<InputAction>(json);
-
-        Assert.That(deserializedAction.name, Is.EqualTo(action.name));
-        Assert.That(deserializedAction.bindings, Has.Count.EqualTo(1));
-        Assert.That(deserializedAction.bindings[0].path, Is.EqualTo("/gamepad/leftStick"));
-    }
-
-    [Test]
-    [Category("Actions")]
-    public void Actions_CanSerializeActionSet()
-    {
-        var set = new InputActionSet("set");
-
-        set.AddAction("action1", binding: "/gamepad/leftStick");
-        set.AddAction("action2", binding: "/gamepad/rightStick");
-
-        var json = JsonUtility.ToJson(set);
-        var deserializedSet = JsonUtility.FromJson<InputActionSet>(json);
-
-        Assert.That(deserializedSet.name, Is.EqualTo("set"));
-        Assert.That(deserializedSet.actions, Has.Count.EqualTo(2));
-        Assert.That(deserializedSet.actions[0].name, Is.EqualTo("action1"));
-        Assert.That(deserializedSet.actions[1].name, Is.EqualTo("action2"));
-        Assert.That(deserializedSet.actions[0].bindings[0].path, Is.EqualTo("/gamepad/leftStick"));
-        Assert.That(deserializedSet.actions[1].bindings[0].path, Is.EqualTo("/gamepad/rightStick"));
-        Assert.That(deserializedSet.actions[0].set, Is.SameAs(deserializedSet));
-        Assert.That(deserializedSet.actions[1].set, Is.SameAs(deserializedSet));
-    }
-
-    [Test]
-    [Category("Actions")]
-    public void Actions_CanAddMultipleBindings()
-    {
-        var gamepad = (Gamepad)InputSystem.AddDevice("Gamepad");
-        var action = new InputAction(name: "test");
-
-        action.AddBinding("/gamepad/leftStick");
-        action.AddBinding("/gamepad/rightStick");
-
-        action.Enable();
-
-        Assert.That(action.bindings, Has.Count.EqualTo(2));
-        Assert.That(action.bindings[0].path, Is.EqualTo("/gamepad/leftStick"));
-        Assert.That(action.bindings[1].path, Is.EqualTo("/gamepad/rightStick"));
-
-        var performedReceivedCalls = 0;
-        InputControl performedControl = null;
-
-        action.performed +=
-            ctx =>
-            {
-                ++performedReceivedCalls;
-                performedControl = ctx.control;
-            };
-
-        var state = new GamepadState { leftStick = new Vector2(0.5f, 0.5f)};
-        InputSystem.QueueStateEvent(gamepad, state);
-        InputSystem.Update();
-
-        Assert.That(performedReceivedCalls, Is.EqualTo(1));
-        Assert.That(performedControl, Is.SameAs(gamepad.leftStick));
-
-        performedReceivedCalls = 0;
-
-        state.rightStick = new Vector2(0.5f, 0.5f);
-        InputSystem.QueueStateEvent(gamepad, state);
-        InputSystem.Update();
-
-        Assert.That(performedReceivedCalls, Is.EqualTo(1));
-        Assert.That(performedControl, Is.SameAs(gamepad.rightStick));
-    }
-
-    [Test]
-    [Category("Actions")]
-    public void Actions_ControlsUpdateWhenNewDeviceIsAdded()
-    {
-        var gamepad1 = (Gamepad)InputSystem.AddDevice("Gamepad");
-
-        var action = new InputAction(binding: "/<gamepad>/buttonSouth");
-        action.Enable();
-
-        Assert.That(action.controls, Has.Count.EqualTo(1));
-        Assert.That(action.controls[0], Is.SameAs(gamepad1.buttonSouth));
-
-        var gamepad2 = (Gamepad)InputSystem.AddDevice("Gamepad");
-
-        Assert.That(action.controls, Has.Count.EqualTo(2));
-        Assert.That(action.controls, Has.Exactly(1).SameAs(gamepad1.buttonSouth));
-        Assert.That(action.controls, Has.Exactly(1).SameAs(gamepad2.buttonSouth));
-    }
-
-    [Test]
-    [Category("Actions")]
-    public void Actions_ControlsUpdateWhenDeviceIsRemoved()
-    {
-        var gamepad = InputSystem.AddDevice<Gamepad>();
-
-        var action = new InputAction(binding: "/<Gamepad>/leftTrigger");
-        action.Enable();
-
-        Assert.That(action.controls, Has.Count.EqualTo(1));
-        Assert.That(action.controls, Has.Exactly(1).SameAs(gamepad.leftTrigger));
-
-        InputSystem.RemoveDevice(gamepad);
-
-        Assert.That(action.controls, Has.Count.Zero);
-    }
-
-    [Test]
-    [Category("Actions")]
-    public void Actions_CanFindEnabledActions()
-    {
-        var action1 = new InputAction(name: "a");
-        var action2 = new InputAction(name: "b");
-
-        action1.Enable();
-        action2.Enable();
-
-        var enabledActions = InputSystem.ListEnabledActions();
-
-        Assert.That(enabledActions, Has.Count.EqualTo(2));
-        Assert.That(enabledActions, Has.Exactly(1).SameAs(action1));
-        Assert.That(enabledActions, Has.Exactly(1).SameAs(action2));
-    }
-
-    private class TestModifier : IInputBindingModifier
-    {
-        #pragma warning disable CS0649
-        public float parm1; // Assigned through reflection
-        #pragma warning restore CS0649
-
-        public static bool s_GotInvoked;
-
-        public void Process(ref InputAction.ModifierContext context)
-        {
-            Assert.That(parm1, Is.EqualTo(5.0).Within(0.000001));
-            s_GotInvoked = true;
-        }
-
-        public void Reset()
-        {
-        }
-    }
-
-    [Test]
-    [Category("Actions")]
-    public void Actions_CanRegisterNewModifier()
-    {
-        InputSystem.RegisterBindingModifier<TestModifier>();
-        TestModifier.s_GotInvoked = false;
-
-        var gamepad = InputSystem.AddDevice("Gamepad");
-        var action = new InputAction(binding: "/gamepad/leftStick/x", modifiers: "test(parm1=5.0)");
-        action.Enable();
-
-        InputSystem.QueueStateEvent(gamepad, new GamepadState { leftStick = new Vector2(0.5f, 0.5f) });
-        InputSystem.Update();
-
-        Assert.That(TestModifier.s_GotInvoked, Is.True);
-    }
-
-    [Test]
-    [Category("Actions")]
-    public void Actions_CanTriggerActionFromPartialStateUpdate()
-    {
-        var gamepad = (Gamepad)InputSystem.AddDevice("Gamepad");
-        var action = new InputAction(binding: "/gamepad/leftStick");
-        action.Enable();
-
-        var receivedCalls = 0;
-        InputControl receivedControl = null;
-        action.performed += ctx =>
-            {
-                ++receivedCalls;
-                receivedControl = ctx.control;
-            };
-
-        InputSystem.QueueDeltaStateEvent(gamepad.leftStick, Vector2.one);
-        InputSystem.Update();
-
-        Assert.That(receivedCalls, Is.EqualTo(1));
-        Assert.That(receivedControl, Is.SameAs(gamepad.leftStick));
-    }
-
-    [Test]
-    [Category("Actions")]
-    public void Actions_CanDistinguishTapAndSlowTapOnSameAction()
-    {
-        // Bindings can have more than one modifier. Depending on the interaction happening on the bound
-        // controls one of the modifiers may initiate a phase shift and which modifier initiated the
-        // shift is visible on the callback.
-        //
-        // This is most useful for allowing variations of the same action. For example, you can have a
-        // "Fire" action, bind it to the "PrimaryAction" button, and then put both a TapModifier and a
-        // SlowTapModifier on the same binding. In the 'performed' callback you can then detect whether
-        // the button was slow-pressed or fast-pressed. Depending on that, you can perform a normal
-        // fire action or a charged fire action.
-
-        var gamepad = InputSystem.AddDevice("Gamepad");
-        var action = new InputAction(binding: "/gamepad/buttonSouth",
-                modifiers: "tap(duration=0.1),slowTap(duration=0.5)");
-        action.Enable();
-
-        var started = new List<InputAction.CallbackContext>();
-        var performed = new List<InputAction.CallbackContext>();
-        var cancelled = new List<InputAction.CallbackContext>();
-
-        action.started += ctx => started.Add(ctx);
-        action.performed += ctx => performed.Add(ctx);
-        action.cancelled += ctx => cancelled.Add(ctx);
-
-        // Perform tap.
-        InputSystem.QueueStateEvent(gamepad, new GamepadState {buttons = 1 << (int)GamepadState.Button.A}, 0.0);
-        InputSystem.QueueStateEvent(gamepad, new GamepadState {buttons = 0}, 0.05);
-        InputSystem.Update();
-
-        // Only tap was started.
-        Assert.That(started, Has.Count.EqualTo(1));
-        Assert.That(started[0].modifier, Is.TypeOf<TapModifier>());
-
-        // Only tap was performed.
-        Assert.That(performed, Has.Count.EqualTo(1));
-        Assert.That(performed[0].modifier, Is.TypeOf<TapModifier>());
-
-        // Nothing was cancelled.
-        Assert.That(cancelled, Has.Count.Zero);
-
-        started.Clear();
-        performed.Clear();
-        cancelled.Clear();
-
-        // Perform slow tap.
-        InputSystem.QueueStateEvent(gamepad, new GamepadState {buttons = 1 << (int)GamepadState.Button.A}, 2.0);
-        InputSystem.QueueStateEvent(gamepad, new GamepadState {buttons = 0}, 2.0 + InputConfiguration.SlowTapTime + 0.0001);
-        InputSystem.Update();
-
-        // First tap was started, then slow tap was started.
-        Assert.That(started, Has.Count.EqualTo(2));
-        Assert.That(started[0].modifier, Is.TypeOf<TapModifier>());
-        Assert.That(started[1].modifier, Is.TypeOf<SlowTapModifier>());
-
-        // Tap got cancelled.
-        Assert.That(cancelled, Has.Count.EqualTo(1));
-        Assert.That(cancelled[0].modifier, Is.TypeOf<TapModifier>());
-
-        // Slow tap got performed.
-        Assert.That(performed, Has.Count.EqualTo(1));
-        Assert.That(performed[0].modifier, Is.TypeOf<SlowTapModifier>());
-    }
-
-    [Test]
-    [Category("Actions")]
-    public void TODO_Actions_CanChainBindings()
-    {
-        // Set up an action that requires the left trigger to be held when pressing the A button.
-
-        var gamepad = (Gamepad)InputSystem.AddDevice("Gamepad");
-
-        var action = new InputAction(name: "Test");
-        action.AddBinding("/gamepad/leftTrigger").CombinedWith("/gamepad/buttonSouth");
-        action.Enable();
-
-        var performed = new List<InputAction.CallbackContext>();
-        action.performed += ctx => performed.Add(ctx);
-
-        InputSystem.QueueStateEvent(gamepad, new GamepadState {leftTrigger = 1.0f});
-        InputSystem.Update();
-
-        Assert.That(performed, Is.Empty);
-
-        InputSystem.QueueStateEvent(gamepad,
-            new GamepadState {leftTrigger = 1.0f, buttons = 1 << (int)GamepadState.Button.A});
-        InputSystem.Update();
-
-        Assert.That(performed, Has.Count.EqualTo(1));
-        // Last control in combination is considered the trigger control.
-        Assert.That(performed[0].control, Is.SameAs(gamepad.buttonSouth));
-    }
-
-    [Test]
-    [Category("Actions")]
-    public void TODO_Actions_ChainedBindingsTriggerIfControlsActivateAtSameTime()
-    {
-        var gamepad = InputSystem.AddDevice("Gamepad");
-
-        var action = new InputAction(name: "Test");
-        action.AddBinding("/gamepad/leftTrigger").CombinedWith("/gamepad/buttonSouth");
-        action.Enable();
-
-        var performed = new List<InputAction.CallbackContext>();
-        action.performed += ctx => performed.Add(ctx);
-
-        InputSystem.QueueStateEvent(gamepad,
-            new GamepadState {leftTrigger = 1.0f, buttons = 1 << (int)GamepadState.Button.A});
-        InputSystem.Update();
-
-        Assert.That(performed, Has.Count.EqualTo(1));
-    }
-
-    [Test]
-    [Category("Actions")]
-    public void TODO_Actions_ChainedBindingsDoNotTriggerIfControlsActivateInWrongOrder()
-    {
-        var gamepad = InputSystem.AddDevice("Gamepad");
-
-        var action = new InputAction(name: "Test");
-        action.AddBinding("/gamepad/leftTrigger").CombinedWith("/gamepad/buttonSouth");
-        action.Enable();
-
-        var performed = new List<InputAction.CallbackContext>();
-        action.performed += ctx => performed.Add(ctx);
-
-        InputSystem.QueueStateEvent(gamepad,
-            new GamepadState {buttons = 1 << (int)GamepadState.Button.A});
-        InputSystem.QueueStateEvent(gamepad,
-            new GamepadState {leftTrigger = 1.0f, buttons = 1 << (int)GamepadState.Button.A});
-        InputSystem.Update();
-
-        Assert.That(performed, Is.Empty);
-    }
-
-    // The ability to combine bindings and have modifiers on them is crucial to be able to perform
-    // most gestures as they usually require a button-like control that indicates whether a possible
-    // gesture has started and then a positional control of some kind that gives the motion data for
-    // the gesture.
-    [Test]
-    [Category("Actions")]
-    public void TODO_Actions_CanChainBindingsWithModifiers()
-    {
-        var gamepad = InputSystem.AddDevice("Gamepad");
-
-        // Tap or slow tap on A button when left trigger is held.
-        var action = new InputAction(name: "Test");
-        action.AddBinding("/gamepad/leftTrigger").CombinedWith("/gamepad/buttonSouth", modifiers: "tap,slowTap");
-        action.Enable();
-
-        var performed = new List<InputAction.CallbackContext>();
-        action.performed += ctx => performed.Add(ctx);
-
-        InputSystem.QueueStateEvent(gamepad,
-            new GamepadState {leftTrigger = 1.0f, buttons = 1 << (int)GamepadState.Button.A}, 0.0);
-        InputSystem.QueueStateEvent(gamepad,
-            new GamepadState {leftTrigger = 1.0f, buttons = 0}, InputConfiguration.SlowTapTime + 0.1);
-        InputSystem.Update();
-
-        Assert.That(performed, Has.Count.EqualTo(1));
-        Assert.That(performed[0].modifier, Is.TypeOf<SlowTapModifier>());
-    }
-
-    ////REVIEW: don't think this one makes sense to have
-    [Test]
-    [Category("Actions")]
-    public void TODO_Actions_CanPerformContinuousAction()
-    {
-        var gamepad = InputSystem.AddDevice("Gamepad");
-        var action = new InputAction(binding: "/gamepad/leftStick", modifiers: "continuous");
-        action.Enable();
-
-        var started = new List<InputAction.CallbackContext>();
-        var performed = new List<InputAction.CallbackContext>();
-        var cancelled = new List<InputAction.CallbackContext>();
-
-        action.started += ctx => performed.Add(ctx);
-        action.cancelled += ctx => performed.Add(ctx);
-        action.performed +=
-            ctx =>
-            {
-                performed.Add(ctx);
-                Assert.That(ctx.GetValue<Vector2>(), Is.EqualTo(new Vector2(0.123f, 0.456f)));
-            };
-
-        InputSystem.QueueStateEvent(gamepad, new GamepadState {leftStick = new Vector2(0.123f, 0.456f)});
-        InputSystem.Update();
-        InputSystem.Update();
-
-        Assert.That(started, Has.Count.EqualTo(1));
-        Assert.That(performed, Has.Count.EqualTo(2));
-        Assert.That(cancelled, Has.Count.Zero);
-
-        started.Clear();
-        performed.Clear();
-
-        InputSystem.QueueStateEvent(gamepad, new GamepadState());
-        InputSystem.Update();
-
-        Assert.That(started, Has.Count.Zero);
-        Assert.That(performed, Has.Count.Zero);
-        Assert.That(cancelled, Has.Count.EqualTo(1));
-    }
-
-    [Test]
-    [Category("Actions")]
-    public void Actions_AddingDeviceWillUpdateControlsOnAction()
-    {
-        var action = new InputAction(binding: "/<gamepad>/leftTrigger");
-        action.Enable();
-
-        Assert.That(action.controls, Has.Count.Zero);
-
-        var gamepad1 = (Gamepad)InputSystem.AddDevice("Gamepad");
-
-        Assert.That(action.controls, Has.Count.EqualTo(1));
-        Assert.That(action.controls[0], Is.SameAs(gamepad1.leftTrigger));
-
-        // Make sure it actually triggers correctly.
-        InputSystem.QueueStateEvent(gamepad1, new GamepadState { leftTrigger = 0.5f });
-        InputSystem.Update();
-
-        Assert.That(action.lastTriggerControl, Is.SameAs(gamepad1.leftTrigger));
-
-        // Also make sure that this device creation path gets it right.
-        testRuntime.ReportNewInputDevice(
-            new InputDeviceDescription {product = "Test", deviceClass = "Gamepad"}.ToJson());
-        InputSystem.Update();
-        var gamepad2 = (Gamepad)InputSystem.devices.First(x => x.description.product == "Test");
-
-        Assert.That(action.controls, Has.Count.EqualTo(2));
-        Assert.That(action.controls, Has.Exactly(1).SameAs(gamepad1.leftTrigger));
-        Assert.That(action.controls, Has.Exactly(1).SameAs(gamepad2.leftTrigger));
-    }
-
-    [Test]
-    [Category("Actions")]
-    public void Actions_RemovingDeviceWillUpdateControlsOnAction()
-    {
-        var gamepad = (Gamepad)InputSystem.AddDevice("Gamepad");
-        var action = new InputAction(binding: "/gamepad/leftStick");
-        action.Enable();
-
-        Assert.That(action.controls, Contains.Item(gamepad.leftStick));
-
-        InputSystem.RemoveDevice(gamepad);
-
-        Assert.That(action.controls, Is.Empty);
-    }
-
-    [Test]
-    [Category("Actions")]
-    public void Actions_CanDisableAction()
-    {
-        InputSystem.AddDevice("Gamepad");
-        var action = new InputAction(binding: "/gamepad/leftStick");
-
-        action.Enable();
-        action.Disable();
-
-        Assert.That(InputSystem.ListEnabledActions(), Has.Exactly(0).SameAs(action));
-        Assert.That(() => action.controls, Throws.InvalidOperationException);
-        Assert.That(action.phase, Is.EqualTo(InputAction.Phase.Disabled));
-        Assert.That(action.enabled, Is.False);
-    }
-
-    [Test]
-    [Category("Actions")]
-    public void Actions_CanTargetSingleDeviceWithMultipleActions()
-    {
-        var gamepad = InputSystem.AddDevice("Gamepad");
-
-        var action1 = new InputAction(binding: "/gamepad/leftStick");
-        var action2 = new InputAction(binding: "/gamepad/leftStick");
-        var action3 = new InputAction(binding: "/gamepad/rightStick");
-
-        var action1Performed = 0;
-        var action2Performed = 0;
-        var action3Performed = 0;
-
-        action1.performed += _ => ++ action1Performed;
-        action2.performed += _ => ++ action2Performed;
-        action3.performed += _ => ++ action3Performed;
-
-        action1.Enable();
-        action2.Enable();
-        action3.Enable();
-
-        InputSystem.QueueStateEvent(gamepad, new GamepadState {leftStick = Vector2.one, rightStick = Vector2.one});
-        InputSystem.Update();
-
-        Assert.That(action1Performed, Is.EqualTo(1));
-        Assert.That(action2Performed, Is.EqualTo(1));
-        Assert.That(action3Performed, Is.EqualTo(1));
-    }
-
-    [Test]
-    [Category("Actions")]
-    public void TODO_Actions_ButtonTriggersActionOnlyAfterCrossingPressThreshold()
-    {
-        // Axis controls trigger for every value change whereas buttons only trigger
-        // when crossing the press threshold.
-
-        //should this depend on the modifiers being used?
-        Assert.Fail();
-    }
-
-    [Test]
-    [Category("Actions")]
-    public void Actions_CanQueryStartAndPerformTime()
-    {
-        var gamepad = InputSystem.AddDevice("Gamepad");
-
-        var action = new InputAction(binding: "/gamepad/leftTrigger", modifiers: "slowTap");
-        action.Enable();
-
-        var receivedStartTime = 0.0;
-        var receivedTime = 0.0;
-
-        action.performed +=
-            ctx =>
-            {
-                receivedStartTime = ctx.startTime;
-                receivedTime = ctx.time;
-            };
-
-        var startTime = 0.123;
-        var endTime = 0.123 + InputConfiguration.SlowTapTime + 1.0;
-
-        InputSystem.QueueStateEvent(gamepad, new GamepadState {leftTrigger = 1.0f}, startTime);
-        InputSystem.QueueStateEvent(gamepad, new GamepadState {leftTrigger = 0.0f}, endTime);
-        InputSystem.Update();
-
-        Assert.That(receivedStartTime, Is.EqualTo(startTime).Within(0.000001));
-        Assert.That(receivedTime, Is.EqualTo(endTime).Within(0.000001));
-    }
-
-    // Make sure that if we target "*/{ActionAction}", for example, and the gamepad's A button
-    // goes down and starts the action, then whatever happens with the mouse's left button
-    // shouldn't matter until the gamepad's A button comes back up.
-    [Test]
-    [Category("Actions")]
-    public void TODO_Actions_StartingOfActionCapturesControl()
-    {
-        Assert.Fail();
-    }
-
-    [Test]
-    [Category("Actions")]
-    public void Actions_CanAddSetsToAsset()
-    {
-        var asset = ScriptableObject.CreateInstance<InputActionAsset>();
-
-        var set1 = new InputActionSet("set1");
-        var set2 = new InputActionSet("set2");
-
-        asset.AddActionSet(set1);
-        asset.AddActionSet(set2);
-
-        Assert.That(asset.actionSets, Has.Count.EqualTo(2));
-        Assert.That(asset.actionSets, Has.Exactly(1).SameAs(set1));
-        Assert.That(asset.actionSets, Has.Exactly(1).SameAs(set2));
-    }
-
-    [Test]
-    [Category("Actions")]
-    public void Actions_SetsInAssetMustHaveName()
-    {
-        var asset = ScriptableObject.CreateInstance<InputActionAsset>();
-        var set = new InputActionSet();
-
-        Assert.That(() => asset.AddActionSet(set), Throws.InvalidOperationException);
-    }
-
-    [Test]
-    [Category("Actions")]
-    public void Actions_SetsInAssetsMustHaveUniqueNames()
-    {
-        var asset = ScriptableObject.CreateInstance<InputActionAsset>();
-
-        var set1 = new InputActionSet("same");
-        var set2 = new InputActionSet("same");
-
-        asset.AddActionSet(set1);
-        Assert.That(() => asset.AddActionSet(set2), Throws.InvalidOperationException);
-    }
-
-    [Test]
-    [Category("Actions")]
-    public void Actions_CanLookUpSetInAssetByName()
-    {
-        var asset = ScriptableObject.CreateInstance<InputActionAsset>();
-        var set = new InputActionSet("test");
-        asset.AddActionSet(set);
-
-        Assert.That(asset.TryGetActionSet("test"), Is.SameAs(set));
-    }
-
-    [Test]
-    [Category("Actions")]
-    public void Actions_CanRemoveActionSetFromAsset()
-    {
-        var asset = ScriptableObject.CreateInstance<InputActionAsset>();
-        asset.AddActionSet(new InputActionSet("test"));
-        asset.RemoveActionSet("test");
-
-        Assert.That(asset.actionSets, Is.Empty);
-    }
-
-    [Test]
-    [Category("Actions")]
-    public void Actions_CanQueryLastTrigger()
-    {
-        var gamepad = (Gamepad)InputSystem.AddDevice("Gamepad");
-        var action = new InputAction(binding: "/gamepad/rightTrigger", modifiers: "slowTap(duration=1)");
-        action.Enable();
-
-        InputSystem.QueueStateEvent(gamepad, new GamepadState {rightTrigger = 1}, 2);
-        InputSystem.Update();
-
-        Assert.That(action.lastTriggerControl, Is.SameAs(gamepad.rightTrigger));
-        Assert.That(action.lastTriggerTime, Is.EqualTo(2).Within(0.0000001));
-        Assert.That(action.lastTriggerStartTime, Is.EqualTo(2).Within(0.0000001));
-        Assert.That(action.lastTriggerModifier, Is.TypeOf<SlowTapModifier>());
-        Assert.That(action.lastTriggerBinding.path, Is.EqualTo("/gamepad/rightTrigger"));
-
-        InputSystem.QueueStateEvent(gamepad, new GamepadState {rightTrigger = 0}, 4);
-        InputSystem.Update();
-
-        Assert.That(action.lastTriggerControl, Is.SameAs(gamepad.rightTrigger));
-        Assert.That(action.lastTriggerTime, Is.EqualTo(4).Within(0.0000001));
-        Assert.That(action.lastTriggerStartTime, Is.EqualTo(2).Within(0.0000001));
-        Assert.That(action.lastTriggerModifier, Is.TypeOf<SlowTapModifier>());
-        Assert.That(action.lastTriggerBinding.path, Is.EqualTo("/gamepad/rightTrigger"));
-    }
-
-    [Test]
-    [Category("Actions")]
-    public void Actions_CanOverrideBindings()
-    {
-        var gamepad = (Gamepad)InputSystem.AddDevice("Gamepad");
-        var action = new InputAction(binding: "/gamepad/leftTrigger");
-        action.ApplyBindingOverride(new InputBindingOverride {binding = "/gamepad/rightTrigger"});
-        action.Enable();
-
-        var wasPerformed = false;
-        action.performed += ctx => wasPerformed = true;
-
-        InputSystem.QueueStateEvent(gamepad, new GamepadState {rightTrigger = 1});
-        InputSystem.Update();
-
-        Assert.That(wasPerformed);
-    }
-
-    [Test]
-    [Category("Actions")]
-    public void Actions_CanCreateButtonAxisComposite()
-    {
-        var gamepad = InputSystem.AddDevice<Gamepad>();
-
-        var action = new InputAction();
-        action.AddCompositeBinding("ButtonAxis")
-        .With("Negative", "/<Gamepad>/leftShoulder")
-        .With("Positive", "/<Gamepad>/rightShoulder");
-        action.Enable();
-
-        float? value = null;
-        action.performed += ctx => { value = ctx.GetValue<float>(); };
-
-        InputSystem.QueueStateEvent(gamepad, new GamepadState().WithButton(GamepadState.Button.LeftShoulder));
-        InputSystem.Update();
-
-        Assert.That(value, Is.Not.Null);
-        Assert.That(value.Value, Is.EqualTo(-1).Within(0.00001));
-
-        value = null;
-        InputSystem.QueueStateEvent(gamepad, new GamepadState().WithButton(GamepadState.Button.RightShoulder));
-        InputSystem.Update();
-
-        Assert.That(value, Is.Not.Null);
-        Assert.That(value.Value, Is.EqualTo(1).Within(0.00001));
-    }
-
-    [Test]
-    [Category("Actions")]
-    public void Actions_CanCreateButtonVectorComposite()
-    {
-        var keyboard = InputSystem.AddDevice<Keyboard>();
-
-        // Set up classic WASD control.
-        var action = new InputAction();
-        action.AddCompositeBinding("ButtonVector")
-        .With("Up", "/<Keyboard>/w")
-        .With("Down", "/<Keyboard>/s")
-        .With("Left", "/<Keyboard>/a")
-        .With("Right", "/<Keyboard>/d");
-        action.Enable();
-
-        Vector2? value = null;
-        action.performed += ctx => { value = ctx.GetValue<Vector2>(); };
-
-        // Up.
-        value = null;
-        InputSystem.QueueStateEvent(keyboard, new KeyboardState(Key.W));
-        InputSystem.Update();
-
-        Assert.That(value, Is.Not.Null);
-        Assert.That(value.Value, Is.EqualTo(Vector2.up));
-
-        // Up left.
-        value = null;
-        InputSystem.QueueStateEvent(keyboard, new KeyboardState(Key.W, Key.A));
-        InputSystem.Update();
-
-        Assert.That(value, Is.Not.Null);
-        Assert.That(value.Value.x, Is.EqualTo((Vector2.up + Vector2.left).normalized.x).Within(0.00001));
-        Assert.That(value.Value.y, Is.EqualTo((Vector2.up + Vector2.left).normalized.y).Within(0.00001));
-
-        // Left.
-        value = null;
-        InputSystem.QueueStateEvent(keyboard, new KeyboardState(Key.A));
-        InputSystem.Update();
-
-        Assert.That(value, Is.Not.Null);
-        Assert.That(value.Value, Is.EqualTo(Vector2.left));
-
-        // Down left.
-        value = null;
-        InputSystem.QueueStateEvent(keyboard, new KeyboardState(Key.A, Key.S));
-        InputSystem.Update();
-
-        Assert.That(value, Is.Not.Null);
-        Assert.That(value.Value.x, Is.EqualTo((Vector2.left + Vector2.down).normalized.x).Within(0.00001));
-        Assert.That(value.Value.y, Is.EqualTo((Vector2.left + Vector2.down).normalized.y).Within(0.00001));
-
-        // Down.
-        value = null;
-        InputSystem.QueueStateEvent(keyboard, new KeyboardState(Key.S));
-        InputSystem.Update();
-
-        Assert.That(value, Is.Not.Null);
-        Assert.That(value.Value, Is.EqualTo(Vector2.down));
-
-        // Down right.
-        value = null;
-        InputSystem.QueueStateEvent(keyboard, new KeyboardState(Key.S, Key.D));
-        InputSystem.Update();
-
-        Assert.That(value, Is.Not.Null);
-        Assert.That(value.Value.x, Is.EqualTo((Vector2.down + Vector2.right).normalized.x).Within(0.00001));
-        Assert.That(value.Value.y, Is.EqualTo((Vector2.down + Vector2.right).normalized.y).Within(0.00001));
-
-        // Right.
-        value = null;
-        InputSystem.QueueStateEvent(keyboard, new KeyboardState(Key.D));
-        InputSystem.Update();
-
-        Assert.That(value, Is.Not.Null);
-        Assert.That(value.Value, Is.EqualTo(Vector2.right));
-
-        // Up right.
-        value = null;
-        InputSystem.QueueStateEvent(keyboard, new KeyboardState(Key.D, Key.W));
-        InputSystem.Update();
-
-        Assert.That(value, Is.Not.Null);
-        Assert.That(value.Value.x, Is.EqualTo((Vector2.right + Vector2.up).normalized.x).Within(0.00001));
-        Assert.That(value.Value.y, Is.EqualTo((Vector2.right + Vector2.up).normalized.y).Within(0.00001));
-    }
-
-    [Test]
-    [Category("Actions")]
-    public void TODO_Actions_WhenPartOfCompositeResolvesToMultipleControls_WhatHappensXXX()
-    {
-        Assert.Fail();
-    }
-
-    [Test]
-    [Category("Actions")]
-    public void Actions_CanSerializeAndDeserializeActionsWithCompositeBindings()
-    {
-        var set = new InputActionSet(name: "test");
-        set.AddAction("test")
-        .AddCompositeBinding("ButtonVector")
-        .With("Up", "/<Keyboard>/w")
-        .With("Down", "/<Keyboard>/s")
-        .With("Left", "/<Keyboard>/a")
-        .With("Right", "/<Keyboard>/d");
-
-        var json = set.ToJson();
-        var deserialized = InputActionSet.FromJson(json);
-
-        Assert.That(deserialized.Length, Is.EqualTo(1));
-        Assert.That(deserialized[0].actions.Count, Is.EqualTo(1));
-        Assert.That(deserialized[0].actions[0].bindings.Count, Is.EqualTo(5));
-        Assert.That(deserialized[0].actions[0].bindings[0].path, Is.EqualTo("ButtonVector"));
-        Assert.That(deserialized[0].actions[0].bindings[0].isComposite, Is.True);
-        Assert.That(deserialized[0].actions[0].bindings[0].isPartOfComposite, Is.False);
-        Assert.That(deserialized[0].actions[0].bindings[1].name, Is.EqualTo("Up"));
-        Assert.That(deserialized[0].actions[0].bindings[1].path, Is.EqualTo("/<Keyboard>/w"));
-        Assert.That(deserialized[0].actions[0].bindings[1].isComposite, Is.False);
-        Assert.That(deserialized[0].actions[0].bindings[1].isPartOfComposite, Is.True);
-        Assert.That(deserialized[0].actions[0].bindings[2].name, Is.EqualTo("Down"));
-        Assert.That(deserialized[0].actions[0].bindings[2].path, Is.EqualTo("/<Keyboard>/s"));
-        Assert.That(deserialized[0].actions[0].bindings[2].isComposite, Is.False);
-        Assert.That(deserialized[0].actions[0].bindings[2].isPartOfComposite, Is.True);
-        Assert.That(deserialized[0].actions[0].bindings[3].name, Is.EqualTo("Left"));
-        Assert.That(deserialized[0].actions[0].bindings[3].path, Is.EqualTo("/<Keyboard>/a"));
-        Assert.That(deserialized[0].actions[0].bindings[3].isComposite, Is.False);
-        Assert.That(deserialized[0].actions[0].bindings[3].isPartOfComposite, Is.True);
-        Assert.That(deserialized[0].actions[0].bindings[4].name, Is.EqualTo("Right"));
-        Assert.That(deserialized[0].actions[0].bindings[4].path, Is.EqualTo("/<Keyboard>/d"));
-        Assert.That(deserialized[0].actions[0].bindings[4].isComposite, Is.False);
-        Assert.That(deserialized[0].actions[0].bindings[4].isPartOfComposite, Is.True);
-    }
-
-    [Test]
-    [Category("Actions")]
-    public void Actions_WhileActionIsEnabled_CannotApplyOverrides()
-    {
-        var action = new InputAction(binding: "/gamepad/leftTrigger");
-        action.Enable();
-
-        Assert.That(() => action.ApplyBindingOverride(new InputBindingOverride {binding = "/gamepad/rightTrigger"}),
-            Throws.InvalidOperationException);
-    }
-
-    // If there's multiple bindings on an action, we don't readily know which binding to apply
-    // an override to. We use groups to disambiguate the case.
-    [Test]
-    [Category("Actions")]
-    public void Actions_OnActionWithMultipleBindings_OverridingRequiresGroups()
-    {
-        var action = new InputAction(name: "test");
-
-        action.AddBinding("/gamepad/leftTrigger", groups: "a");
-        action.AddBinding("/gamepad/rightTrigger", groups: "b");
-
-        Assert.That(() => action.ApplyBindingOverride("/gamepad/buttonSouth"), Throws.InvalidOperationException);
-
-        action.ApplyBindingOverride("/gamepad/buttonSouth", group: "b");
-
-        Assert.That(action.bindings[1].overridePath, Is.EqualTo("/gamepad/buttonSouth"));
-        Assert.That(action.bindings[0].overridePath, Is.Null);
-    }
-
-    // We don't do anything smart when groups are ambiguous. It's a perfectly valid case to have
-    // multiple bindings in the same group but when you try to override and only give a group,
-    // only the first binding that uses the group is affected.
-    [Test]
-    [Category("Actions")]
-    public void Actions_OnActionWithMultipleBindings_IfGroupIsAmbiguous_OverridesOnlyFirst()
-    {
-        var action = new InputAction(name: "test");
-
-        action.AddBinding("/gamepad/leftTrigger", groups: "a");
-        action.AddBinding("/gamepad/rightTrigger", groups: "a");
-
-        action.ApplyBindingOverride("/gamepad/buttonSouth", group: "a");
-
-        Assert.That(action.bindings[0].overridePath, Is.EqualTo("/gamepad/buttonSouth"));
-        Assert.That(action.bindings[1].overridePath, Is.Null);
-    }
-
-    [Test]
-    [Category("Actions")]
-    public void Actions_OnActionWithMultipleBindingsWithSameGroup_CanTargetIndividualBindingsByIndex()
-    {
-        var action = new InputAction(name: "test");
-
-        action.AddBinding("/gamepad/leftTrigger", groups: "a");
-        action.AddBinding("/gamepad/rightTrigger", groups: "a");
-
-        action.ApplyBindingOverride("/gamepad/buttonSouth", group: "a[1]");
-
-        Assert.That(action.bindings[0].overridePath, Is.Null);
-        Assert.That(action.bindings[1].overridePath, Is.EqualTo("/gamepad/buttonSouth"));
-    }
-
-    [Test]
-    [Category("Actions")]
-    public void Actions_CanRestoreDefaultsAfterOverridingBinding()
-    {
-        var action = new InputAction(binding: "/gamepad/leftTrigger");
-        action.ApplyBindingOverride(new InputBindingOverride {binding = "/gamepad/rightTrigger"});
-        action.RemoveAllBindingOverrides();
-
-        Assert.That(action.bindings[0].overridePath, Is.Null);
-    }
-
-    [Test]
-    [Category("Actions")]
-    public void Actions_ApplyingNullOrEmptyOverride_IsSameAsRemovingOverride()
-    {
-        var action = new InputAction(binding: "/gamepad/leftTrigger");
-
-        action.ApplyBindingOverride(new InputBindingOverride {binding = "/gamepad/rightTrigger"});
-        action.ApplyBindingOverride(new InputBindingOverride());
-        Assert.That(action.bindings[0].overridePath, Is.Null);
-
-        action.ApplyBindingOverride(new InputBindingOverride {binding = "/gamepad/rightTrigger"});
-        action.ApplyBindingOverride(new InputBindingOverride { binding = "" });
-        Assert.That(action.bindings[0].overridePath, Is.Null);
-    }
-
-    [Test]
-    [Category("Actions")]
-    public void Actions_WhenActionIsEnabled_CannotRemoveOverrides()
-    {
-        var action = new InputAction(name: "foo");
-        action.Enable();
-        Assert.That(() => action.RemoveAllBindingOverrides(), Throws.InvalidOperationException);
-    }
-
-    [Test]
-    [Category("Actions")]
-    public void Actions_CanRestoreDefaultForSpecificOverride()
-    {
-        var action = new InputAction(binding: "/gamepad/leftTrigger");
-        var bindingOverride = new InputBindingOverride {binding = "/gamepad/rightTrigger"};
-
-        action.ApplyBindingOverride(bindingOverride);
-        action.RemoveBindingOverride(bindingOverride);
-
-        Assert.That(action.bindings[0].overridePath, Is.Null);
-    }
-
-    [Test]
-    [Category("Actions")]
-    public void Actions_WhenActionIsEnabled_CannotRemoveSpecificOverride()
-    {
-        var action = new InputAction(binding: "/gamepad/leftTrigger");
-        var bindingOverride = new InputBindingOverride {binding = "/gamepad/rightTrigger"};
-        action.ApplyBindingOverride(bindingOverride);
-        action.Enable();
-        Assert.That(() => action.RemoveBindingOverride(bindingOverride), Throws.InvalidOperationException);
-    }
-
-    // The following functionality is meant in a way where you have a base action set that
-    // you then clone multiple times and put overrides on each of the clones to associate them
-    // with specific devices.
-    [Test]
-    [Category("Actions")]
-    public void Actions_CanOverrideBindingsWithControlsFromSpecificDevices()
-    {
-        // Action that matches leftStick on *any* gamepad in the system.
-        var action = new InputAction(binding: "/<gamepad>/leftStick");
-        action.AddBinding("/keyboard/enter"); // Add unrelated binding which should not be touched.
-
-        InputSystem.AddDevice("Gamepad");
-        var gamepad2 = (Gamepad)InputSystem.AddDevice("Gamepad");
-
-        // Add overrides to make bindings specific to #2 gamepad.
-        var numOverrides = action.ApplyOverridesUsingMatchingControls(gamepad2);
-        action.Enable();
-
-        Assert.That(numOverrides, Is.EqualTo(1));
-        Assert.That(action.controls, Has.Count.EqualTo(1));
-        Assert.That(action.controls[0], Is.SameAs(gamepad2.leftStick));
-        Assert.That(action.bindings[0].overridePath, Is.EqualTo(gamepad2.leftStick.path));
-    }
-
-    [Test]
-    [Category("Actions")]
-    public void Actions_CanOverrideBindingsWithControlsFromSpecificDevices_OnActionsInSet()
-    {
-        var set = new InputActionSet();
-        var action1 = set.AddAction("action1", "/<keyboard>/enter");
-        var action2 = set.AddAction("action2", "/<gamepad>/buttonSouth");
-        var gamepad = (Gamepad)InputSystem.AddDevice("Gamepad");
-
-        var numOverrides = set.ApplyOverridesUsingMatchingControls(gamepad);
-
-        Assert.That(numOverrides, Is.EqualTo(1));
-        Assert.That(action1.bindings[0].overridePath, Is.Null);
-        Assert.That(action2.bindings[0].overridePath, Is.EqualTo(gamepad.buttonSouth.path));
-    }
-
-    [Test]
-    [Category("Actions")]
-    public void Actions_CanEnableAndDisableEntireSet()
-    {
-        var set = new InputActionSet();
-        var action1 = set.AddAction("action1");
-        var action2 = set.AddAction("action2");
-
-        set.Enable();
-
-        Assert.That(set.enabled);
-        Assert.That(action1.enabled);
-        Assert.That(action2.enabled);
-
-        set.Disable();
-
-        Assert.That(set.enabled, Is.False);
-        Assert.That(action1.enabled, Is.False);
-        Assert.That(action2.enabled, Is.False);
-    }
-
-    [Test]
-    [Category("Actions")]
-    public void Actions_CanCloneAction()
-    {
-        var action = new InputAction(name: "action");
-        action.AddBinding("/gamepad/leftStick", modifiers: "tap", groups: "group");
-        action.AddBinding("/gamepad/rightStick");
-
-        var clone = action.Clone();
-
-        Assert.That(clone, Is.Not.SameAs(action));
-        Assert.That(clone.name, Is.EqualTo(action.name));
-        Assert.That(clone.bindings, Has.Count.EqualTo(action.bindings.Count));
-        Assert.That(clone.bindings[0].path, Is.EqualTo(action.bindings[0].path));
-        Assert.That(clone.bindings[0].modifiers, Is.EqualTo(action.bindings[0].modifiers));
-        Assert.That(clone.bindings[0].group, Is.EqualTo(action.bindings[0].group));
-        Assert.That(clone.bindings[1].path, Is.EqualTo(action.bindings[1].path));
-    }
-
-    [Test]
-    [Category("Actions")]
-    public void Actions_CloningActionFromSet_ProducesSingletonAction()
-    {
-        var set = new InputActionSet("set");
-        var action = set.AddAction("action1");
-
-        var clone = action.Clone();
-
-        Assert.That(clone.set, Is.Null);
-    }
-
-    [Test]
-    [Category("Actions")]
-    public void Actions_CloningEnabledAction_ProducesDisabledAction()
-    {
-        var action = new InputAction(binding: "/gamepad/leftStick");
-        action.Enable();
-
-        var clone = action.Clone();
-
-        Assert.That(clone.enabled, Is.False);
-    }
-
-    [Test]
-    [Category("Actions")]
-    public void Actions_CanCloneActionSets()
-    {
-        var set = new InputActionSet("set");
-        var action1 = set.AddAction("action1", binding: "/gamepad/leftStick", modifiers: "tap");
-        var action2 = set.AddAction("action2", binding: "/gamepad/rightStick", modifiers: "tap");
-
-        var clone = set.Clone();
-
-        Assert.That(clone, Is.Not.SameAs(set));
-        Assert.That(clone.name, Is.EqualTo(set.name));
-        Assert.That(clone.actions, Has.Count.EqualTo(set.actions.Count));
-        Assert.That(clone.actions, Has.None.SameAs(action1));
-        Assert.That(clone.actions, Has.None.SameAs(action2));
-        Assert.That(clone.actions[0].name, Is.EqualTo(set.actions[0].name));
-        Assert.That(clone.actions[1].name, Is.EqualTo(set.actions[1].name));
-    }
-
-    [Test]
-    [Category("Actions")]
-    public void Actions_CanCloneActionAssets()
-    {
-        var asset = ScriptableObject.CreateInstance<InputActionAsset>();
-        asset.name = "Asset";
-        var set1 = new InputActionSet("set1");
-        var set2 = new InputActionSet("set2");
-        asset.AddActionSet(set1);
-        asset.AddActionSet(set2);
-
-        var clone = asset.Clone();
-
-        Assert.That(clone, Is.Not.SameAs(asset));
-        Assert.That(clone.GetInstanceID(), Is.Not.EqualTo(asset.GetInstanceID()));
-        Assert.That(clone.actionSets, Has.Count.EqualTo(2));
-        Assert.That(clone.actionSets, Has.None.SameAs(set1));
-        Assert.That(clone.actionSets, Has.None.SameAs(set2));
-        Assert.That(clone.actionSets[0].name, Is.EqualTo("set1"));
-        Assert.That(clone.actionSets[1].name, Is.EqualTo("set2"));
-    }
-
-    [Test]
-    [Category("Actions")]
-    public void TODO_Actions_CanRebindFromUserInput()
-    {
-        var action = new InputAction(binding: "/gamepad/leftStick");
-        //var gamepad = InputSystem.AddDevice("Gamepad");
-
-        using (var rebind = InputActionRebinding.PerformUserRebind(action))
-        {
-        }
-
-        Assert.Fail();
-    }
-
-    [Test]
-    [Category("Actions")]
-    public void Actions_CanResolveActionReference()
-    {
-        var set = new InputActionSet("set");
-        set.AddAction("action1");
-        var action2 = set.AddAction("action2");
-        var asset = ScriptableObject.CreateInstance<InputActionAsset>();
-        asset.AddActionSet(set);
-
-        var reference = ScriptableObject.CreateInstance<InputActionReference>();
-        reference.Set(asset, "set", "action2");
-
-        var referencedAction = reference.action;
-
-        Assert.That(referencedAction, Is.SameAs(action2));
-    }
-
-    [Test]
-    [Category("Actions")]
-    public void Actions_CanDisableAllEnabledActionsInOneGo()
-    {
-        var action1 = new InputAction(binding: "/gamepad/leftStick");
-        var action2 = new InputAction(binding: "/gamepad/rightStick");
-        var set = new InputActionSet();
-        var action3 = set.AddAction("action", "/gamepad/buttonSouth");
-
-        action1.Enable();
-        action2.Enable();
-        set.Enable();
-
-        InputSystem.DisableAllEnabledActions();
-
-        Assert.That(action1.enabled, Is.False);
-        Assert.That(action2.enabled, Is.False);
-        Assert.That(action3.enabled, Is.False);
-        Assert.That(set.enabled, Is.False);
-    }
-
-    // This test requires that pointer deltas correctly snap back to 0 when the pointer isn't moved.
-    [Test]
-    [Category("Actions")]
-    public void Actions_CanDriveFreeLookFromGamepadStickAndPointerDelta()
-    {
-        var mouse = InputSystem.AddDevice<Mouse>();
-        var gamepad = InputSystem.AddDevice<Gamepad>();
-
-        // Deadzoning alters values on the stick. For this test, get rid of it.
-        InputConfiguration.DeadzoneMin = 0f;
-        InputConfiguration.DeadzoneMax = 1f;
-
-        // Same for pointer sensitivity.
-        InputConfiguration.PointerDeltaSensitivity = 1f;
-
-        var action = new InputAction();
-
-        action.AddBinding("/<Gamepad>/leftStick");
-        action.AddBinding("/<Pointer>/delta");
-
-        Vector2? movement = null;
-        action.performed +=
-            ctx => { movement = ctx.GetValue<Vector2>(); };
-
-        action.Enable();
-
-        InputSystem.QueueStateEvent(gamepad, new GamepadState {leftStick = new Vector2(0.5f, 0.5f)});
-        InputSystem.Update();
-
-        Assert.That(movement.HasValue, Is.True);
-        Assert.That(movement.Value.x, Is.EqualTo(0.5).Within(0.000001));
-        Assert.That(movement.Value.y, Is.EqualTo(0.5).Within(0.000001));
-
-        movement = null;
-        InputSystem.QueueStateEvent(mouse, new MouseState {delta = new Vector2(0.25f, 0.25f)});
-        InputSystem.Update();
-
-        Assert.That(movement.HasValue, Is.True);
-        Assert.That(movement.Value.x, Is.EqualTo(0.25).Within(0.000001));
-        Assert.That(movement.Value.y, Is.EqualTo(0.25).Within(0.000001));
-
-        movement = null;
-        InputSystem.Update();
-
-        Assert.That(movement.HasValue, Is.True);
-        Assert.That(movement.Value.x, Is.EqualTo(0).Within(0.000001));
-        Assert.That(movement.Value.y, Is.EqualTo(0).Within(0.000001));
-    }
-
-    [Test]
-    [Category("Actions")]
-    public void TODO_Actions_CanDriveMoveActionFromWASDKeys()
-    {
-        var keyboard = InputSystem.AddDevice<Keyboard>();
-        var action = new InputAction();
-
-        action.AddBinding("/<Keyboard>/a").WithModifiers("axisvector(x=-1,y=0)");
-        action.AddBinding("/<Keyboard>/d").WithModifiers("axisvector(x=1,y=0)");
-        action.AddBinding("/<Keyboard>/w").WithModifiers("axisvector(x=0,y=1)");
-        action.AddBinding("/<Keyboard>/s").WithModifiers("axisvector(x=0,y=-1)");
-
-        Vector2? vector = null;
-        action.performed +=
-            ctx => { vector = ctx.GetValue<Vector2>(); };
-
-        action.Enable();
-
-        //Have a concept of "composite bindings"?
-
-        //This leads to the bigger question of how the system handles an action
-        //that has multiple bindings where each may independently go through a
-        //full phase cycle.
-
-        ////TODO: need to have names on the bindings ("up", "down", "left", right")
-        ////      (so it becomes "Move Up" etc in a binding UI)
-
-        ////REVIEW: how should we handle mixed-device bindings? say there's an additional
-        ////        gamepad binding on the action above. what if both the gamepad and
-        ////        the keyboard trigger?
-
-        // A pressed.
-        InputSystem.QueueStateEvent(keyboard, new KeyboardState(Key.A));
-        InputSystem.Update();
-
-        Assert.That(vector, Is.Not.Null);
-        Assert.That(vector.Value.x, Is.EqualTo(-1).Within(0.000001));
-        Assert.That(vector.Value.y, Is.EqualTo(0).Within(0.000001));
-        vector = null;
-
-        // D pressed.
-        InputSystem.QueueStateEvent(keyboard, new KeyboardState(Key.A));
-        InputSystem.Update();
-
-        Assert.That(vector, Is.Not.Null);
-        Assert.That(vector.Value.x, Is.EqualTo(1).Within(0.000001));
-        Assert.That(vector.Value.y, Is.EqualTo(0).Within(0.000001));
-        vector = null;
-
-        // W pressed.
-        InputSystem.QueueStateEvent(keyboard, new KeyboardState(Key.A));
-        InputSystem.Update();
-
-        Assert.That(vector, Is.Not.Null);
-        Assert.That(vector.Value.x, Is.EqualTo(0).Within(0.000001));
-        Assert.That(vector.Value.y, Is.EqualTo(1).Within(0.000001));
-        vector = null;
-
-        // S pressed.
-        InputSystem.QueueStateEvent(keyboard, new KeyboardState(Key.A));
-        InputSystem.Update();
-
-        Assert.That(vector, Is.Not.Null);
-        Assert.That(vector.Value.x, Is.EqualTo(0).Within(0.000001));
-        Assert.That(vector.Value.y, Is.EqualTo(-1).Within(0.000001));
-        vector = null;
-
-        ////FIXME: these need to behave like Dpad vectors and be normalized
-
-        // A+W pressed.
-        InputSystem.QueueStateEvent(keyboard, new KeyboardState(Key.A, Key.W));
-        InputSystem.Update();
-
-        Assert.That(vector, Is.Not.Null);
-        Assert.That(vector.Value.x, Is.EqualTo(-1).Within(0.000001));
-        Assert.That(vector.Value.y, Is.EqualTo(1).Within(0.000001));
-        vector = null;
-
-        // D+W pressed.
-        InputSystem.QueueStateEvent(keyboard, new KeyboardState(Key.D, Key.W));
-        InputSystem.Update();
-
-        Assert.That(vector, Is.Not.Null);
-        Assert.That(vector.Value.x, Is.EqualTo(1).Within(0.000001));
-        Assert.That(vector.Value.y, Is.EqualTo(1).Within(0.000001));
-        vector = null;
-
-        // A+S pressed.
-        InputSystem.QueueStateEvent(keyboard, new KeyboardState(Key.A, Key.S));
-        InputSystem.Update();
-
-        Assert.That(vector, Is.Not.Null);
-        Assert.That(vector.Value.x, Is.EqualTo(-1).Within(0.000001));
-        Assert.That(vector.Value.y, Is.EqualTo(-1).Within(0.000001));
-        vector = null;
-
-        // D+S pressed.
-        InputSystem.QueueStateEvent(keyboard, new KeyboardState(Key.D, Key.S));
-        InputSystem.Update();
-
-        Assert.That(vector, Is.Not.Null);
-        Assert.That(vector.Value.x, Is.EqualTo(1).Within(0.000001));
-        Assert.That(vector.Value.y, Is.EqualTo(-1).Within(0.000001));
-        vector = null;
-
-        // A+D+W+S pressed.
-        InputSystem.QueueStateEvent(keyboard, new KeyboardState(Key.D, Key.S, Key.W, Key.A));
-        InputSystem.Update();
-
-        Assert.That(vector, Is.Not.Null);
-        Assert.That(vector.Value.x, Is.EqualTo(0).Within(0.000001));
-        Assert.That(vector.Value.y, Is.EqualTo(0).Within(0.000001));
-    }
-
-    [Test]
-    [Category("Remote")]
-    public void Remote_CanConnectTwoInputSystemsOverNetwork()
-    {
-        // Add some data to the local input system.
-        InputSystem.AddDevice("Gamepad");
-        InputSystem.RegisterControlLayout(@"{ ""name"" : ""MyGamepad"", ""extend"" : ""Gamepad"" }");
-        var localGamepad = (Gamepad)InputSystem.AddDevice("MyGamepad");
-
-        // Now create another input system instance and connect it
-        // to our "local" instance.
-        // NOTE: This relies on internal APIs. We want remoting as such to be available
-        //       entirely from user land but having multiple input systems in the same
-        //       application isn't something that we necessarily want to expose (we do
-        //       have global state so it can easily lead to surprising results).
-        var secondInputRuntime = new InputTestRuntime();
-        var secondInputManager = new InputManager();
-        secondInputManager.InstallRuntime(secondInputRuntime);
-        secondInputManager.InitializeData();
-
-        var local = new InputRemoting(InputSystem.s_Manager);
-        var remote = new InputRemoting(secondInputManager);
-
-        // We wire the two directly into each other effectively making function calls
-        // our "network transport layer". In a real networking situation, we'd effectively
-        // have an RPC-like mechanism sitting in-between.
-        local.Subscribe(remote);
-        remote.Subscribe(local);
-
-        local.StartSending();
-
-        var remoteGamepadLayout =
-            string.Format("{0}0::{1}", InputRemoting.kRemoteLayoutNamespacePrefix, localGamepad.layout);
-
-        // Make sure that our "remote" system now has the data we initially
-        // set up on the local system.
-        Assert.That(secondInputManager.devices,
-            Has.Exactly(1).With.Property("layout").EqualTo(remoteGamepadLayout));
-        Assert.That(secondInputManager.devices, Has.Exactly(2).TypeOf<Gamepad>());
-        Assert.That(secondInputManager.devices, Has.All.With.Property("remote").True);
-
-        // Send state event to local gamepad.
-        InputSystem.QueueStateEvent(localGamepad, new GamepadState { leftTrigger = 0.5f });
-        InputSystem.Update();
-
-        // Make second input manager process the events it got.
-        // NOTE: This will also switch the system to the state buffers from the second input manager.
-        secondInputManager.Update();
-
-        var remoteGamepad = (Gamepad)secondInputManager.devices.First(x => x.layout == remoteGamepadLayout);
-
-        Assert.That(remoteGamepad.leftTrigger.ReadValue(), Is.EqualTo(0.5).Within(0.0000001));
-
-        secondInputRuntime.Dispose();
-    }
-
-    [Test]
-    [Category("Remote")]
-    public void Remote_ChangingDevicesWhileRemoting_WillSendChangesToRemote()
-    {
-        var secondInputRuntime = new InputTestRuntime();
-        var secondInputManager = new InputManager();
-        secondInputManager.InstallRuntime(secondInputRuntime);
-        secondInputManager.InitializeData();
-
-        var local = new InputRemoting(InputSystem.s_Manager);
-        var remote = new InputRemoting(secondInputManager);
-
-        local.Subscribe(remote);
-        remote.Subscribe(local);
-
-        local.StartSending();
-
-        // Add device.
-        var localGamepad = InputSystem.AddDevice("Gamepad");
-        secondInputManager.Update();
-
-        Assert.That(secondInputManager.devices, Has.Count.EqualTo(1));
-        var remoteGamepad = secondInputManager.devices[0];
-        Assert.That(remoteGamepad, Is.TypeOf<Gamepad>());
-        Assert.That(remoteGamepad.remote, Is.True);
-        Assert.That(remoteGamepad.layout, Contains.Substring("Gamepad"));
-
-        // Change usage.
-        InputSystem.SetUsage(localGamepad, CommonUsages.LeftHand);
-        secondInputManager.Update();
-        Assert.That(remoteGamepad.usages, Has.Exactly(1).EqualTo(CommonUsages.LeftHand));
-
-        // Bind and disconnect are events so no need to test those.
-
-        // Remove device.
-        InputSystem.RemoveDevice(localGamepad);
-        secondInputManager.Update();
-        Assert.That(secondInputManager.devices, Has.Count.Zero);
-
-        secondInputRuntime.Dispose();
-    }
-
-    [Test]
-    [Category("Remote")]
-    public void Remote_ChangingLayoutsWhileRemoting_WillSendChangesToRemote()
-    {
-        var secondInputSystem = new InputManager();
-        secondInputSystem.InitializeData();
-
-        var local = new InputRemoting(InputSystem.s_Manager);
-        var remote = new InputRemoting(secondInputSystem);
-
-        local.Subscribe(remote);
-        remote.Subscribe(local);
-
-        local.StartSending();
-
-        const string jsonV1 = @"
-            {
-                ""name"" : ""MyLayout"",
-                ""extend"" : ""Gamepad""
-            }
-        ";
-
-        // Add layout.
-        InputSystem.RegisterControlLayout(jsonV1);
-
-        var layout = secondInputSystem.TryLoadControlLayout(new InternedString("remote0::MyLayout"));
-        Assert.That(layout, Is.Not.Null);
-        Assert.That(layout.extendsLayout, Is.EqualTo("remote0::Gamepad"));
-
-        const string jsonV2 = @"
-            {
-                ""name"" : ""MyLayout"",
-                ""extend"" : ""Keyboard""
-            }
-        ";
-
-        // Change layout.
-        InputSystem.RegisterControlLayout(jsonV2);
-
-        layout = secondInputSystem.TryLoadControlLayout(new InternedString("remote0::MyLayout"));
-        Assert.That(layout.extendsLayout, Is.EqualTo("remote0::Keyboard"));
-
-        // Remove layout.
-        InputSystem.RemoveControlLayout("MyLayout");
-
-        Assert.That(secondInputSystem.TryLoadControlLayout(new InternedString("remote0::MyLayout")), Is.Null);
-    }
-
-    // If we have more than two players connected, for example, and we add a layout from player A
-    // to the system, we don't want to send the layout to player B in turn. I.e. all data mirrored
-    // from remotes should stay local.
-    [Test]
-    [Category("Remote")]
-    public void TODO_Remote_WithMultipleRemotesConnected_DoesNotDuplicateDataFromOneRemoteToOtherRemotes()
-    {
-        Assert.Fail();
-    }
-
-    // PlayerConnection isn't connected in the editor and EditorConnection isn't connected
-    // in players so we can't really test actual transport in just the application itself.
-    // This will act as an IEditorPlayerConnection that immediately makes the FakePlayerConnection
-    // on the other end receive messages.
-    class FakePlayerConnection : IEditorPlayerConnection
-    {
-        public int playerId;
-        // The fake connection acting as the socket on the opposite end of us.
-        public FakePlayerConnection otherEnd;
-
-        public void Register(Guid messageId, UnityAction<MessageEventArgs> callback)
-        {
-            MessageEvent msgEvent;
-            if (!m_MessageListeners.TryGetValue(messageId, out msgEvent))
-            {
-                msgEvent = new MessageEvent();
-                m_MessageListeners[messageId] = msgEvent;
-            }
-
-            msgEvent.AddListener(callback);
-        }
-
-        public void Unregister(Guid messageId, UnityAction<MessageEventArgs> callback)
-        {
-            m_MessageListeners[messageId].RemoveListener(callback);
-        }
-
-        public void DisconnectAll()
-        {
-            m_MessageListeners.Clear();
-            m_ConnectionListeners.RemoveAllListeners();
-            m_DisconnectionListeners.RemoveAllListeners();
-        }
-
-        public void RegisterConnection(UnityAction<int> callback)
-        {
-            m_ConnectionListeners.AddListener(callback);
-        }
-
-        public void RegisterDisconnection(UnityAction<int> callback)
-        {
-            m_DisconnectionListeners.AddListener(callback);
-        }
-
-        public void Receive(Guid messageId, byte[] data)
-        {
-            MessageEvent msgEvent;
-            if (m_MessageListeners.TryGetValue(messageId, out msgEvent))
-                msgEvent.Invoke(new MessageEventArgs {playerId = playerId, data = data});
-        }
-
-        public void Send(Guid messageId, byte[] data)
-        {
-            otherEnd.Receive(messageId, data);
-        }
-
-        private Dictionary<Guid, MessageEvent> m_MessageListeners = new Dictionary<Guid, MessageEvent>();
-        private ConnectEvent m_ConnectionListeners = new ConnectEvent();
-        private ConnectEvent m_DisconnectionListeners = new ConnectEvent();
-        private class MessageEvent : UnityEvent<MessageEventArgs>
-        {
-        }
-        private class ConnectEvent : UnityEvent<int>
-        {
-        }
-    }
-
-    public class RemoteTestObserver : IObserver<InputRemoting.Message>
-    {
-        public List<InputRemoting.Message> messages = new List<InputRemoting.Message>();
-
-        public void OnNext(InputRemoting.Message msg)
-        {
-            messages.Add(msg);
-        }
-
-        public void OnError(Exception error)
-        {
-        }
-
-        public void OnCompleted()
-        {
-        }
-    }
-
-    [Test]
-    [Category("Remote")]
-    public void Remote_CanConnectInputSystemsOverEditorPlayerConnection()
-    {
-        var connectionToEditor = ScriptableObject.CreateInstance<RemoteInputPlayerConnection>();
-        var connectionToPlayer = ScriptableObject.CreateInstance<RemoteInputPlayerConnection>();
-
-        connectionToEditor.name = "ConnectionToEditor";
-        connectionToPlayer.name = "ConnectionToPlayer";
-
-        var fakeEditorConnection = new FakePlayerConnection {playerId = 0};
-        var fakePlayerConnection = new FakePlayerConnection {playerId = 1};
-
-        fakeEditorConnection.otherEnd = fakePlayerConnection;
-        fakePlayerConnection.otherEnd = fakeEditorConnection;
-
-        var observer = new RemoteTestObserver();
-
-        // In the Unity API, "PlayerConnection" is the connection to the editor
-        // and "EditorConnection" is the connection to the player. Seems counter-intuitive.
-        connectionToEditor.Bind(fakePlayerConnection, true);
-        connectionToPlayer.Bind(fakeEditorConnection, true);
-
-        // Bind a local remote on the player side.
-        var local = new InputRemoting(InputSystem.s_Manager);
-        local.Subscribe(connectionToEditor);
-        local.StartSending();
-
-        connectionToPlayer.Subscribe(observer);
-
-        var device = InputSystem.AddDevice("Gamepad");
-        InputSystem.QueueStateEvent(device, new GamepadState());
-        InputSystem.Update();
-        InputSystem.RemoveDevice(device);
-
-        ////TODO: make sure that we also get the connection sequence right and send our initial layouts and devices
-        Assert.That(observer.messages, Has.Count.EqualTo(4));
-        Assert.That(observer.messages[0].type, Is.EqualTo(InputRemoting.MessageType.Connect));
-        Assert.That(observer.messages[1].type, Is.EqualTo(InputRemoting.MessageType.NewDevice));
-        Assert.That(observer.messages[2].type, Is.EqualTo(InputRemoting.MessageType.NewEvents));
-        Assert.That(observer.messages[3].type, Is.EqualTo(InputRemoting.MessageType.RemoveDevice));
-
-        ////TODO: test disconnection
-
-        ScriptableObject.Destroy(connectionToEditor);
-        ScriptableObject.Destroy(connectionToPlayer);
-    }
-
-#if UNITY_EDITOR
-    [Test]
-    [Category("Editor")]
-    public void Editor_CanSaveAndRestoreState()
-    {
-        const string json = @"
-            {
-                ""name"" : ""MyDevice"",
-                ""extend"" : ""Gamepad""
-            }
-        ";
-
-        InputSystem.RegisterControlLayout(json);
-        InputSystem.AddDevice("MyDevice");
-        testRuntime.ReportNewInputDevice(new InputDeviceDescription
-        {
-            product = "Product",
-            manufacturer = "Manufacturer",
-            interfaceName = "Test"
-        }.ToJson());
-        InputSystem.Update();
-
-        InputSystem.Save();
-        InputSystem.Reset();
-
-        Assert.That(InputSystem.devices, Has.Count.EqualTo(0));
-
-        InputSystem.Restore();
-
-        Assert.That(InputSystem.devices,
-            Has.Exactly(1).With.Property("layout").EqualTo("MyDevice").And.TypeOf<Gamepad>());
-
-        var unsupportedDevices = new List<InputDeviceDescription>();
-        InputSystem.GetUnsupportedDevices(unsupportedDevices);
-
-        Assert.That(unsupportedDevices.Count, Is.EqualTo(1));
-        Assert.That(unsupportedDevices[0].product, Is.EqualTo("Product"));
-        Assert.That(unsupportedDevices[0].manufacturer, Is.EqualTo("Manufacturer"));
-        Assert.That(unsupportedDevices[0].interfaceName, Is.EqualTo("Test"));
-    }
-
-    [Test]
-    [Category("Editor")]
-    public void Editor_RestoringDeviceFromSave_RestoresRelevantDynamicConfiguration()
-    {
-        var device = InputSystem.AddDevice("Gamepad");
-        InputSystem.SetUsage(device, CommonUsages.LeftHand);
-        ////TODO: set variant
-
-        InputSystem.Save();
-        InputSystem.Reset();
-        InputSystem.Restore();
-
-        var newDevice = InputSystem.devices.First(x => x is Gamepad);
-
-        Assert.That(newDevice.layout, Is.EqualTo("Gamepad"));
-        Assert.That(newDevice.usages, Has.Count.EqualTo(1));
-        Assert.That(newDevice.usages, Has.Exactly(1).EqualTo(CommonUsages.LeftHand));
-        Assert.That(Gamepad.current, Is.SameAs(newDevice));
-    }
-
-    [Test]
-    [Category("Editor")]
-    public void Editor_RestoringStateWillCleanUpEventHooks()
-    {
-        InputSystem.Save();
-
-        var receivedOnEvent = 0;
-        var receivedOnDeviceChange = 0;
-
-        InputSystem.onEvent += _ => ++ receivedOnEvent;
-        InputSystem.onDeviceChange += (c, d) => ++ receivedOnDeviceChange;
-
-        InputSystem.Restore();
-
-        var device = InputSystem.AddDevice("Gamepad");
-        InputSystem.QueueStateEvent(device, new GamepadState());
-        InputSystem.Update();
-
-        Assert.That(receivedOnEvent, Is.Zero);
-        Assert.That(receivedOnDeviceChange, Is.Zero);
-    }
-
-    [Test]
-    [Category("Editor")]
-    public void Editor_RestoringStateWillRestoreObjectsOfLayoutBuilder()
-    {
-        var builder = new TestLayoutBuilder {layoutToLoad = "Gamepad"};
-        InputSystem.RegisterControlLayoutBuilder(() => builder.DoIt(), "TestLayout");
-
-        InputSystem.Save();
-        InputSystem.Reset();
-        InputSystem.Restore();
-
-        var device = InputSystem.AddDevice("TestLayout");
-
-        Assert.That(device, Is.TypeOf<Gamepad>());
-    }
-
-    // Editor updates are confusing in that they denote just another point in the
-    // application loop where we push out events. They do not mean that the events
-    // we send necessarily go to the editor state buffers.
-    [Test]
-    [Category("Editor")]
-    public void Editor_WhenPlaying_EditorUpdatesWriteEventIntoPlayerState()
-    {
-        InputConfiguration.LockInputToGame = true;
-
-        var gamepad = (Gamepad)InputSystem.AddDevice("Gamepad");
-
-        InputSystem.QueueStateEvent(gamepad, new GamepadState { leftTrigger = 0.25f });
-        InputSystem.Update(InputUpdateType.Dynamic);
-
-        InputSystem.QueueStateEvent(gamepad, new GamepadState { leftTrigger = 0.75f });
-        InputSystem.Update(InputUpdateType.Editor);
-
-        InputSystem.Update(InputUpdateType.Dynamic);
-
-        Assert.That(gamepad.leftTrigger.ReadValue(), Is.EqualTo(0.75).Within(0.000001));
-        Assert.That(gamepad.leftTrigger.ReadPreviousValue(), Is.EqualTo(0.25).Within(0.000001));
-    }
-
-    [Test]
-    [Category("Editor")]
-    public void Editor_InputAsset_CanAddAndRemoveActionSetThroughSerialization()
-    {
-        var asset = ScriptableObject.CreateInstance<InputActionAsset>();
-        var obj = new SerializedObject(asset);
-
-        InputActionSerializationHelpers.AddActionSet(obj);
-        InputActionSerializationHelpers.AddActionSet(obj);
-        obj.ApplyModifiedPropertiesWithoutUndo();
-
-        Assert.That(asset.actionSets, Has.Count.EqualTo(2));
-        Assert.That(asset.actionSets[0].name, Is.Not.Null.Or.Empty);
-        Assert.That(asset.actionSets[1].name, Is.Not.Null.Or.Empty);
-        Assert.That(asset.actionSets[0].name, Is.Not.EqualTo(asset.actionSets[1].name));
-
-        var actionSet2Name = asset.actionSets[1].name;
-
-        InputActionSerializationHelpers.DeleteActionSet(obj, 0);
-        obj.ApplyModifiedPropertiesWithoutUndo();
-
-        Assert.That(asset.actionSets, Has.Count.EqualTo(1));
-        Assert.That(asset.actionSets[0].name, Is.EqualTo(actionSet2Name));
-    }
-
-    [Test]
-    [Category("Editor")]
-    public void Editor_InputAsset_CanAddAndRemoveActionThroughSerialization()
-    {
-        var set = new InputActionSet("set");
-        set.AddAction(name: "action", binding: "/gamepad/leftStick");
-        set.AddAction(name: "action1", binding: "/gamepad/rightStick");
-        var asset = ScriptableObject.CreateInstance<InputActionAsset>();
-        asset.AddActionSet(set);
-
-        var obj = new SerializedObject(asset);
-        var setProperty = obj.FindProperty("m_ActionSets").GetArrayElementAtIndex(0);
-
-        InputActionSerializationHelpers.AddAction(setProperty);
-        obj.ApplyModifiedPropertiesWithoutUndo();
-
-        Assert.That(asset.actionSets[0].actions, Has.Count.EqualTo(3));
-        Assert.That(asset.actionSets[0].actions[2].name, Is.EqualTo("action2"));
-        Assert.That(asset.actionSets[0].actions[2].bindings, Has.Count.Zero);
-
-        InputActionSerializationHelpers.DeleteAction(setProperty, 2);
-        obj.ApplyModifiedPropertiesWithoutUndo();
-
-        Assert.That(asset.actionSets[0].actions, Has.Count.EqualTo(2));
-        Assert.That(asset.actionSets[0].actions[0].name, Is.EqualTo("action"));
-        Assert.That(asset.actionSets[0].actions[1].name, Is.EqualTo("action1"));
-    }
-
-    [Test]
-    [Category("Editor")]
-    public void Editor_InputAsset_CanAddAndRemoveBindingThroughSerialization()
-    {
-        var set = new InputActionSet("set");
-        set.AddAction(name: "action1", binding: "/gamepad/leftStick");
-        set.AddAction(name: "action2", binding: "/gamepad/rightStick");
-        var asset = ScriptableObject.CreateInstance<InputActionAsset>();
-        asset.AddActionSet(set);
-
-        var obj = new SerializedObject(asset);
-        var setProperty = obj.FindProperty("m_ActionSets").GetArrayElementAtIndex(0);
-        var action1Property = setProperty.FindPropertyRelative("m_Actions").GetArrayElementAtIndex(0);
-
-        InputActionSerializationHelpers.AppendBinding(action1Property, setProperty);
-        obj.ApplyModifiedPropertiesWithoutUndo();
-
-        // Sets and actions aren't UnityEngine.Objects so the modifications will not
-        // be in-place. Look up the actions after each apply.
-        var action1 = asset.actionSets[0].TryGetAction("action1");
-        var action2 = asset.actionSets[0].TryGetAction("action2");
-
-        Assert.That(action1.bindings, Has.Count.EqualTo(2));
-        Assert.That(action1.bindings[0].path, Is.EqualTo("/gamepad/leftStick"));
-        Assert.That(action1.bindings[1].path, Is.EqualTo(""));
-        Assert.That(action1.bindings[1].modifiers, Is.EqualTo(""));
-        Assert.That(action1.bindings[1].group, Is.EqualTo(""));
-        Assert.That(action2.bindings[0].path, Is.EqualTo("/gamepad/rightStick"));
-
-        InputActionSerializationHelpers.RemoveBinding(action1Property, 1, setProperty);
-        obj.ApplyModifiedPropertiesWithoutUndo();
-
-        action1 = asset.actionSets[0].TryGetAction("action1");
-        action2 = asset.actionSets[0].TryGetAction("action2");
-
-        Assert.That(action1.bindings, Has.Count.EqualTo(1));
-        Assert.That(action1.bindings[0].path, Is.EqualTo("/gamepad/leftStick"));
-        Assert.That(action2.bindings[0].path, Is.EqualTo("/gamepad/rightStick"));
-    }
-
-    [Test]
-    [Category("Editor")]
-    public void Editor_CanGenerateCodeWrapperForInputAsset()
-    {
-        var set1 = new InputActionSet("set1");
-        set1.AddAction(name: "action1", binding: "/gamepad/leftStick");
-        set1.AddAction(name: "action2", binding: "/gamepad/rightStick");
-        var set2 = new InputActionSet("set2");
-        set2.AddAction(name: "action1", binding: "/gamepad/buttonSouth");
-        var asset = ScriptableObject.CreateInstance<InputActionAsset>();
-        asset.AddActionSet(set1);
-        asset.AddActionSet(set2);
-        asset.name = "MyControls";
-
-        var code = InputActionCodeGenerator.GenerateWrapperCode(asset,
-                new InputActionCodeGenerator.Options {namespaceName = "MyNamespace", sourceAssetPath = "test"});
-
-        // Our version of Mono doesn't implement the CodeDom stuff so all we can do here
-        // is just perform some textual verification. Once we have the newest Mono, this should
-        // use CSharpCodeProvider and at least parse if not compile and run the generated wrapper.
-
-        Assert.That(code, Contains.Substring("namespace MyNamespace"));
-        Assert.That(code, Contains.Substring("public class MyControls"));
-        Assert.That(code, Contains.Substring("public UnityEngine.Experimental.Input.InputActionSet Clone()"));
-    }
-
-    [Test]
-    [Category("Editor")]
-    public void Editor_CanGenerateCodeWrapperForInputAsset_WhenAssetNameContainsSpacesAndSymbols()
-    {
-        var set1 = new InputActionSet("set1");
-        set1.AddAction(name: "action ^&", binding: "/gamepad/leftStick");
-        set1.AddAction(name: "1thing", binding: "/gamepad/leftStick");
-        var asset = ScriptableObject.CreateInstance<InputActionAsset>();
-        asset.AddActionSet(set1);
-        asset.name = "New Controls (4)";
-
-        var code = InputActionCodeGenerator.GenerateWrapperCode(asset,
-                new InputActionCodeGenerator.Options {sourceAssetPath = "test"});
-
-        Assert.That(code, Contains.Substring("class NewControls_4_"));
-        Assert.That(code, Contains.Substring("public UnityEngine.Experimental.Input.InputAction @action__"));
-        Assert.That(code, Contains.Substring("public UnityEngine.Experimental.Input.InputAction @_1thing"));
-    }
-
-    class TestEditorWindow : EditorWindow
-    {
-        public Vector2 mousePosition;
-        public void OnGUI()
-        {
-            mousePosition = Mouse.current.position.ReadValue();
-        }
-    }
-
-    [Test]
-    [Category("Editor")]
-    public void TODO_Editor_PointerCoordinatesInEditorWindowOnGUI_AreInEditorWindowSpace()
-    {
-        Assert.Fail();
-    }
-
-    ////TODO: the following tests have to be edit mode tests but it looks like putting them into
-    ////      Assembly-CSharp-Editor is the only way to mark them as such
-
-    ////REVIEW: support actions in the editor at all?
-    [UnityTest]
-    [Category("Editor")]
-    public IEnumerator TODO_Editor_ActionSetUpInEditor_DoesNotTriggerInPlayMode()
-    {
-        throw new NotImplementedException();
-    }
-
-    [UnityTest]
-    [Category("Editor")]
-    public IEnumerator TODO_Editor_PlayerActionDoesNotTriggerWhenGameViewIsNotFocused()
-    {
-        throw new NotImplementedException();
-    }
-
-    ////TODO: tests for InputAssetImporter; for this we need C# mocks to be able to cut us off from the actual asset DB
-
-#endif
-
-    ////TODO:-----------------------------------------------------------------
-
-    [Test]
-    [Category("State")]
-    public void TODO_State_SupportsBitAddressingControlsWithAutomaticOffsets()
-    {
-        ////TODO
-        Assert.Fail();
-    }
-
-    [Test]
-    [Category("State")]
-    public void TODO_State_WithSingleStateAndSingleUpdate_XXXXX()
-    {
-        //test memory consumption
-        ////TODO
-        Assert.Fail();
-    }
-
-    ////TODO: This test doesn't yet make sense. The thought of how the feature should work is
-    ////      correct, but the setup makes no sense and doesn't work. Gamepad adds deadzones
-    ////      on the *sticks* so modifying that requires a Vector2 type processor which invert
-    ////      isn't.
-    [Test]
-    [Category("Layouts")]
-    public void TODO_Layouts_CanMoveProcessorFromBaseLayoutInProcessorStack()
-    {
-        // The base gamepad layout is adding deadzone processors to sticks. However, a
-        // layout based on that one may want to add processors *before* deadzoning is
-        // applied. It can do so very simply by listing where the deadzone processor should
-        // occur.
-        const string json = @"
-            {
-                ""name"" : ""MyDevice"",
-                ""extend"" : ""Gamepad"",
-                ""controls"" : [
-                    {
-                        ""name"" : ""leftStick/x"",
-                        ""processors"" : ""invert,deadzone""
-                    }
-                ]
-            }
-        ";
-
-        InputSystem.RegisterControlLayout(json);
-
-        var setup = new InputDeviceBuilder("MyDevice");
-        var leftStickX = setup.GetControl<AxisControl>("leftStick/x");
-
-        Assert.That(leftStickX.processors, Has.Length.EqualTo(2));
-        Assert.That(leftStickX.processors[0], Is.TypeOf<InvertProcessor>());
-        Assert.That(leftStickX.processors[1], Is.TypeOf<DeadzoneProcessor>());
-    }
-
-    [Test]
-    [Category("Layouts")]
-    public void TODO_Layout_CustomizedStateLayoutWillNotUseFormatCodeFromBaseLayout()
-    {
-        //make sure that if you customize a gamepad layout, you don't end up with the "GPAD" format on the device
-        //in fact, the system should require a format code to be specified in that case
-        Assert.Fail();
-    }
-
-    ////REVIEW: This one seems like it adds quite a bit of complexity for somewhat minor gain.
-    ////        May even be safer to *not* support this as it may inject controls at offsets where you don't expect them.
-    struct BaseInputState : IInputStateTypeInfo
-    {
-        [InputControl(layout = "Axis")] public float axis;
-        public int padding;
-        public FourCC GetFormat()
-        {
-            return new FourCC("BASE");
-        }
-    }
-    [InputControlLayout(stateType = typeof(BaseInputState))]
-    class BaseInputDevice : InputDevice
-    {
-    }
-    //[InputControl(name = "axis", offset = InputStateBlock.kInvalidOffset)]
-    struct DerivedInputState : IInputStateTypeInfo
-    {
-        public FourCC GetFormat()
-        {
-            return new FourCC("DERI");
-        }
-    }
-    [InputControlLayout(stateType = typeof(DerivedInputState))]
-    class DerivedInputDevice : InputDevice
-    {
-    }
-
-    [Test]
-    [Category("Layouts")]
-    public void TODO_Layouts_InputStateInDerivedClassMergesWithControlsOfInputStateFromBaseClass()
-    {
-        //axis should appear in DerivedInputDevice and should have been moved to offset 8 (from automatic assignment)
-        Assert.Fail();
-    }
->>>>>>> aa7085f2
 }