--- conflicted
+++ resolved
@@ -19,11 +19,8 @@
 ### Added
 
 - Support gamepad vibration on Switch.
-<<<<<<< HEAD
 - Support for Bluetooth Xbox One controllers on macOS.
-=======
 - Added support for Joysticks on Linux.
->>>>>>> f0a21ab3
 
 #### Actions
 
