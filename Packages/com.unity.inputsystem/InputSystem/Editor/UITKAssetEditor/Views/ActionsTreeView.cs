// UITK TreeView is not supported in earlier versions
// Therefore the UITK version of the InputActionAsset Editor is not available on earlier Editor versions either.
#if UNITY_EDITOR && UNITY_INPUT_SYSTEM_PROJECT_WIDE_ACTIONS
using CmdEvents = UnityEngine.InputSystem.Editor.InputActionsEditorConstants.CommandEvents;
using System;
using System.Collections.Generic;
using System.Linq;
using UnityEditor;
using UnityEngine.InputSystem.Layouts;
using UnityEngine.InputSystem.Utilities;
using UnityEngine.UIElements;

namespace UnityEngine.InputSystem.Editor
{
    /// <summary>
    /// A view for displaying the actions of the selected action map in a tree with bindings
    /// as children.
    /// </summary>
    internal class ActionsTreeView : ViewBase<ActionsTreeView.ViewState>
    {
        private readonly TreeView m_ActionsTreeView;
        private readonly Button m_AddActionButton;
        private readonly ScrollView m_PropertiesScrollview;

        private bool m_RenameOnActionAdded;
        private readonly CollectionViewSelectionChangeFilter m_ActionsTreeViewSelectionChangeFilter;

        //save TreeView element id's of individual input actions and bindings to ensure saving of expanded state
        private Dictionary<Guid, int> m_GuidToTreeViewId;

        public ActionsTreeView(VisualElement root, StateContainer stateContainer)
            : base(root, stateContainer)
        {
            m_AddActionButton = root.Q<Button>("add-new-action-button");
            m_PropertiesScrollview = root.Q<ScrollView>("properties-scrollview");
            m_ActionsTreeView = root.Q<TreeView>("actions-tree-view");
            //assign unique viewDataKey to store treeView states like expanded/collapsed items - make it unique to avoid conflicts with other TreeViews
            m_ActionsTreeView.viewDataKey = "InputActionTreeView " + stateContainer.GetState().serializedObject.targetObject.GetInstanceID();
            m_GuidToTreeViewId = new Dictionary<Guid, int>();
            m_ActionsTreeView.selectionType = UIElements.SelectionType.Single;
            m_ActionsTreeView.makeItem = () => new InputActionsTreeViewItem();
            m_ActionsTreeView.reorderable = true;
            m_ActionsTreeView.bindItem = (e, i) =>
            {
                var item = m_ActionsTreeView.GetItemDataForIndex<ActionOrBindingData>(i);
                e.Q<Label>("name").text = item.name;
                var addBindingButton = e.Q<Button>("add-new-binding-button");
                addBindingButton.AddToClassList(EditorGUIUtility.isProSkin ? "add-binging-button-dark-theme" : "add-binging-button");
                var treeViewItem = (InputActionsTreeViewItem)e;
                treeViewItem.DeleteCallback = _ => DeleteItem(item);
                treeViewItem.DuplicateCallback = _ => DuplicateItem(item);
                treeViewItem.OnDeleteItem += treeViewItem.DeleteCallback;
                treeViewItem.OnDuplicateItem += treeViewItem.DuplicateCallback;
                if (item.isComposite)
                    ContextMenu.GetContextMenuForCompositeItem(treeViewItem, i);
                else if (item.isAction)
                    ContextMenu.GetContextMenuForActionItem(treeViewItem, item.controlLayout, i);
                else
                    ContextMenu.GetContextMenuForBindingItem(treeViewItem);

                if (item.isAction)
                {
                    addBindingButton.clicked += ContextMenu.GetContextMenuForActionAddItem(treeViewItem, item.controlLayout);
                    addBindingButton.clickable.activators.Add(new ManipulatorActivationFilter(){button = MouseButton.RightMouse});
                    addBindingButton.style.display = DisplayStyle.Flex;
                    treeViewItem.EditTextFinishedCallback = newName =>
                    {
                        m_RenameOnActionAdded = false;
                        ChangeActionName(item, newName);
                    };
                    treeViewItem.EditTextFinished += treeViewItem.EditTextFinishedCallback;
                }
                else
                {
                    addBindingButton.style.display = DisplayStyle.None;
                    if (!item.isComposite)
                        treeViewItem.UnregisterInputField();
                    else
                    {
                        treeViewItem.EditTextFinishedCallback = newName =>
                        {
                            m_RenameOnActionAdded = false;
                            ChangeCompositeName(item, newName);
                        };
                        treeViewItem.EditTextFinished += treeViewItem.EditTextFinishedCallback;
                    }
                }

                if (!string.IsNullOrEmpty(item.controlLayout))
                    e.Q<VisualElement>("icon").style.backgroundImage =
                        new StyleBackground(
                            EditorInputControlLayoutCache.GetIconForLayout(item.controlLayout));
                else
                    e.Q<VisualElement>("icon").style.backgroundImage =
                        new StyleBackground(
                            EditorInputControlLayoutCache.GetIconForLayout("Control"));
            };

            m_ActionsTreeView.itemsChosen += objects =>
            {
                var data = (ActionOrBindingData)objects.First();
                if (!data.isAction && !data.isComposite)
                    return;
                var item = m_ActionsTreeView.GetRootElementForIndex(m_ActionsTreeView.selectedIndex).Q<InputActionsTreeViewItem>();
                item.FocusOnRenameTextField();
            };

            m_ActionsTreeView.unbindItem = (element, i) =>
            {
                var item = m_ActionsTreeView.GetItemDataForIndex<ActionOrBindingData>(i);
                var treeViewItem = (InputActionsTreeViewItem)element;
                //reset the editing variable before reassigning visual elements
                if (item.isAction || item.isComposite)
                    treeViewItem.Reset();

                treeViewItem.OnDeleteItem -= treeViewItem.DeleteCallback;
                treeViewItem.OnDuplicateItem -= treeViewItem.DuplicateCallback;
                treeViewItem.EditTextFinished -= treeViewItem.EditTextFinishedCallback;
            };

            ContextMenu.GetContextMenuForActionListView(this, m_ActionsTreeView, m_ActionsTreeView.parent);

            m_ActionsTreeViewSelectionChangeFilter = new CollectionViewSelectionChangeFilter(m_ActionsTreeView);
            m_ActionsTreeViewSelectionChangeFilter.selectedIndicesChanged += (_) =>
            {
                if (m_ActionsTreeView.selectedIndex >= 0)
                {
                    var item = m_ActionsTreeView.GetItemDataForIndex<ActionOrBindingData>(m_ActionsTreeView.selectedIndex);
                    Dispatch(item.isAction ? Commands.SelectAction(item.name) : Commands.SelectBinding(item.bindingIndex));
                }
                else
                {
                    Dispatch(Commands.SelectAction(null));
                    Dispatch(Commands.SelectBinding(-1));
                }
            };

            m_ActionsTreeView.RegisterCallback<ExecuteCommandEvent>(OnExecuteCommand);
            m_ActionsTreeView.RegisterCallback<ValidateCommandEvent>(OnValidateCommand);
            m_ActionsTreeView.RegisterCallback<DragPerformEvent>(OnDraggedItem);

            CreateSelector(Selectors.GetActionsForSelectedActionMap, Selectors.GetActionMapCount,
                (_, count, state) =>
                {
                    var treeData = Selectors.GetActionsAsTreeViewData(state, m_GuidToTreeViewId);
                    return new ViewState
                    {
                        treeViewData = treeData,
                        actionMapCount = count ?? 0,
                        newElementID = GetSelectedElementId(state, treeData)
                    };
                });

            m_AddActionButton.clicked += AddAction;
        }

        private int GetSelectedElementId(InputActionsEditorState state, List<TreeViewItemData<ActionOrBindingData>> treeData)
        {
            var id = -1;
            if (state.selectionType == SelectionType.Action)
            {
                if (treeData.Count > state.selectedActionIndex && state.selectedActionIndex >= 0)
                    id = treeData[state.selectedActionIndex].id;
            }
            else if (state.selectionType == SelectionType.Binding)
                id = GetComponentOrBindingID(treeData, state.selectedBindingIndex);
            return id;
        }

        private int GetComponentOrBindingID(List<TreeViewItemData<ActionOrBindingData>> treeItemList, int selectedBindingIndex)
        {
            foreach (var actionItem in treeItemList)
            {
                // Look for the element ID by checking if the selected binding index matches the binding index of
                // the ActionOrBindingData of the item. Deals with composite bindings as well.
                foreach (var bindingOrComponentItem in actionItem.children)
                {
                    if (bindingOrComponentItem.data.bindingIndex == selectedBindingIndex)
                        return bindingOrComponentItem.id;
                    if (bindingOrComponentItem.hasChildren)
                    {
                        foreach (var bindingItem in bindingOrComponentItem.children)
                        {
                            if (bindingOrComponentItem.data.bindingIndex == selectedBindingIndex)
                                return bindingItem.id;
                        }
                    }
                }
            }
            return -1;
        }

        public override void DestroyView()
        {
            m_AddActionButton.clicked -= AddAction;
        }

        public override void RedrawUI(ViewState viewState)
        {
            m_ActionsTreeView.Clear();
            m_ActionsTreeView.SetRootItems(viewState.treeViewData);
            m_ActionsTreeView.Rebuild();
            if (viewState.newElementID != -1)
            {
                m_ActionsTreeView.SetSelectionById(viewState.newElementID);
                m_ActionsTreeView.ScrollToItemById(viewState.newElementID);
            }
            RenameNewAction(viewState.newElementID);;
            m_AddActionButton.SetEnabled(viewState.actionMapCount > 0);

            // Don't want to show action properties if there's no actions.
            m_PropertiesScrollview.visible = m_ActionsTreeView.GetTreeCount() > 0;
        }

        private void OnDraggedItem(DragPerformEvent evt)
        {
            bool discardDrag = false;
            foreach (var index in m_ActionsTreeView.selectedIndices)
            {
                // currentTarget & target are always in TreeView as the event is registered on the TreeView - we need to discard drags into other parts of the editor (e.g. the maps list view)
                var treeView = m_ActionsTreeView.panel.Pick(evt.mousePosition)?.GetFirstAncestorOfType<TreeView>();
                if (treeView is null || treeView != m_ActionsTreeView)
                {
                    discardDrag = true;
                    break;
                }
                var draggedItemData = m_ActionsTreeView.GetItemDataForIndex<ActionOrBindingData>(index);
                var itemID = m_ActionsTreeView.GetIdForIndex(index);
                var childIndex = m_ActionsTreeView.viewController.GetChildIndexForId(itemID);
                var parentId = m_ActionsTreeView.viewController.GetParentId(itemID);
                ActionOrBindingData? directParent = parentId == -1 ? null : m_ActionsTreeView.GetItemDataForIndex<ActionOrBindingData>(m_ActionsTreeView.viewController.GetIndexForId(parentId));
                if (draggedItemData.isAction)
                {
                    if (!MoveAction(directParent, draggedItemData, childIndex))
                    {
                        discardDrag = true;
                        break;
                    }
                }
                else if (!draggedItemData.isPartOfComposite)
                {
                    if (!MoveBindingOrComposite(directParent, draggedItemData, childIndex))
                    {
                        discardDrag = true;
                        break;
                    }
                }
                else if (!MoveCompositeParts(directParent, childIndex, draggedItemData))
                {
                    discardDrag = true;
                    break;
                }
            }

            if (!discardDrag) return;
            var selectedItem = m_ActionsTreeView.GetItemDataForIndex<ActionOrBindingData>(m_ActionsTreeView.selectedIndices.First());
            Dispatch(selectedItem.isAction
                ? Commands.SelectAction(selectedItem.name)
                : Commands.SelectBinding(selectedItem.bindingIndex));
            //TODO find a better way to reject the drag (for better visual feedback & to not run an extra command)
        }

        private bool MoveAction(ActionOrBindingData? directParent, ActionOrBindingData draggedItemData, int childIndex)
        {
            if (directParent != null)
                return false;
            Dispatch(Commands.MoveAction(draggedItemData.actionIndex, childIndex));
            return true;
        }

        private bool MoveBindingOrComposite(ActionOrBindingData? directParent, ActionOrBindingData draggedItemData, int childIndex)
        {
            if (directParent == null || !directParent.Value.isAction)
                return false;
            if (draggedItemData.isComposite)
                Dispatch(Commands.MoveComposite(draggedItemData.bindingIndex, directParent.Value.actionIndex, childIndex));
            else
                Dispatch(Commands.MoveBinding(draggedItemData.bindingIndex, directParent.Value.actionIndex, childIndex));
            return true;
        }

        private bool MoveCompositeParts(ActionOrBindingData? directParent, int childIndex, ActionOrBindingData draggedItemData)
        {
            if (directParent == null || !directParent.Value.isComposite)
                return false;
            var newBindingIndex = directParent.Value.bindingIndex + childIndex + (directParent.Value.bindingIndex > draggedItemData.bindingIndex ? 0 : 1);
            Dispatch(Commands.MovePartOfComposite(draggedItemData.bindingIndex, newBindingIndex, directParent.Value.bindingIndex));
            return true;
        }

        private void RenameNewAction(int id)
        {
            if (!m_RenameOnActionAdded || id == -1)
                return;
            m_ActionsTreeView.ScrollToItemById(id);
            var treeViewItem = m_ActionsTreeView.GetRootElementForId(id)?.Q<InputActionsTreeViewItem>();
            treeViewItem?.FocusOnRenameTextField();
        }

        internal void AddAction()
        {
            Dispatch(Commands.AddAction());
            m_RenameOnActionAdded = true;
        }

        internal void AddBinding(string actionName)
        {
            Dispatch(Commands.SelectAction(actionName));
            Dispatch(Commands.AddBinding());
        }

        internal void AddComposite(string actionName, string compositeType)
        {
            Dispatch(Commands.SelectAction(actionName));
            Dispatch(Commands.AddComposite(compositeType));
        }

        private void DeleteItem(ActionOrBindingData data)
        {
            if (data.isAction)
            {
                string actionToSelect = GetPreviousActionNameFromViewTree(data);
                Dispatch(Commands.DeleteAction(data.actionMapIndex, data.name));
                Dispatch(Commands.SelectAction(actionToSelect));
            }
            else
            {
                int bindingIndexToSelect = GetPreviousBindingIndexFromViewTree(data, out string parentActionName);
                Dispatch(Commands.DeleteBinding(data.actionMapIndex, data.bindingIndex));

                if (bindingIndexToSelect >= 0)
                    Dispatch(Commands.SelectBinding(bindingIndexToSelect));
                else
                    Dispatch(Commands.SelectAction(parentActionName));
            }

            // Deleting an item sometimes causes the UI Panel to lose focus; make sure we keep it
            m_ActionsTreeView.Focus();
        }

        private void DuplicateItem(ActionOrBindingData data)
        {
            Dispatch(data.isAction ? Commands.DuplicateAction() : Commands.DuplicateBinding());
        }

        internal void CopyItems()
        {
            Dispatch(Commands.CopyActionBindingSelection());
        }

        internal void CutItems()
        {
            Dispatch(Commands.CutActionsOrBindings());
        }

        internal void PasteItems()
        {
            Dispatch(Commands.PasteActionsOrBindings());
        }

        private void ChangeActionName(ActionOrBindingData data, string newName)
        {
            m_RenameOnActionAdded = false;
            Dispatch(Commands.ChangeActionName(data.actionMapIndex, data.name, newName));
        }

        private void ChangeCompositeName(ActionOrBindingData data, string newName)
        {
            m_RenameOnActionAdded = false;
            Dispatch(Commands.ChangeCompositeName(data.actionMapIndex, data.bindingIndex, newName));
        }

        private void OnExecuteCommand(ExecuteCommandEvent evt)
        {
            if (m_ActionsTreeView.selectedItem == null)
                return;

            var data = (ActionOrBindingData)m_ActionsTreeView.selectedItem;
            switch (evt.commandName)
            {
                case CmdEvents.Rename:
                    if (data.isAction || data.isComposite)
                        m_ActionsTreeView.GetRootElementForIndex(m_ActionsTreeView.selectedIndex)?.Q<InputActionsTreeViewItem>()?.FocusOnRenameTextField();
                    else
                        return;
                    break;
                case CmdEvents.Delete:
                case CmdEvents.SoftDelete:
                    m_ActionsTreeView.GetRootElementForIndex(m_ActionsTreeView.selectedIndex)?.Q<InputActionsTreeViewItem>()?.DeleteItem();
                    break;
                case CmdEvents.Duplicate:
                    m_ActionsTreeView.GetRootElementForIndex(m_ActionsTreeView.selectedIndex)?.Q<InputActionsTreeViewItem>()?.DuplicateItem();
                    break;
                case CmdEvents.Copy:
                    CopyItems();
                    break;
                case CmdEvents.Cut:
                    CutItems();
                    break;
                case CmdEvents.Paste:
                    var hasPastableData = CopyPasteHelper.HasPastableClipboardData(data.isAction ? typeof(InputAction) : typeof(InputBinding));
                    if (hasPastableData)
                        PasteItems();
                    break;
                default:
                    return; // Skip StopPropagation if we didn't execute anything
            }
            evt.StopPropagation();
        }

        private void OnValidateCommand(ValidateCommandEvent evt)
        {
            // Mark commands as supported for Execute by stopping propagation of the event
            switch (evt.commandName)
            {
                case CmdEvents.Rename:
                case CmdEvents.Delete:
                case CmdEvents.SoftDelete:
                case CmdEvents.Duplicate:
                case CmdEvents.Copy:
                case CmdEvents.Cut:
                case CmdEvents.Paste:
                    evt.StopPropagation();
                    break;
            }
        }

        private string GetPreviousActionNameFromViewTree(in ActionOrBindingData data)
        {
            Debug.Assert(data.isAction);

            // If TreeView currently (before delete) has more than one Action, select the one immediately
            // above or immediately below depending if data is first in the list
            var treeView = ViewStateSelector.GetViewState(stateContainer.GetState()).treeViewData;
            if (treeView.Count > 1)
            {
                string actionName = data.name;
                int index = treeView.FindIndex(item => item.data.name == actionName);
                if (index > 0)
                    index--;
                else
                    index++; // Also handles case if actionName wasn't found; FindIndex() returns -1 that's incremented to 0

                return treeView[index].data.name;
            }

            return string.Empty;
        }

        private int GetPreviousBindingIndexFromViewTree(in ActionOrBindingData data, out string parentActionName)
        {
            Debug.Assert(!data.isAction);

            int retVal = -1;
            parentActionName = string.Empty;

            // The bindindIndex is global and doesn't correspond to the binding's "child index" within the TreeView.
            // To find the "previous" Binding to select, after deleting the current one, we must:
            // 1. Traverse the ViewTree to find the parent of the binding and its index under that parent
            // 2. Identify the Binding to select after deletion and retrieve its bindingIndex
            // 3. Return the bindingIndex and the parent Action name (select the Action if bindingIndex is invalid)

            var treeView = ViewStateSelector.GetViewState(stateContainer.GetState()).treeViewData;
            foreach (var action in treeView)
            {
                if (!action.hasChildren)
                    continue;

                if (FindBindingOrComponentTreeViewParent(action, data.bindingIndex, out var parentNode, out int childIndex))
                {
                    parentActionName = action.data.name;
                    if (parentNode.children.Count() > 1)
                    {
                        int prevIndex = Math.Max(childIndex - 1, 0);
                        var node = parentNode.children.ElementAt(prevIndex);
                        retVal = node.data.bindingIndex;
                        break;
                    }
                }
            }

            return retVal;
        }

        private static bool FindBindingOrComponentTreeViewParent(TreeViewItemData<ActionOrBindingData> root, int bindingIndex, out TreeViewItemData<ActionOrBindingData> parent, out int childIndex)
        {
            Debug.Assert(root.hasChildren);

            int index = 0;
            foreach (var item in root.children)
            {
                if (item.data.bindingIndex == bindingIndex)
                {
                    parent = root;
                    childIndex = index;
                    return true;
                }

                if (item.hasChildren && FindBindingOrComponentTreeViewParent(item, bindingIndex, out parent, out childIndex))
                    return true;

                index++;
            }

            parent = default;
            childIndex = -1;
            return false;
        }

        internal class ViewState
        {
            public List<TreeViewItemData<ActionOrBindingData>> treeViewData;
            public int actionMapCount;
            public int newElementID;
        }
    }

    internal struct ActionOrBindingData
    {
        public ActionOrBindingData(bool isAction, string name, int actionMapIndex, bool isComposite = false, bool isPartOfComposite = false, string controlLayout = "", int bindingIndex = -1, int actionIndex = -1)
        {
            this.name = name;
            this.isComposite = isComposite;
            this.isPartOfComposite = isPartOfComposite;
            this.actionMapIndex = actionMapIndex;
            this.controlLayout = controlLayout;
            this.bindingIndex = bindingIndex;
            this.isAction = isAction;
            this.actionIndex = actionIndex;
        }

        public string name { get; }
        public bool isAction { get; }
        public int actionMapIndex { get; }
        public bool isComposite { get; }
        public bool isPartOfComposite { get; }
        public string controlLayout { get; }
        public int bindingIndex { get; }
        public int actionIndex { get; }
    }

    internal static partial class Selectors
    {
        public static List<TreeViewItemData<ActionOrBindingData>> GetActionsAsTreeViewData(InputActionsEditorState state, Dictionary<Guid, int> idDictionary)
        {
            var actionMapIndex = state.selectedActionMapIndex;
            var controlSchemes = state.serializedObject.FindProperty(nameof(InputActionAsset.m_ControlSchemes));
            var actionMap = GetSelectedActionMap(state);

            if (actionMap == null)
                return new List<TreeViewItemData<ActionOrBindingData>>();

            var actions = actionMap.Value.wrappedProperty
                .FindPropertyRelative(nameof(InputActionMap.m_Actions))
                .Select(sp => new SerializedInputAction(sp));

            var bindings = actionMap.Value.wrappedProperty
                .FindPropertyRelative(nameof(InputActionMap.m_Bindings))
                .Select(sp => new SerializedInputBinding(sp))
                .ToList();

            var actionItems = new List<TreeViewItemData<ActionOrBindingData>>();
            foreach (var action in actions)
            {
                var actionBindings = bindings.Where(spb => spb.action == action.name).ToList();
                var bindingItems = new List<TreeViewItemData<ActionOrBindingData>>();
                var actionId = new Guid(action.id);

                for (var i = 0; i < actionBindings.Count; i++)
                {
                    var serializedInputBinding = actionBindings[i];
                    var inputBindingId = new Guid(serializedInputBinding.id);

                    if (serializedInputBinding.isComposite)
                    {
                        var compositeItems = new List<TreeViewItemData<ActionOrBindingData>>();
                        var nextBinding = actionBindings[++i];
                        var hiddenCompositeParts = false;
                        while (nextBinding.isPartOfComposite)
                        {
                            var isVisible = ShouldBindingBeVisible(nextBinding, state.selectedControlScheme, state.selectedDeviceRequirementIndex);
                            if (isVisible)
                            {
<<<<<<< HEAD
                                var name = GetHumanReadableCompositeName(nextBinding, state.selectedControlScheme,
                                    controlSchemes);
                                var compositeBindingId = new Guid(nextBinding.id);
                                compositeItems.Add(new TreeViewItemData<ActionOrBindingData>(
                                    GetIdForGuid(new Guid(nextBinding.id), idDictionary),
                                    new ActionOrBindingData(false, name, actionMapIndex, false,
                                        GetControlLayout(nextBinding.path), nextBinding.indexOfBinding)));
=======
                                var name = GetHumanReadableCompositeName(nextBinding, state.selectedControlScheme, controlSchemes);
                                compositeItems.Add(new TreeViewItemData<ActionOrBindingData>(GetIdForGuid(new Guid(nextBinding.id), idDictionary),
                                    new ActionOrBindingData(isAction: false, name, actionMapIndex, isComposite: false,
                                        isPartOfComposite: true, GetControlLayout(nextBinding.path), bindingIndex: nextBinding.indexOfBinding)));
>>>>>>> 6db0cc59
                            }
                            else
                                hiddenCompositeParts = true;

                            if (++i >= actionBindings.Count)
                                break;

                            nextBinding = actionBindings[i];
                        }
                        i--;
<<<<<<< HEAD
                        var shouldCompositeBeVisible = !(compositeItems.Count == 0 && hiddenCompositeParts); //hide composite if all parts are hidden
                        if (shouldCompositeBeVisible)
                            bindingItems.Add(new TreeViewItemData<ActionOrBindingData>(GetIdForGuid(inputBindingId, idDictionary),
                                new ActionOrBindingData(false, serializedInputBinding.name, actionMapIndex, true, action.expectedControlType, serializedInputBinding.indexOfBinding),
                                compositeItems.Count > 0 ? compositeItems : null));
=======
                        bindingItems.Add(new TreeViewItemData<ActionOrBindingData>(GetIdForGuid(inputBindingId, idDictionary),
                            new ActionOrBindingData(isAction: false, serializedInputBinding.name, actionMapIndex, isComposite: true, isPartOfComposite: false, action.expectedControlType, bindingIndex: serializedInputBinding.indexOfBinding),
                            compositeItems.Count > 0 ? compositeItems : null));
>>>>>>> 6db0cc59
                    }
                    else
                    {
                        var isVisible = ShouldBindingBeVisible(serializedInputBinding, state.selectedControlScheme, state.selectedDeviceRequirementIndex);
                        if (isVisible)
                            bindingItems.Add(new TreeViewItemData<ActionOrBindingData>(GetIdForGuid(inputBindingId, idDictionary),
                                new ActionOrBindingData(isAction: false, GetHumanReadableBindingName(serializedInputBinding, state.selectedControlScheme, controlSchemes), actionMapIndex,
                                    isComposite: false, isPartOfComposite: false, GetControlLayout(serializedInputBinding.path), bindingIndex: serializedInputBinding.indexOfBinding)));
                    }
                }
                actionItems.Add(new TreeViewItemData<ActionOrBindingData>(GetIdForGuid(actionId, idDictionary),
                    new ActionOrBindingData(isAction: true, action.name, actionMapIndex, isComposite: false, isPartOfComposite: false, action.expectedControlType, actionIndex: action.wrappedProperty.GetIndexOfArrayElement()), bindingItems.Count > 0 ? bindingItems : null));
            }
            return actionItems;
        }

        private static int GetIdForGuid(Guid guid, Dictionary<Guid, int> idDictionary)
        {
            if (!idDictionary.TryGetValue(guid, out var id))
            {
                id = idDictionary.Values.Count > 0 ? idDictionary.Values.Max() + 1 : 0;
                idDictionary.Add(guid, id);
            }
            return id;
        }

        private static string GetHumanReadableBindingName(SerializedInputBinding serializedInputBinding, InputControlScheme? currentControlScheme, SerializedProperty allControlSchemes)
        {
            var name = InputControlPath.ToHumanReadableString(serializedInputBinding.path);
            if (String.IsNullOrEmpty(name))
                name = "<No Binding>";
            if (IsBindingAssignedToNoControlSchemes(serializedInputBinding, allControlSchemes, currentControlScheme))
                name += " {GLOBAL}";
            return name;
        }

        private static bool IsBindingAssignedToNoControlSchemes(SerializedInputBinding serializedInputBinding, SerializedProperty allControlSchemes, InputControlScheme? currentControlScheme)
        {
            if (allControlSchemes.arraySize <= 0 || !currentControlScheme.HasValue || string.IsNullOrEmpty(currentControlScheme.Value.name))
                return false;
            if (serializedInputBinding.controlSchemes.Length <= 0)
                return true;
            return false;
        }

        private static bool ShouldBindingBeVisible(SerializedInputBinding serializedInputBinding, InputControlScheme? currentControlScheme, int deviceIndex)
        {
            if (currentControlScheme.HasValue && !string.IsNullOrEmpty(currentControlScheme.Value.name))
            {
                //if binding is global (not assigned to any control scheme) show always
                if (serializedInputBinding.controlSchemes.Length <= 0)
                    return true;
                var isMatchingDevice = true;
                if (deviceIndex >= 0)
                {
                    var devicePathToMatch = InputControlPath.TryGetDeviceLayout(currentControlScheme.Value.deviceRequirements.ElementAt(deviceIndex).controlPath);
                    var devicePath = InputControlPath.TryGetDeviceLayout(serializedInputBinding.path);
                    isMatchingDevice = string.Equals(devicePathToMatch, devicePath, StringComparison.InvariantCultureIgnoreCase) || InputControlLayout.s_Layouts.IsBasedOn(new InternedString(devicePath), new InternedString(devicePathToMatch));
                }
                return serializedInputBinding.controlSchemes.Contains(currentControlScheme.Value.name) && isMatchingDevice;
            }
            //if no control scheme selected then show all bindings
            return true;
        }

        internal static string GetHumanReadableCompositeName(SerializedInputBinding binding, InputControlScheme? currentControlScheme, SerializedProperty allControlSchemes)
        {
            return $"{ObjectNames.NicifyVariableName(binding.name)}: " +
                $"{GetHumanReadableBindingName(binding, currentControlScheme, allControlSchemes)}";
        }

        private static string GetControlLayout(string path)
        {
            var controlLayout = string.Empty;
            try
            {
                controlLayout = InputControlPath.TryGetControlLayout(path);
            }
            catch (Exception)
            {
            }

            return controlLayout;
        }
    }
}

#endif<|MERGE_RESOLUTION|>--- conflicted
+++ resolved
@@ -581,20 +581,10 @@
                             var isVisible = ShouldBindingBeVisible(nextBinding, state.selectedControlScheme, state.selectedDeviceRequirementIndex);
                             if (isVisible)
                             {
-<<<<<<< HEAD
-                                var name = GetHumanReadableCompositeName(nextBinding, state.selectedControlScheme,
-                                    controlSchemes);
-                                var compositeBindingId = new Guid(nextBinding.id);
-                                compositeItems.Add(new TreeViewItemData<ActionOrBindingData>(
-                                    GetIdForGuid(new Guid(nextBinding.id), idDictionary),
-                                    new ActionOrBindingData(false, name, actionMapIndex, false,
-                                        GetControlLayout(nextBinding.path), nextBinding.indexOfBinding)));
-=======
                                 var name = GetHumanReadableCompositeName(nextBinding, state.selectedControlScheme, controlSchemes);
                                 compositeItems.Add(new TreeViewItemData<ActionOrBindingData>(GetIdForGuid(new Guid(nextBinding.id), idDictionary),
                                     new ActionOrBindingData(isAction: false, name, actionMapIndex, isComposite: false,
                                         isPartOfComposite: true, GetControlLayout(nextBinding.path), bindingIndex: nextBinding.indexOfBinding)));
->>>>>>> 6db0cc59
                             }
                             else
                                 hiddenCompositeParts = true;
@@ -605,17 +595,12 @@
                             nextBinding = actionBindings[i];
                         }
                         i--;
-<<<<<<< HEAD
+
                         var shouldCompositeBeVisible = !(compositeItems.Count == 0 && hiddenCompositeParts); //hide composite if all parts are hidden
                         if (shouldCompositeBeVisible)
                             bindingItems.Add(new TreeViewItemData<ActionOrBindingData>(GetIdForGuid(inputBindingId, idDictionary),
-                                new ActionOrBindingData(false, serializedInputBinding.name, actionMapIndex, true, action.expectedControlType, serializedInputBinding.indexOfBinding),
+                                new ActionOrBindingData(isAction: false, serializedInputBinding.name, actionMapIndex, isComposite: true, isPartOfComposite: false, action.expectedControlType, bindingIndex: serializedInputBinding.indexOfBinding),
                                 compositeItems.Count > 0 ? compositeItems : null));
-=======
-                        bindingItems.Add(new TreeViewItemData<ActionOrBindingData>(GetIdForGuid(inputBindingId, idDictionary),
-                            new ActionOrBindingData(isAction: false, serializedInputBinding.name, actionMapIndex, isComposite: true, isPartOfComposite: false, action.expectedControlType, bindingIndex: serializedInputBinding.indexOfBinding),
-                            compositeItems.Count > 0 ? compositeItems : null));
->>>>>>> 6db0cc59
                     }
                     else
                     {
