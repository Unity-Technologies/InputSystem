# GameObject components for input

The Input System provides two `MonoBehaviour` components that simplify how you set up and work with input:

|Component|Description|
|---------|-----------|
|[`PlayerInput`](#playerinput-component)|Represents a single player, and that player's associated [Input Actions](Actions.md).|
|[`PlayerInputManager`](#playerinputmanager-component)|Handles setups that allow for several concurrent users (for example, player lobbies and split-screen gameplay in a game).|

>__Note__: These components are built on top of the public Input System API. As such, they don't do anything that you can't program yourself. They are meant primarily as an easy, out-of-the-box setup that eliminates much of the need for custom scripting.

## `PlayerInput` component

![PlayerInput](Images/PlayerInput.png)

Each [`PlayerInput`](../api/UnityEngine.InputSystem.PlayerInput.html) instance represents a separate player or user. Multiple `PlayerInput` instances can exist at the same time (though not on the same `GameObject`) to represent local multiplayer setups. The Input System pairs each player to a unique set of Devices that the player uses exclusively, but you can also manually pair Devices in a way that enables two or more players to share a Device (for example, left/right keyboard splits or hot seat use).

Each `PlayerInput` corresponds to one [`InputUser`](UserManagement.md). You can use [`PlayerInput.user`](../api/UnityEngine.InputSystem.PlayerInput.html#UnityEngine_InputSystem_PlayerInput_user) to query the `InputUser` from the component.

You can use the following properties to configure `PlayerInput`:

|Property|Description|
|--------|-----------|
|[`Actions`](../api/UnityEngine.InputSystem.PlayerInput.html#UnityEngine_InputSystem_PlayerInput_actions)|The set of [Input Actions](Actions.md) associated with the player. To receive input, each player must have an associated set of Actions. See documentation on [Actions](#actions) for details.|
|[`Default Control Scheme`](../api/UnityEngine.InputSystem.PlayerInput.html#UnityEngine_InputSystem_PlayerInput_defaultControlScheme)|Which [Control Scheme](ActionBindings.md#control-schemes) (from what is defined in [`Actions`](../api/UnityEngine.InputSystem.PlayerInput.html#UnityEngine_InputSystem_PlayerInput_actions)) to enable by default.|
|[`Default Action Map`](../api/UnityEngine.InputSystem.PlayerInput.html#UnityEngine_InputSystem_PlayerInput_defaultActionMap)|Which [Action Map](Actions.md#overview) in [`Actions`](../api/UnityEngine.InputSystem.PlayerInput.html#UnityEngine_InputSystem_PlayerInput_actions) to enable by default. If set to `None`, then the player starts with no Actions being enabled.|
|[`Camera`](../api/UnityEngine.InputSystem.PlayerInput.html#UnityEngine_InputSystem_PlayerInput_camera)|The individual camera associated with the player. This is only required when employing [split-screen](#split-screen) setups and has no effect otherwise.|
|[`Behavior`](../api/UnityEngine.InputSystem.PlayerInput.html#UnityEngine_InputSystem_PlayerInput_notificationBehavior)|How the `PlayerInput` component notifies game code about things that happen with the player. See documentation on [notification behaviors](#notification-behaviors).|

### Actions

To receive input, each player must have an associated set of Input Actions. When you create these via the `PlayerInput` Inspector's __Create Actions__ button, the Input System creates a default set of Actions. However, the `PlayerInput` component places no restrictions on the arrangement of Actions.

`PlayerInput` automatically handles [enabling and disabling](Actions.md#using-actions) Actions, and also handles installing [callbacks](Actions.md#responding-to-actions) on the Actions. When multiple `PlayerInput` components use the same Actions, the components automatically create [private copies of the Actions](Actions.md#using-actions-with-multiple-players).

When first enabled, `PlayerInput` enables all Actions from the the [`Default Action Map`](../api/UnityEngine.InputSystem.PlayerInput.html#UnityEngine_InputSystem_PlayerInput_defaultActionMap). If no default Action Map exists, `PlayerInput` does not enable any Actions. To manually enable Actions, you can call [`Enable`](../api/UnityEngine.InputSystem.InputActionMap.html#UnityEngine_InputSystem_InputActionMap_Enable) and [`Disable`](../api/UnityEngine.InputSystem.InputActionMap.html#UnityEngine_InputSystem_InputActionMap_Disable) on the Action Maps or Actions, like you would do [without `PlayerInput`](Actions.md#using-actions). To check which Action Map is currently enabled, or to switch to a different one, use the  [`PlayerInput.currentActionMap`](../api/UnityEngine.InputSystem.PlayerInput.html#UnityEngine_InputSystem_PlayerInput_currentActionMap) property. To switch Action Maps with an Action Map name, you can also call [`PlayerInput.SwitchCurrentActionMap`](../api/UnityEngine.InputSystem.PlayerInput.html#UnityEngine_InputSystem_PlayerInput_SwitchCurrentActionMap_System_String_).

To disable a player's input, call [`PlayerInput.DeactivateInput`](../api/UnityEngine.InputSystem.PlayerInput.html#UnityEngine_InputSystem_PlayerInput_DeactivateInput). To re-enable it, call [`PlayerInput.ActivateInput`](../api/UnityEngine.InputSystem.PlayerInput.html#UnityEngine_InputSystem_PlayerInput_ActivateInput). The latter enables the default Action Map, if it exists.

When `PlayerInput` is disabled, it automatically disables the currently active Action Map ([`PlayerInput.currentActionMap`](../api/UnityEngine.InputSystem.PlayerInput.html#UnityEngine_InputSystem_PlayerInput_currentActionMap)) and disassociate any Devices paired to the player.

See the [notification behaviors](#notification-behaviors) section below for how to be notified when player triggers an Action.

#### `SendMessage`/`BroadcastMessage` Actions

When the [notification behavior](#notification-behaviors) of `PlayerInput` is set to `Send Messages` or `Broadcast Messages`, you can set your app to respond to Actions by defining methods in components like so:

```CSharp
public class MyPlayerScript : MonoBehaviour
{
    // "fire" action becomes "OnFire" method. If you're not interested in the
    // value from the control that triggers the action, use a method
    // without arguments.
    public void OnFire()
    {
    }

    // If you are interested in the value from the control that triggers an action,
    // you can declare a parameter of type InputValue.
    public void OnMove(InputValue value)
    {
        // Read value from control. The type depends on what type of controls.
        // the action is bound to.
        var v = value.Get<Vector2>();

        // IMPORTANT: The given InputValue is only valid for the duration of the callback.
        //            Storing the InputValue references somewhere and calling Get<T>()
        //            later does not work correctly.
    }
}
```

The component must be on the same `GameObject` to use `Send Messages`, or on any child `GameObject` to use `Broadcast Messages`.

#### `UnityEvent` Actions

When the [notification behavior](#notification-behaviors) of `PlayerInput` is set to `Invoke Unity Events`, each Action has to be routed to a target method. The methods have the same format as the [`started`, `performed`, and `canceled` callbacks](Actions.md#started-performed-and-canceled-callbacks) on [`InputAction`](../api/UnityEngine.InputSystem.InputAction.html).

```CSharp
public class MyPlayerScript : MonoBehaviour
{
    public void OnFire(InputAction.CallbackContext context)
    {
    }

    public void OnMove(InputAction.CallbackContext context)
    {
        var value = context.ReadValue<Vector2>();
    }
}
```

### Notification behaviors

You can use the [`Behavior`](../api/UnityEngine.InputSystem.PlayerInput.html#UnityEngine_InputSystem_PlayerInput_notificationBehavior) property in the Inspector to determine how a `PlayerInput` component notifies game code when something related to the player has occurred.

The following options are available:

|Behavior|Description|
|--------|-----------|
|[`Send Messages`](../api/UnityEngine.InputSystem.PlayerNotifications.html)|Uses [`GameObject.SendMessage`](https://docs.unity3d.com/ScriptReference/GameObject.SendMessage.html) on the `GameObject` that the `PlayerInput` component belongs to.|
|[`Broadcast Messages`](../api/UnityEngine.InputSystem.PlayerNotifications.html)|Uses [`GameObject.BroadcastMessage`](https://docs.unity3d.com/ScriptReference/GameObject.BroadcastMessage.html) on the `GameObject` that the `PlayerInput` component belongs to. This broadcasts the message down the `GameObject` hierarchy.|
|[`Invoke Unity Events`](../api/UnityEngine.InputSystem.PlayerNotifications.html)|Uses a separate [`UnityEvent`](https://docs.unity3d.com/ScriptReference/Events.UnityEvent.html) for each individual type of message. When this is selected, the events available on the `PlayerInput` are accessible from the __Events__ foldout. The argument received by events triggered for Actions is the same as the one received by [`started`, `performed`, and `canceled` callbacks](Actions.md#started-performed-and-canceled-callbacks).<br><br>![PlayerInput UnityEvents](Images/MyPlayerActionEvents.png)|
|[`Invoke CSharp Events`](../api/UnityEngine.InputSystem.PlayerNotifications.html)|Similar to `Invoke Unity Events`, except that the events are plain C# events available on the `PlayerInput` API. You cannot configure these from the Inspector. Instead, you have to register callbacks for the events in your scripts.<br><br>The following events are available:<br><br><ul><li>[`onActionTriggered`](../api/UnityEngine.InputSystem.PlayerInput.html#UnityEngine_InputSystem_PlayerInput_onActionTriggered) (collective event for all actions on the player)</li><li>[`onDeviceLost`](../api/UnityEngine.InputSystem.PlayerInput.html#UnityEngine_InputSystem_PlayerInput_onDeviceLost)</li><li>[`onDeviceRegained`](../api/UnityEngine.InputSystem.PlayerInput.html#UnityEngine_InputSystem_PlayerInput_onDeviceRegained)</li></ul>|

In addition to per-action notifications, `PlayerInput` sends the following general notifications:

|Notification|Description|
|------------|-----------|
|[`DeviceLostMessage`](../api/UnityEngine.InputSystem.PlayerInput.html#UnityEngine_InputSystem_PlayerInput_DeviceLostMessage)|The player has lost one of the Devices assigned to it. This can happen, for example, if a wireless device runs out of battery.|
|[`DeviceRegainedMessage`](../api/UnityEngine.InputSystem.PlayerInput.html#UnityEngine_InputSystem_PlayerInput_DeviceRegainedMessage)|Notification that triggers when the player recovers from Device loss and is good to go again.|

### Device assignments

Each `PlayerInput` can have one or more Devices assigned to it. By default, no two `PlayerInput` components are assigned the same Devices, but you can force this; to do so, manually assign Devices to a player when calling [`PlayerInput.Instantiate`](../api/UnityEngine.InputSystem.PlayerInput.html#UnityEngine_InputSystem_PlayerInput_Instantiate_GameObject_System_Int32_System_String_System_Int32_UnityEngine_InputSystem_InputDevice_), or call [`InputUser.PerformPairingWithDevice`](../api/UnityEngine.InputSystem.Users.InputUser.html#UnityEngine_InputSystem_Users_InputUser_PerformPairingWithDevice_UnityEngine_InputSystem_InputDevice_UnityEngine_InputSystem_Users_InputUser_UnityEngine_InputSystem_Users_InputUserPairingOptions_) on the `InputUser` of a `PlayerInput`.

If the `PlayerInput` component has any Devices assigned, it matches these to the [Control Schemes](ActionBindings.md#control-schemes) in the associated Action Asset, and only enables Control Schemes which match its Input Devices.

### UI input

The `PlayerInput` component can work together with an [`InputSystemUIInputModule`](UISupport.md#inputsystemuiinputmodule-component) to drive the [UI system](UISupport.md).

To set this up, assign a reference to a `InputSystemUIInputModule` component in the [`UI Input Module`](../api/UnityEngine.InputSystem.PlayerInput.html#UnityEngine_InputSystem_PlayerInput_uiInputModule) field of the `PlayerInput` component. The `PlayerInput` and `InputSystemUIInputModule` components should be configured to work with the same [`InputActionAsset`](Actions.md) for this to work.

Once you've completed this setup, when the `PlayerInput` component configures the Actions for a specific player, it assigns the same Action configuration to the `InputSystemUIInputModule`. In other words, the same Action and Device configuration that controls the player now also controls the UI.

If you use [`MultiplayerEventSystem`](UISupport.md#multiplayereventsystem-component) components to dispatch UI events, you can also use this setup to simultaneously have multiple UI instances on the screen, each controlled by a separate player.

## `PlayerInputManager` component

<<<<<<< HEAD
The [`Player Input`](#playerinput-component) system facilitates setting up local multiplayer games, where multiple players share a single device with a single screen and multiple controllers. Set this up using the [`PlayerInputManager`](../api/UnityEngine.InputSystem.PlayerInputManager.html) component, which automatically manages the creation and lifetime of `PlayerInput` instances as players join and leave the game.
=======
>NOTE: The Input System package comes with a sample called `Simple Multiplayer` which you can install from the package manager UI in the Unity editor. The sample demonstrates how to use [`PlayerInputManager`](../api/UnityEngine.InputSystem.PlayerInputManager.html) to set up a simple local multiplayer scenario.

The [`PlayerInput`](#playerinput-component) system facilitates setting up local multiplayer games, where multiple players share a single device with a single screen and multiple controllers. Set this up using the [`PlayerInputManager`](../api/UnityEngine.InputSystem.PlayerInputManager.html) component, which automatically manages the creation and lifetime of [`PlayerInput`](#playerinput-component) instances as players join and leave the game.
>>>>>>> 733ee444

![PlayerInputManager](Images/PlayerInputManager.png)

|Property|Description|
|--------|-----------|
|[`Notification Behavior`](../api/UnityEngine.InputSystem.PlayerInputManager.html#UnityEngine_InputSystem_PlayerInputManager_notificationBehavior)|How the [`PlayerInputManager`](../api/UnityEngine.InputSystem.PlayerInput.html) component notifies game code about changes to the connected players. [This works the same way as for the `PlayerInput` component](#notification-behaviors).|
|[`Join Behavior`](../api/UnityEngine.InputSystem.PlayerInputManager.html#UnityEngine_InputSystem_PlayerInputManager_joinBehavior)|Determines the mechanism by which players can join when joining is enabled. See documentation on [join behaviors](#join-behaviors).|
|[`Player Prefab`](../api/UnityEngine.InputSystem.PlayerInputManager.html#UnityEngine_InputSystem_PlayerInputManager_playerPrefab)|A prefab that represents a player in the game. The [`PlayerInputManager`](../api/UnityEngine.InputSystem.PlayerInputManager.html) component creates an instance of this prefab whenever a new player joins. This prefab must have one [`PlayerInput`](#playerinput-component) component in its hierarchy.|
|[`Joining Enabled By Default`](../api/UnityEngine.InputSystem.PlayerInputManager.html#UnityEngine_InputSystem_PlayerInputManager_joiningEnabled)|While this is enabled, new players can join via the mechanism determined by [`Join Behavior`](../api/UnityEngine.InputSystem.PlayerInputManager.html#UnityEngine_InputSystem_PlayerInputManager_joinBehavior).|
|[`Limit Number of Players`](../api/UnityEngine.InputSystem.PlayerInputManager.html#UnityEngine_InputSystem_PlayerInputManager_maxPlayerCount)|Enable this if you want to limit the number of players who can join the game.|
|[`Max Player Count`](../api/UnityEngine.InputSystem.PlayerInputManager.html#UnityEngine_InputSystem_PlayerInputManager_maxPlayerCount)(Only shown when `Limit number of Players` is enabled.)|The maximum number of players allowed to join the game.|
|[`Enable Split-Screen`](../api/UnityEngine.InputSystem.PlayerInputManager.html#UnityEngine_InputSystem_PlayerInputManager_splitScreen)|If enabled, each player is automatically assigned a portion of the available screen area. See documentation on [split-screen](#split-screen) multiplayer.|

### Join behaviors

You can use the [`Join Behavior`](../api/UnityEngine.InputSystem.PlayerInputManager.html#UnityEngine_InputSystem_PlayerInputManager_joinBehavior) property in the Inspector to determine how a [`PlayerInputManager`](../api/UnityEngine.InputSystem.PlayerInputManager.html) component decides when to add new players to the game. The following options are available to choose the specific mechanism that [`PlayerInputManager`](../api/UnityEngine.InputSystem.PlayerInputManager.html) employs.

|Behavior|Description|
|--------|-----------|
|[`Join Players When Button IsPressed`](../api/UnityEngine.InputSystem.PlayerJoinBehavior.html)|Listen for button presses on Devices that are not paired to any player. If a player presses a button and joining is allowed, join the new player using the Device they pressed the button on.|
|[`Join Players When Join Action Is Triggered`](../api/UnityEngine.InputSystem.PlayerJoinBehavior.html)|Similar to `Join Players When Button IsPressed`, but this only joins a player if the control they triggered matches a specific action you define. For example, you can set up players to join when pressing a specific gamepad button.|
|[`Join Players Manually`](../api/UnityEngine.InputSystem.PlayerJoinBehavior.html)|Don't join players automatically. Call [`JoinPlayer`](../api/UnityEngine.InputSystem.PlayerInputManager.html#UnityEngine_InputSystem_PlayerInputManager_JoinPlayer_System_Int32_System_Int32_System_String_UnityEngine_InputSystem_InputDevice_) explicitly to join new players. Alternatively, create GameObjects with [`PlayerInput`](#playerinput-component) components directly and the Input System will automatically join them.|

### Split-screen

If you enable the [`Split-Screen`](../api/UnityEngine.InputSystem.PlayerInputManager.html#UnityEngine_InputSystem_PlayerInputManager_splitScreen) option, the [`PlayerInputManager`](../api/UnityEngine.InputSystem.PlayerInputManager.html) automatically splits the available screen space between the active players. For this to work, you must set the [`Camera`](../api/UnityEngine.InputSystem.PlayerInput.html#UnityEngine_InputSystem_PlayerInput_camera) property on the `PlayerInput` prefab. The [`PlayerInputManager`](../api/UnityEngine.InputSystem.PlayerInputManager.html) then automatically resizes and repositions each camera instance to let each player have their own part of the screen.

If you enable the [`Split-Screen`](../api/UnityEngine.InputSystem.PlayerInputManager.html#UnityEngine_InputSystem_PlayerInputManager_splitScreen) option, you can configure the following additional properties in the Inspector:

|Property|Description|
|--------|-----------|
|[`Maintain Aspect Ratio`](../api/UnityEngine.InputSystem.PlayerInputManager.html#UnityEngine_InputSystem_PlayerInputManager_maintainAspectRatioInSplitScreen)|A `false` value enables the game to produce screen areas that have an aspect ratio different from the screen resolution when subdividing the screen.|
|[`Set Fixed Number`](../api/UnityEngine.InputSystem.PlayerInputManager.html#UnityEngine_InputSystem_PlayerInputManager_fixedNumberOfSplitScreens)|If this value is greater than zero, the [`PlayerInputManager`](../api/UnityEngine.InputSystem.PlayerInputManager.html) always splits the screen into a fixed number of rectangles, regardless of the actual number of players.|
|[`Screen Rectangle`](../api/UnityEngine.InputSystem.PlayerInputManager.html#UnityEngine_InputSystem_PlayerInputManager_splitScreenArea)|The normalized screen rectangle available for allocating player split-screens into.|

By default, any player in the game can interact with any UI elements. However, in split-screen setups, your game can have screen-space UIs that are restricted to just one specific camera. See the [UI Input](#ui-input) section above on how to set this up using the `PlayerInput`, [`InputSystemUIInputModule`](UISupport.md#inputsystemuiinputmodule-component) and [`MultiplayerEventSystem`](UISupport.md#multiplayereventsystem-component) components.

### `PlayerInputManager` notifications

`PlayerInputManager` sends notifications when something notable happens with the current player setup. These notifications are delivered according to the `Notification Behavior` property, in the [same way as for `PlayerInput`](#notification-behaviors).

Your game can listen to the following notifications:

|Notification|Description|
|------------|-----------|
|[`PlayerJoinedMessage`](../api/UnityEngine.InputSystem.PlayerInputManager.html#UnityEngine_InputSystem_PlayerInputManager_PlayerJoinedMessage)|A new player joined the game. Passes the [`PlayerInput`](#playerinput-component) instance of the player who joined.<br><br>__Note__: If there are already active [`PlayerInput`](#playerinput-component) components present when `PlayerInputManager` is enabled, the `PlayerInputManager` sends a `Player Joined` notification for each of these.|
|[`PlayerLeftMessage`](../api/UnityEngine.InputSystem.PlayerInputManager.html#UnityEngine_InputSystem_PlayerInputManager_PlayerLeftMessage)|A player left the game. Passes the [`PlayerInput`](#playerinput-component) instance of the player who left.|<|MERGE_RESOLUTION|>--- conflicted
+++ resolved
@@ -128,13 +128,9 @@
 
 ## `PlayerInputManager` component
 
-<<<<<<< HEAD
-The [`Player Input`](#playerinput-component) system facilitates setting up local multiplayer games, where multiple players share a single device with a single screen and multiple controllers. Set this up using the [`PlayerInputManager`](../api/UnityEngine.InputSystem.PlayerInputManager.html) component, which automatically manages the creation and lifetime of `PlayerInput` instances as players join and leave the game.
-=======
 >NOTE: The Input System package comes with a sample called `Simple Multiplayer` which you can install from the package manager UI in the Unity editor. The sample demonstrates how to use [`PlayerInputManager`](../api/UnityEngine.InputSystem.PlayerInputManager.html) to set up a simple local multiplayer scenario.
 
-The [`PlayerInput`](#playerinput-component) system facilitates setting up local multiplayer games, where multiple players share a single device with a single screen and multiple controllers. Set this up using the [`PlayerInputManager`](../api/UnityEngine.InputSystem.PlayerInputManager.html) component, which automatically manages the creation and lifetime of [`PlayerInput`](#playerinput-component) instances as players join and leave the game.
->>>>>>> 733ee444
+The [`Player Input`](#playerinput-component) system facilitates setting up local multiplayer games, where multiple players share a single device with a single screen and multiple controllers. Set this up using the [`PlayerInputManager`](../api/UnityEngine.InputSystem.PlayerInputManager.html) component, which automatically manages the creation and lifetime of `PlayerInput` instances as players join and leave the game.
 
 ![PlayerInputManager](Images/PlayerInputManager.png)
 
