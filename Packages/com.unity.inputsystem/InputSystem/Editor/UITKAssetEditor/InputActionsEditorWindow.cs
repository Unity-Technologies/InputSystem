// UITK TreeView is not supported in earlier versions
// Therefore the UITK version of the InputActionAsset Editor is not available on earlier Editor versions either.
<<<<<<< HEAD
#if UNITY_EDITOR && UNITY_2022_2_OR_NEWER
=======
#if UNITY_EDITOR && UNITY_INPUT_SYSTEM_UI_TK_ASSET_EDITOR
>>>>>>> d2d8041b
using System;
using System.IO;
using UnityEditor;
using UnityEditor.Callbacks;
using UnityEngine.UIElements;

namespace UnityEngine.InputSystem.Editor
{
    // TODO: Remove when UIToolkit editor is complete and set as the default editor
    [InitializeOnLoad]
    internal static class EnableUITKEditor
    {
        static EnableUITKEditor()
        {
            // set this feature flag to true to enable the UITK editor
            InputSystem.settings.SetInternalFeatureFlag(InputFeatureNames.kUseUIToolkitEditor, false);
        }
    }

    internal class InputActionsEditorWindow : EditorWindow
    {
        private static readonly string k_FileExtension = "." + InputActionAsset.Extension;

        [OnOpenAsset]
        public static bool OpenAsset(int instanceId, int line)
        {
            if (!InputSystem.settings.IsFeatureEnabled(InputFeatureNames.kUseUIToolkitEditor))
                return false;

            var path = AssetDatabase.GetAssetPath(instanceId);
            if (!path.EndsWith(k_FileExtension, StringComparison.InvariantCultureIgnoreCase))
                return false;

            // Grab InputActionAsset.
            // NOTE: We defer checking out an asset until we save it. This allows a user to open an .inputactions asset and look at it
            //       without forcing a checkout.
            var obj = EditorUtility.InstanceIDToObject(instanceId);
            var asset = obj as InputActionAsset;
            if (asset == null)
                return false;

            var window = GetWindow<InputActionsEditorWindow>();
            window.titleContent = new GUIContent("Input Actions Editor");
            window.SetAsset(asset);
            window.Show();

            return true;
        }

        private void SetAsset(InputActionAsset asset)
        {
            var serializedAsset = new SerializedObject(asset);
            m_State = new InputActionsEditorState(serializedAsset);
            bool isGUIDObtained = AssetDatabase.TryGetGUIDAndLocalFileIdentifier(asset, out m_AssetGUID, out long _);
            Debug.Assert(isGUIDObtained, $"Failed to get asset {asset.name} GUID");

            BuildUI();
        }

        private void CreateGUI()
        {
            // When opening the window for the first time there will be no state or asset yet.
            // In that case, we don't do anything as SetAsset() will be called later and at that point the UI can be created.
            // Here we only recreate the UI e.g. after a domain reload.
            if (!string.IsNullOrEmpty(m_AssetGUID))
            {
                // After domain reloads the state will be in a invalid state as some of the fields
                // cannot be serialized and will become null.
                // Therefore we recreate the state here using the fields which were saved.
                if (m_State.serializedObject == null)
                {
                    var asset = GetAssetFromDatabase();
                    var serializedAsset = new SerializedObject(asset);
                    m_State = new InputActionsEditorState(m_State, serializedAsset);
                }

                BuildUI();
            }
        }

        private void BuildUI()
        {
            var stateContainer = new StateContainer(rootVisualElement, m_State);
            stateContainer.StateChanged += OnStateChanged;

            var theme = EditorGUIUtility.isProSkin
                ? AssetDatabase.LoadAssetAtPath<StyleSheet>(InputActionsEditorConstants.PackagePath + InputActionsEditorConstants.ResourcesPath + "/InputAssetEditorDark.uss")
                : AssetDatabase.LoadAssetAtPath<StyleSheet>(InputActionsEditorConstants.PackagePath + InputActionsEditorConstants.ResourcesPath + "/InputAssetEditorLight.uss");

            rootVisualElement.styleSheets.Add(theme);
            var view = new InputActionsEditorView(rootVisualElement, stateContainer);
            stateContainer.Initialize();
        }

        private void OnStateChanged(InputActionsEditorState newState)
        {
            if (InputEditorUserSettings.autoSaveInputActionAssets)
                SaveAsset(m_State.serializedObject);
        }

        private InputActionAsset GetAssetFromDatabase()
        {
            Debug.Assert(!string.IsNullOrEmpty(m_AssetGUID), "Asset GUID is empty");
            var assetPath = AssetDatabase.GUIDToAssetPath(m_AssetGUID);
            return AssetDatabase.LoadAssetAtPath<InputActionAsset>(assetPath);
        }

        [SerializeField] private InputActionsEditorState m_State;
        [SerializeField] private string m_AssetGUID;

        public static void SaveAsset(SerializedObject serializedAsset)
        {
            var asset = (InputActionAsset)serializedAsset.targetObject;
            var assetPath = AssetDatabase.GetAssetPath(asset);
            var assetJson = asset.ToJson();

            var existingJson = File.ReadAllText(assetPath);
            if (assetJson != existingJson)
            {
                EditorHelpers.CheckOut(assetPath);
                File.WriteAllText(assetPath, assetJson);
                AssetDatabase.ImportAsset(assetPath);
            }
        }
    }
}

#endif<|MERGE_RESOLUTION|>--- conflicted
+++ resolved
@@ -1,10 +1,6 @@
 // UITK TreeView is not supported in earlier versions
 // Therefore the UITK version of the InputActionAsset Editor is not available on earlier Editor versions either.
-<<<<<<< HEAD
-#if UNITY_EDITOR && UNITY_2022_2_OR_NEWER
-=======
 #if UNITY_EDITOR && UNITY_INPUT_SYSTEM_UI_TK_ASSET_EDITOR
->>>>>>> d2d8041b
 using System;
 using System.IO;
 using UnityEditor;
