# Changelog

All notable changes to the input system package will be documented in this file.

The format is based on [Keep a Changelog](http://keepachangelog.com/en/1.0.0/)
and this project adheres to [Semantic Versioning](http://semver.org/spec/v2.0.0.html).

Due to package verification, the latest version below is the unpublished version and the date is meaningless.
however, it has to be formatted properly to pass verification tests.

## [Unreleased]

### Changed
- From 2023.2 forward: UI toolkit now uses the "UI" action map of project-wide actions as their default input actions. Previously, the actions were hardcoded and were based on `DefaultInputActions` asset which didn't allow user changes. Also, removing bindings or renaming the 'UI' action map of project wide actions will break UI input for UI toolkit.

### Added
- Added new methods and properties to [`InputAction`](xref:UnityEngine.InputSystem.InputAction):
  - [`InputAction.activeValueType`](xref:UnityEngine.InputSystem.InputAction.activeValueType) returns the `Type` expected by `ReadValue<TValue>` based on the currently active control that is driving the action.
  - [`InputAction.GetMagnitude`](xref:UnityEngine.InputSystem.InputAction.GetMagnitude) returns the current amount of actuation of the control that is driving the action.
  - [`InputAction.WasCompletedThisFrame`](xref:UnityEngine.InputSystem.InputAction.WasCompletedThisFrame) returns `true` on the frame that the action stopped being in the performed phase. This allows for similar functionality to [`WasPressedThisFrame`](xref:UnityEngine.InputSystem.InputAction.WasPressedThisFrame)/[`WasReleasedThisFrame`](xref:UnityEngine.InputSystem.InputAction.WasReleasedThisFrame) when paired with [`WasPerformedThisFrame`](xref:UnityEngine.InputSystem.InputAction.WasPerformedThisFrame) except it is directly based on the interactions driving the action. For example, you can use it to distinguish between the button being released or whether it was released after being held for long enough to perform when using the Hold interaction.
- Added Copy, Paste and Cut support for Action Maps, Actions and Bindings via context menu and key command shortcuts.
- Added Dual Sense Edge controller to be mapped to the same layout as the Dual Sense controller

### Fixed
- Fixed syntax of code examples in API documentation for [`AxisComposite`](xref:UnityEngine.InputSystem.Composites.AxisComposite).
- Fixed missing confirmation popup when deleting a control scheme.
- Fixed support for menu bar/customisable keyboard shortcuts used when interacting with Actions and Action Maps.
- Fixed add bindings button to support left button click.
- Fixed icon for adding bindings and composites button.
- Fixed Documentation~/filter.yml GlobalNamespace rule removing all API documentation.
- Fixed `Destroy may not be called from edit mode` error [ISXB-695](https://issuetracker.unity3d.com/product/unity/issues/guid/ISXB-695)
- Fixed possible exceptions thrown when deleting and adding Action Maps.
<<<<<<< HEAD
- Fixed selection not changing when right clicking an Action Map or Action.
=======
- Fixed potential race condition on access to GCHandle in DefferedResolutionOfBindings and halved number of calls to GCHandle resolution [ISXB-726](https://issuetracker.unity3d.com/product/unity/issues/guid/ISXB-726)
- Fixed issue where composite part dropdown manipulates binding path and leaves composite part field unchanged.
- Fixed lingering highlight effect on Save Asset button after clicking.
- Fixed missing name in window title for Input Action assets.
- Fixed showing action properties view when there were no actions.
- Fixed "Listen" functionality for selecting an input sometimes expecting the wrong input type.
- Fixed InputManager.asset file growing in size on each Reset call.
>>>>>>> a89c735b

## [1.8.0-pre.2] - 2023-11-09

### Changed
- Removed icons from action map list as these were always the same and the icon was placeholder
- Input asset editor now switched to use UI Toolkit which matches the project wide input actions editor interface.
- Changed [`InputActionProperty`](xref:UnityEngine.InputSystem.InputActionProperty) property drawer to be more compact. Use the More menu (`⋮`) button to open a dropdown menu and select between Use Reference and Use Action.
- Static analysis warnings regarding flag enums have been suppressed in order to avoid compile-time warnings or errors.
- Action Map and Action Tree views of the UI Toolkit based Input Action Editor now prevents deselection in both views when Escape key is pressed.
- Input Action Asset editors Auto-save feature has been modified to trigger on focus-lost when activated instead of triggering on every modification to the asset in order to reduce impact of processing required to handle modified assets.
- Project-wide input actions template extension changed from .inputactions to .json. This avoids showing template actions in the action's selector UI that are not intended to be used.
- Re-enabled some UI tests that were disabled on iOS.
- Reorganized package Project Settings so that "Input System Package" setting node contains "Input Actions" and "Settings" becomes a child node when Project-wide Actions are available. For Unity versions where Project-wide Actions are not available, the settings structure remains unchanged.
- Make Project-wide Actions the default actions for Player Input.

### Added
- Support for [Game rotation vector](https://developer.android.com/reference/android/hardware/Sensor#TYPE_GAME_ROTATION_VECTOR) sensor on Android
- Duplicate Input Action Items in the new Input Action Asset Editor with Ctrl+D (Windows) or Cmd+D (Mac)
- Selection of InputActionReferences from project-wide actions on fields that are of type InputActionReference. Uses a new advanced object picker that allows better searching and filtering of actions.
- Reset project wide Input Settings to default via a new Kebab-menu in Input System Project Settings.

### Fixed
- Partially fixed case ISX-1357 (Investigate performance regressing over time).  A sample showed that leaving an InputActionMap enabled could lead to an internal list of listeners growing.  This leads to slow-down, so we now warn if we think this is happening.
- UI fix for input fields in interactions: they are wider now and the width is fixed.
- Fixed exiting empty input fields for actions, action maps and composites in the input action asset editor.
- Fixed an issue where selecting an Action in the Input Action Asset Editor tree-view and then pressing ESC to unselect would throw an `InvalidOperationException`.
- Fixed an issue where selecting an Action Map in the Input Action Asset Editor list and then pressing ESC to unselect would print an `NullReferenceException` to the Debug console.
- Fixed case [ISXB-251](https://issuetracker.unity3d.com/product/unity/issues/guid/ISXB-251) (Action only calls started & performed callbacks when control type is set to Vector3Composite). `EvaluateMagnitude` wasn't overridden for Vector3Composite, also made some minor changes to Vector3Composite and Vector2Composite for consistency.
- Fixed case [ISXB-580](https://issuetracker.unity3d.com/product/unity/issues/guid/ISXB-580) (UI Submit / Cancel not working with Switch Pro controller) by adding "Submit" & "Cancel" usages to the Switch Pro controller input controls.
- Fixed an issue where undoing deletion of Action Maps did not restore Actions correctly.
- Fixed case [ISXB-628](https://issuetracker.unity3d.com/product/unity/issues/guid/ISXB-628) (OnIMECompositionChange does not return an empty string on accept when using Microsoft IME) by clarifying expectations and intended usage for the IME composition change event.
- Fixed issue where the expanded/collapsed state of items in the input action editor was not properly saved between rebuilds of the UI.
- Fixed issue where The Profiler shows incorrect data and spams the console with "Missing Profiler.EndSample" errors when there is an Input System Component in Scene).
- Fixed an issue where undoing duplications of action maps caused console errors.
- Fix for BindingSyntax `WithInteraction()` which was incorrectly using processors.
- Fix for UITK Input Action Editor binding 'Listen' button which wasn't working in the case for Control Type 'Any'.
- Fixed issue of visual elements being null during editing project-wide actions in project settings which prompted console errors.
- Fixed case ISX-1436 (UI TK Input Action Asset Editor - Error deleting Bindings with DeleteKey on Windows).
- Fixed issue with UI Toolkit based Input Action Editor not restoring it's selected items after Domain Reload.
- Fixed the [`GetHapticCapabilitiesCommand`](xref:UnityEngine.InputSystem.XR.Haptics.GetHapticCapabilitiesCommand) always failing to execute due to a mismatch in the size in bytes of the payload and the size expected by XR devices. Changed [`HapticCapabilities`](xref:UnityEngine.InputSystem.XR.Haptics.HapticCapabilities) to include all properties returned by the XR input subsystem. This makes Input System match the functionality provided by the [XR](https://docs.unity3d.com/Manual/com.unity.modules.xr.html) module's [`InputDevice.TryGetHapticCapabilities`](https://docs.unity3d.com/ScriptReference/XR.InputDevice.TryGetHapticCapabilities.html) and [`HapticCapabilities`](https://docs.unity3d.com/ScriptReference/XR.HapticCapabilities.html).
- Fixed issue where deleting a binding in the Input Action Editor would usually result in an unexpected item being selected next.

## [1.8.0-pre.1] - 2023-09-04

### Added
- Initial version of Project Wide Actions for pre-release (`InputSystem.actions`). This feature is available only on Unity Editor versions 2022.3 and above and can be modified in the Project Settings.

### Fixed
- Fixed device selection menu not responding to mouse clicks when trying to add a device in a Control Scheme ([case ISXB-622](https://issuetracker.unity3d.com/product/unity/issues/guid/ISXB-622)).

## [1.7.0] - 2023-08-14

### Added
- Preliminary support for visionOS.
- Show a list of `Derived Bindings` underneath the Binding Path editor to show all controls that matched.

### Changed
- Changed the `InputAction` constructors so it generates an ID for the action and the optional binding parameter. This is intended to improve the serialization of input actions on behaviors when created through API when the property drawer in the Inspector window does not have a chance to generate an ID.

### Fixed
- Fixed missing prefab errors in InputDeviceTester project ([case ISXB-420](https://issuetracker.unity3d.com/product/unity/issues/guid/ISXB-420)).
- Fixed serialization migration in the Tracked Pose Driver component causing bindings to clear when prefabs are used in some cases ([case ISXB-512](https://issuetracker.unity3d.com/product/unity/issues/guid/ISXB-512), [case ISXB-521](https://issuetracker.unity3d.com/product/unity/issues/guid/ISXB-521)).
- Fixed Tracked Pose Driver to use `Transform.SetLocalPositionAndRotation` when available to improve performance. Based on the user contribution from [DevDunk](https://forum.unity.com/members/devdunk.4432119/) in a [forum post](https://forum.unity.com/threads/more-performant-tracked-pose-driver-solution-included.1462691).
- Fixed the `Clone` methods of `InputAction` and `InputActionMap` so it copies the Initial State Check flag (`InputAction.wantsInitialStateCheck`) of input actions.
- Fixed the "Release tests throws exception in InputSystem" bug ([case ISXB-581](https://issuetracker.unity3d.com/issues/release-tests-fail-when-input-system-package-is-installed)).
- Fixed issues with generating Precompiled Layouts for devices which are not defined in a namespace
- Fixed an issue where some controls like `QuaternionControl` could not be included in a Precompiled Layout because the generated code could not access a setter on child control properties.

## [1.6.3] - 2023-07-11

### Fixed
- Fixed warning in USS file

## [1.6.2] - 2023-07-10

### Added
- Enabled `displayIndex` support for Unity 2022.3.

### Fixed
- Fixed UI clicks not registering when OS provides multiple input sources for the same event, e.g. on Samsung Dex (case ISX-1416, ISXB-342).
- Fixed unstable integration test `Integration_CanSendAndReceiveEvents` by ignoring application focus on integration tests. (case ISX-1381)
- Fixed broken "Listen" button in Input actions editor window with Unity dark skin (case ISXB-536).

## [1.6.1] - 2023-05-26

### Fixed
- Fixed issue with compiling in Unity 2022.1 and with XR Toolkit by guarding the experimental UITK Asset Editor code completely.

## [1.6.0] - 2023-05-25

### Added
- Added internal `InputSystemProvider` class for the new `InputForUI` internal module. `InputForUI` allows the UIToolkit to have a single dependency for input events, regardless of using the new input system or the legacy input system.
- Added `InputSystem.customBindingPathValidators` interface to allow showing warnings in the `InputAsset` Editor for specific InputBindings and draw custom UI in the properties panel.
- Added `InputSystem.runInBackground` to be used internally by specific platforms packages. Allows telling the input system that a specific platform runs in background. It allows fixing of [case UUM-6744](https://issuetracker.unity3d.com/product/unity/issues/guid/UUM-6744).
- Added new UIToolkit version of the `InputActionsAsset` editor. Currently this is incomplete (view-only) and the existing editor is still used by default.
- Added `displayIndex` field to the Touch struct to expose the index of the display that was touched.

### Changed
- Changed XR Layout build behavior to create Axis2D control devices with `StickControl` type instead of `Vector2Control`.

### Fixed
- Fixed BindingPath String-Comparison to be culture and case insensitive (case ISXB-449).
- Fixed custom processor display in the input action asset UI after entering/exiting play mode (previously they got hidden) ([case ISXB-445](https://issuetracker.unity3d.com/product/unity/issues/guid/ISXB-445)).

## [1.5.1] - 2023-03-15

### Fixed
- Fixed unclosed profiler marker in `InvokeCallbacksSafe_AnyCallbackReturnsTrue` which would lead to eventually broken profiler traces in some cases like using `PlayerInput` (case ISXB-393).
- Fixed InputAction.bindings.count not getting correctly updated after removing bindings with Erase().
- Fixed an issue where connecting a gamepad in the editor with certain settings will cause memory and performance to degrade ([case UUM-19480](https://issuetracker.unity3d.com/product/unity/issues/guid/UUM-19480)).
- Fixed issue leading to a stack overflow crash during device initialization in `InsertControlBitRangeNode` (case ISXB-405).
- Fixed the issue where saving and loading override bindings to JSON would set unassigned overrides (that were `null`) to assigned overrides (as an empty string `""`).

## [1.5.0] - 2023-01-24

### Added
- Added support for reading Tracking State in [TrackedPoseDriver](xref:UnityEngine.InputSystem.XR.TrackedPoseDriver) to constrain whether the input pose is applied to the Transform. This should be used when the device supports valid flags for the position and rotation values, which is the case for XR poses.
- Added `InputSettings.shortcutKeysConsumeInput`. This allows programmatic access to opt-in to the enhanced shortcut key behaviour ([case ISXB-254](https://issuetracker.unity3d.com/product/unity/issues/guid/ISXB-254))).
- Significantly optimized cost of `ReadValue`/`ReadUnprocessedValueFromState`/`WriteValueIntoState` for some control types. Optimization is opt-in for now, please call `InputSystem.settings.SetInternalFeatureFlag("USE_OPTIMIZED_CONTROLS", true);` in your project to enable it. You can observe which controls are optimized by looking at new optimized column in device debugger. You will need to call a new `InputControl.ApplyParameterChanges()` method if the code is changing `AxisControl` fields after initial setup is done.
- Added the ability to change the origin positioning and movement behaviour of the OnScreenStick (`OnScreenStick.cs`) via the new `behaviour` property. This currently supports three modes of operation, two of which are new in addition to the previous behaviour. Based on the user contribution from [eblabs](https://github.com/eblabs) in [#658](https://github.com/Unity-Technologies/InputSystem/pull/658).
- Significantly optimized cost of `InputAction.ReadValue` and `InputControl.ReadValue` calls by introducing caching behaviour to input controls. Input controls now keep track of whether their underlying state has been changed and only read the value from the underlying state and apply processors when absolutely necessary. Optimization is opt-in for now, please call `InputSystem.settings.SetInternalFeatureFlag("USE_READ_VALUE_CACHING", true);` in your project to enable it. If there are issues try enabling `InputSystem.settings.SetInternalFeatureFlag("PARANOID_READ_VALUE_CACHING_CHECKS", true);` and check in the console if there are any errors regarding caching.
- Added a note in the [supported devices page](Documentation~/SupportedDevices.md) about DualSense support for Android devices.
- Exposed `displayIndex` property for `Pointer`, `Touchscreen`, `TouchControl`, `TouchState`, `Mouse`, `MouseState` which enables look up of the logical screen associated with a pointer event via (display documentation)[https://docs.unity3d.com/ScriptReference/Display.html]

### Fixed
- Fixed composite bindings incorrectly getting a control scheme assigned when pasting into input asset editor with a control scheme selected.
- Fixed an issue on PS5 where device disconnected events that happen while the app is in the background are missed causing orphaned devices to hang around forever and exceptions when the same device is added again ([case UUM-7842](https://issuetracker.unity3d.com/product/unity/issues/guid/UUM-6744)).
- Fixed Switch Pro, DualShock 4, DualSense gamepads becoming current on PC/macOS when no controls are changing ([case ISXB-223](https://issuetracker.unity3d.com/product/unity/issues/guid/ISXB-223))).
- Fixed an issue that made OnScreenStick unusable when used in conjunction with PlayerInput in Auto-Switch devices mode, or with any code that changes user/device pairing on unsued device activity being detected ([case ISXB-48](https://issuetracker.unity3d.com/product/unity/issues/guid/ISXB-48)).
- Fixed issue where input events were being suppressed during interactive action rebinding even when when their controls were excluded ([case ISXB-367](https://issuetracker.unity3d.com/issues/mouse-position-and-mouse-click-input-not-recognized-when-rebinding-is-active)).
- Removed unneeded check that could trigger a NotImplementedException when binding to a Usage (e.g. Submit) ([case ISXB-373](https://issuetracker.unity3d.com/product/unity/issues/guid/ISXB-373)).
- Display a warning instead of throwing a NotImplementedException when loading binding overrides from json when some of the entries have become outdated ([case ISXB-375](https://issuetracker.unity3d.com/product/unity/issues/guid/ISXB-375)).

### Actions
- Extended input action code generator (`InputActionCodeGenerator.cs`) to support optional registration and unregistration of callbacks for multiple callback instances via `AddCallbacks(...)` and `RemoveCallbacks(...)` part of the generated code. Contribution by [Ramobo](https://github.com/Ramobo) in [#889](https://github.com/Unity-Technologies/InputSystem/pull/889).

### Changed
- Changed define requirements of `Unity.InputSystem.TestFramework`, so that it can be used by other packages without setting the `com.unity.inputsystem` package to be testable in the project manifest.

## [1.4.4] - 2022-11-01

### Fixed
- Fixed `ArgumentNullException` when opening the Prefab Overrides window and selecting a component with an `InputAction`.
- Fixed `{fileID: 0}` getting appended to `ProjectSettings.asset` file when building a project ([case ISXB-296](https://issuetracker.unity3d.com/product/unity/issues/guid/ISXB-296)).
- Fixed `Type of instance in array does not match expected type` assertion when using PlayerInput in combination with Control Schemes and Interactions ([case ISXB-282](https://issuetracker.unity3d.com/product/unity/issues/guid/ISXB-282)).
- The `InputActions consume their inputs` behaviour for shortcut support introduced in v1.4 is opt-in now and can be enabled via the project settings ([case ISXB-254](https://issuetracker.unity3d.com/product/unity/issues/guid/ISXB-254))).
- Fixed Memory alignment issue with deserialized InputEventTraces that could cause infinite loops when playing back replays ([case ISXB-317](https://issuetracker.unity3d.com/product/unity/issues/guid/ISXB-317)).
- Fixed an InvalidOperationException when using Hold interaction, and by extension any interaction that changes to performed state after a timeout ([case ISXB-332](https://issuetracker.unity3d.com/product/unity/issues/guid/ISXB-330)).
- Fixed `Given object is neither an InputAction nor an InputActionMap` when using `InputActionTrace` on input action from an input action asset ([case ISXB-29](https://issuetracker.unity3d.com/product/unity/issues/guid/ISXB-29)).
- Fixing devices not being removed if unplugged during domain reload (entering or exiting play mode) ([case ISXB-232](https://issuetracker.unity3d.com/product/unity/issues/guid/ISXB-232)).

## [1.4.3] - 2022-09-23

### Fixed
- Added missing script and gizmo icon for `TrackedPoseDriver.cs` component ([case ISXB-262](https://issuetracker.unity3d.com/product/unity/issues/guid/ISXB-262)).
- Fix for mitigating symptoms reported in ([case UUM-10774](https://issuetracker.unity3d.com/product/unity/issues/guid/UUM-10774) effectively avoiding reenabling mouse, pen or touch devices in `InputSystemPlugin.OnDestroy()` if currently quitting the editor. The fix avoids editor crashing if closed when Simulator Window is open. Note that the actual issue needs a separate fix in Unity and this package fix is only to avoid running into the issue.
- Fixed an issue where Input Action name would not display correctly in Inspector if serialized as `[SerializedProperty]` within a class not derived from `MonoBehavior` ([case ISXB-124](https://issuetracker.unity3d.com/product/unity/issues/guid/ISXB-124).
- Fix an issue where users could end up with the wrong device assignments when using the InputUser API directly and removing a user ([case ISXB-274](https://issuetracker.unity3d.com/product/unity/issues/guid/ISXB-231)).
- Fixed an issue where PlayerInput behavior description was not updated when changing action assset ([case ISXB-286](https://issuetracker.unity3d.com/product/unity/issues/guid/ISXB-286)).

### Changed
- Readded OnDisable() member to MultiplayerEventSystem which was previously removed from the API
- Improved performance of HID descriptor parsing by moving json parsing to a simple custom predicitve parser instead of relying on Unity's json parsing. This should improve domain reload times when there are many HID devices connected to a machine.

### Changed

- Documentation improvements: New workflows and concepts pages. Reorganised table of contents. Improved some code samples. Updated screenshots.

## [1.4.2] - 2022-08-12

### Changed
- Hide XR legacy HMD and controllers layouts from Editor UI dropdown.

### Fixed
- Fix UI sometimes ignoring the first mouse click event after losing and regaining focus ([case ISXB-127](https://issuetracker.unity3d.com/product/unity/issues/guid/ISXB-127).
- Fixed issue when using MultiplayerEventSystems where the visual state of UI controls would change due to constant toggling of CanvasGroup.interactable on and off ([case ISXB-112](https://issuetracker.unity3d.com/product/unity/issues/guid/ISXB-112)).
- Fixed minor issue when renaming input actions where unique renaming would incorrectly consider the input action being renamed as a different action and not allow renaming of 'A' to 'a' without appending a unique integer for example ([case ISXB-25](https://issuetracker.unity3d.com/product/unity/issues/guid/ISXB-25)).
- Fixed an issue where the Input Action asset icon would not be visible during asset creation ([case ISXB-6](https://issuetracker.unity3d.com/product/unity/issues/guid/ISXB-6)).
- Fixed DualSense low frequency motor speed being always set to min value.
- Fixed an issue where `ReadUnprocessedValueFromState` in PoseControl always returning default values.
- Fix Player 1's UI controls stop working after second player joins ([case ISXB-125](https://issuetracker.unity3d.com/product/unity/issues/guid/ISXB-125)))

## [1.4.1] - 2022-05-30

### Fixed
- Fixed composite touchscreen controls were not firing an action if screen was touched before enabling the action ([case ISXB-98](https://issuetracker.unity3d.com/product/unity/issues/guid/ISXB-98)).

## [1.4.0] - 2022-04-10

### Changed

- `Button` type `InputAction`s now go to `started` when a button goes from a press to below the release threshold but not yet to 0.
  ```CSharp
  // Before:
  Set(Gamepad.current.rightTrigger, 0.7f); // Performed (pressed)
  Set(Gamepad.current.rightTrigger, 0.2f); // Canceled (released)
  Set(Gamepad.current.rightTrigger, 0.1f); // Started!!
  Set(Gamepad.current.rightTrigger, 0f);   // Canceled

  // Now:
  Set(Gamepad.current.rightTrigger, 0.7f); // Performed (pressed)
  Set(Gamepad.current.rightTrigger, 0.2f); // Started (released but not fully)
  Set(Gamepad.current.rightTrigger, 0.1f); // <Nothing>
  Set(Gamepad.current.rightTrigger, 0f);   // Canceled
  ```
  * This also applies to `PressInteraction` when set to `Press` behavior.
  * In effect, it means that a button will be in `started` or `performed` phase for as long as its value is not 0 and will only go to `canceled` once dropping to 0.
- Processors are now always applied when reading action values through `InputAction.ReadValue<>` or `CallbackContext.ReadValue<>`. Previously, if no bound control was actuated, ReadValue calls would return the default value for the action type but not run the value through the processors.([case 1293728](https://issuetracker.unity3d.com/product/unity/issues/guid/1293728/)).
- Made the following internal types public. These types can be useful when deconstructing raw events captured via `InputEventTrace`.
  * `UnityEngine.InputSystem.Android.LowLevel.AndroidAxis`
  * `UnityEngine.InputSystem.Android.LowLevel.AndroidGameControllerState`
  * `UnityEngine.InputSystem.Android.LowLevel.AndroidKeyCode`
- Adding or removing a device no longer leads to affected actions being temporarily disabled ([case 1379932](https://issuetracker.unity3d.com/issues/inputactionreferences-reading-resets-when-inputactionmap-has-an-action-for-the-other-hand-and-that-hand-starts-slash-stops-tracking)).
  * If, for example, an action was bound to `<Gamepad>/buttonSouth` and was enabled, adding a second `Gamepad` would lead to the action being temporarily disabled, then updated, and finally re-enabled.
  * This was especially noticeable if the action was currently in progress as it would get cancelled and then subsequently resumed.
  * Now, an in-progress action will get cancelled if the device of its active control is removed. If its active control is not affected, however, the action will keep going regardless of whether controls are added or removed from its `InputAction.controls` list.
- Installing the package for the first time will now set `"Active Input Handling"` to `"Both"` rather than `"Input System Package"`.
  * This means, that by default, both the old and the new input system will run side by side where supported.
  * This can be manually switched by going to `Edit >> Project Settings >> Player >> Active Input Handling`.

### Fixed

- Fixed an issue where a layout-override registered via `InputSystem.RegisterLayoutOverride(...)` would cause the editor to malfunction or crash if the layout override had a name already used by an existing layout (case 1377685).
- Fixed an issue where attempting to replace an existing layout-override by using an existing layout-override name didn't work as expected and would instead aggregate overrides instead of replacing them when an override with the given name already exists.
- Fixed Switch Pro controller not working correctly in different scenarios ([case 1369091](https://issuetracker.unity3d.com/issues/nintendo-switch-pro-controller-output-garbage), [case 1190216](https://issuetracker.unity3d.com/issues/inputsystem-windows-switch-pro-controller-only-works-when-connected-via-bluetooth-but-not-via-usb), case 1314869).
- Fixed DualShock 4 controller not allowing input from other devices due to noisy input from its unmapped sensors ([case 1365891](https://issuetracker.unity3d.com/issues/input-from-the-keyboard-is-not-working-when-the-dualshock-4-controller-is-connected)).
- Fixed `InputSystem.onAnyButtonPress` so that it doesn't throw exceptions when trying to process non state or delta events ([case 1376034](https://issuetracker.unity3d.com/product/unity/issues/guid/1376034/)).
- Fixed `InputControlPath.Matches` incorrectly reporting matches when only a prefix was matching.
  * This would, for example, cause `Keyboard.eKey` to be matched by `<Keyboard>/escape`.
  * Fix contributed by [Fredrik Ludvigsen](https://github.com/steinbitglis) in [#1485](https://github.com/Unity-Technologies/InputSystem/pull/1485).
- Fixed `OnScreenButton` triggering `NullReferenceException` in combination with custom devices ([case 1380790 ](https://issuetracker.unity3d.com/issues/nullreferenceexception-error-when-setting-on-screen-button-to-a-custom-device)).
- Fixed no devices being available in `Start` and `Awake` methods if, in the player, any `InputSystem` API was accessed during the `SubsystemRegistration` phase ([case 1392358](https://issuetracker.unity3d.com/issues/inputsystem-does-not-initialize-properly-in-a-build-when-accessed-early)).
- Fixed dropdown for "Supported Devices" in settings not showing all device layouts.
- Fixed "STAT event with state format TOUC cannot be used with device 'Touchscreen:/Touchscreen'" when more than max supported amount of fingers, currently 10, are present on the screen at a same time (case 1395648).
- Fixed mouse events not being timesliced when input system is switched to process input in fixed updates (case 1386738).
- Fixed missing tooltips in PlayerInputManagerEditor for the Player Limit and Fixed Splitscreen sizes labels ([case 1396945](https://issuetracker.unity3d.com/issues/player-input-manager-pops-up-placeholder-text-when-hovering-over-it)).
- Fixed DualShock 4 controllers not working in some scenarios by adding support for extended mode HID reports ([case 1281633](https://issuetracker.unity3d.com/issues/input-system-dualshock4-controller-returns-random-input-values-when-connected-via-bluetooth-while-steam-is-running), case 1409867).
- Fixed `BackgroundBehavior.IgnoreFocus` having no effect when `Application.runInBackground` was false ([case 1400456](https://issuetracker.unity3d.com/issues/xr-head-tracking-lost-when-lost-focus-with-action-based-trackedposedriver-on-android)).
- Fixed an issue where a device was left disabled when it was disconnected while an application was out-of-focus and then re-connected when in-focus (case 1404320).

#### Actions

- Fixed `InvalidCastException: Specified cast is not valid.` being thrown when clicking on menu separators in the control picker ([case 1388049](https://issuetracker.unity3d.com/issues/invalidcastexception-is-thrown-when-selecting-the-header-of-an-advanceddropdown)).
- Fixed accessing `InputAction`s directly during `RuntimeInitializeOnLoad` not initializing the input system as a whole and leading to exceptions ([case 1378614](https://issuetracker.unity3d.com/issues/input-system-nullreferenceexception-error-is-thrown-when-using-input-actions-in-builds)).
- Fixed `InputAction.GetTimeoutCompletionPercentage` jumping to 100% completion early ([case 1377009](https://issuetracker.unity3d.com/issues/gettimeoutcompletionpercentage-returns-1-after-0-dot-1s-when-hold-action-was-started-even-though-it-is-not-performed-yet)).
- Fixed d-pad inputs sometimes being ignored on actions that were binding to multiple controls ([case 1389858](https://unity.slack.com/archives/G01RVV1SPU4/p1642501574002300)).
- Fixed `IndexOutOfRangeException` when having multiple interactions on an action and/or binding in an action map other than the first of an asset ([case 1392559](https://issuetracker.unity3d.com/issues/map-index-on-trigger-and-indexoutofrangeexception-are-thrown-when-using-interaction-on-both-binding-and-its-parent-action)).
  * Fix contributed by [Russell Quinn](https://github.com/russellquinn) in [#1483](https://github.com/Unity-Technologies/InputSystem/pull/1483).
- Fixed `AxisComposite` not respecting processors applied to `positive` and `negative` bindings (case 1398942).
  * This was a regression introduced in [1.0.0-pre.6](#axiscomposite-min-max-value-fix).
- Fixed calling `action.AddCompositeBinding(...).With(...)` while action is enabled not correctly updating controls for part bindings of the composite.
- Fixed `TwoModifiersComposite` inadvertently not allowing controls other than `ButtonControl`s being bound to its `binding` part.
- Added support for keyboard shortcuts and mutually exclusive use of modifiers.
  * In short, this means that a "Shift+B" binding can now prevent a "B" binding from triggering.
  * `OneModifierComposite`, `TwoModifiersComposite`, as well as the legacy `ButtonWithOneModifierComposite` and `ButtonWithTwoModifiersComposite` now require their modifiers to be pressed __before__ (or at least simultaneously with) pressing the target button.
    * This check is performed only if the target is a button. For a binding such as `"CTRL+MouseDelta"` the check is bypassed. It can also be manually bypassed via the `overrideModifiersNeedToBePressedFirst`.
  * State change monitors on a device (`IInputStateChangeMonitor`) are now sorted by their `monitorIndex` and will trigger in that order.
  * Actions are now automatically arranging their bindings to trigger in the order of decreasing "complexity". This metric is derived automatically. The more complex a composite a binding is part of, the higher its complexity. So, `"Shift+B"` has a higher "complexity" than just `"B"`.
  * If an binding of higher complexity "consumes" a given input, all bindings waiting to consume the same input will automatically get skipped. So, if a `"Shift+B"` binding composite consumes a `"B"` key press, a binding to `"B"` that is waiting in line will get skipped and not see the key press.
  * If your project is broken by these changes, you can disable the new behaviors via a feature toggle in code:
    ```CSharp
    InputSystem.settings.SetInternalFeatureFlag("DISABLE_SHORTCUT_SUPPORT", true);
    ```
- Added new APIs for getting and setting parameter values on interactions, processors, and composites.
  ```CSharp
  // Get parameter.
  action.GetParameterValue("duration");     // Any "duration" value on any binding.
  action.GetParameterValue("tap:duration"); // "duration" on "tap" interaction on any binding.
  action.GetParameterValue("tap:duration",  // "duration" on "tap" on binding in "Gamepad" group.
      InputBinding.MaskByGroup("Gamepad"));

  // Set parameter.
  action.ApplyParameterOverride("duration", 0.4f);
  action.ApplyParameterOverride("tap:duration", 0.4f);
  action.ApplyParameterOverride("tap:duration", 0.4f,
      InputBinding.MaskByGroup("Gamepad"));

  // Can also apply parameter overrides at the level of
  // InputActionMaps and InputActionAssets with an effect
  // on all the bindings contained therein.
  asset.ApplyParameterOverride("scaleVector2:x", 0.25f,
      new InputBinding("<Mouse>/delta"));
  ```

### Added

- Added support for "Hori Co HORIPAD for Nintendo Switch", "HORI Pokken Tournament DX Pro Pad", "HORI Wireless Switch Pad", "HORI Real Arcade Pro V Hayabusa in Switch Mode", "PowerA NSW Fusion Wired FightPad", "PowerA NSW Fusion Pro Controller (USB only)", "PDP Wired Fight Pad Pro: Mario", "PDP Faceoff Wired Pro Controller for Nintendo Switch", "PDP Faceoff Wired Pro Controller for Nintendo Switch", "PDP Afterglow Wireless Switch Controller", "PDP Rockcandy Wired Controller".
- Added support for SteelSeries Nimbus+ gamepad on Mac (addition contributed by [Mollyjameson](https://github.com/MollyJameson)).
- Added support for Game Core platforms to XR layouts, devices, and input controls. These classes were previously only enabled on platforms where `ENABLE_VR` is defined.
- Added a new `DeltaControl` control type that is now used for delta-style controls such as `Mouse.delta` and `Mouse.scroll`.
  * Like `StickControl`, this control has individual `up`, `down`, `left`, and `right` controls (as well as `x` and `y` that it inherits from `Vector2Control`). This means it is now possible to directly bind to individual scroll directions (such as `<Mouse>/scroll/up`).
- Added the 'Cursor Lock Behavior' setting to InputSystemUIInputModule to control the origin point of UI raycasts when the cursor is locked. This enables the use of PhysicsRaycaster when the cursor is locked to the center of the screen ([case 1395281](https://issuetracker.unity3d.com/product/unity/issues/guid/1395281/)).
- Added support for using the Unity Remote app with the Input System.
  * Requires Unity 2021.2.18 or later.

## [1.3.0] - 2021-12-10

### Changed

- The artificial `ctrl`, `shift`, and `alt` controls (which combine the left and right controls into one) on the keyboard can now be written to and no longer throw `NotSupportedException` when trying to do so ([case 1340793](https://issuetracker.unity3d.com/issues/on-screen-button-errors-on-mouse-down-slash-up-when-its-control-path-is-set-to-control-keyboard)).
- All devices are now re-synced/reset in next update after entering play mode, this is needed to read current state of devices before any intentional input is provided ([case 1231907](https://issuetracker.unity3d.com/issues/mouse-coordinates-reported-as-00-until-the-first-move)).
- Replaced `UnityLinkerBuildPipelineData.inputDirectory` with hardcoded `Temp` folder because `inputDirectory` is deprecated.
- Deprecated `InputSettings.filterNoiseOnCurrent`. Now noise filtering is always enabled. Device only will become `.current` if any non-noise control have changed state.
- A device reset (such as when focus is lost) on `Touchscreen` will now result in all ongoing touches getting cancelled instead of all touches being simply reset to default state.
- Calling `InputTestFixture.Press`, `InputTestFixture.Set`, etc. from within a `[UnityTest]` will no longer immediately process input. Instead, input will be processed like it normally would as part of the Unity player loop.

### Fixed

- Fixed writing values into the half-axis controls of sticks (such as `Gamepad.leftStick.left`) producing incorrect values on the stick ([case 1336240](https://issuetracker.unity3d.com/issues/inputtestfixture-tests-return-inverted-values-when-pressing-gamepads-left-or-down-joystick-buttons)).
- Fixed setting size of event trace in input debugger always growing back to largest size set before.
- Fixed successive clicks not getting triggered with `TouchSimulation` on when not moving the mouse in-between clicks ([case 1330014](https://issuetracker.unity3d.com/issues/onclick-isnt-triggered-on-the-second-click-when-the-mouse-isnt-moved-and-simulate-touch-input-from-mouse-or-pen-is-enabled)).
- Fixed `InputSystemUIInputModule` stopping to listen for input when swapping `InputActionAsset` instances while input was disabled ([case 1371332](https://issuetracker.unity3d.com/issues/ui-navigation-stops-working-after-adding-two-input-devices-to-a-scene)).
- Fixed `InputSystemUIInputModule` showing incorrect bindings after pressing the 'Fix UI Input Module' button in PlayerInput component([case 1319968](https://issuetracker.unity3d.com/product/unity/issues/guid/1319968/)).
- Fixed an issue where UI button clicks could be ignored by `InputSystemUIInputModule` if modifying on-screen devices from Update() callbacks ([case 1365070](https://issuetracker.unity3d.com/product/unity/issues/guid/1365070)).
- Fixed an issue with `InputSystemUIInputModule` that would cause UI to stop responding during play mode after changing a script file while Recompile and Continue mode is active, or by forcing a script recompile using `RequestScriptCompilation`([case 1324215](https://issuetracker.unity3d.com/product/unity/issues/guid/1324215/)).
- Fixed `InputSystemUIInputModule` inspector showing all action bindings as "None" when assigned a runtime created actions asset ([case 1304943](https://issuetracker.unity3d.com/issues/input-system-ui-input-module-loses-prefab-action-mapping-in-local-co-op)).
- Fixed a problem with UI Toolkit buttons remaining active when multiple fingers are used on a touchscreen, using `InputSystemUIInputModule` with pointerBehavior set to `UIPointerBehavior.SingleUnifiedPointer`. UI Toolkit will now always receive the same pointerId when that option is in use, regardless of the hardware component that produced the pointer event. ([case 1369081](https://issuetracker.unity3d.com/issues/transitions-get-stuck-when-pointer-behavior-is-set-to-single-unified-pointer-and-multiple-touches-are-made)).
- Fixed a problem with `InputUser` where devices would be removed and not added again after layout overrides preventing certain devices, e.g. gamepads to not work correctly when associated with action map bindings tied to `PlayerInput` ([case 1347320](https://issuetracker.unity3d.com/product/unity/issues/guid/1347320)).
- Fixed DualSense on iOS not inheriting from `DualShockGamepad` ([case 1378308](https://issuetracker.unity3d.com/issues/input-dualsense-detection-ios)).
- Fixed a device becoming `.current` (e.g. `Gamepad.current`, etc) when sending a new state event that contains no control changes (case 1377952).
- Fixed calling `IsPressed` on an entire device returning `true` ([case 1374024](https://issuetracker.unity3d.com/issues/inputcontrol-dot-ispressed-always-returns-true-when-using-new-input-system)).
- Fixed HIDs having blackslashes in their vendor or product names leading to binding paths generated by interactive rebinding that failed to resolve to controls and thus lead to no input being received ([case 1335465](https://issuetracker.unity3d.com/product/unity/issues/guid/1335465/)).
- Fixed `InputSystem.RegisterLayoutOverride` resulting in the layout that overrides are being applied to losing the connection to its base layout ([case 1377719](https://fogbugz.unity3d.com/f/cases/1377719/)).
- Fixed `Touch.activeTouches` still registering touches after the app loses focus ([case 1364017](https://issuetracker.unity3d.com/issues/input-system-new-input-system-registering-active-touches-when-app-loses-focus)).
- Fixed `MultiplayerEventSystem` not preventing keyboard and gamepad/joystick navigation from one player's UI moving to another player's UI ([case 1306361](https://issuetracker.unity3d.com/issues/input-system-ui-input-module-lets-the-player-navigate-across-other-canvases)).
  * This fix relies on a `CanvasGroup` being injected into each `playerRoot` and the `interactable` property of the group being toggled back and forth depending on which part of the UI is being updated.
- Fixed `InputTestFixture` incorrectly running input updates out of sync with the player loop ([case 1341740](https://issuetracker.unity3d.com/issues/buttoncontrol-dot-waspressedthisframe-is-false-when-using-inputtestfixture-dot-press)).
  * This had effects such as `InputAction.WasPressedThisFrame()` returning false expectedly.
- Fixed broken code example for state structs in `Devices.md` documentation (fix contributed by [jeffreylanters](https://github.com/jeffreylanters)).
- Fixed `TrackedDeviceRaycaster` not picking closest hit in scene (fix originally contributed by [alexboost222](https://github.com/alexboost222)).

#### Actions

- Fixed opening a new project (or one that needs a full reimport) leading to several exceptions in the console if the most recently opened project was closed with a `.inputactions` editor open ([case 1313185](https://issuetracker.unity3d.com/issues/exceptions-about-previously-open-action-map-being-thrown-when-opening-new-project)).
- Fixed incorrect indentation of input actions in the inspector ([case 1285546](https://issuetracker.unity3d.com/product/unity/issues/guid/1285546/)).
- Fixed an issue where serialized `InputAction` properties would have display name "Input Action" in the Inspector window instead of their given name. ([case 1367240](https://issuetracker.unity3d.com/product/unity/issues/guid/1367240)).
- Fixed an issue where `InputAction.Enable` would not reuse memory allocated prior and thus lead to memory leaks ([case 1367442](https://issuetracker.unity3d.com/issues/input-system-puts-a-lot-of-pressure-on-the-garbage-collector-when-enabling-and-disabling-inputactionmaps)).
- Fixed interactions such as `Press` not getting processed correctly when having multiple of them on different bindings of the same action and receiving simultaneous input on all of them ([case 1364667](https://issuetracker.unity3d.com/issues/new-input-system-stops-working-after-pressing-2-keyboard-buttons-at-the-same-time)).
  * If, for example, you bind the A and S key on the same action, put a `Press` interaction on both, and then press both keys, interactions would get missed or got stuck.
- Fixed `InputAction.IsPressed`/`WasPressed`/`WasReleased` returning incorrect results when binding multiple buttons on the same action and pressing/releasing them simultaneously.
- Improved performance of looking up actions by name.
- Fixed `InputAction.controls` exhibiting bad performance when there were no controls bound to an action ([case 1347829](https://issuetracker.unity3d.com/issues/inputaction-dot-controls-are-accessed-slower-when-the-gamepad-slash-controller-is-not-connected)).
- Fixed interactions involving timeouts (such as `HoldInteraction`) performing erroneous delayed triggers on actions when input is composed of multiple controls ([1251231](https://issuetracker.unity3d.com/issues/input-system-composites-hold-interaction-can-be-performed-when-no-keys-are-hold)).
  * For example, if you bind `Shift+B` using a `OneModifierComposite` and put a `HoldInteraction` on the binding, then depending on the order in which the keys are pressed, you would sometimes see the action spuriously getting triggered when in fact no input was received.
- Fixed control schemes of bindings not getting updates when being pasted from one `.inputactions` asset into another ([case 1276106](https://issuetracker.unity3d.com/issues/input-system-control-schemes-are-not-resolved-when-copying-bindings-between-inputactionassets)).
  * For example, if you copied a binding from an asset that had a "Gamepad" control scheme into an asset that had none, the resulting binding would be unusable.
  * All associations with control schemes that do not exist in the target asset are now removed from bindings upon pasting.
- Fixed `InputActionSetupExtensions.AddCompositeBinding` not setting name of composite.

## [1.2.0] - 2021-10-22

### Changed

- When exceptions occur in user code inside of Input System callbacks, the exception message is now printed __first__ and details about the callback second.
  * Previously a message similar to "Exception ... while executing '...' callbacks" was printed first and then followed by exception log. This was hiding the actual exception and created confusion.

### Fixed

- Fixed a performance issue on entering/exiting playmode where HID device capabilities JSON could be parsed multiple times for a single device([case 1362733](https://issuetracker.unity3d.com/issues/input-package-deserializing-json-multiple-times-when-entering-slash-exiting-playmode)).
- Fixed a problem where explicitly switching to the already active control scheme and device set for PlayerInput would cancel event callbacks for no reason when the control scheme switch would have no practical effect. This fix detects and skips device unpairing and re-pairing if the switch is detected to not be a change to scheme or devices. (case 1342297)
- Any unhandled exception in `InputManager.OnUpdate` failing latter updates with `InvalidOperationException: Already have an event buffer set! Was OnUpdate() called recursively?`. Instead the system will try to handle the exception and recover into a working state.
- Fixed an issue that broke the `VirtualMouseInput` component in the editor ([case 1367553](https://issuetracker.unity3d.com/issues/vitrualmouseinput-stickaction-doesnt-work)).
- Fixed a problem where only using runtimes that are not XR supported causes a compile error. This fix adds back in `ENABLE_VR` checks to prevent this case (case 1368300)
- Fixed input action for Android gamepad's right stick will be correctly invoked when only y axis is changing ([case 1308637](https://issuetracker.unity3d.com/issues/android-input-system-right-analog-stick-tracking-is-erratic-when-using-a-gamepad-connected-to-an-android-device)).
- Generic gamepad short display button names were incorrectly mapped on Switch (`A` instead of `B`, etc).
- Fixed an issue where resetting an action via `InputAction.Reset()` while being in disabled state would prevent the action from being enabled again. ([case 1370732](https://issuetracker.unity3d.com/product/unity/issues/guid/1370732/)).
- Fixed "Default constructor not found for type UnityEngine.InputSystem.iOS.LowLevel.iOSStepCounter" any other potential exceptions due to classes, methods, fields and properties being stripped when managed stripping setting set to medium or high ([case 1368761](https://issuetracker.unity3d.com/issues/ios-new-input-system-iosstepcounter-crash-on-launch-with-managed-stripping)).
- Fixed an issue where `InvalidOperationExceptions` are thrown if an input for an action with multiple interactions is held  while disconnecting the device([case 1354098](https://issuetracker.unity3d.com/issues/input-system-errors-are-thrown-when-disconnecting-controller-while-holding-a-button-with-press-and-release-set-up-separately)).
- Fixed `action.ReadValue` and others returning invalid data when used from `FixedUpdate` or early update when running in play mode in the editor ([case 1368559](https://issuetracker.unity3d.com/issues/enter-key-is-not-registered-when-using-waspressedthisframe-with-input-system-1-dot-1-1) [case 1367556](https://issuetracker.unity3d.com/issues/input-action-readvalue-always-returns-zero-when-called-from-fixedupdate) [case 1372830](https://issuetracker.unity3d.com/issues/querying-inputs-before-preupdate-dot-newinputupdate-returns-invalid-data-when-running-in-play-mode-in-editor)).
- Fixed current being `null` for sensors (`Accelerometer.current`, others) ([case 1371204](https://issuetracker.unity3d.com/issues/accelerometer-not-working-when-using-input-system-1-dot-1-1)).

### Added

- Added support for PS5 DualSense controllers on Mac and Windows.
- Improved the user experience when creating single vs multi-touch touchscreen bindings in the Input Action Asset editor by making both options visible in the input action dropdown menu. Now it's not neccessary to be aware of the touch\*/press path binding syntax ([case 1357664](https://issuetracker.unity3d.com/issues/inputsystem-touchscreens-multi-touch-doesnt-work-when-using-a-custom-inputactionasset)).
- Added support for the Unity Remote app.
  * __NOTE__: This unfortunately requires a change in the Unity native runtime. We are in the process of rolling out the change to Unity versions. A public build that receives the change will automatically enable the functionality in the Input System package.

## [1.1.1] - 2021-09-03

### Fixed

- Fixed `InvalidCastException: Specified cast is not valid.` and `InvalidOperationException: Already have an event buffer set! Was OnUpdate() called recursively?` when upgrading from 1.1.0-pre.5 or earlier. If you experience this issue you can also restart the editor to resolve it.
- Fixed `InputDeviceChange.Destroyed` not being available, now it's correctly marked as obsolete instead.
- Removed documentation around platform user account management of `InputUser` which was ahead of actual backend support for the feature.

## [1.1.0] - 2021-08-27

### Changed

- Modified the fix that landed in `1.1-preview.3` for [any given control being added to an action only once](#same_control_multiple_times_fix).
  * This caused a regression with some setups that, for example, bound the same control multiple times in a composite using processors to alter the value of the control.
  * Internally, a control is now again allowed to feed into the same action through more than one binding.
  * However, externally the control will be mentioned on the action's `InputAction.controls` list only once.
- Adding `InputSystemUIInputModule` from code now installs `DefaultInputActions`. This is equivalent to the default setup when adding the component in the editor ([case 1259306](https://issuetracker.unity3d.com/issues/input-system-ugui-button-does-not-react-when-clicked)).
  ```CSharp
  var go = new GameObject();
  go.AddComponent<EventSystem>();
  var uiModule = go.AddComponent<InputSystemUIInputModule>();
  // uiModule.actionsAsset now has a DefaultInputActions() asset assigned to it and the various
  // action references point to its actions.
  ```
  * `InputSystemUIInputModule.UnassignActions` has been added to remove all actions from the module en bloc.
  ```CSharp
  uiModule.UnassignActions();
  ```

### Fixed

- Fixed an issue where mixing test cases based on `InputTestFixture` (using mocked `InputSystem`) and regular test cases (using real `InputSystem`) would lead to static state leaking between test cases causing random failures and unexpected/undefined behavior ([case 1329015](https://issuetracker.unity3d.com/product/unity/issues/guid/1329015)).
- Fixed `InputSystemUIInputModule.AssignDefaultActions` not assigning `trackedDeviceOrientation` and `trackedDevicePosition`.
- Fixed regression introduced by [previous change](#ui_multiple_scenes_fix) where `InputSystemUIInputModule` would not disable actions correctly.
- Fixed `InputAction.canceled` not getting triggered reliably for `InputActionType.PassThrough` actions when `InputSystem.ResetDevice` was called.
- Fixed device resets (e.g. happening as part of focus changes) leading to only some actions bound to these devices getting cancelled instead of all of them.

## [1.1.0-pre.6] - 2021-08-23

### Fixed

- Fixed pairing devices to existing `InputUser`s potentially corrupting list of paired devices from other `InputUser`s ([case 1327628](https://issuetracker.unity3d.com/issues/input-system-devices-are-reassigned-to-the-wrong-users-after-adding-a-new-device)).
- Fixed duplication of control paths when viewing collections of `InputControl`s in the inspector.
  * Fix contributed by [NibbleByte](https://github.com/NibbleByte) in [1354](https://github.com/Unity-Technologies/InputSystem/pull/1354).
- Fixed `StackOverflowException` caused by calling `InputSystem.Update` from inside an input action callback such as `InputAction.performed` ([case 1316000](https://issuetracker.unity3d.com/issues/crash-when-adding-inputsystem-dot-update-to-inputsystem-command-handler-to-force-processing-an-event-and-sending-input)).
- Fixed `InputTestFixture` leaving all `.current` getters uninitialized after a test run ([case 1329015](https://issuetracker.unity3d.com/issues/inputsystem-mouseeventhandler-breaks-when-running-multiple-playmode-tests)).
- Fixed broken script references in Touch Samples project ([case 1190598](https://issuetracker.unity3d.com/issues/input-system-sample-projects-have-missing-script-references)).
- Fixed `PointerInput` composite in `TouchSamples` project being registered only after scenes already loaded ([case 1215048](https://issuetracker.unity3d.com/issues/mobile-input-system-custom-binding-broken-slash-not-registered-when-using-runtimeinitializeonloadmethod-and-loading-scene-directly)).
- Fixed `InputControlExtensions.EnumerateChangedControls` skipping over `left`, `right`, and `down` controls on PS4 controller's dpad ([case 1315107](https://issuetracker.unity3d.com/issues/input-system-left-right-and-down-directional-pad-buttons-do-not-switch-controls-over-to-controller)).
- Fixed undo not working in `Input System Package` project settings pane ([case 1291709](https://issuetracker.unity3d.com/issues/inputsystem-exception-thrown-continuously-when-undo-operation-is-performed-with-supported-devices-list-in-the-project-settings)).
- Fixed incorrect indexing in `InputUser.OnDeviceChanged` that could result in incorrect pairing of devices or `IndexOutOfRangeException` being thrown when removing, adding or reconfiguring a device. Fix contribution by [Mikael Klages](https://github.com/ITR13) in [#1359](https://github.com/Unity-Technologies/InputSystem/pull/1359).
- Fixed incorrect indexing when sorting magnitude based on score in `InputActionRebindingExtensions.RebindingOperation` which could result in incorrect magnitudes for candidates. Contribution by [Fredrik Ludvigsen](https://github.com/steinbitglis) in [#1348](https://github.com/Unity-Technologies/InputSystem/pull/1348).
- Fixed inconsistent ordering and execution when adding to or removing from the various callbacks in the API (such as `InputSystem.onDeviceChange` but also `InputAction.started` etc.) during the execution of a callback ([case 1322530](https://issuetracker.unity3d.com/issues/inputsystems-events-are-not-called-the-order-they-were-added-when-they-are-modified-in-the-middle-of-the-call-by-other-listener).
- Fixed inconsistent behavior of WebGL gamepad left/right stick. Up/Down controls were reverse of X/Y controls. ([case 1348959](https://fogbugz.unity3d.com/f/cases/1348959))
- Fixed `PlayerInputManager`s join action not triggering when using a referenced `InputAction` ([case 1260625](https://issuetracker.unity3d.com/issues/input-system-player-input-managers-join-action-is-not-triggered-when-using-a-referenced-input-action)).
- Fixed UI issue where pressing the wrong button was possible while quickly moving through a UI because the submit action fired on action press instead of action release ([1333563](https://issuetracker.unity3d.com/issues/input-submit-action-is-called-on-release-rather-than-on-press-when-using-enter-key)).
- Fixed InvalidOperationException when opening a preset created from a .inputactions asset ([case 1199544](https://issuetracker.unity3d.com/issues/input-system-properties-are-not-visible-and-invalidoperationexception-is-thrown-on-selecting-inputactionimporter-preset-asset)).
- Fixed a problem arising when combining InputSystemUIInputModule and PlayInput with SendMessage or BroadcastMessage callback behavior on the same game object or hierarchy which is an ambiguous input setup. This fix eliminates callbacks into InputSystemUIInputModule. Related to ([1343712](https://issuetracker.unity3d.com/issues/input-system-ui-components-lags-when-using-input-system-ui-input-module-together-with-player-input-component)).
- Fixed inconsistent usage of `ENABLE_PROFILER` define together with `Profiler.BeginSample`/`Profiler.EndSample` by removing `ENABLE_PROFILER` macro check because `BeginSample`/`EndSample` are already conditional with `[Conditional("ENABLE_PROFILER")]` ([case 1350139](https://issuetracker.unity3d.com/issues/inconsistent-enable-profiler-scripting-defines-in-inputmanager-dot-cs-when-using-profiler-dot-beginssample-and-profiler-dot-endsample)).
- Remediated majority of performance issues with high frequency mice (>=1kHz poll rates) in release mode by merging consecutive mouse move events together ([case 1281266](https://issuetracker.unity3d.com/issues/many-input-events-when-using-1000hz-mouse)), see the events documentation for more information.
- Fixed `InputEventTrace` replays skipping over empty frames and thus causing playback to happen too fast.
- Fixed `"Pointer should have exited all objects before being removed"` error when changing screen orientation on mobile.
- Controls such as mouse positions are no longer reset when focus is lost.
- Pressing a uGUI `Button` and then alt-tabbing away, letting go of the button, and then going back to the application will no longer trigger a button click.
- Fixed `Input.onUnpairedDeviceActivity` triggering from editor input.
- Fixed 'up' and 'down' controls on `WebGLGamepad` left and right sticks not being clamped correctly.

#### Actions

- Fixed right-clicking in empty action map or action list not popping up context menu ([case 1336426](https://issuetracker.unity3d.com/issues/cant-open-drop-down-menu-when-hovering-over-free-space-in-input-action)).
- Fixed binding paths being misaligned in UI when switching to text mode editing ([case 1200107](https://issuetracker.unity3d.com/issues/input-system-path-input-field-text-is-clipping-under-binding-in-the-properties-section)).
- Fixed `"Exception: Style.Draw may not be called with GUIContent that is null."` error from `PlayerInput` inspector when having an action map with no actions ([case 1317735](https://issuetracker.unity3d.com/issues/multiple-error-messages-are-thrown-when-trying-to-expand-the-event-list-of-an-input-actions-asset-that-has-an-empty-action-map)).
- Fixed calling `GetBindingDisplayString()` on an `InputAction` with a composite binding leading to doubled up output ([case 1321175](https://issuetracker.unity3d.com/issues/macos-input-system-getbindingdisplaystring-returns-empty-strings-for-some-mappings)).
- Fixed `MultiTapInteraction` not respecting `InputSettings.multiTapDelayTime` ([case 1292754](https://issuetracker.unity3d.com/issues/multitapdelaytime-does-not-influence-maxtapspacing-in-input-action-assets)).
- Fixed changing values in `Input System Package` project settings not affecting default values displayed in `.inputactions` editor window ([case 1292754](https://issuetracker.unity3d.com/issues/multitapdelaytime-does-not-influence-maxtapspacing-in-input-action-assets)).
- Fixed rebinding a part of a composite with `RebindingOperation.WithTargetBinding` not also changing the type of control being looked for ([case 1272563](https://issuetracker.unity3d.com/issues/input-system-performinteractiverebinding-method-doesnt-detect-button-input-when-rebinding-part-of-a-2d-vector-composite)).
- <a name="axiscomposite-min-max-value-fix"></a> Fixed `AxisComposite` not respecting `minValue` and `maxValue` properties ([case 1335838](https://issuetracker.unity3d.com/issues/inputsystem-1d-axis-composite-binding-will-return-a-incorrect-value-if-minvalue-and-maxvalue-is-not-1-and-1)).
- Fixed `ArgumentOutOfRangeException` caused by `IsPointerOverGameObject` ([case 1337354](https://issuetracker.unity3d.com/issues/mobile-argumentoutofrangeexception-is-thrown-when-calling-ispointerovergameobject)).
- `PlayerInput` no longer logs an error message when it is set to `Invoke UnityEvents` and can't find  an action in the given `.inputactions` asset ([case 1259577](https://issuetracker.unity3d.com/issues/an-error-is-thrown-when-deleting-an-input-action-and-entering-play-mode)).
- Fixed `HoldInteraction` getting stuck when hold and release happens in same event ([case 1346786](https://issuetracker.unity3d.com/issues/input-system-the-canceled-event-is-not-fired-when-clicking-a-button-for-a-precise-amount-of-time)).
- Fixed adding an action in the `.inputactions` editor automatically duplicating interactions and processors from the first action in the map.
- Fixed `InputActionSetupExtensions.ChangeBinding` when modifying binding from a different action than specified. Contribution by [Fredrik Ludvigsen](https://github.com/steinbitglis) in [#1348](https://github.com/Unity-Technologies/InputSystem/pull/1352).

### Added

- Added `InputSystem.runUpdatesInEditMode` to enable processing of non-editor updates without entering playmode (only available for XR).
- Added a new "UI vs Game Input" sample to the package. The sample can be installed from the Unity Package Manager UI in the editor.
  * The sample demonstrates how to deal with inputs that may both lead to UI actions as well as in-game actions.
- Added method `SetMotorSpeedsAndLightBarColor` as a workaround for setting both the light bar and motor speeds simultaneously on a DualShock 4 controller ([case 1271119](https://issuetracker.unity3d.com/issues/dualshock4-setlightbarcolor-and-setmotorspeeds-cannot-be-called-on-the-same-frame-using-input-system)).
- Added the concept of "soft" and "hard" device resets.
  * In general, resetting a device will reset its state to default values.
  * Individual controls can be marked as `dontReset` to exclude them from resets. This makes the reset "soft" (default).
    ```CSharp
    //  Perform a "soft" reset of the mouse. The mouse position will not be affected
    // but controls such as buttons will be reset.
    InputSystem.ResetDevice(Mouse.current);
    ```
  * A "hard" reset can be forced through the API. This also resets `dontReset` controls.
    ```CSharp
    // Perform a "hard" reset of the mouse. The mouse position will also be reset to (0,0).
    InputSystem.ResetDevice(Mouse.current, alsoResetDontResetControls: true);
    ```
  * Resets will lead to `InputAction`s that are enabled and in-progress from controls that being reset, to be canceled. This will not perform actions even if they trigger on, for example, button release.
- `InputDevice.canRunInBackground` can now be force-set through layouts.
   ```CSharp
   // Force XInputWindows gamepads to not run in the background.
   InputSystem.RegisterLayoutOverride(@"
       {
           ""name"": ""XInputWindowsNoCanRunInBackground"",
           ""extend"": ""XInputWindows"",
           ""runInBackground"": ""off""
       }
   ");
   ```
- Improved performance of `Touchscreen` by merging consecutive touch move events together. See the events documentation for more information.

#### Actions

- Added a new `InputAction.wantsInitialStateCheck` property that allows toggling on initial state checks for `Button` and `Pass-Through` actions (implicitly enabled for `Value` actions).
  * This allows responding immediately to controls that are already actuated when the action is enabled.
- Added new API for more easily listening for event changes.
  ```CSharp
  InputSystem.onEvent
    .ForDevice<Gamepad>()
    .Where(e => e.HasButtonPress())
    .CallOnce(e => Debug.Log("Button pressed!));
  ```
- Added new API to easily listen for button presses on any device.
  ```CSharp
  InputSystem.onAnyButtonPress
    .CallOnce(ctrl => Debug.Log($"Button '{ctrl}' pressed"));
  ```
  * This is a simple wrapper around the new API mentioned above.

### Changed

- Application focus handling behavior has been reworked.
  * When `runInBackground` is off, no action will be taken on focus loss. When focus comes back, all devices will receive a sync request. Those that don't support it will see a "soft" reset.
  * When `runInBackground` is on (which, when running in the editor, is considered to always be the case), a new setting `InputSettings.backgroundBehavior` dictates how input is to be handled while the application does not have focus. The default setting of `ResetAndDisableNonBackgroundDevices` will soft-reset and disable all devices for which `InputDevice.canRunInBackground` is false. While in the background, devices that are flagged as `canRunInBackground` will keep running as in the foreground.
  * In the editor, devices other than `Pointer` and `Keyboard` devices (i.e. anything not used to operate the editor UI) are now by default routing their input to the Game View regardless of focus. This also fixes the problem of gamepad sticks resetting to `(0,0)` on focus loss ([case 1222305](https://issuetracker.unity3d.com/issues/input-system-gamepad-stick-values-are-cached-when-changing-editor-window-focus)).
  * A new setting `InputSettings.gameViewFocus` has been introduced to determine how Game View focused is handled in the editor with respect to input.
- Editor: Removed 'Lock Input to Game View' setting in the Input Debugger.
  * The setting has been replaced by the new 'Game View Focus' project setting.
- `InputSystem.defaultButtonPressPoint` is now clamped to a minimum value of `0.0001` ([case 1349002](https://issuetracker.unity3d.com/issues/onclick-not-working-when-in-player)).
- `InputDevice.OnConfigurationChanged` can now be overridden in derived classes.
- `InputSystemUIInputModule` now defers removing pointers for touches by one frame.
  * This is to ensure that `IsPointerOverGameObject` can meaningfully be queried for touches that have happened within the frame &ndash; even if by the time the method is called, a touch has technically already ended ([case 1347048](https://issuetracker.unity3d.com/issues/input-system-ispointerovergameobject-returns-false-when-used-with-a-tap-interaction)).
  * More precisely, this means that whereas before a `PointerExit` and `PointerUp` was received in the same frame, a touch will now see a `PointerUp` in the frame of release but only see a `PointerExit` in the subsequent frame.
- Calling `EventSystem.IsPointerOverGameObject()` from within `InputAction` callbacks (such as `InputAction.performed`) will now result in a warning.
  * UI updates *after* input and consumes input through `InputAction`s as they are processed. Thus, querying UI state from within `InputAction` callbacks will query outdated UI state.
- Changed `TrackedPoseDriver` to use properties of type `InputActionProperty` rather than `InputAction` to allow more flexibility.
- Changed quickstart documentation sample to use the Update method instead of FixedUpdate to show a more correct usage of the `wasPressedThisFrame` API.

## [1.1.0-pre.5] - 2021-05-11

- Fixes a problem with the package's manifest missing a dependency on the UI Elements module.

## [1.1.0-pre.4] - 2021-05-04

### Changed

- The `VirtualMouseInput` component is now part of the Input System assembly. It was previously packaged with the `Gamepad Mouse Cursor` sample.
  * The component has a different GUID from before, so existing setups that use the component from the sample are not broken. To use the built-in component you must explicitly switch over.
- `InputTestFixture` no longer deletes the `GameObject`s in the current scene in its `TearDown` ([case 1286987](https://issuetracker.unity3d.com/issues/input-system-inputtestfixture-destroys-test-scene)).
  * This was added for the sake of the Input System's own tests but should not have been in the public fixture.
- Generic `Gamepad` now has platform independent long button names. Previously it used different names if editor targeted PS4/Switch consoles (case 1321676).
- When creating a new control scheme with a name `All Control Schemes`, `All Control Schemes1` will be created to avoid confusion with implicit `All Control Schemes` scheme ([case 1217379](https://issuetracker.unity3d.com/issues/control-scheme-cannot-be-selected-when-it-is-named-all-control-schemes)).
- Display names of keyboard buttons are now passed through `ToLower` and `ToTitleCase` to enforce consistent casing between different platforms and keyboard layouts ([case 1254705](https://issuetracker.unity3d.com/issues/the-display-names-for-keyboard-keys-in-the-input-debugger-do-not-match-those-defined-in-input-system-package)).
- Editor: All remaining `InputUser` instances are now removed automatically when exiting play mode. This means that all devices are automatically unpaired.
  * In essence, like `InputAction`, `InputUser` is now considered a player-only feature.
- Events queued __during__ event processing (i.e. `InputSystem.Update()`) are now processed in the same frame. This eliminates the 1-frame lag previously incurred by simulated input.
  * Note that this does not extend to input queued __outside__ of event processing but in the same frame. For example, input queued by the UI (such as by `OnScreenButton` and `OnScreenStick`) will still see a 1-frame lag as UI event processing happens later in the frame and outside of input event processing.

#### Actions

- When removing/unplugging a device, it will now also be removed from the device list of `InputActionMap.devices` and `InputActionAsset.devices`.
  ```CSharp
  var gamepad = InputSystem.AddDevice<Gamepad>();
  var actions = new MyGeneratedActions();
  actions.devices = new[] { gamepad };
  InputSystem.RemoveDevice(gamepad);
  // `actions.devices` is now an empty array.
  ```
- Adding an action to a `InputActionMap` that is part of an `InputActionAsset` now requires all actions in the asset to be disabled ([case 1288335](https://issuetracker.unity3d.com/issues/adding-actions-at-runtime-to-existing-map-from-asset-triggers-assertion-error)).
  * This used to trigger an `Assert` at runtime but now properly throws an `InvalidOperationException`.

### Fixed

- Fixed inputs in game view sometimes not working when running in the editor, as initial focus state could end up being incorrect.
- Fixed bad performance in Input Debugger with high-frequency devices (e.g. 1+ KHz gaming mice). Before, high event volumes led to excessive refreshes of debugger data.
- Fixed compile error on tvOS due to step counter support for iOS added in `1.1.0-preview.3`.
- Fixed PS4- and PS3-specific `rightTriggerButton` and `leftTriggerButton` controls not being marked as synthetic and thus conflicting with `rightTrigger` and `leftTrigger` input ([case 1293734](https://issuetracker.unity3d.com/issues/input-system-when-binding-gamepad-controls-triggerbutton-gets-bound-instead-of-triggeraxis)).
  * This manifested itself, for example, when using interactive rebinding and seeing `rightTriggerButton` getting picked instead of the expected `rightTrigger` control.
- Fixed changes to usages of devices in remote player not being reflected in Input Debugger.
- Fixed exceptions and incorrect values with HIDs using 32-bit fields ([case 1189859](https://issuetracker.unity3d.com/issues/inputsystem-error-when-vjoy-is-installed)).
  * This happened, for example, with vJoy installed.
- Fixed `InputUser` no longer sending `InputUserChange.ControlsChanged` when adding a new user after previously, all users were removed.
  * Fix contributed by [Sven Herrmann](https://github.com/SvenRH) in [1292](https://github.com/Unity-Technologies/InputSystem/pull/1292).
- Fixed `AxisDeadzoneProcessor` min/max values not being settable to 0 in editor UI ([case 1293744](https://issuetracker.unity3d.com/issues/input-system-input-system-axis-deadzone-minimum-value-fallsback-to-default-value-if-its-set-to-0)).
- Fixed blurry icons in input debugger, asset editor, input settings ([case 1299595](https://issuetracker.unity3d.com/issues/inputsystem-supported-device-list-dropdown-icons-present-under-project-settings-are-not-user-friendly)).
- Fixed `clickCount` not being incremented correctly by `InputSystemUIInputModule` for successive mouse clicks ([case 1317239](https://issuetracker.unity3d.com/issues/eventdata-dot-clickcount-doesnt-increase-when-clicking-repeatedly-in-the-new-input-system)).
- <a name="ui_multiple_scenes_fix"></a>Fixed UI not working after additively loading scenes with additional InputSystemUIInputModule modules ([case 1251720](https://issuetracker.unity3d.com/issues/input-system-buttons-cannot-be-pressed-after-additively-loading-scenes-with-additional-event-systems)).
- Fixed no `OnPointerExit` received when changing UI state without moving pointer ([case 1232705](https://issuetracker.unity3d.com/issues/input-system-onpointerexit-is-not-triggered-when-a-ui-element-interrupts-a-mouse-hover)).
- Fixed reference to `.inputactions` of `Player Prefab` referenced by `PlayerInputManager` being destroyed on going into play mode, if the player prefab was a nested prefab ([case 1319756](https://issuetracker.unity3d.com/issues/playerinput-component-loses-its-reference-to-an-inputactionasset)).
- Fixed "Scheme Name" label clipped in "Add Control Schema" popup window ([case 1199560]https://issuetracker.unity3d.com/issues/themes-input-system-scheme-name-is-clipped-in-add-control-schema-window-with-inter-default-font)).
- Fixed `InputSystem.QueueEvent` calls from within `InputAction` callbacks getting dropped entirely ([case 1297339](https://issuetracker.unity3d.com/issues/input-system-ui-button-wont-click-when-simulating-a-mouse-click-with-inputsystem-dot-queueevent)).
- Fixed `InputSystemUIInputModule` being in invalid state when added from `Awake` to a game object when entering playmode ([case 1323566](https://issuetracker.unity3d.com/issues/input-system-default-ui-actions-do-not-register-when-adding-inputsystemuiinputmodule-at-runtime-to-an-active-game-object)).
- Fixed `Keyboard.current` becoming `null` after `OnScreenButton` is disabled or destroyed ([case 1305016](https://issuetracker.unity3d.com/issues/inputsystem-keyboard-dot-current-becomes-null-after-onscreenbutton-is-destroyed)).

#### Actions

- Fixed rebinding not working for any discrete control that was held when the rebinding operation started ([case 1317225](https://issuetracker.unity3d.com/issues/inputsystem-a-key-will-not-be-registered-after-rebinding-if-it-was-pressed-when-the-rebinding-operation-started)).
- Fixed bindings being added to every InputAction in a collection when editing a collection of InputActions in the inspector. ([case 1258578](https://issuetracker.unity3d.com/issues/adding-a-binding-to-one-inputaction-element-in-a-list-adds-the-same-binding-to-all-the-other-elements-in-the-list))
- Fixed `Retrieving array element that was out of bounds` and `SerializedProperty ... has disappeared!` errors when deleting multiple action bindings in the input asset editor ([case 1300506](https://issuetracker.unity3d.com/issues/errors-are-thrown-in-the-console-when-deleting-multiple-bindings)).
- Fixed delete key not working in the input actions editor ([case 1282090](https://issuetracker.unity3d.com/issues/input-system-delete-key-doesnt-work-in-the-input-actions-window)).
- Fixed actions embedded into `MonoBehaviours` not showing bindings added directly from within constructors ([case 1291334](https://issuetracker.unity3d.com/issues/input-action-binding-doesnt-show-up-in-the-inspector-when-set-using-a-script)).
  ```CSharp
  public class MyMB : MonoBehaviour {
    // This would end up not showing the binding in the inspector.
    public InputAction action = new InputAction(binding: "<Gamepad>/leftStick");
  ```
- Fixed tooltips not appearing for elements of the Input Actions editor window ([case 1311595](https://issuetracker.unity3d.com/issues/no-tooltips-appear-when-hovering-over-parts-of-input-action-editor-window)).
- Fixed `NullReferenceException` when reading values through `InputAction.CallbackContext` on a `OneModifierComposite` or `TwoModifierComposite` binding.
- Fixed multi-taps not working when multiple controls were bound to an action ([case 1267805](https://issuetracker.unity3d.com/issues/input-system-multi-tap-interaction-doesnt-get-triggered-when-there-are-2-or-more-bindings-in-the-active-control-scheme)).
  * When there were multiple controls bound to an action, this bug would get triggered by any interaction that did not result in a phase change on the action.
- Fixed runtime rebinds added as new bindings from leaking into .inputactions assets when exiting play mode ([case 1190502](https://issuetracker.unity3d.com/issues/inputsystem-runtime-rebinds-are-leaking-into-inputactions-asset))
- Fixed `IndexOutOfRangeException` and `null` elements in `InputUser.lostDevices` when an `InputUser` loses a devices from a control scheme with only optional devices ([case 1275148](https://issuetracker.unity3d.com/issues/disconnecting-and-reconnecting-input-device-causes-exception-in-inputuser)).
- Fixed binding path selection windows not remembering navigation state when going up through hierarchy ([case 1254981](https://issuetracker.unity3d.com/issues/action-binding-path-selection-windows-doesnt-remember-navigation-state)).

### Added

- Support for Device Simulator touchscreen input.
- Enabled XR device support on Magic Leap (Lumin).
- Added ability to force XR Support in a project by defining `UNITY_INPUT_FORCE_XR_PLUGIN`.
- Added a warning message to PlayerInputManager editor when the attached input action asset won't work with Join Players When Button Is Pressed behaviour due to missing control scheme device requirements ([case 1265853](https://issuetracker.unity3d.com/issues/input-system-player-prefabs-are-not-instantiated-on-join-action-when-they-have-inputactionasset-assigned-to-them)).
- Added support for [UI Toolkit](https://docs.unity3d.com/Manual/UIElements.html) with Unity 2021.1+.
  * UITK is now supported as a UI solution in players. Input support for both [Unity UI](https://docs.unity3d.com/Manual/com.unity.ugui.html) and [UI Toolkit](https://docs.unity3d.com/Manual/UIElements.html) is based on the same `InputSystemUIInputModule` code path. More details in the manual.
- `InputSystemUIInputModule` now has an `xrTrackingOrigin` property. When assigned, this will transform all tracked device positions and rotations from it's local space into Unity's world space ([case 1308480](https://issuetracker.unity3d.com/issues/xr-sdk-tracked-device-raycaster-does-not-work-correctly-with-worldspace-canvas-when-xr-camera-is-offset-from-origin)).
- Added `InputSystemUIInputModule.GetLastRaycastResult`. This returns the most recent raycast result and can be used to draw ray visualizations or get information on the most recent UI object hit.
- Added `InputStateBlock` support for `kFormatSBit` when working with floats ([case 1258003](https://issuetracker.unity3d.com/issues/hid-exceptions-are-thrown-when-launching-a-project-while-analog-keyboard-is-connected-to-the-machine)).
- Added an API to parse control paths.
  ```CSharp
  var parsed = InputControlPath.Parse("<XRController>{LeftHand}/trigger").ToArray();

  Debug.Log(parsed.Length); // Prints 2.
  Debug.Log(parsed[0].layout); // Prints "XRController".
  Debug.Log(parsed[0].name); // Prints an empty string.
  Debug.Log(parsed[0].usages.First()); // Prints "LeftHand".
  Debug.Log(parsed[1].layout); // Prints null.
  Debug.Log(parsed[1].name); // Prints "trigger".
  ```
  * Can, for example, be used with `InputBinding.path`.
- Added a new API-only setting in the form of `InputSystem.settings.maxEventBytesPerUpdate`.
  * Puts an upper limit on the number of event bytes processed in a single update.
  * If exceeded, any additional event data will get thrown away and an error will be issued.
  * Set to 5MB by default.
- Added a new API-only setting called `InputSystem.settings.maxQueuedEventsPerUpdate`.
  * This limits the number of events that can be queued during event processing using the `InputSystem.QueueEvent` method. This guards against infinite loops in the case where an action callback queues an event that causes the same action callback to be called again.
- Added `InputSystemUIInputModule.AssignDefaultActions` to assign default actions when creating ui module in runtime.
- Added `UNITY_INCLUDE_TESTS` define constraints to our test assemblies, which is 2019.2+ equivalent to `"optionalUnityReferences": ["TestAssemblies"]`.

## [1.1.0-preview.3] - 2021-02-04

### Changed

- An upper limit of 1024 controls per device and 1kb of memory state per device has been introduced.
  * This allows for certain optimizations.
  * Should the limits prove too tight, they can be raised in the future.
  * The most complex device we have at the moment (`Touchscreen`) has 242 controls and 616 bytes of state.
- `TouchSimulation` now __disables__ the `Pointer` devices it reads input from.
  * This is to address the problem of mouse input leading to __both__ mouse and touch input happening concurrently. Instead, enabling touch simulation will now effectively __replace__ mouse and pen input with touch input.
  * Devices such `Mouse` and `Pen` will remain in place but will not get updated. Events received for them will be consumed by `TouchSimulation`.
- Enabled XR device support on Switch.

### Fixed

- Fixed Right stick to use AXIS.Z and AXIS.RZ for Android gamepads.
- Fixed triggers to always use Axis.Gas and Axis.Brake for Android gamepads.
- Fixed precompiled layouts such as `FastKeyboard` leading to build time regressions with il2cpp (case 1283676).
- Fixed `InputDevice.canRunInBackground` not being correctly set for VR devices (thus not allowing them to receive input while the application is not focused).
- Fixed `InputUser.OnEvent` and `RebindingOperation.OnEvent` exhibiting bad performance profiles and leading to multi-millisecond input update times (case 1253371).
  * In our own measurements, `InputUser.OnEvent` is >9 times faster than before and `RebindingOperation.OnEvent` is ~2.5 times faster.
- Fixed PS4 controller not recognized on Mac when connected over Bluetooth ([case 1286449](https://issuetracker.unity3d.com/issues/input-system-dualshock-4-zct1e-dualshock-2-v1-devices-are-not-fully-recognised-over-bluetooth)).
- Fixed `EnhancedTouch` leaking `NativeArray` memory on domain reloads ([case 1190150](https://issuetracker.unity3d.com/issues/new-input-system-simulated-touch-in-editor-doesnt-work)).
- Fixed `TouchSimulation` leading to `"Pointer should have exited all objects before being removed"` errors ([case 1190150](https://issuetracker.unity3d.com/issues/new-input-system-simulated-touch-in-editor-doesnt-work)).
- Fixed multi-touch not working with `InputSystemUIInputModule` ([case 1271942](https://issuetracker.unity3d.com/issues/android-onenddrag-not-being-called-when-there-are-at-least-2-touches-on-the-screen)).
  * This also manifested itself when using On-Screen Controls and not being able to use multiple controls at the same time (for example, in the [Warriors demo](https://github.com/UnityTechnologies/InputSystem_Warriors)).
- Fixed restart prompt after package installation not appearing on Unity 2020.2+ ([case 1292513](https://issuetracker.unity3d.com/issues/input-system-after-package-install-the-update-slash-switch-and-restart-prompt-does-not-appear)).
- Fixed action with multiple bindings getting stuck in `Performed` state when two or more controls are pressed at the same time ([case 1295535](https://issuetracker.unity3d.com/issues/input-system-not-registering-multiple-inputs)).
  * Regression introduced in 1.1-preview.2.
- Fixed `Touch.activeTouches` having incorrect touch phases after calling `EnhancedTouch.Disable()` and then `EnhancedTouch.Enable()` ([case 1286865](https://issuetracker.unity3d.com/issues/new-input-system-began-moved-and-ended-touch-phases-are-not-reported-when-a-second-scene-is-loaded)).
- Fixed compile errors related to XR/AR on console platforms.

#### Actions

- <a name="same_control_multiple_times_fix"></a>Fixed actions not triggering correctly when multiple bindings on the same action were referencing the same control ([case 1293808](https://issuetracker.unity3d.com/product/unity/issues/guid/1293808/)).
  * Bindings will now "claim" controls during resolution. If several bindings __on the same action__ resolve to the same control, only the first such binding will successfully resolve to the control. Subsequent bindings will only resolve to controls not already referenced by other bindings on the action.
  ```CSharp
  var action = new InputAction();
  action.AddBinding("<Gamepad>/buttonSouth");
  action.AddBinding("<Gamepad>/buttonSouth"); // Will be ignored.
  action.AddBinding("<Gamepad>/button*"); // Will only receive buttonWest, buttonEast, and buttonNorth.
  ```
  * This also means that `InputAction.controls` will now only contain any control at most once.
- Fixed JSON serialization of action maps not preserving empty binding paths ([case 1231968](https://issuetracker.unity3d.com/issues/cloning-actionmap-through-json-converts-empty-paths-to-null-which-is-not-allowed)).

### Added

- Added DualShock4GamepadAndroid and XboxOneGamepadAndroid layout for Android
- Added a new high-performance way to iterate over changed controls in an event.
  ```CSharp
  // Can optionally specify a magnitude threshold that controls must cross.
  // NOTE: This will note allocate GC memory.
  foreach (var control in eventPtr.EnumerateChangedControls(magnitudeThreshold: 0.1f))
      Debug.Log($"Control {control} changed state");
  ```
  * This can be used, for example, to implement much more performant "any button pressed?" queries.
  ```CSharp
  InputSystem.onEvent +=
      (eventPtr, device) =>
      {
          // Ignore anything that is not a state event.
          var eventType = eventPtr.type;
          if (eventType != StateEvent.Type && eventType != DeltaStateEvent.Type)
              return;

          // Find all changed controls actuated above the button press threshold.
          foreach (var control in eventPtr.EnumerateChangedControls
              (device: device, magnitudeThreshold: InputSystem.settings.defaultButtonPressThreshold))
              // Check if it's a button.
              if (control is ButtonControl button)
                  Debug.Log($"Button {button} was pressed");
      }
  ```
- Added support for Step Counter sensors for iOS.
  * You need to enable **Motion Usage** under Input System settings before using the sensor. You can also manually add **Privacy - Motion Usage Description** to your application's Info.plist file.

## [1.1.0-preview.2] - 2020-10-23

### Changed

- The `submit` and the `cancel` actions of the UI input module now trigger on __release__ instead of press. This makes the behavior consistent with clicks triggering UI response on release rather than press.
- Removed the old "Tanks" demo (previously available from the samples shipped with the package).
  * Added a new and improved demo project, which you can download from the [InputSystem_Warriors](https://github.com/UnityTechnologies/InputSystem_Warriors) GitHub repository.

#### Actions

- Actions of type `InputActionType.Button` now respect button press (and release) points.
  * Previously, button-type actions, when used without explicit "Press" interactions, would perform immediately when a bound control was actuated.
  * Now, a button-type action will behave the same as if a "Press" interaction is applied with "Trigger Behavior" set to "Press Only".
  * This means that a button-type action will now perform (and perform __once__ only) when a control crosses the button press threshold defined in the global settings or, if present, locally on a `ButtonControl`. It will then stay performed and finally cancel only when the control falls back to or below the release threshold.
- `InputAction.ReadValue<T>()` now always returns `default<T>` when the action is canceled.
  * This is to make it consistent with `InputAction.CallbackContext.ReadValue<T>()` which already returned `default<T>` when the action was canceled.
  * In general, all APIs that read values will return default values when an action is in a phase other than `Started` or `Performed`.
- If multiple actions in different action maps but in the same .inputactions asset have the same name, calling `InputActionAsset.FindAction()` with just an action name will now return the first __enabled__ action. If none of the actions are enabled, it will return the first action with a matching name as before ([case 1207550](https://issuetracker.unity3d.com/issues/input-system-action-can-only-be-triggered-by-one-of-the-action-maps-when-action-name-is-identical)).
  ```CSharp
  var map1 = new InputActionMap("map1");
  var map2 = new InputActionMap("map2");
  map1.AddAction("actionWithSameName");
  map2.AddAction("actionWithSameName");
  var asset = ScriptableObject.CreateInstance<InputActionAsset>();
  asset.AddActionMap(map1);
  asset.AddActionMap(map2);

  map2["actionWithSameName"].Enable();

  var action = asset["actionWithSameName"];
  // Before: "map1/actionWithSameName"
  // Now: "map2/actionWithSameName"
  ```

### Fixed

- Fixed player build causing `ProjectSettings.asset` to be checked out in Perforce ([case 1254502](https://issuetracker.unity3d.com/issues/projectsettings-dot-asset-is-checked-out-in-perforce-when-building-a-project-with-the-input-system-package-installed)).
- Fixed player build corrupting preloaded asset list in `PlayerSettings` if it was modified by another build processor.
- Fixed remoting in Input Debugger not working for devices in the player that are created from generated layouts (such as XR devices).
- Fixed potential `NullReferenceException` in `InputActionProperty` when the `InputActionReference` is `null`.
- Fixed "On-Screen Controls" sample still using `StandaloneInputModule` and thus throwing `InvalidOperationException` when used with "Active Input Handling" set to "Input System Package (New)" ([case 1201866](https://issuetracker.unity3d.com/issues/input-system-old-input-module-is-available-in-onscreencontrolssample-sample-scene-from-package)).
- Fixed `OnScreenButton` leaving button controls in pressed state when disabled in-between receiving `OnPointerDown` and `OnPointerUp`. Usually manifested itself by having to click the button twice next time it was enabled.
- Fixed exiting out of play mode in the Unity Editor while a test run is in progress leading to the Input System permanently losing all its state until the editor is restarted ([case 1251724](https://issuetracker.unity3d.com/issues/the-input-system-does-not-get-re-enabled-when-a-playmode-input-test-is-interrupted)).
- Fixed max values for `Axis` and `Double` controls stored as multi-bit fields being off by one ([case 1223436](https://issuetracker.unity3d.com/issues/value-equal-to-1-is-not-returned-by-the-input-system-when-reading-a-multi-bit-control)).
  * Fix contributed by [jamre](https://github.com/jamre) in [962](https://github.com/Unity-Technologies/InputSystem/pull/962). Thank you!
- Fixed debug assert in `InputDeviceTester` sample when simultaneously pressing two buttons on gamepad ([case 1244988](https://issuetracker.unity3d.com/issues/input-system-runtime-errors-when-pressing-more-than-one-button-at-the-same-time)).
- Fixed use of UI `Slider` causing drag thresholds to no longer work ([case 1275834](https://issuetracker.unity3d.com/issues/inputsystem-drag-threshold-value-is-ignored-for-scroll-view-after-interacting-with-a-slider-slash-scroll-bar)).
- Fixed layout lists in Input Debugger not updating when removing layouts.
- Fixed device connects leading to different but similar device being reported as reconnected.

#### Actions

- Fixed Action with multiple bindings becoming unresponsive after a Hold interaction was performed ([case 1239551](https://issuetracker.unity3d.com/issues/input-system-hold-interaction-makes-an-input-action-unresponsive-when-2-or-more-binding-are-attached-to-the-same-input-action)).
- Fixed `NullReferenceException` when `Player Input` component `Create Action` is pressed and saved ([case 1245921](https://issuetracker.unity3d.com/issues/input-system-nullreferenceexception-is-thrown-when-player-input-component-create-action-is-pressed-and-saved)).
- Fixed `InputActionTrace.ActionEventPtr.ReadValueAsObject` leading to `InvalidCastException` when trying to read values that came from composite bindings.
- Fixed not being able to stack a `MultiTap` on top of a `Tap` ([case 1261462](https://issuetracker.unity3d.com/issues/multi-tap-and-tap-interactions-in-the-same-action-doesnt-work-properly)).
- Fixed rebinds triggered by the Enter key causing stuck Enter key states ([case 1271591](https://issuetracker.unity3d.com/issues/input-system-rebind-action-requires-two-inputs-slash-presses-when-using-the-enter-key)).
- Fixed `Map index on trigger` and `IndexOutOfRangeException` errors when using multiple Interactions on the same Action. ([case 1253034](https://issuetracker.unity3d.com/issues/map-index-on-trigger-and-indexoutofrangeexception-errors-when-using-multiple-interactions-on-the-same-action)).
- Fixed context menu in action editor not filtering out composites the same way that the `+` icon menu does. This led to, for example, a "2D Vector" composite being shown as an option for a button type action.
- Fixed initial state checks for composite bindings failing if performed repeatedly. For example, doing a `ReadValue<Vector2>` for a WASD binding would return an incorrect value after disabling the map twice while no input from the keyboard was received ([case 1274977](https://issuetracker.unity3d.com/issues/input-system-cannot-read-vector2-values-after-inputactionset-has-been-disabled-and-enabled-twice)).
- Fixed "Add Interaction" menu in action editor not filtering out interactions with incompatible value types ([case 1272772](https://issuetracker.unity3d.com/issues/new-input-system-action-gets-called-only-once-when-using-mouse-press-interaction)).
- Fixed `PlayerInput` no longer auto-switching control schemes if `neverAutoSwitchControlSchemes` was toggled off and back on after the component was first enabled ([case 1232039](https://issuetracker.unity3d.com/issues/input-system-auto-switch-locks-on-one-device-when-its-disabled-and-re-enabled-via-script)).
- Fixed action map name being the same as .inputactions asset name leading to compile errors when `Generate C# Class` is used; now leads to import error ([case 1212052](https://issuetracker.unity3d.com/issues/input-system-user-can-name-inputaction-asset-and-action-map-the-same-creating-compilation-errors-on-generation)).
- Fixed bindings not getting updated when binding by display name and there is no control with the given display name initially.
  ```
  // If at the time this action is enabled, there's no ä key on the keyboard,
  // this did not update properly later when switched to a layout that does have the key.
  var action = new InputAction(binding: "<Keyboard>/#(ä)");
  ```

### Added

- Added tvOS documentation entries in 'Supported Input Devices' page.

#### Actions

- Added "release thresholds" for buttons.
  * Release points are now separated from press points by a percentage threshold.
  * The threshold is defined by `InputSettings.buttonReleaseThreshold`.
  * Thresholds are defined as percentages of press points. A release is thus defined as a button, after having reached a value of at least `InputSettings.defaultButtonPressPoint` (or whatever local press is used), falling back to a value equal to or less than `InputSettings.buttonReleaseThreshold` percent of the press point.
  * This is intended to solve the problem of buttons flickering around button press points.
  * The default threshold is set at 75%, that is, buttons release at 3/4 of the press point.
- Added new methods to the `InputAction` class:
  * `InputAction.IsPressed()`: Whether a bound control has crossed the press threshold and has not yet fallen back below the release threshold.
  * `InputAction.WasPressedThisFrame()`: Whether a bound control has crossed the press threshold this frame.
  * `InputAction.WasReleasedThisFrame()`: Whether a bound control has fallen back below the release threshold this frame.
  * `InputAction.WasPerformedThisFrame()`: Whether the action was performed at any point during the current frame. Equivalent to `InputAction.triggered`, which will be deprecated in the future.
  * `InputAction.Reset()`: Forcibly reset the action state. Cancels the action, if it is currently in progress.
- Added `InputAction.GetTimeoutCompletionPercentage` to query the amount left to complete a currently ongoing interaction.
  ```CSharp
  // Let's say there's a hold interaction on a "warp" action. The user presses a button bound
  // to the action and then holds it. While the user holds the button, we want to know how much
  // longer the user will have to hold it so that we can display feedback in the UI.
  var holdCompleted = playerInput.actions["warp"].GetTimeoutCompletionPercentage();
  ```
- Added three new binding composite types:
  * `OneModifierComposite`: This is a generalization of `ButtonWithOneModifier` (which is still available but now hidden from the UI) which also represents bindings such as "SHIFT+1" but now can be used to target bindings other than buttons (e.g. "SHIFT+delta").
  * `TwoModifiersComposite`: This is a generalization of `ButtonWithTwoModifiers` (which is still available but now hidden from the UI) which also represents bindings such as "SHIFT+CTRL+1" but now can be used to target bindings other than buttons (e.g. "SHIFT+CTRL+delta").
  * `Vector3Composite`: Works the same way `Vector2Composite` does. Adds a `forward` and `backward` binding in addition to `up`, `down`, `left`, and `right`.

## [1.1.0-preview.1] - 2020-08-20

>__The minimum version requirement for the Input System package has been moved up to 2019.4 LTS.__

### Changed

#### Actions

- Auto-generated C# files now have `<auto-generated>` headers so they get ignored by Rider code analysis.
- Auto-generated C# classes are now `partial` so that they can be manually extended.
- Deleting a composite binding with `action.ChangeBinding(0).Erase()` now also erases all the bindings that are part of the composite.
- Trigger binding resolution from within action callbacks (e.g. `InputAction.performed`) will now defer resolution until after the callback has completed.
  * This fixes crashes such as [case 1242406](https://issuetracker.unity3d.com/issues/mecanim-crash-when-entering-or-exiting-play-mode-destroying-gameobjects) where disabling `PlayerInput` from within an action callback led to an action's state being released while the action was still in a callback.

### Fixed

- Fixed input history on Android mono build by alligning memory of history records
- Fixed no input being processed when running a `[UnityTest]` over several frames. Before, this required calling `InputSystem.Update` manually.
- Fixed clicking on help page button in Unity inspector for Input System components not going to relevant manual pages.
- Fixed a bug that prevented DualShock controllers from working on tvOS. (case 1221223).
- `GravitySensor`, `LinearAccelerationSensor`, and `AttitudeSensor` not being initialized on iOS ([case 1251382](https://issuetracker.unity3d.com/product/unity/issues/guid/1251382/)).
- Fixed compilation issues with XR and VR references when building to platforms that do not have complete XR and VR implementations.
- Fixed possible `NullReferenceException`s on ARMs with controls that receive automatic memory offsets.
- Fixed `TouchControl.tapCount` resetting to 0 when "Script Debugging" is enabled (case 1194636).
- Fixed `Touch.activeTouches` not having a `TouchPhase.Began` entry for touches that moved in the same frame that they began in ([case 1230656](https://issuetracker.unity3d.com/issues/input-system-mobile-enhancedtouch-screen-taps-start-with-moved-or-stationary-phase-instead-of-began)).
- Fixed sequential taps causing touches to get stuck in `Touch.activeTouches`.
- Improved performance of `Touch.activeTouches` (most notably, a lot of time was spent in endlessly repetitive safety checks).
- Fixed `EnhancedTouch` APIs not indicating that they need to be enabled with `EnhancedTouchSupport.Enable()`.
  - The APIs now throw `InvalidOperationException` when used without being enabled.
- Fixed memory corruption in `InputEventTrace.AllocateEvent` ([case 1262496](https://issuetracker.unity3d.com/issues/input-system-crash-with-various-stack-traces-when-using-inputactiontrace-dot-subscribetoall))
  * Manifested itself, for example, as crashes when using `InputActionTrace.SubscribeToAll`.
- AxisControls and Vector2Controls' X and Y subcontrols on XR devices now have a minimum range of -1 and a maximum range of 1. This means they can now properly respond to modifiers and interactions in the binding system.

#### Actions

- Fixed drag&drop reordering actions while having one control scheme selected causing bindings from other control schemes to be lost ([case 122800](https://issuetracker.unity3d.com/issues/input-system-bindings-get-cleared-for-other-control-scheme-actions-when-reordering-an-action-in-a-specific-control-scheme)).
- Fixed stack overflow in `PlayerInput.SwitchCurrentActionMap` when called from action callback ([case 1232893](https://issuetracker.unity3d.com/issues/inputsystem-switchcurrentactionmap-causes-a-stackoverflow-when-called-by-each-pahse-of-an-action)).
- Fixed control picker ending up empty when listing devices in "Supported Devices" ([case 1254150](https://issuetracker.unity3d.com/product/unity/issues/guid/1254150/)).

### Added

- Device layouts can now be "precompiled" for speed. `Keyboard`, `Mouse`, and `Touchscreen` are now included as precompiled layouts greatly reducing instantiation time and GC heap cost for these devices. For `Touchscreen`, this results in a >20x speed-up for `InputSystem.AddDevice<Touchscreen>()`.
- Added Pose Control layout. The Pose Control is used on XR Devices and wraps tracking state, position, rotation, and velocity information.

#### Actions

- Can now save binding overrides as JSON strings and restore them from such using the newly added `SaveBindingOverridesAsJson` and `LoadBindingOverridesFromJson` extension methods.
  ```CSharp
  void SaveUserRebinds(PlayerInput player)
  {
      var rebinds = player.actions.SaveBindingOverridesAsJson();
      PlayerPrefs.SetString("rebinds", rebinds);
  }

  void LoadUserRebinds(PlayerInput player)
  {
      var rebinds = PlayerPrefs.GetString("rebinds");
      player.actions.LoadBindingOverridesFromJson(rebinds);
  }
  ```

## [1.0.0] - 2020-04-23

### Fixed

- Fixed compilation issues in `TrackedDeviceRaycaster` when disabling built-in XR module.

## [1.0.0-preview.7] - 2020-04-17

### Fixed

- `VirtualMouseInput` not moving the software cursor when set to `HardwareCursorIsAvailable` but not having a hardware cursor ()
- Can now override built-in Android gamepad layouts. Previously, the input system would always choose its default defaults even after registering more specific layouts using `InputSystem.RegisterLayout`.
- `InputControlPath.TryGetControlLayout` no longer throws `NotImplementedException` for `<Mouse>/scroll/x` and similar paths where the layout is modifying a control it inherited from its base layout ([thread](https://forum.unity.com/threads/notimplementedexception-when-using-inputcontrolpath-trygetcontrollayout-on-mouse-controls.847129/)).
- Fixed compilation errors when disabling built-in VR and XR modules. ([case 1214248](https://issuetracker.unity3d.com/issues/enable-input-system-symbol-is-not-being-updated-when-the-input-system-is-changed-in-player-settings/)).
- Fixed compilation errors when disabling built-in Physics and Physics2D modules. ([case 1191392](https://issuetracker.unity3d.com/issues/inputsystem-trackeddeviceraycaster-has-hard-references-on-both-physics-and-physics2d)).
- No longer throws `NotImplementedException` when matching against a field of `InputDeviceDescription.capabilities` when the value of the field used scientific notation.
- No longer incorrectly matches fields of `InputDeviceDescription.capabilities` by prefix only (i.e. previously it would find the field "foo" when actually looking for "foobar").
- Input device debugger window slowing editor to a crawl when opened on PS4 DualShock controller.
- `InputUser.UnpairDevices()` corrupting user device list.

#### Actions

- Controls are now re-resolved after adding or removing bindings from actions ([case 1218544](https://issuetracker.unity3d.com/issues/input-system-package-does-not-re-resolve-bindings-when-adding-a-new-binding-to-a-map-that-has-already-generated-its-state)).
- Can now have spaces and special characters in action names when using `PlayerInput` with the `SendMessages` or `BroadcastMessages` behavior. Previously, an incorrect method name was generated (fix contributed by [BHSPitMonkey](https://github.com/BHSPitMonkey) in [#1022](https://github.com/Unity-Technologies/InputSystem/pull/1022); [case 1214519](https://issuetracker.unity3d.com/issues/player-input-send-messages-wont-trigger-when-input-action-name-contains-spaces)).
- Adding a new action now sets `expectedControlType` to `Button` as expected ([case 1221015](https://issuetracker.unity3d.com/issues/input-system-default-value-of-expectedcontroltype-is-not-being-set-when-creating-a-new-action)).
- Player joins with `PlayerInputManager` from button presses no longer fail if there are multiple devices of the same type present and the join was not on the first gamepad ([case 226920](https://fogbugz.unity3d.com/f/cases/1226920/)).
- `PlayerInputEditor` no longer leads to the player's `InputActionAsset` mistakenly getting replaced with a clone when the inspector is open on a `PlayerInput` component ([case 1228636](https://issuetracker.unity3d.com/issues/action-map-gets-lost-on-play-when-prefab-is-highlighted-in-inspector)).
- The control picker in the .inputactions editor will no longer incorrectly filter out layouts such as `Xbox One Gamepad (on XB1)` when using them in control schemes. Also, it will no longer filter out controls from base layouts (such as `Gamepad`) ([case 1219415](https://issuetracker.unity3d.com/issues/impossible-to-choose-gamepad-as-binding-path-when-control-scheme-is-set-as-xboxone-scheme)).
- `RebindOperation`s will no longer pick controls right away that are already actuated above the magnitude threshold when the operation starts. Instead, these controls will have to change their actuation from their initial level such that they cross the magnitude threshold configured in the operation ([case 1215784](https://issuetracker.unity3d.com/issues/unnecessary-slash-unwanted-binding-candidates-are-found-when-detecting-and-changing-an-input-value-of-an-input-device)).
- Newly added actions and action maps are now scrolled to when there are more items than fit into view. Previously newly added item was appended but outside of the visible area.
- Actions and bindings in the `.inputactions` editor are no longer force-expanded on every domain reload and whenever a new action or binding is added.
- The importer for `.inputactions` assets will now check out from version control the generated .cs file when overwriting it &ndash; which only happens if the contents differ ([case 1222972](https://issuetracker.unity3d.com/issues/inputsystem-editor-generated-c-number-file-is-not-checked-out-when-overwriting)).
- The editor for `.inputactions` assets will now check out from version control the asset before saving it.
- Drag-reordering action maps no longer throws "Should have drop target" asserts in the console (case [1229146](https://issuetracker.unity3d.com/issues/inputsystem-reordering-of-actionmaps-in-input-action-window-fails-and-throws-should-have-drop-target-error)).
- Drag-reordering actions no longer changes action IDs of some of the existing actions ([case 1231233](https://issuetracker.unity3d.com/issues/input-systems-action-ids-dont-stick-with-action-names-when-input-actions-are-reorganized)).
- References to `InputActionReference` objects created by the importer for `.inputactions` files are no longer broken when the action referenced by the object is renamed ([case 1229145](https://issuetracker.unity3d.com/issues/inputsystem-inputactionreference-loses-guid-when-its-action-is-moved-or-renamed-in-the-inputaction-asset)).
  * __NOTE: This fix does not apply to existing `InputActionReference` instances.__ The problem was inherent in the internal file IDs generated for actions &ndash; which were affected by action and map names. Thus, changing the name of an action or map would change the resulting file ID of the `InputActionReference`.<br>However, changing file IDs will break any existing reference to the object. Thus we had to preserve the existing `InputActionReference` objects under their original file ID. We hide them in the Project Browser, however. The ones that are visible now have the new, fixed file IDs.<br>To switch existing `InputActionReference` properties to the new file IDs, simply replace them with the newly created `InputActionReference`.

### Changed

- `InputDevice.all` has been deprecated due to the confusion it creates with other getters like `Gamepad.all`. Use `InputSystem.devices` instead ([case 1231216](https://issuetracker.unity3d.com/issues/joystick-dot-all-lists-more-than-just-joysticks)).
  * In the same vein, we added a new `Joystick.all` getter that works the same as `Gamepad.all`.
- Changed UI Package to be optional dependency. Removing the package will now disable all UI relevant Input code.

## [1.0.0-preview.6] - 2020-03-06

### Changed

* `InputSystemUIInputModule.trackedDeviceSelect` has been removed. Use `InputSystemUIInputModule.leftClick` instead.
* `InputSystemUIInputModule.repeatDelay` has been renamed to `moveRepeatDelay` and `repeatRate` has been renamed to `moveRepeatRate`.

### Fixed

- Fixed CS0109 warning being generated during player build due to use of `new` with the `PlayerInput.camera property` (case 1174688).
- Fixed a number of issues in `InputSystemUIInputModule`.
  * Fixed GC heap garbage when click-dragging.
  * Fixed number of pointer states growing indefinitely if OS did not reuse touch IDs.
  * Fixed `lastPress` on `PointerEventData` getting lost.
  * Fixed button press-and-release happening in same frame resulting in no UI input.
  * Fixed clicks initiated from non-pointer devices resulting in pointer inputs with `(0,0)` positions.
  * Fixed huge screen deltas on pointer events from tracked devices.
  * Fixed touch input not sending pointer exit events ([case 1213550](https://issuetracker.unity3d.com/issues/input-system-onpointerexit-does-not-work)).
- Fixed `TrackedDeviceRaycaster` not setting `screenPosition` in `RaycastResult`.

#### Actions

- Mixing the enabling&disabling of single actions (as, for example, performed by `InputSystemUIInputModule`) with enabling&disabling of entire action maps (as, for example, performed by `PlayerInput`) no longer leaves to unresponsive input and `"should not reach here"` assertions ([forum thread](https://forum.unity.com/threads/error-while-switching-between-action-maps.825204/)).
- Leaving play mode no longer leaves state change monitors lingering around from enabled actions.
- Enabling action maps with bindings that do not refer to an existing action in the map no longer leads to asserts and exceptions when input on the bindings is received ([case 1213085](https://issuetracker.unity3d.com/issues/input-system-input-actions-cause-exceptions-and-should-not-get-here-errors-to-appear-after-deleting-an-action-map)).
- `PressInteraction` no longer misses the next button press if it gets reset from within the `performed` callback ([case 1205285](https://issuetracker.unity3d.com/issues/inputsystem-problem-with-button-state-after-deactivating-and-reactivating-an-action-map)).
- `InputBinding.DisplayStringOptions.DontIncludeInteractions` is now properly respected.
- Reading the value of a composite binding no longer causes processors from the last active part binding to be applied rather than the processors of the composite itself, if any ([case 1207082](https://issuetracker.unity3d.com/issues/input-system-invert-processors-have-no-effect-on-the-inputaction-dot-callbackcontext-value)).
- Fixed `InputSystem.onActionChange` getting invoked too many times on binding changes.

### Added

- `InputSystemUIInputModule` now sends pointer events using a new `ExtendedPointerEventData` instead of using the base `PointerEventData` class. This surfaces additional input data in pointer events.
- Added `InputSystemUIInputModule.pointerBehavior` to allow dictating how the UI will resolve concurrent input from multiple pointers.

#### Actions

- Added `InputAction.CallbackContext.ReadValueAsButton`.

## [1.0.0-preview.5] - 2020-02-14

### Changed

- We've changed the rules that govern how action phases have to progress:
  * __This is a breaking change!__
    - The primary effect is additional callbacks getting triggered.
  * __Before__:
    - There were no enforced rules about how an action would go through `InputAction.started`, `InputAction.performed`, and `InputAction.canceled`. Which of the callbacks were triggered and in what order depended on a number of factors, the biggest influencer of which were the different interactions that could be applied to actions (like `Press` or `Hold`).
    - This made for unpredictable and frequently surprising results. In addition, it led to bugs where, for [example](https://issuetracker.unity3d.com/issues/input-system-ui-becomes-unresponsive-after-the-first-ui-button-press), adding a `Press` interaction to the `Click` action of `InputSystemUIInputModule` would cause the click state to get stuck because the click action would never cancel.
  * __Now__:
    - The system will now *always* trigger `InputAction.started` first. If this is not done explicitly, it happens implicitly.
    - Likewise, the system will now *always* trigger `InputAction.canceled` before going back to waiting state. Like with `InputAction.started`, if this isn't done explicitly, it will happen implicitly. This implies that `InputAction.canceled` no longer signifies an action getting aborted because it stopped after it started but before it performed. It now simply means "the action has ended" whether it actually got performed or not.
    - In-between `InputAction.started` and `InputAction.canceled`, `InputAction.performed` may be triggered arbitrary many times (including not at all).
  * While late in the cycle for 1.0, we've opted to make this change now in order to fix a range of bugs and problems we've observed that people encountered because of the previous behavior of the system.
- Related to the change above, the behavior of `PressInteraction` has been tweaked and now is the following:
  * `Press Only`: Starts and immediately performs when pressed, then stays performed and cancels when button is released.
  * `Release Only`: Starts when button is pressed and then performs and immediately cancels when the button is released.
  * `Press And Release`: Starts and immediately performs when button is pressed, then stays performed and performs again and immediately cancels when button is released.
- `Vector2Composite` now has a `mode` parameter which can be used to choose between `DigitalNormalized` (the default), `Digital` (same as `DigitalNormalized` but does not normalize the resulting vector), and `Analog` (uses float input values as is).
  * `Vector2Composite.normalize` has been deprecated. Note that it will not work together with `Analog`. The parameter will be removed in the future.

### Fixed

- XR controllers and HMDs have proper display names in the UI again. This regressed in preview.4 such that all XR controllers were displayed as just "XR Controller" in the UI and all HMDs were displayed as "XR HMD".
- `InputSystemUIInputModule` no longer generates GC heap garbage every time mouse events are processed.
- Fixed a bug where an internal array helper method was corrupting array contents leading to bugs in both `InputUser` and `Touch`.
- Fixed exception when saving changes to an Input Action asset and the parent directory has been renamed. ([case 1207527](https://issuetracker.unity3d.com/issues/input-system-console-errors-appear-when-you-save-input-action-asset-after-changing-the-name-of-the-folder-containing-it))

#### Actions

- The regression in 1.0.0-preview.4 of `PlayerInputManager` not joining players correctly if a scheme has more than one device requirement has been fixed.
  * This most notably manifested itself with keyboard+mouse control schemes.
- `PlayerInputManager` will no longer join players when control schemes are used and none of the schemes produces a successful match based on the devices available for the join.
- When no action map is selected in action editor, plus icon to add an action is now disabled; formerly threw an exception when clicked (case 1199562).
- Removing a callback from actions from the callback itself no longer throws `ArgumentOutOfRangeException` ([case 1192972](https://issuetracker.unity3d.com/issues/input-system-package-argumentoutofrangeexception-error-is-thrown-when-the-callback-is-removed-while-its-being-triggered)).
- "Invalid user" `ArgumentException` when turning the same `PlayerInput` on and off ([case 1198889](https://issuetracker.unity3d.com/issues/input-system-package-argumentexception-invalid-user-error-is-thrown-when-the-callback-disables-game-object-with-playerinput)).
- The list of device requirements for a control scheme in the action editor no longer displays devices with their internal layout name rather than their external display name.
- `StackOverflowException` when `Invoke Unity Events` is selected in `PlayerInput` and it cannot find an action (#1033).
- `HoldInteraction` now stays performed after timer has expired and cancels only on release of the control ([case 1195498](https://issuetracker.unity3d.com/issues/inputsystem-inputaction-dot-readvalue-returns-0-when-a-hold-action-is-performed-for-hold-time-amount-of-time)).
- Foldouts in the various action UIs now properly toggle their expansion state when clicked in Unity 2019.3+ ([case 1213781](https://issuetracker.unity3d.com/issues/input-system-package-playerinput-component-events-menu-doesnt-expand-when-clicked-directly-on-the-arrow-icon)).

### Added

- We've added a new `Simple Multiplayer` sample which demonstrates a simple, bare-bones local multiplayer setup.
- We've also added a `Gamepad Mouse Cursor` sample that shows how to drive a UI mouse cursor using the gamepad.
  - The sample contains a reusable `VirtualMouseInput` component that does most of the work.
- Added a `Deselect On Background Click` option to `InputSystemUIInputModule`. This allows toggling the behavior off where clicking the mouse and not hitting a `GameObject` will automatically clear the current selection -- which will break keyboard and gamepad navigation.

## [1.0.0-preview.4] - 2020-01-24

This release includes a number of Quality-of-Life improvements for a range of common problems that users have reported.

### Added

- To aid in debugging issues, we've extended the system's event tracing and replay functionality to allow persisting and replaying arbitrary input event streams.
  * `InputEventTrace` now has APIs to persist the events to disk and to load them back in from previously persisted event streams. The same API can be used to persist in arbitrary C# `Stream` instances, not just in file streams.
     ```CSharp
    // Write.
    myTrace.WriteTo("file.inputtrace");

    // Read.
    InputEventTrace.LoadFrom("file.inputtrace");
     ```
  * `InputEventTrace` now has built-in replay functionality.
     ```CSharp
    myTrace.Replay().PlayAllFramesOneByOne();
     ```
  * The event trace in device windows of the Input Debugger has been extended with controls to save and load traces.
- We've added a new `InputRecording` sample which has a reusable `MonoBehaviour` component that can be used to capture and replay device activity.
- `Keyboard` now has a `FindKeyOnCurrentKeyboardLayout` method to look up key controls by their display names.
- Keyboards now have synthetic controls that combine left and right variants of modifier keys.
  * This means that you can bind to just "shift" now, for example, instead of having to bind to both "left shift" and "right shift".
    ```CSharp
    new InputAction(binding: "<Keyboard>/shift");
    ```
  * The controls are also available as properties on `Keyboard`.
    ```CSharp
    if (Keyboard.current.shiftKey.isPressed) /* ... */;

    // Is equivalent to:
    if (Keyboard.current.leftShiftKey.isPressed ||
        Keyboard.current.rightShiftKey.isPressed) /* ... */;
    ```

#### Actions

- `PlayerInput` now has a new `Controls Changed` event/message which is triggered when the control setup of the player changes (e.g. when switching control schemes).
    ```CSharp
        public void OnControlsChanged()
        {
            // Update UI display hints, for example...
        }
    ```
- We've added APIs to simplify turning bindings into strings suitable for display in UIs.
    ```CSharp
    // Takes things such as currently bound controls and active binding masks into account
    // and can handle composites.
    action.GetBindingDisplayString();
    ```
  * Related to this, custom binding composites can now be annotated with the new `DisplayStringFormat` attribute to control how composites as a whole are turned into display strings.
    ```CSharp
    [DisplayStringFormat("{button}+{stick}")]
    public class MyComposite : InputBindingComposite<Vector2>
    {
        [InputControl(layout = "Button")] public int button;
        [InputControl(layout = "Stick")] public int stick;
    }
    ```
- `InputActionRebindingExtension.RebindingOperation` has a new configuration method `WithMatchingEventsBeingSuppressed` which allows suitable input events to automatically be swallowed while a rebind is ongoing. This greatly helps with not having something else respond to input while a rebind is in progress.
- We've added two new samples:
  * __Rebinding UI__: Demonstrates how to create a rebinding screen using the Input System's APIs. The sample also includes a reusable prefab you can use directly in your projects to quickly put rebinding screens together.
  * __In-Game Hints__: Demonstrates how to show context-sensitive help that respects the current control scheme.

### Changed

- The logic for resetting devices on focus loss has changed somewhat:
  * When focus is lost, all devices are forcibly reset to their default state. As before, a `RequestResetCommand` for each device is also sent to the backend but regardless of whether the device responds or not, the input state for the device will be overwritten to default.
  * __Noisy controls are exempted from resets__. The assumption here is that noisy controls most often represent sensor readings of some kind (e.g. tracking data) and snapping the values back to their default will usually
  * If `Application.runInBackground` is `true`, all devices that return `true` from `InputDevice.canRunInBackground` are exempted from resets entirely. This, for example, allows XR devices to continue running regardless of focus change.
  * This fixes problems such as keyboard keys getting stuck when alt-tabbing between applications (case 1206199).
- `InputControlExtensions.GetStatePtrFromStateEvent` no longer throws `InvalidOperationException` when the state format for the event does not match that of the device. It simply returns `null` instead (same as when control is found in the event's state).
- `InputEventTrace` instances are no longer disposed automatically from their finalizer but __MUST__ be disposed of explicitly using `Dispose()`.
  * This is to allow event traces to survive domain reloads. If they are disposed of automatically during finalizers, even if they survive the reload, the next GC will cause traces to be deallocated.

#### Actions

* `InputActionRebindingExtensions.PerformInteractiveRebinding` has been greatly enhanced to apply a wide range of default configurations to the rebind. This greatly reduces the need to manually configure the resulting rebind.
    ```CSharp
    // Start a rebind with the default configuration.
    myAction.PerformInteractiveRebinding().Start();
    ```
  - Pointer position input will be ignored by default.
  - If not a suitable binding target itself, `<Keyboard>/escape` will automatically be made to quit the rebind.
  - Events with control input not explicitly matching exclusions will now get suppressed. This prevents input actions from getting triggered while a rebind is in progress.
  - The expected control type is automatically adjusted if a part binding of a composite is targeted by the rebind (e.g. if the action expects a `Vector2` but the part binding expects a `Button`, the rebind switches automatically to `Button`).
  - If the targeted binding is part of a control scheme, controls will automatically be restricted to match the device requirements of the control scheme. For example, if the binding belongs to a "Keyboard&Mouse" scheme that has `<Keyboard>` and a `<Mouse>` requirement, the rebind will ignore input on gamepads.
  - As before, you can always create a `RebindingOperation` from scratch yourself or wipe/alter the configuration returned by `PerformInteractiveRebinding` however you see fit.
- Control schemes can now handle ambiguity.
  * This means that, for example, you can now have one control scheme for generic gamepads and another control scheme specifically for PS4 controllers and the system will reliably pick the PS4 scheme when a PS4 controller is used and fall back to the generic gamepad scheme otherwise.
  * While this is exposed as a new `score` property on `InputControlScheme.MatchResult`, no code changes are necessary to take advantage of this feature.
- `PlayerInput.active` has been renamed to `PlayerInput.inputIsActive` to avoid ambiguities with `GameObject` activation.

### Fixed

- `InputUser` in combination with touchscreens no longer throws `InvalidOperationException` complaining about incorrect state format.
 * In a related change, `InputControlExtensions.GetStatePtrFromStateEvent` now works with touch events, too.
- Stack overflow in `InputTestFixture.currentTime` getter.
- Input that occurs in-between pressing the play button and the game starting no longer leaks into the game (case 1191342).
  * This usually manifested itself as large accumulated mouse deltas leading to such effects as the camera immediately jerking around on game start.
- Removing a device no longer has the potential of corrupting state change monitors (and thus actions getting triggered) from other devices.
  * This bug led to input being missed on a device once another device had been removed.
- `TrackedDevice` layout is no longer incorrectly registered as `Tracked Device`.
- Event traces in the input debugger are no longer lost on domain reloads.
- `IndexOutOfRangeException` being thrown when looking up controls on XR devices.

#### Actions

- Clicking the "Replace with InputSystemUIInputModule" button in the inspector when looking at `StandaloneInputModule`, the resulting operation is now undoable and will properly dirty the scene.

## [1.0.0-preview.3] - 2019-11-14

### Fixed

- Fixed wrong event handlers getting removed when having three or more handlers on an event (case 1196143).
  * This was an bug in an internal data structure that impacted a number of code paths that were using the data structure.
- Fixed `LayoutNotFoundException` being thrown when `InputControlPath.ToHumanReadableString` referenced a layout that could not be found.

## [1.0.0-preview.2] - 2019-11-04

### Changed

- Automatic conversion of window coordinates in `EditorWindow` code is now performed regardless of focus or the setting of `Lock Input to Game View` in the input debugger.

### Fixed

- Fixed touch taps triggering when they shouldn't on Android.
- Fixed custom devices registered from `[InitializeOnLoad]` code being lost on domain reload (case 1192379).
  * This happened when there were multiple pieces of `[InitializeOnLoad]` code that accessed the input system in the project and the `RegisterLayout` for the custom device happened to not be the first in sequence.
- OpenVR touchpad controls (`touchpadClicked` & `touchpadPressed`) now report accurate data.

#### Actions

- Fixed missing keyboard bindings in `DefaultInputActions.inputactions` for navigation in UI.
- Fixed using C# reserved names in .inputactions assets leading to compile errors in generated C# classes (case 1189861).
- Assigning a new `InputActionAsset` to a `InputSystemUIInputModule` will no longer look up action names globally but rather only look for actions that are located in action maps with the same name.
  * Previously, if you e.g. switched from one asset where the `point` action was bound to `UI/Point` to an asset that had no `UI` action map but did have an action called `Point` somewhere else, it would erroneously pick the most likely unrelated `Point` action for use by the UI.
- Fixed missing custom editors for `AxisDeadzoneProcessor` and `StickDeadzoneProcessor` that link `min` and `max` values to input settings.
- Fixed actions ending up being disabled if switching to a control scheme that has no binding for the action (case 1187377).
- Fixed part of composite not being bound leading to subsequent part bindings not being functional (case 1189867).
- Fixed `PlayerInput` not pairing devices added after it was enabled when not having control schemes.
  * This problem would also show in the `SimpleDemo` sample when having the `CustomDeviceUsages` sample installed as well. Gamepads would not get picked up in that case.
- Fixed `ArgumentNullException` when adding a device and a binding in an action map had an empty path (case 1187163).
- Fixed bindings that are not associated with any control scheme not getting enabled with other control schemes as they should.

### Added

- Added a new `EditorWindow Demo` sample that illustrates how to use the input system in editor UI code.

## [1.0.0-preview.1] - 2019-10-11

### Changed

- Generated action wrappers now won't `Destroy` the generated Asset in a finalizer, but instead implement `IDisposable`.
- Added back XR layouts (except for Magic Leap) that were removed for `1.0-preview`.
  * We removed these layouts under the assumption that they would almost concurrently become available in the respective device-specific XR packages. However, this did not work out as expected and the gap here turned out to be more than what we anticipated.
  * To deal with this gap, we have moved the bulk of the XR layouts back and will transition things gradually as support in device-specific packages becomes publicly available.

### Fixed

- Fixed a bug where the Input Settings Window might throw exceptions after assembly reload.
- Correctly implemented `IsPointerOverGameObject` method for `InputSystemUIInputModule`.
- Several bugs with layout overrides registered with (`InputSystem.RegisterLayoutOverrides`).
  * In `1.0-preview`, layout overrides could lead to corruption of the layout state and would also not be handled correctly by the various editor UIs.
- Selecting a layout in the input debugger no longer selects its first child item, too.
- Fixed XR devices reporting noise as valid user input (should fix problem of control schemes involving VR devices always activating when using `PlayerInput`).
- Fixed tap/swipe gesture detection in touch samples.

### Actions

- Fixed a bug where multiple composite bindings for the same controls but on different action maps would throw exceptions.
- Fixed `anyKey` not appearing in control picker for `Keyboard`.
- The text on the "Listen" button is no longer clipped off on 2019.3.
- Controls bound to actions through composites no longer show up as duplicates in the input debugger.
- Fixed "Create Actions..." on `PlayerInput` creating an asset with an incorrect binding for taps on Touchscreens. \
  __NOTE: If you have already created an .inputactions asset with this mechanism, update "tap [Touchscreen]" to "Primary Touch/Tap" to fix the problem manually.__
- Fixed `Invoke CSharp Events` when selected in `PlayerInput` not triggering `PlayerInput.onActionTriggered`.
- Fixed duplicating multiple items at the same time in the action editor duplicating them repeatedly.

### Added

- Will now recognize Xbox One and PS4 controllers connected to iOS devices correctly as Xbox One and PS4 controllers.
- Added a new sample called "Custom Device Usages" that shows how to use a layout override on `Gamepad` to allow distinguishing two gamepads in bindings based on which player the gamepad is assigned to.
- Added abstract `TrackedDevice` input device class as the basis for various kinds of tracked devices.

## [1.0.0-preview] - 2019-09-20

### Fixed

- Will now close Input Action Asset Editor windows from previous sessions when the corresponding action was deleted.
- Fixed an issue where Stick Controls could not be created in Players built with medium or high code stripping level enabled.
- Fixed incorrect default state for axes on some controllers.

#### Actions

- Fixed `CallbackContext.ReadValue` throwing when invoked during device removal

### Changed
### Added

## [0.9.6-preview] - 2019-09-06

### Fixed

- Exceptions in scenes of `Visualizers` sample if respective device was not present on system (e.g. in `PenVisualizer` if no pen was present in system).
- Fixed exception in Input Action Asset Editor window when typing whitespace into the search field.
- Fixed control scheme popup window in input action asset editor window showing in the correct screen position on windows.

#### Actions

- Setting timeouts from `IInputInteraction.Process` not working as expected when processing happened in response to previous timeout expiring (#714).
- Pending timeouts on a device not being removed when device was removed.

### Changed

- Replaced `HIDSupport.shouldCreateHID` event with a new `HIDSupport.supportedHIDUsages` property, which takes an array of supported usages.

### Added

#### Actions

- Added `PlayerInput.neverAutoSwitchControlSchemes` to disable logic that automatically enables control scheme switching when there is only a single `PlayerInput` in the game.
- Added `PlayerInput.SwitchControlScheme` to switch schemes manually.

## [0.9.5-preview] - 2019-08-29

### Fixed

- Don't pass events for null devices (for devices which have not been created) to `InputSystem.onEvent` callbacks.
- Will close debugger input state windows, when the state is no longer valid instead of throwing exceptions.
- Fixed pointer coordinates in editor windows for non-mouse pointing devices.
- Fixed using the input system in il2cpp when managed stripping level is set higher then "Low".
- Device debugger window will still show when reading from specific controls throws exceptions.
- Offsets and sizes for elements on Linux joysticks are now computed correctly.
- Joysticks now have a deadzone processor on the stick itself.
- Up/down/left/right on sticks are now deadzoned just like X and Y on sticks are.
- Removed toplevel `X` and `Y` controls on HIDs when there is a `Stick/X` and `Stick/Y` added for the device.
- HID fallback can now deal with sticks that have X and Y controls of different sizes and sitting in non-contiguous locations in the HID input report.
- Button 1 on HID joysticks will now correctly come out as the `trigger` control. Previously, the trigger control on the joystick was left pointing to random state.

#### Actions

- Binding paths now show the same way in the action editor UI as they do in the control picker.
  * For example, where before a binding to `<XInputController>/buttonSouth` was shown as `rightShoulder [XInputController]`, the same binding will now show as `A [Xbox Controller]`.
- When deleting a control scheme, bindings are now updated. A dialog is presented that allows choosing between deleting the bindings or just unassigning them from the control scheme.
- When renaming a control scheme, bindings are now updated. Previously the old name was in place on bindings.
- Control scheme names can no longer be set to empty strings.
- `PlayerInput.Instantiate` now correctly sets up a given control scheme, if specified.
  * When passing a `controlScheme:` argument, the result used to be a correctly assigned control scheme at the `InputUser` level but no restrictions being actually applied to the bindings, i.e. every single binding was active regardless of the specified control scheme.
- NullReferenceExceptions during event processing from `RebindingOperation`.

### Changed

- `InputUser.onUnpairedDeviceUsed` now receives a 2nd argument which is the event that triggered the callback.
  * Also, the callback is now triggered __BEFORE__ the given event is processed rather than after the event has already been written to the device. This allows updating the pairing state of the system before input is processed.
  * In practice, this means that, for example, if the user switches from keyboard&mouse to gamepad, the initial input that triggered the switch will get picked up right away.
- `InputControlPath.ToHumanReadableString` now takes display names from registered `InputControlLayout` instances into account.
  * This means that the method can now be used to generate strings to display in rebinding UIs.
- `AxisControl.clamp` is now an enum-valued property rather than a bool. Can now perform clamping *before* normalization.

#### Actions

- When switching devices/controls on actions, the system will no longer subsequently force an initial state check on __all__ actions. Instead, every time an action's bindings get re-resolved, the system will simply cancel all on-going actions and then re-enable them the same way it would happen by manually calling `InputAction.Enable`.
- Removed non-functional `InputControlScheme.baseScheme` API and `basedOn` serialized property. This was never fully implemented.

### Added

- Can right-click devices in Input Debugger (also those under "Unsupported") and select "Copy Device Description" to copy the internal `InputDeviceDescription` of the device in JSON format to the system clipboard.
  * This information is helpful for us to debug problems related to specific devices.
- If a device description has been copied to the clipboard, a new menu "Paste Device Description as Device" entry in the "Options" menu of the input debugger appears. This instantiates the device from the description as if it was reported locally by the Unity runtime.

## [0.9.3-preview] - 2019-08-15

### Fixed

- `XInputController` and `XboxOneGamepad` no longer have two extraneous, non-functional "menu" and "view" buttons.
- Fixed `InputUser.onUnpairedDeviceUser` ignoring input on controls that do not support `EvaluateMagnitude`.
  * This led to situations, for example, where `PlayerInput` would not initialize a control scheme switch from a `<Mouse>/delta` binding as the delta X and Y axes do not have min&max limits and thus return -1 from `EvaluateMagnitude`.
- Fixed available processor list not updated right away when changing the action type in the Input Action editor window.

#### Actions

- `NullReferenceException` when the input debugger is open with actions being enabled.
- When selecting a device to add to a control scheme, can now select devices with specific usages, too (e.g. "LeftHand" XRController).

### Changed

- Removed `timesliceEvents` setting - and made this tied to the update mode instead. We now always time slice when using fixed updates, and not when using dynamic updates.
- When adding a composite, only ones compatible with the value type of the current action are shown. This will, for example, no longer display a `2D Vector` composite as an option on a floating-point button action.
- The `InputState.onChange` callback now receives a second argument which is the event (if any) that triggered the state change on the device.

### Added

- `InputSystemUIInputModule` can now track multiple pointing devices separately, to allow multi-touch input - required to allow control of multiple On-Scree controls at the same time with different fingers.
- Two new composite bindings have been added.
  * `ButtonWithOneModifier` can be used to represent shortcut-like bindings such as "CTRL+1".
  * `ButtonWithTwoModifiers` can be used to represent shortcut-like bindings such as "CTRL+SHIFT+1".

## [0.9.2-preview] - 2019-08-09

### Fixed

- A `RebindingOperation` will now fall back to the default path generation behavior if the callback provided to `OnGeneratePath` returns null.
- Fixed the Input Action editor window throwing exceptions when trying to view action properties.

### Actions

- `PlayerInput` will now copy overrides when creating duplicate actions.
- It is now possible to use an empty binding path with a non empty override path.
- It is now possible to use set an empty override path to disable a binding.
- It is not possible to query the effectively used path of a binding using `effectivePath`.
- Actions embedded into MonoBehaviour components can now have their properties edited in the inspector. Previously there was no way to get to the properties in this workflow. There is a gear icon now on the action that will open the action properties.

### Changed

### Added

- Added a new sample to the package called `SimpleDemo`. You can install the sample from the package manager. See the [README.md](https://github.com/Unity-Technologies/InputSystem/Assets/Samples/SimpleDemo/README.md) file for details about the sample.

## [0.9.1-preview] - 2019-08-08

### Fixed

- Fixed GC heap garbage being caused by triggered by event processing.
  * This meant that every processing of input would trigger garbage being allocated on the managed heap. The culprit was a peculiarity in the C# compiler which caused a struct in `InputEventPtr.IsA` to be allocated on the heap.
- The bindings selection popup window will now show child controls matching the current action type even if the parent control does not match.
- Fixed `duration` values reported for Hold and Press interactions.
- DualShock 3 on macOS:
  * Fixed actions bound to the dpad control performing correctly.
  * Fixed non-present touchpad button control being triggered incorrectly.
- Fixed compile issues with switch classes on standalone Linux.
- Leak of unmanaged memory in `InputControlList`.

#### Actions

- Fixed actions not updating their set of controls when the usages of a device are changed.
- Composite bindings with the default interaction will now correctly cancel when the composite is released, even if there are multiple composite bindings on the action.

### Changed

- `MouseState`, `KeyboardState`, and `GamepadState` have been made public again.
- `PlayerInput` and `PlayerInputManager` have been moved from the `UnityEngine.InputSystem.PlayerInput` namespace to `UnityEngine.InputSystem`.
- The signature of `InputSystem.onEvent` has changed. The callback now takes a second argument which is the device the given event is sent to (null if there's no corresponding `InputDevice`).
  ```
  // Before:
  InputSystem.onEvent +=
      eventPtr =>
      {
          var device = InputSystem.GetDeviceById(eventPtr.deviceId);
          //...
      };

  // Now:
  InputSystem.onEvent +=
      (eventPtr, device) =>
      {
          //...
      };
  ```
- The signatures of `InputSystem.onBeforeUpdate` and `InputSystem.onAfterUpdate` have changed. The callbacks no longer receive an `InputUpdateType` argument.
  * Use `InputState.currentUpdateType` in case you need to know the type of update being run.
- `InputUpdateType` has been moved to the `UnityEngine.InputSystem.LowLevel` namespace.
- `InputSystem.Update(InputUpdateType)` has been removed from the public API.
- The way input devices are built internally has been streamlined.
  * `InputDeviceBuilder` is now internal. It is no longer necessary to access it to look up child controls. Simply use `InputControl.GetChildControl` instead.
  * To build a device without adding it to the system, call the newly added `InputDevice.Build` method.
    ```
    InputDevice.Build<Mouse>();
    ```
  * `InputSystem.SetLayoutVariant` has been removed. Layout variants can no longer be set retroactively but must be decided on as part of device creation.
- `InputSystem.RegisterControlProcessor` has been renamed to just `InputSystem.RegisterProcessor`.

#### Actions

* `InputAction.ReadValue<TValue>()` is longer correlated to `InputAction.triggered`. It simply returns the current value of a bound control or composite while the action is being interacted with.
* `InputInteractionContext.PerformedAndGoBackToWaiting` has been renamed to just `InputInteractionContext.Performed`.

#### Actions

- Individual composite part bindings can now no longer have interactions assigned to them as that never made any sense.

### Added

- Devices can now have more than one usage.
  * Call `InputSystem.AddDeviceUsage(device,usage)` to add additional usages to a device.
  * Call `InputSystem.RemoveDeviceUsage(device,usage)` to remove existing usages from a device.
  * `InputSystem.SetDeviceUsage(device,usage)` still exists. It will clear all existing usages from the given device.
- A new `VisualizerSamples` sample that can be installed through the package manager.
  * Contains two components `InputControlVisualizer` and `InputActionVisualizer` that help visualizing/debugging control/device and action activity through in-game overlays. A few sample scenes illustrate how to use them.

#### Actions

- Added `InputAction.ReadValueAsObject` API.
- Added `InputAction.activeControl` API.

## [0.9.0-preview] - 2019-07-18

### Fixed

- Validate all parameters on public APIs.
- Fixed an internal bug in `InlinedArray.RemoveAtByMovingTailWithCapacity`, which could cause data corruption.
- Fixed Xbox controller support on macOS il2cpp.
- Fixed issue of Xbox gamepads on Windows desktop not being able to navigate left and down in a UI.
- Allow using InputSystem package if the XR, VR or Physics modules are disabled for smaller builds.
- Fixed documentation landing page and table of contents.
- Fixed tracked devices assigning pointer ids for UI pointer events correctly.
- Adjusted some UI Elements to fit the Unity 19.3 font.
- Fixed NullReferenceException being thrown when project changes.
- Fixed duplicate devices showing in the "Supported Devices" popup when using a search filter.
- Fixed an error when adding new bindings in the Input Actions editor window when a filter was applied.
- Fixed scroll wheel handling in `InputSystemUIInputModule` not being smooth.
- Fixed compile errors from Switch Pro controller code on Linux.

#### Actions

- Fixed `CallbackContext.control` referencing the composite member control which was actually actuated for this trigger for composite bindings.
- Generated C# wrappers for .inputactions assets are no longer placed in Assets/Assets/ folder on Windows.

### Added

- Touch support has been reworked and extended.
  * `Touchscreen.touch[0..9]` are now bindable from the control picker.
  * `Touchscreen.primaryTouch` is now a separate control which tracks the primary touch on the screen.
  * The controls `Touchscreen` inherits from `Pointer` (such as `position`, `phase`, and `delta`) are now tied to `Touchscreen.primaryTouch` and allow for `Touchscreen` to function as a generic `Pointer` (like `Mouse` and `Pen`).
  * `Touchscreen.press` (renamed from `Touchscreen.button`) is now a working, synthetic button that is down whenever at least one finger is on the screen.
  * Recording of start time and start position has been added to touches.
    - `TouchControl.startPosition` gives the starting position of the touch.
    - `TouchControl.startTime` gives the starting time of the touch.
  * Tap detection has been added to `Touchscreen`.
    - Tap time (i.e. time within which a press-and-release must be completed for a tap to register) corresponds to `InputSettings.defaultTapTime`.
    - Tap release must happen within a certain radius of first contact. This is determined by a new setting `InputSettings.tapRadius`.
    - `TouchControl.tap` is a new button control that triggers then the touch is tapped. Note that this happens instantly when a touch ends. The button will go to 1 and __immediately__ go back to 0. This means that polling the button in `Update`, for example, will never trigger a tap. Either use actions to observe the button or use the `Touch` API from `EnhancedTouch` to poll taps.
  * `Touchscreen.activeTouches` has been removed. Use `Touch.activeTouches` from the new enhanced touch API instead for more reliable touch tracking.
  * `Touchscreen.allTouchControls` has been renamed to `Touchscreen.touches`.
  * A new `EnhancedTouch` plugin has been added which offers an enhanced `Touch` and `Finger` API to reliably track touches and fingers across updates. This obsoletes the need to manually track touch IDs and phases and gives access to individual touch history.
  * Touch can be simulated from mouse or pen input now. To enable simulation, call `TouchSimulation.Enable()` or put the `TouchSimulation` MonoBehaviour in your scene. Also, in the input debugger, you can now enable touch simulation from the "Options" dropdown.
- Changing state has been decoupled from events. While input events are the primary means by which to trigger state changes, anyone can perform state changes manually now from anywhere.
    ```
    InputState.Change(gamepad.leftStick, new Vector2(123, 234));
    ```
  * This change makes it possible to update state __from__ state and thus synthesize input data from other input coming in.
- A new API for recording state changes over time has been added.
    ```
    var history = new InputStateHistory("<Gamepad>/leftStick");
    history.StartRecording();

    //...

    foreach (var record in history)
        Debug.Log(record);
    ```
- Added support for generic joysticks on WebGL (which don't use the standard gamepad mapping).
- Added support for DualShock 3 gamepads on desktops.
- Added support for Nintendo Switch Pro Controllers on desktops.

#### Actions

- Actions now also have a __polling API__!
  * `InputAction.triggered` is true if the action was performed in the current frame.
  * `InputAction.ReadValue<TValue>()` yields the last value that `started`, `performed`, or `cancelled` (whichever came last) was called with. If the action is disabled, returns `default(TValue)`. For `InputActionType.Button` type actions, returns `1.0f` if `triggered==true` and `0.0f` otherwise.
- Generated C# wrappers for .inputactions can now placed relative to the .inputactions file by specifying a path starting with './' (e.g. `./foo/bar.cs`).

### Changed

- **The system no longer supports processing input in __BOTH__ fixed and dynamic updates**. Instead, a choice has to be made whether to process input before each `FixedUpdate()` or before each `Update()`.
  * Rationale: the existing code that supported having both updates receive input independently still had several holes and became increasingly complex and brittle. Our solution was based on not actually processing input twice but on channeling input concurrently into both the state of both updates. Together with the fact that specific inputs have to reset (and possibly accumulate) correctly with respect to their update time slices, this became increasingly hard to do right. This, together with the fact that we've come to increasingly question the value of this feature, led us to removing the capability while preserving the ability to determine where input is processed.
  * NOTE: Timeslicing is NOT affected by this. You can still switch to `ProcessEventInFixedUpdates` and get events timesliced to individual `FixedUpdate` periods according to their timestamps.
  * `InputSettings.UpdateMode.ProcessEventsInBothFixedAndDynamicUpdate` has been removed.
  * `InputSettings.UpdateMode.ProcessEventsInDynamicUpdateOnly` has been renamed to `InputSettings.UpdateMode.ProcessEventsInDynamicUpdate` and is now the default.
  * `InputSettings.UpdateMode.ProcessEventsInFixedUpdateOnly` has been renamed to `InputSettings.UpdateMode.ProcessEventsInFixedUpdate`.
- Added icons for PlayerInput, PlayerInputManager, InputSystemUIInputModule and MultiplayerEventSystem components.
- Changed `Keyboard` IME properties (`imeEnabled`, `imeCursorPosition`) to methods (`SetIMEEnabled`, `SetIMECursorPosition`).
- Added getters to all `IInputRuntime` properties.
- Replace some `GetXxx` methods in our API with `xxx`  properties.
- `Pointer.phase` has been removed and `PointerPhase` has been renamed to `TouchPhase`. Phases are now specific to touch. `PointerPhaseControl` has been renamed to `TouchPhaseControl`.
- `Pointer.button` has been renamed to `Pointer.press` and now is a control that indicates whether the pointer is in "press down" state.
  * For mouse, corresponds to left button press.
  * For pen, corresponds to tip contact.
  * For touch, corresponds to primary touch contact (i.e. whether __any__ finger is down).
- The state change monitor APIs (`IInputStateChangeMonitor` and friends) have been moved out of `InputSystem` into a new static class `InputState` in `UnityEngine.Experimental.Input.LowLevel`.
  * Rationale: These APIs are fairly low-level and not of general interest so having them out of `InputSystem` reduces the API surface visible to most users.
- `InputDeviceChange.StateChanged` has been removed and is now a separate callback `InputState.onChange`.
  * Rationale: The other `InputDeviceChange` notifications are low-frequency whereas `StateChanged` is high-frequency. Putting them all on the same callback made adding a callback to `InputSystem.onDeviceChange` unnecessarily expensive.
- `IInputStateCallbackReceiver` has been rewritten from scratch. Now has two simple methods `OnNextUpdate` and `OnEvent`. If implemented by a device, the device now has completely control over changing its own state. Use the `InputState.Change` methods to affect state changes while trigger state change monitors (e.g. for actions) correctly.
- Simplified handling of XR input in `InputSystemUIInputModule` by having only one set of actions for all XR devices.
- We now use the same hierarchical device picker in the "Add Control Scheme" popup, which is already used in the "Input Settings" window.
- Made all `IInputStateTypeInfo` implementations internal, as these did not offer value to the user.
- Made all `IInputDeviceCommandInfo` implementations internal, as these did not offer value to the user.
- Removed `ReadWriteArray`, which was only used for making `RebindingOperation.scores` editable, which did not add any value.
- Removed `PrimitiveValueOrArray`, as non of it's functionality over `PrimitiveValue` was implemented.
- Made all `InputProcessor` implementation internal, as access to these types is exposed only through text mode representations.
- Removed `CurveProcessor` as it was not implemented.
- Renamed XInputControllerOSX to a more descriptive XboxGamepadMacOS.

#### Actions

- `InputAction.continuous` has been removed. Running logic every frame regardless of input can easily be achieved in game code.
- The way action behavior is configured has been simplified.
  * The previous roster of toggles has been replaced with two settings:
    1. `Action Type`: Determines the behavior of the action. Choices are `Value`, `Button`, and `PassThrough`.
    2. `Control Type`: Determines the type of control (and implicitly the type of value) the action is looking for if the action is a `Value` or `PassThrough` action.
  * The previous `Initial State Check` toggle is now implicit in the action type now. `Value` actions perform an initial state check (i.e. trigger if their control is already actuated when the action is enabled). Other types of actions don't.
  * The previous `Pass Through` toggle is now rolled into the action type.

## [0.2.10-preview] - 2019-05-17

### Added

- Added a `MultiplayerEventSystem` class, which allows you use multiple UI event systems to control different parts of the UI by different players.
- `InputSystemUIInputModule` now lets you specify an `InputActionAsset` in the `actionsAsset` property. If this is set, the inspector will populate all actions from this asset. If you have a `PlayerInput` component on the same game object, referencing the same  `InputActionAsset`, the `PlayerInput` component will keep the actions on the `InputSystemUIInputModule` in synch, allowing easy setup of multiplayer UI systems.

### Changed

- `StickControl.x` and `StickControl.y` are now deadzoned, i.e. have `AxisDeadzone` processors on them. This affects all gamepads and joysticks.
  * __NOTE:__ The deadzoning is __independent__ of the stick. Whereas the stack has a radial deadzones, `x` and `y` have linear deadzones. This means that `leftStick.ReadValue().x` is __not__ necessary equal to `leftStick.x.ReadValue()`.
  * This change also fixes the problem of noise from sticks not getting filtered out and causing devices such as the PS4 controller to constantly make itself `Gamepad.current`.

- Redesigned `UIActionInputModule`
 * Added a button in the inspector to automatically assign actions from an input action asset based on commonly used action names.
 * Will now populate actions with useful defaults.
 * Removed `clickSpeed` property - will use native click counts from the OS where available instead.
 * Removed `sendEventsWhenInBackground` property.
 * Hiding `Touches` and `TrackedDevices` until we decide how to handle them.
 * Remove `moveDeadzone` property as it is made redundant by the action's dead zone.
 * Removed `UIActionInputModuleEnabler` component, `UIActionInputModule` will now enable itself.
- Changed default button press point to 0.5.
- Changed all constants in public API to match Unity naming conventions ("Constant" instead of "kConstant").
- Changed namespace from `UnityEngine.Experimental.Input` to `UnityEngine.InputSystem`.
- Generated wrapper code now has nicer formatting.
- Renamed `UIActionInputModule` to `InputSystemUIInputModule`.
- Nicer icons for `InputActionAssets` and `InputActions` and for `Button` and generic controls.
- Change all public API using `IntPtr` to use unsafe pointer types instead.
- `PlayerInput` will no longer disable any actions not in the currently active action map when disabling input or switching action maps.
- Change some public fields into properties.
- Input System project settings are now called "Input System Package" in the project window instead of "Input (NEW)".
- Removed `Plugins` from all namespaces.
- Rename "Cancelled" -> "Canceled" (US spelling) in all APIs.

### Fixed

- Adding devices to "Supported Devices" in input preferences not allowing to select certain device types (like "Gamepad").
- Fixed scrolling in `UIActionInputModule`.
- Fixed compiling the input system package in Unity 19.2 with ugui being moved to a package now.
- In the Input System project settings window, you can no longer add a supported device twice.

#### Actions

- Custom inspector for `PlayerInput` no longer adds duplicates of action events if `Invoke Unity Events` notification behavior is selected.
- Fixed `Hold` interactions firing immediately before the duration has passed.
- Fixed editing bindings or processors for `InputAction` fields in the inspector (Changes wouldn't persist before).
- Fixed exception message when calling `CallbackContext.ReadValue<TValue>()` for an action with a composite binding with `TValue` not matching the composite's value type.

### Added

#### Actions

- `PlayerInput` can now handle `.inputactions` assets that have no control schemes.
  * Will pair __all__ devices mentioned by any of the bindings except if already paired to another player.

## [0.2.8-preview] - 2019-04-23

### Added

- Added a `clickCount` control to the `Mouse` class, which specifies the click count for the last mouse click (to allow distinguishing between single-, double- and multi-clicks).
- Support for Bluetooth Xbox One controllers on macOS.

#### Actions

- New API for changing bindings on actions
```
    // Several variations exist that allow to look up bindings in various ways.
    myAction.ChangeBindingWithPath("<Gamepad>/buttonSouth")
        .WithPath("<Keyboard>/space");

    // Can also replace the binding wholesale.
    myAction.ChangeBindingWithPath("<Keyboard>/space")
        .To(new InputBinding { ... });

    // Can also remove bindings programmatically now.
    myAction.ChangeBindingWithPath("<Keyboard>/space").Erase();
```

### Changed

- `Joystick.axes` and `Joystick.buttons` have been removed.
- Generated wrapper code for Input Action Assets are now self-contained, generating all the data from code and not needing a reference to the asset; `InputActionAssetReference` has been removed.
- The option to generate interfaces on wrappers has been removed, instead we always do this now.
- The option to generate events on wrappers has been removed, we felt that this no longer made sense.
- Will now show default values in Input Action inspector if no custom values for file path, class name or namespace have been provided.
- `InputSettings.runInBackground` has been removed. This should now be supported or not on a per-device level. Most devices never supported it in the first place, so a global setting did not seem to be useful.
- Several new `Sensor`-based classes have been added. Various existing Android sensor implementations are now based on them.
- `InputControlLayoutAttribute` is no longer inherited.
  * Rationale: A class marked as a layout will usually be registered using `RegisterLayout`. A class derived from it will usually be registered the same way. Because of layout inheritance, properties applied to the base class through `InputControlLayoutAttribute` will affect the subclass as intended. Not inheriting the attribute itself, however, now allows having properties such as `isGenericTypeOfDevice` which should not be inherited.
- Removed `acceleration`, `orientation`, and `angularVelocity` controls from `DualShockGamepad` base class.
  * They are still on `DualShockGamepadPS4`.
  * The reason is that ATM we do not yet support these controls other than on the PS4. The previous setup pretended that these controls work when in fact they don't.
- Marking a control as noisy now also marks all child controls as noisy.
- The input system now defaults to ignoring any HID devices with usage types not known to map to game controllers. You can use `HIDSupport.supportedUsages` to enable specific usage types.
- In the Input Settings window, asset selection has now been moved to the "gear" popup menu. If no asset is created, we now automatically create one.
- In the inspector for Input Settings assets, we now show a button to go to the Input Settings window, and a button to make the asset active if it isn't.
- Tests are now no longer part of the com.unity.inputsystem package. The `InputTestFixture` class still is for when you want to write input-related tests for your project. You can reference the `Unity.InputSystem.TestFixture` assembly when you need to do that.
- Implemented adding usages to and removing them from devices.

#### Actions

- A number of changes have been made to the control picker UI in the editor. \
  ![Input Control Picker](Documentation~/Images/InputControlPicker.png)
  * The button to pick controls interactively (e.g. by pressing a button on a gamepad) has been moved inside the picker and renamed to "Listen". It now works as a toggle that puts the picker into a special kind of 'search' mode. While listening, suitable controls that are actuated will be listed in the picker and can then be picked from.
  * Controls are now displayed with their nice names (e.g. "Cross" instead of "buttonSouth" in the case of the PS4 controller).
  * Child controls are indented instead of listed in "parent/child" format.
  * The hierarchy of devices has been rearranged for clarity. The toplevel groups of "Specific Devices" and "Abstract Devices" are now merged into one hierarchy that progressively groups devices into more specific groups.
  * Controls now have icons displayed for them.
- There is new support for binding to keys on the keyboard by their generated character rather than by their location. \
  ![Keyboard Binding](Documentation~/Images/KeyboardBindByLocationVsCharacter.png)
  * At the toplevel of the Keyboard device, you now have the choice of either binding by keyboard location or binding by generated/mapped character.
  * Binding by location shows differences between the local keyboard layout and the US reference layout.
  * The control path language has been extended to allow referencing controls by display name. `<Keyboard>/#(a)` binds to the control on a `Keyboard` with the display name `a`.
- `continuous` flag is now ignored for `Press and Release` interactions, as it did not  make sense.
- Reacting to controls that are already actuated when an action is enabled is now an __optional__ behavior rather than the default behavior. This is a __breaking__ change.
  * Essentially, this change reverts back to the behavior before 0.2-preview.
  * To reenable the behavior, toggle "Initial State Check" on in the UI or set the `initialStateCheck` property in code.
  ![Inital State Check](Documentation~/Images/InitialStateCheck.png)
  * The reason for the change is that having the behavior on by default made certain setups hard to achieve. For example, if `<Keyboard>/escape` is used in one action map to toggle *into* the main menu and in another action map to toggle *out* of it, then the previous behavior would immediately exit out of the menu if `escape` was still pressed from going into the menu. \
  We have come to believe that wanting to react to the current state of a control right away is the less often desirable behavior and so have made it optional with a separate toggle.
- Processors and Interactions are now shown in a component-inspector-like fashion in the Input Action editor window, allowing you to see the properties of all items at once.
- The various `InputAction.lastTriggerXXX` APIs have been removed.
  * Rationale: They have very limited usefulness and if you need the information, it's easy to set things up in order to keep track of it yourself. Also, we plan on having a polling API for actions in the future which is really what the `lastActionXXX` APIs were trying to (imperfectly) solve.
- `Tap`, `SlowTap`, and `MultiTap` interactions now respect button press points.
- `Tap`, `SlowTap`, and `MultiTap` interactions now have improved parameter editing UIs.

### Fixed

- Input Settings configured in the editor are now transferred to the built player correctly.
- Time slicing for fixed updates now works correctly, even when pausing or dropping frames.
- Make sure we Disable any InputActionAsset when it is being destroyed. Otherwise, callbacks which were not cleaned up would could cause exceptions.
- DualShock sensors on PS4 are now marked as noisy (#494).
- IL2CPP causing issues with XInput on windows and osx desktops.
- Devices not being available yet in `MonoBehavior.Awake`, `MonoBehaviour.Start`, and `MonoBehaviour.OnEnable` in player or when entering play mode in editor.
- Fixed a bug where the event buffer used by `InputEventTrace` could get corrupted.

#### Actions

- Actions and bindings disappearing when control schemes have spaces in their names.
- `InputActionRebindingExceptions.RebindOperation` can now be reused as intended; used to stop working properly the first time a rebind completed or was cancelled.
- Actions bound to multiple controls now trigger correctly when using `PressInteraction` set to `ReleaseOnly` (#492).
- `PlayerInput` no longer fails to find actions when using UnityEvents (#500).
- The `"{...}"` format for referencing action maps and actions using GUIDs as strings has been obsoleted. It will still work but adding the extra braces is no longer necessary.
- Drag&dropping bindings between other bindings that came before them in the list no longer drops the items at a location one higher up in the list than intended.
- Editing name of control scheme in editor not taking effect *except* if hitting enter key.
- Saving no longer causes the selection of the current processor or interaction to be lost.
  * This was especially annoying when having "Auto-Save" on as it made editing parameters on interactions and processors very tedious.
- In locales that use decimal separators other than '.', floating-point parameters on composites, interactions, and processors no longer lead to invalid serialized data being generated.
- Fix choosing "Add Action" in action map context menu throwing an exception.
- The input action asset editor window will no longer fail saving if the asset has been moved.
- The input action asset editor window will now show the name of the asset being edited when asking for saving changes.
- Clicking "Cancel" in the save changes dialog for the input action asset editor window will now cancel quitting the editor.
- Fixed pasting or dragging a composite binding from one action into another.
- In the action map editor window, switching from renaming an action to renaming an action map will no longer break the UI.
- Fixed calling Enable/Disable from within action callbacks sometimes leading to corruption of state which would then lead to actions not getting triggered (#472).
- Fixed setting of "Auto-Save" toggle in action editor getting lost on domain reload.
- Fixed blurry icons in editor for imported .inputactions assets and actions in them.
- `Press` and `Release` interactions will now work correctly if they have multiple bound controls.
- `Release` interactions will now invoke a `Started` callback when the control is pressed.
- Made Vector2 composite actions respect the press points of button controls used to compose the value.

## [0.2.6-preview] - 2019-03-20

>NOTE: The UI code for editing actions has largely been rewritten. There may be regressions.
>NOTE: The minimum version requirement for the new input system has been bumped
       to 2019.1

### Added

- Support gamepad vibration on Switch.
- Added support for Joysticks on Linux.

#### Actions

- Added ability to change which part of a composite a binding that is part of the composite is assigned to.
  * Part bindings can now be freely duplicated or copy-pasted. This allows having multiple bindings for "up", for example. Changing part assignments retroactively allows to freely edit the composite makeup.
- Can now drag&drop multiple items as well as drop items onto others (equivalent to cut&paste). Holding ALT copies data instead of moving it.
- Edits to control schemes are now undoable.
- Control schemes are now sorted alphabetically.
- Can now search by binding group (control scheme) or devices directly from search box.
  * `g:Gamepad` filters bindings to those in the "Gamepad" group.
  * `d:Gamepad` filters bindings to those from Gamepad-compatible devices.

### Changed

- The input debugger will no longer automatically show remote devices when the profiler is connected. Instead, use the new menu in debugger toolbar to connect to players or to enable/disable remote input debugging.
- "Press and Release" interactions will now invoke the `performed` callback on both press and release (instead of invoking `performed` and `cancel`, which was inconsistent with other behaviors).

#### Actions

- Bindings have GUIDs now like actions and maps already did. This allows to persistently and uniquely identify individual bindings.
- Replaced UI overlay while rebinding interactively with cancellable progress bar. Interactive rebinding now cancels automatically after 4 seconds without suitable input.
- Bindings that are not assigned to any control scheme are now visible when a particular control scheme is selected.
  * Bindings not assigned to any control scheme are active in *ALL* control schemes.
  * The change makes this visible in the UI now.
  * When a specific control scheme is selected, these bindings are affixed with `{GLOBAL}` for added visibility.
- When filtering by devices from a control scheme, the filtering now takes layout inheritance into account. So, a binding to a control on `Pointer` will now be shown when the filter is `Mouse`.
- The public control picker API has been revised.
  * The simplest way to add control picker UI to a control path is to add an `InputControlAttribute` to the field.
    ```
    // In the inspector, shows full UI to select a control interactively
    // (including interactive picking through device input).
    [InputControl(layout = "Button")]
    private string buttonControlPath;
    ```
- Processors of incompatible types will now be ignored instead of throwing an exception.

### Fixed

- Remote connections in input debugger now remain connected across domain reloads.
- Don't incorrectly create non-functioning devices if a physical device implements multiple incompatible logical HID devices (such as the MacBook keyboard/touch pad and touch bar).
- Removed non-functioning sort triangles in event list in Input Debugger device windows.
- Sort events in input debugger window by id rather then by timestamp.
- Make parsing of float parameters support floats represented in "e"-notation and "Infinity".
- Input device icons in input debugger window now render in appropriate resolution on retina displays.
- Fixed Xbox Controller on macOS reporting negative values for the sticks when represented as dpad buttons.
- `InputSettings.UpdateMode.ProcessEventsManually` now correctly triggers updates when calling `InputSystem.Update(InputUpdateType.Manual)`.

#### Actions

- Pasting or duplicating an action in an action map asset will now assign a new and unique ID to the action.
- "Add Action" button being active and triggering exceptions when no action map had been added yet.
- Fixed assert when generating C# class and make sure it gets imported correctly.
- Generate directories as needed when generating C# class, and allow path names without "Assets/" path prefix.
- Allow binding dpad controls to actions of type "Vector2".
- Fixed old name of action appearing underneath rename overlay.
- Fixed inspector UIs for on-screen controls throwing exceptions and being non-functional.
- Fixed deleting multiple items at same time in action editor leading to wrong items being deleted.
- Fixed copy-pasting actions not preserving action properties other than name.
- Fixed memory corruptions coming from binding resolution of actions.
- InputActionAssetReferences in ScriptableObjects will continue to work after domain reloads in the editor.
- Fixed `startTime` and `duration` properties of action callbacks.

## [0.2.1-preview] - 2019-03-11

### Changed

 - NativeUpdateCallback API update to match Unity 2018.3.8f1

## [0.2.0-preview] - 2019-02-12

This release contains a number of fairly significant changes. The focus has been on further improving the action system to make it easier to use as well as to make it work more reliably and predictably.

>NOTE: There are some breaking changes. Please see the "Changed" section below.

### Changed

- Removed Unity 2018.2 support code.
- Removed .NET 3.5 support code.
- Started using C# 7.
- `IInputControlProcessor<TValue>` has been replaced with `InputProcessor` and `InputProcessor<TValue>` base classes.
- `IInputBindingComposite` has been replaced with an `InputBindingComposite` base class and the `IInputBindingComposite<TValue>` interface has been merged with the `InputBindingComposite<TValue>` class which had already existed.
- `InputUser.onUnpairedDeviceUser` will now notify for each actuated control until the device is paired or there are no more actuated controls.
- `SensitivityProcessor` has been removed.
    * The approach needs rethinking. What `SensitivityProcessor` did caused more problems than it solved.
- State monitors no longer have their timeouts removed automatically when they fire. This makes it possible to have a timeout that is removed only in response to a specific state change.
- Events for devices that implement `IInputStateCallbacks` (such as `Touchscreen`) are allowed to go back in time. Avoids the problem of having to order events between multiple fingers correctly or seeing events getting rejected.
- `PenState.Button` is now `PenButton`.
- Removed TouchPositionTransformProcessor, was used only by Android, the position transformation will occur in native backend in 2019.x

#### Actions:
- Bindings that have no interactions on them will trigger differently now. __This is a breaking change__.
  * Previously, these bindings would trigger `performed` on every value change including when going back to their default value. This is why you would see two calls of `performed` with a button; one when the button was pressed, another when it was depressed.
  * Now, a binding without an interaction will trigger `started` and then `performed` when a bound control is actuated. Thereafter, the action will remain in `Started` phase. For as long as the control is actuated, every value change will trigger `performed` again. When the control stops being actuated, it will trigger `cancelled` and the action will remain in `Waiting` state.
  * Control actuation is defined as a control having a magnitude (see `InputControl.EvaluateMagnitude`) greater than zero. If a control does not support magnitudes (returns -1 from `EvaluateMagnitude`), then the control is considered actuated when it changes state away from its default state.
  * To restore the previous behavior, simply change code like
      ```
        myAction.performed += MyCallback;
      ```
    to
      ```
        myAction.performed += MyCallback;
        myAction.cancelled += MyCallback;
      ```
  * Alternatively, enable `passThrough` mode on an action. This effectively restores the previous default behavior of actions.
    ```
        new InputAction(binding: "<Gamepad>/leftTrigger") { passThrough = true };
    ```
- As part of the aforementioned change, the following interactions have been removed as they are no longer relevant:
  - `StickInteraction`: Can simply be removed from bindings. The new default behavior obsoletes the need for what `StickInteraction` did. Use `started` to know then the stick starts being actuated, `performed` to be updated on movements, and `cancelled` to know when the stick goes back into rest position.
  - `PressAndReleaseInteraction`: Can simply be removed from bindings. The default behavior with no interaction encompasses press and release detection. Use `started` to know then a button is pressed and `cancelled` to know when it is released. To set a custom button press point, simply put an `AxisDeadzoneProcessor` on the binding.
- `PressInteraction` has been completely rewritten.
  - Trigger behavior can be set through `behavior` parameter and now provides options for observing just presses (`PressOnly`), just releases (`ReleaseOnly`), or both presses and releases (`PressAndRelease`).
  - Also, the interaction now operates on control actuation rather than reading out float values directly. This means that any control that supports magnitudes can be used.
  - Also supports continuous mode now.
- If bound controls are already actuated when an action is enabled, the action will now trigger in the next input update as if the control had just been moved from non-actuated to actuated state.
  - In other words, if e.g. you have a binding to the A button of the gamepad and the A button is already pressed when the action is first enabled, then the action associated with the A button will trigger as if the button had just been pressed. Previously, it required releasing and re-pressing the button first -- which, together with certain interactions, could lead to actions ending up in a confused state.
- When an action is disabled, it will now cancel all ongoing interactions, if any (i.e. you will see `InputAction.cancelled` being called).
  - Note that unlike the above-mentioned callbacks that happen when an action starts out with a control already actuated, the cancellation callbacks happen __immediately__ rather than in the next input update.
- Actions that at runtime are bound to multiple controls will now perform *conflict resolution*, if necessary.
  - This applies only if an action actually receives multiple concurrent actuations from controls.
  - When ambiguity is detected, the greatest amount of actuation on any of the controls gets to drive the action.
  - In practice, this means that as long as any of the controls bound to an action is actuated, the action will keep going. This resolves ambiguities when an action has primary and secondary bindings, for examples, or when an action is bound to multiple different devices at the same time.
  - Composite bindings count as single actuations regardless of how many controls participate in the composite.
  - This behavior __can be bypassed__ by setting the action to be pass-through.
- Action editor now closes when asset is deleted.
  - If there are unsaved changes, asks for confirmation first.
- Interactions and processors in the UI are now filtered based on the type of the action (if set) and sorted by name.
- Renamed "Axis" and "Dpad" composites to "1D Axis" and "2D Vector" composite.
  - The old names can still be used and existing data will load as expected.
  - `DpadComposite` got renamed to `Vector2Composite`; `AxisComposite` is unchanged.
- `InputInteractionContext.controlHasDefaultValue` has been replaced with `InputInteractionContext.ControlIsActuated()`.
- `InputActionChange.BindingsHaveChangedWhileEnabled` has been reworked and split in two:
    1. `InputActionChange.BoundControlsAboutToChange`: Bindings have been previously resolved but are about to be re-resolved.
    2. `InputActionChange.BoundControlsChanged`: Bindings have been resolved on one or more actions.
- Actions internally now allocate unmanaged memory.
  - Disposing should be taken care of automatically (though you can manually `Dispose` as well). If you see errors in the console log about unmanaged memory being leaked, please report the bug.
  - All execution state except for C# heap objects for processors, interactions, and composites has been collapsed into a single block of unmanaged memory. Actions should now be able to re-resolve efficiently without allocating additional GC memory.

### Added

- `PlayerInput` component which simplifies setting up individual player input actions and device pairings. \
  ![PlayerInput](Documentation~/Images/PlayerInput.png)
- `PlayerInputManager` component which simplifies player joining and split-screen setups. \
  ![PlayerInput](Documentation~/Images/PlayerInputManager.png)
- `InputDevice.all` (equivalent to `InputSystem.devices`)
- `InputControl.IsActuated()` can be used to determine whether control is currently actuated (defined as extension method in `InputControlExtensions`).
- Can now read control values from buffers as objects using `InputControl.ReadValueFromBufferAsObject`. This allows reading a value stored in memory without having to know the value type.
- New processors:
    * `ScaleProcessor`
    * `ScaleVector2Processor`
    * `ScaleVector3Processor`
    * `InvertVector2Processor`
    * `InvertVector3Processor`
    * `NormalizeVector2Processor`
    * `NormalizeVector3Processor`
- Added `MultiTapInteraction`. Can be used to listen for double-taps and the like.
- Can get total and average event lag times through `InputMetrics.totalEventLagTime` and `InputMetrics.averageEventLagTime`.
- `Mouse.forwardButton` and `Mouse.backButton`.
- The input debugger now shows users along with their paired devices and actions. See the [documentation](Documentation~/UserManagement.md#debugging)
- Added third and fourth barrel buttons on `Pen`.

#### Actions:
- Actions have a new continuous mode that will cause the action to trigger continuously even if there is no input. See the [documentation](Documentation~/Actions.md#continuous-actions) for details. \
  ![Continuous Action](Documentation~/Images/ContinuousAction.png)
- Actions have a new pass-through mode. In this mode an action will bypass any checks on control actuation and let any input activity on the action directly flow through. See the [documentation](Documentation~/Actions.md#pass-through-actions) for details. \
  ![Pass-Through Action](Documentation~/Images/PassThroughAction.png)
- Can now add interactions and processors directly to actions.
  ![Action Properties](Documentation~/Images/ActionProperties.png)
    * This is functionally equivalent to adding the respective processors and/or interactions to every binding on the action.
- Can now change the type of a composite retroactively.
  ![Composite Properties](Documentation~/Images/CompositeProperties.png)
- Values can now be read out as objects using `InputAction.CallbackContext.ReadValueAsObject()`.
    * Allocates GC memory. Should not be used during normal gameplay but is very useful for testing and debugging.
- Added auto-save mode for .inputactions editor.
  ![Auto Save](Documentation~/Images/AutoSave.png)
- Processors, interactions, and composites can now define their own parameter editor UIs by deriving from `InputParameterEditor`. This solves the problem of these elements not making it clear that the parameters usually have global defaults and do not need to be edited except if local overrides are necessary.
- Can now set custom min and max values for axis composites.
    ```
    var action = new InputAction();
    action.AddCompositeBinding("Axis(minValue=0,maxValue=2)")
        .With("Positive", "<Keyboard>/a")
        .With("Negative", "<Keyboard>/d");
    ```
- "C# Class File" property on .inputactions importer settings now has a file picker next to it.
- `InputActionTrace` has seen various improvements.
    * Recorded data will now stay valid even if actions are rebound to different controls.
    * Can listen to all actions using `InputActionTrace.SubscribeToAll`.
    * `InputActionTrace` now maintains a list of subscriptions. Add subscriptions with `SubscribeTo` and remove a subscription with `UnsubscribeFrom`. See the [documentation](Documentation~/Actions.md#tracing-actions) for details.

### Fixes

- Fixed support for Unity 2019.1 where we landed a native API change.
- `InputUser.UnpairDevicesAndRemoveUser()` corrupting device pairings of other InputUsers
- Control picker in UI having no devices if list of supported devices is empty but not null
- `IndexOutOfRangeException` when having multiple action maps in an asset (#359 and #358).
- Interactions timing out even if there was a pending event that would complete the interaction in time.
- Action editor updates when asset is renamed or moved.
- Exceptions when removing action in last position of action map.
- Devices marked as unsupported in input settings getting added back on domain reload.
- Fixed `Pen` causing exceptions and asserts.
- Composites that assign multiple bindings to parts failing to set up properly when parts are assigned out of order (#410).

### Known Issues

- Input processing in edit mode on 2019.1 is sporadic rather than happening on every editor update.

## [0.1.2-preview] - 2018-12-19

    NOTE: The minimum version requirement for the new input system has been bumped
          to 2018.3. The previous minum requirement of 2018.2 is no longer supported.
          Also, we have dropped support for the .NET 3.5 runtime. The new .NET 4
          runtime is now required to use the new input system.

We've started working on documentation. The current work-in-progress can be found on [GitHub](https://github.com/Unity-Technologies/InputSystem/blob/develop/Packages/com.unity.inputsystem/Documentation~/InputSystem.md).

### Changed

- `InputConfiguration` has been replaced with a new `InputSettings` class.
- `InputConfiguration.lockInputToGame` has been moved to `InputEditorUserSettings.lockInputToGameView`. This setting is now persisted as a local user setting.
- `InputSystem.updateMask` has been replaced with `InputSettings.updateMode`.
- `InputSystem.runInBackground` has been moved to `InputSettings.runInBackground`.
- Icons have been updated for improved styling and now have separate dark and light skin versions.
- `Lock Input To Game` and `Diagnostics Mode` are now persisted as user settings
- Brought back `.current` getters and added `InputSettings.filterNoiseOnCurrent` to control whether noise filtering on the getters is performed or not.
- Removed old and outdated Doxygen-generated API docs.

### Added

- `InputSystem.settings` contains the current input system settings.
- A new UI has been added to "Edit >> Project Settings..." to edit input system settings. Settings are stored in a user-controlled asset in any location inside `Assets/`. Multiple assets can be used and switched between.
- Joystick HIDs are now supported on Windows, Mac, and UWP.
- Can now put system into manual update mode (`InputSettings.updateMode`). In this mode, events will not get automatically processed. To process events, call `InputSystem.Update()`.
- Added shortcuts to action editor window (requires 2019.1).
- Added icons for .inputactions assets.

### Fixed

- `InputSystem.devices` not yet being initialized in `MonoBehaviour.Start` when in editor.

### Known Issues

- Input settings are not yet included in player builds. This means that at the moment, player builds will always start out with default input settings.
- There have been reports of some stickiness to buttons on 2019.1 alpha builds.  We are looking at this now.

## [0.0.14-preview] - 2018-12-11

### Changed

- `Pointer.delta` no longer has `SensitivityProcessor` on it. The processor was causing many issues with mouse deltas. It is still available for adding it manually to action bindings but the processor likely needs additional work.

### Fixed

Core:
- Invalid memory accesses when using .NET 4 runtime
- Mouse.button not being identical to Mouse.leftButton
- DualShock not being recognized when connected via Bluetooth

Actions:
- Parameters disappearing on processors and interactions in UI when edited
- Parameters on processors and interactions having wrong value type in UI (e.g. int instead of float)
- RebindingOperation calling OnComplete() after being cancelled

Misc:
- Documentation no longer picked up as assets in user project

## [0.0.13-preview] - 2018-12-05

First release from stable branch.<|MERGE_RESOLUTION|>--- conflicted
+++ resolved
@@ -30,9 +30,7 @@
 - Fixed Documentation~/filter.yml GlobalNamespace rule removing all API documentation.
 - Fixed `Destroy may not be called from edit mode` error [ISXB-695](https://issuetracker.unity3d.com/product/unity/issues/guid/ISXB-695)
 - Fixed possible exceptions thrown when deleting and adding Action Maps.
-<<<<<<< HEAD
 - Fixed selection not changing when right clicking an Action Map or Action.
-=======
 - Fixed potential race condition on access to GCHandle in DefferedResolutionOfBindings and halved number of calls to GCHandle resolution [ISXB-726](https://issuetracker.unity3d.com/product/unity/issues/guid/ISXB-726)
 - Fixed issue where composite part dropdown manipulates binding path and leaves composite part field unchanged.
 - Fixed lingering highlight effect on Save Asset button after clicking.
@@ -40,7 +38,6 @@
 - Fixed showing action properties view when there were no actions.
 - Fixed "Listen" functionality for selecting an input sometimes expecting the wrong input type.
 - Fixed InputManager.asset file growing in size on each Reset call.
->>>>>>> a89c735b
 
 ## [1.8.0-pre.2] - 2023-11-09
 
