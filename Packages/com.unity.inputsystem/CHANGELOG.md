--- conflicted
+++ resolved
@@ -35,12 +35,9 @@
 - Fixed issue where composite part dropdown manipulates binding path and leaves composite part field unchanged.
 - Fixed lingering highlight effect on Save Asset button after clicking.
 - Fixed missing name in window title for Input Action assets.
-<<<<<<< HEAD
-- Fixed Project Settings header title styling for Input Actions editor.
-=======
 - Fixed showing action properties view when there were no actions.
 - Fixed "Listen" functionality for selecting an input sometimes expecting the wrong input type.
->>>>>>> 4a772657
+- Fixed Project Settings header title styling for Input Actions editor.
 
 ## [1.8.0-pre.2] - 2023-11-09
 
