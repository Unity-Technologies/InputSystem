--- conflicted
+++ resolved
@@ -441,13 +441,8 @@
                             ref controlLayout, ref childIndex, nameOverride: name);
 
                         // Adjust offset, if the control uses explicit offsets.
-<<<<<<< HEAD
-                        if (control.m_StateBlock.byteOffset != InputStateBlock.kInvalidOffset)
+                        if (control.m_StateBlock.byteOffset != InputStateBlock.InvalidOffset)
                             control.m_StateBlock.byteOffset += (uint)n * control.m_StateBlock.alignedSizeInBytes;
-=======
-                        if (control.m_StateBlock.byteOffset != InputStateBlock.InvalidOffset)
-                            control.m_StateBlock.byteOffset = (uint)n * control.m_StateBlock.alignedSizeInBytes;
->>>>>>> 396630a1
                     }
                 }
                 else
