--- conflicted
+++ resolved
@@ -43,12 +43,8 @@
 - Fix for BindingSyntax `WithInteraction()` which was incorrectly using processors.
 - Fix for UITK Input Action Editor binding 'Listen' button which wasn't working in the case for Control Type 'Any'.
 - Fixed issue of visual elements being null during editing project-wide actions in project settings which prompted console errors.
-<<<<<<< HEAD
 - Fixed case ISX-1436 (UI TK Input Action Asset Editor - Error deleting Bindings with DeleteKey on Windows).
-=======
 - Fixed issue with UI Toolkit based Input Action Editor not restoring it's selected items after Domain Reload.
-
->>>>>>> 4c9f7fde
 
 ## [1.8.0-pre.1] - 2023-09-04
 
