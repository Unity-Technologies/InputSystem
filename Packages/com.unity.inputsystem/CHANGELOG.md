# Changelog
All notable changes to the input system package will be documented in this file.

The format is based on [Keep a Changelog](http://keepachangelog.com/en/1.0.0/)
and this project adheres to [Semantic Versioning](http://semver.org/spec/v2.0.0.html).

Due to package verification, the latest version below is the unpublished version and the date is meaningless.
however, it has to be formatted properly to pass verification tests.

## [Unreleased]

### Fixed

- `VirtualMouseInput` not moving the software cursor when set to `HardwareCursorIsAvailable` but not having a hardware cursor ()
- Can now override built-in Android gamepad layouts. Previously, the input system would always choose its default defaults even after registering more specific layouts using `InputSystem.RegisterLayout`.
- `InputControlPath.TryGetControlLayout` no longer throws `NotImplementedException` for `<Mouse>/scroll/x` and similar paths where the layout is modifying a control it inherited from its base layout ([thread](https://forum.unity.com/threads/notimplementedexception-when-using-inputcontrolpath-trygetcontrollayout-on-mouse-controls.847129/)).
- Fixed compilation errors when disabling built-in VR and XR packages. ([case 1214248](https://issuetracker.unity3d.com/issues/enable-input-system-symbol-is-not-being-updated-when-the-input-system-is-changed-in-player-settings/)).

#### Actions

- Controls are now re-resolved after adding or removing bindings from actions ([case 1218544](https://issuetracker.unity3d.com/issues/input-system-package-does-not-re-resolve-bindings-when-adding-a-new-binding-to-a-map-that-has-already-generated-its-state)).
- Adding a new action now sets `expectedControlType` to `Button` as expected ([case 1221015](https://issuetracker.unity3d.com/issues/input-system-default-value-of-expectedcontroltype-is-not-being-set-when-creating-a-new-action)).
- Player joins with `PlayerInputManager` from button presses no longer fail if there are multiple devices of the same type present and the join was not on the first gamepad ([case 226920](https://fogbugz.unity3d.com/f/cases/1226920/)).
- `PlayerInputEditor` no longer leads to the player's `InputActionAsset` mistakenly getting replaced with a clone when the inspector is open on a `PlayerInput` component ([case 1228636](https://issuetracker.unity3d.com/issues/action-map-gets-lost-on-play-when-prefab-is-highlighted-in-inspector)).
- The control picker in the .inputactions editor will no longer incorrectly filter out layouts such as `Xbox One Gamepad (on XB1)` when using them in control schemes. Also, it will no longer filter out controls from base layouts (such as `Gamepad`) ([case 1219415](https://issuetracker.unity3d.com/issues/impossible-to-choose-gamepad-as-binding-path-when-control-scheme-is-set-as-xboxone-scheme)).
<<<<<<< HEAD
- Drag-reordering action maps no longer throws "Should have drop target" asserts in the console (case [1229146](https://issuetracker.unity3d.com/issues/inputsystem-reordering-of-actionmaps-in-input-action-window-fails-and-throws-should-have-drop-target-error)).
=======
- `RebindOperation`s will no longer pick controls right away that are already actuated above the magnitude threshold when the operation starts. Instead, these controls will have to change their actuation from their initial level such that they cross the magnitude threshold configured in the operation ([case 1215784](https://issuetracker.unity3d.com/issues/unnecessary-slash-unwanted-binding-candidates-are-found-when-detecting-and-changing-an-input-value-of-an-input-device)).
- Newly added actions and action maps are now scrolled to when there are more items than fit into view. Previously newly added item was appended but outside of the visible area.
- Actions and bindings in the `.inputactions` editor are no longer force-expanded on every domain reload and whenever a new action or binding is added.
- The importer for `.inputactions` assets will now check out from version control the generated .cs file when overwriting it &ndash; which only happens if the contents differ ([case 1222972](https://issuetracker.unity3d.com/issues/inputsystem-editor-generated-c-number-file-is-not-checked-out-when-overwriting)).
- The editor for `.inputactions` assets will now check out from version control the asset before saving it.

### Changed

- `InputDevice.all` has been deprecated due to the confusion it creates with other getters like `Gamepad.all`. Use `InputSystem.devices` instead ([case 1231216](https://issuetracker.unity3d.com/issues/joystick-dot-all-lists-more-than-just-joysticks)).
  * In the same vein, we added a new `Joystick.all` getter that works the same as `Gamepad.all`.
>>>>>>> 05fd539f

## [1.0.0-preview.6] - 2020-03-06

### Changed

* `InputSystemUIInputModule.trackedDeviceSelect` has been removed. Use `InputSystemUIInputModule.leftClick` instead.
* `InputSystemUIInputModule.repeatDelay` has been renamed to `moveRepeatDelay` and `repeatRate` has been renamed to `moveRepeatRate`.

### Fixed

- Fixed CS0109 warning being generated during player build due to use of `new` with the `PlayerInput.camera property` (case 1174688).
- Fixed a number of issues in `InputSystemUIInputModule`.
  * Fixed GC heap garbage when click-dragging.
  * Fixed number of pointer states growing indefinitely if OS did not reuse touch IDs.
  * Fixed `lastPress` on `PointerEventData` getting lost.
  * Fixed button press-and-release happening in same frame resulting in no UI input.
  * Fixed clicks initiated from non-pointer devices resulting in pointer inputs with `(0,0)` positions.
  * Fixed huge screen deltas on pointer events from tracked devices.
  * Fixed touch input not sending pointer exit events ([case 1213550](https://issuetracker.unity3d.com/issues/input-system-onpointerexit-does-not-work)).
- Fixed `TrackedDeviceRaycaster` not setting `screenPosition` in `RaycastResult`.

#### Actions

- Mixing the enabling&disabling of single actions (as, for example, performed by `InputSystemUIInputModule`) with enabling&disabling of entire action maps (as, for example, performed by `PlayerInput`) no longer leaves to unresponsive input and `"should not reach here"` assertions ([forum thread](https://forum.unity.com/threads/error-while-switching-between-action-maps.825204/)).
- Leaving play mode no longer leaves state change monitors lingering around from enabled actions.
- Enabling action maps with bindings that do not refer to an existing action in the map no longer leads to asserts and exceptions when input on the bindings is received ([case 1213085](https://issuetracker.unity3d.com/issues/input-system-input-actions-cause-exceptions-and-should-not-get-here-errors-to-appear-after-deleting-an-action-map)).
- `PressInteraction` no longer misses the next button press if it gets reset from within the `performed` callback ([case 1205285](https://issuetracker.unity3d.com/issues/inputsystem-problem-with-button-state-after-deactivating-and-reactivating-an-action-map)).
- `InputBinding.DisplayStringOptions.DontIncludeInteractions` is now properly respected.
- Reading the value of a composite binding no longer causes processors from the last active part binding to be applied rather than the processors of the composite itself, if any ([case 1207082](https://issuetracker.unity3d.com/issues/input-system-invert-processors-have-no-effect-on-the-inputaction-dot-callbackcontext-value)).
- Fixed `InputSystem.onActionChange` getting invoked too many times on binding changes.

### Added

- `InputSystemUIInputModule` now sends pointer events using a new `ExtendedPointerEventData` instead of using the base `PointerEventData` class. This surfaces additional input data in pointer events.
- Added `InputSystemUIInputModule.pointerBehavior` to allow dictating how the UI will resolve concurrent input from multiple pointers.

#### Actions

- Added `InputAction.CallbackContext.ReadValueAsButton`.

## [1.0.0-preview.5] - 2020-02-14

### Changed

- We've changed the rules that govern how action phases have to progress:
  * __This is a breaking change!__
    - The primary effect is additional callbacks getting triggered.
  * __Before__:
    - There were no enforced rules about how an action would go through `InputAction.started`, `InputAction.performed`, and `InputAction.canceled`. Which of the callbacks were triggered and in what order depended on a number of factors, the biggest influencer of which were the different interactions that could be applied to actions (like `Press` or `Hold`).
    - This made for unpredictable and frequently surprising results. In addition, it led to bugs where, for [example](https://issuetracker.unity3d.com/issues/input-system-ui-becomes-unresponsive-after-the-first-ui-button-press), adding a `Press` interaction to the `Click` action of `InputSystemUIInputModule` would cause the click state to get stuck because the click action would never cancel.
  * __Now__:
    - The system will now *always* trigger `InputAction.started` first. If this is not done explicitly, it happens implicitly.
    - Likewise, the system will now *always* trigger `InputAction.canceled` before going back to waiting state. Like with `InputAction.started`, if this isn't done explicitly, it will happen implicitly. This implies that `InputAction.canceled` no longer signifies an action getting aborted because it stopped after it started but before it performed. It now simply means "the action has ended" whether it actually got performed or not.
    - In-between `InputAction.started` and `InputAction.canceled`, `InputAction.performed` may be triggered arbitrary many times (including not at all).
  * While late in the cycle for 1.0, we've opted to make this change now in order to fix a range of bugs and problems we've observed that people encountered because of the previous behavior of the system.
- Related to the change above, the behavior of `PressInteraction` has been tweaked and now is the following:
  * `Press Only`: Starts and immediately performs when pressed, then stays performed and cancels when button is released.
  * `Release Only`: Starts when button is pressed and then performs and immediately cancels when the button is released.
  * `Press And Release`: Starts and immediately performs when button is pressed, then stays performed and performs again and immediately cancels when button is released.
- `Vector2Composite` now has a `mode` parameter which can be used to choose between `DigitalNormalized` (the default), `Digital` (same as `DigitalNormalized` but does not normalize the resulting vector), and `Analog` (uses float input values as is).
  * `Vector2Composite.normalize` has been deprecated. Note that it will not work together with `Analog`. The parameter will be removed in the future.

### Fixed

- XR controllers and HMDs have proper display names in the UI again. This regressed in preview.4 such that all XR controllers were displayed as just "XR Controller" in the UI and all HMDs were displayed as "XR HMD".
- `InputSystemUIInputModule` no longer generates GC heap garbage every time mouse events are processed.
- Fixed a bug where an internal array helper method was corrupting array contents leading to bugs in both `InputUser` and `Touch`.
- Fixed exception when saving changes to an Input Action asset and the parent directory has been renamed. ([case 1207527](https://issuetracker.unity3d.com/issues/input-system-console-errors-appear-when-you-save-input-action-asset-after-changing-the-name-of-the-folder-containing-it))

#### Actions

- The regression in 1.0.0-preview.4 of `PlayerInputManager` not joining players correctly if a scheme has more than one device requirement has been fixed.
  * This most notably manifested itself with keyboard+mouse control schemes.
- `PlayerInputManager` will no longer join players when control schemes are used and none of the schemes produces a successful match based on the devices available for the join.
- When no action map is selected in action editor, plus icon to add an action is now disabled; formerly threw an exception when clicked (case 1199562).
- Removing a callback from actions from the callback itself no longer throws `ArgumentOutOfRangeException` ([case 1192972](https://issuetracker.unity3d.com/issues/input-system-package-argumentoutofrangeexception-error-is-thrown-when-the-callback-is-removed-while-its-being-triggered)).
- "Invalid user" `ArgumentException` when turning the same `PlayerInput` on and off ([case 1198889](https://issuetracker.unity3d.com/issues/input-system-package-argumentexception-invalid-user-error-is-thrown-when-the-callback-disables-game-object-with-playerinput)).
- The list of device requirements for a control scheme in the action editor no longer displays devices with their internal layout name rather than their external display name.
- `StackOverflowException` when `Invoke Unity Events` is selected in `PlayerInput` and it cannot find an action (#1033).
- `HoldInteraction` now stays performed after timer has expired and cancels only on release of the control ([case 1195498](https://issuetracker.unity3d.com/issues/inputsystem-inputaction-dot-readvalue-returns-0-when-a-hold-action-is-performed-for-hold-time-amount-of-time)).
- Foldouts in the various action UIs now properly toggle their expansion state when clicked in Unity 2019.3+ ([case 1213781](https://issuetracker.unity3d.com/issues/input-system-package-playerinput-component-events-menu-doesnt-expand-when-clicked-directly-on-the-arrow-icon)).

### Added

- We've added a new `Simple Multiplayer` sample which demonstrates a simple, bare-bones local multiplayer setup.
- We've also added a `Gamepad Mouse Cursor` sample that shows how to drive a UI mouse cursor using the gamepad.
  - The sample contains a reusable `VirtualMouseInput` component that does most of the work.
- Added a `Deselect On Background Click` option to `InputSystemUIInputModule`. This allows toggling the behavior off where clicking the mouse and not hitting a `GameObject` will automatically clear the current selection -- which will break keyboard and gamepad navigation.

## [1.0.0-preview.4] - 2020-01-24

This release includes a number of Quality-of-Life improvements for a range of common problems that users have reported.

### Added

- To aid in debugging issues, we've extended the system's event tracing and replay functionality to allow persisting and replaying arbitrary input event streams.
  * `InputEventTrace` now has APIs to persist the events to disk and to load them back in from previously persisted event streams. The same API can be used to persist in arbitrary C# `Stream` instances, not just in file streams.
     ```CSharp
    // Write.
    myTrace.WriteTo("file.inputtrace");

    // Read.
    InputEventTrace.LoadFrom("file.inputtrace");
     ```
  * `InputEventTrace` now has built-in replay functionality.
     ```CSharp
    myTrace.Replay().PlayAllFramesOneByOne();
     ```
  * The event trace in device windows of the Input Debugger has been extended with controls to save and load traces.
- We've added a new `InputRecording` sample which has a reusable `MonoBehaviour` component that can be used to capture and replay device activity.
- `Keyboard` now has a `FindKeyOnCurrentKeyboardLayout` method to look up key controls by their display names.
- Keyboards now have synthetic controls that combine left and right variants of modifier keys.
  * This means that you can bind to just "shift" now, for example, instead of having to bind to both "left shift" and "right shift".
    ```CSharp
    new InputAction(binding: "<Keyboard>/shift");
    ```
  * The controls are also available as properties on `Keyboard`.
    ```CSharp
    if (Keyboard.current.shiftKey.isPressed) /* ... */;

    // Is equivalent to:
    if (Keyboard.current.leftShiftKey.isPressed ||
        Keyboard.current.rightShiftKey.isPressed) /* ... */;
    ```

#### Actions

- `PlayerInput` now has a new `Controls Changed` event/message which is triggered when the control setup of the player changes (e.g. when switching control schemes).
    ```CSharp
        public void OnControlsChanged()
        {
            // Update UI display hints, for example...
        }
    ```
- We've added APIs to simplify turning bindings into strings suitable for display in UIs.
    ```CSharp
    // Takes things such as currently bound controls and active binding masks into account
    // and can handle composites.
    action.GetBindingDisplayString();
    ```
  * Related to this, custom binding composites can now be annotated with the new `DisplayStringFormat` attribute to control how composites as a whole are turned into display strings.
    ```CSharp
    [DisplayStringFormat("{button}+{stick}")]
    public class MyComposite : InputBindingComposite<Vector2>
    {
        [InputControl(layout = "Button")] public int button;
        [InputControl(layout = "Stick")] public int stick;
    }
    ```
- `InputActionRebindingExtension.RebindingOperation` has a new configuration method `WithMatchingEventsBeingSuppressed` which allows suitable input events to automatically be swallowed while a rebind is ongoing. This greatly helps with not having something else respond to input while a rebind is in progress.
- We've added two new samples:
  * __Rebinding UI__: Demonstrates how to create a rebinding screen using the Input System's APIs. The sample also includes a reusable prefab you can use directly in your projects to quickly put rebinding screens together.
  * __In-Game Hints__: Demonstrates how to show context-sensitive help that respects the current control scheme.

### Changed

- The logic for resetting devices on focus loss has changed somewhat:
  * When focus is lost, all devices are forcibly reset to their default state. As before, a `RequestResetCommand` for each device is also sent to the backend but regardless of whether the device responds or not, the input state for the device will be overwritten to default.
  * __Noisy controls are exempted from resets__. The assumption here is that noisy controls most often represent sensor readings of some kind (e.g. tracking data) and snapping the values back to their default will usually
  * If `Application.runInBackground` is `true`, all devices that return `true` from `InputDevice.canRunInBackground` are exempted from resets entirely. This, for example, allows XR devices to continue running regardless of focus change.
  * This fixes problems such as keyboard keys getting stuck when alt-tabbing between applications (case 1206199).
- `InputControlExtensions.GetStatePtrFromStateEvent` no longer throws `InvalidOperationException` when the state format for the event does not match that of the device. It simply returns `null` instead (same as when control is found in the event's state).
- `InputEventTrace` instances are no longer disposed automatically from their finalizer but __MUST__ be disposed of explicitly using `Dispose()`.
  * This is to allow event traces to survive domain reloads. If they are disposed of automatically during finalizers, even if they survive the reload, the next GC will cause traces to be deallocated.

#### Actions

* `InputActionRebindingExtensions.PerformInteractiveRebinding` has been greatly enhanced to apply a wide range of default configurations to the rebind. This greatly reduces the need to manually configure the resulting rebind.
    ```CSharp
    // Start a rebind with the default configuration.
    myAction.PerformInteractiveRebinding().Start();
    ```
  - Pointer position input will be ignored by default.
  - If not a suitable binding target itself, `<Keyboard>/escape` will automatically be made to quit the rebind.
  - Events with control input not explicitly matching exclusions will now get suppressed. This prevents input actions from getting triggered while a rebind is in progress.
  - The expected control type is automatically adjusted if a part binding of a composite is targeted by the rebind (e.g. if the action expects a `Vector2` but the part binding expects a `Button`, the rebind switches automatically to `Button`).
  - If the targeted binding is part of a control scheme, controls will automatically be restricted to match the device requirements of the control scheme. For example, if the binding belongs to a "Keyboard&Mouse" scheme that has `<Keyboard>` and a `<Mouse>` requirement, the rebind will ignore input on gamepads.
  - As before, you can always create a `RebindingOperation` from scratch yourself or wipe/alter the configuration returned by `PerformInteractiveRebinding` however you see fit.
- Control schemes can now handle ambiguity.
  * This means that, for example, you can now have one control scheme for generic gamepads and another control scheme specifically for PS4 controllers and the system will reliably pick the PS4 scheme when a PS4 controller is used and fall back to the generic gamepad scheme otherwise.
  * While this is exposed as a new `score` property on `InputControlScheme.MatchResult`, no code changes are necessary to take advantage of this feature.
- `PlayerInput.active` has been renamed to `PlayerInput.inputIsActive` to avoid ambiguities with `GameObject` activation.

### Fixed

- `InputUser` in combination with touchscreens no longer throws `InvalidOperationException` complaining about incorrect state format.
 * In a related change, `InputControlExtensions.GetStatePtrFromStateEvent` now works with touch events, too.
- Stack overflow in `InputTestFixture.currentTime` getter.
- Input that occurs in-between pressing the play button and the game starting no longer leaks into the game (case 1191342).
  * This usually manifested itself as large accumulated mouse deltas leading to such effects as the camera immediately jerking around on game start.
- Removing a device no longer has the potential of corrupting state change monitors (and thus actions getting triggered) from other devices.
  * This bug led to input being missed on a device once another device had been removed.
- `TrackedDevice` layout is no longer incorrectly registered as `Tracked Device`.
- Event traces in the input debugger are no longer lost on domain reloads.
- `IndexOutOfRangeException` being thrown when looking up controls on XR devices.

#### Actions

- Clicking the "Replace with InputSystemUIInputModule" button in the inspector when looking at `StandaloneInputModule`, the resulting operation is now undoable and will properly dirty the scene.

## [1.0.0-preview.3] - 2019-11-14

### Fixed

- Fixed wrong event handlers getting removed when having three or more handlers on an event (case 1196143).
  * This was an bug in an internal data structure that impacted a number of code paths that were using the data structure.
- Fixed `LayoutNotFoundException` being thrown when `InputControlPath.ToHumanReadableString` referenced a layout that could not be found.

## [1.0.0-preview.2] - 2019-11-4

### Changed

- Automatic conversion of window coordinates in `EditorWindow` code is now performed regardless of focus or the setting of `Lock Input to Game View` in the input debugger.

### Fixed

- Fixed touch taps triggering when they shouldn't on Android.
- Fixed custom devices registered from `[InitializeOnLoad]` code being lost on domain reload (case 1192379).
  * This happened when there were multiple pieces of `[InitializeOnLoad]` code that accessed the input system in the project and the `RegisterLayout` for the custom device happened to not be the first in sequence.
- OpenVR touchpad controls (`touchpadClicked` & `touchpadPressed`) now report accurate data.

#### Actions

- Fixed missing keyboard bindings in `DefaultInputActions.inputactions` for navigation in UI.
- Fixed using C# reserved names in .inputactions assets leading to compile errors in generated C# classes (case 1189861).
- Assigning a new `InputActionAsset` to a `InputSystemUIInputModule` will no longer look up action names globally but rather only look for actions that are located in action maps with the same name.
  * Previously, if you e.g. switched from one asset where the `point` action was bound to `UI/Point` to an asset that had no `UI` action map but did have an action called `Point` somewhere else, it would erroneously pick the most likely unrelated `Point` action for use by the UI.
- Fixed missing custom editors for `AxisDeadzoneProcessor` and `StickDeadzoneProcessor` that link `min` and `max` values to input settings.
- Fixed actions ending up being disabled if switching to a control scheme that has no binding for the action (case 1187377).
- Fixed part of composite not being bound leading to subsequent part bindings not being functional (case 1189867).
- Fixed `PlayerInput` not pairing devices added after it was enabled when not having control schemes.
  * This problem would also show in the `SimpleDemo` sample when having the `CustomDeviceUsages` sample installed as well. Gamepads would not get picked up in that case.
- Fixed `ArgumentNullException` when adding a device and a binding in an action map had an empty path (case 1187163).
- Fixed bindings that are not associated with any control scheme not getting enabled with other control schemes as they should.

### Added

- Added a new `EditorWindow Demo` sample that illustrates how to use the input system in editor UI code.

## [1.0.0-preview.1] - 2019-10-11

### Changed

- Generated action wrappers now won't `Destroy` the generated Asset in a finalizer, but instead implement `IDisposable`.
- Added back XR layouts (except for Magic Leap) that were removed for `1.0-preview`.
  * We removed these layouts under the assumption that they would almost concurrently become available in the respective device-specific XR packages. However, this did not work out as expected and the gap here turned out to be more than what we anticipated.
  * To deal with this gap, we have moved the bulk of the XR layouts back and will transition things gradually as support in device-specific packages becomes publicly available.

### Fixed

- Fixed a bug where the Input Settings Window might throw exceptions after assembly reload.
- Correctly implemented `IsPointerOverGameObject` method for `InputSystemUIInputModule`.
- Several bugs with layout overrides registered with (`InputSystem.RegisterLayoutOverrides`).
  * In `1.0-preview`, layout overrides could lead to corruption of the layout state and would also not be handled correctly by the various editor UIs.
- Selecting a layout in the input debugger no longer selects its first child item, too.
- Fixed XR devices reporting noise as valid user input (should fix problem of control schemes involving VR devices always activating when using `PlayerInput`).
- Fixed tap/swipe gesture detection in touch samples.

### Actions

- Fixed a bug where multiple composite bindings for the same controls but on different action maps would throw exceptions.
- Fixed `anyKey` not appearing in control picker for `Keyboard`.
- The text on the "Listen" button is no longer clipped off on 2019.3.
- Controls bound to actions through composites no longer show up as duplicates in the input debugger.
- Fixed "Create Actions..." on `PlayerInput` creating an asset with an incorrect binding for taps on Touchscreens. \
  __NOTE: If you have already created an .inputactions asset with this mechanism, update "tap [Touchscreen]" to "Primary Touch/Tap" to fix the problem manually.__
- Fixed `Invoke CSharp Events` when selected in `PlayerInput` not triggering `PlayerInput.onActionTriggered`.
- Fixed duplicating multiple items at the same time in the action editor duplicating them repeatedly.

### Added

- Will now recognize Xbox One and PS4 controllers connected to iOS devices correctly as Xbox One and PS4 controllers.
- Added a new sample called "Custom Device Usages" that shows how to use a layout override on `Gamepad` to allow distinguishing two gamepads in bindings based on which player the gamepad is assigned to.
- Added abstract `TrackedDevice` input device class as the basis for various kinds of tracked devices.

## [1.0.0-preview] - 2019-9-20

### Fixed

- Will now close Input Action Asset Editor windows from previous sessions when the corresponding action was deleted.
- Fixed an issue where Stick Controls could not be created in Players built with medium or high code stripping level enabled.
- Fixed incorrect default state for axes on some controllers.

#### Actions

- Fixed `CallbackContext.ReadValue` throwing when invoked during device removal

### Changed
### Added

## [0.9.6-preview] - 2019-9-6

### Fixed

- Exceptions in scenes of `Visualizers` sample if respective device was not present on system (e.g. in `PenVisualizer` if no pen was present in system).
- Fixed exception in Input Action Asset Editor window when typing whitespace into the search field.
- Fixed control scheme popup window in input action asset editor window showing in the correct screen position on windows.

#### Actions

- Setting timeouts from `IInputInteraction.Process` not working as expected when processing happened in response to previous timeout expiring (#714).
- Pending timeouts on a device not being removed when device was removed.

### Changed

- Replaced `HIDSupport.shouldCreateHID` event with a new `HIDSupport.supportedHIDUsages` property, which takes an array of supported usages.

### Added

#### Actions

- Added `PlayerInput.neverAutoSwitchControlSchemes` to disable logic that automatically enables control scheme switching when there is only a single `PlayerInput` in the game.
- Added `PlayerInput.SwitchControlScheme` to switch schemes manually.

## [0.9.5-preview] - 2019-8-29

### Fixed

- Don't pass events for null devices (for devices which have not been created) to `InputSystem.onEvent` callbacks.
- Will close debugger input state windows, when the state is no longer valid instead of throwing exceptions.
- Fixed pointer coordinates in editor windows for non-mouse pointing devices.
- Fixed using the input system in il2cpp when managed stripping level is set higher then "Low".
- Device debugger window will still show when reading from specific controls throws exceptions.
- Offsets and sizes for elements on Linux joysticks are now computed correctly.
- Joysticks now have a deadzone processor on the stick itself.
- Up/down/left/right on sticks are now deadzoned just like X and Y on sticks are.
- Removed toplevel `X` and `Y` controls on HIDs when there is a `Stick/X` and `Stick/Y` added for the device.
- HID fallback can now deal with sticks that have X and Y controls of different sizes and sitting in non-contiguous locations in the HID input report.
- Button 1 on HID joysticks will now correctly come out as the `trigger` control. Previously, the trigger control on the joystick was left pointing to random state.

#### Actions

- Binding paths now show the same way in the action editor UI as they do in the control picker.
  * For example, where before a binding to `<XInputController>/buttonSouth` was shown as `rightShoulder [XInputController]`, the same binding will now show as `A [Xbox Controller]`.
- When deleting a control scheme, bindings are now updated. A dialog is presented that allows choosing between deleting the bindings or just unassigning them from the control scheme.
- When renaming a control scheme, bindings are now updated. Previously the old name was in place on bindings.
- Control scheme names can no longer be set to empty strings.
- `PlayerInput.Instantiate` now correctly sets up a given control scheme, if specified.
  * When passing a `controlScheme:` argument, the result used to be a correctly assigned control scheme at the `InputUser` level but no restrictions being actually applied to the bindings, i.e. every single binding was active regardless of the specified control scheme.
- NullReferenceExceptions during event processing from `RebindingOperation`.

### Changed

- `InputUser.onUnpairedDeviceUsed` now receives a 2nd argument which is the event that triggered the callback.
  * Also, the callback is now triggered __BEFORE__ the given event is processed rather than after the event has already been written to the device. This allows updating the pairing state of the system before input is processed.
  * In practice, this means that, for example, if the user switches from keyboard&mouse to gamepad, the initial input that triggered the switch will get picked up right away.
- `InputControlPath.ToHumanReadableString` now takes display names from registered `InputControlLayout` instances into account.
  * This means that the method can now be used to generate strings to display in rebinding UIs.
- `AxisControl.clamp` is now an enum-valued property rather than a bool. Can now perform clamping *before* normalization.

#### Actions

- When switching devices/controls on actions, the system will no longer subsequently force an initial state check on __all__ actions. Instead, every time an action's bindings get re-resolved, the system will simply cancel all on-going actions and then re-enable them the same way it would happen by manually calling `InputAction.Enable`.
- Removed non-functional `InputControlScheme.baseScheme` API and `basedOn` serialized property. This was never fully implemented.

### Added

- Can right-click devices in Input Debugger (also those under "Unsupported") and select "Copy Device Description" to copy the internal `InputDeviceDescription` of the device in JSON format to the system clipboard.
  * This information is helpful for us to debug problems related to specific devices.
- If a device description has been copied to the clipboard, a new menu "Paste Device Description as Device" entry in the "Options" menu of the input debugger appears. This instantiates the device from the description as if it was reported locally by the Unity runtime.

## [0.9.3-preview] - 2019-8-15

### Fixed

- `XInputController` and `XboxOneGamepad` no longer have two extraneous, non-functional "menu" and "view" buttons.
- Fixed `InputUser.onUnpairedDeviceUser` ignoring input on controls that do not support `EvaluateMagnitude`.
  * This led to situations, for example, where `PlayerInput` would not initialize a control scheme switch from a `<Mouse>/delta` binding as the delta X and Y axes do not have min&max limits and thus return -1 from `EvaluateMagnitude`.
- Fixed available processor list not updated right away when changing the action type in the Input Action editor window.

#### Actions

- `NullReferenceException` when the input debugger is open with actions being enabled.
- When selecting a device to add to a control scheme, can now select devices with specific usages, too (e.g. "LeftHand" XRController).

### Changed

- Removed `timesliceEvents` setting - and made this tied to the update mode instead. We now always time slice when using fixed updates, and not when using dynamic updates.
- When adding a composite, only ones compatible with the value type of the current action are shown. This will, for example, no longer display a `2D Vector` composite as an option on a floating-point button action.
- The `InputState.onChange` callback now receives a second argument which is the event (if any) that triggered the state change on the device.

### Added

- `InputSystemUIInputModule` can now track multiple pointing devices separately, to allow multi-touch input - required to allow control of multiple On-Scree controls at the same time with different fingers.
- Two new composite bindings have been added.
  * `ButtonWithOneModifier` can be used to represent shortcut-like bindings such as "CTRL+1".
  * `ButtonWithTwoModifiers` can be used to represent shortcut-like bindings such as "CTRL+SHIFT+1".

## [0.9.2-preview] - 2019-8-9

### Fixed

- A `RebindingOperation` will now fall back to the default path generation behavior if the callback provided to `OnGeneratePath` returns null.
- Fixed the Input Action editor window throwing exceptions when trying to view action properties.

### Actions

- `PlayerInput` will now copy overrides when creating duplicate actions.
- It is now possible to use an empty binding path with a non empty override path.
- It is now possible to use set an empty override path to disable a binding.
- It is not possible to query the effectively used path of a binding using `effectivePath`.
- Actions embedded into MonoBehaviour components can now have their properties edited in the inspector. Previously there was no way to get to the properties in this workflow. There is a gear icon now on the action that will open the action properties.

### Changed

### Added

- Added a new sample to the package called `SimpleDemo`. You can install the sample from the package manager. See the [README.md](https://github.com/Unity-Technologies/InputSystem/Assets/Samples/SimpleDemo/README.md) file for details about the sample.

## [0.9.1-preview] - 2019-8-8

### Fixed

- Fixed GC heap garbage being caused by triggered by event processing.
  * This meant that every processing of input would trigger garbage being allocated on the managed heap. The culprit was a peculiarity in the C# compiler which caused a struct in `InputEventPtr.IsA` to be allocated on the heap.
- The bindings selection popup window will now show child controls matching the current action type even if the parent control does not match.
- Fixed `duration` values reported for Hold and Press interactions.
- DualShock 3 on macOS:
  * Fixed actions bound to the dpad control performing correctly.
  * Fixed non-present touchpad button control being triggered incorrectly.
- Fixed compile issues with switch classes on standalone Linux.
- Leak of unmanaged memory in `InputControlList`.

#### Actions

- Fixed actions not updating their set of controls when the usages of a device are changed.
- Composite bindings with the default interaction will now correctly cancel when the composite is released, even if there are multiple composite bindings on the action.

### Changed

- `MouseState`, `KeyboardState`, and `GamepadState` have been made public again.
- `PlayerInput` and `PlayerInputManager` have been moved from the `UnityEngine.InputSystem.PlayerInput` namespace to `UnityEngine.InputSystem`.
- The signature of `InputSystem.onEvent` has changed. The callback now takes a second argument which is the device the given event is sent to (null if there's no corresponding `InputDevice`).
  ```
  // Before:
  InputSystem.onEvent +=
      eventPtr =>
      {
          var device = InputSystem.GetDeviceById(eventPtr.deviceId);
          //...
      };

  // Now:
  InputSystem.onEvent +=
      (eventPtr, device) =>
      {
          //...
      };
  ```
- The signatures of `InputSystem.onBeforeUpdate` and `InputSystem.onAfterUpdate` have changed. The callbacks no longer receive an `InputUpdateType` argument.
  * Use `InputState.currentUpdateType` in case you need to know the type of update being run.
- `InputUpdateType` has been moved to the `UnityEngine.InputSystem.LowLevel` namespace.
- `InputSystem.Update(InputUpdateType)` has been removed from the public API.
- The way input devices are built internally has been streamlined.
  * `InputDeviceBuilder` is now internal. It is no longer necessary to access it to look up child controls. Simply use `InputControl.GetChildControl` instead.
  * To build a device without adding it to the system, call the newly added `InputDevice.Build` method.
    ```
    InputDevice.Build<Mouse>();
    ```
  * `InputSystem.SetLayoutVariant` has been removed. Layout variants can no longer be set retroactively but must be decided on as part of device creation.
- `InputSystem.RegisterControlProcessor` has been renamed to just `InputSystem.RegisterProcessor`.

#### Actions

* `InputAction.ReadValue<TValue>()` is longer correlated to `InputAction.triggered`. It simply returns the current value of a bound control or composite while the action is being interacted with.
* `InputInteractionContext.PerformedAndGoBackToWaiting` has been renamed to just `InputInteractionContext.Performed`.

#### Actions

- Individual composite part bindings can now no longer have interactions assigned to them as that never made any sense.

### Added

- Devices can now have more than one usage.
  * Call `InputSystem.AddDeviceUsage(device,usage)` to add additional usages to a device.
  * Call `InputSystem.RemoveDeviceUsage(device,usage)` to remove existing usages from a device.
  * `InputSystem.SetDeviceUsage(device,usage)` still exists. It will clear all existing usages from the given device.
- A new `VisualizerSamples` sample that can be installed through the package manager.
  * Contains two components `InputControlVisualizer` and `InputActionVisualizer` that help visualizing/debugging control/device and action activity through in-game overlays. A few sample scenes illustrate how to use them.

#### Actions

- Added `InputAction.ReadValueAsObject` API.
- Added `InputAction.activeControl` API.

## [0.9.0-preview] - 2019-7-18

### Fixed

- Validate all parameters on public APIs.
- Fixed an internal bug in `InlinedArray.RemoveAtByMovingTailWithCapacity`, which could cause data corruption.
- Fixed Xbox controller support on macOS il2cpp.
- Fixed issue of Xbox gamepads on Windows desktop not being able to navigate left and down in a UI.
- Allow using InputSystem package if the XR, VR or Physics modules are disabled for smaller builds.
- Fixed documentation landing page and table of contents.
- Fixed tracked devices assigning pointer ids for UI pointer events correctly.
- Adjusted some UI Elements to fit the Unity 19.3 font.
- Fixed NullReferenceException being thrown when project changes.
- Fixed duplicate devices showing in the "Supported Devices" popup when using a search filter.
- Fixed an error when adding new bindings in the Input Actions editor window when a filter was applied.
- Fixed scroll wheel handling in `InputSystemUIInputModule` not being smooth.
- Fixed compile errors from Switch Pro controller code on Linux.

#### Actions

- Fixed `CallbackContext.control` referencing the composite member control which was actually actuated for this trigger for composite bindings.
- Generated C# wrappers for .inputactions assets are no longer placed in Assets/Assets/ folder on Windows.

### Added

- Touch support has been reworked and extended.
  * `Touchscreen.touch[0..9]` are now bindable from the control picker.
  * `Touchscreen.primaryTouch` is now a separate control which tracks the primary touch on the screen.
  * The controls `Touchscreen` inherits from `Pointer` (such as `position`, `phase`, and `delta`) are now tied to `Touchscreen.primaryTouch` and allow for `Touchscreen` to function as a generic `Pointer` (like `Mouse` and `Pen`).
  * `Touchscreen.press` (renamed from `Touchscreen.button`) is now a working, synthetic button that is down whenever at least one finger is on the screen.
  * Recording of start time and start position has been added to touches.
    - `TouchControl.startPosition` gives the starting position of the touch.
    - `TouchControl.startTime` gives the starting time of the touch.
  * Tap detection has been added to `Touchscreen`.
    - Tap time (i.e. time within which a press-and-release must be completed for a tap to register) corresponds to `InputSettings.defaultTapTime`.
    - Tap release must happen within a certain radius of first contact. This is determined by a new setting `InputSettings.tapRadius`.
    - `TouchControl.tap` is a new button control that triggers then the touch is tapped. Note that this happens instantly when a touch ends. The button will go to 1 and __immediately__ go back to 0. This means that polling the button in `Update`, for example, will never trigger a tap. Either use actions to observe the button or use the `Touch` API from `EnhancedTouch` to poll taps.
  * `Touchscreen.activeTouches` has been removed. Use `Touch.activeTouches` from the new enhanced touch API instead for more reliable touch tracking.
  * `Touchscreen.allTouchControls` has been renamed to `Touchscreen.touches`.
  * A new `EnhancedTouch` plugin has been added which offers an enhanced `Touch` and `Finger` API to reliably track touches and fingers across updates. This obsoletes the need to manually track touch IDs and phases and gives access to individual touch history.
  * Touch can be simulated from mouse or pen input now. To enable simulation, call `TouchSimulation.Enable()` or put the `TouchSimulation` MonoBehaviour in your scene. Also, in the input debugger, you can now enable touch simulation from the "Options" dropdown.
- Changing state has been decoupled from events. While input events are the primary means by which to trigger state changes, anyone can perform state changes manually now from anywhere.
    ```
    InputState.Change(gamepad.leftStick, new Vector2(123, 234));
    ```
  * This change makes it possible to update state __from__ state and thus synthesize input data from other input coming in.
- A new API for recording state changes over time has been added.
    ```
    var history = new InputStateHistory("<Gamepad>/leftStick");
    history.StartRecording();

    //...

    foreach (var record in history)
        Debug.Log(record);
    ```
- Added support for generic joysticks on WebGL (which don't use the standard gamepad mapping).
- Added support for DualShock 3 gamepads on desktops.
- Added support for Nintendo Switch Pro Controllers on desktops.

#### Actions

- Actions now also have a __polling API__!
  * `InputAction.triggered` is true if the action was performed in the current frame.
  * `InputAction.ReadValue<TValue>()` yields the last value that `started`, `performed`, or `cancelled` (whichever came last) was called with. If the action is disabled, returns `default(TValue)`. For `InputActionType.Button` type actions, returns `1.0f` if `triggered==true` and `0.0f` otherwise.
- Generated C# wrappers for .inputactions can now placed relative to the .inputactions file by specifying a path starting with './' (e.g. `./foo/bar.cs`).

### Changed

- **The system no longer supports processing input in __BOTH__ fixed and dynamic updates**. Instead, a choice has to be made whether to process input before each `FixedUpdate()` or before each `Update()`.
  * Rationale: the existing code that supported having both updates receive input independently still had several holes and became increasingly complex and brittle. Our solution was based on not actually processing input twice but on channeling input concurrently into both the state of both updates. Together with the fact that specific inputs have to reset (and possibly accumulate) correctly with respect to their update time slices, this became increasingly hard to do right. This, together with the fact that we've come to increasingly question the value of this feature, led us to removing the capability while preserving the ability to determine where input is processed.
  * NOTE: Timeslicing is NOT affected by this. You can still switch to `ProcessEventInFixedUpdates` and get events timesliced to individual `FixedUpdate` periods according to their timestamps.
  * `InputSettings.UpdateMode.ProcessEventsInBothFixedAndDynamicUpdate` has been removed.
  * `InputSettings.UpdateMode.ProcessEventsInDynamicUpdateOnly` has been renamed to `InputSettings.UpdateMode.ProcessEventsInDynamicUpdate` and is now the default.
  * `InputSettings.UpdateMode.ProcessEventsInFixedUpdateOnly` has been renamed to `InputSettings.UpdateMode.ProcessEventsInFixedUpdate`.
- Added icons for PlayerInput, PlayerInputManager, InputSystemUIInputModule and MultiplayerEventSystem components.
- Changed `Keyboard` IME properties (`imeEnabled`, `imeCursorPosition`) to methods (`SetIMEEnabled`, `SetIMECursorPosition`).
- Added getters to all `IInputRuntime` properties.
- Replace some `GetXxx` methods in our API with `xxx`  properties.
- `Pointer.phase` has been removed and `PointerPhase` has been renamed to `TouchPhase`. Phases are now specific to touch. `PointerPhaseControl` has been renamed to `TouchPhaseControl`.
- `Pointer.button` has been renamed to `Pointer.press` and now is a control that indicates whether the pointer is in "press down" state.
  * For mouse, corresponds to left button press.
  * For pen, corresponds to tip contact.
  * For touch, corresponds to primary touch contact (i.e. whether __any__ finger is down).
- The state change monitor APIs (`IInputStateChangeMonitor` and friends) have been moved out of `InputSystem` into a new static class `InputState` in `UnityEngine.Experimental.Input.LowLevel`.
  * Rationale: These APIs are fairly low-level and not of general interest so having them out of `InputSystem` reduces the API surface visible to most users.
- `InputDeviceChange.StateChanged` has been removed and is now a separate callback `InputState.onChange`.
  * Rationale: The other `InputDeviceChange` notifications are low-frequency whereas `StateChanged` is high-frequency. Putting them all on the same callback made adding a callback to `InputSystem.onDeviceChange` unnecessarily expensive.
- `IInputStateCallbackReceiver` has been rewritten from scratch. Now has two simple methods `OnNextUpdate` and `OnEvent`. If implemented by a device, the device now has completely control over changing its own state. Use the `InputState.Change` methods to affect state changes while trigger state change monitors (e.g. for actions) correctly.
- Simplified handling of XR input in `InputSystemUIInputModule` by having only one set of actions for all XR devices.
- We now use the same hierarchical device picker in the "Add Control Scheme" popup, which is already used in the "Input Settings" window.
- Made all `IInputStateTypeInfo` implementations internal, as these did not offer value to the user.
- Made all `IInputDeviceCommandInfo` implementations internal, as these did not offer value to the user.
- Removed `ReadWriteArray`, which was only used for making `RebindingOperation.scores` editable, which did not add any value.
- Removed `PrimitiveValueOrArray`, as non of it's functionality over `PrimitiveValue` was implemented.
- Made all `InputProcessor` implementation internal, as access to these types is exposed only through text mode representations.
- Removed `CurveProcessor` as it was not implemented.
- Renamed XInputControllerOSX to a more descriptive XboxGamepadMacOS.

#### Actions

- `InputAction.continuous` has been removed. Running logic every frame regardless of input can easily be achieved in game code.
- The way action behavior is configured has been simplified.
  * The previous roster of toggles has been replaced with two settings:
    1. `Action Type`: Determines the behavior of the action. Choices are `Value`, `Button`, and `PassThrough`.
    2. `Control Type`: Determines the type of control (and implicitly the type of value) the action is looking for if the action is a `Value` or `PassThrough` action.
  * The previous `Initial State Check` toggle is now implicit in the action type now. `Value` actions perform an initial state check (i.e. trigger if their control is already actuated when the action is enabled). Other types of actions don't.
  * The previous `Pass Through` toggle is now rolled into the action type.

## [0.2.10-preview] - 2019-5-17

### Added

- Added a `MultiplayerEventSystem` class, which allows you use multiple UI event systems to control different parts of the UI by different players.
- `InputSystemUIInputModule` now lets you specify an `InputActionAsset` in the `actionsAsset` property. If this is set, the inspector will populate all actions from this asset. If you have a `PlayerInput` component on the same game object, referencing the same  `InputActionAsset`, the `PlayerInput` component will keep the actions on the `InputSystemUIInputModule` in synch, allowing easy setup of multiplayer UI systems.

### Changed

- `StickControl.x` and `StickControl.y` are now deadzoned, i.e. have `AxisDeadzone` processors on them. This affects all gamepads and joysticks.
  * __NOTE:__ The deadzoning is __independent__ of the stick. Whereas the stack has a radial deadzones, `x` and `y` have linear deadzones. This means that `leftStick.ReadValue().x` is __not__ necessary equal to `leftStick.x.ReadValue()`.
  * This change also fixes the problem of noise from sticks not getting filtered out and causing devices such as the PS4 controller to constantly make itself `Gamepad.current`.

- Redesigned `UIActionInputModule`
 * Added a button in the inspector to automatically assign actions from an input action asset based on commonly used action names.
 * Will now populate actions with useful defaults.
 * Removed `clickSpeed` property - will use native click counts from the OS where available instead.
 * Removed `sendEventsWhenInBackground` property.
 * Hiding `Touches` and `TrackedDevices` until we decide how to handle them.
 * Remove `moveDeadzone` property as it is made redundant by the action's dead zone.
 * Removed `UIActionInputModuleEnabler` component, `UIActionInputModule` will now enable itself.
- Changed default button press point to 0.5.
- Changed all constants in public API to match Unity naming conventions ("Constant" instead of "kConstant").
- Changed namespace from `UnityEngine.Experimental.Input` to `UnityEngine.InputSystem`.
- Generated wrapper code now has nicer formatting.
- Renamed `UIActionInputModule` to `InputSystemUIInputModule`.
- Nicer icons for `InputActionAssets` and `InputActions` and for `Button` and generic controls.
- Change all public API using `IntPtr` to use unsafe pointer types instead.
- `PlayerInput` will no longer disable any actions not in the currently active action map when disabling input or switching action maps.
- Change some public fields into properties.
- Input System project settings are now called "Input System Package" in the project window instead of "Input (NEW)".
- Removed `Plugins` from all namespaces.
- Rename "Cancelled" -> "Canceled" (US spelling) in all APIs.

### Fixed

- Adding devices to "Supported Devices" in input preferences not allowing to select certain device types (like "Gamepad").
- Fixed scrolling in `UIActionInputModule`.
- Fixed compiling the input system package in Unity 19.2 with ugui being moved to a package now.
- In the Input System project settings window, you can no longer add a supported device twice.

#### Actions

- Custom inspector for `PlayerInput` no longer adds duplicates of action events if `Invoke Unity Events` notification behavior is selected.
- Fixed `Hold` interactions firing immediately before the duration has passed.
- Fixed editing bindings or processors for `InputAction` fields in the inspector (Changes wouldn't persist before).
- Fixed exception message when calling `CallbackContext.ReadValue<TValue>()` for an action with a composite binding with `TValue` not matching the composite's value type.

### Added

#### Actions

- `PlayerInput` can now handle `.inputactions` assets that have no control schemes.
  * Will pair __all__ devices mentioned by any of the bindings except if already paired to another player.

## [0.2.8-preview] - 2019-4-23

### Added

- Added a `clickCount` control to the `Mouse` class, which specifies the click count for the last mouse click (to allow distinguishing between single-, double- and multi-clicks).
- Support for Bluetooth Xbox One controllers on macOS.

#### Actions

- New API for changing bindings on actions
```
    // Several variations exist that allow to look up bindings in various ways.
    myAction.ChangeBindingWithPath("<Gamepad>/buttonSouth")
        .WithPath("<Keyboard>/space");

    // Can also replace the binding wholesale.
    myAction.ChangeBindingWithPath("<Keyboard>/space")
        .To(new InputBinding { ... });

    // Can also remove bindings programmatically now.
    myAction.ChangeBindingWithPath("<Keyboard>/space").Erase();
```

### Changed

- `Joystick.axes` and `Joystick.buttons` have been removed.
- Generated wrapper code for Input Action Assets are now self-contained, generating all the data from code and not needing a reference to the asset; `InputActionAssetReference` has been removed.
- The option to generate interfaces on wrappers has been removed, instead we always do this now.
- The option to generate events on wrappers has been removed, we felt that this no longer made sense.
- Will now show default values in Input Action inspector if no custom values for file path, class name or namespace have been provided.
- `InputSettings.runInBackground` has been removed. This should now be supported or not on a per-device level. Most devices never supported it in the first place, so a global setting did not seem to be useful.
- Several new `Sensor`-based classes have been added. Various existing Android sensor implementations are now based on them.
- `InputControlLayoutAttribute` is no longer inherited.
  * Rationale: A class marked as a layout will usually be registered using `RegisterLayout`. A class derived from it will usually be registered the same way. Because of layout inheritance, properties applied to the base class through `InputControlLayoutAttribute` will affect the subclass as intended. Not inheriting the attribute itself, however, now allows having properties such as `isGenericTypeOfDevice` which should not be inherited.
- Removed `acceleration`, `orientation`, and `angularVelocity` controls from `DualShockGamepad` base class.
  * They are still on `DualShockGamepadPS4`.
  * The reason is that ATM we do not yet support these controls other than on the PS4. The previous setup pretended that these controls work when in fact they don't.
- Marking a control as noisy now also marks all child controls as noisy.
- The input system now defaults to ignoring any HID devices with usage types not known to map to game controllers. You can use `HIDSupport.supportedUsages` to enable specific usage types.
- In the Input Settings window, asset selection has now been moved to the "gear" popup menu. If no asset is created, we now automatically create one.
- In the inspector for Input Settings assets, we now show a button to go to the Input Settings window, and a button to make the asset active if it isn't.
- Tests are now no longer part of the com.unity.inputsystem package. The `InputTestFixture` class still is for when you want to write input-related tests for your project. You can reference the `Unity.InputSystem.TestFixture` assembly when you need to do that.
- Implemented adding usages to and removing them from devices.

#### Actions

- A number of changes have been made to the control picker UI in the editor. \
  ![Input Control Picker](Documentation~/Images/InputControlPicker.png)
  * The button to pick controls interactively (e.g. by pressing a button on a gamepad) has been moved inside the picker and renamed to "Listen". It now works as a toggle that puts the picker into a special kind of 'search' mode. While listening, suitable controls that are actuated will be listed in the picker and can then be picked from.
  * Controls are now displayed with their nice names (e.g. "Cross" instead of "buttonSouth" in the case of the PS4 controller).
  * Child controls are indented instead of listed in "parent/child" format.
  * The hierarchy of devices has been rearranged for clarity. The toplevel groups of "Specific Devices" and "Abstract Devices" are now merged into one hierarchy that progressively groups devices into more specific groups.
  * Controls now have icons displayed for them.
- There is new support for binding to keys on the keyboard by their generated character rather than by their location. \
  ![Keyboard Binding](Documentation~/Images/KeyboardBindByLocationVsCharacter.png)
  * At the toplevel of the the Keyboard device, you now have the choice of either binding by keyboard location or binding by generated/mapped character.
  * Binding by location shows differences between the local keyboard layout and the US reference layout.
  * The control path language has been extended to allow referencing controls by display name. `<Keyboard>/#(a)` binds to the control on a `Keyboard` with the display name `a`.
- `continuous` flag is now ignored for `Press and Release` interactions, as it did not  make sense.
- Reacting to controls that are already actuated when an action is enabled is now an __optional__ behavior rather than the default behavior. This is a __breaking__ change.
  * Essentially, this change reverts back to the behavior before 0.2-preview.
  * To reenable the behavior, toggle "Initial State Check" on in the UI or set the `initialStateCheck` property in code.
  ![Inital State Check](Documentation~/Images/InitialStateCheck.png)
  * The reason for the change is that having the behavior on by default made certain setups hard to achieve. For example, if `<Keyboard>/escape` is used in one action map to toggle *into* the main menu and in another action map to toggle *out* of it, then the previous behavior would immediately exit out of the menu if `escape` was still pressed from going into the menu. \
  We have come to believe that wanting to react to the current state of a control right away is the less often desirable behavior and so have made it optional with a separate toggle.
- Processors and Interactions are now shown in a component-inspector-like fashion in the Input Action editor window, allowing you to see the properties of all items at once.
- The various `InputAction.lastTriggerXXX` APIs have been removed.
  * Rationale: They have very limited usefulness and if you need the information, it's easy to set things up in order to keep track of it yourself. Also, we plan on having a polling API for actions in the future which is really what the `lastActionXXX` APIs were trying to (imperfectly) solve.
- `Tap`, `SlowTap`, and `MultiTap` interactions now respect button press points.
- `Tap`, `SlowTap`, and `MultiTap` interactions now have improved parameter editing UIs.

### Fixed

- Input Settings configured in the editor are now transferred to the built player correctly.
- Time slicing for fixed updates now works correctly, even when pausing or dropping frames.
- Make sure we Disable any InputActionAsset when it is being destroyed. Otherwise, callbacks which were not cleaned up would could cause exceptions.
- DualShock sensors on PS4 are now marked as noisy (#494).
- IL2CPP causing issues with XInput on windows and osx desktops.
- Devices not being available yet in `MonoBehavior.Awake`, `MonoBehaviour.Start`, and `MonoBehaviour.OnEnable` in player or when entering play mode in editor.
- Fixed a bug where the event buffer used by `InputEventTrace` could get corrupted.

#### Actions

- Actions and bindings disappearing when control schemes have spaces in their names.
- `InputActionRebindingExceptions.RebindOperation` can now be reused as intended; used to stop working properly the first time a rebind completed or was cancelled.
- Actions bound to multiple controls now trigger correctly when using `PressInteraction` set to `ReleaseOnly` (#492).
- `PlayerInput` no longer fails to find actions when using UnityEvents (#500).
- The `"{...}"` format for referencing action maps and actions using GUIDs as strings has been obsoleted. It will still work but adding the extra braces is no longer necessary.
- Drag&dropping bindings between other bindings that came before them in the list no longer drops the items at a location one higher up in the list than intended.
- Editing name of control scheme in editor not taking effect *except* if hitting enter key.
- Saving no longer causes the selection of the current processor or interaction to be lost.
  * This was especially annoying when having "Auto-Save" on as it made editing parameters on interactions and processors very tedious.
- In locales that use decimal separators other than '.', floating-point parameters on composites, interactions, and processors no longer lead to invalid serialized data being generated.
- Fix choosing "Add Action" in action map context menu throwing an exception.
- The input action asset editor window will no longer fail saving if the asset has been moved.
- The input action asset editor window will now show the name of the asset being edited when asking for saving changes.
- Clicking "Cancel" in the save changes dialog for the input action asset editor window will now cancel quitting the editor.
- Fixed pasting or dragging a composite binding from one action into another.
- In the action map editor window, switching from renaming an action to renaming an action map will no longer break the UI.
- Fixed calling Enable/Disable from within action callbacks sometimes leading to corruption of state which would then lead to actions not getting triggered (#472).
- Fixed setting of "Auto-Save" toggle in action editor getting lost on domain reload.
- Fixed blurry icons in editor for imported .inputactions assets and actions in them.
- `Press` and `Release` interactions will now work correctly if they have multiple bound controls.
- `Release` interactions will now invoke a `Started` callback when the control is pressed.
- Made Vector2 composite actions respect the press points of button controls used to compose the value.

## [0.2.6-preview] - 2019-03-20

>NOTE: The UI code for editing actions has largely been rewritten. There may be regressions.
>NOTE: The minimum version requirement for the new input system has been bumped
       to 2019.1

### Added

- Support gamepad vibration on Switch.
- Added support for Joysticks on Linux.

#### Actions

- Added ability to change which part of a composite a binding that is part of the composite is assigned to.
  * Part bindings can now be freely duplicated or copy-pasted. This allows having multiple bindings for "up", for example. Changing part assignments retroactively allows to freely edit the composite makeup.
- Can now drag&drop multiple items as well as drop items onto others (equivalent to cut&paste). Holding ALT copies data instead of moving it.
- Edits to control schemes are now undoable.
- Control schemes are now sorted alphabetically.
- Can now search by binding group (control scheme) or devices directly from search box.
  * `g:Gamepad` filters bindings to those in the "Gamepad" group.
  * `d:Gamepad` filters bindings to those from Gamepad-compatible devices.

### Changed

- The input debugger will no longer automatically show remote devices when the profiler is connected. Instead, use the new menu in debugger toolbar to connect to players or to enable/disable remote input debugging.
- "Press and Release" interactions will now invoke the `performed` callback on both press and release (instead of invoking `performed` and `cancel`, which was inconsistent with other behaviors).

#### Actions

- Bindings have GUIDs now like actions and maps already did. This allows to persistently and uniquely identify individual bindings.
- Replaced UI overlay while rebinding interactively with cancellable progress bar. Interactive rebinding now cancels automatically after 4 seconds without suitable input.
- Bindings that are not assigned to any control scheme are now visible when a particular control scheme is selected.
  * Bindings not assigned to any control scheme are active in *ALL* control schemes.
  * The change makes this visible in the UI now.
  * When a specific control scheme is selected, these bindings are affixed with `{GLOBAL}` for added visibility.
- When filtering by devices from a control scheme, the filtering now takes layout inheritance into account. So, a binding to a control on `Pointer` will now be shown when the filter is `Mouse`.
- The public control picker API has been revised.
  * The simplest way to add control picker UI to a control path is to add an `InputControlAttribute` to the field.
    ```
    // In the inspector, shows full UI to select a control interactively
    // (including interactive picking through device input).
    [InputControl(layout = "Button")]
    private string buttonControlPath;
    ```
- Processors of incompatible types will now be ignored instead of throwing an exception.

### Fixed

- Remote connections in input debugger now remain connected across domain reloads.
- Don't incorrectly create non-functioning devices if a physical device implements multiple incompatible logical HID devices (such as the MacBook keyboard/touch pad and touch bar).
- Removed non-functioning sort triangles in event list in Input Debugger device windows.
- Sort events in input debugger window by id rather then by timestamp.
- Make parsing of float parameters support floats represented in "e"-notation and "Infinity".
- Input device icons in input debugger window now render in appropriate resolution on retina displays.
- Fixed Xbox Controller on macOS reporting negative values for the sticks when represented as dpad buttons.
- `InputSettings.UpdateMode.ProcessEventsManually` now correctly triggers updates when calling `InputSystem.Update(InputUpdateType.Manual)`.

#### Actions

- Pasting or duplicating an action in an action map asset will now assign a new and unique ID to the action.
- "Add Action" button being active and triggering exceptions when no action map had been added yet.
- Fixed assert when generating C# class and make sure it gets imported correctly.
- Generate directories as needed when generating C# class, and allow path names without "Assets/" path prefix.
- Allow binding dpad controls to actions of type "Vector2".
- Fixed old name of action appearing underneath rename overlay.
- Fixed inspector UIs for on-screen controls throwing exceptions and being non-functional.
- Fixed deleting multiple items at same time in action editor leading to wrong items being deleted.
- Fixed copy-pasting actions not preserving action properties other than name.
- Fixed memory corruptions coming from binding resolution of actions.
- InputActionAssetReferences in ScriptableObjects will continue to work after domain reloads in the editor.
- Fixed `startTime` and `duration` properties of action callbacks.

## [0.2.1-preview] - 2019-03-11

### Changed

 - NativeUpdateCallback API update to match Unity 2018.3.8f1

## [0.2.0-preview] - 2019-02-12

This release contains a number of fairly significant changes. The focus has been on further improving the action system to make it easier to use as well as to make it work more reliably and predictably.

>NOTE: There are some breaking changes. Please see the "Changed" section below.

### Changed

- Removed Unity 2018.2 support code.
- Removed .NET 3.5 support code.
- Started using C# 7.
- `IInputControlProcessor<TValue>` has been replaced with `InputProcessor` and `InputProcessor<TValue>` base classes.
- `IInputBindingComposite` has been replaced with an `InputBindingComposite` base class and the `IInputBindingComposite<TValue>` interface has been merged with the `InputBindingComposite<TValue>` class which had already existed.
- `InputUser.onUnpairedDeviceUser` will now notify for each actuated control until the device is paired or there are no more actuated controls.
- `SensitivityProcessor` has been removed.
    * The approach needs rethinking. What `SensitivityProcessor` did caused more problems than it solved.
- State monitors no longer have their timeouts removed automatically when they fire. This makes it possible to have a timeout that is removed only in response to a specific state change.
- Events for devices that implement `IInputStateCallbacks` (such as `Touchscreen`) are allowed to go back in time. Avoids the problem of having to order events between multiple fingers correctly or seeing events getting rejected.
- `PenState.Button` is now `PenButton`.
- Removed TouchPositionTransformProcessor, was used only by Android, the position transformation will occur in native backend in 2019.x

#### Actions:
- Bindings that have no interactions on them will trigger differently now. __This is a breaking change__.
  * Previously, these bindings would trigger `performed` on every value change including when going back to their default value. This is why you would see two calls of `performed` with a button; one when the button was pressed, another when it was depressed.
  * Now, a binding without an interaction will trigger `started` and then `performed` when a bound control is actuated. Thereafter, the action will remain in `Started` phase. For as long as the control is actuated, every value change will trigger `performed` again. When the control stops being actuated, it will trigger `cancelled` and the action will remain in `Waiting` state.
  * Control actuation is defined as a control having a magnitude (see `InputControl.EvaluateMagnitude`) greater than zero. If a control does not support magnitudes (returns -1 from `EvaluateMagnitude`), then the control is considered actuated when it changes state away from its default state.
  * To restore the previous behavior, simply change code like
      ```
        myAction.performed += MyCallback;
      ```
    to
      ```
        myAction.performed += MyCallback;
        myAction.cancelled += MyCallback;
      ```
  * Alternatively, enable `passThrough` mode on an action. This effectively restores the previous default behavior of actions.
    ```
        new InputAction(binding: "<Gamepad>/leftTrigger") { passThrough = true };
    ```
- As part of the aforementioned change, the following interactions have been removed as they are no longer relevant:
  - `StickInteraction`: Can simply be removed from bindings. The new default behavior obsoletes the need for what `StickInteraction` did. Use `started` to know then the stick starts being actuated, `performed` to be updated on movements, and `cancelled` to know when the stick goes back into rest position.
  - `PressAndReleaseInteraction`: Can simply be removed from bindings. The default behavior with no interaction encompasses press and release detection. Use `started` to know then a button is pressed and `cancelled` to know when it is released. To set a custom button press point, simply put an `AxisDeadzoneProcessor` on the binding.
- `PressInteraction` has been completely rewritten.
  - Trigger behavior can be set through `behavior` parameter and now provides options for observing just presses (`PressOnly`), just releases (`ReleaseOnly`), or both presses and releases (`PressAndRelease`).
  - Also, the interaction now operates on control actuation rather than reading out float values directly. This means that any control that supports magnitudes can be used.
  - Also supports continuous mode now.
- If bound controls are already actuated when an action is enabled, the action will now trigger in the next input update as if the control had just been moved from non-actuated to actuated state.
  - In other words, if e.g. you have a binding to the A button of the gamepad and the A button is already pressed when the action is first enabled, then the action associated with the A button will trigger as if the button had just been pressed. Previously, it required releasing and re-pressing the button first -- which, together with certain interactions, could lead to actions ending up in a confused state.
- When an action is disabled, it will now cancel all ongoing interactions, if any (i.e. you will see `InputAction.cancelled` being called).
  - Note that unlike the above-mentioned callbacks that happen when an action starts out with a control already actuated, the cancellation callbacks happen __immediately__ rather than in the next input update.
- Actions that at runtime are bound to multiple controls will now perform *conflict resolution*, if necessary.
  - This applies only if an action actually receives multiple concurrent actuations from controls.
  - When ambiguity is detected, the greatest amount of actuation on any of the controls gets to drive the action.
  - In practice, this means that as long as any of the controls bound to an action is actuated, the action will keep going. This resolves ambiguities when an action has primary and secondary bindings, for examples, or when an action is bound to multiple different devices at the same time.
  - Composite bindings count as single actuations regardless of how many controls participate in the composite.
  - This behavior __can be bypassed__ by setting the action to be pass-through.
- Action editor now closes when asset is deleted.
  - If there are unsaved changes, asks for confirmation first.
- Interactions and processors in the UI are now filtered based on the type of the action (if set) and sorted by name.
- Renamed "Axis" and "Dpad" composites to "1D Axis" and "2D Vector" composite.
  - The old names can still be used and existing data will load as expected.
  - `DpadComposite` got renamed to `Vector2Composite`; `AxisComposite` is unchanged.
- `InputInteractionContext.controlHasDefaultValue` has been replaced with `InputInteractionContext.ControlIsActuated()`.
- `InputActionChange.BindingsHaveChangedWhileEnabled` has been reworked and split in two:
    1. `InputActionChange.BoundControlsAboutToChange`: Bindings have been previously resolved but are about to be re-resolved.
    2. `InputActionChange.BoundControlsChanged`: Bindings have been resolved on one or more actions.
- Actions internally now allocate unmanaged memory.
  - Disposing should be taken care of automatically (though you can manually `Dispose` as well). If you see errors in the console log about unmanaged memory being leaked, please report the bug.
  - All execution state except for C# heap objects for processors, interactions, and composites has been collapsed into a single block of unmanaged memory. Actions should now be able to re-resolve efficiently without allocating additional GC memory.

### Added

- `PlayerInput` component which simplifies setting up individual player input actions and device pairings. \
  ![PlayerInput](Documentation~/Images/PlayerInput.png)
- `PlayerInputManager` component which simplifies player joining and split-screen setups. \
  ![PlayerInput](Documentation~/Images/PlayerInputManager.png)
- `InputDevice.all` (equivalent to `InputSystem.devices`)
- `InputControl.IsActuated()` can be used to determine whether control is currently actuated (defined as extension method in `InputControlExtensions`).
- Can now read control values from buffers as objects using `InputControl.ReadValueFromBufferAsObject`. This allows reading a value stored in memory without having to know the value type.
- New processors:
    * `ScaleProcessor`
    * `ScaleVector2Processor`
    * `ScaleVector3Processor`
    * `InvertVector2Processor`
    * `InvertVector3Processor`
    * `NormalizeVector2Processor`
    * `NormalizeVector3Processor`
- Added `MultiTapInteraction`. Can be used to listen for double-taps and the like.
- Can get total and average event lag times through `InputMetrics.totalEventLagTime` and `InputMetrics.averageEventLagTime`.
- `Mouse.forwardButton` and `Mouse.backButton`.
- The input debugger now shows users along with their paired devices and actions. See the [documentation](Documentation~/UserManagement.md#debugging)
- Added third and fourth barrel buttons on `Pen`.

#### Actions:
- Actions have a new continuous mode that will cause the action to trigger continuously even if there is no input. See the [documentation](Documentation~/Actions.md#continuous-actions) for details. \
  ![Continuous Action](Documentation~/Images/ContinuousAction.png)
- Actions have a new pass-through mode. In this mode an action will bypass any checks on control actuation and let any input activity on the action directly flow through. See the [documentation](Documentation~/Actions.md#pass-through-actions) for details. \
  ![Pass-Through Action](Documentation~/Images/PassThroughAction.png)
- Can now add interactions and processors directly to actions.
  ![Action Properties](Documentation~/Images/ActionProperties.png)
    * This is functionally equivalent to adding the respective processors and/or interactions to every binding on the action.
- Can now change the type of a composite retroactively.
  ![Composite Properties](Documentation~/Images/CompositeProperties.png)
- Values can now be read out as objects using `InputAction.CallbackContext.ReadValueAsObject()`.
    * Allocates GC memory. Should not be used during normal gameplay but is very useful for testing and debugging.
- Added auto-save mode for .inputactions editor.
  ![Auto Save](Documentation~/Images/AutoSave.png)
- Processors, interactions, and composites can now define their own parameter editor UIs by deriving from `InputParameterEditor`. This solves the problem of these elements not making it clear that the parameters usually have global defaults and do not need to be edited except if local overrides are necessary.
- Can now set custom min and max values for axis composites.
    ```
    var action = new InputAction();
    action.AddCompositeBinding("Axis(minValue=0,maxValue=2)")
        .With("Positive", "<Keyboard>/a")
        .With("Negative", "<Keyboard>/d");
    ```
- "C# Class File" property on .inputactions importer settings now has a file picker next to it.
- `InputActionTrace` has seen various improvements.
    * Recorded data will now stay valid even if actions are rebound to different controls.
    * Can listen to all actions using `InputActionTrace.SubscribeToAll`.
    * `InputActionTrace` now maintains a list of subscriptions. Add subscriptions with `SubscribeTo` and remove a subscription with `UnsubscribeFrom`. See the [documentation](Documentation~/Actions.md#tracing-actions) for details.

### Fixes

- Fixed support for Unity 2019.1 where we landed a native API change.
- `InputUser.UnpairDevicesAndRemoveUser()` corrupting device pairings of other InputUsers
- Control picker in UI having no devices if list of supported devices is empty but not null
- `IndexOutOfRangeException` when having multiple action maps in an asset (#359 and #358).
- Interactions timing out even if there was a pending event that would complete the interaction in time.
- Action editor updates when asset is renamed or moved.
- Exceptions when removing action in last position of action map.
- Devices marked as unsupported in input settings getting added back on domain reload.
- Fixed `Pen` causing exceptions and asserts.
- Composites that assign multiple bindings to parts failing to set up properly when parts are assigned out of order (#410).

### Known Issues

- Input processing in edit mode on 2019.1 is sporadic rather than happening on every editor update.

## [0.1.2-preview] - 2018-12-19

    NOTE: The minimum version requirement for the new input system has been bumped
          to 2018.3. The previous minum requirement of 2018.2 is no longer supported.
          Also, we have dropped support for the .NET 3.5 runtime. The new .NET 4
          runtime is now required to use the new input system.

We've started working on documentation. The current work-in-progress can be found on [GitHub](https://github.com/Unity-Technologies/InputSystem/blob/develop/Packages/com.unity.inputsystem/Documentation~/InputSystem.md).

### Changed

- `InputConfiguration` has been replaced with a new `InputSettings` class.
- `InputConfiguration.lockInputToGame` has been moved to `InputEditorUserSettings.lockInputToGameView`. This setting is now persisted as a local user setting.
- `InputSystem.updateMask` has been replaced with `InputSettings.updateMode`.
- `InputSystem.runInBackground` has been moved to `InputSettings.runInBackground`.
- Icons have been updated for improved styling and now have separate dark and light skin versions.
- `Lock Input To Game` and `Diagnostics Mode` are now persisted as user settings
- Brought back `.current` getters and added `InputSettings.filterNoiseOnCurrent` to control whether noise filtering on the getters is performed or not.
- Removed old and outdated Doxygen-generated API docs.

### Added

- `InputSystem.settings` contains the current input system settings.
- A new UI has been added to "Edit >> Project Settings..." to edit input system settings. Settings are stored in a user-controlled asset in any location inside `Assets/`. Multiple assets can be used and switched between.
- Joystick HIDs are now supported on Windows, Mac, and UWP.
- Can now put system into manual update mode (`InputSettings.updateMode`). In this mode, events will not get automatically processed. To process events, call `InputSystem.Update()`.
- Added shortcuts to action editor window (requires 2019.1).
- Added icons for .inputactions assets.

### Fixed

- `InputSystem.devices` not yet being initialized in `MonoBehaviour.Start` when in editor.

### Known Issues

- Input settings are not yet included in player builds. This means that at the moment, player builds will always start out with default input settings.
- There have been reports of some stickiness to buttons on 2019.1 alpha builds.  We are looking at this now.

## [0.0.14-preview] - 2018-12-11

### Changed

- `Pointer.delta` no longer has `SensitivityProcessor` on it. The processor was causing many issues with mouse deltas. It is still available for adding it manually to action bindings but the processor likely needs additional work.

### Fixed

Core:
- Invalid memory accesses when using .NET 4 runtime
- Mouse.button not being identical to Mouse.leftButton
- DualShock not being recognized when connected via Bluetooth

Actions:
- Parameters disappearing on processors and interactions in UI when edited
- Parameters on processors and interactions having wrong value type in UI (e.g. int instead of float)
- RebindingOperation calling OnComplete() after being cancelled

Misc:
- Documentation no longer picked up as assets in user project

## [0.0.13-preview] - 2018-12-5

First release from stable branch.<|MERGE_RESOLUTION|>--- conflicted
+++ resolved
@@ -23,20 +23,17 @@
 - Player joins with `PlayerInputManager` from button presses no longer fail if there are multiple devices of the same type present and the join was not on the first gamepad ([case 226920](https://fogbugz.unity3d.com/f/cases/1226920/)).
 - `PlayerInputEditor` no longer leads to the player's `InputActionAsset` mistakenly getting replaced with a clone when the inspector is open on a `PlayerInput` component ([case 1228636](https://issuetracker.unity3d.com/issues/action-map-gets-lost-on-play-when-prefab-is-highlighted-in-inspector)).
 - The control picker in the .inputactions editor will no longer incorrectly filter out layouts such as `Xbox One Gamepad (on XB1)` when using them in control schemes. Also, it will no longer filter out controls from base layouts (such as `Gamepad`) ([case 1219415](https://issuetracker.unity3d.com/issues/impossible-to-choose-gamepad-as-binding-path-when-control-scheme-is-set-as-xboxone-scheme)).
-<<<<<<< HEAD
-- Drag-reordering action maps no longer throws "Should have drop target" asserts in the console (case [1229146](https://issuetracker.unity3d.com/issues/inputsystem-reordering-of-actionmaps-in-input-action-window-fails-and-throws-should-have-drop-target-error)).
-=======
 - `RebindOperation`s will no longer pick controls right away that are already actuated above the magnitude threshold when the operation starts. Instead, these controls will have to change their actuation from their initial level such that they cross the magnitude threshold configured in the operation ([case 1215784](https://issuetracker.unity3d.com/issues/unnecessary-slash-unwanted-binding-candidates-are-found-when-detecting-and-changing-an-input-value-of-an-input-device)).
 - Newly added actions and action maps are now scrolled to when there are more items than fit into view. Previously newly added item was appended but outside of the visible area.
 - Actions and bindings in the `.inputactions` editor are no longer force-expanded on every domain reload and whenever a new action or binding is added.
 - The importer for `.inputactions` assets will now check out from version control the generated .cs file when overwriting it &ndash; which only happens if the contents differ ([case 1222972](https://issuetracker.unity3d.com/issues/inputsystem-editor-generated-c-number-file-is-not-checked-out-when-overwriting)).
 - The editor for `.inputactions` assets will now check out from version control the asset before saving it.
+- Drag-reordering action maps no longer throws "Should have drop target" asserts in the console (case [1229146](https://issuetracker.unity3d.com/issues/inputsystem-reordering-of-actionmaps-in-input-action-window-fails-and-throws-should-have-drop-target-error)).
 
 ### Changed
 
 - `InputDevice.all` has been deprecated due to the confusion it creates with other getters like `Gamepad.all`. Use `InputSystem.devices` instead ([case 1231216](https://issuetracker.unity3d.com/issues/joystick-dot-all-lists-more-than-just-joysticks)).
   * In the same vein, we added a new `Joystick.all` getter that works the same as `Gamepad.all`.
->>>>>>> 05fd539f
 
 ## [1.0.0-preview.6] - 2020-03-06
 
