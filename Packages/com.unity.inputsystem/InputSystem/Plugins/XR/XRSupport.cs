--- conflicted
+++ resolved
@@ -6,11 +6,6 @@
 {
     static class XRUtilities
     {
-<<<<<<< HEAD
-        public const string kXRInterfaceMatchingPattern = "^(XRInput)";
-
-        public const string kXRInterfaceV1 = "XRInput";
-=======
         /// <summary>
         /// A simple Regex pattern that allows InputDeviceMatchers to match to any version of the XRInput interface.
         /// </summary>
@@ -24,7 +19,6 @@
         /// <summary>
         /// The current interface code sent with devices to identify as XRInput devices.
         /// </summary>
->>>>>>> 07949cf1
         public const string kXRInterfaceCurrent = "XRInputV1";
     }
 
@@ -111,16 +105,6 @@
 
             InputSystem.RegisterLayout<WMRHMD>(
                 matches: new InputDeviceMatcher()
-<<<<<<< HEAD
-                .WithInterface(XRUtilities.kXRInterfaceMatchingPattern)
-                .WithManufacturer("Microsoft")
-                .WithProduct("Windows Mixed Reality HMD"));
-            InputSystem.RegisterControlLayout<WMRSpatialController>(
-                matches: new InputDeviceMatcher()
-                .WithInterface(XRUtilities.kXRInterfaceMatchingPattern)
-                .WithManufacturer("Microsoft")
-                .WithProduct("Spatial Controller"));
-=======
                     .WithInterface(XRUtilities.kXRInterfaceMatchAnyVersion)
                     .WithProduct("(Windows Mixed Reality HMD)|(Acer AH100)")
                     .WithManufacturer("(Microsoft)|(WindowsMR)"));
@@ -129,25 +113,9 @@
                     .WithInterface(XRUtilities.kXRInterfaceMatchAnyVersion)
                     .WithProduct(@"(^(Spatial Controller))|(^(OpenVR Controller\(WindowsMR))")
                     .WithManufacturer("(Microsoft)|(WindowsMR)"));
->>>>>>> 07949cf1
 
             InputSystem.RegisterLayout<OculusHMD>(
                 matches: new InputDeviceMatcher()
-<<<<<<< HEAD
-                .WithInterface(XRUtilities.kXRInterfaceMatchingPattern)
-                .WithManufacturer("Oculus")
-                .WithProduct("Oculus Rift"));
-            InputSystem.RegisterControlLayout<OculusTouchController>(
-                matches: new InputDeviceMatcher()
-                .WithInterface(XRUtilities.kXRInterfaceMatchingPattern)
-                .WithManufacturer("Oculus")
-                .WithProduct("^(Oculus Touch Controller)"));
-            InputSystem.RegisterControlLayout<OculusTrackingReference>(
-                matches: new InputDeviceMatcher()
-                .WithInterface(XRUtilities.kXRInterfaceMatchingPattern)
-                .WithManufacturer("Oculus")
-                .WithProduct("^(Tracking Reference)"));
-=======
                     .WithInterface(XRUtilities.kXRInterfaceMatchAnyVersion)
                     .WithManufacturer("Oculus")
                     .WithProduct("^(Oculus Rift)"));
@@ -160,63 +128,27 @@
                 matches: new InputDeviceMatcher()
                     .WithInterface(XRUtilities.kXRInterfaceMatchAnyVersion)
                     .WithProduct(@"((Tracking Reference)|(^(Oculus Rift [a-zA-Z0-9]* \(Camera)))"));
->>>>>>> 07949cf1
 
             InputSystem.RegisterLayout<GearVRHMD>(
                 matches: new InputDeviceMatcher()
-<<<<<<< HEAD
-                .WithInterface(XRUtilities.kXRInterfaceMatchingPattern)
-                .WithManufacturer("Samsung")
-                .WithProduct("Oculus HMD"));
-            InputSystem.RegisterControlLayout<GearVRTrackedController>(
-                matches: new InputDeviceMatcher()
-                .WithInterface(XRUtilities.kXRInterfaceMatchingPattern)
-                .WithManufacturer("Samsung")
-                .WithProduct("^(Oculus Tracked Remote)"));
-=======
                     .WithInterface(XRUtilities.kXRInterfaceMatchAnyVersion)
                     .WithProduct("Oculus HMD"));
             InputSystem.RegisterLayout<GearVRTrackedController>(
                 matches: new InputDeviceMatcher()
                     .WithInterface(XRUtilities.kXRInterfaceMatchAnyVersion)
                     .WithProduct("^(Oculus Tracked Remote)"));
->>>>>>> 07949cf1
 
             InputSystem.RegisterLayout<DaydreamHMD>(
                 matches: new InputDeviceMatcher()
-<<<<<<< HEAD
-                .WithInterface(XRUtilities.kXRInterfaceMatchingPattern)
-                .WithProduct("Daydream HMD"));
-            InputSystem.RegisterControlLayout<DaydreamController>(
-                matches: new InputDeviceMatcher()
-                .WithInterface(XRUtilities.kXRInterfaceMatchingPattern)
-                .WithProduct("Daydream Controller"));
-=======
                     .WithInterface(XRUtilities.kXRInterfaceMatchAnyVersion)
                     .WithProduct("Daydream HMD"));
             InputSystem.RegisterLayout<DaydreamController>(
                 matches: new InputDeviceMatcher()
                     .WithInterface(XRUtilities.kXRInterfaceMatchAnyVersion)
                     .WithProduct("Daydream Controller"));
->>>>>>> 07949cf1
 
             InputSystem.RegisterLayout<ViveHMD>(
                 matches: new InputDeviceMatcher()
-<<<<<<< HEAD
-                .WithInterface(XRUtilities.kXRInterfaceMatchingPattern)
-                .WithManufacturer("HTC")
-                .WithProduct(@"Vive MV\."));
-            InputSystem.RegisterControlLayout<ViveWand>(
-                matches: new InputDeviceMatcher()
-                .WithInterface(XRUtilities.kXRInterfaceMatchingPattern)
-                .WithManufacturer("HTC")
-                .WithProduct(@"^(OpenVR Controller\(Vive Controller)"));
-            InputSystem.RegisterControlLayout<ViveLighthouse>(
-                matches: new InputDeviceMatcher()
-                .WithInterface(XRUtilities.kXRInterfaceMatchingPattern)
-                .WithManufacturer("HTC")
-                .WithProduct(@"^(HTC V2-XD/XE)"));
-=======
                     .WithInterface(XRUtilities.kXRInterfaceMatchAnyVersion)
                     .WithManufacturer("HTC")
                     .WithProduct(@"^(Vive[\.]?((Pro)|( MV)))"));
@@ -230,19 +162,12 @@
                     .WithInterface(XRUtilities.kXRInterfaceMatchAnyVersion)
                     .WithManufacturer("HTC")
                     .WithProduct(@"^(HTC V2-XD/XE)"));
->>>>>>> 07949cf1
 
             InputSystem.RegisterLayout<KnucklesController>(
                 matches: new InputDeviceMatcher()
-<<<<<<< HEAD
-                .WithInterface(XRUtilities.kXRInterfaceMatchingPattern)
-                .WithManufacturer("Valve")
-                .WithProduct(@"^(OpenVR Controller\(Knuckles)"));
-=======
                     .WithInterface(XRUtilities.kXRInterfaceMatchAnyVersion)
                     .WithManufacturer("Valve")
                     .WithProduct(@"^(OpenVR Controller\(Knuckles)"));
->>>>>>> 07949cf1
 
             InputSystem.onFindLayoutForDevice += XRLayoutBuilder.OnFindLayoutForDevice;
         }
