--- conflicted
+++ resolved
@@ -1,12 +1,8 @@
 using UnityEngine.InputSystem.Utilities;
 
-<<<<<<< HEAD
 ////REVIEW: simplify this to just two callbacks that hijack OnBeforeUpdate and OnUpdate for the device?
 
-namespace UnityEngine.Experimental.Input.LowLevel
-=======
 namespace UnityEngine.InputSystem.LowLevel
->>>>>>> 396630a1
 {
     /// <summary>
     /// Allows a device to intercept operations performed on its state.
