--- conflicted
+++ resolved
@@ -10,13 +10,12 @@
 
 ## [Unreleased]
 
-<<<<<<< HEAD
 ### Fixed
 - Fixed missing prefab errors in InputDeviceTester project (case ISXB-420).
-=======
+
 ### Added
 - Preliminary support for visionOS.
->>>>>>> 6617fd65
+
 
 ## [1.6.3] - 2023-07-11
 
