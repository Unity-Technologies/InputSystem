# Changelog

All notable changes to the input system package will be documented in this file.

The format is based on [Keep a Changelog](http://keepachangelog.com/en/1.0.0/)
and this project adheres to [Semantic Versioning](http://semver.org/spec/v2.0.0.html).

Due to package verification, the latest version below is the unpublished version and the date is meaningless.
however, it has to be formatted properly to pass verification tests.

## [Unreleased]

### Added
- Added support for reading Tracking State in [TrackedPoseDriver](xref:UnityEngine.InputSystem.XR.TrackedPoseDriver) to constrain whether the input pose is applied to the Transform. This should be used when the device supports valid flags for the position and rotation values, which is the case for XR poses.
- Added `InputSettings.shortcutKeysConsumeInput`. This allows programmatic access to opt-in to the enhanced shortcut key behaviour ([case ISXB-254](https://issuetracker.unity3d.com/product/unity/issues/guid/ISXB-254))).
- Significantly optimized cost of `ReadValue`/`ReadUnprocessedValueFromState`/`WriteValueIntoState` for some control types. Optimization is opt-in for now, please call `InputSystem.settings.SetInternalFeatureFlag("USE_OPTIMIZED_CONTROLS", true);` in your project to enable it. You can observe which controls are optimized by looking at new optimized column in device debugger. You will need to call a new `InputControl.ApplyParameterChanges()` method if the code is changing `AxisControl` fields after initial setup is done.
- Added the ability to change the origin positioning and movement behaviour of the OnScreenStick (`OnScreenStick.cs`) via the new `behaviour` property. This currently supports three modes of operation, two of which are new in addition to the previous behaviour. Based on the user contribution from [eblabs](https://github.com/eblabs) in [#658](https://github.com/Unity-Technologies/InputSystem/pull/658).

### Fixed
- Fixed composite bindings incorrectly getting a control scheme assigned when pasting into input asset editor with a control scheme selected.
- Fixed an issue on PS5 where device disconnected events that happen while the app is in the background are missed causing orphaned devices to hang around forever and exceptions when the same device is added again ([case UUM-7842](https://issuetracker.unity3d.com/product/unity/issues/guid/UUM-6744)).
- Fixed Switch Pro, DualShock 4, DualSense gamepads becoming current on PC/macOS when no controls are changing ([case ISXB-223](https://issuetracker.unity3d.com/product/unity/issues/guid/ISXB-223))).
- Fixed an issue that made OnScreenStick unusable when used in conjunction with PlayerInput in Auto-Switch devices mode, or with any code that changes user/device pairing on unsued device activity being detected ([case ISXB-48](https://issuetracker.unity3d.com/product/unity/issues/guid/ISXB-48)).

### Actions
- Extended input action code generator (`InputActionCodeGenerator.cs`) to support optional registration and unregistration of callbacks for multiple callback instances via `AddCallbacks(...)` and `RemoveCallbacks(...)` part of the generated code. Contribution by [Ramobo](https://github.com/Ramobo) in [#889](https://github.com/Unity-Technologies/InputSystem/pull/889).

<<<<<<< HEAD
### Changed
- Changed define requirements of `Unity.InputSystem.TestFramework`, so that it can be used by other packages without setting the `com.unity.inputsystem` package to be testable in the project manifest.
=======
>>>>>>> f4fb4f20

## [1.4.4] - 2022-11-01

### Fixed
- Fixed `ArgumentNullException` when opening the Prefab Overrides window and selecting a component with an `InputAction`.
- Fixed `{fileID: 0}` getting appended to `ProjectSettings.asset` file when building a project ([case ISXB-296](https://issuetracker.unity3d.com/product/unity/issues/guid/ISXB-296)).
- Fixed `Type of instance in array does not match expected type` assertion when using PlayerInput in combination with Control Schemes and Interactions ([case ISXB-282](https://issuetracker.unity3d.com/product/unity/issues/guid/ISXB-282)).
- The `InputActions consume their inputs` behaviour for shortcut support introduced in v1.4 is opt-in now and can be enabled via the project settings ([case ISXB-254](https://issuetracker.unity3d.com/product/unity/issues/guid/ISXB-254))).
- Fixed Memory alignment issue with deserialized InputEventTraces that could cause infinite loops when playing back replays ([case ISXB-317](https://issuetracker.unity3d.com/product/unity/issues/guid/ISXB-317)).
- Fixed an InvalidOperationException when using Hold interaction, and by extension any interaction that changes to performed state after a timeout ([case ISXB-332](https://issuetracker.unity3d.com/product/unity/issues/guid/ISXB-330)).
- Fixed `Given object is neither an InputAction nor an InputActionMap` when using `InputActionTrace` on input action from an input action asset ([case ISXB-29](https://issuetracker.unity3d.com/product/unity/issues/guid/ISXB-29)).
- Fixing devices not being removed if unplugged during domain reload (entering or exiting play mode) ([case ISXB-232](https://issuetracker.unity3d.com/product/unity/issues/guid/ISXB-232)).

## [1.4.3] - 2022-09-23

### Fixed
- Added missing script and gizmo icon for `TrackedPoseDriver.cs` component ([case ISXB-262](https://issuetracker.unity3d.com/product/unity/issues/guid/ISXB-262)).
- Fix for mitigating symptoms reported in ([case UUM-10774](https://issuetracker.unity3d.com/product/unity/issues/guid/UUM-10774) effectively avoiding reenabling mouse, pen or touch devices in `InputSystemPlugin.OnDestroy()` if currently quitting the editor. The fix avoids editor crashing if closed when Simulator Window is open. Note that the actual issue needs a separate fix in Unity and this package fix is only to avoid running into the issue.
- Fixed an issue where Input Action name would not display correctly in Inspector if serialized as `[SerializedProperty]` within a class not derived from `MonoBehavior` ([case ISXB-124](https://issuetracker.unity3d.com/product/unity/issues/guid/ISXB-124).
- Fix an issue where users could end up with the wrong device assignments when using the InputUser API directly and removing a user ([case ISXB-274](https://issuetracker.unity3d.com/product/unity/issues/guid/ISXB-231)).
- Fixed an issue where PlayerInput behavior description was not updated when changing action assset ([case ISXB-286](https://issuetracker.unity3d.com/product/unity/issues/guid/ISXB-286)).

### Changed
- Improved performance of HID descriptor parsing by moving json parsing to a simple custom predicitve parser instead of relying on Unity's json parsing. This should improve domain reload times when there are many HID devices connected to a machine.

## [1.4.2] - 2022-08-12

### Changed
- Hide XR legacy HMD and controllers layouts from Editor UI dropdown.

### Fixed
- Fix UI sometimes ignoring the first mouse click event after losing and regaining focus ([case ISXB-127](https://issuetracker.unity3d.com/product/unity/issues/guid/ISXB-127).
- Fixed issue when using MultiplayerEventSystems where the visual state of UI controls would change due to constant toggling of CanvasGroup.interactable on and off ([case ISXB-112](https://issuetracker.unity3d.com/product/unity/issues/guid/ISXB-112)).
- Fixed an issue where the Input Action asset icon would not be visible during asset creation ([case ISXB-6](https://issuetracker.unity3d.com/product/unity/issues/guid/ISXB-6)).
- Fixed DualSense low frequency motor speed being always set to min value.
- Fixed an issue where `ReadUnprocessedValueFromState` in PoseControl always returning default values.
- Fix Player 1's UI controls stop working after second player joins ([case ISXB-125](https://issuetracker.unity3d.com/product/unity/issues/guid/ISXB-125)))


## [1.4.1] - 2022-05-30

### Fixed
- Fixed composite touchscreen controls were not firing an action if screen was touched before enabling the action ([case ISXB-98](https://issuetracker.unity3d.com/product/unity/issues/guid/ISXB-98)).

## [1.4.0] - 2022-04-10

### Changed

- `Button` type `InputAction`s now go to `started` when a button goes from a press to below the release threshold but not yet to 0.
  ```CSharp
  // Before:
  Set(Gamepad.current.rightTrigger, 0.7f); // Performed (pressed)
  Set(Gamepad.current.rightTrigger, 0.2f); // Canceled (released)
  Set(Gamepad.current.rightTrigger, 0.1f); // Started!!
  Set(Gamepad.current.rightTrigger, 0f);   // Canceled

  // Now:
  Set(Gamepad.current.rightTrigger, 0.7f); // Performed (pressed)
  Set(Gamepad.current.rightTrigger, 0.2f); // Started (released but not fully)
  Set(Gamepad.current.rightTrigger, 0.1f); // <Nothing>
  Set(Gamepad.current.rightTrigger, 0f);   // Canceled
  ```
  * This also applies to `PressInteraction` when set to `Press` behavior.
  * In effect, it means that a button will be in `started` or `performed` phase for as long as its value is not 0 and will only go to `canceled` once dropping to 0.
- Processors are now always applied when reading action values through `InputAction.ReadValue<>` or `CallbackContext.ReadValue<>`. Previously, if no bound control was actuated, ReadValue calls would return the default value for the action type but not run the value through the processors.([case 1293728](https://issuetracker.unity3d.com/product/unity/issues/guid/1293728/)).
- Made the following internal types public. These types can be useful when deconstructing raw events captured via `InputEventTrace`.
  * `UnityEngine.InputSystem.Android.LowLevel.AndroidAxis`
  * `UnityEngine.InputSystem.Android.LowLevel.AndroidGameControllerState`
  * `UnityEngine.InputSystem.Android.LowLevel.AndroidKeyCode`
- Adding or removing a device no longer leads to affected actions being temporarily disabled ([case 1379932](https://issuetracker.unity3d.com/issues/inputactionreferences-reading-resets-when-inputactionmap-has-an-action-for-the-other-hand-and-that-hand-starts-slash-stops-tracking)).
  * If, for example, an action was bound to `<Gamepad>/buttonSouth` and was enabled, adding a second `Gamepad` would lead to the action being temporarily disabled, then updated, and finally re-enabled.
  * This was especially noticeable if the action was currently in progress as it would get cancelled and then subsequently resumed.
  * Now, an in-progress action will get cancelled if the device of its active control is removed. If its active control is not affected, however, the action will keep going regardless of whether controls are added or removed from its `InputAction.controls` list.
- Installing the package for the first time will now set `"Active Input Handling"` to `"Both"` rather than `"Input System Package"`.
  * This means, that by default, both the old and the new input system will run side by side where supported.
  * This can be manually switched by going to `Edit >> Project Settings >> Player >> Active Input Handling`.

### Fixed

- Fixed an issue where a layout-override registered via `InputSystem.RegisterLayoutOverride(...)` would cause the editor to malfunction or crash if the layout override had a name already used by an existing layout (case 1377685).
- Fixed an issue where attempting to replace an existing layout-override by using an existing layout-override name didn't work as expected and would instead aggregate overrides instead of replacing them when an override with the given name already exists.
- Fixed Switch Pro controller not working correctly in different scenarios ([case 1369091](https://issuetracker.unity3d.com/issues/nintendo-switch-pro-controller-output-garbage), [case 1190216](https://issuetracker.unity3d.com/issues/inputsystem-windows-switch-pro-controller-only-works-when-connected-via-bluetooth-but-not-via-usb), case 1314869).
- Fixed DualShock 4 controller not allowing input from other devices due to noisy input from its unmapped sensors ([case 1365891](https://issuetracker.unity3d.com/issues/input-from-the-keyboard-is-not-working-when-the-dualshock-4-controller-is-connected)).
- Fixed `InputSystem.onAnyButtonPress` so that it doesn't throw exceptions when trying to process non state or delta events ([case 1376034](https://issuetracker.unity3d.com/product/unity/issues/guid/1376034/)).
- Fixed `InputControlPath.Matches` incorrectly reporting matches when only a prefix was matching.
  * This would, for example, cause `Keyboard.eKey` to be matched by `<Keyboard>/escape`.
  * Fix contributed by [Fredrik Ludvigsen](https://github.com/steinbitglis) in [#1485](https://github.com/Unity-Technologies/InputSystem/pull/1485).
- Fixed `OnScreenButton` triggering `NullReferenceException` in combination with custom devices ([case 1380790 ](https://issuetracker.unity3d.com/issues/nullreferenceexception-error-when-setting-on-screen-button-to-a-custom-device)).
- Fixed no devices being available in `Start` and `Awake` methods if, in the player, any `InputSystem` API was accessed during the `SubsystemRegistration` phase ([case 1392358](https://issuetracker.unity3d.com/issues/inputsystem-does-not-initialize-properly-in-a-build-when-accessed-early)).
- Fixed dropdown for "Supported Devices" in settings not showing all device layouts.
- Fixed "STAT event with state format TOUC cannot be used with device 'Touchscreen:/Touchscreen'" when more than max supported amount of fingers, currently 10, are present on the screen at a same time (case 1395648).
- Fixed mouse events not being timesliced when input system is switched to process input in fixed updates (case 1386738).
- Fixed missing tooltips in PlayerInputManagerEditor for the Player Limit and Fixed Splitscreen sizes labels ([case 1396945](https://issuetracker.unity3d.com/issues/player-input-manager-pops-up-placeholder-text-when-hovering-over-it)).
- Fixed DualShock 4 controllers not working in some scenarios by adding support for extended mode HID reports ([case 1281633](https://issuetracker.unity3d.com/issues/input-system-dualshock4-controller-returns-random-input-values-when-connected-via-bluetooth-while-steam-is-running), case 1409867).
- Fixed `BackgroundBehavior.IgnoreFocus` having no effect when `Application.runInBackground` was false ([case 1400456](https://issuetracker.unity3d.com/issues/xr-head-tracking-lost-when-lost-focus-with-action-based-trackedposedriver-on-android)).
- Fixed an issue where a device was left disabled when it was disconnected while an application was out-of-focus and then re-connected when in-focus (case 1404320).

#### Actions

- Fixed `InvalidCastException: Specified cast is not valid.` being thrown when clicking on menu separators in the control picker ([case 1388049](https://issuetracker.unity3d.com/issues/invalidcastexception-is-thrown-when-selecting-the-header-of-an-advanceddropdown)).
- Fixed accessing `InputAction`s directly during `RuntimeInitializeOnLoad` not initializing the input system as a whole and leading to exceptions ([case 1378614](https://issuetracker.unity3d.com/issues/input-system-nullreferenceexception-error-is-thrown-when-using-input-actions-in-builds)).
- Fixed `InputAction.GetTimeoutCompletionPercentage` jumping to 100% completion early ([case 1377009](https://issuetracker.unity3d.com/issues/gettimeoutcompletionpercentage-returns-1-after-0-dot-1s-when-hold-action-was-started-even-though-it-is-not-performed-yet)).
- Fixed d-pad inputs sometimes being ignored on actions that were binding to multiple controls ([case 1389858](https://unity.slack.com/archives/G01RVV1SPU4/p1642501574002300)).
- Fixed `IndexOutOfRangeException` when having multiple interactions on an action and/or binding in an action map other than the first of an asset ([case 1392559](https://issuetracker.unity3d.com/issues/map-index-on-trigger-and-indexoutofrangeexception-are-thrown-when-using-interaction-on-both-binding-and-its-parent-action)).
  * Fix contributed by [Russell Quinn](https://github.com/russellquinn) in [#1483](https://github.com/Unity-Technologies/InputSystem/pull/1483).
- Fixed `AxisComposite` not respecting processors applied to `positive` and `negative` bindings (case 1398942).
  * This was a regression introduced in [1.0.0-pre.6](#axiscomposite-min-max-value-fix).
- Fixed calling `action.AddCompositeBinding(...).With(...)` while action is enabled not correctly updating controls for part bindings of the composite.
- Fixed `TwoModifiersComposite` inadvertently not allowing controls other than `ButtonControl`s being bound to its `binding` part.
- Added support for keyboard shortcuts and mutually exclusive use of modifiers.
  * In short, this means that a "Shift+B" binding can now prevent a "B" binding from triggering.
  * `OneModifierComposite`, `TwoModifiersComposite`, as well as the legacy `ButtonWithOneModifierComposite` and `ButtonWithTwoModifiersComposite` now require their modifiers to be pressed __before__ (or at least simultaneously with) pressing the target button.
    * This check is performed only if the target is a button. For a binding such as `"CTRL+MouseDelta"` the check is bypassed. It can also be manually bypassed via the `overrideModifiersNeedToBePressedFirst`.
  * State change monitors on a device (`IInputStateChangeMonitor`) are now sorted by their `monitorIndex` and will trigger in that order.
  * Actions are now automatically arranging their bindings to trigger in the order of decreasing "complexity". This metric is derived automatically. The more complex a composite a binding is part of, the higher its complexity. So, `"Shift+B"` has a higher "complexity" than just `"B"`.
  * If an binding of higher complexity "consumes" a given input, all bindings waiting to consume the same input will automatically get skipped. So, if a `"Shift+B"` binding composite consumes a `"B"` key press, a binding to `"B"` that is waiting in line will get skipped and not see the key press.
  * If your project is broken by these changes, you can disable the new behaviors via a feature toggle in code:
    ```CSharp
    InputSystem.settings.SetInternalFeatureFlag("DISABLE_SHORTCUT_SUPPORT", true);
    ```
- Added new APIs for getting and setting parameter values on interactions, processors, and composites.
  ```CSharp
  // Get parameter.
  action.GetParameterValue("duration");     // Any "duration" value on any binding.
  action.GetParameterValue("tap:duration"); // "duration" on "tap" interaction on any binding.
  action.GetParameterValue("tap:duration",  // "duration" on "tap" on binding in "Gamepad" group.
      InputBinding.MaskByGroup("Gamepad"));

  // Set parameter.
  action.ApplyParameterOverride("duration", 0.4f);
  action.ApplyParameterOverride("tap:duration", 0.4f);
  action.ApplyParameterOverride("tap:duration", 0.4f,
      InputBinding.MaskByGroup("Gamepad"));

  // Can also apply parameter overrides at the level of
  // InputActionMaps and InputActionAssets with an effect
  // on all the bindings contained therein.
  asset.ApplyParameterOverride("scaleVector2:x", 0.25f,
      new InputBinding("<Mouse>/delta"));
  ```

### Added

- Added support for "Hori Co HORIPAD for Nintendo Switch", "HORI Pokken Tournament DX Pro Pad", "HORI Wireless Switch Pad", "HORI Real Arcade Pro V Hayabusa in Switch Mode", "PowerA NSW Fusion Wired FightPad", "PowerA NSW Fusion Pro Controller (USB only)", "PDP Wired Fight Pad Pro: Mario", "PDP Faceoff Wired Pro Controller for Nintendo Switch", "PDP Faceoff Wired Pro Controller for Nintendo Switch", "PDP Afterglow Wireless Switch Controller", "PDP Rockcandy Wired Controller".
- Added support for SteelSeries Nimbus+ gamepad on Mac (addition contributed by [Mollyjameson](https://github.com/MollyJameson)).
- Added support for Game Core platforms to XR layouts, devices, and input controls. These classes were previously only enabled on platforms where `ENABLE_VR` is defined.
- Added a new `DeltaControl` control type that is now used for delta-style controls such as `Mouse.delta` and `Mouse.scroll`.
  * Like `StickControl`, this control has individual `up`, `down`, `left`, and `right` controls (as well as `x` and `y` that it inherits from `Vector2Control`). This means it is now possible to directly bind to individual scroll directions (such as `<Mouse>/scroll/up`).
- Added the 'Cursor Lock Behavior' setting to InputSystemUIInputModule to control the origin point of UI raycasts when the cursor is locked. This enables the use of PhysicsRaycaster when the cursor is locked to the center of the screen ([case 1395281](https://issuetracker.unity3d.com/product/unity/issues/guid/1395281/)).
- Added support for using the Unity Remote app with the Input System.
  * Requires Unity 2021.2.18 or later.

## [1.3.0] - 2021-12-10

### Changed

- The artificial `ctrl`, `shift`, and `alt` controls (which combine the left and right controls into one) on the keyboard can now be written to and no longer throw `NotSupportedException` when trying to do so ([case 1340793](https://issuetracker.unity3d.com/issues/on-screen-button-errors-on-mouse-down-slash-up-when-its-control-path-is-set-to-control-keyboard)).
- All devices are now re-synced/reset in next update after entering play mode, this is needed to read current state of devices before any intentional input is provided ([case 1231907](https://issuetracker.unity3d.com/issues/mouse-coordinates-reported-as-00-until-the-first-move)).
- Replaced `UnityLinkerBuildPipelineData.inputDirectory` with hardcoded `Temp` folder because `inputDirectory` is deprecated.
- Deprecated `InputSettings.filterNoiseOnCurrent`. Now noise filtering is always enabled. Device only will become `.current` if any non-noise control have changed state.
- A device reset (such as when focus is lost) on `Touchscreen` will now result in all ongoing touches getting cancelled instead of all touches being simply reset to default state.
- Calling `InputTestFixture.Press`, `InputTestFixture.Set`, etc. from within a `[UnityTest]` will no longer immediately process input. Instead, input will be processed like it normally would as part of the Unity player loop.

### Fixed

- Fixed writing values into the half-axis controls of sticks (such as `Gamepad.leftStick.left`) producing incorrect values on the stick ([case 1336240](https://issuetracker.unity3d.com/issues/inputtestfixture-tests-return-inverted-values-when-pressing-gamepads-left-or-down-joystick-buttons)).
- Fixed setting size of event trace in input debugger always growing back to largest size set before.
- Fixed successive clicks not getting triggered with `TouchSimulation` on when not moving the mouse in-between clicks ([case 1330014](https://issuetracker.unity3d.com/issues/onclick-isnt-triggered-on-the-second-click-when-the-mouse-isnt-moved-and-simulate-touch-input-from-mouse-or-pen-is-enabled)).
- Fixed `InputSystemUIInputModule` stopping to listen for input when swapping `InputActionAsset` instances while input was disabled ([case 1371332](https://issuetracker.unity3d.com/issues/ui-navigation-stops-working-after-adding-two-input-devices-to-a-scene)).
- Fixed `InputSystemUIInputModule` showing incorrect bindings after pressing the 'Fix UI Input Module' button in PlayerInput component([case 1319968](https://issuetracker.unity3d.com/product/unity/issues/guid/1319968/)).
- Fixed an issue where UI button clicks could be ignored by `InputSystemUIInputModule` if modifying on-screen devices from Update() callbacks ([case 1365070](https://issuetracker.unity3d.com/product/unity/issues/guid/1365070)).
- Fixed an issue with `InputSystemUIInputModule` that would cause UI to stop responding during play mode after changing a script file while Recompile and Continue mode is active, or by forcing a script recompile using `RequestScriptCompilation`([case 1324215](https://issuetracker.unity3d.com/product/unity/issues/guid/1324215/)).
- Fixed `InputSystemUIInputModule` inspector showing all action bindings as "None" when assigned a runtime created actions asset ([case 1304943](https://issuetracker.unity3d.com/issues/input-system-ui-input-module-loses-prefab-action-mapping-in-local-co-op)).
- Fixed a problem with UI Toolkit buttons remaining active when multiple fingers are used on a touchscreen, using `InputSystemUIInputModule` with pointerBehavior set to `UIPointerBehavior.SingleUnifiedPointer`. UI Toolkit will now always receive the same pointerId when that option is in use, regardless of the hardware component that produced the pointer event. ([case 1369081](https://issuetracker.unity3d.com/issues/transitions-get-stuck-when-pointer-behavior-is-set-to-single-unified-pointer-and-multiple-touches-are-made)).
- Fixed a problem with `InputUser` where devices would be removed and not added again after layout overrides preventing certain devices, e.g. gamepads to not work correctly when associated with action map bindings tied to `PlayerInput` ([case 1347320](https://issuetracker.unity3d.com/product/unity/issues/guid/1347320)).
- Fixed DualSense on iOS not inheriting from `DualShockGamepad` ([case 1378308](https://issuetracker.unity3d.com/issues/input-dualsense-detection-ios)).
- Fixed a device becoming `.current` (e.g. `Gamepad.current`, etc) when sending a new state event that contains no control changes (case 1377952).
- Fixed calling `IsPressed` on an entire device returning `true` ([case 1374024](https://issuetracker.unity3d.com/issues/inputcontrol-dot-ispressed-always-returns-true-when-using-new-input-system)).
- Fixed HIDs having blackslashes in their vendor or product names leading to binding paths generated by interactive rebinding that failed to resolve to controls and thus lead to no input being received ([case 1335465](https://issuetracker.unity3d.com/product/unity/issues/guid/1335465/)).
- Fixed `InputSystem.RegisterLayoutOverride` resulting in the layout that overrides are being applied to losing the connection to its base layout ([case 1377719](https://fogbugz.unity3d.com/f/cases/1377719/)).
- Fixed `Touch.activeTouches` still registering touches after the app loses focus ([case 1364017](https://issuetracker.unity3d.com/issues/input-system-new-input-system-registering-active-touches-when-app-loses-focus)).
- Fixed `MultiplayerEventSystem` not preventing keyboard and gamepad/joystick navigation from one player's UI moving to another player's UI ([case 1306361](https://issuetracker.unity3d.com/issues/input-system-ui-input-module-lets-the-player-navigate-across-other-canvases)).
  * This fix relies on a `CanvasGroup` being injected into each `playerRoot` and the `interactable` property of the group being toggled back and forth depending on which part of the UI is being updated.
- Fixed `InputTestFixture` incorrectly running input updates out of sync with the player loop ([case 1341740](https://issuetracker.unity3d.com/issues/buttoncontrol-dot-waspressedthisframe-is-false-when-using-inputtestfixture-dot-press)).
  * This had effects such as `InputAction.WasPressedThisFrame()` returning false expectedly.
- Fixed broken code example for state structs in `Devices.md` documentation (fix contributed by [jeffreylanters](https://github.com/jeffreylanters)).
- Fixed `TrackedDeviceRaycaster` not picking closest hit in scene (fix originally contributed by [alexboost222](https://github.com/alexboost222)).

#### Actions

- Fixed opening a new project (or one that needs a full reimport) leading to several exceptions in the console if the most recently opened project was closed with a `.inputactions` editor open ([case 1313185](https://issuetracker.unity3d.com/issues/exceptions-about-previously-open-action-map-being-thrown-when-opening-new-project)).
- Fixed incorrect indentation of input actions in the inspector ([case 1285546](https://issuetracker.unity3d.com/product/unity/issues/guid/1285546/)).
- Fixed an issue where serialized `InputAction` properties would have display name "Input Action" in the Inspector window instead of their given name. ([case 1367240](https://issuetracker.unity3d.com/product/unity/issues/guid/1367240)).
- Fixed an issue where `InputAction.Enable` would not reuse memory allocated prior and thus lead to memory leaks ([case 1367442](https://issuetracker.unity3d.com/issues/input-system-puts-a-lot-of-pressure-on-the-garbage-collector-when-enabling-and-disabling-inputactionmaps)).
- Fixed interactions such as `Press` not getting processed correctly when having multiple of them on different bindings of the same action and receiving simultaneous input on all of them ([case 1364667](https://issuetracker.unity3d.com/issues/new-input-system-stops-working-after-pressing-2-keyboard-buttons-at-the-same-time)).
  * If, for example, you bind the A and S key on the same action, put a `Press` interaction on both, and then press both keys, interactions would get missed or got stuck.
- Fixed `InputAction.IsPressed`/`WasPressed`/`WasReleased` returning incorrect results when binding multiple buttons on the same action and pressing/releasing them simultaneously.
- Improved performance of looking up actions by name.
- Fixed `InputAction.controls` exhibiting bad performance when there were no controls bound to an action ([case 1347829](https://issuetracker.unity3d.com/issues/inputaction-dot-controls-are-accessed-slower-when-the-gamepad-slash-controller-is-not-connected)).
- Fixed interactions involving timeouts (such as `HoldInteraction`) performing erroneous delayed triggers on actions when input is composed of multiple controls ([1251231](https://issuetracker.unity3d.com/issues/input-system-composites-hold-interaction-can-be-performed-when-no-keys-are-hold)).
  * For example, if you bind `Shift+B` using a `OneModifierComposite` and put a `HoldInteraction` on the binding, then depending on the order in which the keys are pressed, you would sometimes see the action spuriously getting triggered when in fact no input was received.
- Fixed control schemes of bindings not getting updates when being pasted from one `.inputactions` asset into another ([case 1276106](https://issuetracker.unity3d.com/issues/input-system-control-schemes-are-not-resolved-when-copying-bindings-between-inputactionassets)).
  * For example, if you copied a binding from an asset that had a "Gamepad" control scheme into an asset that had none, the resulting binding would be unusable.
  * All associations with control schemes that do not exist in the target asset are now removed from bindings upon pasting.
- Fixed `InputActionSetupExtensions.AddCompositeBinding` not setting name of composite.

## [1.2.0] - 2021-10-22

### Changed

- When exceptions occur in user code inside of Input System callbacks, the exception message is now printed __first__ and details about the callback second.
  * Previously a message similar to "Exception ... while executing '...' callbacks" was printed first and then followed by exception log. This was hiding the actual exception and created confusion.

### Fixed

- Fixed a performance issue on entering/exiting playmode where HID device capabilities JSON could be parsed multiple times for a single device([case 1362733](https://issuetracker.unity3d.com/issues/input-package-deserializing-json-multiple-times-when-entering-slash-exiting-playmode)).
- Fixed a problem where explicitly switching to the already active control scheme and device set for PlayerInput would cancel event callbacks for no reason when the control scheme switch would have no practical effect. This fix detects and skips device unpairing and re-pairing if the switch is detected to not be a change to scheme or devices. (case 1342297)
- Any unhandled exception in `InputManager.OnUpdate` failing latter updates with `InvalidOperationException: Already have an event buffer set! Was OnUpdate() called recursively?`. Instead the system will try to handle the exception and recover into a working state.
- Fixed an issue that broke the `VirtualMouseInput` component in the editor ([case 1367553](https://issuetracker.unity3d.com/issues/vitrualmouseinput-stickaction-doesnt-work)).
- Fixed a problem where only using runtimes that are not XR supported causes a compile error. This fix adds back in `ENABLE_VR` checks to prevent this case (case 1368300)
- Fixed input action for Android gamepad's right stick will be correctly invoked when only y axis is changing ([case 1308637](https://issuetracker.unity3d.com/issues/android-input-system-right-analog-stick-tracking-is-erratic-when-using-a-gamepad-connected-to-an-android-device)).
- Generic gamepad short display button names were incorrectly mapped on Switch (`A` instead of `B`, etc).
- Fixed an issue where resetting an action via `InputAction.Reset()` while being in disabled state would prevent the action from being enabled again. ([case 1370732](https://issuetracker.unity3d.com/product/unity/issues/guid/1370732/)).
- Fixed "Default constructor not found for type UnityEngine.InputSystem.iOS.LowLevel.iOSStepCounter" any other potential exceptions due to classes, methods, fields and properties being stripped when managed stripping setting set to medium or high ([case 1368761](https://issuetracker.unity3d.com/issues/ios-new-input-system-iosstepcounter-crash-on-launch-with-managed-stripping)).
- Fixed an issue where `InvalidOperationExceptions` are thrown if an input for an action with multiple interactions is held  while disconnecting the device([case 1354098](https://issuetracker.unity3d.com/issues/input-system-errors-are-thrown-when-disconnecting-controller-while-holding-a-button-with-press-and-release-set-up-separately)).
- Fixed `action.ReadValue` and others returning invalid data when used from `FixedUpdate` or early update when running in play mode in the editor ([case 1368559](https://issuetracker.unity3d.com/issues/enter-key-is-not-registered-when-using-waspressedthisframe-with-input-system-1-dot-1-1) [case 1367556](https://issuetracker.unity3d.com/issues/input-action-readvalue-always-returns-zero-when-called-from-fixedupdate) [case 1372830](https://issuetracker.unity3d.com/issues/querying-inputs-before-preupdate-dot-newinputupdate-returns-invalid-data-when-running-in-play-mode-in-editor)).
- Fixed current being `null` for sensors (`Accelerometer.current`, others) ([case 1371204](https://issuetracker.unity3d.com/issues/accelerometer-not-working-when-using-input-system-1-dot-1-1)).

### Added

- Added support for PS5 DualSense controllers on Mac and Windows.
- Improved the user experience when creating single vs multi-touch touchscreen bindings in the Input Action Asset editor by making both options visible in the input action dropdown menu. Now it's not neccessary to be aware of the touch\*/press path binding syntax ([case 1357664](https://issuetracker.unity3d.com/issues/inputsystem-touchscreens-multi-touch-doesnt-work-when-using-a-custom-inputactionasset)).
- Added support for the Unity Remote app.
  * __NOTE__: This unfortunately requires a change in the Unity native runtime. We are in the process of rolling out the change to Unity versions. A public build that receives the change will automatically enable the functionality in the Input System package.

## [1.1.1] - 2021-09-03

### Fixed

- Fixed `InvalidCastException: Specified cast is not valid.` and `InvalidOperationException: Already have an event buffer set! Was OnUpdate() called recursively?` when upgrading from 1.1.0-pre.5 or earlier. If you experience this issue you can also restart the editor to resolve it.
- Fixed `InputDeviceChange.Destroyed` not being available, now it's correctly marked as obsolete instead.
- Removed documentation around platform user account management of `InputUser` which was ahead of actual backend support for the feature.

## [1.1.0] - 2021-08-27

### Changed

- Modified the fix that landed in `1.1-preview.3` for [any given control being added to an action only once](#same_control_multiple_times_fix).
  * This caused a regression with some setups that, for example, bound the same control multiple times in a composite using processors to alter the value of the control.
  * Internally, a control is now again allowed to feed into the same action through more than one binding.
  * However, externally the control will be mentioned on the action's `InputAction.controls` list only once.
- Adding `InputSystemUIInputModule` from code now installs `DefaultInputActions`. This is equivalent to the default setup when adding the component in the editor ([case 1259306](https://issuetracker.unity3d.com/issues/input-system-ugui-button-does-not-react-when-clicked)).
  ```CSharp
  var go = new GameObject();
  go.AddComponent<EventSystem>();
  var uiModule = go.AddComponent<InputSystemUIInputModule>();
  // uiModule.actionsAsset now has a DefaultInputActions() asset assigned to it and the various
  // action references point to its actions.
  ```
  * `InputSystemUIInputModule.UnassignActions` has been added to remove all actions from the module en bloc.
  ```CSharp
  uiModule.UnassignActions();
  ```

### Fixed

- Fixed an issue where mixing test cases based on `InputTestFixture` (using mocked `InputSystem`) and regular test cases (using real `InputSystem`) would lead to static state leaking between test cases causing random failures and unexpected/undefined behavior ([case 1329015](https://issuetracker.unity3d.com/product/unity/issues/guid/1329015)).
- Fixed `InputSystemUIInputModule.AssignDefaultActions` not assigning `trackedDeviceOrientation` and `trackedDevicePosition`.
- Fixed regression introduced by [previous change](#ui_multiple_scenes_fix) where `InputSystemUIInputModule` would not disable actions correctly.
- Fixed `InputAction.canceled` not getting triggered reliably for `InputActionType.PassThrough` actions when `InputSystem.ResetDevice` was called.
- Fixed device resets (e.g. happening as part of focus changes) leading to only some actions bound to these devices getting cancelled instead of all of them.

## [1.1.0-pre.6] - 2021-08-23

### Fixed

- Fixed pairing devices to existing `InputUser`s potentially corrupting list of paired devices from other `InputUser`s ([case 1327628](https://issuetracker.unity3d.com/issues/input-system-devices-are-reassigned-to-the-wrong-users-after-adding-a-new-device)).
- Fixed duplication of control paths when viewing collections of `InputControl`s in the inspector.
  * Fix contributed by [NibbleByte](https://github.com/NibbleByte) in [1354](https://github.com/Unity-Technologies/InputSystem/pull/1354).
- Fixed `StackOverflowException` caused by calling `InputSystem.Update` from inside an input action callback such as `InputAction.performed` ([case 1316000](https://issuetracker.unity3d.com/issues/crash-when-adding-inputsystem-dot-update-to-inputsystem-command-handler-to-force-processing-an-event-and-sending-input)).
- Fixed `InputTestFixture` leaving all `.current` getters uninitialized after a test run ([case 1329015](https://issuetracker.unity3d.com/issues/inputsystem-mouseeventhandler-breaks-when-running-multiple-playmode-tests)).
- Fixed broken script references in Touch Samples project ([case 1190598](https://issuetracker.unity3d.com/issues/input-system-sample-projects-have-missing-script-references)).
- Fixed `PointerInput` composite in `TouchSamples` project being registered only after scenes already loaded ([case 1215048](https://issuetracker.unity3d.com/issues/mobile-input-system-custom-binding-broken-slash-not-registered-when-using-runtimeinitializeonloadmethod-and-loading-scene-directly)).
- Fixed `InputControlExtensions.EnumerateChangedControls` skipping over `left`, `right`, and `down` controls on PS4 controller's dpad ([case 1315107](https://issuetracker.unity3d.com/issues/input-system-left-right-and-down-directional-pad-buttons-do-not-switch-controls-over-to-controller)).
- Fixed undo not working in `Input System Package` project settings pane ([case 1291709](https://issuetracker.unity3d.com/issues/inputsystem-exception-thrown-continuously-when-undo-operation-is-performed-with-supported-devices-list-in-the-project-settings)).
- Fixed incorrect indexing in `InputUser.OnDeviceChanged` that could result in incorrect pairing of devices or `IndexOutOfRangeException` being thrown when removing, adding or reconfiguring a device. Fix contribution by [Mikael Klages](https://github.com/ITR13) in [#1359](https://github.com/Unity-Technologies/InputSystem/pull/1359).
- Fixed incorrect indexing when sorting magnitude based on score in `InputActionRebindingExtensions.RebindingOperation` which could result in incorrect magnitudes for candidates. Contribution by [Fredrik Ludvigsen](https://github.com/steinbitglis) in [#1348](https://github.com/Unity-Technologies/InputSystem/pull/1348).
- Fixed inconsistent ordering and execution when adding to or removing from the various callbacks in the API (such as `InputSystem.onDeviceChange` but also `InputAction.started` etc.) during the execution of a callback ([case 1322530](https://issuetracker.unity3d.com/issues/inputsystems-events-are-not-called-the-order-they-were-added-when-they-are-modified-in-the-middle-of-the-call-by-other-listener).
- Fixed inconsistent behavior of WebGL gamepad left/right stick. Up/Down controls were reverse of X/Y controls. ([case 1348959](https://fogbugz.unity3d.com/f/cases/1348959))
- Fixed `PlayerInputManager`s join action not triggering when using a referenced `InputAction` ([case 1260625](https://issuetracker.unity3d.com/issues/input-system-player-input-managers-join-action-is-not-triggered-when-using-a-referenced-input-action)).
- Fixed UI issue where pressing the wrong button was possible while quickly moving through a UI because the submit action fired on action press instead of action release ([1333563](https://issuetracker.unity3d.com/issues/input-submit-action-is-called-on-release-rather-than-on-press-when-using-enter-key)).
- Fixed InvalidOperationException when opening a preset created from a .inputactions asset ([case 1199544](https://issuetracker.unity3d.com/issues/input-system-properties-are-not-visible-and-invalidoperationexception-is-thrown-on-selecting-inputactionimporter-preset-asset)).
- Fixed a problem arising when combining InputSystemUIInputModule and PlayInput with SendMessage or BroadcastMessage callback behavior on the same game object or hierarchy which is an ambiguous input setup. This fix eliminates callbacks into InputSystemUIInputModule. Related to ([1343712](https://issuetracker.unity3d.com/issues/input-system-ui-components-lags-when-using-input-system-ui-input-module-together-with-player-input-component)).
- Fixed inconsistent usage of `ENABLE_PROFILER` define together with `Profiler.BeginSample`/`Profiler.EndSample` by removing `ENABLE_PROFILER` macro check because `BeginSample`/`EndSample` are already conditional with `[Conditional("ENABLE_PROFILER")]` ([case 1350139](https://issuetracker.unity3d.com/issues/inconsistent-enable-profiler-scripting-defines-in-inputmanager-dot-cs-when-using-profiler-dot-beginssample-and-profiler-dot-endsample)).
- Remediated majority of performance issues with high frequency mice (>=1kHz poll rates) in release mode by merging consecutive mouse move events together ([case 1281266](https://issuetracker.unity3d.com/issues/many-input-events-when-using-1000hz-mouse)), see the events documentation for more information.
- Fixed `InputEventTrace` replays skipping over empty frames and thus causing playback to happen too fast.
- Fixed `"Pointer should have exited all objects before being removed"` error when changing screen orientation on mobile.
- Controls such as mouse positions are no longer reset when focus is lost.
- Pressing a uGUI `Button` and then alt-tabbing away, letting go of the button, and then going back to the application will no longer trigger a button click.
- Fixed `Input.onUnpairedDeviceActivity` triggering from editor input.
- Fixed 'up' and 'down' controls on `WebGLGamepad` left and right sticks not being clamped correctly.

#### Actions

- Fixed right-clicking in empty action map or action list not popping up context menu ([case 1336426](https://issuetracker.unity3d.com/issues/cant-open-drop-down-menu-when-hovering-over-free-space-in-input-action)).
- Fixed binding paths being misaligned in UI when switching to text mode editing ([case 1200107](https://issuetracker.unity3d.com/issues/input-system-path-input-field-text-is-clipping-under-binding-in-the-properties-section)).
- Fixed `"Exception: Style.Draw may not be called with GUIContent that is null."` error from `PlayerInput` inspector when having an action map with no actions ([case 1317735](https://issuetracker.unity3d.com/issues/multiple-error-messages-are-thrown-when-trying-to-expand-the-event-list-of-an-input-actions-asset-that-has-an-empty-action-map)).
- Fixed calling `GetBindingDisplayString()` on an `InputAction` with a composite binding leading to doubled up output ([case 1321175](https://issuetracker.unity3d.com/issues/macos-input-system-getbindingdisplaystring-returns-empty-strings-for-some-mappings)).
- Fixed `MultiTapInteraction` not respecting `InputSettings.multiTapDelayTime` ([case 1292754](https://issuetracker.unity3d.com/issues/multitapdelaytime-does-not-influence-maxtapspacing-in-input-action-assets)).
- Fixed changing values in `Input System Package` project settings not affecting default values displayed in `.inputactions` editor window ([case 1292754](https://issuetracker.unity3d.com/issues/multitapdelaytime-does-not-influence-maxtapspacing-in-input-action-assets)).
- Fixed rebinding a part of a composite with `RebindingOperation.WithTargetBinding` not also changing the type of control being looked for ([case 1272563](https://issuetracker.unity3d.com/issues/input-system-performinteractiverebinding-method-doesnt-detect-button-input-when-rebinding-part-of-a-2d-vector-composite)).
- <a name="axiscomposite-min-max-value-fix"></a> Fixed `AxisComposite` not respecting `minValue` and `maxValue` properties ([case 1335838](https://issuetracker.unity3d.com/issues/inputsystem-1d-axis-composite-binding-will-return-a-incorrect-value-if-minvalue-and-maxvalue-is-not-1-and-1)).
- Fixed `ArgumentOutOfRangeException` caused by `IsPointerOverGameObject` ([case 1337354](https://issuetracker.unity3d.com/issues/mobile-argumentoutofrangeexception-is-thrown-when-calling-ispointerovergameobject)).
- `PlayerInput` no longer logs an error message when it is set to `Invoke UnityEvents` and can't find  an action in the given `.inputactions` asset ([case 1259577](https://issuetracker.unity3d.com/issues/an-error-is-thrown-when-deleting-an-input-action-and-entering-play-mode)).
- Fixed `HoldInteraction` getting stuck when hold and release happens in same event ([case 1346786](https://issuetracker.unity3d.com/issues/input-system-the-canceled-event-is-not-fired-when-clicking-a-button-for-a-precise-amount-of-time)).
- Fixed adding an action in the `.inputactions` editor automatically duplicating interactions and processors from the first action in the map.
- Fixed `InputActionSetupExtensions.ChangeBinding` when modifying binding from a different action than specified. Contribution by [Fredrik Ludvigsen](https://github.com/steinbitglis) in [#1348](https://github.com/Unity-Technologies/InputSystem/pull/1352).

### Added

- Added `InputSystem.runUpdatesInEditMode` to enable processing of non-editor updates without entering playmode (only available for XR).
- Added a new "UI vs Game Input" sample to the package. The sample can be installed from the Unity Package Manager UI in the editor.
  * The sample demonstrates how to deal with inputs that may both lead to UI actions as well as in-game actions.
- Added method `SetMotorSpeedsAndLightBarColor` as a workaround for setting both the light bar and motor speeds simultaneously on a DualShock 4 controller ([case 1271119](https://issuetracker.unity3d.com/issues/dualshock4-setlightbarcolor-and-setmotorspeeds-cannot-be-called-on-the-same-frame-using-input-system)).
- Added the concept of "soft" and "hard" device resets.
  * In general, resetting a device will reset its state to default values.
  * Individual controls can be marked as `dontReset` to exclude them from resets. This makes the reset "soft" (default).
    ```CSharp
    //  Perform a "soft" reset of the mouse. The mouse position will not be affected
    // but controls such as buttons will be reset.
    InputSystem.ResetDevice(Mouse.current);
    ```
  * A "hard" reset can be forced through the API. This also resets `dontReset` controls.
    ```CSharp
    // Perform a "hard" reset of the mouse. The mouse position will also be reset to (0,0).
    InputSystem.ResetDevice(Mouse.current, alsoResetDontResetControls: true);
    ```
  * Resets will lead to `InputAction`s that are enabled and in-progress from controls that being reset, to be canceled. This will not perform actions even if they trigger on, for example, button release.
- `InputDevice.canRunInBackground` can now be force-set through layouts.
   ```CSharp
   // Force XInputWindows gamepads to not run in the background.
   InputSystem.RegisterLayoutOverride(@"
       {
           ""name"": ""XInputWindowsNoCanRunInBackground"",
           ""extend"": ""XInputWindows"",
           ""runInBackground"": ""off""
       }
   ");
   ```
- Improved performance of `Touchscreen` by merging consecutive touch move events together. See the events documentation for more information.

#### Actions

- Added a new `InputAction.wantsInitialStateCheck` property that allows toggling on initial state checks for `Button` and `Pass-Through` actions (implicitly enabled for `Value` actions).
  * This allows responding immediately to controls that are already actuated when the action is enabled.
- Added new API for more easily listening for event changes.
  ```CSharp
  InputSystem.onEvent
    .ForDevice<Gamepad>()
    .Where(e => e.HasButtonPress())
    .CallOnce(e => Debug.Log("Button pressed!));
  ```
- Added new API to easily listen for button presses on any device.
  ```CSharp
  InputSystem.onAnyButtonPress
    .CallOnce(ctrl => Debug.Log($"Button '{ctrl}' pressed"));
  ```
  * This is a simple wrapper around the new API mentioned above.

### Changed

- Application focus handling behavior has been reworked.
  * When `runInBackground` is off, no action will be taken on focus loss. When focus comes back, all devices will receive a sync request. Those that don't support it will see a "soft" reset.
  * When `runInBackground` is on (which, when running in the editor, is considered to always be the case), a new setting `InputSettings.backgroundBehavior` dictates how input is to be handled while the application does not have focus. The default setting of `ResetAndDisableNonBackgroundDevices` will soft-reset and disable all devices for which `InputDevice.canRunInBackground` is false. While in the background, devices that are flagged as `canRunInBackground` will keep running as in the foreground.
  * In the editor, devices other than `Pointer` and `Keyboard` devices (i.e. anything not used to operate the editor UI) are now by default routing their input to the Game View regardless of focus. This also fixes the problem of gamepad sticks resetting to `(0,0)` on focus loss ([case 1222305](https://issuetracker.unity3d.com/issues/input-system-gamepad-stick-values-are-cached-when-changing-editor-window-focus)).
  * A new setting `InputSettings.gameViewFocus` has been introduced to determine how Game View focused is handled in the editor with respect to input.
- Editor: Removed 'Lock Input to Game View' setting in the Input Debugger.
  * The setting has been replaced by the new 'Game View Focus' project setting.
- `InputSystem.defaultButtonPressPoint` is now clamped to a minimum value of `0.0001` ([case 1349002](https://issuetracker.unity3d.com/issues/onclick-not-working-when-in-player)).
- `InputDevice.OnConfigurationChanged` can now be overridden in derived classes.
- `InputSystemUIInputModule` now defers removing pointers for touches by one frame.
  * This is to ensure that `IsPointerOverGameObject` can meaningfully be queried for touches that have happened within the frame &ndash; even if by the time the method is called, a touch has technically already ended ([case 1347048](https://issuetracker.unity3d.com/issues/input-system-ispointerovergameobject-returns-false-when-used-with-a-tap-interaction)).
  * More precisely, this means that whereas before a `PointerExit` and `PointerUp` was received in the same frame, a touch will now see a `PointerUp` in the frame of release but only see a `PointerExit` in the subsequent frame.
- Calling `EventSystem.IsPointerOverGameObject()` from within `InputAction` callbacks (such as `InputAction.performed`) will now result in a warning.
  * UI updates *after* input and consumes input through `InputAction`s as they are processed. Thus, querying UI state from within `InputAction` callbacks will query outdated UI state.
- Changed `TrackedPoseDriver` to use properties of type `InputActionProperty` rather than `InputAction` to allow more flexibility.
- Changed quickstart documentation sample to use the Update method instead of FixedUpdate to show a more correct usage of the `wasPressedThisFrame` API.

## [1.1.0-pre.5] - 2021-05-11

- Fixes a problem with the package's manifest missing a dependency on the UI Elements module.

## [1.1.0-pre.4] - 2021-05-04

### Changed

- The `VirtualMouseInput` component is now part of the Input System assembly. It was previously packaged with the `Gamepad Mouse Cursor` sample.
  * The component has a different GUID from before, so existing setups that use the component from the sample are not broken. To use the built-in component you must explicitly switch over.
- `InputTestFixture` no longer deletes the `GameObject`s in the current scene in its `TearDown` ([case 1286987](https://issuetracker.unity3d.com/issues/input-system-inputtestfixture-destroys-test-scene)).
  * This was added for the sake of the Input System's own tests but should not have been in the public fixture.
- Generic `Gamepad` now has platform independent long button names. Previously it used different names if editor targeted PS4/Switch consoles (case 1321676).
- When creating a new control scheme with a name `All Control Schemes`, `All Control Schemes1` will be created to avoid confusion with implicit `All Control Schemes` scheme ([case 1217379](https://issuetracker.unity3d.com/issues/control-scheme-cannot-be-selected-when-it-is-named-all-control-schemes)).
- Display names of keyboard buttons are now passed through `ToLower` and `ToTitleCase` to enforce consistent casing between different platforms and keyboard layouts ([case 1254705](https://issuetracker.unity3d.com/issues/the-display-names-for-keyboard-keys-in-the-input-debugger-do-not-match-those-defined-in-input-system-package)).
- Editor: All remaining `InputUser` instances are now removed automatically when exiting play mode. This means that all devices are automatically unpaired.
  * In essence, like `InputAction`, `InputUser` is now considered a player-only feature.
- Events queued __during__ event processing (i.e. `InputSystem.Update()`) are now processed in the same frame. This eliminates the 1-frame lag previously incurred by simulated input.
  * Note that this does not extend to input queued __outside__ of event processing but in the same frame. For example, input queued by the UI (such as by `OnScreenButton` and `OnScreenStick`) will still see a 1-frame lag as UI event processing happens later in the frame and outside of input event processing.

#### Actions

- When removing/unplugging a device, it will now also be removed from the device list of `InputActionMap.devices` and `InputActionAsset.devices`.
  ```CSharp
  var gamepad = InputSystem.AddDevice<Gamepad>();
  var actions = new MyGeneratedActions();
  actions.devices = new[] { gamepad };
  InputSystem.RemoveDevice(gamepad);
  // `actions.devices` is now an empty array.
  ```
- Adding an action to a `InputActionMap` that is part of an `InputActionAsset` now requires all actions in the asset to be disabled ([case 1288335](https://issuetracker.unity3d.com/issues/adding-actions-at-runtime-to-existing-map-from-asset-triggers-assertion-error)).
  * This used to trigger an `Assert` at runtime but now properly throws an `InvalidOperationException`.

### Fixed

- Fixed inputs in game view sometimes not working when running in the editor, as initial focus state could end up being incorrect.
- Fixed bad performance in Input Debugger with high-frequency devices (e.g. 1+ KHz gaming mice). Before, high event volumes led to excessive refreshes of debugger data.
- Fixed compile error on tvOS due to step counter support for iOS added in `1.1.0-preview.3`.
- Fixed PS4- and PS3-specific `rightTriggerButton` and `leftTriggerButton` controls not being marked as synthetic and thus conflicting with `rightTrigger` and `leftTrigger` input ([case 1293734](https://issuetracker.unity3d.com/issues/input-system-when-binding-gamepad-controls-triggerbutton-gets-bound-instead-of-triggeraxis)).
  * This manifested itself, for example, when using interactive rebinding and seeing `rightTriggerButton` getting picked instead of the expected `rightTrigger` control.
- Fixed changes to usages of devices in remote player not being reflected in Input Debugger.
- Fixed exceptions and incorrect values with HIDs using 32-bit fields ([case 1189859](https://issuetracker.unity3d.com/issues/inputsystem-error-when-vjoy-is-installed)).
  * This happened, for example, with vJoy installed.
- Fixed `InputUser` no longer sending `InputUserChange.ControlsChanged` when adding a new user after previously, all users were removed.
  * Fix contributed by [Sven Herrmann](https://github.com/SvenRH) in [1292](https://github.com/Unity-Technologies/InputSystem/pull/1292).
- Fixed `AxisDeadzoneProcessor` min/max values not being settable to 0 in editor UI ([case 1293744](https://issuetracker.unity3d.com/issues/input-system-input-system-axis-deadzone-minimum-value-fallsback-to-default-value-if-its-set-to-0)).
- Fixed blurry icons in input debugger, asset editor, input settings ([case 1299595](https://issuetracker.unity3d.com/issues/inputsystem-supported-device-list-dropdown-icons-present-under-project-settings-are-not-user-friendly)).
- Fixed `clickCount` not being incremented correctly by `InputSystemUIInputModule` for successive mouse clicks ([case 1317239](https://issuetracker.unity3d.com/issues/eventdata-dot-clickcount-doesnt-increase-when-clicking-repeatedly-in-the-new-input-system)).
- <a name="ui_multiple_scenes_fix"></a>Fixed UI not working after additively loading scenes with additional InputSystemUIInputModule modules ([case 1251720](https://issuetracker.unity3d.com/issues/input-system-buttons-cannot-be-pressed-after-additively-loading-scenes-with-additional-event-systems)).
- Fixed no `OnPointerExit` received when changing UI state without moving pointer ([case 1232705](https://issuetracker.unity3d.com/issues/input-system-onpointerexit-is-not-triggered-when-a-ui-element-interrupts-a-mouse-hover)).
- Fixed reference to `.inputactions` of `Player Prefab` referenced by `PlayerInputManager` being destroyed on going into play mode, if the player prefab was a nested prefab ([case 1319756](https://issuetracker.unity3d.com/issues/playerinput-component-loses-its-reference-to-an-inputactionasset)).
- Fixed "Scheme Name" label clipped in "Add Control Schema" popup window ([case 1199560]https://issuetracker.unity3d.com/issues/themes-input-system-scheme-name-is-clipped-in-add-control-schema-window-with-inter-default-font)).
- Fixed `InputSystem.QueueEvent` calls from within `InputAction` callbacks getting dropped entirely ([case 1297339](https://issuetracker.unity3d.com/issues/input-system-ui-button-wont-click-when-simulating-a-mouse-click-with-inputsystem-dot-queueevent)).
- Fixed `InputSystemUIInputModule` being in invalid state when added from `Awake` to a game object when entering playmode ([case 1323566](https://issuetracker.unity3d.com/issues/input-system-default-ui-actions-do-not-register-when-adding-inputsystemuiinputmodule-at-runtime-to-an-active-game-object)).
- Fixed `Keyboard.current` becoming `null` after `OnScreenButton` is disabled or destroyed ([case 1305016](https://issuetracker.unity3d.com/issues/inputsystem-keyboard-dot-current-becomes-null-after-onscreenbutton-is-destroyed)).

#### Actions

- Fixed rebinding not working for any discrete control that was held when the rebinding operation started ([case 1317225](https://issuetracker.unity3d.com/issues/inputsystem-a-key-will-not-be-registered-after-rebinding-if-it-was-pressed-when-the-rebinding-operation-started)).
- Fixed bindings being added to every InputAction in a collection when editing a collection of InputActions in the inspector. ([case 1258578](https://issuetracker.unity3d.com/issues/adding-a-binding-to-one-inputaction-element-in-a-list-adds-the-same-binding-to-all-the-other-elements-in-the-list))
- Fixed `Retrieving array element that was out of bounds` and `SerializedProperty ... has disappeared!` errors when deleting multiple action bindings in the input asset editor ([case 1300506](https://issuetracker.unity3d.com/issues/errors-are-thrown-in-the-console-when-deleting-multiple-bindings)).
- Fixed delete key not working in the input actions editor ([case 1282090](https://issuetracker.unity3d.com/issues/input-system-delete-key-doesnt-work-in-the-input-actions-window)).
- Fixed actions embedded into `MonoBehaviours` not showing bindings added directly from within constructors ([case 1291334](https://issuetracker.unity3d.com/issues/input-action-binding-doesnt-show-up-in-the-inspector-when-set-using-a-script)).
  ```CSharp
  public class MyMB : MonoBehaviour {
    // This would end up not showing the binding in the inspector.
    public InputAction action = new InputAction(binding: "<Gamepad>/leftStick");
  ```
- Fixed tooltips not appearing for elements of the Input Actions editor window ([case 1311595](https://issuetracker.unity3d.com/issues/no-tooltips-appear-when-hovering-over-parts-of-input-action-editor-window)).
- Fixed `NullReferenceException` when reading values through `InputAction.CallbackContext` on a `OneModifierComposite` or `TwoModifierComposite` binding.
- Fixed multi-taps not working when multiple controls were bound to an action ([case 1267805](https://issuetracker.unity3d.com/issues/input-system-multi-tap-interaction-doesnt-get-triggered-when-there-are-2-or-more-bindings-in-the-active-control-scheme)).
  * When there were multiple controls bound to an action, this bug would get triggered by any interaction that did not result in a phase change on the action.
- Fixed runtime rebinds added as new bindings from leaking into .inputactions assets when exiting play mode ([case 1190502](https://issuetracker.unity3d.com/issues/inputsystem-runtime-rebinds-are-leaking-into-inputactions-asset))
- Fixed `IndexOutOfRangeException` and `null` elements in `InputUser.lostDevices` when an `InputUser` loses a devices from a control scheme with only optional devices ([case 1275148](https://issuetracker.unity3d.com/issues/disconnecting-and-reconnecting-input-device-causes-exception-in-inputuser)).
- Fixed binding path selection windows not remembering navigation state when going up through hierarchy ([case 1254981](https://issuetracker.unity3d.com/issues/action-binding-path-selection-windows-doesnt-remember-navigation-state)).

### Added

- Support for Device Simulator touchscreen input.
- Enabled XR device support on Magic Leap (Lumin).
- Added ability to force XR Support in a project by defining `UNITY_INPUT_FORCE_XR_PLUGIN`.
- Added a warning message to PlayerInputManager editor when the attached input action asset won't work with Join Players When Button Is Pressed behaviour due to missing control scheme device requirements ([case 1265853](https://issuetracker.unity3d.com/issues/input-system-player-prefabs-are-not-instantiated-on-join-action-when-they-have-inputactionasset-assigned-to-them)).
- Added support for [UI Toolkit](https://docs.unity3d.com/Manual/UIElements.html) with Unity 2021.1+.
  * UITK is now supported as a UI solution in players. Input support for both [Unity UI](https://docs.unity3d.com/Manual/com.unity.ugui.html) and [UI Toolkit](https://docs.unity3d.com/Manual/UIElements.html) is based on the same `InputSystemUIInputModule` code path. More details in the manual.
- `InputSystemUIInputModule` now has an `xrTrackingOrigin` property. When assigned, this will transform all tracked device positions and rotations from it's local space into Unity's world space ([case 1308480](https://issuetracker.unity3d.com/issues/xr-sdk-tracked-device-raycaster-does-not-work-correctly-with-worldspace-canvas-when-xr-camera-is-offset-from-origin)).
- Added `InputSystemUIInputModule.GetLastRaycastResult`. This returns the most recent raycast result and can be used to draw ray visualizations or get information on the most recent UI object hit.
- Added `InputStateBlock` support for `kFormatSBit` when working with floats ([case 1258003](https://issuetracker.unity3d.com/issues/hid-exceptions-are-thrown-when-launching-a-project-while-analog-keyboard-is-connected-to-the-machine)).
- Added an API to parse control paths.
  ```CSharp
  var parsed = InputControlPath.Parse("<XRController>{LeftHand}/trigger").ToArray();

  Debug.Log(parsed.Length); // Prints 2.
  Debug.Log(parsed[0].layout); // Prints "XRController".
  Debug.Log(parsed[0].name); // Prints an empty string.
  Debug.Log(parsed[0].usages.First()); // Prints "LeftHand".
  Debug.Log(parsed[1].layout); // Prints null.
  Debug.Log(parsed[1].name); // Prints "trigger".
  ```
  * Can, for example, be used with `InputBinding.path`.
- Added a new API-only setting in the form of `InputSystem.settings.maxEventBytesPerUpdate`.
  * Puts an upper limit on the number of event bytes processed in a single update.
  * If exceeded, any additional event data will get thrown away and an error will be issued.
  * Set to 5MB by default.
- Added a new API-only setting called `InputSystem.settings.maxQueuedEventsPerUpdate`.
  * This limits the number of events that can be queued during event processing using the `InputSystem.QueueEvent` method. This guards against infinite loops in the case where an action callback queues an event that causes the same action callback to be called again.
- Added `InputSystemUIInputModule.AssignDefaultActions` to assign default actions when creating ui module in runtime.
- Added `UNITY_INCLUDE_TESTS` define constraints to our test assemblies, which is 2019.2+ equivalent to `"optionalUnityReferences": ["TestAssemblies"]`.

## [1.1.0-preview.3] - 2021-02-04

### Changed

- An upper limit of 1024 controls per device and 1kb of memory state per device has been introduced.
  * This allows for certain optimizations.
  * Should the limits prove too tight, they can be raised in the future.
  * The most complex device we have at the moment (`Touchscreen`) has 242 controls and 616 bytes of state.
- `TouchSimulation` now __disables__ the `Pointer` devices it reads input from.
  * This is to address the problem of mouse input leading to __both__ mouse and touch input happening concurrently. Instead, enabling touch simulation will now effectively __replace__ mouse and pen input with touch input.
  * Devices such `Mouse` and `Pen` will remain in place but will not get updated. Events received for them will be consumed by `TouchSimulation`.
- Enabled XR device support on Switch.

### Fixed

- Fixed Right stick to use AXIS.Z and AXIS.RZ for Android gamepads.
- Fixed triggers to always use Axis.Gas and Axis.Brake for Android gamepads.
- Fixed precompiled layouts such as `FastKeyboard` leading to build time regressions with il2cpp (case 1283676).
- Fixed `InputDevice.canRunInBackground` not being correctly set for VR devices (thus not allowing them to receive input while the application is not focused).
- Fixed `InputUser.OnEvent` and `RebindingOperation.OnEvent` exhibiting bad performance profiles and leading to multi-millisecond input update times (case 1253371).
  * In our own measurements, `InputUser.OnEvent` is >9 times faster than before and `RebindingOperation.OnEvent` is ~2.5 times faster.
- Fixed PS4 controller not recognized on Mac when connected over Bluetooth ([case 1286449](https://issuetracker.unity3d.com/issues/input-system-dualshock-4-zct1e-dualshock-2-v1-devices-are-not-fully-recognised-over-bluetooth)).
- Fixed `EnhancedTouch` leaking `NativeArray` memory on domain reloads ([case 1190150](https://issuetracker.unity3d.com/issues/new-input-system-simulated-touch-in-editor-doesnt-work)).
- Fixed `TouchSimulation` leading to `"Pointer should have exited all objects before being removed"` errors ([case 1190150](https://issuetracker.unity3d.com/issues/new-input-system-simulated-touch-in-editor-doesnt-work)).
- Fixed multi-touch not working with `InputSystemUIInputModule` ([case 1271942](https://issuetracker.unity3d.com/issues/android-onenddrag-not-being-called-when-there-are-at-least-2-touches-on-the-screen)).
  * This also manifested itself when using On-Screen Controls and not being able to use multiple controls at the same time (for example, in the [Warriors demo](https://github.com/UnityTechnologies/InputSystem_Warriors)).
- Fixed restart prompt after package installation not appearing on Unity 2020.2+ ([case 1292513](https://issuetracker.unity3d.com/issues/input-system-after-package-install-the-update-slash-switch-and-restart-prompt-does-not-appear)).
- Fixed action with multiple bindings getting stuck in `Performed` state when two or more controls are pressed at the same time ([case 1295535](https://issuetracker.unity3d.com/issues/input-system-not-registering-multiple-inputs)).
  * Regression introduced in 1.1-preview.2.
- Fixed `Touch.activeTouches` having incorrect touch phases after calling `EnhancedTouch.Disable()` and then `EnhancedTouch.Enable()` ([case 1286865](https://issuetracker.unity3d.com/issues/new-input-system-began-moved-and-ended-touch-phases-are-not-reported-when-a-second-scene-is-loaded)).
- Fixed compile errors related to XR/AR on console platforms.

#### Actions

- <a name="same_control_multiple_times_fix"></a>Fixed actions not triggering correctly when multiple bindings on the same action were referencing the same control ([case 1293808](https://issuetracker.unity3d.com/product/unity/issues/guid/1293808/)).
  * Bindings will now "claim" controls during resolution. If several bindings __on the same action__ resolve to the same control, only the first such binding will successfully resolve to the control. Subsequent bindings will only resolve to controls not already referenced by other bindings on the action.
  ```CSharp
  var action = new InputAction();
  action.AddBinding("<Gamepad>/buttonSouth");
  action.AddBinding("<Gamepad>/buttonSouth"); // Will be ignored.
  action.AddBinding("<Gamepad>/button*"); // Will only receive buttonWest, buttonEast, and buttonNorth.
  ```
  * This also means that `InputAction.controls` will now only contain any control at most once.
- Fixed JSON serialization of action maps not preserving empty binding paths ([case 1231968](https://issuetracker.unity3d.com/issues/cloning-actionmap-through-json-converts-empty-paths-to-null-which-is-not-allowed)).

### Added

- Added DualShock4GamepadAndroid and XboxOneGamepadAndroid layout for Android
- Added a new high-performance way to iterate over changed controls in an event.
  ```CSharp
  // Can optionally specify a magnitude threshold that controls must cross.
  // NOTE: This will note allocate GC memory.
  foreach (var control in eventPtr.EnumerateChangedControls(magnitudeThreshold: 0.1f))
      Debug.Log($"Control {control} changed state");
  ```
  * This can be used, for example, to implement much more performant "any button pressed?" queries.
  ```CSharp
  InputSystem.onEvent +=
      (eventPtr, device) =>
      {
          // Ignore anything that is not a state event.
          var eventType = eventPtr.type;
          if (eventType != StateEvent.Type && eventType != DeltaStateEvent.Type)
              return;

          // Find all changed controls actuated above the button press threshold.
          foreach (var control in eventPtr.EnumerateChangedControls
              (device: device, magnitudeThreshold: InputSystem.settings.defaultButtonPressThreshold))
              // Check if it's a button.
              if (control is ButtonControl button)
                  Debug.Log($"Button {button} was pressed");
      }
  ```
- Added support for Step Counter sensors for iOS.
  * You need to enable **Motion Usage** under Input System settings before using the sensor. You can also manually add **Privacy - Motion Usage Description** to your application's Info.plist file.

## [1.1.0-preview.2] - 2020-10-23

### Changed

- The `submit` and the `cancel` actions of the UI input module now trigger on __release__ instead of press. This makes the behavior consistent with clicks triggering UI response on release rather than press.
- Removed the old "Tanks" demo (previously available from the samples shipped with the package).
  * Added a new and improved demo project, which you can download from the [InputSystem_Warriors](https://github.com/UnityTechnologies/InputSystem_Warriors) GitHub repository.

#### Actions

- Actions of type `InputActionType.Button` now respect button press (and release) points.
  * Previously, button-type actions, when used without explicit "Press" interactions, would perform immediately when a bound control was actuated.
  * Now, a button-type action will behave the same as if a "Press" interaction is applied with "Trigger Behavior" set to "Press Only".
  * This means that a button-type action will now perform (and perform __once__ only) when a control crosses the button press threshold defined in the global settings or, if present, locally on a `ButtonControl`. It will then stay performed and finally cancel only when the control falls back to or below the release threshold.
- `InputAction.ReadValue<T>()` now always returns `default<T>` when the action is canceled.
  * This is to make it consistent with `InputAction.CallbackContext.ReadValue<T>()` which already returned `default<T>` when the action was canceled.
  * In general, all APIs that read values will return default values when an action is in a phase other than `Started` or `Performed`.
- If multiple actions in different action maps but in the same .inputactions asset have the same name, calling `InputActionAsset.FindAction()` with just an action name will now return the first __enabled__ action. If none of the actions are enabled, it will return the first action with a matching name as before ([case 1207550](https://issuetracker.unity3d.com/issues/input-system-action-can-only-be-triggered-by-one-of-the-action-maps-when-action-name-is-identical)).
  ```CSharp
  var map1 = new InputActionMap("map1");
  var map2 = new InputActionMap("map2");
  map1.AddAction("actionWithSameName");
  map2.AddAction("actionWithSameName");
  var asset = ScriptableObject.CreateInstance<InputActionAsset>();
  asset.AddActionMap(map1);
  asset.AddActionMap(map2);

  map2["actionWithSameName"].Enable();

  var action = asset["actionWithSameName"];
  // Before: "map1/actionWithSameName"
  // Now: "map2/actionWithSameName"
  ```

### Fixed

- Fixed player build causing `ProjectSettings.asset` to be checked out in Perforce ([case 1254502](https://issuetracker.unity3d.com/issues/projectsettings-dot-asset-is-checked-out-in-perforce-when-building-a-project-with-the-input-system-package-installed)).
- Fixed player build corrupting preloaded asset list in `PlayerSettings` if it was modified by another build processor.
- Fixed remoting in Input Debugger not working for devices in the player that are created from generated layouts (such as XR devices).
- Fixed potential `NullReferenceException` in `InputActionProperty` when the `InputActionReference` is `null`.
- Fixed "On-Screen Controls" sample still using `StandaloneInputModule` and thus throwing `InvalidOperationException` when used with "Active Input Handling" set to "Input System Package (New)" ([case 1201866](https://issuetracker.unity3d.com/issues/input-system-old-input-module-is-available-in-onscreencontrolssample-sample-scene-from-package)).
- Fixed `OnScreenButton` leaving button controls in pressed state when disabled in-between receiving `OnPointerDown` and `OnPointerUp`. Usually manifested itself by having to click the button twice next time it was enabled.
- Fixed exiting out of play mode in the Unity Editor while a test run is in progress leading to the Input System permanently losing all its state until the editor is restarted ([case 1251724](https://issuetracker.unity3d.com/issues/the-input-system-does-not-get-re-enabled-when-a-playmode-input-test-is-interrupted)).
- Fixed max values for `Axis` and `Double` controls stored as multi-bit fields being off by one ([case 1223436](https://issuetracker.unity3d.com/issues/value-equal-to-1-is-not-returned-by-the-input-system-when-reading-a-multi-bit-control)).
  * Fix contributed by [jamre](https://github.com/jamre) in [962](https://github.com/Unity-Technologies/InputSystem/pull/962). Thank you!
- Fixed debug assert in `InputDeviceTester` sample when simultaneously pressing two buttons on gamepad ([case 1244988](https://issuetracker.unity3d.com/issues/input-system-runtime-errors-when-pressing-more-than-one-button-at-the-same-time)).
- Fixed use of UI `Slider` causing drag thresholds to no longer work ([case 1275834](https://issuetracker.unity3d.com/issues/inputsystem-drag-threshold-value-is-ignored-for-scroll-view-after-interacting-with-a-slider-slash-scroll-bar)).
- Fixed layout lists in Input Debugger not updating when removing layouts.
- Fixed device connects leading to different but similar device being reported as reconnected.

#### Actions

- Fixed Action with multiple bindings becoming unresponsive after a Hold interaction was performed ([case 1239551](https://issuetracker.unity3d.com/issues/input-system-hold-interaction-makes-an-input-action-unresponsive-when-2-or-more-binding-are-attached-to-the-same-input-action)).
- Fixed `NullReferenceException` when `Player Input` component `Create Action` is pressed and saved ([case 1245921](https://issuetracker.unity3d.com/issues/input-system-nullreferenceexception-is-thrown-when-player-input-component-create-action-is-pressed-and-saved)).
- Fixed `InputActionTrace.ActionEventPtr.ReadValueAsObject` leading to `InvalidCastException` when trying to read values that came from composite bindings.
- Fixed not being able to stack a `MultiTap` on top of a `Tap` ([case 1261462](https://issuetracker.unity3d.com/issues/multi-tap-and-tap-interactions-in-the-same-action-doesnt-work-properly)).
- Fixed rebinds triggered by the Enter key causing stuck Enter key states ([case 1271591](https://issuetracker.unity3d.com/issues/input-system-rebind-action-requires-two-inputs-slash-presses-when-using-the-enter-key)).
- Fixed `Map index on trigger` and `IndexOutOfRangeException` errors when using multiple Interactions on the same Action. ([case 1253034](https://issuetracker.unity3d.com/issues/map-index-on-trigger-and-indexoutofrangeexception-errors-when-using-multiple-interactions-on-the-same-action)).
- Fixed context menu in action editor not filtering out composites the same way that the `+` icon menu does. This led to, for example, a "2D Vector" composite being shown as an option for a button type action.
- Fixed initial state checks for composite bindings failing if performed repeatedly. For example, doing a `ReadValue<Vector2>` for a WASD binding would return an incorrect value after disabling the map twice while no input from the keyboard was received ([case 1274977](https://issuetracker.unity3d.com/issues/input-system-cannot-read-vector2-values-after-inputactionset-has-been-disabled-and-enabled-twice)).
- Fixed "Add Interaction" menu in action editor not filtering out interactions with incompatible value types ([case 1272772](https://issuetracker.unity3d.com/issues/new-input-system-action-gets-called-only-once-when-using-mouse-press-interaction)).
- Fixed `PlayerInput` no longer auto-switching control schemes if `neverAutoSwitchControlSchemes` was toggled off and back on after the component was first enabled ([case 1232039](https://issuetracker.unity3d.com/issues/input-system-auto-switch-locks-on-one-device-when-its-disabled-and-re-enabled-via-script)).
- Fixed action map name being the same as .inputactions asset name leading to compile errors when `Generate C# Class` is used; now leads to import error ([case 1212052](https://issuetracker.unity3d.com/issues/input-system-user-can-name-inputaction-asset-and-action-map-the-same-creating-compilation-errors-on-generation)).
- Fixed bindings not getting updated when binding by display name and there is no control with the given display name initially.
  ```
  // If at the time this action is enabled, there's no ä key on the keyboard,
  // this did not update properly later when switched to a layout that does have the key.
  var action = new InputAction(binding: "<Keyboard>/#(ä)");
  ```

### Added

- Added tvOS documentation entries in 'Supported Input Devices' page.

#### Actions

- Added "release thresholds" for buttons.
  * Release points are now separated from press points by a percentage threshold.
  * The threshold is defined by `InputSettings.buttonReleaseThreshold`.
  * Thresholds are defined as percentages of press points. A release is thus defined as a button, after having reached a value of at least `InputSettings.defaultButtonPressPoint` (or whatever local press is used), falling back to a value equal to or less than `InputSettings.buttonReleaseThreshold` percent of the press point.
  * This is intended to solve the problem of buttons flickering around button press points.
  * The default threshold is set at 75%, that is, buttons release at 3/4 of the press point.
- Added new methods to the `InputAction` class:
  * `InputAction.IsPressed()`: Whether a bound control has crossed the press threshold and has not yet fallen back below the release threshold.
  * `InputAction.WasPressedThisFrame()`: Whether a bound control has crossed the press threshold this frame.
  * `InputAction.WasReleasedThisFrame()`: Whether a bound control has fallen back below the release threshold this frame.
  * `InputAction.WasPerformedThisFrame()`: Whether the action was performed at any point during the current frame. Equivalent to `InputAction.triggered`, which will be deprecated in the future.
  * `InputAction.Reset()`: Forcibly reset the action state. Cancels the action, if it is currently in progress.
- Added `InputAction.GetTimeoutCompletionPercentage` to query the amount left to complete a currently ongoing interaction.
  ```CSharp
  // Let's say there's a hold interaction on a "warp" action. The user presses a button bound
  // to the action and then holds it. While the user holds the button, we want to know how much
  // longer the user will have to hold it so that we can display feedback in the UI.
  var holdCompleted = playerInput.actions["warp"].GetTimeoutCompletionPercentage();
  ```
- Added three new binding composite types:
  * `OneModifierComposite`: This is a generalization of `ButtonWithOneModifier` (which is still available but now hidden from the UI) which also represents bindings such as "SHIFT+1" but now can be used to target bindings other than buttons (e.g. "SHIFT+delta").
  * `TwoModifiersComposite`: This is a generalization of `ButtonWithTwoModifiers` (which is still available but now hidden from the UI) which also represents bindings such as "SHIFT+CTRL+1" but now can be used to target bindings other than buttons (e.g. "SHIFT+CTRL+delta").
  * `Vector3Composite`: Works the same way `Vector2Composite` does. Adds a `forward` and `backward` binding in addition to `up`, `down`, `left`, and `right`.

## [1.1.0-preview.1] - 2020-08-20

>__The minimum version requirement for the Input System package has been moved up to 2019.4 LTS.__

### Changed

#### Actions

- Auto-generated C# files now have `<auto-generated>` headers so they get ignored by Rider code analysis.
- Auto-generated C# classes are now `partial` so that they can be manually extended.
- Deleting a composite binding with `action.ChangeBinding(0).Erase()` now also erases all the bindings that are part of the composite.
- Trigger binding resolution from within action callbacks (e.g. `InputAction.performed`) will now defer resolution until after the callback has completed.
  * This fixes crashes such as [case 1242406](https://issuetracker.unity3d.com/issues/mecanim-crash-when-entering-or-exiting-play-mode-destroying-gameobjects) where disabling `PlayerInput` from within an action callback led to an action's state being released while the action was still in a callback.

### Fixed

- Fixed input history on Android mono build by alligning memory of history records
- Fixed no input being processed when running a `[UnityTest]` over several frames. Before, this required calling `InputSystem.Update` manually.
- Fixed clicking on help page button in Unity inspector for Input System components not going to relevant manual pages.
- Fixed a bug that prevented DualShock controllers from working on tvOS. (case 1221223).
- `GravitySensor`, `LinearAccelerationSensor`, and `AttitudeSensor` not being initialized on iOS ([case 1251382](https://issuetracker.unity3d.com/product/unity/issues/guid/1251382/)).
- Fixed compilation issues with XR and VR references when building to platforms that do not have complete XR and VR implementations.
- Fixed possible `NullReferenceException`s on ARMs with controls that receive automatic memory offsets.
- Fixed `TouchControl.tapCount` resetting to 0 when "Script Debugging" is enabled (case 1194636).
- Fixed `Touch.activeTouches` not having a `TouchPhase.Began` entry for touches that moved in the same frame that they began in ([case 1230656](https://issuetracker.unity3d.com/issues/input-system-mobile-enhancedtouch-screen-taps-start-with-moved-or-stationary-phase-instead-of-began)).
- Fixed sequential taps causing touches to get stuck in `Touch.activeTouches`.
- Improved performance of `Touch.activeTouches` (most notably, a lot of time was spent in endlessly repetitive safety checks).
- Fixed `EnhancedTouch` APIs not indicating that they need to be enabled with `EnhancedTouchSupport.Enable()`.
  - The APIs now throw `InvalidOperationException` when used without being enabled.
- Fixed memory corruption in `InputEventTrace.AllocateEvent` ([case 1262496](https://issuetracker.unity3d.com/issues/input-system-crash-with-various-stack-traces-when-using-inputactiontrace-dot-subscribetoall))
  * Manifested itself, for example, as crashes when using `InputActionTrace.SubscribeToAll`.
- AxisControls and Vector2Controls' X and Y subcontrols on XR devices now have a minimum range of -1 and a maximum range of 1. This means they can now properly respond to modifiers and interactions in the binding system.

#### Actions

- Fixed drag&drop reordering actions while having one control scheme selected causing bindings from other control schemes to be lost ([case 122800](https://issuetracker.unity3d.com/issues/input-system-bindings-get-cleared-for-other-control-scheme-actions-when-reordering-an-action-in-a-specific-control-scheme)).
- Fixed stack overflow in `PlayerInput.SwitchCurrentActionMap` when called from action callback ([case 1232893](https://issuetracker.unity3d.com/issues/inputsystem-switchcurrentactionmap-causes-a-stackoverflow-when-called-by-each-pahse-of-an-action)).
- Fixed control picker ending up empty when listing devices in "Supported Devices" ([case 1254150](https://issuetracker.unity3d.com/product/unity/issues/guid/1254150/)).

### Added

- Device layouts can now be "precompiled" for speed. `Keyboard`, `Mouse`, and `Touchscreen` are now included as precompiled layouts greatly reducing instantiation time and GC heap cost for these devices. For `Touchscreen`, this results in a >20x speed-up for `InputSystem.AddDevice<Touchscreen>()`.
- Added Pose Control layout. The Pose Control is used on XR Devices and wraps tracking state, position, rotation, and velocity information.

#### Actions

- Can now save binding overrides as JSON strings and restore them from such using the newly added `SaveBindingOverridesAsJson` and `LoadBindingOverridesFromJson` extension methods.
  ```CSharp
  void SaveUserRebinds(PlayerInput player)
  {
      var rebinds = player.actions.SaveBindingOverridesAsJson();
      PlayerPrefs.SetString("rebinds", rebinds);
  }

  void LoadUserRebinds(PlayerInput player)
  {
      var rebinds = PlayerPrefs.GetString("rebinds");
      player.actions.LoadBindingOverridesFromJson(rebinds);
  }
  ```

## [1.0.0] - 2020-04-23

### Fixed

- Fixed compilation issues in `TrackedDeviceRaycaster` when disabling built-in XR module.

## [1.0.0-preview.7] - 2020-04-17

### Fixed

- `VirtualMouseInput` not moving the software cursor when set to `HardwareCursorIsAvailable` but not having a hardware cursor ()
- Can now override built-in Android gamepad layouts. Previously, the input system would always choose its default defaults even after registering more specific layouts using `InputSystem.RegisterLayout`.
- `InputControlPath.TryGetControlLayout` no longer throws `NotImplementedException` for `<Mouse>/scroll/x` and similar paths where the layout is modifying a control it inherited from its base layout ([thread](https://forum.unity.com/threads/notimplementedexception-when-using-inputcontrolpath-trygetcontrollayout-on-mouse-controls.847129/)).
- Fixed compilation errors when disabling built-in VR and XR modules. ([case 1214248](https://issuetracker.unity3d.com/issues/enable-input-system-symbol-is-not-being-updated-when-the-input-system-is-changed-in-player-settings/)).
- Fixed compilation errors when disabling built-in Physics and Physics2D modules. ([case 1191392](https://issuetracker.unity3d.com/issues/inputsystem-trackeddeviceraycaster-has-hard-references-on-both-physics-and-physics2d)).
- No longer throws `NotImplementedException` when matching against a field of `InputDeviceDescription.capabilities` when the value of the field used scientific notation.
- No longer incorrectly matches fields of `InputDeviceDescription.capabilities` by prefix only (i.e. previously it would find the field "foo" when actually looking for "foobar").
- Input device debugger window slowing editor to a crawl when opened on PS4 DualShock controller.
- `InputUser.UnpairDevices()` corrupting user device list.

#### Actions

- Controls are now re-resolved after adding or removing bindings from actions ([case 1218544](https://issuetracker.unity3d.com/issues/input-system-package-does-not-re-resolve-bindings-when-adding-a-new-binding-to-a-map-that-has-already-generated-its-state)).
- Can now have spaces and special characters in action names when using `PlayerInput` with the `SendMessages` or `BroadcastMessages` behavior. Previously, an incorrect method name was generated (fix contributed by [BHSPitMonkey](https://github.com/BHSPitMonkey) in [#1022](https://github.com/Unity-Technologies/InputSystem/pull/1022); [case 1214519](https://issuetracker.unity3d.com/issues/player-input-send-messages-wont-trigger-when-input-action-name-contains-spaces)).
- Adding a new action now sets `expectedControlType` to `Button` as expected ([case 1221015](https://issuetracker.unity3d.com/issues/input-system-default-value-of-expectedcontroltype-is-not-being-set-when-creating-a-new-action)).
- Player joins with `PlayerInputManager` from button presses no longer fail if there are multiple devices of the same type present and the join was not on the first gamepad ([case 226920](https://fogbugz.unity3d.com/f/cases/1226920/)).
- `PlayerInputEditor` no longer leads to the player's `InputActionAsset` mistakenly getting replaced with a clone when the inspector is open on a `PlayerInput` component ([case 1228636](https://issuetracker.unity3d.com/issues/action-map-gets-lost-on-play-when-prefab-is-highlighted-in-inspector)).
- The control picker in the .inputactions editor will no longer incorrectly filter out layouts such as `Xbox One Gamepad (on XB1)` when using them in control schemes. Also, it will no longer filter out controls from base layouts (such as `Gamepad`) ([case 1219415](https://issuetracker.unity3d.com/issues/impossible-to-choose-gamepad-as-binding-path-when-control-scheme-is-set-as-xboxone-scheme)).
- `RebindOperation`s will no longer pick controls right away that are already actuated above the magnitude threshold when the operation starts. Instead, these controls will have to change their actuation from their initial level such that they cross the magnitude threshold configured in the operation ([case 1215784](https://issuetracker.unity3d.com/issues/unnecessary-slash-unwanted-binding-candidates-are-found-when-detecting-and-changing-an-input-value-of-an-input-device)).
- Newly added actions and action maps are now scrolled to when there are more items than fit into view. Previously newly added item was appended but outside of the visible area.
- Actions and bindings in the `.inputactions` editor are no longer force-expanded on every domain reload and whenever a new action or binding is added.
- The importer for `.inputactions` assets will now check out from version control the generated .cs file when overwriting it &ndash; which only happens if the contents differ ([case 1222972](https://issuetracker.unity3d.com/issues/inputsystem-editor-generated-c-number-file-is-not-checked-out-when-overwriting)).
- The editor for `.inputactions` assets will now check out from version control the asset before saving it.
- Drag-reordering action maps no longer throws "Should have drop target" asserts in the console (case [1229146](https://issuetracker.unity3d.com/issues/inputsystem-reordering-of-actionmaps-in-input-action-window-fails-and-throws-should-have-drop-target-error)).
- Drag-reordering actions no longer changes action IDs of some of the existing actions ([case 1231233](https://issuetracker.unity3d.com/issues/input-systems-action-ids-dont-stick-with-action-names-when-input-actions-are-reorganized)).
- References to `InputActionReference` objects created by the importer for `.inputactions` files are no longer broken when the action referenced by the object is renamed ([case 1229145](https://issuetracker.unity3d.com/issues/inputsystem-inputactionreference-loses-guid-when-its-action-is-moved-or-renamed-in-the-inputaction-asset)).
  * __NOTE: This fix does not apply to existing `InputActionReference` instances.__ The problem was inherent in the internal file IDs generated for actions &ndash; which were affected by action and map names. Thus, changing the name of an action or map would change the resulting file ID of the `InputActionReference`.<br>However, changing file IDs will break any existing reference to the object. Thus we had to preserve the existing `InputActionReference` objects under their original file ID. We hide them in the Project Browser, however. The ones that are visible now have the new, fixed file IDs.<br>To switch existing `InputActionReference` properties to the new file IDs, simply replace them with the newly created `InputActionReference`.

### Changed

- `InputDevice.all` has been deprecated due to the confusion it creates with other getters like `Gamepad.all`. Use `InputSystem.devices` instead ([case 1231216](https://issuetracker.unity3d.com/issues/joystick-dot-all-lists-more-than-just-joysticks)).
  * In the same vein, we added a new `Joystick.all` getter that works the same as `Gamepad.all`.
- Changed UI Package to be optional dependency. Removing the package will now disable all UI relevant Input code.

## [1.0.0-preview.6] - 2020-03-06

### Changed

* `InputSystemUIInputModule.trackedDeviceSelect` has been removed. Use `InputSystemUIInputModule.leftClick` instead.
* `InputSystemUIInputModule.repeatDelay` has been renamed to `moveRepeatDelay` and `repeatRate` has been renamed to `moveRepeatRate`.

### Fixed

- Fixed CS0109 warning being generated during player build due to use of `new` with the `PlayerInput.camera property` (case 1174688).
- Fixed a number of issues in `InputSystemUIInputModule`.
  * Fixed GC heap garbage when click-dragging.
  * Fixed number of pointer states growing indefinitely if OS did not reuse touch IDs.
  * Fixed `lastPress` on `PointerEventData` getting lost.
  * Fixed button press-and-release happening in same frame resulting in no UI input.
  * Fixed clicks initiated from non-pointer devices resulting in pointer inputs with `(0,0)` positions.
  * Fixed huge screen deltas on pointer events from tracked devices.
  * Fixed touch input not sending pointer exit events ([case 1213550](https://issuetracker.unity3d.com/issues/input-system-onpointerexit-does-not-work)).
- Fixed `TrackedDeviceRaycaster` not setting `screenPosition` in `RaycastResult`.

#### Actions

- Mixing the enabling&disabling of single actions (as, for example, performed by `InputSystemUIInputModule`) with enabling&disabling of entire action maps (as, for example, performed by `PlayerInput`) no longer leaves to unresponsive input and `"should not reach here"` assertions ([forum thread](https://forum.unity.com/threads/error-while-switching-between-action-maps.825204/)).
- Leaving play mode no longer leaves state change monitors lingering around from enabled actions.
- Enabling action maps with bindings that do not refer to an existing action in the map no longer leads to asserts and exceptions when input on the bindings is received ([case 1213085](https://issuetracker.unity3d.com/issues/input-system-input-actions-cause-exceptions-and-should-not-get-here-errors-to-appear-after-deleting-an-action-map)).
- `PressInteraction` no longer misses the next button press if it gets reset from within the `performed` callback ([case 1205285](https://issuetracker.unity3d.com/issues/inputsystem-problem-with-button-state-after-deactivating-and-reactivating-an-action-map)).
- `InputBinding.DisplayStringOptions.DontIncludeInteractions` is now properly respected.
- Reading the value of a composite binding no longer causes processors from the last active part binding to be applied rather than the processors of the composite itself, if any ([case 1207082](https://issuetracker.unity3d.com/issues/input-system-invert-processors-have-no-effect-on-the-inputaction-dot-callbackcontext-value)).
- Fixed `InputSystem.onActionChange` getting invoked too many times on binding changes.

### Added

- `InputSystemUIInputModule` now sends pointer events using a new `ExtendedPointerEventData` instead of using the base `PointerEventData` class. This surfaces additional input data in pointer events.
- Added `InputSystemUIInputModule.pointerBehavior` to allow dictating how the UI will resolve concurrent input from multiple pointers.

#### Actions

- Added `InputAction.CallbackContext.ReadValueAsButton`.

## [1.0.0-preview.5] - 2020-02-14

### Changed

- We've changed the rules that govern how action phases have to progress:
  * __This is a breaking change!__
    - The primary effect is additional callbacks getting triggered.
  * __Before__:
    - There were no enforced rules about how an action would go through `InputAction.started`, `InputAction.performed`, and `InputAction.canceled`. Which of the callbacks were triggered and in what order depended on a number of factors, the biggest influencer of which were the different interactions that could be applied to actions (like `Press` or `Hold`).
    - This made for unpredictable and frequently surprising results. In addition, it led to bugs where, for [example](https://issuetracker.unity3d.com/issues/input-system-ui-becomes-unresponsive-after-the-first-ui-button-press), adding a `Press` interaction to the `Click` action of `InputSystemUIInputModule` would cause the click state to get stuck because the click action would never cancel.
  * __Now__:
    - The system will now *always* trigger `InputAction.started` first. If this is not done explicitly, it happens implicitly.
    - Likewise, the system will now *always* trigger `InputAction.canceled` before going back to waiting state. Like with `InputAction.started`, if this isn't done explicitly, it will happen implicitly. This implies that `InputAction.canceled` no longer signifies an action getting aborted because it stopped after it started but before it performed. It now simply means "the action has ended" whether it actually got performed or not.
    - In-between `InputAction.started` and `InputAction.canceled`, `InputAction.performed` may be triggered arbitrary many times (including not at all).
  * While late in the cycle for 1.0, we've opted to make this change now in order to fix a range of bugs and problems we've observed that people encountered because of the previous behavior of the system.
- Related to the change above, the behavior of `PressInteraction` has been tweaked and now is the following:
  * `Press Only`: Starts and immediately performs when pressed, then stays performed and cancels when button is released.
  * `Release Only`: Starts when button is pressed and then performs and immediately cancels when the button is released.
  * `Press And Release`: Starts and immediately performs when button is pressed, then stays performed and performs again and immediately cancels when button is released.
- `Vector2Composite` now has a `mode` parameter which can be used to choose between `DigitalNormalized` (the default), `Digital` (same as `DigitalNormalized` but does not normalize the resulting vector), and `Analog` (uses float input values as is).
  * `Vector2Composite.normalize` has been deprecated. Note that it will not work together with `Analog`. The parameter will be removed in the future.

### Fixed

- XR controllers and HMDs have proper display names in the UI again. This regressed in preview.4 such that all XR controllers were displayed as just "XR Controller" in the UI and all HMDs were displayed as "XR HMD".
- `InputSystemUIInputModule` no longer generates GC heap garbage every time mouse events are processed.
- Fixed a bug where an internal array helper method was corrupting array contents leading to bugs in both `InputUser` and `Touch`.
- Fixed exception when saving changes to an Input Action asset and the parent directory has been renamed. ([case 1207527](https://issuetracker.unity3d.com/issues/input-system-console-errors-appear-when-you-save-input-action-asset-after-changing-the-name-of-the-folder-containing-it))

#### Actions

- The regression in 1.0.0-preview.4 of `PlayerInputManager` not joining players correctly if a scheme has more than one device requirement has been fixed.
  * This most notably manifested itself with keyboard+mouse control schemes.
- `PlayerInputManager` will no longer join players when control schemes are used and none of the schemes produces a successful match based on the devices available for the join.
- When no action map is selected in action editor, plus icon to add an action is now disabled; formerly threw an exception when clicked (case 1199562).
- Removing a callback from actions from the callback itself no longer throws `ArgumentOutOfRangeException` ([case 1192972](https://issuetracker.unity3d.com/issues/input-system-package-argumentoutofrangeexception-error-is-thrown-when-the-callback-is-removed-while-its-being-triggered)).
- "Invalid user" `ArgumentException` when turning the same `PlayerInput` on and off ([case 1198889](https://issuetracker.unity3d.com/issues/input-system-package-argumentexception-invalid-user-error-is-thrown-when-the-callback-disables-game-object-with-playerinput)).
- The list of device requirements for a control scheme in the action editor no longer displays devices with their internal layout name rather than their external display name.
- `StackOverflowException` when `Invoke Unity Events` is selected in `PlayerInput` and it cannot find an action (#1033).
- `HoldInteraction` now stays performed after timer has expired and cancels only on release of the control ([case 1195498](https://issuetracker.unity3d.com/issues/inputsystem-inputaction-dot-readvalue-returns-0-when-a-hold-action-is-performed-for-hold-time-amount-of-time)).
- Foldouts in the various action UIs now properly toggle their expansion state when clicked in Unity 2019.3+ ([case 1213781](https://issuetracker.unity3d.com/issues/input-system-package-playerinput-component-events-menu-doesnt-expand-when-clicked-directly-on-the-arrow-icon)).

### Added

- We've added a new `Simple Multiplayer` sample which demonstrates a simple, bare-bones local multiplayer setup.
- We've also added a `Gamepad Mouse Cursor` sample that shows how to drive a UI mouse cursor using the gamepad.
  - The sample contains a reusable `VirtualMouseInput` component that does most of the work.
- Added a `Deselect On Background Click` option to `InputSystemUIInputModule`. This allows toggling the behavior off where clicking the mouse and not hitting a `GameObject` will automatically clear the current selection -- which will break keyboard and gamepad navigation.

## [1.0.0-preview.4] - 2020-01-24

This release includes a number of Quality-of-Life improvements for a range of common problems that users have reported.

### Added

- To aid in debugging issues, we've extended the system's event tracing and replay functionality to allow persisting and replaying arbitrary input event streams.
  * `InputEventTrace` now has APIs to persist the events to disk and to load them back in from previously persisted event streams. The same API can be used to persist in arbitrary C# `Stream` instances, not just in file streams.
     ```CSharp
    // Write.
    myTrace.WriteTo("file.inputtrace");

    // Read.
    InputEventTrace.LoadFrom("file.inputtrace");
     ```
  * `InputEventTrace` now has built-in replay functionality.
     ```CSharp
    myTrace.Replay().PlayAllFramesOneByOne();
     ```
  * The event trace in device windows of the Input Debugger has been extended with controls to save and load traces.
- We've added a new `InputRecording` sample which has a reusable `MonoBehaviour` component that can be used to capture and replay device activity.
- `Keyboard` now has a `FindKeyOnCurrentKeyboardLayout` method to look up key controls by their display names.
- Keyboards now have synthetic controls that combine left and right variants of modifier keys.
  * This means that you can bind to just "shift" now, for example, instead of having to bind to both "left shift" and "right shift".
    ```CSharp
    new InputAction(binding: "<Keyboard>/shift");
    ```
  * The controls are also available as properties on `Keyboard`.
    ```CSharp
    if (Keyboard.current.shiftKey.isPressed) /* ... */;

    // Is equivalent to:
    if (Keyboard.current.leftShiftKey.isPressed ||
        Keyboard.current.rightShiftKey.isPressed) /* ... */;
    ```

#### Actions

- `PlayerInput` now has a new `Controls Changed` event/message which is triggered when the control setup of the player changes (e.g. when switching control schemes).
    ```CSharp
        public void OnControlsChanged()
        {
            // Update UI display hints, for example...
        }
    ```
- We've added APIs to simplify turning bindings into strings suitable for display in UIs.
    ```CSharp
    // Takes things such as currently bound controls and active binding masks into account
    // and can handle composites.
    action.GetBindingDisplayString();
    ```
  * Related to this, custom binding composites can now be annotated with the new `DisplayStringFormat` attribute to control how composites as a whole are turned into display strings.
    ```CSharp
    [DisplayStringFormat("{button}+{stick}")]
    public class MyComposite : InputBindingComposite<Vector2>
    {
        [InputControl(layout = "Button")] public int button;
        [InputControl(layout = "Stick")] public int stick;
    }
    ```
- `InputActionRebindingExtension.RebindingOperation` has a new configuration method `WithMatchingEventsBeingSuppressed` which allows suitable input events to automatically be swallowed while a rebind is ongoing. This greatly helps with not having something else respond to input while a rebind is in progress.
- We've added two new samples:
  * __Rebinding UI__: Demonstrates how to create a rebinding screen using the Input System's APIs. The sample also includes a reusable prefab you can use directly in your projects to quickly put rebinding screens together.
  * __In-Game Hints__: Demonstrates how to show context-sensitive help that respects the current control scheme.

### Changed

- The logic for resetting devices on focus loss has changed somewhat:
  * When focus is lost, all devices are forcibly reset to their default state. As before, a `RequestResetCommand` for each device is also sent to the backend but regardless of whether the device responds or not, the input state for the device will be overwritten to default.
  * __Noisy controls are exempted from resets__. The assumption here is that noisy controls most often represent sensor readings of some kind (e.g. tracking data) and snapping the values back to their default will usually
  * If `Application.runInBackground` is `true`, all devices that return `true` from `InputDevice.canRunInBackground` are exempted from resets entirely. This, for example, allows XR devices to continue running regardless of focus change.
  * This fixes problems such as keyboard keys getting stuck when alt-tabbing between applications (case 1206199).
- `InputControlExtensions.GetStatePtrFromStateEvent` no longer throws `InvalidOperationException` when the state format for the event does not match that of the device. It simply returns `null` instead (same as when control is found in the event's state).
- `InputEventTrace` instances are no longer disposed automatically from their finalizer but __MUST__ be disposed of explicitly using `Dispose()`.
  * This is to allow event traces to survive domain reloads. If they are disposed of automatically during finalizers, even if they survive the reload, the next GC will cause traces to be deallocated.

#### Actions

* `InputActionRebindingExtensions.PerformInteractiveRebinding` has been greatly enhanced to apply a wide range of default configurations to the rebind. This greatly reduces the need to manually configure the resulting rebind.
    ```CSharp
    // Start a rebind with the default configuration.
    myAction.PerformInteractiveRebinding().Start();
    ```
  - Pointer position input will be ignored by default.
  - If not a suitable binding target itself, `<Keyboard>/escape` will automatically be made to quit the rebind.
  - Events with control input not explicitly matching exclusions will now get suppressed. This prevents input actions from getting triggered while a rebind is in progress.
  - The expected control type is automatically adjusted if a part binding of a composite is targeted by the rebind (e.g. if the action expects a `Vector2` but the part binding expects a `Button`, the rebind switches automatically to `Button`).
  - If the targeted binding is part of a control scheme, controls will automatically be restricted to match the device requirements of the control scheme. For example, if the binding belongs to a "Keyboard&Mouse" scheme that has `<Keyboard>` and a `<Mouse>` requirement, the rebind will ignore input on gamepads.
  - As before, you can always create a `RebindingOperation` from scratch yourself or wipe/alter the configuration returned by `PerformInteractiveRebinding` however you see fit.
- Control schemes can now handle ambiguity.
  * This means that, for example, you can now have one control scheme for generic gamepads and another control scheme specifically for PS4 controllers and the system will reliably pick the PS4 scheme when a PS4 controller is used and fall back to the generic gamepad scheme otherwise.
  * While this is exposed as a new `score` property on `InputControlScheme.MatchResult`, no code changes are necessary to take advantage of this feature.
- `PlayerInput.active` has been renamed to `PlayerInput.inputIsActive` to avoid ambiguities with `GameObject` activation.

### Fixed

- `InputUser` in combination with touchscreens no longer throws `InvalidOperationException` complaining about incorrect state format.
 * In a related change, `InputControlExtensions.GetStatePtrFromStateEvent` now works with touch events, too.
- Stack overflow in `InputTestFixture.currentTime` getter.
- Input that occurs in-between pressing the play button and the game starting no longer leaks into the game (case 1191342).
  * This usually manifested itself as large accumulated mouse deltas leading to such effects as the camera immediately jerking around on game start.
- Removing a device no longer has the potential of corrupting state change monitors (and thus actions getting triggered) from other devices.
  * This bug led to input being missed on a device once another device had been removed.
- `TrackedDevice` layout is no longer incorrectly registered as `Tracked Device`.
- Event traces in the input debugger are no longer lost on domain reloads.
- `IndexOutOfRangeException` being thrown when looking up controls on XR devices.

#### Actions

- Clicking the "Replace with InputSystemUIInputModule" button in the inspector when looking at `StandaloneInputModule`, the resulting operation is now undoable and will properly dirty the scene.

## [1.0.0-preview.3] - 2019-11-14

### Fixed

- Fixed wrong event handlers getting removed when having three or more handlers on an event (case 1196143).
  * This was an bug in an internal data structure that impacted a number of code paths that were using the data structure.
- Fixed `LayoutNotFoundException` being thrown when `InputControlPath.ToHumanReadableString` referenced a layout that could not be found.

## [1.0.0-preview.2] - 2019-11-04

### Changed

- Automatic conversion of window coordinates in `EditorWindow` code is now performed regardless of focus or the setting of `Lock Input to Game View` in the input debugger.

### Fixed

- Fixed touch taps triggering when they shouldn't on Android.
- Fixed custom devices registered from `[InitializeOnLoad]` code being lost on domain reload (case 1192379).
  * This happened when there were multiple pieces of `[InitializeOnLoad]` code that accessed the input system in the project and the `RegisterLayout` for the custom device happened to not be the first in sequence.
- OpenVR touchpad controls (`touchpadClicked` & `touchpadPressed`) now report accurate data.

#### Actions

- Fixed missing keyboard bindings in `DefaultInputActions.inputactions` for navigation in UI.
- Fixed using C# reserved names in .inputactions assets leading to compile errors in generated C# classes (case 1189861).
- Assigning a new `InputActionAsset` to a `InputSystemUIInputModule` will no longer look up action names globally but rather only look for actions that are located in action maps with the same name.
  * Previously, if you e.g. switched from one asset where the `point` action was bound to `UI/Point` to an asset that had no `UI` action map but did have an action called `Point` somewhere else, it would erroneously pick the most likely unrelated `Point` action for use by the UI.
- Fixed missing custom editors for `AxisDeadzoneProcessor` and `StickDeadzoneProcessor` that link `min` and `max` values to input settings.
- Fixed actions ending up being disabled if switching to a control scheme that has no binding for the action (case 1187377).
- Fixed part of composite not being bound leading to subsequent part bindings not being functional (case 1189867).
- Fixed `PlayerInput` not pairing devices added after it was enabled when not having control schemes.
  * This problem would also show in the `SimpleDemo` sample when having the `CustomDeviceUsages` sample installed as well. Gamepads would not get picked up in that case.
- Fixed `ArgumentNullException` when adding a device and a binding in an action map had an empty path (case 1187163).
- Fixed bindings that are not associated with any control scheme not getting enabled with other control schemes as they should.

### Added

- Added a new `EditorWindow Demo` sample that illustrates how to use the input system in editor UI code.

## [1.0.0-preview.1] - 2019-10-11

### Changed

- Generated action wrappers now won't `Destroy` the generated Asset in a finalizer, but instead implement `IDisposable`.
- Added back XR layouts (except for Magic Leap) that were removed for `1.0-preview`.
  * We removed these layouts under the assumption that they would almost concurrently become available in the respective device-specific XR packages. However, this did not work out as expected and the gap here turned out to be more than what we anticipated.
  * To deal with this gap, we have moved the bulk of the XR layouts back and will transition things gradually as support in device-specific packages becomes publicly available.

### Fixed

- Fixed a bug where the Input Settings Window might throw exceptions after assembly reload.
- Correctly implemented `IsPointerOverGameObject` method for `InputSystemUIInputModule`.
- Several bugs with layout overrides registered with (`InputSystem.RegisterLayoutOverrides`).
  * In `1.0-preview`, layout overrides could lead to corruption of the layout state and would also not be handled correctly by the various editor UIs.
- Selecting a layout in the input debugger no longer selects its first child item, too.
- Fixed XR devices reporting noise as valid user input (should fix problem of control schemes involving VR devices always activating when using `PlayerInput`).
- Fixed tap/swipe gesture detection in touch samples.

### Actions

- Fixed a bug where multiple composite bindings for the same controls but on different action maps would throw exceptions.
- Fixed `anyKey` not appearing in control picker for `Keyboard`.
- The text on the "Listen" button is no longer clipped off on 2019.3.
- Controls bound to actions through composites no longer show up as duplicates in the input debugger.
- Fixed "Create Actions..." on `PlayerInput` creating an asset with an incorrect binding for taps on Touchscreens. \
  __NOTE: If you have already created an .inputactions asset with this mechanism, update "tap [Touchscreen]" to "Primary Touch/Tap" to fix the problem manually.__
- Fixed `Invoke CSharp Events` when selected in `PlayerInput` not triggering `PlayerInput.onActionTriggered`.
- Fixed duplicating multiple items at the same time in the action editor duplicating them repeatedly.

### Added

- Will now recognize Xbox One and PS4 controllers connected to iOS devices correctly as Xbox One and PS4 controllers.
- Added a new sample called "Custom Device Usages" that shows how to use a layout override on `Gamepad` to allow distinguishing two gamepads in bindings based on which player the gamepad is assigned to.
- Added abstract `TrackedDevice` input device class as the basis for various kinds of tracked devices.

## [1.0.0-preview] - 2019-09-20

### Fixed

- Will now close Input Action Asset Editor windows from previous sessions when the corresponding action was deleted.
- Fixed an issue where Stick Controls could not be created in Players built with medium or high code stripping level enabled.
- Fixed incorrect default state for axes on some controllers.

#### Actions

- Fixed `CallbackContext.ReadValue` throwing when invoked during device removal

### Changed
### Added

## [0.9.6-preview] - 2019-09-06

### Fixed

- Exceptions in scenes of `Visualizers` sample if respective device was not present on system (e.g. in `PenVisualizer` if no pen was present in system).
- Fixed exception in Input Action Asset Editor window when typing whitespace into the search field.
- Fixed control scheme popup window in input action asset editor window showing in the correct screen position on windows.

#### Actions

- Setting timeouts from `IInputInteraction.Process` not working as expected when processing happened in response to previous timeout expiring (#714).
- Pending timeouts on a device not being removed when device was removed.

### Changed

- Replaced `HIDSupport.shouldCreateHID` event with a new `HIDSupport.supportedHIDUsages` property, which takes an array of supported usages.

### Added

#### Actions

- Added `PlayerInput.neverAutoSwitchControlSchemes` to disable logic that automatically enables control scheme switching when there is only a single `PlayerInput` in the game.
- Added `PlayerInput.SwitchControlScheme` to switch schemes manually.

## [0.9.5-preview] - 2019-08-29

### Fixed

- Don't pass events for null devices (for devices which have not been created) to `InputSystem.onEvent` callbacks.
- Will close debugger input state windows, when the state is no longer valid instead of throwing exceptions.
- Fixed pointer coordinates in editor windows for non-mouse pointing devices.
- Fixed using the input system in il2cpp when managed stripping level is set higher then "Low".
- Device debugger window will still show when reading from specific controls throws exceptions.
- Offsets and sizes for elements on Linux joysticks are now computed correctly.
- Joysticks now have a deadzone processor on the stick itself.
- Up/down/left/right on sticks are now deadzoned just like X and Y on sticks are.
- Removed toplevel `X` and `Y` controls on HIDs when there is a `Stick/X` and `Stick/Y` added for the device.
- HID fallback can now deal with sticks that have X and Y controls of different sizes and sitting in non-contiguous locations in the HID input report.
- Button 1 on HID joysticks will now correctly come out as the `trigger` control. Previously, the trigger control on the joystick was left pointing to random state.

#### Actions

- Binding paths now show the same way in the action editor UI as they do in the control picker.
  * For example, where before a binding to `<XInputController>/buttonSouth` was shown as `rightShoulder [XInputController]`, the same binding will now show as `A [Xbox Controller]`.
- When deleting a control scheme, bindings are now updated. A dialog is presented that allows choosing between deleting the bindings or just unassigning them from the control scheme.
- When renaming a control scheme, bindings are now updated. Previously the old name was in place on bindings.
- Control scheme names can no longer be set to empty strings.
- `PlayerInput.Instantiate` now correctly sets up a given control scheme, if specified.
  * When passing a `controlScheme:` argument, the result used to be a correctly assigned control scheme at the `InputUser` level but no restrictions being actually applied to the bindings, i.e. every single binding was active regardless of the specified control scheme.
- NullReferenceExceptions during event processing from `RebindingOperation`.

### Changed

- `InputUser.onUnpairedDeviceUsed` now receives a 2nd argument which is the event that triggered the callback.
  * Also, the callback is now triggered __BEFORE__ the given event is processed rather than after the event has already been written to the device. This allows updating the pairing state of the system before input is processed.
  * In practice, this means that, for example, if the user switches from keyboard&mouse to gamepad, the initial input that triggered the switch will get picked up right away.
- `InputControlPath.ToHumanReadableString` now takes display names from registered `InputControlLayout` instances into account.
  * This means that the method can now be used to generate strings to display in rebinding UIs.
- `AxisControl.clamp` is now an enum-valued property rather than a bool. Can now perform clamping *before* normalization.

#### Actions

- When switching devices/controls on actions, the system will no longer subsequently force an initial state check on __all__ actions. Instead, every time an action's bindings get re-resolved, the system will simply cancel all on-going actions and then re-enable them the same way it would happen by manually calling `InputAction.Enable`.
- Removed non-functional `InputControlScheme.baseScheme` API and `basedOn` serialized property. This was never fully implemented.

### Added

- Can right-click devices in Input Debugger (also those under "Unsupported") and select "Copy Device Description" to copy the internal `InputDeviceDescription` of the device in JSON format to the system clipboard.
  * This information is helpful for us to debug problems related to specific devices.
- If a device description has been copied to the clipboard, a new menu "Paste Device Description as Device" entry in the "Options" menu of the input debugger appears. This instantiates the device from the description as if it was reported locally by the Unity runtime.

## [0.9.3-preview] - 2019-08-15

### Fixed

- `XInputController` and `XboxOneGamepad` no longer have two extraneous, non-functional "menu" and "view" buttons.
- Fixed `InputUser.onUnpairedDeviceUser` ignoring input on controls that do not support `EvaluateMagnitude`.
  * This led to situations, for example, where `PlayerInput` would not initialize a control scheme switch from a `<Mouse>/delta` binding as the delta X and Y axes do not have min&max limits and thus return -1 from `EvaluateMagnitude`.
- Fixed available processor list not updated right away when changing the action type in the Input Action editor window.

#### Actions

- `NullReferenceException` when the input debugger is open with actions being enabled.
- When selecting a device to add to a control scheme, can now select devices with specific usages, too (e.g. "LeftHand" XRController).

### Changed

- Removed `timesliceEvents` setting - and made this tied to the update mode instead. We now always time slice when using fixed updates, and not when using dynamic updates.
- When adding a composite, only ones compatible with the value type of the current action are shown. This will, for example, no longer display a `2D Vector` composite as an option on a floating-point button action.
- The `InputState.onChange` callback now receives a second argument which is the event (if any) that triggered the state change on the device.

### Added

- `InputSystemUIInputModule` can now track multiple pointing devices separately, to allow multi-touch input - required to allow control of multiple On-Scree controls at the same time with different fingers.
- Two new composite bindings have been added.
  * `ButtonWithOneModifier` can be used to represent shortcut-like bindings such as "CTRL+1".
  * `ButtonWithTwoModifiers` can be used to represent shortcut-like bindings such as "CTRL+SHIFT+1".

## [0.9.2-preview] - 2019-08-09

### Fixed

- A `RebindingOperation` will now fall back to the default path generation behavior if the callback provided to `OnGeneratePath` returns null.
- Fixed the Input Action editor window throwing exceptions when trying to view action properties.

### Actions

- `PlayerInput` will now copy overrides when creating duplicate actions.
- It is now possible to use an empty binding path with a non empty override path.
- It is now possible to use set an empty override path to disable a binding.
- It is not possible to query the effectively used path of a binding using `effectivePath`.
- Actions embedded into MonoBehaviour components can now have their properties edited in the inspector. Previously there was no way to get to the properties in this workflow. There is a gear icon now on the action that will open the action properties.

### Changed

### Added

- Added a new sample to the package called `SimpleDemo`. You can install the sample from the package manager. See the [README.md](https://github.com/Unity-Technologies/InputSystem/Assets/Samples/SimpleDemo/README.md) file for details about the sample.

## [0.9.1-preview] - 2019-08-08

### Fixed

- Fixed GC heap garbage being caused by triggered by event processing.
  * This meant that every processing of input would trigger garbage being allocated on the managed heap. The culprit was a peculiarity in the C# compiler which caused a struct in `InputEventPtr.IsA` to be allocated on the heap.
- The bindings selection popup window will now show child controls matching the current action type even if the parent control does not match.
- Fixed `duration` values reported for Hold and Press interactions.
- DualShock 3 on macOS:
  * Fixed actions bound to the dpad control performing correctly.
  * Fixed non-present touchpad button control being triggered incorrectly.
- Fixed compile issues with switch classes on standalone Linux.
- Leak of unmanaged memory in `InputControlList`.

#### Actions

- Fixed actions not updating their set of controls when the usages of a device are changed.
- Composite bindings with the default interaction will now correctly cancel when the composite is released, even if there are multiple composite bindings on the action.

### Changed

- `MouseState`, `KeyboardState`, and `GamepadState` have been made public again.
- `PlayerInput` and `PlayerInputManager` have been moved from the `UnityEngine.InputSystem.PlayerInput` namespace to `UnityEngine.InputSystem`.
- The signature of `InputSystem.onEvent` has changed. The callback now takes a second argument which is the device the given event is sent to (null if there's no corresponding `InputDevice`).
  ```
  // Before:
  InputSystem.onEvent +=
      eventPtr =>
      {
          var device = InputSystem.GetDeviceById(eventPtr.deviceId);
          //...
      };

  // Now:
  InputSystem.onEvent +=
      (eventPtr, device) =>
      {
          //...
      };
  ```
- The signatures of `InputSystem.onBeforeUpdate` and `InputSystem.onAfterUpdate` have changed. The callbacks no longer receive an `InputUpdateType` argument.
  * Use `InputState.currentUpdateType` in case you need to know the type of update being run.
- `InputUpdateType` has been moved to the `UnityEngine.InputSystem.LowLevel` namespace.
- `InputSystem.Update(InputUpdateType)` has been removed from the public API.
- The way input devices are built internally has been streamlined.
  * `InputDeviceBuilder` is now internal. It is no longer necessary to access it to look up child controls. Simply use `InputControl.GetChildControl` instead.
  * To build a device without adding it to the system, call the newly added `InputDevice.Build` method.
    ```
    InputDevice.Build<Mouse>();
    ```
  * `InputSystem.SetLayoutVariant` has been removed. Layout variants can no longer be set retroactively but must be decided on as part of device creation.
- `InputSystem.RegisterControlProcessor` has been renamed to just `InputSystem.RegisterProcessor`.

#### Actions

* `InputAction.ReadValue<TValue>()` is longer correlated to `InputAction.triggered`. It simply returns the current value of a bound control or composite while the action is being interacted with.
* `InputInteractionContext.PerformedAndGoBackToWaiting` has been renamed to just `InputInteractionContext.Performed`.

#### Actions

- Individual composite part bindings can now no longer have interactions assigned to them as that never made any sense.

### Added

- Devices can now have more than one usage.
  * Call `InputSystem.AddDeviceUsage(device,usage)` to add additional usages to a device.
  * Call `InputSystem.RemoveDeviceUsage(device,usage)` to remove existing usages from a device.
  * `InputSystem.SetDeviceUsage(device,usage)` still exists. It will clear all existing usages from the given device.
- A new `VisualizerSamples` sample that can be installed through the package manager.
  * Contains two components `InputControlVisualizer` and `InputActionVisualizer` that help visualizing/debugging control/device and action activity through in-game overlays. A few sample scenes illustrate how to use them.

#### Actions

- Added `InputAction.ReadValueAsObject` API.
- Added `InputAction.activeControl` API.

## [0.9.0-preview] - 2019-07-18

### Fixed

- Validate all parameters on public APIs.
- Fixed an internal bug in `InlinedArray.RemoveAtByMovingTailWithCapacity`, which could cause data corruption.
- Fixed Xbox controller support on macOS il2cpp.
- Fixed issue of Xbox gamepads on Windows desktop not being able to navigate left and down in a UI.
- Allow using InputSystem package if the XR, VR or Physics modules are disabled for smaller builds.
- Fixed documentation landing page and table of contents.
- Fixed tracked devices assigning pointer ids for UI pointer events correctly.
- Adjusted some UI Elements to fit the Unity 19.3 font.
- Fixed NullReferenceException being thrown when project changes.
- Fixed duplicate devices showing in the "Supported Devices" popup when using a search filter.
- Fixed an error when adding new bindings in the Input Actions editor window when a filter was applied.
- Fixed scroll wheel handling in `InputSystemUIInputModule` not being smooth.
- Fixed compile errors from Switch Pro controller code on Linux.

#### Actions

- Fixed `CallbackContext.control` referencing the composite member control which was actually actuated for this trigger for composite bindings.
- Generated C# wrappers for .inputactions assets are no longer placed in Assets/Assets/ folder on Windows.

### Added

- Touch support has been reworked and extended.
  * `Touchscreen.touch[0..9]` are now bindable from the control picker.
  * `Touchscreen.primaryTouch` is now a separate control which tracks the primary touch on the screen.
  * The controls `Touchscreen` inherits from `Pointer` (such as `position`, `phase`, and `delta`) are now tied to `Touchscreen.primaryTouch` and allow for `Touchscreen` to function as a generic `Pointer` (like `Mouse` and `Pen`).
  * `Touchscreen.press` (renamed from `Touchscreen.button`) is now a working, synthetic button that is down whenever at least one finger is on the screen.
  * Recording of start time and start position has been added to touches.
    - `TouchControl.startPosition` gives the starting position of the touch.
    - `TouchControl.startTime` gives the starting time of the touch.
  * Tap detection has been added to `Touchscreen`.
    - Tap time (i.e. time within which a press-and-release must be completed for a tap to register) corresponds to `InputSettings.defaultTapTime`.
    - Tap release must happen within a certain radius of first contact. This is determined by a new setting `InputSettings.tapRadius`.
    - `TouchControl.tap` is a new button control that triggers then the touch is tapped. Note that this happens instantly when a touch ends. The button will go to 1 and __immediately__ go back to 0. This means that polling the button in `Update`, for example, will never trigger a tap. Either use actions to observe the button or use the `Touch` API from `EnhancedTouch` to poll taps.
  * `Touchscreen.activeTouches` has been removed. Use `Touch.activeTouches` from the new enhanced touch API instead for more reliable touch tracking.
  * `Touchscreen.allTouchControls` has been renamed to `Touchscreen.touches`.
  * A new `EnhancedTouch` plugin has been added which offers an enhanced `Touch` and `Finger` API to reliably track touches and fingers across updates. This obsoletes the need to manually track touch IDs and phases and gives access to individual touch history.
  * Touch can be simulated from mouse or pen input now. To enable simulation, call `TouchSimulation.Enable()` or put the `TouchSimulation` MonoBehaviour in your scene. Also, in the input debugger, you can now enable touch simulation from the "Options" dropdown.
- Changing state has been decoupled from events. While input events are the primary means by which to trigger state changes, anyone can perform state changes manually now from anywhere.
    ```
    InputState.Change(gamepad.leftStick, new Vector2(123, 234));
    ```
  * This change makes it possible to update state __from__ state and thus synthesize input data from other input coming in.
- A new API for recording state changes over time has been added.
    ```
    var history = new InputStateHistory("<Gamepad>/leftStick");
    history.StartRecording();

    //...

    foreach (var record in history)
        Debug.Log(record);
    ```
- Added support for generic joysticks on WebGL (which don't use the standard gamepad mapping).
- Added support for DualShock 3 gamepads on desktops.
- Added support for Nintendo Switch Pro Controllers on desktops.

#### Actions

- Actions now also have a __polling API__!
  * `InputAction.triggered` is true if the action was performed in the current frame.
  * `InputAction.ReadValue<TValue>()` yields the last value that `started`, `performed`, or `cancelled` (whichever came last) was called with. If the action is disabled, returns `default(TValue)`. For `InputActionType.Button` type actions, returns `1.0f` if `triggered==true` and `0.0f` otherwise.
- Generated C# wrappers for .inputactions can now placed relative to the .inputactions file by specifying a path starting with './' (e.g. `./foo/bar.cs`).

### Changed

- **The system no longer supports processing input in __BOTH__ fixed and dynamic updates**. Instead, a choice has to be made whether to process input before each `FixedUpdate()` or before each `Update()`.
  * Rationale: the existing code that supported having both updates receive input independently still had several holes and became increasingly complex and brittle. Our solution was based on not actually processing input twice but on channeling input concurrently into both the state of both updates. Together with the fact that specific inputs have to reset (and possibly accumulate) correctly with respect to their update time slices, this became increasingly hard to do right. This, together with the fact that we've come to increasingly question the value of this feature, led us to removing the capability while preserving the ability to determine where input is processed.
  * NOTE: Timeslicing is NOT affected by this. You can still switch to `ProcessEventInFixedUpdates` and get events timesliced to individual `FixedUpdate` periods according to their timestamps.
  * `InputSettings.UpdateMode.ProcessEventsInBothFixedAndDynamicUpdate` has been removed.
  * `InputSettings.UpdateMode.ProcessEventsInDynamicUpdateOnly` has been renamed to `InputSettings.UpdateMode.ProcessEventsInDynamicUpdate` and is now the default.
  * `InputSettings.UpdateMode.ProcessEventsInFixedUpdateOnly` has been renamed to `InputSettings.UpdateMode.ProcessEventsInFixedUpdate`.
- Added icons for PlayerInput, PlayerInputManager, InputSystemUIInputModule and MultiplayerEventSystem components.
- Changed `Keyboard` IME properties (`imeEnabled`, `imeCursorPosition`) to methods (`SetIMEEnabled`, `SetIMECursorPosition`).
- Added getters to all `IInputRuntime` properties.
- Replace some `GetXxx` methods in our API with `xxx`  properties.
- `Pointer.phase` has been removed and `PointerPhase` has been renamed to `TouchPhase`. Phases are now specific to touch. `PointerPhaseControl` has been renamed to `TouchPhaseControl`.
- `Pointer.button` has been renamed to `Pointer.press` and now is a control that indicates whether the pointer is in "press down" state.
  * For mouse, corresponds to left button press.
  * For pen, corresponds to tip contact.
  * For touch, corresponds to primary touch contact (i.e. whether __any__ finger is down).
- The state change monitor APIs (`IInputStateChangeMonitor` and friends) have been moved out of `InputSystem` into a new static class `InputState` in `UnityEngine.Experimental.Input.LowLevel`.
  * Rationale: These APIs are fairly low-level and not of general interest so having them out of `InputSystem` reduces the API surface visible to most users.
- `InputDeviceChange.StateChanged` has been removed and is now a separate callback `InputState.onChange`.
  * Rationale: The other `InputDeviceChange` notifications are low-frequency whereas `StateChanged` is high-frequency. Putting them all on the same callback made adding a callback to `InputSystem.onDeviceChange` unnecessarily expensive.
- `IInputStateCallbackReceiver` has been rewritten from scratch. Now has two simple methods `OnNextUpdate` and `OnEvent`. If implemented by a device, the device now has completely control over changing its own state. Use the `InputState.Change` methods to affect state changes while trigger state change monitors (e.g. for actions) correctly.
- Simplified handling of XR input in `InputSystemUIInputModule` by having only one set of actions for all XR devices.
- We now use the same hierarchical device picker in the "Add Control Scheme" popup, which is already used in the "Input Settings" window.
- Made all `IInputStateTypeInfo` implementations internal, as these did not offer value to the user.
- Made all `IInputDeviceCommandInfo` implementations internal, as these did not offer value to the user.
- Removed `ReadWriteArray`, which was only used for making `RebindingOperation.scores` editable, which did not add any value.
- Removed `PrimitiveValueOrArray`, as non of it's functionality over `PrimitiveValue` was implemented.
- Made all `InputProcessor` implementation internal, as access to these types is exposed only through text mode representations.
- Removed `CurveProcessor` as it was not implemented.
- Renamed XInputControllerOSX to a more descriptive XboxGamepadMacOS.

#### Actions

- `InputAction.continuous` has been removed. Running logic every frame regardless of input can easily be achieved in game code.
- The way action behavior is configured has been simplified.
  * The previous roster of toggles has been replaced with two settings:
    1. `Action Type`: Determines the behavior of the action. Choices are `Value`, `Button`, and `PassThrough`.
    2. `Control Type`: Determines the type of control (and implicitly the type of value) the action is looking for if the action is a `Value` or `PassThrough` action.
  * The previous `Initial State Check` toggle is now implicit in the action type now. `Value` actions perform an initial state check (i.e. trigger if their control is already actuated when the action is enabled). Other types of actions don't.
  * The previous `Pass Through` toggle is now rolled into the action type.

## [0.2.10-preview] - 2019-05-17

### Added

- Added a `MultiplayerEventSystem` class, which allows you use multiple UI event systems to control different parts of the UI by different players.
- `InputSystemUIInputModule` now lets you specify an `InputActionAsset` in the `actionsAsset` property. If this is set, the inspector will populate all actions from this asset. If you have a `PlayerInput` component on the same game object, referencing the same  `InputActionAsset`, the `PlayerInput` component will keep the actions on the `InputSystemUIInputModule` in synch, allowing easy setup of multiplayer UI systems.

### Changed

- `StickControl.x` and `StickControl.y` are now deadzoned, i.e. have `AxisDeadzone` processors on them. This affects all gamepads and joysticks.
  * __NOTE:__ The deadzoning is __independent__ of the stick. Whereas the stack has a radial deadzones, `x` and `y` have linear deadzones. This means that `leftStick.ReadValue().x` is __not__ necessary equal to `leftStick.x.ReadValue()`.
  * This change also fixes the problem of noise from sticks not getting filtered out and causing devices such as the PS4 controller to constantly make itself `Gamepad.current`.

- Redesigned `UIActionInputModule`
 * Added a button in the inspector to automatically assign actions from an input action asset based on commonly used action names.
 * Will now populate actions with useful defaults.
 * Removed `clickSpeed` property - will use native click counts from the OS where available instead.
 * Removed `sendEventsWhenInBackground` property.
 * Hiding `Touches` and `TrackedDevices` until we decide how to handle them.
 * Remove `moveDeadzone` property as it is made redundant by the action's dead zone.
 * Removed `UIActionInputModuleEnabler` component, `UIActionInputModule` will now enable itself.
- Changed default button press point to 0.5.
- Changed all constants in public API to match Unity naming conventions ("Constant" instead of "kConstant").
- Changed namespace from `UnityEngine.Experimental.Input` to `UnityEngine.InputSystem`.
- Generated wrapper code now has nicer formatting.
- Renamed `UIActionInputModule` to `InputSystemUIInputModule`.
- Nicer icons for `InputActionAssets` and `InputActions` and for `Button` and generic controls.
- Change all public API using `IntPtr` to use unsafe pointer types instead.
- `PlayerInput` will no longer disable any actions not in the currently active action map when disabling input or switching action maps.
- Change some public fields into properties.
- Input System project settings are now called "Input System Package" in the project window instead of "Input (NEW)".
- Removed `Plugins` from all namespaces.
- Rename "Cancelled" -> "Canceled" (US spelling) in all APIs.

### Fixed

- Adding devices to "Supported Devices" in input preferences not allowing to select certain device types (like "Gamepad").
- Fixed scrolling in `UIActionInputModule`.
- Fixed compiling the input system package in Unity 19.2 with ugui being moved to a package now.
- In the Input System project settings window, you can no longer add a supported device twice.

#### Actions

- Custom inspector for `PlayerInput` no longer adds duplicates of action events if `Invoke Unity Events` notification behavior is selected.
- Fixed `Hold` interactions firing immediately before the duration has passed.
- Fixed editing bindings or processors for `InputAction` fields in the inspector (Changes wouldn't persist before).
- Fixed exception message when calling `CallbackContext.ReadValue<TValue>()` for an action with a composite binding with `TValue` not matching the composite's value type.

### Added

#### Actions

- `PlayerInput` can now handle `.inputactions` assets that have no control schemes.
  * Will pair __all__ devices mentioned by any of the bindings except if already paired to another player.

## [0.2.8-preview] - 2019-04-23

### Added

- Added a `clickCount` control to the `Mouse` class, which specifies the click count for the last mouse click (to allow distinguishing between single-, double- and multi-clicks).
- Support for Bluetooth Xbox One controllers on macOS.

#### Actions

- New API for changing bindings on actions
```
    // Several variations exist that allow to look up bindings in various ways.
    myAction.ChangeBindingWithPath("<Gamepad>/buttonSouth")
        .WithPath("<Keyboard>/space");

    // Can also replace the binding wholesale.
    myAction.ChangeBindingWithPath("<Keyboard>/space")
        .To(new InputBinding { ... });

    // Can also remove bindings programmatically now.
    myAction.ChangeBindingWithPath("<Keyboard>/space").Erase();
```

### Changed

- `Joystick.axes` and `Joystick.buttons` have been removed.
- Generated wrapper code for Input Action Assets are now self-contained, generating all the data from code and not needing a reference to the asset; `InputActionAssetReference` has been removed.
- The option to generate interfaces on wrappers has been removed, instead we always do this now.
- The option to generate events on wrappers has been removed, we felt that this no longer made sense.
- Will now show default values in Input Action inspector if no custom values for file path, class name or namespace have been provided.
- `InputSettings.runInBackground` has been removed. This should now be supported or not on a per-device level. Most devices never supported it in the first place, so a global setting did not seem to be useful.
- Several new `Sensor`-based classes have been added. Various existing Android sensor implementations are now based on them.
- `InputControlLayoutAttribute` is no longer inherited.
  * Rationale: A class marked as a layout will usually be registered using `RegisterLayout`. A class derived from it will usually be registered the same way. Because of layout inheritance, properties applied to the base class through `InputControlLayoutAttribute` will affect the subclass as intended. Not inheriting the attribute itself, however, now allows having properties such as `isGenericTypeOfDevice` which should not be inherited.
- Removed `acceleration`, `orientation`, and `angularVelocity` controls from `DualShockGamepad` base class.
  * They are still on `DualShockGamepadPS4`.
  * The reason is that ATM we do not yet support these controls other than on the PS4. The previous setup pretended that these controls work when in fact they don't.
- Marking a control as noisy now also marks all child controls as noisy.
- The input system now defaults to ignoring any HID devices with usage types not known to map to game controllers. You can use `HIDSupport.supportedUsages` to enable specific usage types.
- In the Input Settings window, asset selection has now been moved to the "gear" popup menu. If no asset is created, we now automatically create one.
- In the inspector for Input Settings assets, we now show a button to go to the Input Settings window, and a button to make the asset active if it isn't.
- Tests are now no longer part of the com.unity.inputsystem package. The `InputTestFixture` class still is for when you want to write input-related tests for your project. You can reference the `Unity.InputSystem.TestFixture` assembly when you need to do that.
- Implemented adding usages to and removing them from devices.

#### Actions

- A number of changes have been made to the control picker UI in the editor. \
  ![Input Control Picker](Documentation~/Images/InputControlPicker.png)
  * The button to pick controls interactively (e.g. by pressing a button on a gamepad) has been moved inside the picker and renamed to "Listen". It now works as a toggle that puts the picker into a special kind of 'search' mode. While listening, suitable controls that are actuated will be listed in the picker and can then be picked from.
  * Controls are now displayed with their nice names (e.g. "Cross" instead of "buttonSouth" in the case of the PS4 controller).
  * Child controls are indented instead of listed in "parent/child" format.
  * The hierarchy of devices has been rearranged for clarity. The toplevel groups of "Specific Devices" and "Abstract Devices" are now merged into one hierarchy that progressively groups devices into more specific groups.
  * Controls now have icons displayed for them.
- There is new support for binding to keys on the keyboard by their generated character rather than by their location. \
  ![Keyboard Binding](Documentation~/Images/KeyboardBindByLocationVsCharacter.png)
  * At the toplevel of the Keyboard device, you now have the choice of either binding by keyboard location or binding by generated/mapped character.
  * Binding by location shows differences between the local keyboard layout and the US reference layout.
  * The control path language has been extended to allow referencing controls by display name. `<Keyboard>/#(a)` binds to the control on a `Keyboard` with the display name `a`.
- `continuous` flag is now ignored for `Press and Release` interactions, as it did not  make sense.
- Reacting to controls that are already actuated when an action is enabled is now an __optional__ behavior rather than the default behavior. This is a __breaking__ change.
  * Essentially, this change reverts back to the behavior before 0.2-preview.
  * To reenable the behavior, toggle "Initial State Check" on in the UI or set the `initialStateCheck` property in code.
  ![Inital State Check](Documentation~/Images/InitialStateCheck.png)
  * The reason for the change is that having the behavior on by default made certain setups hard to achieve. For example, if `<Keyboard>/escape` is used in one action map to toggle *into* the main menu and in another action map to toggle *out* of it, then the previous behavior would immediately exit out of the menu if `escape` was still pressed from going into the menu. \
  We have come to believe that wanting to react to the current state of a control right away is the less often desirable behavior and so have made it optional with a separate toggle.
- Processors and Interactions are now shown in a component-inspector-like fashion in the Input Action editor window, allowing you to see the properties of all items at once.
- The various `InputAction.lastTriggerXXX` APIs have been removed.
  * Rationale: They have very limited usefulness and if you need the information, it's easy to set things up in order to keep track of it yourself. Also, we plan on having a polling API for actions in the future which is really what the `lastActionXXX` APIs were trying to (imperfectly) solve.
- `Tap`, `SlowTap`, and `MultiTap` interactions now respect button press points.
- `Tap`, `SlowTap`, and `MultiTap` interactions now have improved parameter editing UIs.

### Fixed

- Input Settings configured in the editor are now transferred to the built player correctly.
- Time slicing for fixed updates now works correctly, even when pausing or dropping frames.
- Make sure we Disable any InputActionAsset when it is being destroyed. Otherwise, callbacks which were not cleaned up would could cause exceptions.
- DualShock sensors on PS4 are now marked as noisy (#494).
- IL2CPP causing issues with XInput on windows and osx desktops.
- Devices not being available yet in `MonoBehavior.Awake`, `MonoBehaviour.Start`, and `MonoBehaviour.OnEnable` in player or when entering play mode in editor.
- Fixed a bug where the event buffer used by `InputEventTrace` could get corrupted.

#### Actions

- Actions and bindings disappearing when control schemes have spaces in their names.
- `InputActionRebindingExceptions.RebindOperation` can now be reused as intended; used to stop working properly the first time a rebind completed or was cancelled.
- Actions bound to multiple controls now trigger correctly when using `PressInteraction` set to `ReleaseOnly` (#492).
- `PlayerInput` no longer fails to find actions when using UnityEvents (#500).
- The `"{...}"` format for referencing action maps and actions using GUIDs as strings has been obsoleted. It will still work but adding the extra braces is no longer necessary.
- Drag&dropping bindings between other bindings that came before them in the list no longer drops the items at a location one higher up in the list than intended.
- Editing name of control scheme in editor not taking effect *except* if hitting enter key.
- Saving no longer causes the selection of the current processor or interaction to be lost.
  * This was especially annoying when having "Auto-Save" on as it made editing parameters on interactions and processors very tedious.
- In locales that use decimal separators other than '.', floating-point parameters on composites, interactions, and processors no longer lead to invalid serialized data being generated.
- Fix choosing "Add Action" in action map context menu throwing an exception.
- The input action asset editor window will no longer fail saving if the asset has been moved.
- The input action asset editor window will now show the name of the asset being edited when asking for saving changes.
- Clicking "Cancel" in the save changes dialog for the input action asset editor window will now cancel quitting the editor.
- Fixed pasting or dragging a composite binding from one action into another.
- In the action map editor window, switching from renaming an action to renaming an action map will no longer break the UI.
- Fixed calling Enable/Disable from within action callbacks sometimes leading to corruption of state which would then lead to actions not getting triggered (#472).
- Fixed setting of "Auto-Save" toggle in action editor getting lost on domain reload.
- Fixed blurry icons in editor for imported .inputactions assets and actions in them.
- `Press` and `Release` interactions will now work correctly if they have multiple bound controls.
- `Release` interactions will now invoke a `Started` callback when the control is pressed.
- Made Vector2 composite actions respect the press points of button controls used to compose the value.

## [0.2.6-preview] - 2019-03-20

>NOTE: The UI code for editing actions has largely been rewritten. There may be regressions.
>NOTE: The minimum version requirement for the new input system has been bumped
       to 2019.1

### Added

- Support gamepad vibration on Switch.
- Added support for Joysticks on Linux.

#### Actions

- Added ability to change which part of a composite a binding that is part of the composite is assigned to.
  * Part bindings can now be freely duplicated or copy-pasted. This allows having multiple bindings for "up", for example. Changing part assignments retroactively allows to freely edit the composite makeup.
- Can now drag&drop multiple items as well as drop items onto others (equivalent to cut&paste). Holding ALT copies data instead of moving it.
- Edits to control schemes are now undoable.
- Control schemes are now sorted alphabetically.
- Can now search by binding group (control scheme) or devices directly from search box.
  * `g:Gamepad` filters bindings to those in the "Gamepad" group.
  * `d:Gamepad` filters bindings to those from Gamepad-compatible devices.

### Changed

- The input debugger will no longer automatically show remote devices when the profiler is connected. Instead, use the new menu in debugger toolbar to connect to players or to enable/disable remote input debugging.
- "Press and Release" interactions will now invoke the `performed` callback on both press and release (instead of invoking `performed` and `cancel`, which was inconsistent with other behaviors).

#### Actions

- Bindings have GUIDs now like actions and maps already did. This allows to persistently and uniquely identify individual bindings.
- Replaced UI overlay while rebinding interactively with cancellable progress bar. Interactive rebinding now cancels automatically after 4 seconds without suitable input.
- Bindings that are not assigned to any control scheme are now visible when a particular control scheme is selected.
  * Bindings not assigned to any control scheme are active in *ALL* control schemes.
  * The change makes this visible in the UI now.
  * When a specific control scheme is selected, these bindings are affixed with `{GLOBAL}` for added visibility.
- When filtering by devices from a control scheme, the filtering now takes layout inheritance into account. So, a binding to a control on `Pointer` will now be shown when the filter is `Mouse`.
- The public control picker API has been revised.
  * The simplest way to add control picker UI to a control path is to add an `InputControlAttribute` to the field.
    ```
    // In the inspector, shows full UI to select a control interactively
    // (including interactive picking through device input).
    [InputControl(layout = "Button")]
    private string buttonControlPath;
    ```
- Processors of incompatible types will now be ignored instead of throwing an exception.

### Fixed

- Remote connections in input debugger now remain connected across domain reloads.
- Don't incorrectly create non-functioning devices if a physical device implements multiple incompatible logical HID devices (such as the MacBook keyboard/touch pad and touch bar).
- Removed non-functioning sort triangles in event list in Input Debugger device windows.
- Sort events in input debugger window by id rather then by timestamp.
- Make parsing of float parameters support floats represented in "e"-notation and "Infinity".
- Input device icons in input debugger window now render in appropriate resolution on retina displays.
- Fixed Xbox Controller on macOS reporting negative values for the sticks when represented as dpad buttons.
- `InputSettings.UpdateMode.ProcessEventsManually` now correctly triggers updates when calling `InputSystem.Update(InputUpdateType.Manual)`.

#### Actions

- Pasting or duplicating an action in an action map asset will now assign a new and unique ID to the action.
- "Add Action" button being active and triggering exceptions when no action map had been added yet.
- Fixed assert when generating C# class and make sure it gets imported correctly.
- Generate directories as needed when generating C# class, and allow path names without "Assets/" path prefix.
- Allow binding dpad controls to actions of type "Vector2".
- Fixed old name of action appearing underneath rename overlay.
- Fixed inspector UIs for on-screen controls throwing exceptions and being non-functional.
- Fixed deleting multiple items at same time in action editor leading to wrong items being deleted.
- Fixed copy-pasting actions not preserving action properties other than name.
- Fixed memory corruptions coming from binding resolution of actions.
- InputActionAssetReferences in ScriptableObjects will continue to work after domain reloads in the editor.
- Fixed `startTime` and `duration` properties of action callbacks.

## [0.2.1-preview] - 2019-03-11

### Changed

 - NativeUpdateCallback API update to match Unity 2018.3.8f1

## [0.2.0-preview] - 2019-02-12

This release contains a number of fairly significant changes. The focus has been on further improving the action system to make it easier to use as well as to make it work more reliably and predictably.

>NOTE: There are some breaking changes. Please see the "Changed" section below.

### Changed

- Removed Unity 2018.2 support code.
- Removed .NET 3.5 support code.
- Started using C# 7.
- `IInputControlProcessor<TValue>` has been replaced with `InputProcessor` and `InputProcessor<TValue>` base classes.
- `IInputBindingComposite` has been replaced with an `InputBindingComposite` base class and the `IInputBindingComposite<TValue>` interface has been merged with the `InputBindingComposite<TValue>` class which had already existed.
- `InputUser.onUnpairedDeviceUser` will now notify for each actuated control until the device is paired or there are no more actuated controls.
- `SensitivityProcessor` has been removed.
    * The approach needs rethinking. What `SensitivityProcessor` did caused more problems than it solved.
- State monitors no longer have their timeouts removed automatically when they fire. This makes it possible to have a timeout that is removed only in response to a specific state change.
- Events for devices that implement `IInputStateCallbacks` (such as `Touchscreen`) are allowed to go back in time. Avoids the problem of having to order events between multiple fingers correctly or seeing events getting rejected.
- `PenState.Button` is now `PenButton`.
- Removed TouchPositionTransformProcessor, was used only by Android, the position transformation will occur in native backend in 2019.x

#### Actions:
- Bindings that have no interactions on them will trigger differently now. __This is a breaking change__.
  * Previously, these bindings would trigger `performed` on every value change including when going back to their default value. This is why you would see two calls of `performed` with a button; one when the button was pressed, another when it was depressed.
  * Now, a binding without an interaction will trigger `started` and then `performed` when a bound control is actuated. Thereafter, the action will remain in `Started` phase. For as long as the control is actuated, every value change will trigger `performed` again. When the control stops being actuated, it will trigger `cancelled` and the action will remain in `Waiting` state.
  * Control actuation is defined as a control having a magnitude (see `InputControl.EvaluateMagnitude`) greater than zero. If a control does not support magnitudes (returns -1 from `EvaluateMagnitude`), then the control is considered actuated when it changes state away from its default state.
  * To restore the previous behavior, simply change code like
      ```
        myAction.performed += MyCallback;
      ```
    to
      ```
        myAction.performed += MyCallback;
        myAction.cancelled += MyCallback;
      ```
  * Alternatively, enable `passThrough` mode on an action. This effectively restores the previous default behavior of actions.
    ```
        new InputAction(binding: "<Gamepad>/leftTrigger") { passThrough = true };
    ```
- As part of the aforementioned change, the following interactions have been removed as they are no longer relevant:
  - `StickInteraction`: Can simply be removed from bindings. The new default behavior obsoletes the need for what `StickInteraction` did. Use `started` to know then the stick starts being actuated, `performed` to be updated on movements, and `cancelled` to know when the stick goes back into rest position.
  - `PressAndReleaseInteraction`: Can simply be removed from bindings. The default behavior with no interaction encompasses press and release detection. Use `started` to know then a button is pressed and `cancelled` to know when it is released. To set a custom button press point, simply put an `AxisDeadzoneProcessor` on the binding.
- `PressInteraction` has been completely rewritten.
  - Trigger behavior can be set through `behavior` parameter and now provides options for observing just presses (`PressOnly`), just releases (`ReleaseOnly`), or both presses and releases (`PressAndRelease`).
  - Also, the interaction now operates on control actuation rather than reading out float values directly. This means that any control that supports magnitudes can be used.
  - Also supports continuous mode now.
- If bound controls are already actuated when an action is enabled, the action will now trigger in the next input update as if the control had just been moved from non-actuated to actuated state.
  - In other words, if e.g. you have a binding to the A button of the gamepad and the A button is already pressed when the action is first enabled, then the action associated with the A button will trigger as if the button had just been pressed. Previously, it required releasing and re-pressing the button first -- which, together with certain interactions, could lead to actions ending up in a confused state.
- When an action is disabled, it will now cancel all ongoing interactions, if any (i.e. you will see `InputAction.cancelled` being called).
  - Note that unlike the above-mentioned callbacks that happen when an action starts out with a control already actuated, the cancellation callbacks happen __immediately__ rather than in the next input update.
- Actions that at runtime are bound to multiple controls will now perform *conflict resolution*, if necessary.
  - This applies only if an action actually receives multiple concurrent actuations from controls.
  - When ambiguity is detected, the greatest amount of actuation on any of the controls gets to drive the action.
  - In practice, this means that as long as any of the controls bound to an action is actuated, the action will keep going. This resolves ambiguities when an action has primary and secondary bindings, for examples, or when an action is bound to multiple different devices at the same time.
  - Composite bindings count as single actuations regardless of how many controls participate in the composite.
  - This behavior __can be bypassed__ by setting the action to be pass-through.
- Action editor now closes when asset is deleted.
  - If there are unsaved changes, asks for confirmation first.
- Interactions and processors in the UI are now filtered based on the type of the action (if set) and sorted by name.
- Renamed "Axis" and "Dpad" composites to "1D Axis" and "2D Vector" composite.
  - The old names can still be used and existing data will load as expected.
  - `DpadComposite` got renamed to `Vector2Composite`; `AxisComposite` is unchanged.
- `InputInteractionContext.controlHasDefaultValue` has been replaced with `InputInteractionContext.ControlIsActuated()`.
- `InputActionChange.BindingsHaveChangedWhileEnabled` has been reworked and split in two:
    1. `InputActionChange.BoundControlsAboutToChange`: Bindings have been previously resolved but are about to be re-resolved.
    2. `InputActionChange.BoundControlsChanged`: Bindings have been resolved on one or more actions.
- Actions internally now allocate unmanaged memory.
  - Disposing should be taken care of automatically (though you can manually `Dispose` as well). If you see errors in the console log about unmanaged memory being leaked, please report the bug.
  - All execution state except for C# heap objects for processors, interactions, and composites has been collapsed into a single block of unmanaged memory. Actions should now be able to re-resolve efficiently without allocating additional GC memory.

### Added

- `PlayerInput` component which simplifies setting up individual player input actions and device pairings. \
  ![PlayerInput](Documentation~/Images/PlayerInput.png)
- `PlayerInputManager` component which simplifies player joining and split-screen setups. \
  ![PlayerInput](Documentation~/Images/PlayerInputManager.png)
- `InputDevice.all` (equivalent to `InputSystem.devices`)
- `InputControl.IsActuated()` can be used to determine whether control is currently actuated (defined as extension method in `InputControlExtensions`).
- Can now read control values from buffers as objects using `InputControl.ReadValueFromBufferAsObject`. This allows reading a value stored in memory without having to know the value type.
- New processors:
    * `ScaleProcessor`
    * `ScaleVector2Processor`
    * `ScaleVector3Processor`
    * `InvertVector2Processor`
    * `InvertVector3Processor`
    * `NormalizeVector2Processor`
    * `NormalizeVector3Processor`
- Added `MultiTapInteraction`. Can be used to listen for double-taps and the like.
- Can get total and average event lag times through `InputMetrics.totalEventLagTime` and `InputMetrics.averageEventLagTime`.
- `Mouse.forwardButton` and `Mouse.backButton`.
- The input debugger now shows users along with their paired devices and actions. See the [documentation](Documentation~/UserManagement.md#debugging)
- Added third and fourth barrel buttons on `Pen`.

#### Actions:
- Actions have a new continuous mode that will cause the action to trigger continuously even if there is no input. See the [documentation](Documentation~/Actions.md#continuous-actions) for details. \
  ![Continuous Action](Documentation~/Images/ContinuousAction.png)
- Actions have a new pass-through mode. In this mode an action will bypass any checks on control actuation and let any input activity on the action directly flow through. See the [documentation](Documentation~/Actions.md#pass-through-actions) for details. \
  ![Pass-Through Action](Documentation~/Images/PassThroughAction.png)
- Can now add interactions and processors directly to actions.
  ![Action Properties](Documentation~/Images/ActionProperties.png)
    * This is functionally equivalent to adding the respective processors and/or interactions to every binding on the action.
- Can now change the type of a composite retroactively.
  ![Composite Properties](Documentation~/Images/CompositeProperties.png)
- Values can now be read out as objects using `InputAction.CallbackContext.ReadValueAsObject()`.
    * Allocates GC memory. Should not be used during normal gameplay but is very useful for testing and debugging.
- Added auto-save mode for .inputactions editor.
  ![Auto Save](Documentation~/Images/AutoSave.png)
- Processors, interactions, and composites can now define their own parameter editor UIs by deriving from `InputParameterEditor`. This solves the problem of these elements not making it clear that the parameters usually have global defaults and do not need to be edited except if local overrides are necessary.
- Can now set custom min and max values for axis composites.
    ```
    var action = new InputAction();
    action.AddCompositeBinding("Axis(minValue=0,maxValue=2)")
        .With("Positive", "<Keyboard>/a")
        .With("Negative", "<Keyboard>/d");
    ```
- "C# Class File" property on .inputactions importer settings now has a file picker next to it.
- `InputActionTrace` has seen various improvements.
    * Recorded data will now stay valid even if actions are rebound to different controls.
    * Can listen to all actions using `InputActionTrace.SubscribeToAll`.
    * `InputActionTrace` now maintains a list of subscriptions. Add subscriptions with `SubscribeTo` and remove a subscription with `UnsubscribeFrom`. See the [documentation](Documentation~/Actions.md#tracing-actions) for details.

### Fixes

- Fixed support for Unity 2019.1 where we landed a native API change.
- `InputUser.UnpairDevicesAndRemoveUser()` corrupting device pairings of other InputUsers
- Control picker in UI having no devices if list of supported devices is empty but not null
- `IndexOutOfRangeException` when having multiple action maps in an asset (#359 and #358).
- Interactions timing out even if there was a pending event that would complete the interaction in time.
- Action editor updates when asset is renamed or moved.
- Exceptions when removing action in last position of action map.
- Devices marked as unsupported in input settings getting added back on domain reload.
- Fixed `Pen` causing exceptions and asserts.
- Composites that assign multiple bindings to parts failing to set up properly when parts are assigned out of order (#410).

### Known Issues

- Input processing in edit mode on 2019.1 is sporadic rather than happening on every editor update.

## [0.1.2-preview] - 2018-12-19

    NOTE: The minimum version requirement for the new input system has been bumped
          to 2018.3. The previous minum requirement of 2018.2 is no longer supported.
          Also, we have dropped support for the .NET 3.5 runtime. The new .NET 4
          runtime is now required to use the new input system.

We've started working on documentation. The current work-in-progress can be found on [GitHub](https://github.com/Unity-Technologies/InputSystem/blob/develop/Packages/com.unity.inputsystem/Documentation~/InputSystem.md).

### Changed

- `InputConfiguration` has been replaced with a new `InputSettings` class.
- `InputConfiguration.lockInputToGame` has been moved to `InputEditorUserSettings.lockInputToGameView`. This setting is now persisted as a local user setting.
- `InputSystem.updateMask` has been replaced with `InputSettings.updateMode`.
- `InputSystem.runInBackground` has been moved to `InputSettings.runInBackground`.
- Icons have been updated for improved styling and now have separate dark and light skin versions.
- `Lock Input To Game` and `Diagnostics Mode` are now persisted as user settings
- Brought back `.current` getters and added `InputSettings.filterNoiseOnCurrent` to control whether noise filtering on the getters is performed or not.
- Removed old and outdated Doxygen-generated API docs.

### Added

- `InputSystem.settings` contains the current input system settings.
- A new UI has been added to "Edit >> Project Settings..." to edit input system settings. Settings are stored in a user-controlled asset in any location inside `Assets/`. Multiple assets can be used and switched between.
- Joystick HIDs are now supported on Windows, Mac, and UWP.
- Can now put system into manual update mode (`InputSettings.updateMode`). In this mode, events will not get automatically processed. To process events, call `InputSystem.Update()`.
- Added shortcuts to action editor window (requires 2019.1).
- Added icons for .inputactions assets.

### Fixed

- `InputSystem.devices` not yet being initialized in `MonoBehaviour.Start` when in editor.

### Known Issues

- Input settings are not yet included in player builds. This means that at the moment, player builds will always start out with default input settings.
- There have been reports of some stickiness to buttons on 2019.1 alpha builds.  We are looking at this now.

## [0.0.14-preview] - 2018-12-11

### Changed

- `Pointer.delta` no longer has `SensitivityProcessor` on it. The processor was causing many issues with mouse deltas. It is still available for adding it manually to action bindings but the processor likely needs additional work.

### Fixed

Core:
- Invalid memory accesses when using .NET 4 runtime
- Mouse.button not being identical to Mouse.leftButton
- DualShock not being recognized when connected via Bluetooth

Actions:
- Parameters disappearing on processors and interactions in UI when edited
- Parameters on processors and interactions having wrong value type in UI (e.g. int instead of float)
- RebindingOperation calling OnComplete() after being cancelled

Misc:
- Documentation no longer picked up as assets in user project

## [0.0.13-preview] - 2018-12-05

First release from stable branch.<|MERGE_RESOLUTION|>--- conflicted
+++ resolved
@@ -25,11 +25,8 @@
 ### Actions
 - Extended input action code generator (`InputActionCodeGenerator.cs`) to support optional registration and unregistration of callbacks for multiple callback instances via `AddCallbacks(...)` and `RemoveCallbacks(...)` part of the generated code. Contribution by [Ramobo](https://github.com/Ramobo) in [#889](https://github.com/Unity-Technologies/InputSystem/pull/889).
 
-<<<<<<< HEAD
 ### Changed
 - Changed define requirements of `Unity.InputSystem.TestFramework`, so that it can be used by other packages without setting the `com.unity.inputsystem` package to be testable in the project manifest.
-=======
->>>>>>> f4fb4f20
 
 ## [1.4.4] - 2022-11-01
 
