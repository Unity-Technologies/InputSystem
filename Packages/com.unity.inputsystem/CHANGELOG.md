--- conflicted
+++ resolved
@@ -12,14 +12,10 @@
 
 ### Fixed
 - Fixed missing confirmation popup when deleting a control scheme.
-<<<<<<< HEAD
 - Fixed support for menu bar/customisable keyboard shortcuts used when interacting with Actions and Action Maps.
-=======
 - Fixed add bindings button to support left button click.
 - Fixed icon for adding bindings and composites button.
 - Fixed Documentation~/filter.yml GlobalNamespace rule removing all API documentation.
-
->>>>>>> dfc7b874
 
 ## [1.8.0-pre.2] - 2023-11-09
 
