--- conflicted
+++ resolved
@@ -73,11 +73,8 @@
 - Fixed Composite types missing in context menu when "Any" ControlType selected. [ISXB-769](https://issuetracker.unity3d.com/product/unity/issues/guid/ISXB-769).
 - Fixed 3D Vector and 1D Axis binding dropdown usage in Input Actions Editor throwing NotImplementedExceptions.
 - Fixed several missing tooltips from the Action/Binding Properties pane in Input Actions Editor.
-<<<<<<< HEAD
+- Fixed an issue in the InputActionAsset Editor where ControlType wasn't updated when ActionType changed.
 - Fixed an issue where newly created action map names were not editable
-=======
-- Fixed an issue in the InputActionAsset Editor where ControlType wasn't updated when ActionType changed.
->>>>>>> 08c71f01
 
 ## [1.8.0-pre.2] - 2023-11-09
 
