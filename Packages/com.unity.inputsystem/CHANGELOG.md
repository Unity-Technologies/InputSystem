# Changelog
All notable changes to the input system package will be documented in this file.

The format is based on [Keep a Changelog](http://keepachangelog.com/en/1.0.0/)
and this project adheres to [Semantic Versioning](http://semver.org/spec/v2.0.0.html).

Due to package verification, the latest version below is the unpublished version and the date is meaningless.
however, it has to be formatted properly to pass verification tests.

## [1.0.0-preview.5] - 2020-12-12

### Changed

- `Vector2Composite` now has a `mode` parameter which can be used to choose between `DigitalNormalized` (the default), `Digital` (same as `DigitalNormalized` but does not normalize the resulting vector), and `Analog` (uses float input values as is).
  * `Vector2Composite.normalize` has been deprecated. Note that it will not work together with `Analog`. The parameter will be removed in the future.

### Fixed

- XR controllers and HMDs have proper display names in the UI again. This regressed in preview.4 such that all XR controllers were displayed as just "XR Controller" in the UI and all HMDs were displayed as "XR HMD".
- `InputSystemUIInputModule` no longer generates GC heap garbage every time mouse events are processed.
- Fixed a bug where an internal array helper method was corrupting array contents leading to bugs in both `InputUser` and `Touch`.

#### Actions

- The regression in 1.0.0-preview.4 of `PlayerInputManager` not joining players correctly if a scheme has more than one device requirement has been fixed.
  * This most notably manifested itself with keyboard+mouse control schemes.
- `PlayerInputManager` will no longer join players when control schemes are used and none of the schemes produces a successful match based on the devices available for the join.
- When no action map is selected in action editor, plus icon to add an action is now disabled; formerly threw an exception when clicked (case 1199562).
- Removing a callback from actions from the callback itself no longer throws `ArgumentOutOfRangeException` ([case 1192972](https://issuetracker.unity3d.com/issues/input-system-package-argumentoutofrangeexception-error-is-thrown-when-the-callback-is-removed-while-its-being-triggered)).
- "Invalid user" `ArgumentException` when turning the same `PlayerInput` on and off ([case 1198889](https://issuetracker.unity3d.com/issues/input-system-package-argumentexception-invalid-user-error-is-thrown-when-the-callback-disables-game-object-with-playerinput)).
- The list of device requirements for a control scheme in the action editor no longer displays devices with their internal layout name rather than their external display name.

### Added

<<<<<<< HEAD
- We've added a `Gamepad Mouse Cursor` sample that shows how to drive a UI mouse cursor using the gamepad.
  - The sample contains a reusable `VirtualMouseInput` component that does most of the work.
=======
- Added a new `Simple Multiplayer` sample which demonstrates a simple, bare-bones local multiplayer setup.
>>>>>>> d2d321e8

## [1.0.0-preview.4] - 2020-01-24

This release includes a number of Quality-of-Life improvements for a range of common problems that users have reported.

### Added

- To aid in debugging issues, we've extended the system's event tracing and replay functionality to allow persisting and replaying arbitrary input event streams.
  * `InputEventTrace` now has APIs to persist the events to disk and to load them back in from previously persisted event streams. The same API can be used to persist in arbitrary C# `Stream` instances, not just in file streams.
     ```CSharp
    // Write.
    myTrace.WriteTo("file.inputtrace");

    // Read.
    InputEventTrace.LoadFrom("file.inputtrace");
     ```
  * `InputEventTrace` now has built-in replay functionality.
     ```CSharp
    myTrace.Replay().PlayAllFramesOneByOne();
     ```
  * The event trace in device windows of the Input Debugger has been extended with controls to save and load traces.
- We've added a new `InputRecording` sample which has a reusable `MonoBehaviour` component that can be used to capture and replay device activity.
- `Keyboard` now has a `FindKeyOnCurrentKeyboardLayout` method to look up key controls by their display names.
- Keyboards now have synthetic controls that combine left and right variants of modifier keys.
  * This means that you can bind to just "shift" now, for example, instead of having to bind to both "left shift" and "right shift".
    ```CSharp
    new InputAction(binding: "<Keyboard>/shift");
    ```
  * The controls are also available as properties on `Keyboard`.
    ```CSharp
    if (Keyboard.current.shiftKey.isPressed) /* ... */;

    // Is equivalent to:
    if (Keyboard.current.leftShiftKey.isPressed ||
        Keyboard.current.rightShiftKey.isPressed) /* ... */;
    ```

#### Actions

- `PlayerInput` now has a new `Controls Changed` event/message which is triggered when the control setup of the player changes (e.g. when switching control schemes).
    ```CSharp
        public void OnControlsChanged()
        {
            // Update UI display hints, for example...
        }
    ```
- We've added APIs to simplify turning bindings into strings suitable for display in UIs.
    ```CSharp
    // Takes things such as currently bound controls and active binding masks into account
    // and can handle composites.
    action.GetBindingDisplayString();
    ```
  * Related to this, custom binding composites can now be annotated with the new `DisplayStringFormat` attribute to control how composites as a whole are turned into display strings.
    ```CSharp
    [DisplayStringFormat("{button}+{stick}")]
    public class MyComposite : InputBindingComposite<Vector2>
    {
        [InputControl(layout = "Button")] public int button;
        [InputControl(layout = "Stick")] public int stick;
    }
    ```
- `InputActionRebindingExtension.RebindingOperation` has a new configuration method `WithMatchingEventsBeingSuppressed` which allows suitable input events to automatically be swallowed while a rebind is ongoing. This greatly helps with not having something else respond to input while a rebind is in progress.
- We've added two new samples:
  * __Rebinding UI__: Demonstrates how to create a rebinding screen using the Input System's APIs. The sample also includes a reusable prefab you can use directly in your projects to quickly put rebinding screens together.
  * __In-Game Hints__: Demonstrates how to show context-sensitive help that respects the current control scheme.

### Changed

- The logic for resetting devices on focus loss has changed somewhat:
  * When focus is lost, all devices are forcibly reset to their default state. As before, a `RequestResetCommand` for each device is also sent to the backend but regardless of whether the device responds or not, the input state for the device will be overwritten to default.
  * __Noisy controls are exempted from resets__. The assumption here is that noisy controls most often represent sensor readings of some kind (e.g. tracking data) and snapping the values back to their default will usually
  * If `Application.runInBackground` is `true`, all devices that return `true` from `InputDevice.canRunInBackground` are exempted from resets entirely. This, for example, allows XR devices to continue running regardless of focus change.
  * This fixes problems such as keyboard keys getting stuck when alt-tabbing between applications (case 1206199).
- `InputControlExtensions.GetStatePtrFromStateEvent` no longer throws `InvalidOperationException` when the state format for the event does not match that of the device. It simply returns `null` instead (same as when control is found in the event's state).
- `InputEventTrace` instances are no longer disposed automatically from their finalizer but __MUST__ be disposed of explicitly using `Dispose()`.
  * This is to allow event traces to survive domain reloads. If they are disposed of automatically during finalizers, even if they survive the reload, the next GC will cause traces to be deallocated.

#### Actions

* `InputActionRebindingExtensions.PerformInteractiveRebinding` has been greatly enhanced to apply a wide range of default configurations to the rebind. This greatly reduces the need to manually configure the resulting rebind.
    ```CSharp
    // Start a rebind with the default configuration.
    myAction.PerformInteractiveRebinding().Start();
    ```
  - Pointer position input will be ignored by default.
  - If not a suitable binding target itself, `<Keyboard>/escape` will automatically be made to quit the rebind.
  - Events with control input not explicitly matching exclusions will now get suppressed. This prevents input actions from getting triggered while a rebind is in progress.
  - The expected control type is automatically adjusted if a part binding of a composite is targeted by the rebind (e.g. if the action expects a `Vector2` but the part binding expects a `Button`, the rebind switches automatically to `Button`).
  - If the targeted binding is part of a control scheme, controls will automatically be restricted to match the device requirements of the control scheme. For example, if the binding belongs to a "Keyboard&Mouse" scheme that has `<Keyboard>` and a `<Mouse>` requirement, the rebind will ignore input on gamepads.
  - As before, you can always create a `RebindingOperation` from scratch yourself or wipe/alter the configuration returned by `PerformInteractiveRebinding` however you see fit.
- Control schemes can now handle ambiguity.
  * This means that, for example, you can now have one control scheme for generic gamepads and another control scheme specifically for PS4 controllers and the system will reliably pick the PS4 scheme when a PS4 controller is used and fall back to the generic gamepad scheme otherwise.
  * While this is exposed as a new `score` property on `InputControlScheme.MatchResult`, no code changes are necessary to take advantage of this feature.
- `PlayerInput.active` has been renamed to `PlayerInput.inputIsActive` to avoid ambiguities with `GameObject` activation.

### Fixed

- `InputUser` in combination with touchscreens no longer throws `InvalidOperationException` complaining about incorrect state format.
 * In a related change, `InputControlExtensions.GetStatePtrFromStateEvent` now works with touch events, too.
- Stack overflow in `InputTestFixture.currentTime` getter.
- Input that occurs in-between pressing the play button and the game starting no longer leaks into the game (case 1191342).
  * This usually manifested itself as large accumulated mouse deltas leading to such effects as the camera immediately jerking around on game start.
- Removing a device no longer has the potential of corrupting state change monitors (and thus actions getting triggered) from other devices.
  * This bug led to input being missed on a device once another device had been removed.
- `TrackedDevice` layout is no longer incorrectly registered as `Tracked Device`.
- Event traces in the input debugger are no longer lost on domain reloads.
- `IndexOutOfRangeException` being thrown when looking up controls on XR devices.

#### Actions

- Clicking the "Replace with InputSystemUIInputModule" button in the inspector when looking at `StandaloneInputModule`, the resulting operation is now undoable and will properly dirty the scene.

## [1.0.0-preview.3] - 2019-11-14

### Fixed

- Fixed wrong event handlers getting removed when having three or more handlers on an event (case 1196143).
  * This was an bug in an internal data structure that impacted a number of code paths that were using the data structure.
- Fixed `LayoutNotFoundException` being thrown when `InputControlPath.ToHumanReadableString` referenced a layout that could not be found.

## [1.0.0-preview.2] - 2019-11-4

### Changed

- Automatic conversion of window coordinates in `EditorWindow` code is now performed regardless of focus or the setting of `Lock Input to Game View` in the input debugger.

### Fixed

- Fixed touch taps triggering when they shouldn't on Android.
- Fixed custom devices registered from `[InitializeOnLoad]` code being lost on domain reload (case 1192379).
  * This happened when there were multiple pieces of `[InitializeOnLoad]` code that accessed the input system in the project and the `RegisterLayout` for the custom device happened to not be the first in sequence.
- OpenVR touchpad controls (`touchpadClicked` & `touchpadPressed`) now report accurate data.

#### Actions

- Fixed missing keyboard bindings in `DefaultInputActions.inputactions` for navigation in UI.
- Fixed using C# reserved names in .inputactions assets leading to compile errors in generated C# classes (case 1189861).
- Assigning a new `InputActionAsset` to a `InputSystemUIInputModule` will no longer look up action names globally but rather only look for actions that are located in action maps with the same name.
  * Previously, if you e.g. switched from one asset where the `point` action was bound to `UI/Point` to an asset that had no `UI` action map but did have an action called `Point` somewhere else, it would erroneously pick the most likely unrelated `Point` action for use by the UI.
- Fixed missing custom editors for `AxisDeadzoneProcessor` and `StickDeadzoneProcessor` that link `min` and `max` values to input settings.
- Fixed actions ending up being disabled if switching to a control scheme that has no binding for the action (case 1187377).
- Fixed part of composite not being bound leading to subsequent part bindings not being functional (case 1189867).
- Fixed `PlayerInput` not pairing devices added after it was enabled when not having control schemes.
  * This problem would also show in the `SimpleDemo` sample when having the `CustomDeviceUsages` sample installed as well. Gamepads would not get picked up in that case.
- Fixed `ArgumentNullException` when adding a device and a binding in an action map had an empty path (case 1187163).
- Fixed bindings that are not associated with any control scheme not getting enabled with other control schemes as they should.

### Added

- Added a new `EditorWindow Demo` sample that illustrates how to use the input system in editor UI code.

## [1.0.0-preview.1] - 2019-10-11

### Changed

- Generated action wrappers now won't `Destroy` the generated Asset in a finalizer, but instead implement `IDisposable`.
- Added back XR layouts (except for Magic Leap) that were removed for `1.0-preview`.
  * We removed these layouts under the assumption that they would almost concurrently become available in the respective device-specific XR packages. However, this did not work out as expected and the gap here turned out to be more than what we anticipated.
  * To deal with this gap, we have moved the bulk of the XR layouts back and will transition things gradually as support in device-specific packages becomes publicly available.

### Fixed

- Fixed a bug where the Input Settings Window might throw exceptions after assembly reload.
- Correctly implemented `IsPointerOverGameObject` method for `InputSystemUIInputModule`.
- Several bugs with layout overrides registered with (`InputSystem.RegisterLayoutOverrides`).
  * In `1.0-preview`, layout overrides could lead to corruption of the layout state and would also not be handled correctly by the various editor UIs.
- Selecting a layout in the input debugger no longer selects its first child item, too.
- Fixed XR devices reporting noise as valid user input (should fix problem of control schemes involving VR devices always activating when using `PlayerInput`).
- Fixed tap/swipe gesture detection in touch samples.

### Actions

- Fixed a bug where multiple composite bindings for the same controls but on different action maps would throw exceptions.
- Fixed `anyKey` not appearing in control picker for `Keyboard`.
- The text on the "Listen" button is no longer clipped off on 2019.3.
- Controls bound to actions through composites no longer show up as duplicates in the input debugger.
- Fixed "Create Actions..." on `PlayerInput` creating an asset with an incorrect binding for taps on Touchscreens. \
  __NOTE: If you have already created an .inputactions asset with this mechanism, update "tap [Touchscreen]" to "Primary Touch/Tap" to fix the problem manually.__
- Fixed `Invoke CSharp Events` when selected in `PlayerInput` not triggering `PlayerInput.onActionTriggered`.
- Fixed duplicating multiple items at the same time in the action editor duplicating them repeatedly.

### Added

- Will now recognize Xbox One and PS4 controllers connected to iOS devices correctly as Xbox One and PS4 controllers.
- Added a new sample called "Custom Device Usages" that shows how to use a layout override on `Gamepad` to allow distinguishing two gamepads in bindings based on which player the gamepad is assigned to.
- Added abstract `TrackedDevice` input device class as the basis for various kinds of tracked devices.

## [1.0.0-preview] - 2019-9-20

### Fixed

- Will now close Input Action Asset Editor windows from previous sessions when the corresponding action was deleted.
- Fixed an issue where Stick Controls could not be created in Players built with medium or high code stripping level enabled.
- Fixed incorrect default state for axes on some controllers.

#### Actions

- Fixed `CallbackContext.ReadValue` throwing when invoked during device removal

### Changed
### Added

## [0.9.6-preview] - 2019-9-6

### Fixed

- Exceptions in scenes of `Visualizers` sample if respective device was not present on system (e.g. in `PenVisualizer` if no pen was present in system).
- Fixed exception in Input Action Asset Editor window when typing whitespace into the search field.
- Fixed control scheme popup window in input action asset editor window showing in the correct screen position on windows.

#### Actions

- Setting timeouts from `IInputInteraction.Process` not working as expected when processing happened in response to previous timeout expiring (#714).
- Pending timeouts on a device not being removed when device was removed.

### Changed

- Replaced `HIDSupport.shouldCreateHID` event with a new `HIDSupport.supportedHIDUsages` property, which takes an array of supported usages.

### Added

#### Actions

- Added `PlayerInput.neverAutoSwitchControlSchemes` to disable logic that automatically enables control scheme switching when there is only a single `PlayerInput` in the game.
- Added `PlayerInput.SwitchControlScheme` to switch schemes manually.

## [0.9.5-preview] - 2019-8-29

### Fixed

- Don't pass events for null devices (for devices which have not been created) to `InputSystem.onEvent` callbacks.
- Will close debugger input state windows, when the state is no longer valid instead of throwing exceptions.
- Fixed pointer coordinates in editor windows for non-mouse pointing devices.
- Fixed using the input system in il2cpp when managed stripping level is set higher then "Low".
- Device debugger window will still show when reading from specific controls throws exceptions.
- Offsets and sizes for elements on Linux joysticks are now computed correctly.
- Joysticks now have a deadzone processor on the stick itself.
- Up/down/left/right on sticks are now deadzoned just like X and Y on sticks are.
- Removed toplevel `X` and `Y` controls on HIDs when there is a `Stick/X` and `Stick/Y` added for the device.
- HID fallback can now deal with sticks that have X and Y controls of different sizes and sitting in non-contiguous locations in the HID input report.
- Button 1 on HID joysticks will now correctly come out as the `trigger` control. Previously, the trigger control on the joystick was left pointing to random state.

#### Actions

- Binding paths now show the same way in the action editor UI as they do in the control picker.
  * For example, where before a binding to `<XInputController>/buttonSouth` was shown as `rightShoulder [XInputController]`, the same binding will now show as `A [Xbox Controller]`.
- When deleting a control scheme, bindings are now updated. A dialog is presented that allows choosing between deleting the bindings or just unassigning them from the control scheme.
- When renaming a control scheme, bindings are now updated. Previously the old name was in place on bindings.
- Control scheme names can no longer be set to empty strings.
- `PlayerInput.Instantiate` now correctly sets up a given control scheme, if specified.
  * When passing a `controlScheme:` argument, the result used to be a correctly assigned control scheme at the `InputUser` level but no restrictions being actually applied to the bindings, i.e. every single binding was active regardless of the specified control scheme.
- NullReferenceExceptions during event processing from `RebindingOperation`.

### Changed

- `InputUser.onUnpairedDeviceUsed` now receives a 2nd argument which is the event that triggered the callback.
  * Also, the callback is now triggered __BEFORE__ the given event is processed rather than after the event has already been written to the device. This allows updating the pairing state of the system before input is processed.
  * In practice, this means that, for example, if the user switches from keyboard&mouse to gamepad, the initial input that triggered the switch will get picked up right away.
- `InputControlPath.ToHumanReadableString` now takes display names from registered `InputControlLayout` instances into account.
  * This means that the method can now be used to generate strings to display in rebinding UIs.
- `AxisControl.clamp` is now an enum-valued property rather than a bool. Can now perform clamping *before* normalization.

#### Actions

- When switching devices/controls on actions, the system will no longer subsequently force an initial state check on __all__ actions. Instead, every time an action's bindings get re-resolved, the system will simply cancel all on-going actions and then re-enable them the same way it would happen by manually calling `InputAction.Enable`.
- Removed non-functional `InputControlScheme.baseScheme` API and `basedOn` serialized property. This was never fully implemented.

### Added

- Can right-click devices in Input Debugger (also those under "Unsupported") and select "Copy Device Description" to copy the internal `InputDeviceDescription` of the device in JSON format to the system clipboard.
  * This information is helpful for us to debug problems related to specific devices.
- If a device description has been copied to the clipboard, a new menu "Paste Device Description as Device" entry in the "Options" menu of the input debugger appears. This instantiates the device from the description as if it was reported locally by the Unity runtime.

## [0.9.3-preview] - 2019-8-15

### Fixed

- `XInputController` and `XboxOneGamepad` no longer have two extraneous, non-functional "menu" and "view" buttons.
- Fixed `InputUser.onUnpairedDeviceUser` ignoring input on controls that do not support `EvaluateMagnitude`.
  * This led to situations, for example, where `PlayerInput` would not initialize a control scheme switch from a `<Mouse>/delta` binding as the delta X and Y axes do not have min&max limits and thus return -1 from `EvaluateMagnitude`.
- Fixed available processor list not updated right away when changing the action type in the Input Action editor window.

#### Actions

- `NullReferenceException` when the input debugger is open with actions being enabled.
- When selecting a device to add to a control scheme, can now select devices with specific usages, too (e.g. "LeftHand" XRController).

### Changed

- Removed `timesliceEvents` setting - and made this tied to the update mode instead. We now always time slice when using fixed updates, and not when using dynamic updates.
- When adding a composite, only ones compatible with the value type of the current action are shown. This will, for example, no longer display a `2D Vector` composite as an option on a floating-point button action.
- The `InputState.onChange` callback now receives a second argument which is the event (if any) that triggered the state change on the device.

### Added

- `InputSystemUIInputModule` can now track multiple pointing devices separately, to allow multi-touch input - required to allow control of multiple On-Scree controls at the same time with different fingers.
- Two new composite bindings have been added.
  * `ButtonWithOneModifier` can be used to represent shortcut-like bindings such as "CTRL+1".
  * `ButtonWithTwoModifiers` can be used to represent shortcut-like bindings such as "CTRL+SHIFT+1".

## [0.9.2-preview] - 2019-8-9

### Fixed

- A `RebindingOperation` will now fall back to the default path generation behavior if the callback provided to `OnGeneratePath` returns null.
- Fixed the Input Action editor window throwing exceptions when trying to view action properties.

### Actions

- `PlayerInput` will now copy overrides when creating duplicate actions.
- It is now possible to use an empty binding path with a non empty override path.
- It is now possible to use set an empty override path to disable a binding.
- It is not possible to query the effectively used path of a binding using `effectivePath`.
- Actions embedded into MonoBehaviour components can now have their properties edited in the inspector. Previously there was no way to get to the properties in this workflow. There is a gear icon now on the action that will open the action properties.

### Changed

### Added

- Added a new sample to the package called `SimpleDemo`. You can install the sample from the package manager. See the [README.md](https://github.com/Unity-Technologies/InputSystem/Assets/Samples/SimpleDemo/README.md) file for details about the sample.

## [0.9.1-preview] - 2019-8-8

### Fixed

- Fixed GC heap garbage being caused by triggered by event processing.
  * This meant that every processing of input would trigger garbage being allocated on the managed heap. The culprit was a peculiarity in the C# compiler which caused a struct in `InputEventPtr.IsA` to be allocated on the heap.
- The bindings selection popup window will now show child controls matching the current action type even if the parent control does not match.
- Fixed `duration` values reported for Hold and Press interactions.
- DualShock 3 on macOS:
  * Fixed actions bound to the dpad control performing correctly.
  * Fixed non-present touchpad button control being triggered incorrectly.
- Fixed compile issues with switch classes on standalone Linux.
- Leak of unmanaged memory in `InputControlList`.

#### Actions

- Fixed actions not updating their set of controls when the usages of a device are changed.
- Composite bindings with the default interaction will now correctly cancel when the composite is released, even if there are multiple composite bindings on the action.

### Changed

- `MouseState`, `KeyboardState`, and `GamepadState` have been made public again.
- `PlayerInput` and `PlayerInputManager` have been moved from the `UnityEngine.InputSystem.PlayerInput` namespace to `UnityEngine.InputSystem`.
- The signature of `InputSystem.onEvent` has changed. The callback now takes a second argument which is the device the given event is sent to (null if there's no corresponding `InputDevice`).
  ```
  // Before:
  InputSystem.onEvent +=
      eventPtr =>
      {
          var device = InputSystem.GetDeviceById(eventPtr.deviceId);
          //...
      };

  // Now:
  InputSystem.onEvent +=
      (eventPtr, device) =>
      {
          //...
      };
  ```
- The signatures of `InputSystem.onBeforeUpdate` and `InputSystem.onAfterUpdate` have changed. The callbacks no longer receive an `InputUpdateType` argument.
  * Use `InputState.currentUpdateType` in case you need to know the type of update being run.
- `InputUpdateType` has been moved to the `UnityEngine.InputSystem.LowLevel` namespace.
- `InputSystem.Update(InputUpdateType)` has been removed from the public API.
- The way input devices are built internally has been streamlined.
  * `InputDeviceBuilder` is now internal. It is no longer necessary to access it to look up child controls. Simply use `InputControl.GetChildControl` instead.
  * To build a device without adding it to the system, call the newly added `InputDevice.Build` method.
    ```
    InputDevice.Build<Mouse>();
    ```
  * `InputSystem.SetLayoutVariant` has been removed. Layout variants can no longer be set retroactively but must be decided on as part of device creation.
- `InputSystem.RegisterControlProcessor` has been renamed to just `InputSystem.RegisterProcessor`.

#### Actions

* `InputAction.ReadValue<TValue>()` is longer correlated to `InputAction.triggered`. It simply returns the current value of a bound control or composite while the action is being interacted with.
* `InputInteractionContext.PerformedAndGoBackToWaiting` has been renamed to just `InputInteractionContext.Performed`.

#### Actions

- Individual composite part bindings can now no longer have interactions assigned to them as that never made any sense.

### Added

- Devices can now have more than one usage.
  * Call `InputSystem.AddDeviceUsage(device,usage)` to add additional usages to a device.
  * Call `InputSystem.RemoveDeviceUsage(device,usage)` to remove existing usages from a device.
  * `InputSystem.SetDeviceUsage(device,usage)` still exists. It will clear all existing usages from the given device.
- A new `VisualizerSamples` sample that can be installed through the package manager.
  * Contains two components `InputControlVisualizer` and `InputActionVisualizer` that help visualizing/debugging control/device and action activity through in-game overlays. A few sample scenes illustrate how to use them.

#### Actions

- Added `InputAction.ReadValueAsObject` API.
- Added `InputAction.activeControl` API.

## [0.9.0-preview] - 2019-7-18

### Fixed

- Validate all parameters on public APIs.
- Fixed an internal bug in `InlinedArray.RemoveAtByMovingTailWithCapacity`, which could cause data corruption.
- Fixed Xbox controller support on macOS il2cpp.
- Fixed issue of Xbox gamepads on Windows desktop not being able to navigate left and down in a UI.
- Allow using InputSystem package if the XR, VR or Physics modules are disabled for smaller builds.
- Fixed documentation landing page and table of contents.
- Fixed tracked devices assigning pointer ids for UI pointer events correctly.
- Adjusted some UI Elements to fit the Unity 19.3 font.
- Fixed NullReferenceException being thrown when project changes.
- Fixed duplicate devices showing in the "Supported Devices" popup when using a search filter.
- Fixed an error when adding new bindings in the Input Actions editor window when a filter was applied.
- Fixed scroll wheel handling in `InputSystemUIInputModule` not being smooth.
- Fixed compile errors from Switch Pro controller code on Linux.

#### Actions

- Fixed `CallbackContext.control` referencing the composite member control which was actually actuated for this trigger for composite bindings.
- Generated C# wrappers for .inputactions assets are no longer placed in Assets/Assets/ folder on Windows.

### Added

- Touch support has been reworked and extended.
  * `Touchscreen.touch[0..9]` are now bindable from the control picker.
  * `Touchscreen.primaryTouch` is now a separate control which tracks the primary touch on the screen.
  * The controls `Touchscreen` inherits from `Pointer` (such as `position`, `phase`, and `delta`) are now tied to `Touchscreen.primaryTouch` and allow for `Touchscreen` to function as a generic `Pointer` (like `Mouse` and `Pen`).
  * `Touchscreen.press` (renamed from `Touchscreen.button`) is now a working, synthetic button that is down whenever at least one finger is on the screen.
  * Recording of start time and start position has been added to touches.
    - `TouchControl.startPosition` gives the starting position of the touch.
    - `TouchControl.startTime` gives the starting time of the touch.
  * Tap detection has been added to `Touchscreen`.
    - Tap time (i.e. time within which a press-and-release must be completed for a tap to register) corresponds to `InputSettings.defaultTapTime`.
    - Tap release must happen within a certain radius of first contact. This is determined by a new setting `InputSettings.tapRadius`.
    - `TouchControl.tap` is a new button control that triggers then the touch is tapped. Note that this happens instantly when a touch ends. The button will go to 1 and __immediately__ go back to 0. This means that polling the button in `Update`, for example, will never trigger a tap. Either use actions to observe the button or use the `Touch` API from `EnhancedTouch` to poll taps.
  * `Touchscreen.activeTouches` has been removed. Use `Touch.activeTouches` from the new enhanced touch API instead for more reliable touch tracking.
  * `Touchscreen.allTouchControls` has been renamed to `Touchscreen.touches`.
  * A new `EnhancedTouch` plugin has been added which offers an enhanced `Touch` and `Finger` API to reliably track touches and fingers across updates. This obsoletes the need to manually track touch IDs and phases and gives access to individual touch history.
  * Touch can be simulated from mouse or pen input now. To enable simulation, call `TouchSimulation.Enable()` or put the `TouchSimulation` MonoBehaviour in your scene. Also, in the input debugger, you can now enable touch simulation from the "Options" dropdown.
- Changing state has been decoupled from events. While input events are the primary means by which to trigger state changes, anyone can perform state changes manually now from anywhere.
    ```
    InputState.Change(gamepad.leftStick, new Vector2(123, 234));
    ```
  * This change makes it possible to update state __from__ state and thus synthesize input data from other input coming in.
- A new API for recording state changes over time has been added.
    ```
    var history = new InputStateHistory("<Gamepad>/leftStick");
    history.StartRecording();

    //...

    foreach (var record in history)
        Debug.Log(record);
    ```
- Added support for generic joysticks on WebGL (which don't use the standard gamepad mapping).
- Added support for DualShock 3 gamepads on desktops.
- Added support for Nintendo Switch Pro Controllers on desktops.

#### Actions

- Actions now also have a __polling API__!
  * `InputAction.triggered` is true if the action was performed in the current frame.
  * `InputAction.ReadValue<TValue>()` yields the last value that `started`, `performed`, or `cancelled` (whichever came last) was called with. If the action is disabled, returns `default(TValue)`. For `InputActionType.Button` type actions, returns `1.0f` if `triggered==true` and `0.0f` otherwise.
- Generated C# wrappers for .inputactions can now placed relative to the .inputactions file by specifying a path starting with './' (e.g. `./foo/bar.cs`).

### Changed

- **The system no longer supports processing input in __BOTH__ fixed and dynamic updates**. Instead, a choice has to be made whether to process input before each `FixedUpdate()` or before each `Update()`.
  * Rationale: the existing code that supported having both updates receive input independently still had several holes and became increasingly complex and brittle. Our solution was based on not actually processing input twice but on channeling input concurrently into both the state of both updates. Together with the fact that specific inputs have to reset (and possibly accumulate) correctly with respect to their update time slices, this became increasingly hard to do right. This, together with the fact that we've come to increasingly question the value of this feature, led us to removing the capability while preserving the ability to determine where input is processed.
  * NOTE: Timeslicing is NOT affected by this. You can still switch to `ProcessEventInFixedUpdates` and get events timesliced to individual `FixedUpdate` periods according to their timestamps.
  * `InputSettings.UpdateMode.ProcessEventsInBothFixedAndDynamicUpdate` has been removed.
  * `InputSettings.UpdateMode.ProcessEventsInDynamicUpdateOnly` has been renamed to `InputSettings.UpdateMode.ProcessEventsInDynamicUpdate` and is now the default.
  * `InputSettings.UpdateMode.ProcessEventsInFixedUpdateOnly` has been renamed to `InputSettings.UpdateMode.ProcessEventsInFixedUpdate`.
- Added icons for PlayerInput, PlayerInputManager, InputSystemUIInputModule and MultiplayerEventSystem components.
- Changed `Keyboard` IME properties (`imeEnabled`, `imeCursorPosition`) to methods (`SetIMEEnabled`, `SetIMECursorPosition`).
- Added getters to all `IInputRuntime` properties.
- Replace some `GetXxx` methods in our API with `xxx`  properties.
- `Pointer.phase` has been removed and `PointerPhase` has been renamed to `TouchPhase`. Phases are now specific to touch. `PointerPhaseControl` has been renamed to `TouchPhaseControl`.
- `Pointer.button` has been renamed to `Pointer.press` and now is a control that indicates whether the pointer is in "press down" state.
  * For mouse, corresponds to left button press.
  * For pen, corresponds to tip contact.
  * For touch, corresponds to primary touch contact (i.e. whether __any__ finger is down).
- The state change monitor APIs (`IInputStateChangeMonitor` and friends) have been moved out of `InputSystem` into a new static class `InputState` in `UnityEngine.Experimental.Input.LowLevel`.
  * Rationale: These APIs are fairly low-level and not of general interest so having them out of `InputSystem` reduces the API surface visible to most users.
- `InputDeviceChange.StateChanged` has been removed and is now a separate callback `InputState.onChange`.
  * Rationale: The other `InputDeviceChange` notifications are low-frequency whereas `StateChanged` is high-frequency. Putting them all on the same callback made adding a callback to `InputSystem.onDeviceChange` unnecessarily expensive.
- `IInputStateCallbackReceiver` has been rewritten from scratch. Now has two simple methods `OnNextUpdate` and `OnEvent`. If implemented by a device, the device now has completely control over changing its own state. Use the `InputState.Change` methods to affect state changes while trigger state change monitors (e.g. for actions) correctly.
- Simplified handling of XR input in `InputSystemUIInputModule` by having only one set of actions for all XR devices.
- We now use the same hierarchical device picker in the "Add Control Scheme" popup, which is already used in the "Input Settings" window.
- Made all `IInputStateTypeInfo` implementations internal, as these did not offer value to the user.
- Made all `IInputDeviceCommandInfo` implementations internal, as these did not offer value to the user.
- Removed `ReadWriteArray`, which was only used for making `RebindingOperation.scores` editable, which did not add any value.
- Removed `PrimitiveValueOrArray`, as non of it's functionality over `PrimitiveValue` was implemented.
- Made all `InputProcessor` implementation internal, as access to these types is exposed only through text mode representations.
- Removed `CurveProcessor` as it was not implemented.
- Renamed XInputControllerOSX to a more descriptive XboxGamepadMacOS.

#### Actions

- `InputAction.continuous` has been removed. Running logic every frame regardless of input can easily be achieved in game code.
- The way action behavior is configured has been simplified.
  * The previous roster of toggles has been replaced with two settings:
    1. `Action Type`: Determines the behavior of the action. Choices are `Value`, `Button`, and `PassThrough`.
    2. `Control Type`: Determines the type of control (and implicitly the type of value) the action is looking for if the action is a `Value` or `PassThrough` action.
  * The previous `Initial State Check` toggle is now implicit in the action type now. `Value` actions perform an initial state check (i.e. trigger if their control is already actuated when the action is enabled). Other types of actions don't.
  * The previous `Pass Through` toggle is now rolled into the action type.

## [0.2.10-preview] - 2019-5-17

### Added

- Added a `MultiplayerEventSystem` class, which allows you use multiple UI event systems to control different parts of the UI by different players.
- `InputSystemUIInputModule` now lets you specify an `InputActionAsset` in the `actionsAsset` property. If this is set, the inspector will populate all actions from this asset. If you have a `PlayerInput` component on the same game object, referencing the same  `InputActionAsset`, the `PlayerInput` component will keep the actions on the `InputSystemUIInputModule` in synch, allowing easy setup of multiplayer UI systems.

### Changed

- `StickControl.x` and `StickControl.y` are now deadzoned, i.e. have `AxisDeadzone` processors on them. This affects all gamepads and joysticks.
  * __NOTE:__ The deadzoning is __independent__ of the stick. Whereas the stack has a radial deadzones, `x` and `y` have linear deadzones. This means that `leftStick.ReadValue().x` is __not__ necessary equal to `leftStick.x.ReadValue()`.
  * This change also fixes the problem of noise from sticks not getting filtered out and causing devices such as the PS4 controller to constantly make itself `Gamepad.current`.

- Redesigned `UIActionInputModule`
 * Added a button in the inspector to automatically assign actions from an input action asset based on commonly used action names.
 * Will now populate actions with useful defaults.
 * Removed `clickSpeed` property - will use native click counts from the OS where available instead.
 * Removed `sendEventsWhenInBackground` property.
 * Hiding `Touches` and `TrackedDevices` until we decide how to handle them.
 * Remove `moveDeadzone` property as it is made redundant by the action's dead zone.
 * Removed `UIActionInputModuleEnabler` component, `UIActionInputModule` will now enable itself.
- Changed default button press point to 0.5.
- Changed all constants in public API to match Unity naming conventions ("Constant" instead of "kConstant").
- Changed namespace from `UnityEngine.Experimental.Input` to `UnityEngine.InputSystem`.
- Generated wrapper code now has nicer formatting.
- Renamed `UIActionInputModule` to `InputSystemUIInputModule`.
- Nicer icons for `InputActionAssets` and `InputActions` and for `Button` and generic controls.
- Change all public API using `IntPtr` to use unsafe pointer types instead.
- `PlayerInput` will no longer disable any actions not in the currently active action map when disabling input or switching action maps.
- Change some public fields into properties.
- Input System project settings are now called "Input System Package" in the project window instead of "Input (NEW)".
- Removed `Plugins` from all namespaces.
- Rename "Cancelled" -> "Canceled" (US spelling) in all APIs.

### Fixed

- Adding devices to "Supported Devices" in input preferences not allowing to select certain device types (like "Gamepad").
- Fixed scrolling in `UIActionInputModule`.
- Fixed compiling the input system package in Unity 19.2 with ugui being moved to a package now.
- In the Input System project settings window, you can no longer add a supported device twice.

#### Actions

- Custom inspector for `PlayerInput` no longer adds duplicates of action events if `Invoke Unity Events` notification behavior is selected.
- Fixed `Hold` interactions firing immediately before the duration has passed.
- Fixed editing bindings or processors for `InputAction` fields in the inspector (Changes wouldn't persist before).
- Fixed exception message when calling `CallbackContext.ReadValue<TValue>()` for an action with a composite binding with `TValue` not matching the composite's value type.

### Added

#### Actions

- `PlayerInput` can now handle `.inputactions` assets that have no control schemes.
  * Will pair __all__ devices mentioned by any of the bindings except if already paired to another player.

## [0.2.8-preview] - 2019-4-23

### Added

- Added a `clickCount` control to the `Mouse` class, which specifies the click count for the last mouse click (to allow distinguishing between single-, double- and multi-clicks).
- Support for Bluetooth Xbox One controllers on macOS.

#### Actions

- New API for changing bindings on actions
```
    // Several variations exist that allow to look up bindings in various ways.
    myAction.ChangeBindingWithPath("<Gamepad>/buttonSouth")
        .WithPath("<Keyboard>/space");

    // Can also replace the binding wholesale.
    myAction.ChangeBindingWithPath("<Keyboard>/space")
        .To(new InputBinding { ... });

    // Can also remove bindings programmatically now.
    myAction.ChangeBindingWithPath("<Keyboard>/space").Erase();
```

### Changed

- `Joystick.axes` and `Joystick.buttons` have been removed.
- Generated wrapper code for Input Action Assets are now self-contained, generating all the data from code and not needing a reference to the asset; `InputActionAssetReference` has been removed.
- The option to generate interfaces on wrappers has been removed, instead we always do this now.
- The option to generate events on wrappers has been removed, we felt that this no longer made sense.
- Will now show default values in Input Action inspector if no custom values for file path, class name or namespace have been provided.
- `InputSettings.runInBackground` has been removed. This should now be supported or not on a per-device level. Most devices never supported it in the first place, so a global setting did not seem to be useful.
- Several new `Sensor`-based classes have been added. Various existing Android sensor implementations are now based on them.
- `InputControlLayoutAttribute` is no longer inherited.
  * Rationale: A class marked as a layout will usually be registered using `RegisterLayout`. A class derived from it will usually be registered the same way. Because of layout inheritance, properties applied to the base class through `InputControlLayoutAttribute` will affect the subclass as intended. Not inheriting the attribute itself, however, now allows having properties such as `isGenericTypeOfDevice` which should not be inherited.
- Removed `acceleration`, `orientation`, and `angularVelocity` controls from `DualShockGamepad` base class.
  * They are still on `DualShockGamepadPS4`.
  * The reason is that ATM we do not yet support these controls other than on the PS4. The previous setup pretended that these controls work when in fact they don't.
- Marking a control as noisy now also marks all child controls as noisy.
- The input system now defaults to ignoring any HID devices with usage types not known to map to game controllers. You can use `HIDSupport.supportedUsages` to enable specific usage types.
- In the Input Settings window, asset selection has now been moved to the "gear" popup menu. If no asset is created, we now automatically create one.
- In the inspector for Input Settings assets, we now show a button to go to the Input Settings window, and a button to make the asset active if it isn't.
- Tests are now no longer part of the com.unity.inputsystem package. The `InputTestFixture` class still is for when you want to write input-related tests for your project. You can reference the `Unity.InputSystem.TestFixture` assembly when you need to do that.
- Implemented adding usages to and removing them from devices.

#### Actions

- A number of changes have been made to the control picker UI in the editor. \
  ![Input Control Picker](Documentation~/Images/InputControlPicker.png)
  * The button to pick controls interactively (e.g. by pressing a button on a gamepad) has been moved inside the picker and renamed to "Listen". It now works as a toggle that puts the picker into a special kind of 'search' mode. While listening, suitable controls that are actuated will be listed in the picker and can then be picked from.
  * Controls are now displayed with their nice names (e.g. "Cross" instead of "buttonSouth" in the case of the PS4 controller).
  * Child controls are indented instead of listed in "parent/child" format.
  * The hierarchy of devices has been rearranged for clarity. The toplevel groups of "Specific Devices" and "Abstract Devices" are now merged into one hierarchy that progressively groups devices into more specific groups.
  * Controls now have icons displayed for them.
- There is new support for binding to keys on the keyboard by their generated character rather than by their location. \
  ![Keyboard Binding](Documentation~/Images/KeyboardBindByLocationVsCharacter.png)
  * At the toplevel of the the Keyboard device, you now have the choice of either binding by keyboard location or binding by generated/mapped character.
  * Binding by location shows differences between the local keyboard layout and the US reference layout.
  * The control path language has been extended to allow referencing controls by display name. `<Keyboard>/#(a)` binds to the control on a `Keyboard` with the display name `a`.
- `continuous` flag is now ignored for `Press and Release` interactions, as it did not  make sense.
- Reacting to controls that are already actuated when an action is enabled is now an __optional__ behavior rather than the default behavior. This is a __breaking__ change.
  * Essentially, this change reverts back to the behavior before 0.2-preview.
  * To reenable the behavior, toggle "Initial State Check" on in the UI or set the `initialStateCheck` property in code.
  ![Inital State Check](Documentation~/Images/InitialStateCheck.png)
  * The reason for the change is that having the behavior on by default made certain setups hard to achieve. For example, if `<Keyboard>/escape` is used in one action map to toggle *into* the main menu and in another action map to toggle *out* of it, then the previous behavior would immediately exit out of the menu if `escape` was still pressed from going into the menu. \
  We have come to believe that wanting to react to the current state of a control right away is the less often desirable behavior and so have made it optional with a separate toggle.
- Processors and Interactions are now shown in a component-inspector-like fashion in the Input Action editor window, allowing you to see the properties of all items at once.
- The various `InputAction.lastTriggerXXX` APIs have been removed.
  * Rationale: They have very limited usefulness and if you need the information, it's easy to set things up in order to keep track of it yourself. Also, we plan on having a polling API for actions in the future which is really what the `lastActionXXX` APIs were trying to (imperfectly) solve.
- `Tap`, `SlowTap`, and `MultiTap` interactions now respect button press points.
- `Tap`, `SlowTap`, and `MultiTap` interactions now have improved parameter editing UIs.

### Fixed

- Input Settings configured in the editor are now transferred to the built player correctly.
- Time slicing for fixed updates now works correctly, even when pausing or dropping frames.
- Make sure we Disable any InputActionAsset when it is being destroyed. Otherwise, callbacks which were not cleaned up would could cause exceptions.
- DualShock sensors on PS4 are now marked as noisy (#494).
- IL2CPP causing issues with XInput on windows and osx desktops.
- Devices not being available yet in `MonoBehavior.Awake`, `MonoBehaviour.Start`, and `MonoBehaviour.OnEnable` in player or when entering play mode in editor.
- Fixed a bug where the event buffer used by `InputEventTrace` could get corrupted.

#### Actions

- Actions and bindings disappearing when control schemes have spaces in their names.
- `InputActionRebindingExceptions.RebindOperation` can now be reused as intended; used to stop working properly the first time a rebind completed or was cancelled.
- Actions bound to multiple controls now trigger correctly when using `PressInteraction` set to `ReleaseOnly` (#492).
- `PlayerInput` no longer fails to find actions when using UnityEvents (#500).
- The `"{...}"` format for referencing action maps and actions using GUIDs as strings has been obsoleted. It will still work but adding the extra braces is no longer necessary.
- Drag&dropping bindings between other bindings that came before them in the list no longer drops the items at a location one higher up in the list than intended.
- Editing name of control scheme in editor not taking effect *except* if hitting enter key.
- Saving no longer causes the selection of the current processor or interaction to be lost.
  * This was especially annoying when having "Auto-Save" on as it made editing parameters on interactions and processors very tedious.
- In locales that use decimal separators other than '.', floating-point parameters on composites, interactions, and processors no longer lead to invalid serialized data being generated.
- Fix choosing "Add Action" in action map context menu throwing an exception.
- The input action asset editor window will no longer fail saving if the asset has been moved.
- The input action asset editor window will now show the name of the asset being edited when asking for saving changes.
- Clicking "Cancel" in the save changes dialog for the input action asset editor window will now cancel quitting the editor.
- Fixed pasting or dragging a composite binding from one action into another.
- In the action map editor window, switching from renaming an action to renaming an action map will no longer break the UI.
- Fixed calling Enable/Disable from within action callbacks sometimes leading to corruption of state which would then lead to actions not getting triggered (#472).
- Fixed setting of "Auto-Save" toggle in action editor getting lost on domain reload.
- Fixed blurry icons in editor for imported .inputactions assets and actions in them.
- `Press` and `Release` interactions will now work correctly if they have multiple bound controls.
- `Release` interactions will now invoke a `Started` callback when the control is pressed.
- Made Vector2 composite actions respect the press points of button controls used to compose the value.

## [0.2.6-preview] - 2019-03-20

>NOTE: The UI code for editing actions has largely been rewritten. There may be regressions.
>NOTE: The minimum version requirement for the new input system has been bumped
       to 2019.1

### Added

- Support gamepad vibration on Switch.
- Added support for Joysticks on Linux.

#### Actions

- Added ability to change which part of a composite a binding that is part of the composite is assigned to.
  * Part bindings can now be freely duplicated or copy-pasted. This allows having multiple bindings for "up", for example. Changing part assignments retroactively allows to freely edit the composite makeup.
- Can now drag&drop multiple items as well as drop items onto others (equivalent to cut&paste). Holding ALT copies data instead of moving it.
- Edits to control schemes are now undoable.
- Control schemes are now sorted alphabetically.
- Can now search by binding group (control scheme) or devices directly from search box.
  * `g:Gamepad` filters bindings to those in the "Gamepad" group.
  * `d:Gamepad` filters bindings to those from Gamepad-compatible devices.

### Changed

- The input debugger will no longer automatically show remote devices when the profiler is connected. Instead, use the new menu in debugger toolbar to connect to players or to enable/disable remote input debugging.
- "Press and Release" interactions will now invoke the `performed` callback on both press and release (instead of invoking `performed` and `cancel`, which was inconsistent with other behaviors).

#### Actions

- Bindings have GUIDs now like actions and maps already did. This allows to persistently and uniquely identify individual bindings.
- Replaced UI overlay while rebinding interactively with cancellable progress bar. Interactive rebinding now cancels automatically after 4 seconds without suitable input.
- Bindings that are not assigned to any control scheme are now visible when a particular control scheme is selected.
  * Bindings not assigned to any control scheme are active in *ALL* control schemes.
  * The change makes this visible in the UI now.
  * When a specific control scheme is selected, these bindings are affixed with `{GLOBAL}` for added visibility.
- When filtering by devices from a control scheme, the filtering now takes layout inheritance into account. So, a binding to a control on `Pointer` will now be shown when the filter is `Mouse`.
- The public control picker API has been revised.
  * The simplest way to add control picker UI to a control path is to add an `InputControlAttribute` to the field.
    ```
    // In the inspector, shows full UI to select a control interactively
    // (including interactive picking through device input).
    [InputControl(layout = "Button")]
    private string buttonControlPath;
    ```
- Processors of incompatible types will now be ignored instead of throwing an exception.

### Fixed

- Remote connections in input debugger now remain connected across domain reloads.
- Don't incorrectly create non-functioning devices if a physical device implements multiple incompatible logical HID devices (such as the MacBook keyboard/touch pad and touch bar).
- Removed non-functioning sort triangles in event list in Input Debugger device windows.
- Sort events in input debugger window by id rather then by timestamp.
- Make parsing of float parameters support floats represented in "e"-notation and "Infinity".
- Input device icons in input debugger window now render in appropriate resolution on retina displays.
- Fixed Xbox Controller on macOS reporting negative values for the sticks when represented as dpad buttons.
- `InputSettings.UpdateMode.ProcessEventsManually` now correctly triggers updates when calling `InputSystem.Update(InputUpdateType.Manual)`.

#### Actions

- Pasting or duplicating an action in an action map asset will now assign a new and unique ID to the action.
- "Add Action" button being active and triggering exceptions when no action map had been added yet.
- Fixed assert when generating C# class and make sure it gets imported correctly.
- Generate directories as needed when generating C# class, and allow path names without "Assets/" path prefix.
- Allow binding dpad controls to actions of type "Vector2".
- Fixed old name of action appearing underneath rename overlay.
- Fixed inspector UIs for on-screen controls throwing exceptions and being non-functional.
- Fixed deleting multiple items at same time in action editor leading to wrong items being deleted.
- Fixed copy-pasting actions not preserving action properties other than name.
- Fixed memory corruptions coming from binding resolution of actions.
- InputActionAssetReferences in ScriptableObjects will continue to work after domain reloads in the editor.
- Fixed `startTime` and `duration` properties of action callbacks.

## [0.2.1-preview] - 2019-03-11

### Changed

 - NativeUpdateCallback API update to match Unity 2018.3.8f1

## [0.2.0-preview] - 2019-02-12

This release contains a number of fairly significant changes. The focus has been on further improving the action system to make it easier to use as well as to make it work more reliably and predictably.

>NOTE: There are some breaking changes. Please see the "Changed" section below.

### Changed

- Removed Unity 2018.2 support code.
- Removed .NET 3.5 support code.
- Started using C# 7.
- `IInputControlProcessor<TValue>` has been replaced with `InputProcessor` and `InputProcessor<TValue>` base classes.
- `IInputBindingComposite` has been replaced with an `InputBindingComposite` base class and the `IInputBindingComposite<TValue>` interface has been merged with the `InputBindingComposite<TValue>` class which had already existed.
- `InputUser.onUnpairedDeviceUser` will now notify for each actuated control until the device is paired or there are no more actuated controls.
- `SensitivityProcessor` has been removed.
    * The approach needs rethinking. What `SensitivityProcessor` did caused more problems than it solved.
- State monitors no longer have their timeouts removed automatically when they fire. This makes it possible to have a timeout that is removed only in response to a specific state change.
- Events for devices that implement `IInputStateCallbacks` (such as `Touchscreen`) are allowed to go back in time. Avoids the problem of having to order events between multiple fingers correctly or seeing events getting rejected.
- `PenState.Button` is now `PenButton`.
- Removed TouchPositionTransformProcessor, was used only by Android, the position transformation will occur in native backend in 2019.x

#### Actions:
- Bindings that have no interactions on them will trigger differently now. __This is a breaking change__.
  * Previously, these bindings would trigger `performed` on every value change including when going back to their default value. This is why you would see two calls of `performed` with a button; one when the button was pressed, another when it was depressed.
  * Now, a binding without an interaction will trigger `started` and then `performed` when a bound control is actuated. Thereafter, the action will remain in `Started` phase. For as long as the control is actuated, every value change will trigger `performed` again. When the control stops being actuated, it will trigger `cancelled` and the action will remain in `Waiting` state.
  * Control actuation is defined as a control having a magnitude (see `InputControl.EvaluateMagnitude`) greater than zero. If a control does not support magnitudes (returns -1 from `EvaluateMagnitude`), then the control is considered actuated when it changes state away from its default state.
  * To restore the previous behavior, simply change code like
      ```
        myAction.performed += MyCallback;
      ```
    to
      ```
        myAction.performed += MyCallback;
        myAction.cancelled += MyCallback;
      ```
  * Alternatively, enable `passThrough` mode on an action. This effectively restores the previous default behavior of actions.
    ```
        new InputAction(binding: "<Gamepad>/leftTrigger") { passThrough = true };
    ```
- As part of the aforementioned change, the following interactions have been removed as they are no longer relevant:
  - `StickInteraction`: Can simply be removed from bindings. The new default behavior obsoletes the need for what `StickInteraction` did. Use `started` to know then the stick starts being actuated, `performed` to be updated on movements, and `cancelled` to know when the stick goes back into rest position.
  - `PressAndReleaseInteraction`: Can simply be removed from bindings. The default behavior with no interaction encompasses press and release detection. Use `started` to know then a button is pressed and `cancelled` to know when it is released. To set a custom button press point, simply put an `AxisDeadzoneProcessor` on the binding.
- `PressInteraction` has been completely rewritten.
  - Trigger behavior can be set through `behavior` parameter and now provides options for observing just presses (`PressOnly`), just releases (`ReleaseOnly`), or both presses and releases (`PressAndRelease`).
  - Also, the interaction now operates on control actuation rather than reading out float values directly. This means that any control that supports magnitudes can be used.
  - Also supports continuous mode now.
- If bound controls are already actuated when an action is enabled, the action will now trigger in the next input update as if the control had just been moved from non-actuated to actuated state.
  - In other words, if e.g. you have a binding to the A button of the gamepad and the A button is already pressed when the action is first enabled, then the action associated with the A button will trigger as if the button had just been pressed. Previously, it required releasing and re-pressing the button first -- which, together with certain interactions, could lead to actions ending up in a confused state.
- When an action is disabled, it will now cancel all ongoing interactions, if any (i.e. you will see `InputAction.cancelled` being called).
  - Note that unlike the above-mentioned callbacks that happen when an action starts out with a control already actuated, the cancellation callbacks happen __immediately__ rather than in the next input update.
- Actions that at runtime are bound to multiple controls will now perform *conflict resolution*, if necessary.
  - This applies only if an action actually receives multiple concurrent actuations from controls.
  - When ambiguity is detected, the greatest amount of actuation on any of the controls gets to drive the action.
  - In practice, this means that as long as any of the controls bound to an action is actuated, the action will keep going. This resolves ambiguities when an action has primary and secondary bindings, for examples, or when an action is bound to multiple different devices at the same time.
  - Composite bindings count as single actuations regardless of how many controls participate in the composite.
  - This behavior __can be bypassed__ by setting the action to be pass-through.
- Action editor now closes when asset is deleted.
  - If there are unsaved changes, asks for confirmation first.
- Interactions and processors in the UI are now filtered based on the type of the action (if set) and sorted by name.
- Renamed "Axis" and "Dpad" composites to "1D Axis" and "2D Vector" composite.
  - The old names can still be used and existing data will load as expected.
  - `DpadComposite` got renamed to `Vector2Composite`; `AxisComposite` is unchanged.
- `InputInteractionContext.controlHasDefaultValue` has been replaced with `InputInteractionContext.ControlIsActuated()`.
- `InputActionChange.BindingsHaveChangedWhileEnabled` has been reworked and split in two:
    1. `InputActionChange.BoundControlsAboutToChange`: Bindings have been previously resolved but are about to be re-resolved.
    2. `InputActionChange.BoundControlsChanged`: Bindings have been resolved on one or more actions.
- Actions internally now allocate unmanaged memory.
  - Disposing should be taken care of automatically (though you can manually `Dispose` as well). If you see errors in the console log about unmanaged memory being leaked, please report the bug.
  - All execution state except for C# heap objects for processors, interactions, and composites has been collapsed into a single block of unmanaged memory. Actions should now be able to re-resolve efficiently without allocating additional GC memory.

### Added

- `PlayerInput` component which simplifies setting up individual player input actions and device pairings. \
  ![PlayerInput](Documentation~/Images/PlayerInput.png)
- `PlayerInputManager` component which simplifies player joining and split-screen setups. \
  ![PlayerInput](Documentation~/Images/PlayerInputManager.png)
- `InputDevice.all` (equivalent to `InputSystem.devices`)
- `InputControl.IsActuated()` can be used to determine whether control is currently actuated (defined as extension method in `InputControlExtensions`).
- Can now read control values from buffers as objects using `InputControl.ReadValueFromBufferAsObject`. This allows reading a value stored in memory without having to know the value type.
- New processors:
    * `ScaleProcessor`
    * `ScaleVector2Processor`
    * `ScaleVector3Processor`
    * `InvertVector2Processor`
    * `InvertVector3Processor`
    * `NormalizeVector2Processor`
    * `NormalizeVector3Processor`
- Added `MultiTapInteraction`. Can be used to listen for double-taps and the like.
- Can get total and average event lag times through `InputMetrics.totalEventLagTime` and `InputMetrics.averageEventLagTime`.
- `Mouse.forwardButton` and `Mouse.backButton`.
- The input debugger now shows users along with their paired devices and actions. See the [documentation](Documentation~/UserManagement.md#debugging)
- Added third and fourth barrel buttons on `Pen`.

#### Actions:
- Actions have a new continuous mode that will cause the action to trigger continuously even if there is no input. See the [documentation](Documentation~/Actions.md#continuous-actions) for details. \
  ![Continuous Action](Documentation~/Images/ContinuousAction.png)
- Actions have a new pass-through mode. In this mode an action will bypass any checks on control actuation and let any input activity on the action directly flow through. See the [documentation](Documentation~/Actions.md#pass-through-actions) for details. \
  ![Pass-Through Action](Documentation~/Images/PassThroughAction.png)
- Can now add interactions and processors directly to actions.
  ![Action Properties](Documentation~/Images/ActionProperties.png)
    * This is functionally equivalent to adding the respective processors and/or interactions to every binding on the action.
- Can now change the type of a composite retroactively.
  ![Composite Properties](Documentation~/Images/CompositeProperties.png)
- Values can now be read out as objects using `InputAction.CallbackContext.ReadValueAsObject()`.
    * Allocates GC memory. Should not be used during normal gameplay but is very useful for testing and debugging.
- Added auto-save mode for .inputactions editor.
  ![Auto Save](Documentation~/Images/AutoSave.png)
- Processors, interactions, and composites can now define their own parameter editor UIs by deriving from `InputParameterEditor`. This solves the problem of these elements not making it clear that the parameters usually have global defaults and do not need to be edited except if local overrides are necessary.
- Can now set custom min and max values for axis composites.
    ```
    var action = new InputAction();
    action.AddCompositeBinding("Axis(minValue=0,maxValue=2)")
        .With("Positive", "<Keyboard>/a")
        .With("Negative", "<Keyboard>/d");
    ```
- "C# Class File" property on .inputactions importer settings now has a file picker next to it.
- `InputActionTrace` has seen various improvements.
    * Recorded data will now stay valid even if actions are rebound to different controls.
    * Can listen to all actions using `InputActionTrace.SubscribeToAll`.
    * `InputActionTrace` now maintains a list of subscriptions. Add subscriptions with `SubscribeTo` and remove a subscription with `UnsubscribeFrom`. See the [documentation](Documentation~/Actions.md#tracing-actions) for details.

### Fixes

- Fixed support for Unity 2019.1 where we landed a native API change.
- `InputUser.UnpairDevicesAndRemoveUser()` corrupting device pairings of other InputUsers
- Control picker in UI having no devices if list of supported devices is empty but not null
- `IndexOutOfRangeException` when having multiple action maps in an asset (#359 and #358).
- Interactions timing out even if there was a pending event that would complete the interaction in time.
- Action editor updates when asset is renamed or moved.
- Exceptions when removing action in last position of action map.
- Devices marked as unsupported in input settings getting added back on domain reload.
- Fixed `Pen` causing exceptions and asserts.
- Composites that assign multiple bindings to parts failing to set up properly when parts are assigned out of order (#410).

### Known Issues

- Input processing in edit mode on 2019.1 is sporadic rather than happening on every editor update.

## [0.1.2-preview] - 2018-12-19

    NOTE: The minimum version requirement for the new input system has been bumped
          to 2018.3. The previous minum requirement of 2018.2 is no longer supported.
          Also, we have dropped support for the .NET 3.5 runtime. The new .NET 4
          runtime is now required to use the new input system.

We've started working on documentation. The current work-in-progress can be found on [GitHub](https://github.com/Unity-Technologies/InputSystem/blob/develop/Packages/com.unity.inputsystem/Documentation~/InputSystem.md).

### Changed

- `InputConfiguration` has been replaced with a new `InputSettings` class.
- `InputConfiguration.lockInputToGame` has been moved to `InputEditorUserSettings.lockInputToGameView`. This setting is now persisted as a local user setting.
- `InputSystem.updateMask` has been replaced with `InputSettings.updateMode`.
- `InputSystem.runInBackground` has been moved to `InputSettings.runInBackground`.
- Icons have been updated for improved styling and now have separate dark and light skin versions.
- `Lock Input To Game` and `Diagnostics Mode` are now persisted as user settings
- Brought back `.current` getters and added `InputSettings.filterNoiseOnCurrent` to control whether noise filtering on the getters is performed or not.
- Removed old and outdated Doxygen-generated API docs.

### Added

- `InputSystem.settings` contains the current input system settings.
- A new UI has been added to "Edit >> Project Settings..." to edit input system settings. Settings are stored in a user-controlled asset in any location inside `Assets/`. Multiple assets can be used and switched between.
- Joystick HIDs are now supported on Windows, Mac, and UWP.
- Can now put system into manual update mode (`InputSettings.updateMode`). In this mode, events will not get automatically processed. To process events, call `InputSystem.Update()`.
- Added shortcuts to action editor window (requires 2019.1).
- Added icons for .inputactions assets.

### Fixed

- `InputSystem.devices` not yet being initialized in `MonoBehaviour.Start` when in editor.

### Known Issues

- Input settings are not yet included in player builds. This means that at the moment, player builds will always start out with default input settings.
- There have been reports of some stickiness to buttons on 2019.1 alpha builds.  We are looking at this now.

## [0.0.14-preview] - 2018-12-11

### Changed

- `Pointer.delta` no longer has `SensitivityProcessor` on it. The processor was causing many issues with mouse deltas. It is still available for adding it manually to action bindings but the processor likely needs additional work.

### Fixed

Core:
- Invalid memory accesses when using .NET 4 runtime
- Mouse.button not being identical to Mouse.leftButton
- DualShock not being recognized when connected via Bluetooth

Actions:
- Parameters disappearing on processors and interactions in UI when edited
- Parameters on processors and interactions having wrong value type in UI (e.g. int instead of float)
- RebindingOperation calling OnComplete() after being cancelled

Misc:
- Documentation no longer picked up as assets in user project

## [0.0.13-preview] - 2018-12-5

First release from stable branch.<|MERGE_RESOLUTION|>--- conflicted
+++ resolved
@@ -32,12 +32,9 @@
 
 ### Added
 
-<<<<<<< HEAD
-- We've added a `Gamepad Mouse Cursor` sample that shows how to drive a UI mouse cursor using the gamepad.
+- We've added a new `Simple Multiplayer` sample which demonstrates a simple, bare-bones local multiplayer setup.
+- We've also added a `Gamepad Mouse Cursor` sample that shows how to drive a UI mouse cursor using the gamepad.
   - The sample contains a reusable `VirtualMouseInput` component that does most of the work.
-=======
-- Added a new `Simple Multiplayer` sample which demonstrates a simple, bare-bones local multiplayer setup.
->>>>>>> d2d321e8
 
 ## [1.0.0-preview.4] - 2020-01-24
 
