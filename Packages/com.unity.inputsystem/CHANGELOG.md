# Changelog

All notable changes to the input system package will be documented in this file.

The format is based on [Keep a Changelog](http://keepachangelog.com/en/1.0.0/)
and this project adheres to [Semantic Versioning](http://semver.org/spec/v2.0.0.html).

Due to package verification, the latest version below is the unpublished version and the date is meaningless.
however, it has to be formatted properly to pass verification tests.

## [Unreleased] - YYYY-MM-DD

### Fixed
<<<<<<< HEAD
- Default UI actions would not function without a user specifically setting up project-wide actions in Project Settings [ISXB-811](https://issuetracker.unity3d.com/product/unity/issues/guid/ISXB-811).
=======
- Physical keyboards used on Android/ChromeOS could have keys "stuck" reporting as pressed after a long press and release [ISXB-475](https://issuetracker.unity3d.com/product/unity/issues/guid/ISXB-475).
>>>>>>> a0642039
- NullReferenceException thrown when right-clicking an empty Action Map list in Input Actions Editor windows [ISXB-833](https://issuetracker.unity3d.com/product/unity/issues/guid/ISXB-833).

## [1.8.1] - 2024-03-14

### Fixed
- NullReferenceException thrown when editing a binding path in InputActionAsset windows.

## [1.8.0] - 2024-03-12

### Changed
- From 2023.2 forward: UI toolkit now uses the "UI" action map of project-wide actions as their default input actions. Previously, the actions were hardcoded and were based on `DefaultInputActions` asset which didn't allow user changes. Also, removing bindings or renaming the 'UI' action map of project wide actions will break UI input for UI toolkit.
- Changed the 'Max player count reached' error to a warning instead.
- Removed "Input Actions" title from UI-Toolkit Input Action Editor when used in a window and not embedded in Project Settings.
- Moved project wide input action storage over to an Asset to avoid issues with multiple assets in a single project settings file.
- Migrate any project-wide input actions found in the InputManager.asset file to a new InputSystem_Actions.inputactions asset file.
- `InputSystem.actions` may now only be assigned in edit-mode. Any attempt to assign `InputSystem.actions` during play-mode will generate an exception.
- `InputSystem.actions` may now only be assigned a persisted `InputActionAsset` instance since in-memory objects can anyway not be included in a player build. This now generates an `ArgumentException` when attempting to assign a non-persisted object.
- Project Settings embedded Input Action Editor will now disallow selecting the Project-wide Actions asset during play-mode. The option is only available in edit-mode.
- The "Assign as the Project-wide Input Actions" option visible in the Inspector when selecting an .inputactions asset that is not the current Project-wide Input Actions Asset is now disabled in play-mode.

### Added
- Added new methods and properties to [`InputAction`](xref:UnityEngine.InputSystem.InputAction):
  - [`InputAction.activeValueType`](xref:UnityEngine.InputSystem.InputAction.activeValueType) returns the `Type` expected by `ReadValue<TValue>` based on the currently active control that is driving the action.
  - [`InputAction.GetControlMagnitude`](xref:UnityEngine.InputSystem.InputAction.GetControlMagnitude) returns the current amount of actuation of the control that is driving the action.
  - [`InputAction.WasCompletedThisFrame`](xref:UnityEngine.InputSystem.InputAction.WasCompletedThisFrame) returns `true` on the frame that the action stopped being in the performed phase. This allows for similar functionality to [`WasPressedThisFrame`](xref:UnityEngine.InputSystem.InputAction.WasPressedThisFrame)/[`WasReleasedThisFrame`](xref:UnityEngine.InputSystem.InputAction.WasReleasedThisFrame) when paired with [`WasPerformedThisFrame`](xref:UnityEngine.InputSystem.InputAction.WasPerformedThisFrame) except it is directly based on the interactions driving the action. For example, you can use it to distinguish between the button being released or whether it was released after being held for long enough to perform when using the Hold interaction.
- Added Copy, Paste and Cut support for Action Maps, Actions and Bindings via context menu and key command shortcuts.
- Added Dual Sense Edge controller to be mapped to the same layout as the Dual Sense controller
- Added drag and drop support in the Input Action Asset Editor for Action Maps, Actions and Bindings.
- UI Toolkit input action editor now supports showing the derived bindings.
- Device filtering support for control schemes in the UI-Toolkit Input Asset Editor.
- Added right-click (context) menu support for empty areas below the Action Maps/Actions lists in the Project Settings Input Action Editor and Asset Input Action Editor.
- Added text to show which action map asset was used to create each action in the Input Debug window.

### Fixed
- Fixed syntax of code examples in API documentation for [`AxisComposite`](xref:UnityEngine.InputSystem.Composites.AxisComposite).
- Fixed missing confirmation popup when deleting a control scheme.
- Fixed support for menu bar/customisable keyboard shortcuts used when interacting with Actions and Action Maps.
- Fixed add bindings button to support left button click.
- Fixed icon for adding bindings and composites button.
- Fixed Documentation~/filter.yml GlobalNamespace rule removing all API documentation.
- Fixed `Destroy may not be called from edit mode` error [ISXB-695](https://issuetracker.unity3d.com/product/unity/issues/guid/ISXB-695)
- Fixed possible exceptions thrown when deleting and adding Action Maps.
- Fixed selection not changing when right-clicking an Action Map or Action in the Project Settings Input Actions Editor.
- Fixed right-click context menus throwing errors when dealing with multiple Input Actions Editor windows.
- Fixed potential race condition on access to GCHandle in DefferedResolutionOfBindings and halved number of calls to GCHandle resolution [ISXB-726](https://issuetracker.unity3d.com/product/unity/issues/guid/ISXB-726)
- Fixed issue where composite part dropdown manipulates binding path and leaves composite part field unchanged.
- Fixed lingering highlight effect on Save Asset button after clicking.
- Fixed missing name in window title for Input Action assets.
- Fixed showing action properties view when there were no actions.
- Fixed "Listen" functionality for selecting an input sometimes expecting the wrong input type.
- Fixed console errors that can be produced when opening input package settings from the Inspector.
- Fixed InputManager.asset file growing in size on each Reset call.
- Fixed Opening InputDebugger throws 'Action map must have state at this point' error.
- Fixed Cut/Paste behaviour to match Editor - Cut items will now be cleared from clipboard after pasting.
- Improved window layout to avoid elements being hidden (both the Input Actions in Project Settings, and standalone Input Actions Editor windows).
- Fixed InputAction asset appearing dirty after rename [ISXB-749](https://issuetracker.unity3d.com/product/unity/issues/guid/ISXB-749).
- Fixed Error logged when InputActionsEditor window opened without a valid asset.
- Fixed ArgumentNullExceptions thrown when deleting items quickly in the UITK Editor.
- Fixed Project Settings header title styling for Input Actions editor.
- Fixed Input Actions Editor losing reference to current ControlScheme upon entering Play Mode [ISXB-770](https://issuetracker.unity3d.com/product/unity/issues/guid/ISXB-770).
- Fixed Save shortcut (ctrl/cmd + S by default) not saving changes in Input Actions Editor windows. [ISXB-659](https://issuetracker.unity3d.com/product/unity/issues/guid/ISXB-659).
- Fixed headers in InputActionsEditor windows becoming squashed when there is a large number of Action Maps/Actions.
- Fixed duplication of project wide input actions when loading/unloading scenes.
- Fixed an issue where UI Toolkit based editor would not close itself if the associated asset would be deleted (To mimic IMGUI Input Action Editor behavior).
- Fixed a regression in IMGUI Input Action Editor where editor would auto-save on focus lost even when the auto-save toggle was disabled.
- Fixed an issue where UI Toolkit based editor would not properly track tentative changes associated with a moved asset file.
- Fixed an issue where selection state of UI Toolkit editor state would not be preserved when associated with a new serialized copy of the asset.
- Fixed an issue where any exceptions throw from within UI Toolkit event queue would only log the error message and not the full exception stack trace, making debugging more difficult.
- Fixed an issue where UI Toolkit Input Actions Editor wouldn't provide a correct modification state when coming back from domain reload.
- Fixed an issue in the Input Actions Editor window where entries being cut would be deleted instantly and not after being pasted.
- Fixed an issue where preloaded InputActionAsset objects added by a Unity developer could accidentally be selected as the project-wide actions asset instead of the configured asset in built players.
- Fixed a compile-time warning: `warning CS0109: The member 'UnityRemoteTestScript.camera' does not hide an accessible member. The new keyword is not required.` showing up in the Console window when building a player including the Input System Unity Remote sample.
- Fixed an issue where the InputActionAsset editor window would remove the unsaved changes asterisk when cancelling the window. [ISXB-797](https://issuetracker.unity3d.com/product/unity/issues/guid/ISXB-797).
- Fixed an issue in the Input Actions Editor window where deleting items unfolded other actions or the selection switched unintended.
- Fixed Composite types missing in context menu when "Any" ControlType selected. [ISXB-769](https://issuetracker.unity3d.com/product/unity/issues/guid/ISXB-769).
- Fixed 3D Vector and 1D Axis binding dropdown usage in Input Actions Editor throwing NotImplementedExceptions.
- Fixed several missing tooltips from the Action/Binding Properties pane in Input Actions Editor.
- Fixed an issue in the InputActionAsset Editor where ControlType wasn't updated when ActionType changed.
- Fixed an issue in the InputActionAsset Editor where Canceling ControlScheme changes didn't reset the values in the UI.
- Fixed an issue where newly created action map names were not editable.
- Fixed an issue where having unsaved changes in `InputActionsEditorWindow` would be discarded when entering play-mode (or triggering domain reload in general).
- Fixed an issue where a `InputActionsEditorWindow` would not find an existing open editor window if the editor was open during a domain reload and then the asset was opened from the Project Explorer.
- Fixed a visual glitch in the InputActionAsset Editor when scrolling the Actions list with a rename in progress. [ISXB-748](https://issuetracker.unity3d.com/product/unity/issues/guid/ISXB-748)
- Fixed ProjectWideActions template so Previous/Next Actions are Button instead of Axis.
- Fixed an issue in the Input Action Editor window where entries being cut would be deleted instantly and not after being pasted.
- Fixed an issue in the Input Action Editor window where deleting items unfolded other actions or the selection switched unintended.
- Fixed an issue where InputActionAsset validation where not triggered for Project-wide input actions when the project-wide asset was edited in a regular windowed Input Action Asset editor window.
- Fixed incorrect documentation in InputSystem.actions and InputSystem.onActionsChanged property API contract.
- Fixed an issue where `InputSystem.actions` could be incorrectly evaluated if the associated asset was deleted.

## [1.8.0-pre.2] - 2023-11-09

### Changed
- Removed icons from action map list as these were always the same and the icon was placeholder
- Input asset editor now switched to use UI Toolkit which matches the project wide input actions editor interface.
- Changed [`InputActionProperty`](xref:UnityEngine.InputSystem.InputActionProperty) property drawer to be more compact. Use the More menu (`⋮`) button to open a dropdown menu and select between Use Reference and Use Action.
- Static analysis warnings regarding flag enums have been suppressed in order to avoid compile-time warnings or errors.
- Action Map and Action Tree views of the UI Toolkit based Input Action Editor now prevents deselection in both views when Escape key is pressed.
- Input Action Asset editors Auto-save feature has been modified to trigger on focus-lost when activated instead of triggering on every modification to the asset in order to reduce impact of processing required to handle modified assets.
- Project-wide input actions template extension changed from .inputactions to .json. This avoids showing template actions in the action's selector UI that are not intended to be used.
- Re-enabled some UI tests that were disabled on iOS.
- Reorganized package Project Settings so that "Input System Package" setting node contains "Input Actions" and "Settings" becomes a child node when Project-wide Actions are available. For Unity versions where Project-wide Actions are not available, the settings structure remains unchanged.
- Make Project-wide Actions the default actions for Player Input.

### Added
- Support for [Game rotation vector](https://developer.android.com/reference/android/hardware/Sensor#TYPE_GAME_ROTATION_VECTOR) sensor on Android
- Duplicate Input Action Items in the new Input Action Asset Editor with Ctrl+D (Windows) or Cmd+D (Mac)
- Selection of InputActionReferences from project-wide actions on fields that are of type InputActionReference. Uses a new advanced object picker that allows better searching and filtering of actions.
- Reset project wide Input Settings to default via a new Kebab-menu in Input System Project Settings.

### Fixed
- Partially fixed case ISX-1357 (Investigate performance regressing over time).  A sample showed that leaving an InputActionMap enabled could lead to an internal list of listeners growing.  This leads to slow-down, so we now warn if we think this is happening.
- UI fix for input fields in interactions: they are wider now and the width is fixed.
- Fixed exiting empty input fields for actions, action maps and composites in the input action asset editor.
- Fixed an issue where selecting an Action in the Input Action Asset Editor tree-view and then pressing ESC to unselect would throw an `InvalidOperationException`.
- Fixed an issue where selecting an Action Map in the Input Action Asset Editor list and then pressing ESC to unselect would print an `NullReferenceException` to the Debug console.
- Fixed case [ISXB-251](https://issuetracker.unity3d.com/product/unity/issues/guid/ISXB-251) (Action only calls started & performed callbacks when control type is set to Vector3Composite). `EvaluateMagnitude` wasn't overridden for Vector3Composite, also made some minor changes to Vector3Composite and Vector2Composite for consistency.
- Fixed case [ISXB-580](https://issuetracker.unity3d.com/product/unity/issues/guid/ISXB-580) (UI Submit / Cancel not working with Switch Pro controller) by adding "Submit" & "Cancel" usages to the Switch Pro controller input controls.
- Fixed an issue where undoing deletion of Action Maps did not restore Actions correctly.
- Fixed case [ISXB-628](https://issuetracker.unity3d.com/product/unity/issues/guid/ISXB-628) (OnIMECompositionChange does not return an empty string on accept when using Microsoft IME) by clarifying expectations and intended usage for the IME composition change event.
- Fixed issue where the expanded/collapsed state of items in the input action editor was not properly saved between rebuilds of the UI.
- Fixed issue where The Profiler shows incorrect data and spams the console with "Missing Profiler.EndSample" errors when there is an Input System Component in Scene).
- Fixed an issue where undoing duplications of action maps caused console errors.
- Fix for BindingSyntax `WithInteraction()` which was incorrectly using processors.
- Fix for UITK Input Action Editor binding 'Listen' button which wasn't working in the case for Control Type 'Any'.
- Fixed issue of visual elements being null during editing project-wide actions in project settings which prompted console errors.
- Fixed case ISX-1436 (UI TK Input Action Asset Editor - Error deleting Bindings with DeleteKey on Windows).
- Fixed issue with UI Toolkit based Input Action Editor not restoring it's selected items after Domain Reload.
- Fixed the [`GetHapticCapabilitiesCommand`](xref:UnityEngine.InputSystem.XR.Haptics.GetHapticCapabilitiesCommand) always failing to execute due to a mismatch in the size in bytes of the payload and the size expected by XR devices. Changed [`HapticCapabilities`](xref:UnityEngine.InputSystem.XR.Haptics.HapticCapabilities) to include all properties returned by the XR input subsystem. This makes Input System match the functionality provided by the [XR](https://docs.unity3d.com/Manual/com.unity.modules.xr.html) module's [`InputDevice.TryGetHapticCapabilities`](https://docs.unity3d.com/ScriptReference/XR.InputDevice.TryGetHapticCapabilities.html) and [`HapticCapabilities`](https://docs.unity3d.com/ScriptReference/XR.HapticCapabilities.html).
- Fixed issue where deleting a binding in the Input Action Editor would usually result in an unexpected item being selected next.

## [1.8.0-pre.1] - 2023-09-04

### Added
- Initial version of Project Wide Actions for pre-release (`InputSystem.actions`). This feature is available only on Unity Editor versions 2022.3 and above and can be modified in the Project Settings.

### Fixed
- Fixed device selection menu not responding to mouse clicks when trying to add a device in a Control Scheme ([case ISXB-622](https://issuetracker.unity3d.com/product/unity/issues/guid/ISXB-622)).

## [1.7.0] - 2023-08-14

### Added
- Preliminary support for visionOS.
- Show a list of `Derived Bindings` underneath the Binding Path editor to show all controls that matched.

### Changed
- Changed the `InputAction` constructors so it generates an ID for the action and the optional binding parameter. This is intended to improve the serialization of input actions on behaviors when created through API when the property drawer in the Inspector window does not have a chance to generate an ID.

### Fixed
- Fixed missing prefab errors in InputDeviceTester project ([case ISXB-420](https://issuetracker.unity3d.com/product/unity/issues/guid/ISXB-420)).
- Fixed serialization migration in the Tracked Pose Driver component causing bindings to clear when prefabs are used in some cases ([case ISXB-512](https://issuetracker.unity3d.com/product/unity/issues/guid/ISXB-512), [case ISXB-521](https://issuetracker.unity3d.com/product/unity/issues/guid/ISXB-521)).
- Fixed Tracked Pose Driver to use `Transform.SetLocalPositionAndRotation` when available to improve performance. Based on the user contribution from [DevDunk](https://forum.unity.com/members/devdunk.4432119/) in a [forum post](https://forum.unity.com/threads/more-performant-tracked-pose-driver-solution-included.1462691).
- Fixed the `Clone` methods of `InputAction` and `InputActionMap` so it copies the Initial State Check flag (`InputAction.wantsInitialStateCheck`) of input actions.
- Fixed the "Release tests throws exception in InputSystem" bug ([case ISXB-581](https://issuetracker.unity3d.com/issues/release-tests-fail-when-input-system-package-is-installed)).
- Fixed issues with generating Precompiled Layouts for devices which are not defined in a namespace
- Fixed an issue where some controls like `QuaternionControl` could not be included in a Precompiled Layout because the generated code could not access a setter on child control properties.

## [1.6.3] - 2023-07-11

### Fixed
- Fixed warning in USS file

## [1.6.2] - 2023-07-10

### Added
- Enabled `displayIndex` support for Unity 2022.3.

### Fixed
- Fixed UI clicks not registering when OS provides multiple input sources for the same event, e.g. on Samsung Dex (case ISX-1416, ISXB-342).
- Fixed unstable integration test `Integration_CanSendAndReceiveEvents` by ignoring application focus on integration tests. (case ISX-1381)
- Fixed broken "Listen" button in Input actions editor window with Unity dark skin (case ISXB-536).

## [1.6.1] - 2023-05-26

### Fixed
- Fixed issue with compiling in Unity 2022.1 and with XR Toolkit by guarding the experimental UITK Asset Editor code completely.

## [1.6.0] - 2023-05-25

### Added
- Added internal `InputSystemProvider` class for the new `InputForUI` internal module. `InputForUI` allows the UIToolkit to have a single dependency for input events, regardless of using the new input system or the legacy input system.
- Added `InputSystem.customBindingPathValidators` interface to allow showing warnings in the `InputAsset` Editor for specific InputBindings and draw custom UI in the properties panel.
- Added `InputSystem.runInBackground` to be used internally by specific platforms packages. Allows telling the input system that a specific platform runs in background. It allows fixing of [case UUM-6744](https://issuetracker.unity3d.com/product/unity/issues/guid/UUM-6744).
- Added new UIToolkit version of the `InputActionsAsset` editor. Currently this is incomplete (view-only) and the existing editor is still used by default.
- Added `displayIndex` field to the Touch struct to expose the index of the display that was touched.

### Changed
- Changed XR Layout build behavior to create Axis2D control devices with `StickControl` type instead of `Vector2Control`.

### Fixed
- Fixed BindingPath String-Comparison to be culture and case insensitive (case ISXB-449).
- Fixed custom processor display in the input action asset UI after entering/exiting play mode (previously they got hidden) ([case ISXB-445](https://issuetracker.unity3d.com/product/unity/issues/guid/ISXB-445)).

## [1.5.1] - 2023-03-15

### Fixed
- Fixed unclosed profiler marker in `InvokeCallbacksSafe_AnyCallbackReturnsTrue` which would lead to eventually broken profiler traces in some cases like using `PlayerInput` (case ISXB-393).
- Fixed InputAction.bindings.count not getting correctly updated after removing bindings with Erase().
- Fixed an issue where connecting a gamepad in the editor with certain settings will cause memory and performance to degrade ([case UUM-19480](https://issuetracker.unity3d.com/product/unity/issues/guid/UUM-19480)).
- Fixed issue leading to a stack overflow crash during device initialization in `InsertControlBitRangeNode` (case ISXB-405).
- Fixed the issue where saving and loading override bindings to JSON would set unassigned overrides (that were `null`) to assigned overrides (as an empty string `""`).

## [1.5.0] - 2023-01-24

### Added
- Added support for reading Tracking State in [TrackedPoseDriver](xref:UnityEngine.InputSystem.XR.TrackedPoseDriver) to constrain whether the input pose is applied to the Transform. This should be used when the device supports valid flags for the position and rotation values, which is the case for XR poses.
- Added `InputSettings.shortcutKeysConsumeInput`. This allows programmatic access to opt-in to the enhanced shortcut key behaviour ([case ISXB-254](https://issuetracker.unity3d.com/product/unity/issues/guid/ISXB-254))).
- Significantly optimized cost of `ReadValue`/`ReadUnprocessedValueFromState`/`WriteValueIntoState` for some control types. Optimization is opt-in for now, please call `InputSystem.settings.SetInternalFeatureFlag("USE_OPTIMIZED_CONTROLS", true);` in your project to enable it. You can observe which controls are optimized by looking at new optimized column in device debugger. You will need to call a new `InputControl.ApplyParameterChanges()` method if the code is changing `AxisControl` fields after initial setup is done.
- Added the ability to change the origin positioning and movement behaviour of the OnScreenStick (`OnScreenStick.cs`) via the new `behaviour` property. This currently supports three modes of operation, two of which are new in addition to the previous behaviour. Based on the user contribution from [eblabs](https://github.com/eblabs) in [#658](https://github.com/Unity-Technologies/InputSystem/pull/658).
- Significantly optimized cost of `InputAction.ReadValue` and `InputControl.ReadValue` calls by introducing caching behaviour to input controls. Input controls now keep track of whether their underlying state has been changed and only read the value from the underlying state and apply processors when absolutely necessary. Optimization is opt-in for now, please call `InputSystem.settings.SetInternalFeatureFlag("USE_READ_VALUE_CACHING", true);` in your project to enable it. If there are issues try enabling `InputSystem.settings.SetInternalFeatureFlag("PARANOID_READ_VALUE_CACHING_CHECKS", true);` and check in the console if there are any errors regarding caching.
- Added a note in the [supported devices page](Documentation~/SupportedDevices.md) about DualSense support for Android devices.
- Exposed `displayIndex` property for `Pointer`, `Touchscreen`, `TouchControl`, `TouchState`, `Mouse`, `MouseState` which enables look up of the logical screen associated with a pointer event via (display documentation)[https://docs.unity3d.com/ScriptReference/Display.html]

### Fixed
- Fixed composite bindings incorrectly getting a control scheme assigned when pasting into input asset editor with a control scheme selected.
- Fixed an issue on PS5 where device disconnected events that happen while the app is in the background are missed causing orphaned devices to hang around forever and exceptions when the same device is added again ([case UUM-7842](https://issuetracker.unity3d.com/product/unity/issues/guid/UUM-6744)).
- Fixed Switch Pro, DualShock 4, DualSense gamepads becoming current on PC/macOS when no controls are changing ([case ISXB-223](https://issuetracker.unity3d.com/product/unity/issues/guid/ISXB-223))).
- Fixed an issue that made OnScreenStick unusable when used in conjunction with PlayerInput in Auto-Switch devices mode, or with any code that changes user/device pairing on unsued device activity being detected ([case ISXB-48](https://issuetracker.unity3d.com/product/unity/issues/guid/ISXB-48)).
- Fixed issue where input events were being suppressed during interactive action rebinding even when when their controls were excluded ([case ISXB-367](https://issuetracker.unity3d.com/issues/mouse-position-and-mouse-click-input-not-recognized-when-rebinding-is-active)).
- Removed unneeded check that could trigger a NotImplementedException when binding to a Usage (e.g. Submit) ([case ISXB-373](https://issuetracker.unity3d.com/product/unity/issues/guid/ISXB-373)).
- Display a warning instead of throwing a NotImplementedException when loading binding overrides from json when some of the entries have become outdated ([case ISXB-375](https://issuetracker.unity3d.com/product/unity/issues/guid/ISXB-375)).

### Actions
- Extended input action code generator (`InputActionCodeGenerator.cs`) to support optional registration and unregistration of callbacks for multiple callback instances via `AddCallbacks(...)` and `RemoveCallbacks(...)` part of the generated code. Contribution by [Ramobo](https://github.com/Ramobo) in [#889](https://github.com/Unity-Technologies/InputSystem/pull/889).

### Changed
- Changed define requirements of `Unity.InputSystem.TestFramework`, so that it can be used by other packages without setting the `com.unity.inputsystem` package to be testable in the project manifest.

## [1.4.4] - 2022-11-01

### Fixed
- Fixed `ArgumentNullException` when opening the Prefab Overrides window and selecting a component with an `InputAction`.
- Fixed `{fileID: 0}` getting appended to `ProjectSettings.asset` file when building a project ([case ISXB-296](https://issuetracker.unity3d.com/product/unity/issues/guid/ISXB-296)).
- Fixed `Type of instance in array does not match expected type` assertion when using PlayerInput in combination with Control Schemes and Interactions ([case ISXB-282](https://issuetracker.unity3d.com/product/unity/issues/guid/ISXB-282)).
- The `InputActions consume their inputs` behaviour for shortcut support introduced in v1.4 is opt-in now and can be enabled via the project settings ([case ISXB-254](https://issuetracker.unity3d.com/product/unity/issues/guid/ISXB-254))).
- Fixed Memory alignment issue with deserialized InputEventTraces that could cause infinite loops when playing back replays ([case ISXB-317](https://issuetracker.unity3d.com/product/unity/issues/guid/ISXB-317)).
- Fixed an InvalidOperationException when using Hold interaction, and by extension any interaction that changes to performed state after a timeout ([case ISXB-332](https://issuetracker.unity3d.com/product/unity/issues/guid/ISXB-330)).
- Fixed `Given object is neither an InputAction nor an InputActionMap` when using `InputActionTrace` on input action from an input action asset ([case ISXB-29](https://issuetracker.unity3d.com/product/unity/issues/guid/ISXB-29)).
- Fixing devices not being removed if unplugged during domain reload (entering or exiting play mode) ([case ISXB-232](https://issuetracker.unity3d.com/product/unity/issues/guid/ISXB-232)).

## [1.4.3] - 2022-09-23

### Fixed
- Added missing script and gizmo icon for `TrackedPoseDriver.cs` component ([case ISXB-262](https://issuetracker.unity3d.com/product/unity/issues/guid/ISXB-262)).
- Fix for mitigating symptoms reported in ([case UUM-10774](https://issuetracker.unity3d.com/product/unity/issues/guid/UUM-10774) effectively avoiding reenabling mouse, pen or touch devices in `InputSystemPlugin.OnDestroy()` if currently quitting the editor. The fix avoids editor crashing if closed when Simulator Window is open. Note that the actual issue needs a separate fix in Unity and this package fix is only to avoid running into the issue.
- Fixed an issue where Input Action name would not display correctly in Inspector if serialized as `[SerializedProperty]` within a class not derived from `MonoBehavior` ([case ISXB-124](https://issuetracker.unity3d.com/product/unity/issues/guid/ISXB-124).
- Fix an issue where users could end up with the wrong device assignments when using the InputUser API directly and removing a user ([case ISXB-274](https://issuetracker.unity3d.com/product/unity/issues/guid/ISXB-231)).
- Fixed an issue where PlayerInput behavior description was not updated when changing action assset ([case ISXB-286](https://issuetracker.unity3d.com/product/unity/issues/guid/ISXB-286)).

### Changed
- Readded OnDisable() member to MultiplayerEventSystem which was previously removed from the API
- Improved performance of HID descriptor parsing by moving json parsing to a simple custom predicitve parser instead of relying on Unity's json parsing. This should improve domain reload times when there are many HID devices connected to a machine.

### Changed

- Documentation improvements: New workflows and concepts pages. Reorganised table of contents. Improved some code samples. Updated screenshots.

## [1.4.2] - 2022-08-12

### Changed
- Hide XR legacy HMD and controllers layouts from Editor UI dropdown.

### Fixed
- Fix UI sometimes ignoring the first mouse click event after losing and regaining focus ([case ISXB-127](https://issuetracker.unity3d.com/product/unity/issues/guid/ISXB-127).
- Fixed issue when using MultiplayerEventSystems where the visual state of UI controls would change due to constant toggling of CanvasGroup.interactable on and off ([case ISXB-112](https://issuetracker.unity3d.com/product/unity/issues/guid/ISXB-112)).
- Fixed minor issue when renaming input actions where unique renaming would incorrectly consider the input action being renamed as a different action and not allow renaming of 'A' to 'a' without appending a unique integer for example ([case ISXB-25](https://issuetracker.unity3d.com/product/unity/issues/guid/ISXB-25)).
- Fixed an issue where the Input Action asset icon would not be visible during asset creation ([case ISXB-6](https://issuetracker.unity3d.com/product/unity/issues/guid/ISXB-6)).
- Fixed DualSense low frequency motor speed being always set to min value.
- Fixed an issue where `ReadUnprocessedValueFromState` in PoseControl always returning default values.
- Fix Player 1's UI controls stop working after second player joins ([case ISXB-125](https://issuetracker.unity3d.com/product/unity/issues/guid/ISXB-125)))

## [1.4.1] - 2022-05-30

### Fixed
- Fixed composite touchscreen controls were not firing an action if screen was touched before enabling the action ([case ISXB-98](https://issuetracker.unity3d.com/product/unity/issues/guid/ISXB-98)).

## [1.4.0] - 2022-04-10

### Changed

- `Button` type `InputAction`s now go to `started` when a button goes from a press to below the release threshold but not yet to 0.
  ```CSharp
  // Before:
  Set(Gamepad.current.rightTrigger, 0.7f); // Performed (pressed)
  Set(Gamepad.current.rightTrigger, 0.2f); // Canceled (released)
  Set(Gamepad.current.rightTrigger, 0.1f); // Started!!
  Set(Gamepad.current.rightTrigger, 0f);   // Canceled

  // Now:
  Set(Gamepad.current.rightTrigger, 0.7f); // Performed (pressed)
  Set(Gamepad.current.rightTrigger, 0.2f); // Started (released but not fully)
  Set(Gamepad.current.rightTrigger, 0.1f); // <Nothing>
  Set(Gamepad.current.rightTrigger, 0f);   // Canceled
  ```
  * This also applies to `PressInteraction` when set to `Press` behavior.
  * In effect, it means that a button will be in `started` or `performed` phase for as long as its value is not 0 and will only go to `canceled` once dropping to 0.
- Processors are now always applied when reading action values through `InputAction.ReadValue<>` or `CallbackContext.ReadValue<>`. Previously, if no bound control was actuated, ReadValue calls would return the default value for the action type but not run the value through the processors.([case 1293728](https://issuetracker.unity3d.com/product/unity/issues/guid/1293728/)).
- Made the following internal types public. These types can be useful when deconstructing raw events captured via `InputEventTrace`.
  * `UnityEngine.InputSystem.Android.LowLevel.AndroidAxis`
  * `UnityEngine.InputSystem.Android.LowLevel.AndroidGameControllerState`
  * `UnityEngine.InputSystem.Android.LowLevel.AndroidKeyCode`
- Adding or removing a device no longer leads to affected actions being temporarily disabled ([case 1379932](https://issuetracker.unity3d.com/issues/inputactionreferences-reading-resets-when-inputactionmap-has-an-action-for-the-other-hand-and-that-hand-starts-slash-stops-tracking)).
  * If, for example, an action was bound to `<Gamepad>/buttonSouth` and was enabled, adding a second `Gamepad` would lead to the action being temporarily disabled, then updated, and finally re-enabled.
  * This was especially noticeable if the action was currently in progress as it would get cancelled and then subsequently resumed.
  * Now, an in-progress action will get cancelled if the device of its active control is removed. If its active control is not affected, however, the action will keep going regardless of whether controls are added or removed from its `InputAction.controls` list.
- Installing the package for the first time will now set `"Active Input Handling"` to `"Both"` rather than `"Input System Package"`.
  * This means, that by default, both the old and the new input system will run side by side where supported.
  * This can be manually switched by going to `Edit >> Project Settings >> Player >> Active Input Handling`.

### Fixed

- Fixed an issue where a layout-override registered via `InputSystem.RegisterLayoutOverride(...)` would cause the editor to malfunction or crash if the layout override had a name already used by an existing layout (case 1377685).
- Fixed an issue where attempting to replace an existing layout-override by using an existing layout-override name didn't work as expected and would instead aggregate overrides instead of replacing them when an override with the given name already exists.
- Fixed Switch Pro controller not working correctly in different scenarios ([case 1369091](https://issuetracker.unity3d.com/issues/nintendo-switch-pro-controller-output-garbage), [case 1190216](https://issuetracker.unity3d.com/issues/inputsystem-windows-switch-pro-controller-only-works-when-connected-via-bluetooth-but-not-via-usb), case 1314869).
- Fixed DualShock 4 controller not allowing input from other devices due to noisy input from its unmapped sensors ([case 1365891](https://issuetracker.unity3d.com/issues/input-from-the-keyboard-is-not-working-when-the-dualshock-4-controller-is-connected)).
- Fixed `InputSystem.onAnyButtonPress` so that it doesn't throw exceptions when trying to process non state or delta events ([case 1376034](https://issuetracker.unity3d.com/product/unity/issues/guid/1376034/)).
- Fixed `InputControlPath.Matches` incorrectly reporting matches when only a prefix was matching.
  * This would, for example, cause `Keyboard.eKey` to be matched by `<Keyboard>/escape`.
  * Fix contributed by [Fredrik Ludvigsen](https://github.com/steinbitglis) in [#1485](https://github.com/Unity-Technologies/InputSystem/pull/1485).
- Fixed `OnScreenButton` triggering `NullReferenceException` in combination with custom devices ([case 1380790 ](https://issuetracker.unity3d.com/issues/nullreferenceexception-error-when-setting-on-screen-button-to-a-custom-device)).
- Fixed no devices being available in `Start` and `Awake` methods if, in the player, any `InputSystem` API was accessed during the `SubsystemRegistration` phase ([case 1392358](https://issuetracker.unity3d.com/issues/inputsystem-does-not-initialize-properly-in-a-build-when-accessed-early)).
- Fixed dropdown for "Supported Devices" in settings not showing all device layouts.
- Fixed "STAT event with state format TOUC cannot be used with device 'Touchscreen:/Touchscreen'" when more than max supported amount of fingers, currently 10, are present on the screen at a same time (case 1395648).
- Fixed mouse events not being timesliced when input system is switched to process input in fixed updates (case 1386738).
- Fixed missing tooltips in PlayerInputManagerEditor for the Player Limit and Fixed Splitscreen sizes labels ([case 1396945](https://issuetracker.unity3d.com/issues/player-input-manager-pops-up-placeholder-text-when-hovering-over-it)).
- Fixed DualShock 4 controllers not working in some scenarios by adding support for extended mode HID reports ([case 1281633](https://issuetracker.unity3d.com/issues/input-system-dualshock4-controller-returns-random-input-values-when-connected-via-bluetooth-while-steam-is-running), case 1409867).
- Fixed `BackgroundBehavior.IgnoreFocus` having no effect when `Application.runInBackground` was false ([case 1400456](https://issuetracker.unity3d.com/issues/xr-head-tracking-lost-when-lost-focus-with-action-based-trackedposedriver-on-android)).
- Fixed an issue where a device was left disabled when it was disconnected while an application was out-of-focus and then re-connected when in-focus (case 1404320).

#### Actions

- Fixed `InvalidCastException: Specified cast is not valid.` being thrown when clicking on menu separators in the control picker ([case 1388049](https://issuetracker.unity3d.com/issues/invalidcastexception-is-thrown-when-selecting-the-header-of-an-advanceddropdown)).
- Fixed accessing `InputAction`s directly during `RuntimeInitializeOnLoad` not initializing the input system as a whole and leading to exceptions ([case 1378614](https://issuetracker.unity3d.com/issues/input-system-nullreferenceexception-error-is-thrown-when-using-input-actions-in-builds)).
- Fixed `InputAction.GetTimeoutCompletionPercentage` jumping to 100% completion early ([case 1377009](https://issuetracker.unity3d.com/issues/gettimeoutcompletionpercentage-returns-1-after-0-dot-1s-when-hold-action-was-started-even-though-it-is-not-performed-yet)).
- Fixed d-pad inputs sometimes being ignored on actions that were binding to multiple controls ([case 1389858](https://unity.slack.com/archives/G01RVV1SPU4/p1642501574002300)).
- Fixed `IndexOutOfRangeException` when having multiple interactions on an action and/or binding in an action map other than the first of an asset ([case 1392559](https://issuetracker.unity3d.com/issues/map-index-on-trigger-and-indexoutofrangeexception-are-thrown-when-using-interaction-on-both-binding-and-its-parent-action)).
  * Fix contributed by [Russell Quinn](https://github.com/russellquinn) in [#1483](https://github.com/Unity-Technologies/InputSystem/pull/1483).
- Fixed `AxisComposite` not respecting processors applied to `positive` and `negative` bindings (case 1398942).
  * This was a regression introduced in [1.0.0-pre.6](#axiscomposite-min-max-value-fix).
- Fixed calling `action.AddCompositeBinding(...).With(...)` while action is enabled not correctly updating controls for part bindings of the composite.
- Fixed `TwoModifiersComposite` inadvertently not allowing controls other than `ButtonControl`s being bound to its `binding` part.
- Added support for keyboard shortcuts and mutually exclusive use of modifiers.
  * In short, this means that a "Shift+B" binding can now prevent a "B" binding from triggering.
  * `OneModifierComposite`, `TwoModifiersComposite`, as well as the legacy `ButtonWithOneModifierComposite` and `ButtonWithTwoModifiersComposite` now require their modifiers to be pressed __before__ (or at least simultaneously with) pressing the target button.
    * This check is performed only if the target is a button. For a binding such as `"CTRL+MouseDelta"` the check is bypassed. It can also be manually bypassed via the `overrideModifiersNeedToBePressedFirst`.
  * State change monitors on a device (`IInputStateChangeMonitor`) are now sorted by their `monitorIndex` and will trigger in that order.
  * Actions are now automatically arranging their bindings to trigger in the order of decreasing "complexity". This metric is derived automatically. The more complex a composite a binding is part of, the higher its complexity. So, `"Shift+B"` has a higher "complexity" than just `"B"`.
  * If an binding of higher complexity "consumes" a given input, all bindings waiting to consume the same input will automatically get skipped. So, if a `"Shift+B"` binding composite consumes a `"B"` key press, a binding to `"B"` that is waiting in line will get skipped and not see the key press.
  * If your project is broken by these changes, you can disable the new behaviors via a feature toggle in code:
    ```CSharp
    InputSystem.settings.SetInternalFeatureFlag("DISABLE_SHORTCUT_SUPPORT", true);
    ```
- Added new APIs for getting and setting parameter values on interactions, processors, and composites.
  ```CSharp
  // Get parameter.
  action.GetParameterValue("duration");     // Any "duration" value on any binding.
  action.GetParameterValue("tap:duration"); // "duration" on "tap" interaction on any binding.
  action.GetParameterValue("tap:duration",  // "duration" on "tap" on binding in "Gamepad" group.
      InputBinding.MaskByGroup("Gamepad"));

  // Set parameter.
  action.ApplyParameterOverride("duration", 0.4f);
  action.ApplyParameterOverride("tap:duration", 0.4f);
  action.ApplyParameterOverride("tap:duration", 0.4f,
      InputBinding.MaskByGroup("Gamepad"));

  // Can also apply parameter overrides at the level of
  // InputActionMaps and InputActionAssets with an effect
  // on all the bindings contained therein.
  asset.ApplyParameterOverride("scaleVector2:x", 0.25f,
      new InputBinding("<Mouse>/delta"));
  ```

### Added

- Added support for "Hori Co HORIPAD for Nintendo Switch", "HORI Pokken Tournament DX Pro Pad", "HORI Wireless Switch Pad", "HORI Real Arcade Pro V Hayabusa in Switch Mode", "PowerA NSW Fusion Wired FightPad", "PowerA NSW Fusion Pro Controller (USB only)", "PDP Wired Fight Pad Pro: Mario", "PDP Faceoff Wired Pro Controller for Nintendo Switch", "PDP Faceoff Wired Pro Controller for Nintendo Switch", "PDP Afterglow Wireless Switch Controller", "PDP Rockcandy Wired Controller".
- Added support for SteelSeries Nimbus+ gamepad on Mac (addition contributed by [Mollyjameson](https://github.com/MollyJameson)).
- Added support for Game Core platforms to XR layouts, devices, and input controls. These classes were previously only enabled on platforms where `ENABLE_VR` is defined.
- Added a new `DeltaControl` control type that is now used for delta-style controls such as `Mouse.delta` and `Mouse.scroll`.
  * Like `StickControl`, this control has individual `up`, `down`, `left`, and `right` controls (as well as `x` and `y` that it inherits from `Vector2Control`). This means it is now possible to directly bind to individual scroll directions (such as `<Mouse>/scroll/up`).
- Added the 'Cursor Lock Behavior' setting to InputSystemUIInputModule to control the origin point of UI raycasts when the cursor is locked. This enables the use of PhysicsRaycaster when the cursor is locked to the center of the screen ([case 1395281](https://issuetracker.unity3d.com/product/unity/issues/guid/1395281/)).
- Added support for using the Unity Remote app with the Input System.
  * Requires Unity 2021.2.18 or later.

## [1.3.0] - 2021-12-10

### Changed

- The artificial `ctrl`, `shift`, and `alt` controls (which combine the left and right controls into one) on the keyboard can now be written to and no longer throw `NotSupportedException` when trying to do so ([case 1340793](https://issuetracker.unity3d.com/issues/on-screen-button-errors-on-mouse-down-slash-up-when-its-control-path-is-set-to-control-keyboard)).
- All devices are now re-synced/reset in next update after entering play mode, this is needed to read current state of devices before any intentional input is provided ([case 1231907](https://issuetracker.unity3d.com/issues/mouse-coordinates-reported-as-00-until-the-first-move)).
- Replaced `UnityLinkerBuildPipelineData.inputDirectory` with hardcoded `Temp` folder because `inputDirectory` is deprecated.
- Deprecated `InputSettings.filterNoiseOnCurrent`. Now noise filtering is always enabled. Device only will become `.current` if any non-noise control have changed state.
- A device reset (such as when focus is lost) on `Touchscreen` will now result in all ongoing touches getting cancelled instead of all touches being simply reset to default state.
- Calling `InputTestFixture.Press`, `InputTestFixture.Set`, etc. from within a `[UnityTest]` will no longer immediately process input. Instead, input will be processed like it normally would as part of the Unity player loop.

### Fixed

- Fixed writing values into the half-axis controls of sticks (such as `Gamepad.leftStick.left`) producing incorrect values on the stick ([case 1336240](https://issuetracker.unity3d.com/issues/inputtestfixture-tests-return-inverted-values-when-pressing-gamepads-left-or-down-joystick-buttons)).
- Fixed setting size of event trace in input debugger always growing back to largest size set before.
- Fixed successive clicks not getting triggered with `TouchSimulation` on when not moving the mouse in-between clicks ([case 1330014](https://issuetracker.unity3d.com/issues/onclick-isnt-triggered-on-the-second-click-when-the-mouse-isnt-moved-and-simulate-touch-input-from-mouse-or-pen-is-enabled)).
- Fixed `InputSystemUIInputModule` stopping to listen for input when swapping `InputActionAsset` instances while input was disabled ([case 1371332](https://issuetracker.unity3d.com/issues/ui-navigation-stops-working-after-adding-two-input-devices-to-a-scene)).
- Fixed `InputSystemUIInputModule` showing incorrect bindings after pressing the 'Fix UI Input Module' button in PlayerInput component([case 1319968](https://issuetracker.unity3d.com/product/unity/issues/guid/1319968/)).
- Fixed an issue where UI button clicks could be ignored by `InputSystemUIInputModule` if modifying on-screen devices from Update() callbacks ([case 1365070](https://issuetracker.unity3d.com/product/unity/issues/guid/1365070)).
- Fixed an issue with `InputSystemUIInputModule` that would cause UI to stop responding during play mode after changing a script file while Recompile and Continue mode is active, or by forcing a script recompile using `RequestScriptCompilation`([case 1324215](https://issuetracker.unity3d.com/product/unity/issues/guid/1324215/)).
- Fixed `InputSystemUIInputModule` inspector showing all action bindings as "None" when assigned a runtime created actions asset ([case 1304943](https://issuetracker.unity3d.com/issues/input-system-ui-input-module-loses-prefab-action-mapping-in-local-co-op)).
- Fixed a problem with UI Toolkit buttons remaining active when multiple fingers are used on a touchscreen, using `InputSystemUIInputModule` with pointerBehavior set to `UIPointerBehavior.SingleUnifiedPointer`. UI Toolkit will now always receive the same pointerId when that option is in use, regardless of the hardware component that produced the pointer event. ([case 1369081](https://issuetracker.unity3d.com/issues/transitions-get-stuck-when-pointer-behavior-is-set-to-single-unified-pointer-and-multiple-touches-are-made)).
- Fixed a problem with `InputUser` where devices would be removed and not added again after layout overrides preventing certain devices, e.g. gamepads to not work correctly when associated with action map bindings tied to `PlayerInput` ([case 1347320](https://issuetracker.unity3d.com/product/unity/issues/guid/1347320)).
- Fixed DualSense on iOS not inheriting from `DualShockGamepad` ([case 1378308](https://issuetracker.unity3d.com/issues/input-dualsense-detection-ios)).
- Fixed a device becoming `.current` (e.g. `Gamepad.current`, etc) when sending a new state event that contains no control changes (case 1377952).
- Fixed calling `IsPressed` on an entire device returning `true` ([case 1374024](https://issuetracker.unity3d.com/issues/inputcontrol-dot-ispressed-always-returns-true-when-using-new-input-system)).
- Fixed HIDs having blackslashes in their vendor or product names leading to binding paths generated by interactive rebinding that failed to resolve to controls and thus lead to no input being received ([case 1335465](https://issuetracker.unity3d.com/product/unity/issues/guid/1335465/)).
- Fixed `InputSystem.RegisterLayoutOverride` resulting in the layout that overrides are being applied to losing the connection to its base layout ([case 1377719](https://fogbugz.unity3d.com/f/cases/1377719/)).
- Fixed `Touch.activeTouches` still registering touches after the app loses focus ([case 1364017](https://issuetracker.unity3d.com/issues/input-system-new-input-system-registering-active-touches-when-app-loses-focus)).
- Fixed `MultiplayerEventSystem` not preventing keyboard and gamepad/joystick navigation from one player's UI moving to another player's UI ([case 1306361](https://issuetracker.unity3d.com/issues/input-system-ui-input-module-lets-the-player-navigate-across-other-canvases)).
  * This fix relies on a `CanvasGroup` being injected into each `playerRoot` and the `interactable` property of the group being toggled back and forth depending on which part of the UI is being updated.
- Fixed `InputTestFixture` incorrectly running input updates out of sync with the player loop ([case 1341740](https://issuetracker.unity3d.com/issues/buttoncontrol-dot-waspressedthisframe-is-false-when-using-inputtestfixture-dot-press)).
  * This had effects such as `InputAction.WasPressedThisFrame()` returning false expectedly.
- Fixed broken code example for state structs in `Devices.md` documentation (fix contributed by [jeffreylanters](https://github.com/jeffreylanters)).
- Fixed `TrackedDeviceRaycaster` not picking closest hit in scene (fix originally contributed by [alexboost222](https://github.com/alexboost222)).

#### Actions

- Fixed opening a new project (or one that needs a full reimport) leading to several exceptions in the console if the most recently opened project was closed with a `.inputactions` editor open ([case 1313185](https://issuetracker.unity3d.com/issues/exceptions-about-previously-open-action-map-being-thrown-when-opening-new-project)).
- Fixed incorrect indentation of input actions in the inspector ([case 1285546](https://issuetracker.unity3d.com/product/unity/issues/guid/1285546/)).
- Fixed an issue where serialized `InputAction` properties would have display name "Input Action" in the Inspector window instead of their given name. ([case 1367240](https://issuetracker.unity3d.com/product/unity/issues/guid/1367240)).
- Fixed an issue where `InputAction.Enable` would not reuse memory allocated prior and thus lead to memory leaks ([case 1367442](https://issuetracker.unity3d.com/issues/input-system-puts-a-lot-of-pressure-on-the-garbage-collector-when-enabling-and-disabling-inputactionmaps)).
- Fixed interactions such as `Press` not getting processed correctly when having multiple of them on different bindings of the same action and receiving simultaneous input on all of them ([case 1364667](https://issuetracker.unity3d.com/issues/new-input-system-stops-working-after-pressing-2-keyboard-buttons-at-the-same-time)).
  * If, for example, you bind the A and S key on the same action, put a `Press` interaction on both, and then press both keys, interactions would get missed or got stuck.
- Fixed `InputAction.IsPressed`/`WasPressed`/`WasReleased` returning incorrect results when binding multiple buttons on the same action and pressing/releasing them simultaneously.
- Improved performance of looking up actions by name.
- Fixed `InputAction.controls` exhibiting bad performance when there were no controls bound to an action ([case 1347829](https://issuetracker.unity3d.com/issues/inputaction-dot-controls-are-accessed-slower-when-the-gamepad-slash-controller-is-not-connected)).
- Fixed interactions involving timeouts (such as `HoldInteraction`) performing erroneous delayed triggers on actions when input is composed of multiple controls ([1251231](https://issuetracker.unity3d.com/issues/input-system-composites-hold-interaction-can-be-performed-when-no-keys-are-hold)).
  * For example, if you bind `Shift+B` using a `OneModifierComposite` and put a `HoldInteraction` on the binding, then depending on the order in which the keys are pressed, you would sometimes see the action spuriously getting triggered when in fact no input was received.
- Fixed control schemes of bindings not getting updates when being pasted from one `.inputactions` asset into another ([case 1276106](https://issuetracker.unity3d.com/issues/input-system-control-schemes-are-not-resolved-when-copying-bindings-between-inputactionassets)).
  * For example, if you copied a binding from an asset that had a "Gamepad" control scheme into an asset that had none, the resulting binding would be unusable.
  * All associations with control schemes that do not exist in the target asset are now removed from bindings upon pasting.
- Fixed `InputActionSetupExtensions.AddCompositeBinding` not setting name of composite.

## [1.2.0] - 2021-10-22

### Changed

- When exceptions occur in user code inside of Input System callbacks, the exception message is now printed __first__ and details about the callback second.
  * Previously a message similar to "Exception ... while executing '...' callbacks" was printed first and then followed by exception log. This was hiding the actual exception and created confusion.

### Fixed

- Fixed a performance issue on entering/exiting playmode where HID device capabilities JSON could be parsed multiple times for a single device([case 1362733](https://issuetracker.unity3d.com/issues/input-package-deserializing-json-multiple-times-when-entering-slash-exiting-playmode)).
- Fixed a problem where explicitly switching to the already active control scheme and device set for PlayerInput would cancel event callbacks for no reason when the control scheme switch would have no practical effect. This fix detects and skips device unpairing and re-pairing if the switch is detected to not be a change to scheme or devices. (case 1342297)
- Any unhandled exception in `InputManager.OnUpdate` failing latter updates with `InvalidOperationException: Already have an event buffer set! Was OnUpdate() called recursively?`. Instead the system will try to handle the exception and recover into a working state.
- Fixed an issue that broke the `VirtualMouseInput` component in the editor ([case 1367553](https://issuetracker.unity3d.com/issues/vitrualmouseinput-stickaction-doesnt-work)).
- Fixed a problem where only using runtimes that are not XR supported causes a compile error. This fix adds back in `ENABLE_VR` checks to prevent this case (case 1368300)
- Fixed input action for Android gamepad's right stick will be correctly invoked when only y axis is changing ([case 1308637](https://issuetracker.unity3d.com/issues/android-input-system-right-analog-stick-tracking-is-erratic-when-using-a-gamepad-connected-to-an-android-device)).
- Generic gamepad short display button names were incorrectly mapped on Switch (`A` instead of `B`, etc).
- Fixed an issue where resetting an action via `InputAction.Reset()` while being in disabled state would prevent the action from being enabled again. ([case 1370732](https://issuetracker.unity3d.com/product/unity/issues/guid/1370732/)).
- Fixed "Default constructor not found for type UnityEngine.InputSystem.iOS.LowLevel.iOSStepCounter" any other potential exceptions due to classes, methods, fields and properties being stripped when managed stripping setting set to medium or high ([case 1368761](https://issuetracker.unity3d.com/issues/ios-new-input-system-iosstepcounter-crash-on-launch-with-managed-stripping)).
- Fixed an issue where `InvalidOperationExceptions` are thrown if an input for an action with multiple interactions is held  while disconnecting the device([case 1354098](https://issuetracker.unity3d.com/issues/input-system-errors-are-thrown-when-disconnecting-controller-while-holding-a-button-with-press-and-release-set-up-separately)).
- Fixed `action.ReadValue` and others returning invalid data when used from `FixedUpdate` or early update when running in play mode in the editor ([case 1368559](https://issuetracker.unity3d.com/issues/enter-key-is-not-registered-when-using-waspressedthisframe-with-input-system-1-dot-1-1) [case 1367556](https://issuetracker.unity3d.com/issues/input-action-readvalue-always-returns-zero-when-called-from-fixedupdate) [case 1372830](https://issuetracker.unity3d.com/issues/querying-inputs-before-preupdate-dot-newinputupdate-returns-invalid-data-when-running-in-play-mode-in-editor)).
- Fixed current being `null` for sensors (`Accelerometer.current`, others) ([case 1371204](https://issuetracker.unity3d.com/issues/accelerometer-not-working-when-using-input-system-1-dot-1-1)).

### Added

- Added support for PS5 DualSense controllers on Mac and Windows.
- Improved the user experience when creating single vs multi-touch touchscreen bindings in the Input Action Asset editor by making both options visible in the input action dropdown menu. Now it's not neccessary to be aware of the touch\*/press path binding syntax ([case 1357664](https://issuetracker.unity3d.com/issues/inputsystem-touchscreens-multi-touch-doesnt-work-when-using-a-custom-inputactionasset)).
- Added support for the Unity Remote app.
  * __NOTE__: This unfortunately requires a change in the Unity native runtime. We are in the process of rolling out the change to Unity versions. A public build that receives the change will automatically enable the functionality in the Input System package.

## [1.1.1] - 2021-09-03

### Fixed

- Fixed `InvalidCastException: Specified cast is not valid.` and `InvalidOperationException: Already have an event buffer set! Was OnUpdate() called recursively?` when upgrading from 1.1.0-pre.5 or earlier. If you experience this issue you can also restart the editor to resolve it.
- Fixed `InputDeviceChange.Destroyed` not being available, now it's correctly marked as obsolete instead.
- Removed documentation around platform user account management of `InputUser` which was ahead of actual backend support for the feature.

## [1.1.0] - 2021-08-27

### Changed

- Modified the fix that landed in `1.1-preview.3` for [any given control being added to an action only once](#same_control_multiple_times_fix).
  * This caused a regression with some setups that, for example, bound the same control multiple times in a composite using processors to alter the value of the control.
  * Internally, a control is now again allowed to feed into the same action through more than one binding.
  * However, externally the control will be mentioned on the action's `InputAction.controls` list only once.
- Adding `InputSystemUIInputModule` from code now installs `DefaultInputActions`. This is equivalent to the default setup when adding the component in the editor ([case 1259306](https://issuetracker.unity3d.com/issues/input-system-ugui-button-does-not-react-when-clicked)).
  ```CSharp
  var go = new GameObject();
  go.AddComponent<EventSystem>();
  var uiModule = go.AddComponent<InputSystemUIInputModule>();
  // uiModule.actionsAsset now has a DefaultInputActions() asset assigned to it and the various
  // action references point to its actions.
  ```
  * `InputSystemUIInputModule.UnassignActions` has been added to remove all actions from the module en bloc.
  ```CSharp
  uiModule.UnassignActions();
  ```

### Fixed

- Fixed an issue where mixing test cases based on `InputTestFixture` (using mocked `InputSystem`) and regular test cases (using real `InputSystem`) would lead to static state leaking between test cases causing random failures and unexpected/undefined behavior ([case 1329015](https://issuetracker.unity3d.com/product/unity/issues/guid/1329015)).
- Fixed `InputSystemUIInputModule.AssignDefaultActions` not assigning `trackedDeviceOrientation` and `trackedDevicePosition`.
- Fixed regression introduced by [previous change](#ui_multiple_scenes_fix) where `InputSystemUIInputModule` would not disable actions correctly.
- Fixed `InputAction.canceled` not getting triggered reliably for `InputActionType.PassThrough` actions when `InputSystem.ResetDevice` was called.
- Fixed device resets (e.g. happening as part of focus changes) leading to only some actions bound to these devices getting cancelled instead of all of them.

## [1.1.0-pre.6] - 2021-08-23

### Fixed

- Fixed pairing devices to existing `InputUser`s potentially corrupting list of paired devices from other `InputUser`s ([case 1327628](https://issuetracker.unity3d.com/issues/input-system-devices-are-reassigned-to-the-wrong-users-after-adding-a-new-device)).
- Fixed duplication of control paths when viewing collections of `InputControl`s in the inspector.
  * Fix contributed by [NibbleByte](https://github.com/NibbleByte) in [1354](https://github.com/Unity-Technologies/InputSystem/pull/1354).
- Fixed `StackOverflowException` caused by calling `InputSystem.Update` from inside an input action callback such as `InputAction.performed` ([case 1316000](https://issuetracker.unity3d.com/issues/crash-when-adding-inputsystem-dot-update-to-inputsystem-command-handler-to-force-processing-an-event-and-sending-input)).
- Fixed `InputTestFixture` leaving all `.current` getters uninitialized after a test run ([case 1329015](https://issuetracker.unity3d.com/issues/inputsystem-mouseeventhandler-breaks-when-running-multiple-playmode-tests)).
- Fixed broken script references in Touch Samples project ([case 1190598](https://issuetracker.unity3d.com/issues/input-system-sample-projects-have-missing-script-references)).
- Fixed `PointerInput` composite in `TouchSamples` project being registered only after scenes already loaded ([case 1215048](https://issuetracker.unity3d.com/issues/mobile-input-system-custom-binding-broken-slash-not-registered-when-using-runtimeinitializeonloadmethod-and-loading-scene-directly)).
- Fixed `InputControlExtensions.EnumerateChangedControls` skipping over `left`, `right`, and `down` controls on PS4 controller's dpad ([case 1315107](https://issuetracker.unity3d.com/issues/input-system-left-right-and-down-directional-pad-buttons-do-not-switch-controls-over-to-controller)).
- Fixed undo not working in `Input System Package` project settings pane ([case 1291709](https://issuetracker.unity3d.com/issues/inputsystem-exception-thrown-continuously-when-undo-operation-is-performed-with-supported-devices-list-in-the-project-settings)).
- Fixed incorrect indexing in `InputUser.OnDeviceChanged` that could result in incorrect pairing of devices or `IndexOutOfRangeException` being thrown when removing, adding or reconfiguring a device. Fix contribution by [Mikael Klages](https://github.com/ITR13) in [#1359](https://github.com/Unity-Technologies/InputSystem/pull/1359).
- Fixed incorrect indexing when sorting magnitude based on score in `InputActionRebindingExtensions.RebindingOperation` which could result in incorrect magnitudes for candidates. Contribution by [Fredrik Ludvigsen](https://github.com/steinbitglis) in [#1348](https://github.com/Unity-Technologies/InputSystem/pull/1348).
- Fixed inconsistent ordering and execution when adding to or removing from the various callbacks in the API (such as `InputSystem.onDeviceChange` but also `InputAction.started` etc.) during the execution of a callback ([case 1322530](https://issuetracker.unity3d.com/issues/inputsystems-events-are-not-called-the-order-they-were-added-when-they-are-modified-in-the-middle-of-the-call-by-other-listener).
- Fixed inconsistent behavior of WebGL gamepad left/right stick. Up/Down controls were reverse of X/Y controls. ([case 1348959](https://fogbugz.unity3d.com/f/cases/1348959))
- Fixed `PlayerInputManager`s join action not triggering when using a referenced `InputAction` ([case 1260625](https://issuetracker.unity3d.com/issues/input-system-player-input-managers-join-action-is-not-triggered-when-using-a-referenced-input-action)).
- Fixed UI issue where pressing the wrong button was possible while quickly moving through a UI because the submit action fired on action press instead of action release ([1333563](https://issuetracker.unity3d.com/issues/input-submit-action-is-called-on-release-rather-than-on-press-when-using-enter-key)).
- Fixed InvalidOperationException when opening a preset created from a .inputactions asset ([case 1199544](https://issuetracker.unity3d.com/issues/input-system-properties-are-not-visible-and-invalidoperationexception-is-thrown-on-selecting-inputactionimporter-preset-asset)).
- Fixed a problem arising when combining InputSystemUIInputModule and PlayInput with SendMessage or BroadcastMessage callback behavior on the same game object or hierarchy which is an ambiguous input setup. This fix eliminates callbacks into InputSystemUIInputModule. Related to ([1343712](https://issuetracker.unity3d.com/issues/input-system-ui-components-lags-when-using-input-system-ui-input-module-together-with-player-input-component)).
- Fixed inconsistent usage of `ENABLE_PROFILER` define together with `Profiler.BeginSample`/`Profiler.EndSample` by removing `ENABLE_PROFILER` macro check because `BeginSample`/`EndSample` are already conditional with `[Conditional("ENABLE_PROFILER")]` ([case 1350139](https://issuetracker.unity3d.com/issues/inconsistent-enable-profiler-scripting-defines-in-inputmanager-dot-cs-when-using-profiler-dot-beginssample-and-profiler-dot-endsample)).
- Remediated majority of performance issues with high frequency mice (>=1kHz poll rates) in release mode by merging consecutive mouse move events together ([case 1281266](https://issuetracker.unity3d.com/issues/many-input-events-when-using-1000hz-mouse)), see the events documentation for more information.
- Fixed `InputEventTrace` replays skipping over empty frames and thus causing playback to happen too fast.
- Fixed `"Pointer should have exited all objects before being removed"` error when changing screen orientation on mobile.
- Controls such as mouse positions are no longer reset when focus is lost.
- Pressing a uGUI `Button` and then alt-tabbing away, letting go of the button, and then going back to the application will no longer trigger a button click.
- Fixed `Input.onUnpairedDeviceActivity` triggering from editor input.
- Fixed 'up' and 'down' controls on `WebGLGamepad` left and right sticks not being clamped correctly.

#### Actions

- Fixed right-clicking in empty action map or action list not popping up context menu ([case 1336426](https://issuetracker.unity3d.com/issues/cant-open-drop-down-menu-when-hovering-over-free-space-in-input-action)).
- Fixed binding paths being misaligned in UI when switching to text mode editing ([case 1200107](https://issuetracker.unity3d.com/issues/input-system-path-input-field-text-is-clipping-under-binding-in-the-properties-section)).
- Fixed `"Exception: Style.Draw may not be called with GUIContent that is null."` error from `PlayerInput` inspector when having an action map with no actions ([case 1317735](https://issuetracker.unity3d.com/issues/multiple-error-messages-are-thrown-when-trying-to-expand-the-event-list-of-an-input-actions-asset-that-has-an-empty-action-map)).
- Fixed calling `GetBindingDisplayString()` on an `InputAction` with a composite binding leading to doubled up output ([case 1321175](https://issuetracker.unity3d.com/issues/macos-input-system-getbindingdisplaystring-returns-empty-strings-for-some-mappings)).
- Fixed `MultiTapInteraction` not respecting `InputSettings.multiTapDelayTime` ([case 1292754](https://issuetracker.unity3d.com/issues/multitapdelaytime-does-not-influence-maxtapspacing-in-input-action-assets)).
- Fixed changing values in `Input System Package` project settings not affecting default values displayed in `.inputactions` editor window ([case 1292754](https://issuetracker.unity3d.com/issues/multitapdelaytime-does-not-influence-maxtapspacing-in-input-action-assets)).
- Fixed rebinding a part of a composite with `RebindingOperation.WithTargetBinding` not also changing the type of control being looked for ([case 1272563](https://issuetracker.unity3d.com/issues/input-system-performinteractiverebinding-method-doesnt-detect-button-input-when-rebinding-part-of-a-2d-vector-composite)).
- <a name="axiscomposite-min-max-value-fix"></a> Fixed `AxisComposite` not respecting `minValue` and `maxValue` properties ([case 1335838](https://issuetracker.unity3d.com/issues/inputsystem-1d-axis-composite-binding-will-return-a-incorrect-value-if-minvalue-and-maxvalue-is-not-1-and-1)).
- Fixed `ArgumentOutOfRangeException` caused by `IsPointerOverGameObject` ([case 1337354](https://issuetracker.unity3d.com/issues/mobile-argumentoutofrangeexception-is-thrown-when-calling-ispointerovergameobject)).
- `PlayerInput` no longer logs an error message when it is set to `Invoke UnityEvents` and can't find  an action in the given `.inputactions` asset ([case 1259577](https://issuetracker.unity3d.com/issues/an-error-is-thrown-when-deleting-an-input-action-and-entering-play-mode)).
- Fixed `HoldInteraction` getting stuck when hold and release happens in same event ([case 1346786](https://issuetracker.unity3d.com/issues/input-system-the-canceled-event-is-not-fired-when-clicking-a-button-for-a-precise-amount-of-time)).
- Fixed adding an action in the `.inputactions` editor automatically duplicating interactions and processors from the first action in the map.
- Fixed `InputActionSetupExtensions.ChangeBinding` when modifying binding from a different action than specified. Contribution by [Fredrik Ludvigsen](https://github.com/steinbitglis) in [#1348](https://github.com/Unity-Technologies/InputSystem/pull/1352).

### Added

- Added `InputSystem.runUpdatesInEditMode` to enable processing of non-editor updates without entering playmode (only available for XR).
- Added a new "UI vs Game Input" sample to the package. The sample can be installed from the Unity Package Manager UI in the editor.
  * The sample demonstrates how to deal with inputs that may both lead to UI actions as well as in-game actions.
- Added method `SetMotorSpeedsAndLightBarColor` as a workaround for setting both the light bar and motor speeds simultaneously on a DualShock 4 controller ([case 1271119](https://issuetracker.unity3d.com/issues/dualshock4-setlightbarcolor-and-setmotorspeeds-cannot-be-called-on-the-same-frame-using-input-system)).
- Added the concept of "soft" and "hard" device resets.
  * In general, resetting a device will reset its state to default values.
  * Individual controls can be marked as `dontReset` to exclude them from resets. This makes the reset "soft" (default).
    ```CSharp
    //  Perform a "soft" reset of the mouse. The mouse position will not be affected
    // but controls such as buttons will be reset.
    InputSystem.ResetDevice(Mouse.current);
    ```
  * A "hard" reset can be forced through the API. This also resets `dontReset` controls.
    ```CSharp
    // Perform a "hard" reset of the mouse. The mouse position will also be reset to (0,0).
    InputSystem.ResetDevice(Mouse.current, alsoResetDontResetControls: true);
    ```
  * Resets will lead to `InputAction`s that are enabled and in-progress from controls that being reset, to be canceled. This will not perform actions even if they trigger on, for example, button release.
- `InputDevice.canRunInBackground` can now be force-set through layouts.
   ```CSharp
   // Force XInputWindows gamepads to not run in the background.
   InputSystem.RegisterLayoutOverride(@"
       {
           ""name"": ""XInputWindowsNoCanRunInBackground"",
           ""extend"": ""XInputWindows"",
           ""runInBackground"": ""off""
       }
   ");
   ```
- Improved performance of `Touchscreen` by merging consecutive touch move events together. See the events documentation for more information.

#### Actions

- Added a new `InputAction.wantsInitialStateCheck` property that allows toggling on initial state checks for `Button` and `Pass-Through` actions (implicitly enabled for `Value` actions).
  * This allows responding immediately to controls that are already actuated when the action is enabled.
- Added new API for more easily listening for event changes.
  ```CSharp
  InputSystem.onEvent
    .ForDevice<Gamepad>()
    .Where(e => e.HasButtonPress())
    .CallOnce(e => Debug.Log("Button pressed!));
  ```
- Added new API to easily listen for button presses on any device.
  ```CSharp
  InputSystem.onAnyButtonPress
    .CallOnce(ctrl => Debug.Log($"Button '{ctrl}' pressed"));
  ```
  * This is a simple wrapper around the new API mentioned above.

### Changed

- Application focus handling behavior has been reworked.
  * When `runInBackground` is off, no action will be taken on focus loss. When focus comes back, all devices will receive a sync request. Those that don't support it will see a "soft" reset.
  * When `runInBackground` is on (which, when running in the editor, is considered to always be the case), a new setting `InputSettings.backgroundBehavior` dictates how input is to be handled while the application does not have focus. The default setting of `ResetAndDisableNonBackgroundDevices` will soft-reset and disable all devices for which `InputDevice.canRunInBackground` is false. While in the background, devices that are flagged as `canRunInBackground` will keep running as in the foreground.
  * In the editor, devices other than `Pointer` and `Keyboard` devices (i.e. anything not used to operate the editor UI) are now by default routing their input to the Game View regardless of focus. This also fixes the problem of gamepad sticks resetting to `(0,0)` on focus loss ([case 1222305](https://issuetracker.unity3d.com/issues/input-system-gamepad-stick-values-are-cached-when-changing-editor-window-focus)).
  * A new setting `InputSettings.gameViewFocus` has been introduced to determine how Game View focused is handled in the editor with respect to input.
- Editor: Removed 'Lock Input to Game View' setting in the Input Debugger.
  * The setting has been replaced by the new 'Game View Focus' project setting.
- `InputSystem.defaultButtonPressPoint` is now clamped to a minimum value of `0.0001` ([case 1349002](https://issuetracker.unity3d.com/issues/onclick-not-working-when-in-player)).
- `InputDevice.OnConfigurationChanged` can now be overridden in derived classes.
- `InputSystemUIInputModule` now defers removing pointers for touches by one frame.
  * This is to ensure that `IsPointerOverGameObject` can meaningfully be queried for touches that have happened within the frame &ndash; even if by the time the method is called, a touch has technically already ended ([case 1347048](https://issuetracker.unity3d.com/issues/input-system-ispointerovergameobject-returns-false-when-used-with-a-tap-interaction)).
  * More precisely, this means that whereas before a `PointerExit` and `PointerUp` was received in the same frame, a touch will now see a `PointerUp` in the frame of release but only see a `PointerExit` in the subsequent frame.
- Calling `EventSystem.IsPointerOverGameObject()` from within `InputAction` callbacks (such as `InputAction.performed`) will now result in a warning.
  * UI updates *after* input and consumes input through `InputAction`s as they are processed. Thus, querying UI state from within `InputAction` callbacks will query outdated UI state.
- Changed `TrackedPoseDriver` to use properties of type `InputActionProperty` rather than `InputAction` to allow more flexibility.
- Changed quickstart documentation sample to use the Update method instead of FixedUpdate to show a more correct usage of the `wasPressedThisFrame` API.

## [1.1.0-pre.5] - 2021-05-11

- Fixes a problem with the package's manifest missing a dependency on the UI Elements module.

## [1.1.0-pre.4] - 2021-05-04

### Changed

- The `VirtualMouseInput` component is now part of the Input System assembly. It was previously packaged with the `Gamepad Mouse Cursor` sample.
  * The component has a different GUID from before, so existing setups that use the component from the sample are not broken. To use the built-in component you must explicitly switch over.
- `InputTestFixture` no longer deletes the `GameObject`s in the current scene in its `TearDown` ([case 1286987](https://issuetracker.unity3d.com/issues/input-system-inputtestfixture-destroys-test-scene)).
  * This was added for the sake of the Input System's own tests but should not have been in the public fixture.
- Generic `Gamepad` now has platform independent long button names. Previously it used different names if editor targeted PS4/Switch consoles (case 1321676).
- When creating a new control scheme with a name `All Control Schemes`, `All Control Schemes1` will be created to avoid confusion with implicit `All Control Schemes` scheme ([case 1217379](https://issuetracker.unity3d.com/issues/control-scheme-cannot-be-selected-when-it-is-named-all-control-schemes)).
- Display names of keyboard buttons are now passed through `ToLower` and `ToTitleCase` to enforce consistent casing between different platforms and keyboard layouts ([case 1254705](https://issuetracker.unity3d.com/issues/the-display-names-for-keyboard-keys-in-the-input-debugger-do-not-match-those-defined-in-input-system-package)).
- Editor: All remaining `InputUser` instances are now removed automatically when exiting play mode. This means that all devices are automatically unpaired.
  * In essence, like `InputAction`, `InputUser` is now considered a player-only feature.
- Events queued __during__ event processing (i.e. `InputSystem.Update()`) are now processed in the same frame. This eliminates the 1-frame lag previously incurred by simulated input.
  * Note that this does not extend to input queued __outside__ of event processing but in the same frame. For example, input queued by the UI (such as by `OnScreenButton` and `OnScreenStick`) will still see a 1-frame lag as UI event processing happens later in the frame and outside of input event processing.

#### Actions

- When removing/unplugging a device, it will now also be removed from the device list of `InputActionMap.devices` and `InputActionAsset.devices`.
  ```CSharp
  var gamepad = InputSystem.AddDevice<Gamepad>();
  var actions = new MyGeneratedActions();
  actions.devices = new[] { gamepad };
  InputSystem.RemoveDevice(gamepad);
  // `actions.devices` is now an empty array.
  ```
- Adding an action to a `InputActionMap` that is part of an `InputActionAsset` now requires all actions in the asset to be disabled ([case 1288335](https://issuetracker.unity3d.com/issues/adding-actions-at-runtime-to-existing-map-from-asset-triggers-assertion-error)).
  * This used to trigger an `Assert` at runtime but now properly throws an `InvalidOperationException`.

### Fixed

- Fixed inputs in game view sometimes not working when running in the editor, as initial focus state could end up being incorrect.
- Fixed bad performance in Input Debugger with high-frequency devices (e.g. 1+ KHz gaming mice). Before, high event volumes led to excessive refreshes of debugger data.
- Fixed compile error on tvOS due to step counter support for iOS added in `1.1.0-preview.3`.
- Fixed PS4- and PS3-specific `rightTriggerButton` and `leftTriggerButton` controls not being marked as synthetic and thus conflicting with `rightTrigger` and `leftTrigger` input ([case 1293734](https://issuetracker.unity3d.com/issues/input-system-when-binding-gamepad-controls-triggerbutton-gets-bound-instead-of-triggeraxis)).
  * This manifested itself, for example, when using interactive rebinding and seeing `rightTriggerButton` getting picked instead of the expected `rightTrigger` control.
- Fixed changes to usages of devices in remote player not being reflected in Input Debugger.
- Fixed exceptions and incorrect values with HIDs using 32-bit fields ([case 1189859](https://issuetracker.unity3d.com/issues/inputsystem-error-when-vjoy-is-installed)).
  * This happened, for example, with vJoy installed.
- Fixed `InputUser` no longer sending `InputUserChange.ControlsChanged` when adding a new user after previously, all users were removed.
  * Fix contributed by [Sven Herrmann](https://github.com/SvenRH) in [1292](https://github.com/Unity-Technologies/InputSystem/pull/1292).
- Fixed `AxisDeadzoneProcessor` min/max values not being settable to 0 in editor UI ([case 1293744](https://issuetracker.unity3d.com/issues/input-system-input-system-axis-deadzone-minimum-value-fallsback-to-default-value-if-its-set-to-0)).
- Fixed blurry icons in input debugger, asset editor, input settings ([case 1299595](https://issuetracker.unity3d.com/issues/inputsystem-supported-device-list-dropdown-icons-present-under-project-settings-are-not-user-friendly)).
- Fixed `clickCount` not being incremented correctly by `InputSystemUIInputModule` for successive mouse clicks ([case 1317239](https://issuetracker.unity3d.com/issues/eventdata-dot-clickcount-doesnt-increase-when-clicking-repeatedly-in-the-new-input-system)).
- <a name="ui_multiple_scenes_fix"></a>Fixed UI not working after additively loading scenes with additional InputSystemUIInputModule modules ([case 1251720](https://issuetracker.unity3d.com/issues/input-system-buttons-cannot-be-pressed-after-additively-loading-scenes-with-additional-event-systems)).
- Fixed no `OnPointerExit` received when changing UI state without moving pointer ([case 1232705](https://issuetracker.unity3d.com/issues/input-system-onpointerexit-is-not-triggered-when-a-ui-element-interrupts-a-mouse-hover)).
- Fixed reference to `.inputactions` of `Player Prefab` referenced by `PlayerInputManager` being destroyed on going into play mode, if the player prefab was a nested prefab ([case 1319756](https://issuetracker.unity3d.com/issues/playerinput-component-loses-its-reference-to-an-inputactionasset)).
- Fixed "Scheme Name" label clipped in "Add Control Schema" popup window ([case 1199560]https://issuetracker.unity3d.com/issues/themes-input-system-scheme-name-is-clipped-in-add-control-schema-window-with-inter-default-font)).
- Fixed `InputSystem.QueueEvent` calls from within `InputAction` callbacks getting dropped entirely ([case 1297339](https://issuetracker.unity3d.com/issues/input-system-ui-button-wont-click-when-simulating-a-mouse-click-with-inputsystem-dot-queueevent)).
- Fixed `InputSystemUIInputModule` being in invalid state when added from `Awake` to a game object when entering playmode ([case 1323566](https://issuetracker.unity3d.com/issues/input-system-default-ui-actions-do-not-register-when-adding-inputsystemuiinputmodule-at-runtime-to-an-active-game-object)).
- Fixed `Keyboard.current` becoming `null` after `OnScreenButton` is disabled or destroyed ([case 1305016](https://issuetracker.unity3d.com/issues/inputsystem-keyboard-dot-current-becomes-null-after-onscreenbutton-is-destroyed)).

#### Actions

- Fixed rebinding not working for any discrete control that was held when the rebinding operation started ([case 1317225](https://issuetracker.unity3d.com/issues/inputsystem-a-key-will-not-be-registered-after-rebinding-if-it-was-pressed-when-the-rebinding-operation-started)).
- Fixed bindings being added to every InputAction in a collection when editing a collection of InputActions in the inspector. ([case 1258578](https://issuetracker.unity3d.com/issues/adding-a-binding-to-one-inputaction-element-in-a-list-adds-the-same-binding-to-all-the-other-elements-in-the-list))
- Fixed `Retrieving array element that was out of bounds` and `SerializedProperty ... has disappeared!` errors when deleting multiple action bindings in the input asset editor ([case 1300506](https://issuetracker.unity3d.com/issues/errors-are-thrown-in-the-console-when-deleting-multiple-bindings)).
- Fixed delete key not working in the input actions editor ([case 1282090](https://issuetracker.unity3d.com/issues/input-system-delete-key-doesnt-work-in-the-input-actions-window)).
- Fixed actions embedded into `MonoBehaviours` not showing bindings added directly from within constructors ([case 1291334](https://issuetracker.unity3d.com/issues/input-action-binding-doesnt-show-up-in-the-inspector-when-set-using-a-script)).
  ```CSharp
  public class MyMB : MonoBehaviour {
    // This would end up not showing the binding in the inspector.
    public InputAction action = new InputAction(binding: "<Gamepad>/leftStick");
  ```
- Fixed tooltips not appearing for elements of the Input Actions editor window ([case 1311595](https://issuetracker.unity3d.com/issues/no-tooltips-appear-when-hovering-over-parts-of-input-action-editor-window)).
- Fixed `NullReferenceException` when reading values through `InputAction.CallbackContext` on a `OneModifierComposite` or `TwoModifierComposite` binding.
- Fixed multi-taps not working when multiple controls were bound to an action ([case 1267805](https://issuetracker.unity3d.com/issues/input-system-multi-tap-interaction-doesnt-get-triggered-when-there-are-2-or-more-bindings-in-the-active-control-scheme)).
  * When there were multiple controls bound to an action, this bug would get triggered by any interaction that did not result in a phase change on the action.
- Fixed runtime rebinds added as new bindings from leaking into .inputactions assets when exiting play mode ([case 1190502](https://issuetracker.unity3d.com/issues/inputsystem-runtime-rebinds-are-leaking-into-inputactions-asset))
- Fixed `IndexOutOfRangeException` and `null` elements in `InputUser.lostDevices` when an `InputUser` loses a devices from a control scheme with only optional devices ([case 1275148](https://issuetracker.unity3d.com/issues/disconnecting-and-reconnecting-input-device-causes-exception-in-inputuser)).
- Fixed binding path selection windows not remembering navigation state when going up through hierarchy ([case 1254981](https://issuetracker.unity3d.com/issues/action-binding-path-selection-windows-doesnt-remember-navigation-state)).

### Added

- Support for Device Simulator touchscreen input.
- Enabled XR device support on Magic Leap (Lumin).
- Added ability to force XR Support in a project by defining `UNITY_INPUT_FORCE_XR_PLUGIN`.
- Added a warning message to PlayerInputManager editor when the attached input action asset won't work with Join Players When Button Is Pressed behaviour due to missing control scheme device requirements ([case 1265853](https://issuetracker.unity3d.com/issues/input-system-player-prefabs-are-not-instantiated-on-join-action-when-they-have-inputactionasset-assigned-to-them)).
- Added support for [UI Toolkit](https://docs.unity3d.com/Manual/UIElements.html) with Unity 2021.1+.
  * UITK is now supported as a UI solution in players. Input support for both [Unity UI](https://docs.unity3d.com/Manual/com.unity.ugui.html) and [UI Toolkit](https://docs.unity3d.com/Manual/UIElements.html) is based on the same `InputSystemUIInputModule` code path. More details in the manual.
- `InputSystemUIInputModule` now has an `xrTrackingOrigin` property. When assigned, this will transform all tracked device positions and rotations from it's local space into Unity's world space ([case 1308480](https://issuetracker.unity3d.com/issues/xr-sdk-tracked-device-raycaster-does-not-work-correctly-with-worldspace-canvas-when-xr-camera-is-offset-from-origin)).
- Added `InputSystemUIInputModule.GetLastRaycastResult`. This returns the most recent raycast result and can be used to draw ray visualizations or get information on the most recent UI object hit.
- Added `InputStateBlock` support for `kFormatSBit` when working with floats ([case 1258003](https://issuetracker.unity3d.com/issues/hid-exceptions-are-thrown-when-launching-a-project-while-analog-keyboard-is-connected-to-the-machine)).
- Added an API to parse control paths.
  ```CSharp
  var parsed = InputControlPath.Parse("<XRController>{LeftHand}/trigger").ToArray();

  Debug.Log(parsed.Length); // Prints 2.
  Debug.Log(parsed[0].layout); // Prints "XRController".
  Debug.Log(parsed[0].name); // Prints an empty string.
  Debug.Log(parsed[0].usages.First()); // Prints "LeftHand".
  Debug.Log(parsed[1].layout); // Prints null.
  Debug.Log(parsed[1].name); // Prints "trigger".
  ```
  * Can, for example, be used with `InputBinding.path`.
- Added a new API-only setting in the form of `InputSystem.settings.maxEventBytesPerUpdate`.
  * Puts an upper limit on the number of event bytes processed in a single update.
  * If exceeded, any additional event data will get thrown away and an error will be issued.
  * Set to 5MB by default.
- Added a new API-only setting called `InputSystem.settings.maxQueuedEventsPerUpdate`.
  * This limits the number of events that can be queued during event processing using the `InputSystem.QueueEvent` method. This guards against infinite loops in the case where an action callback queues an event that causes the same action callback to be called again.
- Added `InputSystemUIInputModule.AssignDefaultActions` to assign default actions when creating ui module in runtime.
- Added `UNITY_INCLUDE_TESTS` define constraints to our test assemblies, which is 2019.2+ equivalent to `"optionalUnityReferences": ["TestAssemblies"]`.

## [1.1.0-preview.3] - 2021-02-04

### Changed

- An upper limit of 1024 controls per device and 1kb of memory state per device has been introduced.
  * This allows for certain optimizations.
  * Should the limits prove too tight, they can be raised in the future.
  * The most complex device we have at the moment (`Touchscreen`) has 242 controls and 616 bytes of state.
- `TouchSimulation` now __disables__ the `Pointer` devices it reads input from.
  * This is to address the problem of mouse input leading to __both__ mouse and touch input happening concurrently. Instead, enabling touch simulation will now effectively __replace__ mouse and pen input with touch input.
  * Devices such `Mouse` and `Pen` will remain in place but will not get updated. Events received for them will be consumed by `TouchSimulation`.
- Enabled XR device support on Switch.

### Fixed

- Fixed Right stick to use AXIS.Z and AXIS.RZ for Android gamepads.
- Fixed triggers to always use Axis.Gas and Axis.Brake for Android gamepads.
- Fixed precompiled layouts such as `FastKeyboard` leading to build time regressions with il2cpp (case 1283676).
- Fixed `InputDevice.canRunInBackground` not being correctly set for VR devices (thus not allowing them to receive input while the application is not focused).
- Fixed `InputUser.OnEvent` and `RebindingOperation.OnEvent` exhibiting bad performance profiles and leading to multi-millisecond input update times (case 1253371).
  * In our own measurements, `InputUser.OnEvent` is >9 times faster than before and `RebindingOperation.OnEvent` is ~2.5 times faster.
- Fixed PS4 controller not recognized on Mac when connected over Bluetooth ([case 1286449](https://issuetracker.unity3d.com/issues/input-system-dualshock-4-zct1e-dualshock-2-v1-devices-are-not-fully-recognised-over-bluetooth)).
- Fixed `EnhancedTouch` leaking `NativeArray` memory on domain reloads ([case 1190150](https://issuetracker.unity3d.com/issues/new-input-system-simulated-touch-in-editor-doesnt-work)).
- Fixed `TouchSimulation` leading to `"Pointer should have exited all objects before being removed"` errors ([case 1190150](https://issuetracker.unity3d.com/issues/new-input-system-simulated-touch-in-editor-doesnt-work)).
- Fixed multi-touch not working with `InputSystemUIInputModule` ([case 1271942](https://issuetracker.unity3d.com/issues/android-onenddrag-not-being-called-when-there-are-at-least-2-touches-on-the-screen)).
  * This also manifested itself when using On-Screen Controls and not being able to use multiple controls at the same time (for example, in the [Warriors demo](https://github.com/UnityTechnologies/InputSystem_Warriors)).
- Fixed restart prompt after package installation not appearing on Unity 2020.2+ ([case 1292513](https://issuetracker.unity3d.com/issues/input-system-after-package-install-the-update-slash-switch-and-restart-prompt-does-not-appear)).
- Fixed action with multiple bindings getting stuck in `Performed` state when two or more controls are pressed at the same time ([case 1295535](https://issuetracker.unity3d.com/issues/input-system-not-registering-multiple-inputs)).
  * Regression introduced in 1.1-preview.2.
- Fixed `Touch.activeTouches` having incorrect touch phases after calling `EnhancedTouch.Disable()` and then `EnhancedTouch.Enable()` ([case 1286865](https://issuetracker.unity3d.com/issues/new-input-system-began-moved-and-ended-touch-phases-are-not-reported-when-a-second-scene-is-loaded)).
- Fixed compile errors related to XR/AR on console platforms.

#### Actions

- <a name="same_control_multiple_times_fix"></a>Fixed actions not triggering correctly when multiple bindings on the same action were referencing the same control ([case 1293808](https://issuetracker.unity3d.com/product/unity/issues/guid/1293808/)).
  * Bindings will now "claim" controls during resolution. If several bindings __on the same action__ resolve to the same control, only the first such binding will successfully resolve to the control. Subsequent bindings will only resolve to controls not already referenced by other bindings on the action.
  ```CSharp
  var action = new InputAction();
  action.AddBinding("<Gamepad>/buttonSouth");
  action.AddBinding("<Gamepad>/buttonSouth"); // Will be ignored.
  action.AddBinding("<Gamepad>/button*"); // Will only receive buttonWest, buttonEast, and buttonNorth.
  ```
  * This also means that `InputAction.controls` will now only contain any control at most once.
- Fixed JSON serialization of action maps not preserving empty binding paths ([case 1231968](https://issuetracker.unity3d.com/issues/cloning-actionmap-through-json-converts-empty-paths-to-null-which-is-not-allowed)).

### Added

- Added DualShock4GamepadAndroid and XboxOneGamepadAndroid layout for Android
- Added a new high-performance way to iterate over changed controls in an event.
  ```CSharp
  // Can optionally specify a magnitude threshold that controls must cross.
  // NOTE: This will note allocate GC memory.
  foreach (var control in eventPtr.EnumerateChangedControls(magnitudeThreshold: 0.1f))
      Debug.Log($"Control {control} changed state");
  ```
  * This can be used, for example, to implement much more performant "any button pressed?" queries.
  ```CSharp
  InputSystem.onEvent +=
      (eventPtr, device) =>
      {
          // Ignore anything that is not a state event.
          var eventType = eventPtr.type;
          if (eventType != StateEvent.Type && eventType != DeltaStateEvent.Type)
              return;

          // Find all changed controls actuated above the button press threshold.
          foreach (var control in eventPtr.EnumerateChangedControls
              (device: device, magnitudeThreshold: InputSystem.settings.defaultButtonPressThreshold))
              // Check if it's a button.
              if (control is ButtonControl button)
                  Debug.Log($"Button {button} was pressed");
      }
  ```
- Added support for Step Counter sensors for iOS.
  * You need to enable **Motion Usage** under Input System settings before using the sensor. You can also manually add **Privacy - Motion Usage Description** to your application's Info.plist file.

## [1.1.0-preview.2] - 2020-10-23

### Changed

- The `submit` and the `cancel` actions of the UI input module now trigger on __release__ instead of press. This makes the behavior consistent with clicks triggering UI response on release rather than press.
- Removed the old "Tanks" demo (previously available from the samples shipped with the package).
  * Added a new and improved demo project, which you can download from the [InputSystem_Warriors](https://github.com/UnityTechnologies/InputSystem_Warriors) GitHub repository.

#### Actions

- Actions of type `InputActionType.Button` now respect button press (and release) points.
  * Previously, button-type actions, when used without explicit "Press" interactions, would perform immediately when a bound control was actuated.
  * Now, a button-type action will behave the same as if a "Press" interaction is applied with "Trigger Behavior" set to "Press Only".
  * This means that a button-type action will now perform (and perform __once__ only) when a control crosses the button press threshold defined in the global settings or, if present, locally on a `ButtonControl`. It will then stay performed and finally cancel only when the control falls back to or below the release threshold.
- `InputAction.ReadValue<T>()` now always returns `default<T>` when the action is canceled.
  * This is to make it consistent with `InputAction.CallbackContext.ReadValue<T>()` which already returned `default<T>` when the action was canceled.
  * In general, all APIs that read values will return default values when an action is in a phase other than `Started` or `Performed`.
- If multiple actions in different action maps but in the same .inputactions asset have the same name, calling `InputActionAsset.FindAction()` with just an action name will now return the first __enabled__ action. If none of the actions are enabled, it will return the first action with a matching name as before ([case 1207550](https://issuetracker.unity3d.com/issues/input-system-action-can-only-be-triggered-by-one-of-the-action-maps-when-action-name-is-identical)).
  ```CSharp
  var map1 = new InputActionMap("map1");
  var map2 = new InputActionMap("map2");
  map1.AddAction("actionWithSameName");
  map2.AddAction("actionWithSameName");
  var asset = ScriptableObject.CreateInstance<InputActionAsset>();
  asset.AddActionMap(map1);
  asset.AddActionMap(map2);

  map2["actionWithSameName"].Enable();

  var action = asset["actionWithSameName"];
  // Before: "map1/actionWithSameName"
  // Now: "map2/actionWithSameName"
  ```

### Fixed

- Fixed player build causing `ProjectSettings.asset` to be checked out in Perforce ([case 1254502](https://issuetracker.unity3d.com/issues/projectsettings-dot-asset-is-checked-out-in-perforce-when-building-a-project-with-the-input-system-package-installed)).
- Fixed player build corrupting preloaded asset list in `PlayerSettings` if it was modified by another build processor.
- Fixed remoting in Input Debugger not working for devices in the player that are created from generated layouts (such as XR devices).
- Fixed potential `NullReferenceException` in `InputActionProperty` when the `InputActionReference` is `null`.
- Fixed "On-Screen Controls" sample still using `StandaloneInputModule` and thus throwing `InvalidOperationException` when used with "Active Input Handling" set to "Input System Package (New)" ([case 1201866](https://issuetracker.unity3d.com/issues/input-system-old-input-module-is-available-in-onscreencontrolssample-sample-scene-from-package)).
- Fixed `OnScreenButton` leaving button controls in pressed state when disabled in-between receiving `OnPointerDown` and `OnPointerUp`. Usually manifested itself by having to click the button twice next time it was enabled.
- Fixed exiting out of play mode in the Unity Editor while a test run is in progress leading to the Input System permanently losing all its state until the editor is restarted ([case 1251724](https://issuetracker.unity3d.com/issues/the-input-system-does-not-get-re-enabled-when-a-playmode-input-test-is-interrupted)).
- Fixed max values for `Axis` and `Double` controls stored as multi-bit fields being off by one ([case 1223436](https://issuetracker.unity3d.com/issues/value-equal-to-1-is-not-returned-by-the-input-system-when-reading-a-multi-bit-control)).
  * Fix contributed by [jamre](https://github.com/jamre) in [962](https://github.com/Unity-Technologies/InputSystem/pull/962). Thank you!
- Fixed debug assert in `InputDeviceTester` sample when simultaneously pressing two buttons on gamepad ([case 1244988](https://issuetracker.unity3d.com/issues/input-system-runtime-errors-when-pressing-more-than-one-button-at-the-same-time)).
- Fixed use of UI `Slider` causing drag thresholds to no longer work ([case 1275834](https://issuetracker.unity3d.com/issues/inputsystem-drag-threshold-value-is-ignored-for-scroll-view-after-interacting-with-a-slider-slash-scroll-bar)).
- Fixed layout lists in Input Debugger not updating when removing layouts.
- Fixed device connects leading to different but similar device being reported as reconnected.

#### Actions

- Fixed Action with multiple bindings becoming unresponsive after a Hold interaction was performed ([case 1239551](https://issuetracker.unity3d.com/issues/input-system-hold-interaction-makes-an-input-action-unresponsive-when-2-or-more-binding-are-attached-to-the-same-input-action)).
- Fixed `NullReferenceException` when `Player Input` component `Create Action` is pressed and saved ([case 1245921](https://issuetracker.unity3d.com/issues/input-system-nullreferenceexception-is-thrown-when-player-input-component-create-action-is-pressed-and-saved)).
- Fixed `InputActionTrace.ActionEventPtr.ReadValueAsObject` leading to `InvalidCastException` when trying to read values that came from composite bindings.
- Fixed not being able to stack a `MultiTap` on top of a `Tap` ([case 1261462](https://issuetracker.unity3d.com/issues/multi-tap-and-tap-interactions-in-the-same-action-doesnt-work-properly)).
- Fixed rebinds triggered by the Enter key causing stuck Enter key states ([case 1271591](https://issuetracker.unity3d.com/issues/input-system-rebind-action-requires-two-inputs-slash-presses-when-using-the-enter-key)).
- Fixed `Map index on trigger` and `IndexOutOfRangeException` errors when using multiple Interactions on the same Action. ([case 1253034](https://issuetracker.unity3d.com/issues/map-index-on-trigger-and-indexoutofrangeexception-errors-when-using-multiple-interactions-on-the-same-action)).
- Fixed context menu in action editor not filtering out composites the same way that the `+` icon menu does. This led to, for example, a "2D Vector" composite being shown as an option for a button type action.
- Fixed initial state checks for composite bindings failing if performed repeatedly. For example, doing a `ReadValue<Vector2>` for a WASD binding would return an incorrect value after disabling the map twice while no input from the keyboard was received ([case 1274977](https://issuetracker.unity3d.com/issues/input-system-cannot-read-vector2-values-after-inputactionset-has-been-disabled-and-enabled-twice)).
- Fixed "Add Interaction" menu in action editor not filtering out interactions with incompatible value types ([case 1272772](https://issuetracker.unity3d.com/issues/new-input-system-action-gets-called-only-once-when-using-mouse-press-interaction)).
- Fixed `PlayerInput` no longer auto-switching control schemes if `neverAutoSwitchControlSchemes` was toggled off and back on after the component was first enabled ([case 1232039](https://issuetracker.unity3d.com/issues/input-system-auto-switch-locks-on-one-device-when-its-disabled-and-re-enabled-via-script)).
- Fixed action map name being the same as .inputactions asset name leading to compile errors when `Generate C# Class` is used; now leads to import error ([case 1212052](https://issuetracker.unity3d.com/issues/input-system-user-can-name-inputaction-asset-and-action-map-the-same-creating-compilation-errors-on-generation)).
- Fixed bindings not getting updated when binding by display name and there is no control with the given display name initially.
  ```
  // If at the time this action is enabled, there's no ä key on the keyboard,
  // this did not update properly later when switched to a layout that does have the key.
  var action = new InputAction(binding: "<Keyboard>/#(ä)");
  ```

### Added

- Added tvOS documentation entries in 'Supported Input Devices' page.

#### Actions

- Added "release thresholds" for buttons.
  * Release points are now separated from press points by a percentage threshold.
  * The threshold is defined by `InputSettings.buttonReleaseThreshold`.
  * Thresholds are defined as percentages of press points. A release is thus defined as a button, after having reached a value of at least `InputSettings.defaultButtonPressPoint` (or whatever local press is used), falling back to a value equal to or less than `InputSettings.buttonReleaseThreshold` percent of the press point.
  * This is intended to solve the problem of buttons flickering around button press points.
  * The default threshold is set at 75%, that is, buttons release at 3/4 of the press point.
- Added new methods to the `InputAction` class:
  * `InputAction.IsPressed()`: Whether a bound control has crossed the press threshold and has not yet fallen back below the release threshold.
  * `InputAction.WasPressedThisFrame()`: Whether a bound control has crossed the press threshold this frame.
  * `InputAction.WasReleasedThisFrame()`: Whether a bound control has fallen back below the release threshold this frame.
  * `InputAction.WasPerformedThisFrame()`: Whether the action was performed at any point during the current frame. Equivalent to `InputAction.triggered`, which will be deprecated in the future.
  * `InputAction.Reset()`: Forcibly reset the action state. Cancels the action, if it is currently in progress.
- Added `InputAction.GetTimeoutCompletionPercentage` to query the amount left to complete a currently ongoing interaction.
  ```CSharp
  // Let's say there's a hold interaction on a "warp" action. The user presses a button bound
  // to the action and then holds it. While the user holds the button, we want to know how much
  // longer the user will have to hold it so that we can display feedback in the UI.
  var holdCompleted = playerInput.actions["warp"].GetTimeoutCompletionPercentage();
  ```
- Added three new binding composite types:
  * `OneModifierComposite`: This is a generalization of `ButtonWithOneModifier` (which is still available but now hidden from the UI) which also represents bindings such as "SHIFT+1" but now can be used to target bindings other than buttons (e.g. "SHIFT+delta").
  * `TwoModifiersComposite`: This is a generalization of `ButtonWithTwoModifiers` (which is still available but now hidden from the UI) which also represents bindings such as "SHIFT+CTRL+1" but now can be used to target bindings other than buttons (e.g. "SHIFT+CTRL+delta").
  * `Vector3Composite`: Works the same way `Vector2Composite` does. Adds a `forward` and `backward` binding in addition to `up`, `down`, `left`, and `right`.

## [1.1.0-preview.1] - 2020-08-20

>__The minimum version requirement for the Input System package has been moved up to 2019.4 LTS.__

### Changed

#### Actions

- Auto-generated C# files now have `<auto-generated>` headers so they get ignored by Rider code analysis.
- Auto-generated C# classes are now `partial` so that they can be manually extended.
- Deleting a composite binding with `action.ChangeBinding(0).Erase()` now also erases all the bindings that are part of the composite.
- Trigger binding resolution from within action callbacks (e.g. `InputAction.performed`) will now defer resolution until after the callback has completed.
  * This fixes crashes such as [case 1242406](https://issuetracker.unity3d.com/issues/mecanim-crash-when-entering-or-exiting-play-mode-destroying-gameobjects) where disabling `PlayerInput` from within an action callback led to an action's state being released while the action was still in a callback.

### Fixed

- Fixed input history on Android mono build by alligning memory of history records
- Fixed no input being processed when running a `[UnityTest]` over several frames. Before, this required calling `InputSystem.Update` manually.
- Fixed clicking on help page button in Unity inspector for Input System components not going to relevant manual pages.
- Fixed a bug that prevented DualShock controllers from working on tvOS. (case 1221223).
- `GravitySensor`, `LinearAccelerationSensor`, and `AttitudeSensor` not being initialized on iOS ([case 1251382](https://issuetracker.unity3d.com/product/unity/issues/guid/1251382/)).
- Fixed compilation issues with XR and VR references when building to platforms that do not have complete XR and VR implementations.
- Fixed possible `NullReferenceException`s on ARMs with controls that receive automatic memory offsets.
- Fixed `TouchControl.tapCount` resetting to 0 when "Script Debugging" is enabled (case 1194636).
- Fixed `Touch.activeTouches` not having a `TouchPhase.Began` entry for touches that moved in the same frame that they began in ([case 1230656](https://issuetracker.unity3d.com/issues/input-system-mobile-enhancedtouch-screen-taps-start-with-moved-or-stationary-phase-instead-of-began)).
- Fixed sequential taps causing touches to get stuck in `Touch.activeTouches`.
- Improved performance of `Touch.activeTouches` (most notably, a lot of time was spent in endlessly repetitive safety checks).
- Fixed `EnhancedTouch` APIs not indicating that they need to be enabled with `EnhancedTouchSupport.Enable()`.
  - The APIs now throw `InvalidOperationException` when used without being enabled.
- Fixed memory corruption in `InputEventTrace.AllocateEvent` ([case 1262496](https://issuetracker.unity3d.com/issues/input-system-crash-with-various-stack-traces-when-using-inputactiontrace-dot-subscribetoall))
  * Manifested itself, for example, as crashes when using `InputActionTrace.SubscribeToAll`.
- AxisControls and Vector2Controls' X and Y subcontrols on XR devices now have a minimum range of -1 and a maximum range of 1. This means they can now properly respond to modifiers and interactions in the binding system.

#### Actions

- Fixed drag&drop reordering actions while having one control scheme selected causing bindings from other control schemes to be lost ([case 122800](https://issuetracker.unity3d.com/issues/input-system-bindings-get-cleared-for-other-control-scheme-actions-when-reordering-an-action-in-a-specific-control-scheme)).
- Fixed stack overflow in `PlayerInput.SwitchCurrentActionMap` when called from action callback ([case 1232893](https://issuetracker.unity3d.com/issues/inputsystem-switchcurrentactionmap-causes-a-stackoverflow-when-called-by-each-pahse-of-an-action)).
- Fixed control picker ending up empty when listing devices in "Supported Devices" ([case 1254150](https://issuetracker.unity3d.com/product/unity/issues/guid/1254150/)).

### Added

- Device layouts can now be "precompiled" for speed. `Keyboard`, `Mouse`, and `Touchscreen` are now included as precompiled layouts greatly reducing instantiation time and GC heap cost for these devices. For `Touchscreen`, this results in a >20x speed-up for `InputSystem.AddDevice<Touchscreen>()`.
- Added Pose Control layout. The Pose Control is used on XR Devices and wraps tracking state, position, rotation, and velocity information.

#### Actions

- Can now save binding overrides as JSON strings and restore them from such using the newly added `SaveBindingOverridesAsJson` and `LoadBindingOverridesFromJson` extension methods.
  ```CSharp
  void SaveUserRebinds(PlayerInput player)
  {
      var rebinds = player.actions.SaveBindingOverridesAsJson();
      PlayerPrefs.SetString("rebinds", rebinds);
  }

  void LoadUserRebinds(PlayerInput player)
  {
      var rebinds = PlayerPrefs.GetString("rebinds");
      player.actions.LoadBindingOverridesFromJson(rebinds);
  }
  ```

## [1.0.0] - 2020-04-23

### Fixed

- Fixed compilation issues in `TrackedDeviceRaycaster` when disabling built-in XR module.

## [1.0.0-preview.7] - 2020-04-17

### Fixed

- `VirtualMouseInput` not moving the software cursor when set to `HardwareCursorIsAvailable` but not having a hardware cursor ()
- Can now override built-in Android gamepad layouts. Previously, the input system would always choose its default defaults even after registering more specific layouts using `InputSystem.RegisterLayout`.
- `InputControlPath.TryGetControlLayout` no longer throws `NotImplementedException` for `<Mouse>/scroll/x` and similar paths where the layout is modifying a control it inherited from its base layout ([thread](https://forum.unity.com/threads/notimplementedexception-when-using-inputcontrolpath-trygetcontrollayout-on-mouse-controls.847129/)).
- Fixed compilation errors when disabling built-in VR and XR modules. ([case 1214248](https://issuetracker.unity3d.com/issues/enable-input-system-symbol-is-not-being-updated-when-the-input-system-is-changed-in-player-settings/)).
- Fixed compilation errors when disabling built-in Physics and Physics2D modules. ([case 1191392](https://issuetracker.unity3d.com/issues/inputsystem-trackeddeviceraycaster-has-hard-references-on-both-physics-and-physics2d)).
- No longer throws `NotImplementedException` when matching against a field of `InputDeviceDescription.capabilities` when the value of the field used scientific notation.
- No longer incorrectly matches fields of `InputDeviceDescription.capabilities` by prefix only (i.e. previously it would find the field "foo" when actually looking for "foobar").
- Input device debugger window slowing editor to a crawl when opened on PS4 DualShock controller.
- `InputUser.UnpairDevices()` corrupting user device list.

#### Actions

- Controls are now re-resolved after adding or removing bindings from actions ([case 1218544](https://issuetracker.unity3d.com/issues/input-system-package-does-not-re-resolve-bindings-when-adding-a-new-binding-to-a-map-that-has-already-generated-its-state)).
- Can now have spaces and special characters in action names when using `PlayerInput` with the `SendMessages` or `BroadcastMessages` behavior. Previously, an incorrect method name was generated (fix contributed by [BHSPitMonkey](https://github.com/BHSPitMonkey) in [#1022](https://github.com/Unity-Technologies/InputSystem/pull/1022); [case 1214519](https://issuetracker.unity3d.com/issues/player-input-send-messages-wont-trigger-when-input-action-name-contains-spaces)).
- Adding a new action now sets `expectedControlType` to `Button` as expected ([case 1221015](https://issuetracker.unity3d.com/issues/input-system-default-value-of-expectedcontroltype-is-not-being-set-when-creating-a-new-action)).
- Player joins with `PlayerInputManager` from button presses no longer fail if there are multiple devices of the same type present and the join was not on the first gamepad ([case 226920](https://fogbugz.unity3d.com/f/cases/1226920/)).
- `PlayerInputEditor` no longer leads to the player's `InputActionAsset` mistakenly getting replaced with a clone when the inspector is open on a `PlayerInput` component ([case 1228636](https://issuetracker.unity3d.com/issues/action-map-gets-lost-on-play-when-prefab-is-highlighted-in-inspector)).
- The control picker in the .inputactions editor will no longer incorrectly filter out layouts such as `Xbox One Gamepad (on XB1)` when using them in control schemes. Also, it will no longer filter out controls from base layouts (such as `Gamepad`) ([case 1219415](https://issuetracker.unity3d.com/issues/impossible-to-choose-gamepad-as-binding-path-when-control-scheme-is-set-as-xboxone-scheme)).
- `RebindOperation`s will no longer pick controls right away that are already actuated above the magnitude threshold when the operation starts. Instead, these controls will have to change their actuation from their initial level such that they cross the magnitude threshold configured in the operation ([case 1215784](https://issuetracker.unity3d.com/issues/unnecessary-slash-unwanted-binding-candidates-are-found-when-detecting-and-changing-an-input-value-of-an-input-device)).
- Newly added actions and action maps are now scrolled to when there are more items than fit into view. Previously newly added item was appended but outside of the visible area.
- Actions and bindings in the `.inputactions` editor are no longer force-expanded on every domain reload and whenever a new action or binding is added.
- The importer for `.inputactions` assets will now check out from version control the generated .cs file when overwriting it &ndash; which only happens if the contents differ ([case 1222972](https://issuetracker.unity3d.com/issues/inputsystem-editor-generated-c-number-file-is-not-checked-out-when-overwriting)).
- The editor for `.inputactions` assets will now check out from version control the asset before saving it.
- Drag-reordering action maps no longer throws "Should have drop target" asserts in the console (case [1229146](https://issuetracker.unity3d.com/issues/inputsystem-reordering-of-actionmaps-in-input-action-window-fails-and-throws-should-have-drop-target-error)).
- Drag-reordering actions no longer changes action IDs of some of the existing actions ([case 1231233](https://issuetracker.unity3d.com/issues/input-systems-action-ids-dont-stick-with-action-names-when-input-actions-are-reorganized)).
- References to `InputActionReference` objects created by the importer for `.inputactions` files are no longer broken when the action referenced by the object is renamed ([case 1229145](https://issuetracker.unity3d.com/issues/inputsystem-inputactionreference-loses-guid-when-its-action-is-moved-or-renamed-in-the-inputaction-asset)).
  * __NOTE: This fix does not apply to existing `InputActionReference` instances.__ The problem was inherent in the internal file IDs generated for actions &ndash; which were affected by action and map names. Thus, changing the name of an action or map would change the resulting file ID of the `InputActionReference`.<br>However, changing file IDs will break any existing reference to the object. Thus we had to preserve the existing `InputActionReference` objects under their original file ID. We hide them in the Project Browser, however. The ones that are visible now have the new, fixed file IDs.<br>To switch existing `InputActionReference` properties to the new file IDs, simply replace them with the newly created `InputActionReference`.

### Changed

- `InputDevice.all` has been deprecated due to the confusion it creates with other getters like `Gamepad.all`. Use `InputSystem.devices` instead ([case 1231216](https://issuetracker.unity3d.com/issues/joystick-dot-all-lists-more-than-just-joysticks)).
  * In the same vein, we added a new `Joystick.all` getter that works the same as `Gamepad.all`.
- Changed UI Package to be optional dependency. Removing the package will now disable all UI relevant Input code.

## [1.0.0-preview.6] - 2020-03-06

### Changed

* `InputSystemUIInputModule.trackedDeviceSelect` has been removed. Use `InputSystemUIInputModule.leftClick` instead.
* `InputSystemUIInputModule.repeatDelay` has been renamed to `moveRepeatDelay` and `repeatRate` has been renamed to `moveRepeatRate`.

### Fixed

- Fixed CS0109 warning being generated during player build due to use of `new` with the `PlayerInput.camera property` (case 1174688).
- Fixed a number of issues in `InputSystemUIInputModule`.
  * Fixed GC heap garbage when click-dragging.
  * Fixed number of pointer states growing indefinitely if OS did not reuse touch IDs.
  * Fixed `lastPress` on `PointerEventData` getting lost.
  * Fixed button press-and-release happening in same frame resulting in no UI input.
  * Fixed clicks initiated from non-pointer devices resulting in pointer inputs with `(0,0)` positions.
  * Fixed huge screen deltas on pointer events from tracked devices.
  * Fixed touch input not sending pointer exit events ([case 1213550](https://issuetracker.unity3d.com/issues/input-system-onpointerexit-does-not-work)).
- Fixed `TrackedDeviceRaycaster` not setting `screenPosition` in `RaycastResult`.

#### Actions

- Mixing the enabling&disabling of single actions (as, for example, performed by `InputSystemUIInputModule`) with enabling&disabling of entire action maps (as, for example, performed by `PlayerInput`) no longer leaves to unresponsive input and `"should not reach here"` assertions ([forum thread](https://forum.unity.com/threads/error-while-switching-between-action-maps.825204/)).
- Leaving play mode no longer leaves state change monitors lingering around from enabled actions.
- Enabling action maps with bindings that do not refer to an existing action in the map no longer leads to asserts and exceptions when input on the bindings is received ([case 1213085](https://issuetracker.unity3d.com/issues/input-system-input-actions-cause-exceptions-and-should-not-get-here-errors-to-appear-after-deleting-an-action-map)).
- `PressInteraction` no longer misses the next button press if it gets reset from within the `performed` callback ([case 1205285](https://issuetracker.unity3d.com/issues/inputsystem-problem-with-button-state-after-deactivating-and-reactivating-an-action-map)).
- `InputBinding.DisplayStringOptions.DontIncludeInteractions` is now properly respected.
- Reading the value of a composite binding no longer causes processors from the last active part binding to be applied rather than the processors of the composite itself, if any ([case 1207082](https://issuetracker.unity3d.com/issues/input-system-invert-processors-have-no-effect-on-the-inputaction-dot-callbackcontext-value)).
- Fixed `InputSystem.onActionChange` getting invoked too many times on binding changes.

### Added

- `InputSystemUIInputModule` now sends pointer events using a new `ExtendedPointerEventData` instead of using the base `PointerEventData` class. This surfaces additional input data in pointer events.
- Added `InputSystemUIInputModule.pointerBehavior` to allow dictating how the UI will resolve concurrent input from multiple pointers.

#### Actions

- Added `InputAction.CallbackContext.ReadValueAsButton`.

## [1.0.0-preview.5] - 2020-02-14

### Changed

- We've changed the rules that govern how action phases have to progress:
  * __This is a breaking change!__
    - The primary effect is additional callbacks getting triggered.
  * __Before__:
    - There were no enforced rules about how an action would go through `InputAction.started`, `InputAction.performed`, and `InputAction.canceled`. Which of the callbacks were triggered and in what order depended on a number of factors, the biggest influencer of which were the different interactions that could be applied to actions (like `Press` or `Hold`).
    - This made for unpredictable and frequently surprising results. In addition, it led to bugs where, for [example](https://issuetracker.unity3d.com/issues/input-system-ui-becomes-unresponsive-after-the-first-ui-button-press), adding a `Press` interaction to the `Click` action of `InputSystemUIInputModule` would cause the click state to get stuck because the click action would never cancel.
  * __Now__:
    - The system will now *always* trigger `InputAction.started` first. If this is not done explicitly, it happens implicitly.
    - Likewise, the system will now *always* trigger `InputAction.canceled` before going back to waiting state. Like with `InputAction.started`, if this isn't done explicitly, it will happen implicitly. This implies that `InputAction.canceled` no longer signifies an action getting aborted because it stopped after it started but before it performed. It now simply means "the action has ended" whether it actually got performed or not.
    - In-between `InputAction.started` and `InputAction.canceled`, `InputAction.performed` may be triggered arbitrary many times (including not at all).
  * While late in the cycle for 1.0, we've opted to make this change now in order to fix a range of bugs and problems we've observed that people encountered because of the previous behavior of the system.
- Related to the change above, the behavior of `PressInteraction` has been tweaked and now is the following:
  * `Press Only`: Starts and immediately performs when pressed, then stays performed and cancels when button is released.
  * `Release Only`: Starts when button is pressed and then performs and immediately cancels when the button is released.
  * `Press And Release`: Starts and immediately performs when button is pressed, then stays performed and performs again and immediately cancels when button is released.
- `Vector2Composite` now has a `mode` parameter which can be used to choose between `DigitalNormalized` (the default), `Digital` (same as `DigitalNormalized` but does not normalize the resulting vector), and `Analog` (uses float input values as is).
  * `Vector2Composite.normalize` has been deprecated. Note that it will not work together with `Analog`. The parameter will be removed in the future.

### Fixed

- XR controllers and HMDs have proper display names in the UI again. This regressed in preview.4 such that all XR controllers were displayed as just "XR Controller" in the UI and all HMDs were displayed as "XR HMD".
- `InputSystemUIInputModule` no longer generates GC heap garbage every time mouse events are processed.
- Fixed a bug where an internal array helper method was corrupting array contents leading to bugs in both `InputUser` and `Touch`.
- Fixed exception when saving changes to an Input Action asset and the parent directory has been renamed. ([case 1207527](https://issuetracker.unity3d.com/issues/input-system-console-errors-appear-when-you-save-input-action-asset-after-changing-the-name-of-the-folder-containing-it))

#### Actions

- The regression in 1.0.0-preview.4 of `PlayerInputManager` not joining players correctly if a scheme has more than one device requirement has been fixed.
  * This most notably manifested itself with keyboard+mouse control schemes.
- `PlayerInputManager` will no longer join players when control schemes are used and none of the schemes produces a successful match based on the devices available for the join.
- When no action map is selected in action editor, plus icon to add an action is now disabled; formerly threw an exception when clicked (case 1199562).
- Removing a callback from actions from the callback itself no longer throws `ArgumentOutOfRangeException` ([case 1192972](https://issuetracker.unity3d.com/issues/input-system-package-argumentoutofrangeexception-error-is-thrown-when-the-callback-is-removed-while-its-being-triggered)).
- "Invalid user" `ArgumentException` when turning the same `PlayerInput` on and off ([case 1198889](https://issuetracker.unity3d.com/issues/input-system-package-argumentexception-invalid-user-error-is-thrown-when-the-callback-disables-game-object-with-playerinput)).
- The list of device requirements for a control scheme in the action editor no longer displays devices with their internal layout name rather than their external display name.
- `StackOverflowException` when `Invoke Unity Events` is selected in `PlayerInput` and it cannot find an action (#1033).
- `HoldInteraction` now stays performed after timer has expired and cancels only on release of the control ([case 1195498](https://issuetracker.unity3d.com/issues/inputsystem-inputaction-dot-readvalue-returns-0-when-a-hold-action-is-performed-for-hold-time-amount-of-time)).
- Foldouts in the various action UIs now properly toggle their expansion state when clicked in Unity 2019.3+ ([case 1213781](https://issuetracker.unity3d.com/issues/input-system-package-playerinput-component-events-menu-doesnt-expand-when-clicked-directly-on-the-arrow-icon)).

### Added

- We've added a new `Simple Multiplayer` sample which demonstrates a simple, bare-bones local multiplayer setup.
- We've also added a `Gamepad Mouse Cursor` sample that shows how to drive a UI mouse cursor using the gamepad.
  - The sample contains a reusable `VirtualMouseInput` component that does most of the work.
- Added a `Deselect On Background Click` option to `InputSystemUIInputModule`. This allows toggling the behavior off where clicking the mouse and not hitting a `GameObject` will automatically clear the current selection -- which will break keyboard and gamepad navigation.

## [1.0.0-preview.4] - 2020-01-24

This release includes a number of Quality-of-Life improvements for a range of common problems that users have reported.

### Added

- To aid in debugging issues, we've extended the system's event tracing and replay functionality to allow persisting and replaying arbitrary input event streams.
  * `InputEventTrace` now has APIs to persist the events to disk and to load them back in from previously persisted event streams. The same API can be used to persist in arbitrary C# `Stream` instances, not just in file streams.
     ```CSharp
    // Write.
    myTrace.WriteTo("file.inputtrace");

    // Read.
    InputEventTrace.LoadFrom("file.inputtrace");
     ```
  * `InputEventTrace` now has built-in replay functionality.
     ```CSharp
    myTrace.Replay().PlayAllFramesOneByOne();
     ```
  * The event trace in device windows of the Input Debugger has been extended with controls to save and load traces.
- We've added a new `InputRecording` sample which has a reusable `MonoBehaviour` component that can be used to capture and replay device activity.
- `Keyboard` now has a `FindKeyOnCurrentKeyboardLayout` method to look up key controls by their display names.
- Keyboards now have synthetic controls that combine left and right variants of modifier keys.
  * This means that you can bind to just "shift" now, for example, instead of having to bind to both "left shift" and "right shift".
    ```CSharp
    new InputAction(binding: "<Keyboard>/shift");
    ```
  * The controls are also available as properties on `Keyboard`.
    ```CSharp
    if (Keyboard.current.shiftKey.isPressed) /* ... */;

    // Is equivalent to:
    if (Keyboard.current.leftShiftKey.isPressed ||
        Keyboard.current.rightShiftKey.isPressed) /* ... */;
    ```

#### Actions

- `PlayerInput` now has a new `Controls Changed` event/message which is triggered when the control setup of the player changes (e.g. when switching control schemes).
    ```CSharp
        public void OnControlsChanged()
        {
            // Update UI display hints, for example...
        }
    ```
- We've added APIs to simplify turning bindings into strings suitable for display in UIs.
    ```CSharp
    // Takes things such as currently bound controls and active binding masks into account
    // and can handle composites.
    action.GetBindingDisplayString();
    ```
  * Related to this, custom binding composites can now be annotated with the new `DisplayStringFormat` attribute to control how composites as a whole are turned into display strings.
    ```CSharp
    [DisplayStringFormat("{button}+{stick}")]
    public class MyComposite : InputBindingComposite<Vector2>
    {
        [InputControl(layout = "Button")] public int button;
        [InputControl(layout = "Stick")] public int stick;
    }
    ```
- `InputActionRebindingExtension.RebindingOperation` has a new configuration method `WithMatchingEventsBeingSuppressed` which allows suitable input events to automatically be swallowed while a rebind is ongoing. This greatly helps with not having something else respond to input while a rebind is in progress.
- We've added two new samples:
  * __Rebinding UI__: Demonstrates how to create a rebinding screen using the Input System's APIs. The sample also includes a reusable prefab you can use directly in your projects to quickly put rebinding screens together.
  * __In-Game Hints__: Demonstrates how to show context-sensitive help that respects the current control scheme.

### Changed

- The logic for resetting devices on focus loss has changed somewhat:
  * When focus is lost, all devices are forcibly reset to their default state. As before, a `RequestResetCommand` for each device is also sent to the backend but regardless of whether the device responds or not, the input state for the device will be overwritten to default.
  * __Noisy controls are exempted from resets__. The assumption here is that noisy controls most often represent sensor readings of some kind (e.g. tracking data) and snapping the values back to their default will usually
  * If `Application.runInBackground` is `true`, all devices that return `true` from `InputDevice.canRunInBackground` are exempted from resets entirely. This, for example, allows XR devices to continue running regardless of focus change.
  * This fixes problems such as keyboard keys getting stuck when alt-tabbing between applications (case 1206199).
- `InputControlExtensions.GetStatePtrFromStateEvent` no longer throws `InvalidOperationException` when the state format for the event does not match that of the device. It simply returns `null` instead (same as when control is found in the event's state).
- `InputEventTrace` instances are no longer disposed automatically from their finalizer but __MUST__ be disposed of explicitly using `Dispose()`.
  * This is to allow event traces to survive domain reloads. If they are disposed of automatically during finalizers, even if they survive the reload, the next GC will cause traces to be deallocated.

#### Actions

* `InputActionRebindingExtensions.PerformInteractiveRebinding` has been greatly enhanced to apply a wide range of default configurations to the rebind. This greatly reduces the need to manually configure the resulting rebind.
    ```CSharp
    // Start a rebind with the default configuration.
    myAction.PerformInteractiveRebinding().Start();
    ```
  - Pointer position input will be ignored by default.
  - If not a suitable binding target itself, `<Keyboard>/escape` will automatically be made to quit the rebind.
  - Events with control input not explicitly matching exclusions will now get suppressed. This prevents input actions from getting triggered while a rebind is in progress.
  - The expected control type is automatically adjusted if a part binding of a composite is targeted by the rebind (e.g. if the action expects a `Vector2` but the part binding expects a `Button`, the rebind switches automatically to `Button`).
  - If the targeted binding is part of a control scheme, controls will automatically be restricted to match the device requirements of the control scheme. For example, if the binding belongs to a "Keyboard&Mouse" scheme that has `<Keyboard>` and a `<Mouse>` requirement, the rebind will ignore input on gamepads.
  - As before, you can always create a `RebindingOperation` from scratch yourself or wipe/alter the configuration returned by `PerformInteractiveRebinding` however you see fit.
- Control schemes can now handle ambiguity.
  * This means that, for example, you can now have one control scheme for generic gamepads and another control scheme specifically for PS4 controllers and the system will reliably pick the PS4 scheme when a PS4 controller is used and fall back to the generic gamepad scheme otherwise.
  * While this is exposed as a new `score` property on `InputControlScheme.MatchResult`, no code changes are necessary to take advantage of this feature.
- `PlayerInput.active` has been renamed to `PlayerInput.inputIsActive` to avoid ambiguities with `GameObject` activation.

### Fixed

- `InputUser` in combination with touchscreens no longer throws `InvalidOperationException` complaining about incorrect state format.
 * In a related change, `InputControlExtensions.GetStatePtrFromStateEvent` now works with touch events, too.
- Stack overflow in `InputTestFixture.currentTime` getter.
- Input that occurs in-between pressing the play button and the game starting no longer leaks into the game (case 1191342).
  * This usually manifested itself as large accumulated mouse deltas leading to such effects as the camera immediately jerking around on game start.
- Removing a device no longer has the potential of corrupting state change monitors (and thus actions getting triggered) from other devices.
  * This bug led to input being missed on a device once another device had been removed.
- `TrackedDevice` layout is no longer incorrectly registered as `Tracked Device`.
- Event traces in the input debugger are no longer lost on domain reloads.
- `IndexOutOfRangeException` being thrown when looking up controls on XR devices.

#### Actions

- Clicking the "Replace with InputSystemUIInputModule" button in the inspector when looking at `StandaloneInputModule`, the resulting operation is now undoable and will properly dirty the scene.

## [1.0.0-preview.3] - 2019-11-14

### Fixed

- Fixed wrong event handlers getting removed when having three or more handlers on an event (case 1196143).
  * This was an bug in an internal data structure that impacted a number of code paths that were using the data structure.
- Fixed `LayoutNotFoundException` being thrown when `InputControlPath.ToHumanReadableString` referenced a layout that could not be found.

## [1.0.0-preview.2] - 2019-11-04

### Changed

- Automatic conversion of window coordinates in `EditorWindow` code is now performed regardless of focus or the setting of `Lock Input to Game View` in the input debugger.

### Fixed

- Fixed touch taps triggering when they shouldn't on Android.
- Fixed custom devices registered from `[InitializeOnLoad]` code being lost on domain reload (case 1192379).
  * This happened when there were multiple pieces of `[InitializeOnLoad]` code that accessed the input system in the project and the `RegisterLayout` for the custom device happened to not be the first in sequence.
- OpenVR touchpad controls (`touchpadClicked` & `touchpadPressed`) now report accurate data.

#### Actions

- Fixed missing keyboard bindings in `DefaultInputActions.inputactions` for navigation in UI.
- Fixed using C# reserved names in .inputactions assets leading to compile errors in generated C# classes (case 1189861).
- Assigning a new `InputActionAsset` to a `InputSystemUIInputModule` will no longer look up action names globally but rather only look for actions that are located in action maps with the same name.
  * Previously, if you e.g. switched from one asset where the `point` action was bound to `UI/Point` to an asset that had no `UI` action map but did have an action called `Point` somewhere else, it would erroneously pick the most likely unrelated `Point` action for use by the UI.
- Fixed missing custom editors for `AxisDeadzoneProcessor` and `StickDeadzoneProcessor` that link `min` and `max` values to input settings.
- Fixed actions ending up being disabled if switching to a control scheme that has no binding for the action (case 1187377).
- Fixed part of composite not being bound leading to subsequent part bindings not being functional (case 1189867).
- Fixed `PlayerInput` not pairing devices added after it was enabled when not having control schemes.
  * This problem would also show in the `SimpleDemo` sample when having the `CustomDeviceUsages` sample installed as well. Gamepads would not get picked up in that case.
- Fixed `ArgumentNullException` when adding a device and a binding in an action map had an empty path (case 1187163).
- Fixed bindings that are not associated with any control scheme not getting enabled with other control schemes as they should.

### Added

- Added a new `EditorWindow Demo` sample that illustrates how to use the input system in editor UI code.

## [1.0.0-preview.1] - 2019-10-11

### Changed

- Generated action wrappers now won't `Destroy` the generated Asset in a finalizer, but instead implement `IDisposable`.
- Added back XR layouts (except for Magic Leap) that were removed for `1.0-preview`.
  * We removed these layouts under the assumption that they would almost concurrently become available in the respective device-specific XR packages. However, this did not work out as expected and the gap here turned out to be more than what we anticipated.
  * To deal with this gap, we have moved the bulk of the XR layouts back and will transition things gradually as support in device-specific packages becomes publicly available.

### Fixed

- Fixed a bug where the Input Settings Window might throw exceptions after assembly reload.
- Correctly implemented `IsPointerOverGameObject` method for `InputSystemUIInputModule`.
- Several bugs with layout overrides registered with (`InputSystem.RegisterLayoutOverrides`).
  * In `1.0-preview`, layout overrides could lead to corruption of the layout state and would also not be handled correctly by the various editor UIs.
- Selecting a layout in the input debugger no longer selects its first child item, too.
- Fixed XR devices reporting noise as valid user input (should fix problem of control schemes involving VR devices always activating when using `PlayerInput`).
- Fixed tap/swipe gesture detection in touch samples.

### Actions

- Fixed a bug where multiple composite bindings for the same controls but on different action maps would throw exceptions.
- Fixed `anyKey` not appearing in control picker for `Keyboard`.
- The text on the "Listen" button is no longer clipped off on 2019.3.
- Controls bound to actions through composites no longer show up as duplicates in the input debugger.
- Fixed "Create Actions..." on `PlayerInput` creating an asset with an incorrect binding for taps on Touchscreens. \
  __NOTE: If you have already created an .inputactions asset with this mechanism, update "tap [Touchscreen]" to "Primary Touch/Tap" to fix the problem manually.__
- Fixed `Invoke CSharp Events` when selected in `PlayerInput` not triggering `PlayerInput.onActionTriggered`.
- Fixed duplicating multiple items at the same time in the action editor duplicating them repeatedly.

### Added

- Will now recognize Xbox One and PS4 controllers connected to iOS devices correctly as Xbox One and PS4 controllers.
- Added a new sample called "Custom Device Usages" that shows how to use a layout override on `Gamepad` to allow distinguishing two gamepads in bindings based on which player the gamepad is assigned to.
- Added abstract `TrackedDevice` input device class as the basis for various kinds of tracked devices.

## [1.0.0-preview] - 2019-09-20

### Fixed

- Will now close Input Action Asset Editor windows from previous sessions when the corresponding action was deleted.
- Fixed an issue where Stick Controls could not be created in Players built with medium or high code stripping level enabled.
- Fixed incorrect default state for axes on some controllers.

#### Actions

- Fixed `CallbackContext.ReadValue` throwing when invoked during device removal

### Changed
### Added

## [0.9.6-preview] - 2019-09-06

### Fixed

- Exceptions in scenes of `Visualizers` sample if respective device was not present on system (e.g. in `PenVisualizer` if no pen was present in system).
- Fixed exception in Input Action Asset Editor window when typing whitespace into the search field.
- Fixed control scheme popup window in input action asset editor window showing in the correct screen position on windows.

#### Actions

- Setting timeouts from `IInputInteraction.Process` not working as expected when processing happened in response to previous timeout expiring (#714).
- Pending timeouts on a device not being removed when device was removed.

### Changed

- Replaced `HIDSupport.shouldCreateHID` event with a new `HIDSupport.supportedHIDUsages` property, which takes an array of supported usages.

### Added

#### Actions

- Added `PlayerInput.neverAutoSwitchControlSchemes` to disable logic that automatically enables control scheme switching when there is only a single `PlayerInput` in the game.
- Added `PlayerInput.SwitchControlScheme` to switch schemes manually.

## [0.9.5-preview] - 2019-08-29

### Fixed

- Don't pass events for null devices (for devices which have not been created) to `InputSystem.onEvent` callbacks.
- Will close debugger input state windows, when the state is no longer valid instead of throwing exceptions.
- Fixed pointer coordinates in editor windows for non-mouse pointing devices.
- Fixed using the input system in il2cpp when managed stripping level is set higher then "Low".
- Device debugger window will still show when reading from specific controls throws exceptions.
- Offsets and sizes for elements on Linux joysticks are now computed correctly.
- Joysticks now have a deadzone processor on the stick itself.
- Up/down/left/right on sticks are now deadzoned just like X and Y on sticks are.
- Removed toplevel `X` and `Y` controls on HIDs when there is a `Stick/X` and `Stick/Y` added for the device.
- HID fallback can now deal with sticks that have X and Y controls of different sizes and sitting in non-contiguous locations in the HID input report.
- Button 1 on HID joysticks will now correctly come out as the `trigger` control. Previously, the trigger control on the joystick was left pointing to random state.

#### Actions

- Binding paths now show the same way in the action editor UI as they do in the control picker.
  * For example, where before a binding to `<XInputController>/buttonSouth` was shown as `rightShoulder [XInputController]`, the same binding will now show as `A [Xbox Controller]`.
- When deleting a control scheme, bindings are now updated. A dialog is presented that allows choosing between deleting the bindings or just unassigning them from the control scheme.
- When renaming a control scheme, bindings are now updated. Previously the old name was in place on bindings.
- Control scheme names can no longer be set to empty strings.
- `PlayerInput.Instantiate` now correctly sets up a given control scheme, if specified.
  * When passing a `controlScheme:` argument, the result used to be a correctly assigned control scheme at the `InputUser` level but no restrictions being actually applied to the bindings, i.e. every single binding was active regardless of the specified control scheme.
- NullReferenceExceptions during event processing from `RebindingOperation`.

### Changed

- `InputUser.onUnpairedDeviceUsed` now receives a 2nd argument which is the event that triggered the callback.
  * Also, the callback is now triggered __BEFORE__ the given event is processed rather than after the event has already been written to the device. This allows updating the pairing state of the system before input is processed.
  * In practice, this means that, for example, if the user switches from keyboard&mouse to gamepad, the initial input that triggered the switch will get picked up right away.
- `InputControlPath.ToHumanReadableString` now takes display names from registered `InputControlLayout` instances into account.
  * This means that the method can now be used to generate strings to display in rebinding UIs.
- `AxisControl.clamp` is now an enum-valued property rather than a bool. Can now perform clamping *before* normalization.

#### Actions

- When switching devices/controls on actions, the system will no longer subsequently force an initial state check on __all__ actions. Instead, every time an action's bindings get re-resolved, the system will simply cancel all on-going actions and then re-enable them the same way it would happen by manually calling `InputAction.Enable`.
- Removed non-functional `InputControlScheme.baseScheme` API and `basedOn` serialized property. This was never fully implemented.

### Added

- Can right-click devices in Input Debugger (also those under "Unsupported") and select "Copy Device Description" to copy the internal `InputDeviceDescription` of the device in JSON format to the system clipboard.
  * This information is helpful for us to debug problems related to specific devices.
- If a device description has been copied to the clipboard, a new menu "Paste Device Description as Device" entry in the "Options" menu of the input debugger appears. This instantiates the device from the description as if it was reported locally by the Unity runtime.

## [0.9.3-preview] - 2019-08-15

### Fixed

- `XInputController` and `XboxOneGamepad` no longer have two extraneous, non-functional "menu" and "view" buttons.
- Fixed `InputUser.onUnpairedDeviceUser` ignoring input on controls that do not support `EvaluateMagnitude`.
  * This led to situations, for example, where `PlayerInput` would not initialize a control scheme switch from a `<Mouse>/delta` binding as the delta X and Y axes do not have min&max limits and thus return -1 from `EvaluateMagnitude`.
- Fixed available processor list not updated right away when changing the action type in the Input Action editor window.

#### Actions

- `NullReferenceException` when the input debugger is open with actions being enabled.
- When selecting a device to add to a control scheme, can now select devices with specific usages, too (e.g. "LeftHand" XRController).

### Changed

- Removed `timesliceEvents` setting - and made this tied to the update mode instead. We now always time slice when using fixed updates, and not when using dynamic updates.
- When adding a composite, only ones compatible with the value type of the current action are shown. This will, for example, no longer display a `2D Vector` composite as an option on a floating-point button action.
- The `InputState.onChange` callback now receives a second argument which is the event (if any) that triggered the state change on the device.

### Added

- `InputSystemUIInputModule` can now track multiple pointing devices separately, to allow multi-touch input - required to allow control of multiple On-Scree controls at the same time with different fingers.
- Two new composite bindings have been added.
  * `ButtonWithOneModifier` can be used to represent shortcut-like bindings such as "CTRL+1".
  * `ButtonWithTwoModifiers` can be used to represent shortcut-like bindings such as "CTRL+SHIFT+1".

## [0.9.2-preview] - 2019-08-09

### Fixed

- A `RebindingOperation` will now fall back to the default path generation behavior if the callback provided to `OnGeneratePath` returns null.
- Fixed the Input Action editor window throwing exceptions when trying to view action properties.

### Actions

- `PlayerInput` will now copy overrides when creating duplicate actions.
- It is now possible to use an empty binding path with a non empty override path.
- It is now possible to use set an empty override path to disable a binding.
- It is not possible to query the effectively used path of a binding using `effectivePath`.
- Actions embedded into MonoBehaviour components can now have their properties edited in the inspector. Previously there was no way to get to the properties in this workflow. There is a gear icon now on the action that will open the action properties.

### Changed

### Added

- Added a new sample to the package called `SimpleDemo`. You can install the sample from the package manager. See the [README.md](https://github.com/Unity-Technologies/InputSystem/Assets/Samples/SimpleDemo/README.md) file for details about the sample.

## [0.9.1-preview] - 2019-08-08

### Fixed

- Fixed GC heap garbage being caused by triggered by event processing.
  * This meant that every processing of input would trigger garbage being allocated on the managed heap. The culprit was a peculiarity in the C# compiler which caused a struct in `InputEventPtr.IsA` to be allocated on the heap.
- The bindings selection popup window will now show child controls matching the current action type even if the parent control does not match.
- Fixed `duration` values reported for Hold and Press interactions.
- DualShock 3 on macOS:
  * Fixed actions bound to the dpad control performing correctly.
  * Fixed non-present touchpad button control being triggered incorrectly.
- Fixed compile issues with switch classes on standalone Linux.
- Leak of unmanaged memory in `InputControlList`.

#### Actions

- Fixed actions not updating their set of controls when the usages of a device are changed.
- Composite bindings with the default interaction will now correctly cancel when the composite is released, even if there are multiple composite bindings on the action.

### Changed

- `MouseState`, `KeyboardState`, and `GamepadState` have been made public again.
- `PlayerInput` and `PlayerInputManager` have been moved from the `UnityEngine.InputSystem.PlayerInput` namespace to `UnityEngine.InputSystem`.
- The signature of `InputSystem.onEvent` has changed. The callback now takes a second argument which is the device the given event is sent to (null if there's no corresponding `InputDevice`).
  ```
  // Before:
  InputSystem.onEvent +=
      eventPtr =>
      {
          var device = InputSystem.GetDeviceById(eventPtr.deviceId);
          //...
      };

  // Now:
  InputSystem.onEvent +=
      (eventPtr, device) =>
      {
          //...
      };
  ```
- The signatures of `InputSystem.onBeforeUpdate` and `InputSystem.onAfterUpdate` have changed. The callbacks no longer receive an `InputUpdateType` argument.
  * Use `InputState.currentUpdateType` in case you need to know the type of update being run.
- `InputUpdateType` has been moved to the `UnityEngine.InputSystem.LowLevel` namespace.
- `InputSystem.Update(InputUpdateType)` has been removed from the public API.
- The way input devices are built internally has been streamlined.
  * `InputDeviceBuilder` is now internal. It is no longer necessary to access it to look up child controls. Simply use `InputControl.GetChildControl` instead.
  * To build a device without adding it to the system, call the newly added `InputDevice.Build` method.
    ```
    InputDevice.Build<Mouse>();
    ```
  * `InputSystem.SetLayoutVariant` has been removed. Layout variants can no longer be set retroactively but must be decided on as part of device creation.
- `InputSystem.RegisterControlProcessor` has been renamed to just `InputSystem.RegisterProcessor`.

#### Actions

* `InputAction.ReadValue<TValue>()` is longer correlated to `InputAction.triggered`. It simply returns the current value of a bound control or composite while the action is being interacted with.
* `InputInteractionContext.PerformedAndGoBackToWaiting` has been renamed to just `InputInteractionContext.Performed`.

#### Actions

- Individual composite part bindings can now no longer have interactions assigned to them as that never made any sense.

### Added

- Devices can now have more than one usage.
  * Call `InputSystem.AddDeviceUsage(device,usage)` to add additional usages to a device.
  * Call `InputSystem.RemoveDeviceUsage(device,usage)` to remove existing usages from a device.
  * `InputSystem.SetDeviceUsage(device,usage)` still exists. It will clear all existing usages from the given device.
- A new `VisualizerSamples` sample that can be installed through the package manager.
  * Contains two components `InputControlVisualizer` and `InputActionVisualizer` that help visualizing/debugging control/device and action activity through in-game overlays. A few sample scenes illustrate how to use them.

#### Actions

- Added `InputAction.ReadValueAsObject` API.
- Added `InputAction.activeControl` API.

## [0.9.0-preview] - 2019-07-18

### Fixed

- Validate all parameters on public APIs.
- Fixed an internal bug in `InlinedArray.RemoveAtByMovingTailWithCapacity`, which could cause data corruption.
- Fixed Xbox controller support on macOS il2cpp.
- Fixed issue of Xbox gamepads on Windows desktop not being able to navigate left and down in a UI.
- Allow using InputSystem package if the XR, VR or Physics modules are disabled for smaller builds.
- Fixed documentation landing page and table of contents.
- Fixed tracked devices assigning pointer ids for UI pointer events correctly.
- Adjusted some UI Elements to fit the Unity 19.3 font.
- Fixed NullReferenceException being thrown when project changes.
- Fixed duplicate devices showing in the "Supported Devices" popup when using a search filter.
- Fixed an error when adding new bindings in the Input Actions editor window when a filter was applied.
- Fixed scroll wheel handling in `InputSystemUIInputModule` not being smooth.
- Fixed compile errors from Switch Pro controller code on Linux.

#### Actions

- Fixed `CallbackContext.control` referencing the composite member control which was actually actuated for this trigger for composite bindings.
- Generated C# wrappers for .inputactions assets are no longer placed in Assets/Assets/ folder on Windows.

### Added

- Touch support has been reworked and extended.
  * `Touchscreen.touch[0..9]` are now bindable from the control picker.
  * `Touchscreen.primaryTouch` is now a separate control which tracks the primary touch on the screen.
  * The controls `Touchscreen` inherits from `Pointer` (such as `position`, `phase`, and `delta`) are now tied to `Touchscreen.primaryTouch` and allow for `Touchscreen` to function as a generic `Pointer` (like `Mouse` and `Pen`).
  * `Touchscreen.press` (renamed from `Touchscreen.button`) is now a working, synthetic button that is down whenever at least one finger is on the screen.
  * Recording of start time and start position has been added to touches.
    - `TouchControl.startPosition` gives the starting position of the touch.
    - `TouchControl.startTime` gives the starting time of the touch.
  * Tap detection has been added to `Touchscreen`.
    - Tap time (i.e. time within which a press-and-release must be completed for a tap to register) corresponds to `InputSettings.defaultTapTime`.
    - Tap release must happen within a certain radius of first contact. This is determined by a new setting `InputSettings.tapRadius`.
    - `TouchControl.tap` is a new button control that triggers then the touch is tapped. Note that this happens instantly when a touch ends. The button will go to 1 and __immediately__ go back to 0. This means that polling the button in `Update`, for example, will never trigger a tap. Either use actions to observe the button or use the `Touch` API from `EnhancedTouch` to poll taps.
  * `Touchscreen.activeTouches` has been removed. Use `Touch.activeTouches` from the new enhanced touch API instead for more reliable touch tracking.
  * `Touchscreen.allTouchControls` has been renamed to `Touchscreen.touches`.
  * A new `EnhancedTouch` plugin has been added which offers an enhanced `Touch` and `Finger` API to reliably track touches and fingers across updates. This obsoletes the need to manually track touch IDs and phases and gives access to individual touch history.
  * Touch can be simulated from mouse or pen input now. To enable simulation, call `TouchSimulation.Enable()` or put the `TouchSimulation` MonoBehaviour in your scene. Also, in the input debugger, you can now enable touch simulation from the "Options" dropdown.
- Changing state has been decoupled from events. While input events are the primary means by which to trigger state changes, anyone can perform state changes manually now from anywhere.
    ```
    InputState.Change(gamepad.leftStick, new Vector2(123, 234));
    ```
  * This change makes it possible to update state __from__ state and thus synthesize input data from other input coming in.
- A new API for recording state changes over time has been added.
    ```
    var history = new InputStateHistory("<Gamepad>/leftStick");
    history.StartRecording();

    //...

    foreach (var record in history)
        Debug.Log(record);
    ```
- Added support for generic joysticks on WebGL (which don't use the standard gamepad mapping).
- Added support for DualShock 3 gamepads on desktops.
- Added support for Nintendo Switch Pro Controllers on desktops.

#### Actions

- Actions now also have a __polling API__!
  * `InputAction.triggered` is true if the action was performed in the current frame.
  * `InputAction.ReadValue<TValue>()` yields the last value that `started`, `performed`, or `cancelled` (whichever came last) was called with. If the action is disabled, returns `default(TValue)`. For `InputActionType.Button` type actions, returns `1.0f` if `triggered==true` and `0.0f` otherwise.
- Generated C# wrappers for .inputactions can now placed relative to the .inputactions file by specifying a path starting with './' (e.g. `./foo/bar.cs`).

### Changed

- **The system no longer supports processing input in __BOTH__ fixed and dynamic updates**. Instead, a choice has to be made whether to process input before each `FixedUpdate()` or before each `Update()`.
  * Rationale: the existing code that supported having both updates receive input independently still had several holes and became increasingly complex and brittle. Our solution was based on not actually processing input twice but on channeling input concurrently into both the state of both updates. Together with the fact that specific inputs have to reset (and possibly accumulate) correctly with respect to their update time slices, this became increasingly hard to do right. This, together with the fact that we've come to increasingly question the value of this feature, led us to removing the capability while preserving the ability to determine where input is processed.
  * NOTE: Timeslicing is NOT affected by this. You can still switch to `ProcessEventInFixedUpdates` and get events timesliced to individual `FixedUpdate` periods according to their timestamps.
  * `InputSettings.UpdateMode.ProcessEventsInBothFixedAndDynamicUpdate` has been removed.
  * `InputSettings.UpdateMode.ProcessEventsInDynamicUpdateOnly` has been renamed to `InputSettings.UpdateMode.ProcessEventsInDynamicUpdate` and is now the default.
  * `InputSettings.UpdateMode.ProcessEventsInFixedUpdateOnly` has been renamed to `InputSettings.UpdateMode.ProcessEventsInFixedUpdate`.
- Added icons for PlayerInput, PlayerInputManager, InputSystemUIInputModule and MultiplayerEventSystem components.
- Changed `Keyboard` IME properties (`imeEnabled`, `imeCursorPosition`) to methods (`SetIMEEnabled`, `SetIMECursorPosition`).
- Added getters to all `IInputRuntime` properties.
- Replace some `GetXxx` methods in our API with `xxx`  properties.
- `Pointer.phase` has been removed and `PointerPhase` has been renamed to `TouchPhase`. Phases are now specific to touch. `PointerPhaseControl` has been renamed to `TouchPhaseControl`.
- `Pointer.button` has been renamed to `Pointer.press` and now is a control that indicates whether the pointer is in "press down" state.
  * For mouse, corresponds to left button press.
  * For pen, corresponds to tip contact.
  * For touch, corresponds to primary touch contact (i.e. whether __any__ finger is down).
- The state change monitor APIs (`IInputStateChangeMonitor` and friends) have been moved out of `InputSystem` into a new static class `InputState` in `UnityEngine.Experimental.Input.LowLevel`.
  * Rationale: These APIs are fairly low-level and not of general interest so having them out of `InputSystem` reduces the API surface visible to most users.
- `InputDeviceChange.StateChanged` has been removed and is now a separate callback `InputState.onChange`.
  * Rationale: The other `InputDeviceChange` notifications are low-frequency whereas `StateChanged` is high-frequency. Putting them all on the same callback made adding a callback to `InputSystem.onDeviceChange` unnecessarily expensive.
- `IInputStateCallbackReceiver` has been rewritten from scratch. Now has two simple methods `OnNextUpdate` and `OnEvent`. If implemented by a device, the device now has completely control over changing its own state. Use the `InputState.Change` methods to affect state changes while trigger state change monitors (e.g. for actions) correctly.
- Simplified handling of XR input in `InputSystemUIInputModule` by having only one set of actions for all XR devices.
- We now use the same hierarchical device picker in the "Add Control Scheme" popup, which is already used in the "Input Settings" window.
- Made all `IInputStateTypeInfo` implementations internal, as these did not offer value to the user.
- Made all `IInputDeviceCommandInfo` implementations internal, as these did not offer value to the user.
- Removed `ReadWriteArray`, which was only used for making `RebindingOperation.scores` editable, which did not add any value.
- Removed `PrimitiveValueOrArray`, as non of it's functionality over `PrimitiveValue` was implemented.
- Made all `InputProcessor` implementation internal, as access to these types is exposed only through text mode representations.
- Removed `CurveProcessor` as it was not implemented.
- Renamed XInputControllerOSX to a more descriptive XboxGamepadMacOS.

#### Actions

- `InputAction.continuous` has been removed. Running logic every frame regardless of input can easily be achieved in game code.
- The way action behavior is configured has been simplified.
  * The previous roster of toggles has been replaced with two settings:
    1. `Action Type`: Determines the behavior of the action. Choices are `Value`, `Button`, and `PassThrough`.
    2. `Control Type`: Determines the type of control (and implicitly the type of value) the action is looking for if the action is a `Value` or `PassThrough` action.
  * The previous `Initial State Check` toggle is now implicit in the action type now. `Value` actions perform an initial state check (i.e. trigger if their control is already actuated when the action is enabled). Other types of actions don't.
  * The previous `Pass Through` toggle is now rolled into the action type.

## [0.2.10-preview] - 2019-05-17

### Added

- Added a `MultiplayerEventSystem` class, which allows you use multiple UI event systems to control different parts of the UI by different players.
- `InputSystemUIInputModule` now lets you specify an `InputActionAsset` in the `actionsAsset` property. If this is set, the inspector will populate all actions from this asset. If you have a `PlayerInput` component on the same game object, referencing the same  `InputActionAsset`, the `PlayerInput` component will keep the actions on the `InputSystemUIInputModule` in synch, allowing easy setup of multiplayer UI systems.

### Changed

- `StickControl.x` and `StickControl.y` are now deadzoned, i.e. have `AxisDeadzone` processors on them. This affects all gamepads and joysticks.
  * __NOTE:__ The deadzoning is __independent__ of the stick. Whereas the stack has a radial deadzones, `x` and `y` have linear deadzones. This means that `leftStick.ReadValue().x` is __not__ necessary equal to `leftStick.x.ReadValue()`.
  * This change also fixes the problem of noise from sticks not getting filtered out and causing devices such as the PS4 controller to constantly make itself `Gamepad.current`.

- Redesigned `UIActionInputModule`
 * Added a button in the inspector to automatically assign actions from an input action asset based on commonly used action names.
 * Will now populate actions with useful defaults.
 * Removed `clickSpeed` property - will use native click counts from the OS where available instead.
 * Removed `sendEventsWhenInBackground` property.
 * Hiding `Touches` and `TrackedDevices` until we decide how to handle them.
 * Remove `moveDeadzone` property as it is made redundant by the action's dead zone.
 * Removed `UIActionInputModuleEnabler` component, `UIActionInputModule` will now enable itself.
- Changed default button press point to 0.5.
- Changed all constants in public API to match Unity naming conventions ("Constant" instead of "kConstant").
- Changed namespace from `UnityEngine.Experimental.Input` to `UnityEngine.InputSystem`.
- Generated wrapper code now has nicer formatting.
- Renamed `UIActionInputModule` to `InputSystemUIInputModule`.
- Nicer icons for `InputActionAssets` and `InputActions` and for `Button` and generic controls.
- Change all public API using `IntPtr` to use unsafe pointer types instead.
- `PlayerInput` will no longer disable any actions not in the currently active action map when disabling input or switching action maps.
- Change some public fields into properties.
- Input System project settings are now called "Input System Package" in the project window instead of "Input (NEW)".
- Removed `Plugins` from all namespaces.
- Rename "Cancelled" -> "Canceled" (US spelling) in all APIs.

### Fixed

- Adding devices to "Supported Devices" in input preferences not allowing to select certain device types (like "Gamepad").
- Fixed scrolling in `UIActionInputModule`.
- Fixed compiling the input system package in Unity 19.2 with ugui being moved to a package now.
- In the Input System project settings window, you can no longer add a supported device twice.

#### Actions

- Custom inspector for `PlayerInput` no longer adds duplicates of action events if `Invoke Unity Events` notification behavior is selected.
- Fixed `Hold` interactions firing immediately before the duration has passed.
- Fixed editing bindings or processors for `InputAction` fields in the inspector (Changes wouldn't persist before).
- Fixed exception message when calling `CallbackContext.ReadValue<TValue>()` for an action with a composite binding with `TValue` not matching the composite's value type.

### Added

#### Actions

- `PlayerInput` can now handle `.inputactions` assets that have no control schemes.
  * Will pair __all__ devices mentioned by any of the bindings except if already paired to another player.

## [0.2.8-preview] - 2019-04-23

### Added

- Added a `clickCount` control to the `Mouse` class, which specifies the click count for the last mouse click (to allow distinguishing between single-, double- and multi-clicks).
- Support for Bluetooth Xbox One controllers on macOS.

#### Actions

- New API for changing bindings on actions
```
    // Several variations exist that allow to look up bindings in various ways.
    myAction.ChangeBindingWithPath("<Gamepad>/buttonSouth")
        .WithPath("<Keyboard>/space");

    // Can also replace the binding wholesale.
    myAction.ChangeBindingWithPath("<Keyboard>/space")
        .To(new InputBinding { ... });

    // Can also remove bindings programmatically now.
    myAction.ChangeBindingWithPath("<Keyboard>/space").Erase();
```

### Changed

- `Joystick.axes` and `Joystick.buttons` have been removed.
- Generated wrapper code for Input Action Assets are now self-contained, generating all the data from code and not needing a reference to the asset; `InputActionAssetReference` has been removed.
- The option to generate interfaces on wrappers has been removed, instead we always do this now.
- The option to generate events on wrappers has been removed, we felt that this no longer made sense.
- Will now show default values in Input Action inspector if no custom values for file path, class name or namespace have been provided.
- `InputSettings.runInBackground` has been removed. This should now be supported or not on a per-device level. Most devices never supported it in the first place, so a global setting did not seem to be useful.
- Several new `Sensor`-based classes have been added. Various existing Android sensor implementations are now based on them.
- `InputControlLayoutAttribute` is no longer inherited.
  * Rationale: A class marked as a layout will usually be registered using `RegisterLayout`. A class derived from it will usually be registered the same way. Because of layout inheritance, properties applied to the base class through `InputControlLayoutAttribute` will affect the subclass as intended. Not inheriting the attribute itself, however, now allows having properties such as `isGenericTypeOfDevice` which should not be inherited.
- Removed `acceleration`, `orientation`, and `angularVelocity` controls from `DualShockGamepad` base class.
  * They are still on `DualShockGamepadPS4`.
  * The reason is that ATM we do not yet support these controls other than on the PS4. The previous setup pretended that these controls work when in fact they don't.
- Marking a control as noisy now also marks all child controls as noisy.
- The input system now defaults to ignoring any HID devices with usage types not known to map to game controllers. You can use `HIDSupport.supportedUsages` to enable specific usage types.
- In the Input Settings window, asset selection has now been moved to the "gear" popup menu. If no asset is created, we now automatically create one.
- In the inspector for Input Settings assets, we now show a button to go to the Input Settings window, and a button to make the asset active if it isn't.
- Tests are now no longer part of the com.unity.inputsystem package. The `InputTestFixture` class still is for when you want to write input-related tests for your project. You can reference the `Unity.InputSystem.TestFixture` assembly when you need to do that.
- Implemented adding usages to and removing them from devices.

#### Actions

- A number of changes have been made to the control picker UI in the editor. \
  ![Input Control Picker](Documentation~/Images/InputControlPicker.png)
  * The button to pick controls interactively (e.g. by pressing a button on a gamepad) has been moved inside the picker and renamed to "Listen". It now works as a toggle that puts the picker into a special kind of 'search' mode. While listening, suitable controls that are actuated will be listed in the picker and can then be picked from.
  * Controls are now displayed with their nice names (e.g. "Cross" instead of "buttonSouth" in the case of the PS4 controller).
  * Child controls are indented instead of listed in "parent/child" format.
  * The hierarchy of devices has been rearranged for clarity. The toplevel groups of "Specific Devices" and "Abstract Devices" are now merged into one hierarchy that progressively groups devices into more specific groups.
  * Controls now have icons displayed for them.
- There is new support for binding to keys on the keyboard by their generated character rather than by their location. \
  ![Keyboard Binding](Documentation~/Images/KeyboardBindByLocationVsCharacter.png)
  * At the toplevel of the Keyboard device, you now have the choice of either binding by keyboard location or binding by generated/mapped character.
  * Binding by location shows differences between the local keyboard layout and the US reference layout.
  * The control path language has been extended to allow referencing controls by display name. `<Keyboard>/#(a)` binds to the control on a `Keyboard` with the display name `a`.
- `continuous` flag is now ignored for `Press and Release` interactions, as it did not  make sense.
- Reacting to controls that are already actuated when an action is enabled is now an __optional__ behavior rather than the default behavior. This is a __breaking__ change.
  * Essentially, this change reverts back to the behavior before 0.2-preview.
  * To reenable the behavior, toggle "Initial State Check" on in the UI or set the `initialStateCheck` property in code.
  ![Inital State Check](Documentation~/Images/InitialStateCheck.png)
  * The reason for the change is that having the behavior on by default made certain setups hard to achieve. For example, if `<Keyboard>/escape` is used in one action map to toggle *into* the main menu and in another action map to toggle *out* of it, then the previous behavior would immediately exit out of the menu if `escape` was still pressed from going into the menu. \
  We have come to believe that wanting to react to the current state of a control right away is the less often desirable behavior and so have made it optional with a separate toggle.
- Processors and Interactions are now shown in a component-inspector-like fashion in the Input Action editor window, allowing you to see the properties of all items at once.
- The various `InputAction.lastTriggerXXX` APIs have been removed.
  * Rationale: They have very limited usefulness and if you need the information, it's easy to set things up in order to keep track of it yourself. Also, we plan on having a polling API for actions in the future which is really what the `lastActionXXX` APIs were trying to (imperfectly) solve.
- `Tap`, `SlowTap`, and `MultiTap` interactions now respect button press points.
- `Tap`, `SlowTap`, and `MultiTap` interactions now have improved parameter editing UIs.

### Fixed

- Input Settings configured in the editor are now transferred to the built player correctly.
- Time slicing for fixed updates now works correctly, even when pausing or dropping frames.
- Make sure we Disable any InputActionAsset when it is being destroyed. Otherwise, callbacks which were not cleaned up would could cause exceptions.
- DualShock sensors on PS4 are now marked as noisy (#494).
- IL2CPP causing issues with XInput on windows and osx desktops.
- Devices not being available yet in `MonoBehavior.Awake`, `MonoBehaviour.Start`, and `MonoBehaviour.OnEnable` in player or when entering play mode in editor.
- Fixed a bug where the event buffer used by `InputEventTrace` could get corrupted.

#### Actions

- Actions and bindings disappearing when control schemes have spaces in their names.
- `InputActionRebindingExceptions.RebindOperation` can now be reused as intended; used to stop working properly the first time a rebind completed or was cancelled.
- Actions bound to multiple controls now trigger correctly when using `PressInteraction` set to `ReleaseOnly` (#492).
- `PlayerInput` no longer fails to find actions when using UnityEvents (#500).
- The `"{...}"` format for referencing action maps and actions using GUIDs as strings has been obsoleted. It will still work but adding the extra braces is no longer necessary.
- Drag&dropping bindings between other bindings that came before them in the list no longer drops the items at a location one higher up in the list than intended.
- Editing name of control scheme in editor not taking effect *except* if hitting enter key.
- Saving no longer causes the selection of the current processor or interaction to be lost.
  * This was especially annoying when having "Auto-Save" on as it made editing parameters on interactions and processors very tedious.
- In locales that use decimal separators other than '.', floating-point parameters on composites, interactions, and processors no longer lead to invalid serialized data being generated.
- Fix choosing "Add Action" in action map context menu throwing an exception.
- The input action asset editor window will no longer fail saving if the asset has been moved.
- The input action asset editor window will now show the name of the asset being edited when asking for saving changes.
- Clicking "Cancel" in the save changes dialog for the input action asset editor window will now cancel quitting the editor.
- Fixed pasting or dragging a composite binding from one action into another.
- In the action map editor window, switching from renaming an action to renaming an action map will no longer break the UI.
- Fixed calling Enable/Disable from within action callbacks sometimes leading to corruption of state which would then lead to actions not getting triggered (#472).
- Fixed setting of "Auto-Save" toggle in action editor getting lost on domain reload.
- Fixed blurry icons in editor for imported .inputactions assets and actions in them.
- `Press` and `Release` interactions will now work correctly if they have multiple bound controls.
- `Release` interactions will now invoke a `Started` callback when the control is pressed.
- Made Vector2 composite actions respect the press points of button controls used to compose the value.

## [0.2.6-preview] - 2019-03-20

>NOTE: The UI code for editing actions has largely been rewritten. There may be regressions.
>NOTE: The minimum version requirement for the new input system has been bumped
       to 2019.1

### Added

- Support gamepad vibration on Switch.
- Added support for Joysticks on Linux.

#### Actions

- Added ability to change which part of a composite a binding that is part of the composite is assigned to.
  * Part bindings can now be freely duplicated or copy-pasted. This allows having multiple bindings for "up", for example. Changing part assignments retroactively allows to freely edit the composite makeup.
- Can now drag&drop multiple items as well as drop items onto others (equivalent to cut&paste). Holding ALT copies data instead of moving it.
- Edits to control schemes are now undoable.
- Control schemes are now sorted alphabetically.
- Can now search by binding group (control scheme) or devices directly from search box.
  * `g:Gamepad` filters bindings to those in the "Gamepad" group.
  * `d:Gamepad` filters bindings to those from Gamepad-compatible devices.

### Changed

- The input debugger will no longer automatically show remote devices when the profiler is connected. Instead, use the new menu in debugger toolbar to connect to players or to enable/disable remote input debugging.
- "Press and Release" interactions will now invoke the `performed` callback on both press and release (instead of invoking `performed` and `cancel`, which was inconsistent with other behaviors).

#### Actions

- Bindings have GUIDs now like actions and maps already did. This allows to persistently and uniquely identify individual bindings.
- Replaced UI overlay while rebinding interactively with cancellable progress bar. Interactive rebinding now cancels automatically after 4 seconds without suitable input.
- Bindings that are not assigned to any control scheme are now visible when a particular control scheme is selected.
  * Bindings not assigned to any control scheme are active in *ALL* control schemes.
  * The change makes this visible in the UI now.
  * When a specific control scheme is selected, these bindings are affixed with `{GLOBAL}` for added visibility.
- When filtering by devices from a control scheme, the filtering now takes layout inheritance into account. So, a binding to a control on `Pointer` will now be shown when the filter is `Mouse`.
- The public control picker API has been revised.
  * The simplest way to add control picker UI to a control path is to add an `InputControlAttribute` to the field.
    ```
    // In the inspector, shows full UI to select a control interactively
    // (including interactive picking through device input).
    [InputControl(layout = "Button")]
    private string buttonControlPath;
    ```
- Processors of incompatible types will now be ignored instead of throwing an exception.

### Fixed

- Remote connections in input debugger now remain connected across domain reloads.
- Don't incorrectly create non-functioning devices if a physical device implements multiple incompatible logical HID devices (such as the MacBook keyboard/touch pad and touch bar).
- Removed non-functioning sort triangles in event list in Input Debugger device windows.
- Sort events in input debugger window by id rather then by timestamp.
- Make parsing of float parameters support floats represented in "e"-notation and "Infinity".
- Input device icons in input debugger window now render in appropriate resolution on retina displays.
- Fixed Xbox Controller on macOS reporting negative values for the sticks when represented as dpad buttons.
- `InputSettings.UpdateMode.ProcessEventsManually` now correctly triggers updates when calling `InputSystem.Update(InputUpdateType.Manual)`.

#### Actions

- Pasting or duplicating an action in an action map asset will now assign a new and unique ID to the action.
- "Add Action" button being active and triggering exceptions when no action map had been added yet.
- Fixed assert when generating C# class and make sure it gets imported correctly.
- Generate directories as needed when generating C# class, and allow path names without "Assets/" path prefix.
- Allow binding dpad controls to actions of type "Vector2".
- Fixed old name of action appearing underneath rename overlay.
- Fixed inspector UIs for on-screen controls throwing exceptions and being non-functional.
- Fixed deleting multiple items at same time in action editor leading to wrong items being deleted.
- Fixed copy-pasting actions not preserving action properties other than name.
- Fixed memory corruptions coming from binding resolution of actions.
- InputActionAssetReferences in ScriptableObjects will continue to work after domain reloads in the editor.
- Fixed `startTime` and `duration` properties of action callbacks.

## [0.2.1-preview] - 2019-03-11

### Changed

 - NativeUpdateCallback API update to match Unity 2018.3.8f1

## [0.2.0-preview] - 2019-02-12

This release contains a number of fairly significant changes. The focus has been on further improving the action system to make it easier to use as well as to make it work more reliably and predictably.

>NOTE: There are some breaking changes. Please see the "Changed" section below.

### Changed

- Removed Unity 2018.2 support code.
- Removed .NET 3.5 support code.
- Started using C# 7.
- `IInputControlProcessor<TValue>` has been replaced with `InputProcessor` and `InputProcessor<TValue>` base classes.
- `IInputBindingComposite` has been replaced with an `InputBindingComposite` base class and the `IInputBindingComposite<TValue>` interface has been merged with the `InputBindingComposite<TValue>` class which had already existed.
- `InputUser.onUnpairedDeviceUser` will now notify for each actuated control until the device is paired or there are no more actuated controls.
- `SensitivityProcessor` has been removed.
    * The approach needs rethinking. What `SensitivityProcessor` did caused more problems than it solved.
- State monitors no longer have their timeouts removed automatically when they fire. This makes it possible to have a timeout that is removed only in response to a specific state change.
- Events for devices that implement `IInputStateCallbacks` (such as `Touchscreen`) are allowed to go back in time. Avoids the problem of having to order events between multiple fingers correctly or seeing events getting rejected.
- `PenState.Button` is now `PenButton`.
- Removed TouchPositionTransformProcessor, was used only by Android, the position transformation will occur in native backend in 2019.x

#### Actions:
- Bindings that have no interactions on them will trigger differently now. __This is a breaking change__.
  * Previously, these bindings would trigger `performed` on every value change including when going back to their default value. This is why you would see two calls of `performed` with a button; one when the button was pressed, another when it was depressed.
  * Now, a binding without an interaction will trigger `started` and then `performed` when a bound control is actuated. Thereafter, the action will remain in `Started` phase. For as long as the control is actuated, every value change will trigger `performed` again. When the control stops being actuated, it will trigger `cancelled` and the action will remain in `Waiting` state.
  * Control actuation is defined as a control having a magnitude (see `InputControl.EvaluateMagnitude`) greater than zero. If a control does not support magnitudes (returns -1 from `EvaluateMagnitude`), then the control is considered actuated when it changes state away from its default state.
  * To restore the previous behavior, simply change code like
      ```
        myAction.performed += MyCallback;
      ```
    to
      ```
        myAction.performed += MyCallback;
        myAction.cancelled += MyCallback;
      ```
  * Alternatively, enable `passThrough` mode on an action. This effectively restores the previous default behavior of actions.
    ```
        new InputAction(binding: "<Gamepad>/leftTrigger") { passThrough = true };
    ```
- As part of the aforementioned change, the following interactions have been removed as they are no longer relevant:
  - `StickInteraction`: Can simply be removed from bindings. The new default behavior obsoletes the need for what `StickInteraction` did. Use `started` to know then the stick starts being actuated, `performed` to be updated on movements, and `cancelled` to know when the stick goes back into rest position.
  - `PressAndReleaseInteraction`: Can simply be removed from bindings. The default behavior with no interaction encompasses press and release detection. Use `started` to know then a button is pressed and `cancelled` to know when it is released. To set a custom button press point, simply put an `AxisDeadzoneProcessor` on the binding.
- `PressInteraction` has been completely rewritten.
  - Trigger behavior can be set through `behavior` parameter and now provides options for observing just presses (`PressOnly`), just releases (`ReleaseOnly`), or both presses and releases (`PressAndRelease`).
  - Also, the interaction now operates on control actuation rather than reading out float values directly. This means that any control that supports magnitudes can be used.
  - Also supports continuous mode now.
- If bound controls are already actuated when an action is enabled, the action will now trigger in the next input update as if the control had just been moved from non-actuated to actuated state.
  - In other words, if e.g. you have a binding to the A button of the gamepad and the A button is already pressed when the action is first enabled, then the action associated with the A button will trigger as if the button had just been pressed. Previously, it required releasing and re-pressing the button first -- which, together with certain interactions, could lead to actions ending up in a confused state.
- When an action is disabled, it will now cancel all ongoing interactions, if any (i.e. you will see `InputAction.cancelled` being called).
  - Note that unlike the above-mentioned callbacks that happen when an action starts out with a control already actuated, the cancellation callbacks happen __immediately__ rather than in the next input update.
- Actions that at runtime are bound to multiple controls will now perform *conflict resolution*, if necessary.
  - This applies only if an action actually receives multiple concurrent actuations from controls.
  - When ambiguity is detected, the greatest amount of actuation on any of the controls gets to drive the action.
  - In practice, this means that as long as any of the controls bound to an action is actuated, the action will keep going. This resolves ambiguities when an action has primary and secondary bindings, for examples, or when an action is bound to multiple different devices at the same time.
  - Composite bindings count as single actuations regardless of how many controls participate in the composite.
  - This behavior __can be bypassed__ by setting the action to be pass-through.
- Action editor now closes when asset is deleted.
  - If there are unsaved changes, asks for confirmation first.
- Interactions and processors in the UI are now filtered based on the type of the action (if set) and sorted by name.
- Renamed "Axis" and "Dpad" composites to "1D Axis" and "2D Vector" composite.
  - The old names can still be used and existing data will load as expected.
  - `DpadComposite` got renamed to `Vector2Composite`; `AxisComposite` is unchanged.
- `InputInteractionContext.controlHasDefaultValue` has been replaced with `InputInteractionContext.ControlIsActuated()`.
- `InputActionChange.BindingsHaveChangedWhileEnabled` has been reworked and split in two:
    1. `InputActionChange.BoundControlsAboutToChange`: Bindings have been previously resolved but are about to be re-resolved.
    2. `InputActionChange.BoundControlsChanged`: Bindings have been resolved on one or more actions.
- Actions internally now allocate unmanaged memory.
  - Disposing should be taken care of automatically (though you can manually `Dispose` as well). If you see errors in the console log about unmanaged memory being leaked, please report the bug.
  - All execution state except for C# heap objects for processors, interactions, and composites has been collapsed into a single block of unmanaged memory. Actions should now be able to re-resolve efficiently without allocating additional GC memory.

### Added

- `PlayerInput` component which simplifies setting up individual player input actions and device pairings. \
  ![PlayerInput](Documentation~/Images/PlayerInput.png)
- `PlayerInputManager` component which simplifies player joining and split-screen setups. \
  ![PlayerInput](Documentation~/Images/PlayerInputManager.png)
- `InputDevice.all` (equivalent to `InputSystem.devices`)
- `InputControl.IsActuated()` can be used to determine whether control is currently actuated (defined as extension method in `InputControlExtensions`).
- Can now read control values from buffers as objects using `InputControl.ReadValueFromBufferAsObject`. This allows reading a value stored in memory without having to know the value type.
- New processors:
    * `ScaleProcessor`
    * `ScaleVector2Processor`
    * `ScaleVector3Processor`
    * `InvertVector2Processor`
    * `InvertVector3Processor`
    * `NormalizeVector2Processor`
    * `NormalizeVector3Processor`
- Added `MultiTapInteraction`. Can be used to listen for double-taps and the like.
- Can get total and average event lag times through `InputMetrics.totalEventLagTime` and `InputMetrics.averageEventLagTime`.
- `Mouse.forwardButton` and `Mouse.backButton`.
- The input debugger now shows users along with their paired devices and actions. See the [documentation](Documentation~/UserManagement.md#debugging)
- Added third and fourth barrel buttons on `Pen`.

#### Actions:
- Actions have a new continuous mode that will cause the action to trigger continuously even if there is no input. See the [documentation](Documentation~/Actions.md#continuous-actions) for details. \
  ![Continuous Action](Documentation~/Images/ContinuousAction.png)
- Actions have a new pass-through mode. In this mode an action will bypass any checks on control actuation and let any input activity on the action directly flow through. See the [documentation](Documentation~/Actions.md#pass-through-actions) for details. \
  ![Pass-Through Action](Documentation~/Images/PassThroughAction.png)
- Can now add interactions and processors directly to actions.
  ![Action Properties](Documentation~/Images/ActionProperties.png)
    * This is functionally equivalent to adding the respective processors and/or interactions to every binding on the action.
- Can now change the type of a composite retroactively.
  ![Composite Properties](Documentation~/Images/CompositeProperties.png)
- Values can now be read out as objects using `InputAction.CallbackContext.ReadValueAsObject()`.
    * Allocates GC memory. Should not be used during normal gameplay but is very useful for testing and debugging.
- Added auto-save mode for .inputactions editor.
  ![Auto Save](Documentation~/Images/AutoSave.png)
- Processors, interactions, and composites can now define their own parameter editor UIs by deriving from `InputParameterEditor`. This solves the problem of these elements not making it clear that the parameters usually have global defaults and do not need to be edited except if local overrides are necessary.
- Can now set custom min and max values for axis composites.
    ```
    var action = new InputAction();
    action.AddCompositeBinding("Axis(minValue=0,maxValue=2)")
        .With("Positive", "<Keyboard>/a")
        .With("Negative", "<Keyboard>/d");
    ```
- "C# Class File" property on .inputactions importer settings now has a file picker next to it.
- `InputActionTrace` has seen various improvements.
    * Recorded data will now stay valid even if actions are rebound to different controls.
    * Can listen to all actions using `InputActionTrace.SubscribeToAll`.
    * `InputActionTrace` now maintains a list of subscriptions. Add subscriptions with `SubscribeTo` and remove a subscription with `UnsubscribeFrom`. See the [documentation](Documentation~/Actions.md#tracing-actions) for details.

### Fixes

- Fixed support for Unity 2019.1 where we landed a native API change.
- `InputUser.UnpairDevicesAndRemoveUser()` corrupting device pairings of other InputUsers
- Control picker in UI having no devices if list of supported devices is empty but not null
- `IndexOutOfRangeException` when having multiple action maps in an asset (#359 and #358).
- Interactions timing out even if there was a pending event that would complete the interaction in time.
- Action editor updates when asset is renamed or moved.
- Exceptions when removing action in last position of action map.
- Devices marked as unsupported in input settings getting added back on domain reload.
- Fixed `Pen` causing exceptions and asserts.
- Composites that assign multiple bindings to parts failing to set up properly when parts are assigned out of order (#410).

### Known Issues

- Input processing in edit mode on 2019.1 is sporadic rather than happening on every editor update.

## [0.1.2-preview] - 2018-12-19

    NOTE: The minimum version requirement for the new input system has been bumped
          to 2018.3. The previous minum requirement of 2018.2 is no longer supported.
          Also, we have dropped support for the .NET 3.5 runtime. The new .NET 4
          runtime is now required to use the new input system.

We've started working on documentation. The current work-in-progress can be found on [GitHub](https://github.com/Unity-Technologies/InputSystem/blob/develop/Packages/com.unity.inputsystem/Documentation~/InputSystem.md).

### Changed

- `InputConfiguration` has been replaced with a new `InputSettings` class.
- `InputConfiguration.lockInputToGame` has been moved to `InputEditorUserSettings.lockInputToGameView`. This setting is now persisted as a local user setting.
- `InputSystem.updateMask` has been replaced with `InputSettings.updateMode`.
- `InputSystem.runInBackground` has been moved to `InputSettings.runInBackground`.
- Icons have been updated for improved styling and now have separate dark and light skin versions.
- `Lock Input To Game` and `Diagnostics Mode` are now persisted as user settings
- Brought back `.current` getters and added `InputSettings.filterNoiseOnCurrent` to control whether noise filtering on the getters is performed or not.
- Removed old and outdated Doxygen-generated API docs.

### Added

- `InputSystem.settings` contains the current input system settings.
- A new UI has been added to "Edit >> Project Settings..." to edit input system settings. Settings are stored in a user-controlled asset in any location inside `Assets/`. Multiple assets can be used and switched between.
- Joystick HIDs are now supported on Windows, Mac, and UWP.
- Can now put system into manual update mode (`InputSettings.updateMode`). In this mode, events will not get automatically processed. To process events, call `InputSystem.Update()`.
- Added shortcuts to action editor window (requires 2019.1).
- Added icons for .inputactions assets.

### Fixed

- `InputSystem.devices` not yet being initialized in `MonoBehaviour.Start` when in editor.

### Known Issues

- Input settings are not yet included in player builds. This means that at the moment, player builds will always start out with default input settings.
- There have been reports of some stickiness to buttons on 2019.1 alpha builds.  We are looking at this now.

## [0.0.14-preview] - 2018-12-11

### Changed

- `Pointer.delta` no longer has `SensitivityProcessor` on it. The processor was causing many issues with mouse deltas. It is still available for adding it manually to action bindings but the processor likely needs additional work.

### Fixed

Core:
- Invalid memory accesses when using .NET 4 runtime
- Mouse.button not being identical to Mouse.leftButton
- DualShock not being recognized when connected via Bluetooth

Actions:
- Parameters disappearing on processors and interactions in UI when edited
- Parameters on processors and interactions having wrong value type in UI (e.g. int instead of float)
- RebindingOperation calling OnComplete() after being cancelled

Misc:
- Documentation no longer picked up as assets in user project

## [0.0.13-preview] - 2018-12-05

First release from stable branch.<|MERGE_RESOLUTION|>--- conflicted
+++ resolved
@@ -11,11 +11,8 @@
 ## [Unreleased] - YYYY-MM-DD
 
 ### Fixed
-<<<<<<< HEAD
 - Default UI actions would not function without a user specifically setting up project-wide actions in Project Settings [ISXB-811](https://issuetracker.unity3d.com/product/unity/issues/guid/ISXB-811).
-=======
 - Physical keyboards used on Android/ChromeOS could have keys "stuck" reporting as pressed after a long press and release [ISXB-475](https://issuetracker.unity3d.com/product/unity/issues/guid/ISXB-475).
->>>>>>> a0642039
 - NullReferenceException thrown when right-clicking an empty Action Map list in Input Actions Editor windows [ISXB-833](https://issuetracker.unity3d.com/product/unity/issues/guid/ISXB-833).
 
 ## [1.8.1] - 2024-03-14
