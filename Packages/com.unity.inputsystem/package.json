{
	"name": "com.unity.inputsystem",
	"displayName": "Input System",
<<<<<<< HEAD
	"version": "1.0.0-preview1",
=======
	"version": "1.0.0-preview.1",
>>>>>>> 975e589b
	"unity": "2019.1",
	"repository": {
		"type": "git",
		"url": "https://github.com/Unity-Technologies/InputSystem.git",
		"revision": "bdb556e64749c2dbd7218e31c080d48f3053388f"
	},
  	"description": "A new input system which can be used as a more extensible and customizable alternative to Unity's classic input system in UnityEngine.Input.",
	"keywords": [
		"input",
		"events",
		"keyboard",
		"mouse",
		"gamepad",
		"touch",
		"vr",
		"xr"
	],
	"dependencies": {
		"com.unity.ugui": "1.0.0"
	}
}<|MERGE_RESOLUTION|>--- conflicted
+++ resolved
@@ -1,11 +1,7 @@
 {
 	"name": "com.unity.inputsystem",
 	"displayName": "Input System",
-<<<<<<< HEAD
-	"version": "1.0.0-preview1",
-=======
 	"version": "1.0.0-preview.1",
->>>>>>> 975e589b
 	"unity": "2019.1",
 	"repository": {
 		"type": "git",
