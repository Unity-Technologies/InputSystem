# Changelog
All notable changes to the input system package will be documented in this file.

The format is based on [Keep a Changelog](http://keepachangelog.com/en/1.0.0/)
and this project adheres to [Semantic Versioning](http://semver.org/spec/v2.0.0.html).

Due to package verification, the latest version below is the unpublished version and the date is meaningless.
however, it has to be formatted properly to pass verification tests.

## [Unreleased]

### Changed

- The `VirtualMouseInput` component is now part of the Input System assembly. It was previously packaged with the `Gamepad Mouse Cursor` sample.
  * The component has a different GUID from before, so existing setups that use the component from the sample are not broken. To use the built-in component you must explicitly switch over.
- `InputTestFixture` no longer deletes the `GameObject`s in the current scene in its `TearDown` ([case 1286987](https://issuetracker.unity3d.com/issues/input-system-inputtestfixture-destroys-test-scene)).
  * This was added for the sake of the Input System's own tests but should not have been in the public fixture.
<<<<<<< HEAD
- Editor: All remaining `InputUser` instances are now removed automatically when exiting play mode. This means that all devices are automatically unpaired.
  * In essence, like `InputAction`, `InputUser` is now considered a player-only feature.

#### Actions

- When removing/unplugging a device, it will now also be removed from the device list of `InputActionMap.devices` and `InputActionAsset.devices`.
  ```CSharp
  var gamepad = InputSystem.AddDevice<Gamepad>();
  var actions = new MyGeneratedActions();
  actions.devices = new[] { gamepad };
  InputSystem.RemoveDevice(gamepad);
  // `actions.devices` is now an empty array.
  ```
- Adding an action to a `InputActionMap` that is part of an `InputActionAsset` now requires all actions in the asset to be disabled ([case 1288335](https://issuetracker.unity3d.com/issues/adding-actions-at-runtime-to-existing-map-from-asset-triggers-assertion-error)).
  * This used to trigger an `Assert` at runtime but now properly throws an `InvalidOperationException`.
=======
- Generic `Gamepad` now has platform independent long button names. Previously it used different names if editor targeted PS4/Switch consoles (case 1321676).
- When creating a new control scheme with a name `All Control Schemes`, `All Control Schemes1` will be created to avoid confusion with implicit `All Control Schemes` scheme ([case 1217379](https://issuetracker.unity3d.com/issues/control-scheme-cannot-be-selected-when-it-is-named-all-control-schemes)).
- Display names of keyboard buttons are now passed through `ToLower` and `ToTitleCase` to enforce consistent casing between different platforms and keyboard layouts ([case 1254705](https://issuetracker.unity3d.com/issues/the-display-names-for-keyboard-keys-in-the-input-debugger-do-not-match-those-defined-in-input-system-package)).
>>>>>>> 14e766e3

### Fixed

- Fixed inputs in game view sometimes not working when running in the editor, as initial focus state could end up being incorrect.
- Fixed bad performance in Input Debugger with high-frequency devices (e.g. 1+ KHz gaming mice). Before, high event volumes led to excessive refreshes of debugger data.
- Fixed compile error on tvOS due to step counter support for iOS added in `1.1.0-preview.3`.
- Fixed PS4- and PS3-specific `rightTriggerButton` and `leftTriggerButton` controls not being marked as synthetic and thus conflicting with `rightTrigger` and `leftTrigger` input ([case 1293734](https://issuetracker.unity3d.com/issues/input-system-when-binding-gamepad-controls-triggerbutton-gets-bound-instead-of-triggeraxis)).
  * This manifested itself, for example, when using interactive rebinding and seeing `rightTriggerButton` getting picked instead of the expected `rightTrigger` control.
- Fixed changes to usages of devices in remote player not being reflected in Input Debugger.
- Fixed exceptions and incorrect values with HIDs using 32-bit fields ([case 1189859](https://issuetracker.unity3d.com/issues/inputsystem-error-when-vjoy-is-installed)).
  * This happened, for example, with vJoy installed.
- Fixed bindings being added to every InputAction in a collection when editing a collection of InputActions in the inspector. ([case 1258578](https://issuetracker.unity3d.com/issues/adding-a-binding-to-one-inputaction-element-in-a-list-adds-the-same-binding-to-all-the-other-elements-in-the-list))
- Fixed `Retrieving array element that was out of bounds` and `SerializedProperty ... has disappeared!` errors when deleting multiple action bindings in the input asset editor ([case 1300506](https://issuetracker.unity3d.com/issues/errors-are-thrown-in-the-console-when-deleting-multiple-bindings)).
- Fixed `InputUser` no longer sending `InputUserChange.ControlsChanged` when adding a new user after previously, all users were removed.
  * Fix contributed by [Sven Herrmann](https://github.com/SvenRH) in [1292](https://github.com/Unity-Technologies/InputSystem/pull/1292).
- Fixed `AxisDeadzoneProcessor` min/max values not being settable to 0 in editor UI ([case 1293744](https://issuetracker.unity3d.com/issues/input-system-input-system-axis-deadzone-minimum-value-fallsback-to-default-value-if-its-set-to-0)).
- Fixed rebinding not working for any discrete control that was held when the rebinding operation started ([case 1317225](https://issuetracker.unity3d.com/issues/inputsystem-a-key-will-not-be-registered-after-rebinding-if-it-was-pressed-when-the-rebinding-operation-started)).
- Fixed blurry icons in input debugger, asset editor, input settings ([case 1299595](https://issuetracker.unity3d.com/issues/inputsystem-supported-device-list-dropdown-icons-present-under-project-settings-are-not-user-friendly)).

#### Actions

- Fixed delete key not working in the input actions editor ([case 1282090](https://issuetracker.unity3d.com/issues/input-system-delete-key-doesnt-work-in-the-input-actions-window)).
- Fixed actions embedded into `MonoBehaviours` not showing bindings added directly from within constructors ([case 1291334](https://issuetracker.unity3d.com/issues/input-action-binding-doesnt-show-up-in-the-inspector-when-set-using-a-script)).
  ```CSharp
  public class MyMB : MonoBehaviour {
    // This would end up not showing the binding in the inspector.
    public InputAction action = new InputAction(binding: "<Gamepad>/leftStick");
  ```
- Fixed tooltips not appearing for elements of the Input Actions editor window ([case 1311595](https://issuetracker.unity3d.com/issues/no-tooltips-appear-when-hovering-over-parts-of-input-action-editor-window)).
- Fixed `NullReferenceException` when reading values through `InputAction.CallbackContext` on a `OneModifierComposite` or `TwoModifierComposite` binding.

### Added

- Enabled XR device support on Magic Leap (Lumin).
- Added ability to force XR Support in a project by defining `UNITY_INPUT_FORCE_XR_PLUGIN`.
- Added support for [UI Toolkit](https://docs.unity3d.com/Manual/UIElements.html) with Unity 2021.1+.
  * UITK is now supported as a UI solution in players. Input support for both [Unity UI](https://docs.unity3d.com/Manual/com.unity.ugui.html) and [UI Toolkit](https://docs.unity3d.com/Manual/UIElements.html) is based on the same `InputSystemUIInputModule` code path. More details in the manual.
- `InputSystemUIInputModule` now has an `xrTrackingOrigin` property. When assigned, this will transform all tracked device positions and rotations from it's local space into Unity's world space ([case 1308480](https://issuetracker.unity3d.com/issues/xr-sdk-tracked-device-raycaster-does-not-work-correctly-with-worldspace-canvas-when-xr-camera-is-offset-from-origin)).
- Added `InputSystemUIInputModule.GetLastRaycastResult`. This returns the most recent raycast result and can be used to draw ray visualizations or get information on the most recent UI object hit.
- Added `InputStateBlock` support for `kFormatSBit` when working with floats ([case 1258003](https://issuetracker.unity3d.com/issues/hid-exceptions-are-thrown-when-launching-a-project-while-analog-keyboard-is-connected-to-the-machine)).

#### Actions

- Fixed multi-taps not working when multiple controls were bound to an action ([case 1267805](https://issuetracker.unity3d.com/issues/input-system-multi-tap-interaction-doesnt-get-triggered-when-there-are-2-or-more-bindings-in-the-active-control-scheme)).
  * When there were multiple controls bound to an action, this bug would get triggered by any interaction that did not result in a phase change on the action.
- Fixed runtime rebinds added as new bindings from leaking into .inputactions assets when exiting play mode ([case 1190502](https://issuetracker.unity3d.com/issues/inputsystem-runtime-rebinds-are-leaking-into-inputactions-asset))

#### Actions

- Fixed `IndexOutOfRangeException` and `null` elements in `InputUser.lostDevices` when an `InputUser` loses a devices from a control scheme with only optional devices ([case 1275148](https://issuetracker.unity3d.com/issues/disconnecting-and-reconnecting-input-device-causes-exception-in-inputuser)).

## [1.1.0-preview.3] - 2021-02-04

### Changed

- An upper limit of 1024 controls per device and 1kb of memory state per device has been introduced.
  * This allows for certain optimizations.
  * Should the limits prove too tight, they can be raised in the future.
  * The most complex device we have at the moment (`Touchscreen`) has 242 controls and 616 bytes of state.
- `TouchSimulation` now __disables__ the `Pointer` devices it reads input from.
  * This is to address the problem of mouse input leading to __both__ mouse and touch input happening concurrently. Instead, enabling touch simulation will now effectively __replace__ mouse and pen input with touch input.
  * Devices such `Mouse` and `Pen` will remain in place but will not get updated. Events received for them will be consumed by `TouchSimulation`.
- Enabled XR device support on Switch.

### Fixed

- Fixed precompiled layouts such as `FastKeyboard` leading to build time regressions with il2cpp (case 1283676).
- Fixed `InputDevice.canRunInBackground` not being correctly set for VR devices (thus not allowing them to receive input while the application is not focused).
- Fixed `InputUser.OnEvent` and `RebindingOperation.OnEvent` exhibiting bad performance profiles and leading to multi-millisecond input update times (case 1253371).
  * In our own measurements, `InputUser.OnEvent` is >9 times faster than before and `RebindingOperation.OnEvent` is ~2.5 times faster.
- Fixed PS4 controller not recognized on Mac when connected over Bluetooth ([case 1286449](https://issuetracker.unity3d.com/issues/input-system-dualshock-4-zct1e-dualshock-2-v1-devices-are-not-fully-recognised-over-bluetooth)).
- Fixed `EnhancedTouch` leaking `NativeArray` memory on domain reloads ([case 1190150](https://issuetracker.unity3d.com/issues/new-input-system-simulated-touch-in-editor-doesnt-work)).
- Fixed `TouchSimulation` leading to `"Pointer should have exited all objects before being removed"` errors ([case 1190150](https://issuetracker.unity3d.com/issues/new-input-system-simulated-touch-in-editor-doesnt-work)).
- Fixed multi-touch not working with `InputSystemUIInputModule` ([case 1271942](https://issuetracker.unity3d.com/issues/android-onenddrag-not-being-called-when-there-are-at-least-2-touches-on-the-screen)).
  * This also manifested itself when using On-Screen Controls and not being able to use multiple controls at the same time (for example, in the [Warriors demo](https://github.com/UnityTechnologies/InputSystem_Warriors)).
- Fixed restart prompt after package installation not appearing on Unity 2020.2+ ([case 1292513](https://issuetracker.unity3d.com/issues/input-system-after-package-install-the-update-slash-switch-and-restart-prompt-does-not-appear)).
- Fixed action with multiple bindings getting stuck in `Performed` state when two or more controls are pressed at the same time ([case 1295535](https://issuetracker.unity3d.com/issues/input-system-not-registering-multiple-inputs)).
  * Regression introduced in 1.1-preview.2.
- Fixed `Touch.activeTouches` having incorrect touch phases after calling `EnhancedTouch.Disable()` and then `EnhancedTouch.Enable()` ([case 1286865](https://issuetracker.unity3d.com/issues/new-input-system-began-moved-and-ended-touch-phases-are-not-reported-when-a-second-scene-is-loaded)).
- Fixed compile errors related to XR/AR on console platforms.

#### Actions

- Fixed actions not triggering correctly when multiple bindings on the same action were referencing the same control ([case 1293808](https://issuetracker.unity3d.com/product/unity/issues/guid/1293808/)).
  * Bindings will now "claim" controls during resolution. If several bindings __on the same action__ resolve to the same control, only the first such binding will successfully resolve to the control. Subsequent bindings will only resolve to controls not already referenced by other bindings on the action.
  ```CSharp
  var action = new InputAction();
  action.AddBinding("<Gamepad>/buttonSouth");
  action.AddBinding("<Gamepad>/buttonSouth"); // Will be ignored.
  action.AddBinding("<Gamepad>/button*"); // Will only receive buttonWest, buttonEast, and buttonNorth.
  ```
  * This also means that `InputAction.controls` will now only contain any control at most once.
- Fixed JSON serialization of action maps not preserving empty binding paths ([case 1231968](https://issuetracker.unity3d.com/issues/cloning-actionmap-through-json-converts-empty-paths-to-null-which-is-not-allowed)).

### Added

- Added a new high-performance way to iterate over changed controls in an event.
  ```CSharp
  // Can optionally specify a magnitude threshold that controls must cross.
  // NOTE: This will note allocate GC memory.
  foreach (var control in eventPtr.EnumerateChangedControls(magnitudeThreshold: 0.1f))
      Debug.Log($"Control {control} changed state");
  ```
  * This can be used, for example, to implement much more performant "any button pressed?" queries.
  ```CSharp
  InputSystem.onEvent +=
      (eventPtr, device) =>
      {
          // Ignore anything that is not a state event.
          var eventType = eventPtr.type;
          if (eventType != StateEvent.Type && eventType != DeltaStateEvent.Type)
              return;

          // Find all changed controls actuated above the button press threshold.
          foreach (var control in eventPtr.EnumerateChangedControls
              (device: device, magnitudeThreshold: InputSystem.settings.defaultButtonPressThreshold))
              // Check if it's a button.
              if (control is ButtonControl button)
                  Debug.Log($"Button {button} was pressed");
      }
  ```
- Added support for Step Counter sensors for iOS.
  * You need to enable **Motion Usage** under Input System settings before using the sensor. You can also manually add **Privacy - Motion Usage Description** to your application's Info.plist file.

## [1.1.0-preview.2] - 2020-10-23

### Changed

- The `submit` and the `cancel` actions of the UI input module now trigger on __release__ instead of press. This makes the behavior consistent with clicks triggering UI response on release rather than press.
- Removed the old "Tanks" demo (previously available from the samples shipped with the package).
  * Added a new and improved demo project, which you can download from the [InputSystem_Warriors](https://github.com/UnityTechnologies/InputSystem_Warriors) GitHub repository.

#### Actions

- Actions of type `InputActionType.Button` now respect button press (and release) points.
  * Previously, button-type actions, when used without explicit "Press" interactions, would perform immediately when a bound control was actuated.
  * Now, a button-type action will behave the same as if a "Press" interaction is applied with "Trigger Behavior" set to "Press Only".
  * This means that a button-type action will now perform (and perform __once__ only) when a control crosses the button press threshold defined in the global settings or, if present, locally on a `ButtonControl`. It will then stay performed and finally cancel only when the control falls back to or below the release threshold.
- `InputAction.ReadValue<T>()` now always returns `default<T>` when the action is canceled.
  * This is to make it consistent with `InputAction.CallbackContext.ReadValue<T>()` which already returned `default<T>` when the action was canceled.
  * In general, all APIs that read values will return default values when an action is in a phase other than `Started` or `Performed`.
- If multiple actions in different action maps but in the same .inputactions asset have the same name, calling `InputActionAsset.FindAction()` with just an action name will now return the first __enabled__ action. If none of the actions are enabled, it will return the first action with a matching name as before ([case 1207550](https://issuetracker.unity3d.com/issues/input-system-action-can-only-be-triggered-by-one-of-the-action-maps-when-action-name-is-identical)).
  ```CSharp
  var map1 = new InputActionMap("map1");
  var map2 = new InputActionMap("map2");
  map1.AddAction("actionWithSameName");
  map2.AddAction("actionWithSameName");
  var asset = ScriptableObject.CreateInstance<InputActionAsset>();
  asset.AddActionMap(map1);
  asset.AddActionMap(map2);

  map2["actionWithSameName"].Enable();

  var action = asset["actionWithSameName"];
  // Before: "map1/actionWithSameName"
  // Now: "map2/actionWithSameName"
  ```

### Fixed

- Fixed player build causing `ProjectSettings.asset` to be checked out in Perforce ([case 1254502](https://issuetracker.unity3d.com/issues/projectsettings-dot-asset-is-checked-out-in-perforce-when-building-a-project-with-the-input-system-package-installed)).
- Fixed player build corrupting preloaded asset list in `PlayerSettings` if it was modified by another build processor.
- Fixed remoting in Input Debugger not working for devices in the player that are created from generated layouts (such as XR devices).
- Fixed potential `NullReferenceException` in `InputActionProperty` when the `InputActionReference` is `null`.
- Fixed "On-Screen Controls" sample still using `StandaloneInputModule` and thus throwing `InvalidOperationException` when used with "Active Input Handling" set to "Input System Package (New)" ([case 1201866](https://issuetracker.unity3d.com/issues/input-system-old-input-module-is-available-in-onscreencontrolssample-sample-scene-from-package)).
- Fixed `OnScreenButton` leaving button controls in pressed state when disabled in-between receiving `OnPointerDown` and `OnPointerUp`. Usually manifested itself by having to click the button twice next time it was enabled.
- Fixed exiting out of play mode in the Unity Editor while a test run is in progress leading to the Input System permanently losing all its state until the editor is restarted ([case 1251724](https://issuetracker.unity3d.com/issues/the-input-system-does-not-get-re-enabled-when-a-playmode-input-test-is-interrupted)).
- Fixed max values for `Axis` and `Double` controls stored as multi-bit fields being off by one ([case 1223436](https://issuetracker.unity3d.com/issues/value-equal-to-1-is-not-returned-by-the-input-system-when-reading-a-multi-bit-control)).
  * Fix contributed by [jamre](https://github.com/jamre) in [962](https://github.com/Unity-Technologies/InputSystem/pull/962). Thank you!
- Fixed debug assert in `InputDeviceTester` sample when simultaneously pressing two buttons on gamepad ([case 1244988](https://issuetracker.unity3d.com/issues/input-system-runtime-errors-when-pressing-more-than-one-button-at-the-same-time)).
- Fixed use of UI `Slider` causing drag thresholds to no longer work ([case 1275834](https://issuetracker.unity3d.com/issues/inputsystem-drag-threshold-value-is-ignored-for-scroll-view-after-interacting-with-a-slider-slash-scroll-bar)).
- Fixed layout lists in Input Debugger not updating when removing layouts.
- Fixed device connects leading to different but similar device being reported as reconnected.

#### Actions

- Fixed Action with multiple bindings becoming unresponsive after a Hold interaction was performed ([case 1239551](https://issuetracker.unity3d.com/issues/input-system-hold-interaction-makes-an-input-action-unresponsive-when-2-or-more-binding-are-attached-to-the-same-input-action)).
- Fixed `NullReferenceException` when `Player Input` component `Create Action` is pressed and saved ([case 1245921](https://issuetracker.unity3d.com/issues/input-system-nullreferenceexception-is-thrown-when-player-input-component-create-action-is-pressed-and-saved)).
- Fixed `InputActionTrace.ActionEventPtr.ReadValueAsObject` leading to `InvalidCastException` when trying to read values that came from composite bindings.
- Fixed not being able to stack a `MultiTap` on top of a `Tap` ([case 1261462](https://issuetracker.unity3d.com/issues/multi-tap-and-tap-interactions-in-the-same-action-doesnt-work-properly)).
- Fixed rebinds triggered by the Enter key causing stuck Enter key states ([case 1271591](https://issuetracker.unity3d.com/issues/input-system-rebind-action-requires-two-inputs-slash-presses-when-using-the-enter-key)).
- Fixed `Map index on trigger` and `IndexOutOfRangeException` errors when using multiple Interactions on the same Action. ([case 1253034](https://issuetracker.unity3d.com/issues/map-index-on-trigger-and-indexoutofrangeexception-errors-when-using-multiple-interactions-on-the-same-action)).
- Fixed context menu in action editor not filtering out composites the same way that the `+` icon menu does. This led to, for example, a "2D Vector" composite being shown as an option for a button type action.
- Fixed initial state checks for composite bindings failing if performed repeatedly. For example, doing a `ReadValue<Vector2>` for a WASD binding would return an incorrect value after disabling the map twice while no input from the keyboard was received ([case 1274977](https://issuetracker.unity3d.com/issues/input-system-cannot-read-vector2-values-after-inputactionset-has-been-disabled-and-enabled-twice)).
- Fixed "Add Interaction" menu in action editor not filtering out interactions with incompatible value types ([case 1272772](https://issuetracker.unity3d.com/issues/new-input-system-action-gets-called-only-once-when-using-mouse-press-interaction)).
- Fixed `PlayerInput` no longer auto-switching control schemes if `neverAutoSwitchControlSchemes` was toggled off and back on after the component was first enabled ([case 1232039](https://issuetracker.unity3d.com/issues/input-system-auto-switch-locks-on-one-device-when-its-disabled-and-re-enabled-via-script)).
- Fixed action map name being the same as .inputactions asset name leading to compile errors when `Generate C# Class` is used; now leads to import error ([case 1212052](https://issuetracker.unity3d.com/issues/input-system-user-can-name-inputaction-asset-and-action-map-the-same-creating-compilation-errors-on-generation)).
- Fixed bindings not getting updated when binding by display name and there is no control with the given display name initially.
  ```
  // If at the time this action is enabled, there's no ä key on the keyboard,
  // this did not update properly later when switched to a layout that does have the key.
  var action = new InputAction(binding: "<Keyboard>/#(ä)");
  ```

### Added

- Added tvOS documentation entries in 'Supported Input Devices' page.

#### Actions

- Added "release thresholds" for buttons.
  * Release points are now separated from press points by a percentage threshold.
  * The threshold is defined by `InputSettings.buttonReleaseThreshold`.
  * Thresholds are defined as percentages of press points. A release is thus defined as a button, after having reached a value of at least `InputSettings.defaultButtonPressPoint` (or whatever local press is used), falling back to a value equal to or less than `InputSettings.buttonReleaseThreshold` percent of the press point.
  * This is intended to solve the problem of buttons flickering around button press points.
  * The default threshold is set at 75%, that is, buttons release at 3/4 of the press point.
- Added new methods to the `InputAction` class:
  * `InputAction.IsPressed()`: Whether a bound control has crossed the press threshold and has not yet fallen back below the release threshold.
  * `InputAction.WasPressedThisFrame()`: Whether a bound control has crossed the press threshold this frame.
  * `InputAction.WasReleasedThisFrame()`: Whether a bound control has fallen back below the release threshold this frame.
  * `InputAction.WasPerformedThisFrame()`: Whether the action was performed at any point during the current frame. Equivalent to `InputAction.triggered`, which will be deprecated in the future.
  * `InputAction.Reset()`: Forcibly reset the action state. Cancels the action, if it is currently in progress.
- Added `InputAction.GetTimeoutCompletionPercentage` to query the amount left to complete a currently ongoing interaction.
  ```CSharp
  // Let's say there's a hold interaction on a "warp" action. The user presses a button bound
  // to the action and then holds it. While the user holds the button, we want to know how much
  // longer the user will have to hold it so that we can display feedback in the UI.
  var holdCompleted = playerInput.actions["warp"].GetTimeoutCompletionPercentage();
  ```
- Added three new binding composite types:
  * `OneModifierComposite`: This is a generalization of `ButtonWithOneModifier` (which is still available but now hidden from the UI) which also represents bindings such as "SHIFT+1" but now can be used to target bindings other than buttons (e.g. "SHIFT+delta").
  * `TwoModifiersComposite`: This is a generalization of `ButtonWithTwoModifiers` (which is still available but now hidden from the UI) which also represents bindings such as "SHIFT+CTRL+1" but now can be used to target bindings other than buttons (e.g. "SHIFT+CTRL+delta").
  * `Vector3Composite`: Works the same way `Vector2Composite` does. Adds a `forward` and `backward` binding in addition to `up`, `down`, `left`, and `right`.

## [1.1.0-preview.1] - 2020-08-20

>__The minimum version requirement for the Input System package has been moved up to 2019.4 LTS.__

### Changed

#### Actions

- Auto-generated C# files now have `<auto-generated>` headers so they get ignored by Rider code analysis.
- Auto-generated C# classes are now `partial` so that they can be manually extended.
- Deleting a composite binding with `action.ChangeBinding(0).Erase()` now also erases all the bindings that are part of the composite.
- Trigger binding resolution from within action callbacks (e.g. `InputAction.performed`) will now defer resolution until after the callback has completed.
  * This fixes crashes such as [case 1242406](https://issuetracker.unity3d.com/issues/mecanim-crash-when-entering-or-exiting-play-mode-destroying-gameobjects) where disabling `PlayerInput` from within an action callback led to an action's state being released while the action was still in a callback.

### Fixed

- Fixed input history on Android mono build by alligning memory of history records
- Fixed no input being processed when running a `[UnityTest]` over several frames. Before, this required calling `InputSystem.Update` manually.
- Fixed clicking on help page button in Unity inspector for Input System components not going to relevant manual pages.
- Fixed a bug that prevented DualShock controllers from working on tvOS. (case 1221223).
- `GravitySensor`, `LinearAccelerationSensor`, and `AttitudeSensor` not being initialized on iOS ([case 1251382](https://issuetracker.unity3d.com/product/unity/issues/guid/1251382/)).
- Fixed compilation issues with XR and VR references when building to platforms that do not have complete XR and VR implementations.
- Fixed possible `NullReferenceException`s on ARMs with controls that receive automatic memory offsets.
- Fixed `TouchControl.tapCount` resetting to 0 when "Script Debugging" is enabled (case 1194636).
- Fixed `Touch.activeTouches` not having a `TouchPhase.Began` entry for touches that moved in the same frame that they began in ([case 1230656](https://issuetracker.unity3d.com/issues/input-system-mobile-enhancedtouch-screen-taps-start-with-moved-or-stationary-phase-instead-of-began)).
- Fixed sequential taps causing touches to get stuck in `Touch.activeTouches`.
- Improved performance of `Touch.activeTouches` (most notably, a lot of time was spent in endlessly repetitive safety checks).
- Fixed `EnhancedTouch` APIs not indicating that they need to be enabled with `EnhancedTouchSupport.Enable()`.
  - The APIs now throw `InvalidOperationException` when used without being enabled.
- Fixed memory corruption in `InputEventTrace.AllocateEvent` ([case 1262496](https://issuetracker.unity3d.com/issues/input-system-crash-with-various-stack-traces-when-using-inputactiontrace-dot-subscribetoall))
  * Manifested itself, for example, as crashes when using `InputActionTrace.SubscribeToAll`.
- AxisControls and Vector2Controls' X and Y subcontrols on XR devices now have a minimum range of -1 and a maximum range of 1. This means they can now properly respond to modifiers and interactions in the binding system.

#### Actions

- Fixed drag&drop reordering actions while having one control scheme selected causing bindings from other control schemes to be lost ([case 122800](https://issuetracker.unity3d.com/issues/input-system-bindings-get-cleared-for-other-control-scheme-actions-when-reordering-an-action-in-a-specific-control-scheme)).
- Fixed stack overflow in `PlayerInput.SwitchCurrentActionMap` when called from action callback ([case 1232893](https://issuetracker.unity3d.com/issues/inputsystem-switchcurrentactionmap-causes-a-stackoverflow-when-called-by-each-pahse-of-an-action)).
- Fixed control picker ending up empty when listing devices in "Supported Devices" ([case 1254150](https://issuetracker.unity3d.com/product/unity/issues/guid/1254150/)).

### Added

- Device layouts can now be "precompiled" for speed. `Keyboard`, `Mouse`, and `Touchscreen` are now included as precompiled layouts greatly reducing instantiation time and GC heap cost for these devices. For `Touchscreen`, this results in a >20x speed-up for `InputSystem.AddDevice<Touchscreen>()`.
- Added Pose Control layout. The Pose Control is used on XR Devices and wraps tracking state, position, rotation, and velocity information.

#### Actions

- Can now save binding overrides as JSON strings and restore them from such using the newly added `SaveBindingOverridesAsJson` and `LoadBindingOverridesFromJson` extension methods.
  ```CSharp
  void SaveUserRebinds(PlayerInput player)
  {
      var rebinds = player.actions.SaveBindingOverridesAsJson();
      PlayerPrefs.SetString("rebinds", rebinds);
  }

  void LoadUserRebinds(PlayerInput player)
  {
      var rebinds = PlayerPrefs.GetString("rebinds");
      player.actions.LoadBindingOverridesFromJson(rebinds);
  }
  ```

## [1.0.0] - 2020-04-23

### Fixed

- Fixed compilation issues in `TrackedDeviceRaycaster` when disabling built-in XR module.

## [1.0.0-preview.7] - 2020-04-17

### Fixed

- `VirtualMouseInput` not moving the software cursor when set to `HardwareCursorIsAvailable` but not having a hardware cursor ()
- Can now override built-in Android gamepad layouts. Previously, the input system would always choose its default defaults even after registering more specific layouts using `InputSystem.RegisterLayout`.
- `InputControlPath.TryGetControlLayout` no longer throws `NotImplementedException` for `<Mouse>/scroll/x` and similar paths where the layout is modifying a control it inherited from its base layout ([thread](https://forum.unity.com/threads/notimplementedexception-when-using-inputcontrolpath-trygetcontrollayout-on-mouse-controls.847129/)).
- Fixed compilation errors when disabling built-in VR and XR modules. ([case 1214248](https://issuetracker.unity3d.com/issues/enable-input-system-symbol-is-not-being-updated-when-the-input-system-is-changed-in-player-settings/)).
- Fixed compilation errors when disabling built-in Physics and Physics2D modules. ([case 1191392](https://issuetracker.unity3d.com/issues/inputsystem-trackeddeviceraycaster-has-hard-references-on-both-physics-and-physics2d)).
- No longer throws `NotImplementedException` when matching against a field of `InputDeviceDescription.capabilities` when the value of the field used scientific notation.
- No longer incorrectly matches fields of `InputDeviceDescription.capabilities` by prefix only (i.e. previously it would find the field "foo" when actually looking for "foobar").
- Input device debugger window slowing editor to a crawl when opened on PS4 DualShock controller.
- `InputUser.UnpairDevices()` corrupting user device list.

#### Actions

- Controls are now re-resolved after adding or removing bindings from actions ([case 1218544](https://issuetracker.unity3d.com/issues/input-system-package-does-not-re-resolve-bindings-when-adding-a-new-binding-to-a-map-that-has-already-generated-its-state)).
- Can now have spaces and special characters in action names when using `PlayerInput` with the `SendMessages` or `BroadcastMessages` behavior. Previously, an incorrect method name was generated (fix contributed by [BHSPitMonkey](https://github.com/BHSPitMonkey) in [#1022](https://github.com/Unity-Technologies/InputSystem/pull/1022); [case 1214519](https://issuetracker.unity3d.com/issues/player-input-send-messages-wont-trigger-when-input-action-name-contains-spaces)).
- Adding a new action now sets `expectedControlType` to `Button` as expected ([case 1221015](https://issuetracker.unity3d.com/issues/input-system-default-value-of-expectedcontroltype-is-not-being-set-when-creating-a-new-action)).
- Player joins with `PlayerInputManager` from button presses no longer fail if there are multiple devices of the same type present and the join was not on the first gamepad ([case 226920](https://fogbugz.unity3d.com/f/cases/1226920/)).
- `PlayerInputEditor` no longer leads to the player's `InputActionAsset` mistakenly getting replaced with a clone when the inspector is open on a `PlayerInput` component ([case 1228636](https://issuetracker.unity3d.com/issues/action-map-gets-lost-on-play-when-prefab-is-highlighted-in-inspector)).
- The control picker in the .inputactions editor will no longer incorrectly filter out layouts such as `Xbox One Gamepad (on XB1)` when using them in control schemes. Also, it will no longer filter out controls from base layouts (such as `Gamepad`) ([case 1219415](https://issuetracker.unity3d.com/issues/impossible-to-choose-gamepad-as-binding-path-when-control-scheme-is-set-as-xboxone-scheme)).
- `RebindOperation`s will no longer pick controls right away that are already actuated above the magnitude threshold when the operation starts. Instead, these controls will have to change their actuation from their initial level such that they cross the magnitude threshold configured in the operation ([case 1215784](https://issuetracker.unity3d.com/issues/unnecessary-slash-unwanted-binding-candidates-are-found-when-detecting-and-changing-an-input-value-of-an-input-device)).
- Newly added actions and action maps are now scrolled to when there are more items than fit into view. Previously newly added item was appended but outside of the visible area.
- Actions and bindings in the `.inputactions` editor are no longer force-expanded on every domain reload and whenever a new action or binding is added.
- The importer for `.inputactions` assets will now check out from version control the generated .cs file when overwriting it &ndash; which only happens if the contents differ ([case 1222972](https://issuetracker.unity3d.com/issues/inputsystem-editor-generated-c-number-file-is-not-checked-out-when-overwriting)).
- The editor for `.inputactions` assets will now check out from version control the asset before saving it.
- Drag-reordering action maps no longer throws "Should have drop target" asserts in the console (case [1229146](https://issuetracker.unity3d.com/issues/inputsystem-reordering-of-actionmaps-in-input-action-window-fails-and-throws-should-have-drop-target-error)).
- Drag-reordering actions no longer changes action IDs of some of the existing actions ([case 1231233](https://issuetracker.unity3d.com/issues/input-systems-action-ids-dont-stick-with-action-names-when-input-actions-are-reorganized)).
- References to `InputActionReference` objects created by the importer for `.inputactions` files are no longer broken when the action referenced by the object is renamed ([case 1229145](https://issuetracker.unity3d.com/issues/inputsystem-inputactionreference-loses-guid-when-its-action-is-moved-or-renamed-in-the-inputaction-asset)).
  * __NOTE: This fix does not apply to existing `InputActionReference` instances.__ The problem was inherent in the internal file IDs generated for actions &ndash; which were affected by action and map names. Thus, changing the name of an action or map would change the resulting file ID of the `InputActionReference`.<br>However, changing file IDs will break any existing reference to the object. Thus we had to preserve the existing `InputActionReference` objects under their original file ID. We hide them in the Project Browser, however. The ones that are visible now have the new, fixed file IDs.<br>To switch existing `InputActionReference` properties to the new file IDs, simply replace them with the newly created `InputActionReference`.

### Changed

- `InputDevice.all` has been deprecated due to the confusion it creates with other getters like `Gamepad.all`. Use `InputSystem.devices` instead ([case 1231216](https://issuetracker.unity3d.com/issues/joystick-dot-all-lists-more-than-just-joysticks)).
  * In the same vein, we added a new `Joystick.all` getter that works the same as `Gamepad.all`.
- Changed UI Package to be optional dependency. Removing the package will now disable all UI relevant Input code.

## [1.0.0-preview.6] - 2020-03-06

### Changed

* `InputSystemUIInputModule.trackedDeviceSelect` has been removed. Use `InputSystemUIInputModule.leftClick` instead.
* `InputSystemUIInputModule.repeatDelay` has been renamed to `moveRepeatDelay` and `repeatRate` has been renamed to `moveRepeatRate`.

### Fixed

- Fixed CS0109 warning being generated during player build due to use of `new` with the `PlayerInput.camera property` (case 1174688).
- Fixed a number of issues in `InputSystemUIInputModule`.
  * Fixed GC heap garbage when click-dragging.
  * Fixed number of pointer states growing indefinitely if OS did not reuse touch IDs.
  * Fixed `lastPress` on `PointerEventData` getting lost.
  * Fixed button press-and-release happening in same frame resulting in no UI input.
  * Fixed clicks initiated from non-pointer devices resulting in pointer inputs with `(0,0)` positions.
  * Fixed huge screen deltas on pointer events from tracked devices.
  * Fixed touch input not sending pointer exit events ([case 1213550](https://issuetracker.unity3d.com/issues/input-system-onpointerexit-does-not-work)).
- Fixed `TrackedDeviceRaycaster` not setting `screenPosition` in `RaycastResult`.

#### Actions

- Mixing the enabling&disabling of single actions (as, for example, performed by `InputSystemUIInputModule`) with enabling&disabling of entire action maps (as, for example, performed by `PlayerInput`) no longer leaves to unresponsive input and `"should not reach here"` assertions ([forum thread](https://forum.unity.com/threads/error-while-switching-between-action-maps.825204/)).
- Leaving play mode no longer leaves state change monitors lingering around from enabled actions.
- Enabling action maps with bindings that do not refer to an existing action in the map no longer leads to asserts and exceptions when input on the bindings is received ([case 1213085](https://issuetracker.unity3d.com/issues/input-system-input-actions-cause-exceptions-and-should-not-get-here-errors-to-appear-after-deleting-an-action-map)).
- `PressInteraction` no longer misses the next button press if it gets reset from within the `performed` callback ([case 1205285](https://issuetracker.unity3d.com/issues/inputsystem-problem-with-button-state-after-deactivating-and-reactivating-an-action-map)).
- `InputBinding.DisplayStringOptions.DontIncludeInteractions` is now properly respected.
- Reading the value of a composite binding no longer causes processors from the last active part binding to be applied rather than the processors of the composite itself, if any ([case 1207082](https://issuetracker.unity3d.com/issues/input-system-invert-processors-have-no-effect-on-the-inputaction-dot-callbackcontext-value)).
- Fixed `InputSystem.onActionChange` getting invoked too many times on binding changes.

### Added

- `InputSystemUIInputModule` now sends pointer events using a new `ExtendedPointerEventData` instead of using the base `PointerEventData` class. This surfaces additional input data in pointer events.
- Added `InputSystemUIInputModule.pointerBehavior` to allow dictating how the UI will resolve concurrent input from multiple pointers.

#### Actions

- Added `InputAction.CallbackContext.ReadValueAsButton`.

## [1.0.0-preview.5] - 2020-02-14

### Changed

- We've changed the rules that govern how action phases have to progress:
  * __This is a breaking change!__
    - The primary effect is additional callbacks getting triggered.
  * __Before__:
    - There were no enforced rules about how an action would go through `InputAction.started`, `InputAction.performed`, and `InputAction.canceled`. Which of the callbacks were triggered and in what order depended on a number of factors, the biggest influencer of which were the different interactions that could be applied to actions (like `Press` or `Hold`).
    - This made for unpredictable and frequently surprising results. In addition, it led to bugs where, for [example](https://issuetracker.unity3d.com/issues/input-system-ui-becomes-unresponsive-after-the-first-ui-button-press), adding a `Press` interaction to the `Click` action of `InputSystemUIInputModule` would cause the click state to get stuck because the click action would never cancel.
  * __Now__:
    - The system will now *always* trigger `InputAction.started` first. If this is not done explicitly, it happens implicitly.
    - Likewise, the system will now *always* trigger `InputAction.canceled` before going back to waiting state. Like with `InputAction.started`, if this isn't done explicitly, it will happen implicitly. This implies that `InputAction.canceled` no longer signifies an action getting aborted because it stopped after it started but before it performed. It now simply means "the action has ended" whether it actually got performed or not.
    - In-between `InputAction.started` and `InputAction.canceled`, `InputAction.performed` may be triggered arbitrary many times (including not at all).
  * While late in the cycle for 1.0, we've opted to make this change now in order to fix a range of bugs and problems we've observed that people encountered because of the previous behavior of the system.
- Related to the change above, the behavior of `PressInteraction` has been tweaked and now is the following:
  * `Press Only`: Starts and immediately performs when pressed, then stays performed and cancels when button is released.
  * `Release Only`: Starts when button is pressed and then performs and immediately cancels when the button is released.
  * `Press And Release`: Starts and immediately performs when button is pressed, then stays performed and performs again and immediately cancels when button is released.
- `Vector2Composite` now has a `mode` parameter which can be used to choose between `DigitalNormalized` (the default), `Digital` (same as `DigitalNormalized` but does not normalize the resulting vector), and `Analog` (uses float input values as is).
  * `Vector2Composite.normalize` has been deprecated. Note that it will not work together with `Analog`. The parameter will be removed in the future.

### Fixed

- XR controllers and HMDs have proper display names in the UI again. This regressed in preview.4 such that all XR controllers were displayed as just "XR Controller" in the UI and all HMDs were displayed as "XR HMD".
- `InputSystemUIInputModule` no longer generates GC heap garbage every time mouse events are processed.
- Fixed a bug where an internal array helper method was corrupting array contents leading to bugs in both `InputUser` and `Touch`.
- Fixed exception when saving changes to an Input Action asset and the parent directory has been renamed. ([case 1207527](https://issuetracker.unity3d.com/issues/input-system-console-errors-appear-when-you-save-input-action-asset-after-changing-the-name-of-the-folder-containing-it))

#### Actions

- The regression in 1.0.0-preview.4 of `PlayerInputManager` not joining players correctly if a scheme has more than one device requirement has been fixed.
  * This most notably manifested itself with keyboard+mouse control schemes.
- `PlayerInputManager` will no longer join players when control schemes are used and none of the schemes produces a successful match based on the devices available for the join.
- When no action map is selected in action editor, plus icon to add an action is now disabled; formerly threw an exception when clicked (case 1199562).
- Removing a callback from actions from the callback itself no longer throws `ArgumentOutOfRangeException` ([case 1192972](https://issuetracker.unity3d.com/issues/input-system-package-argumentoutofrangeexception-error-is-thrown-when-the-callback-is-removed-while-its-being-triggered)).
- "Invalid user" `ArgumentException` when turning the same `PlayerInput` on and off ([case 1198889](https://issuetracker.unity3d.com/issues/input-system-package-argumentexception-invalid-user-error-is-thrown-when-the-callback-disables-game-object-with-playerinput)).
- The list of device requirements for a control scheme in the action editor no longer displays devices with their internal layout name rather than their external display name.
- `StackOverflowException` when `Invoke Unity Events` is selected in `PlayerInput` and it cannot find an action (#1033).
- `HoldInteraction` now stays performed after timer has expired and cancels only on release of the control ([case 1195498](https://issuetracker.unity3d.com/issues/inputsystem-inputaction-dot-readvalue-returns-0-when-a-hold-action-is-performed-for-hold-time-amount-of-time)).
- Foldouts in the various action UIs now properly toggle their expansion state when clicked in Unity 2019.3+ ([case 1213781](https://issuetracker.unity3d.com/issues/input-system-package-playerinput-component-events-menu-doesnt-expand-when-clicked-directly-on-the-arrow-icon)).

### Added

- We've added a new `Simple Multiplayer` sample which demonstrates a simple, bare-bones local multiplayer setup.
- We've also added a `Gamepad Mouse Cursor` sample that shows how to drive a UI mouse cursor using the gamepad.
  - The sample contains a reusable `VirtualMouseInput` component that does most of the work.
- Added a `Deselect On Background Click` option to `InputSystemUIInputModule`. This allows toggling the behavior off where clicking the mouse and not hitting a `GameObject` will automatically clear the current selection -- which will break keyboard and gamepad navigation.

## [1.0.0-preview.4] - 2020-01-24

This release includes a number of Quality-of-Life improvements for a range of common problems that users have reported.

### Added

- To aid in debugging issues, we've extended the system's event tracing and replay functionality to allow persisting and replaying arbitrary input event streams.
  * `InputEventTrace` now has APIs to persist the events to disk and to load them back in from previously persisted event streams. The same API can be used to persist in arbitrary C# `Stream` instances, not just in file streams.
     ```CSharp
    // Write.
    myTrace.WriteTo("file.inputtrace");

    // Read.
    InputEventTrace.LoadFrom("file.inputtrace");
     ```
  * `InputEventTrace` now has built-in replay functionality.
     ```CSharp
    myTrace.Replay().PlayAllFramesOneByOne();
     ```
  * The event trace in device windows of the Input Debugger has been extended with controls to save and load traces.
- We've added a new `InputRecording` sample which has a reusable `MonoBehaviour` component that can be used to capture and replay device activity.
- `Keyboard` now has a `FindKeyOnCurrentKeyboardLayout` method to look up key controls by their display names.
- Keyboards now have synthetic controls that combine left and right variants of modifier keys.
  * This means that you can bind to just "shift" now, for example, instead of having to bind to both "left shift" and "right shift".
    ```CSharp
    new InputAction(binding: "<Keyboard>/shift");
    ```
  * The controls are also available as properties on `Keyboard`.
    ```CSharp
    if (Keyboard.current.shiftKey.isPressed) /* ... */;

    // Is equivalent to:
    if (Keyboard.current.leftShiftKey.isPressed ||
        Keyboard.current.rightShiftKey.isPressed) /* ... */;
    ```

#### Actions

- `PlayerInput` now has a new `Controls Changed` event/message which is triggered when the control setup of the player changes (e.g. when switching control schemes).
    ```CSharp
        public void OnControlsChanged()
        {
            // Update UI display hints, for example...
        }
    ```
- We've added APIs to simplify turning bindings into strings suitable for display in UIs.
    ```CSharp
    // Takes things such as currently bound controls and active binding masks into account
    // and can handle composites.
    action.GetBindingDisplayString();
    ```
  * Related to this, custom binding composites can now be annotated with the new `DisplayStringFormat` attribute to control how composites as a whole are turned into display strings.
    ```CSharp
    [DisplayStringFormat("{button}+{stick}")]
    public class MyComposite : InputBindingComposite<Vector2>
    {
        [InputControl(layout = "Button")] public int button;
        [InputControl(layout = "Stick")] public int stick;
    }
    ```
- `InputActionRebindingExtension.RebindingOperation` has a new configuration method `WithMatchingEventsBeingSuppressed` which allows suitable input events to automatically be swallowed while a rebind is ongoing. This greatly helps with not having something else respond to input while a rebind is in progress.
- We've added two new samples:
  * __Rebinding UI__: Demonstrates how to create a rebinding screen using the Input System's APIs. The sample also includes a reusable prefab you can use directly in your projects to quickly put rebinding screens together.
  * __In-Game Hints__: Demonstrates how to show context-sensitive help that respects the current control scheme.

### Changed

- The logic for resetting devices on focus loss has changed somewhat:
  * When focus is lost, all devices are forcibly reset to their default state. As before, a `RequestResetCommand` for each device is also sent to the backend but regardless of whether the device responds or not, the input state for the device will be overwritten to default.
  * __Noisy controls are exempted from resets__. The assumption here is that noisy controls most often represent sensor readings of some kind (e.g. tracking data) and snapping the values back to their default will usually
  * If `Application.runInBackground` is `true`, all devices that return `true` from `InputDevice.canRunInBackground` are exempted from resets entirely. This, for example, allows XR devices to continue running regardless of focus change.
  * This fixes problems such as keyboard keys getting stuck when alt-tabbing between applications (case 1206199).
- `InputControlExtensions.GetStatePtrFromStateEvent` no longer throws `InvalidOperationException` when the state format for the event does not match that of the device. It simply returns `null` instead (same as when control is found in the event's state).
- `InputEventTrace` instances are no longer disposed automatically from their finalizer but __MUST__ be disposed of explicitly using `Dispose()`.
  * This is to allow event traces to survive domain reloads. If they are disposed of automatically during finalizers, even if they survive the reload, the next GC will cause traces to be deallocated.

#### Actions

* `InputActionRebindingExtensions.PerformInteractiveRebinding` has been greatly enhanced to apply a wide range of default configurations to the rebind. This greatly reduces the need to manually configure the resulting rebind.
    ```CSharp
    // Start a rebind with the default configuration.
    myAction.PerformInteractiveRebinding().Start();
    ```
  - Pointer position input will be ignored by default.
  - If not a suitable binding target itself, `<Keyboard>/escape` will automatically be made to quit the rebind.
  - Events with control input not explicitly matching exclusions will now get suppressed. This prevents input actions from getting triggered while a rebind is in progress.
  - The expected control type is automatically adjusted if a part binding of a composite is targeted by the rebind (e.g. if the action expects a `Vector2` but the part binding expects a `Button`, the rebind switches automatically to `Button`).
  - If the targeted binding is part of a control scheme, controls will automatically be restricted to match the device requirements of the control scheme. For example, if the binding belongs to a "Keyboard&Mouse" scheme that has `<Keyboard>` and a `<Mouse>` requirement, the rebind will ignore input on gamepads.
  - As before, you can always create a `RebindingOperation` from scratch yourself or wipe/alter the configuration returned by `PerformInteractiveRebinding` however you see fit.
- Control schemes can now handle ambiguity.
  * This means that, for example, you can now have one control scheme for generic gamepads and another control scheme specifically for PS4 controllers and the system will reliably pick the PS4 scheme when a PS4 controller is used and fall back to the generic gamepad scheme otherwise.
  * While this is exposed as a new `score` property on `InputControlScheme.MatchResult`, no code changes are necessary to take advantage of this feature.
- `PlayerInput.active` has been renamed to `PlayerInput.inputIsActive` to avoid ambiguities with `GameObject` activation.

### Fixed

- `InputUser` in combination with touchscreens no longer throws `InvalidOperationException` complaining about incorrect state format.
 * In a related change, `InputControlExtensions.GetStatePtrFromStateEvent` now works with touch events, too.
- Stack overflow in `InputTestFixture.currentTime` getter.
- Input that occurs in-between pressing the play button and the game starting no longer leaks into the game (case 1191342).
  * This usually manifested itself as large accumulated mouse deltas leading to such effects as the camera immediately jerking around on game start.
- Removing a device no longer has the potential of corrupting state change monitors (and thus actions getting triggered) from other devices.
  * This bug led to input being missed on a device once another device had been removed.
- `TrackedDevice` layout is no longer incorrectly registered as `Tracked Device`.
- Event traces in the input debugger are no longer lost on domain reloads.
- `IndexOutOfRangeException` being thrown when looking up controls on XR devices.

#### Actions

- Clicking the "Replace with InputSystemUIInputModule" button in the inspector when looking at `StandaloneInputModule`, the resulting operation is now undoable and will properly dirty the scene.

## [1.0.0-preview.3] - 2019-11-14

### Fixed

- Fixed wrong event handlers getting removed when having three or more handlers on an event (case 1196143).
  * This was an bug in an internal data structure that impacted a number of code paths that were using the data structure.
- Fixed `LayoutNotFoundException` being thrown when `InputControlPath.ToHumanReadableString` referenced a layout that could not be found.

## [1.0.0-preview.2] - 2019-11-04

### Changed

- Automatic conversion of window coordinates in `EditorWindow` code is now performed regardless of focus or the setting of `Lock Input to Game View` in the input debugger.

### Fixed

- Fixed touch taps triggering when they shouldn't on Android.
- Fixed custom devices registered from `[InitializeOnLoad]` code being lost on domain reload (case 1192379).
  * This happened when there were multiple pieces of `[InitializeOnLoad]` code that accessed the input system in the project and the `RegisterLayout` for the custom device happened to not be the first in sequence.
- OpenVR touchpad controls (`touchpadClicked` & `touchpadPressed`) now report accurate data.

#### Actions

- Fixed missing keyboard bindings in `DefaultInputActions.inputactions` for navigation in UI.
- Fixed using C# reserved names in .inputactions assets leading to compile errors in generated C# classes (case 1189861).
- Assigning a new `InputActionAsset` to a `InputSystemUIInputModule` will no longer look up action names globally but rather only look for actions that are located in action maps with the same name.
  * Previously, if you e.g. switched from one asset where the `point` action was bound to `UI/Point` to an asset that had no `UI` action map but did have an action called `Point` somewhere else, it would erroneously pick the most likely unrelated `Point` action for use by the UI.
- Fixed missing custom editors for `AxisDeadzoneProcessor` and `StickDeadzoneProcessor` that link `min` and `max` values to input settings.
- Fixed actions ending up being disabled if switching to a control scheme that has no binding for the action (case 1187377).
- Fixed part of composite not being bound leading to subsequent part bindings not being functional (case 1189867).
- Fixed `PlayerInput` not pairing devices added after it was enabled when not having control schemes.
  * This problem would also show in the `SimpleDemo` sample when having the `CustomDeviceUsages` sample installed as well. Gamepads would not get picked up in that case.
- Fixed `ArgumentNullException` when adding a device and a binding in an action map had an empty path (case 1187163).
- Fixed bindings that are not associated with any control scheme not getting enabled with other control schemes as they should.

### Added

- Added a new `EditorWindow Demo` sample that illustrates how to use the input system in editor UI code.

## [1.0.0-preview.1] - 2019-10-11

### Changed

- Generated action wrappers now won't `Destroy` the generated Asset in a finalizer, but instead implement `IDisposable`.
- Added back XR layouts (except for Magic Leap) that were removed for `1.0-preview`.
  * We removed these layouts under the assumption that they would almost concurrently become available in the respective device-specific XR packages. However, this did not work out as expected and the gap here turned out to be more than what we anticipated.
  * To deal with this gap, we have moved the bulk of the XR layouts back and will transition things gradually as support in device-specific packages becomes publicly available.

### Fixed

- Fixed a bug where the Input Settings Window might throw exceptions after assembly reload.
- Correctly implemented `IsPointerOverGameObject` method for `InputSystemUIInputModule`.
- Several bugs with layout overrides registered with (`InputSystem.RegisterLayoutOverrides`).
  * In `1.0-preview`, layout overrides could lead to corruption of the layout state and would also not be handled correctly by the various editor UIs.
- Selecting a layout in the input debugger no longer selects its first child item, too.
- Fixed XR devices reporting noise as valid user input (should fix problem of control schemes involving VR devices always activating when using `PlayerInput`).
- Fixed tap/swipe gesture detection in touch samples.

### Actions

- Fixed a bug where multiple composite bindings for the same controls but on different action maps would throw exceptions.
- Fixed `anyKey` not appearing in control picker for `Keyboard`.
- The text on the "Listen" button is no longer clipped off on 2019.3.
- Controls bound to actions through composites no longer show up as duplicates in the input debugger.
- Fixed "Create Actions..." on `PlayerInput` creating an asset with an incorrect binding for taps on Touchscreens. \
  __NOTE: If you have already created an .inputactions asset with this mechanism, update "tap [Touchscreen]" to "Primary Touch/Tap" to fix the problem manually.__
- Fixed `Invoke CSharp Events` when selected in `PlayerInput` not triggering `PlayerInput.onActionTriggered`.
- Fixed duplicating multiple items at the same time in the action editor duplicating them repeatedly.

### Added

- Will now recognize Xbox One and PS4 controllers connected to iOS devices correctly as Xbox One and PS4 controllers.
- Added a new sample called "Custom Device Usages" that shows how to use a layout override on `Gamepad` to allow distinguishing two gamepads in bindings based on which player the gamepad is assigned to.
- Added abstract `TrackedDevice` input device class as the basis for various kinds of tracked devices.

## [1.0.0-preview] - 2019-09-20

### Fixed

- Will now close Input Action Asset Editor windows from previous sessions when the corresponding action was deleted.
- Fixed an issue where Stick Controls could not be created in Players built with medium or high code stripping level enabled.
- Fixed incorrect default state for axes on some controllers.

#### Actions

- Fixed `CallbackContext.ReadValue` throwing when invoked during device removal

### Changed
### Added

## [0.9.6-preview] - 2019-09-06

### Fixed

- Exceptions in scenes of `Visualizers` sample if respective device was not present on system (e.g. in `PenVisualizer` if no pen was present in system).
- Fixed exception in Input Action Asset Editor window when typing whitespace into the search field.
- Fixed control scheme popup window in input action asset editor window showing in the correct screen position on windows.

#### Actions

- Setting timeouts from `IInputInteraction.Process` not working as expected when processing happened in response to previous timeout expiring (#714).
- Pending timeouts on a device not being removed when device was removed.

### Changed

- Replaced `HIDSupport.shouldCreateHID` event with a new `HIDSupport.supportedHIDUsages` property, which takes an array of supported usages.

### Added

#### Actions

- Added `PlayerInput.neverAutoSwitchControlSchemes` to disable logic that automatically enables control scheme switching when there is only a single `PlayerInput` in the game.
- Added `PlayerInput.SwitchControlScheme` to switch schemes manually.

## [0.9.5-preview] - 2019-08-29

### Fixed

- Don't pass events for null devices (for devices which have not been created) to `InputSystem.onEvent` callbacks.
- Will close debugger input state windows, when the state is no longer valid instead of throwing exceptions.
- Fixed pointer coordinates in editor windows for non-mouse pointing devices.
- Fixed using the input system in il2cpp when managed stripping level is set higher then "Low".
- Device debugger window will still show when reading from specific controls throws exceptions.
- Offsets and sizes for elements on Linux joysticks are now computed correctly.
- Joysticks now have a deadzone processor on the stick itself.
- Up/down/left/right on sticks are now deadzoned just like X and Y on sticks are.
- Removed toplevel `X` and `Y` controls on HIDs when there is a `Stick/X` and `Stick/Y` added for the device.
- HID fallback can now deal with sticks that have X and Y controls of different sizes and sitting in non-contiguous locations in the HID input report.
- Button 1 on HID joysticks will now correctly come out as the `trigger` control. Previously, the trigger control on the joystick was left pointing to random state.

#### Actions

- Binding paths now show the same way in the action editor UI as they do in the control picker.
  * For example, where before a binding to `<XInputController>/buttonSouth` was shown as `rightShoulder [XInputController]`, the same binding will now show as `A [Xbox Controller]`.
- When deleting a control scheme, bindings are now updated. A dialog is presented that allows choosing between deleting the bindings or just unassigning them from the control scheme.
- When renaming a control scheme, bindings are now updated. Previously the old name was in place on bindings.
- Control scheme names can no longer be set to empty strings.
- `PlayerInput.Instantiate` now correctly sets up a given control scheme, if specified.
  * When passing a `controlScheme:` argument, the result used to be a correctly assigned control scheme at the `InputUser` level but no restrictions being actually applied to the bindings, i.e. every single binding was active regardless of the specified control scheme.
- NullReferenceExceptions during event processing from `RebindingOperation`.

### Changed

- `InputUser.onUnpairedDeviceUsed` now receives a 2nd argument which is the event that triggered the callback.
  * Also, the callback is now triggered __BEFORE__ the given event is processed rather than after the event has already been written to the device. This allows updating the pairing state of the system before input is processed.
  * In practice, this means that, for example, if the user switches from keyboard&mouse to gamepad, the initial input that triggered the switch will get picked up right away.
- `InputControlPath.ToHumanReadableString` now takes display names from registered `InputControlLayout` instances into account.
  * This means that the method can now be used to generate strings to display in rebinding UIs.
- `AxisControl.clamp` is now an enum-valued property rather than a bool. Can now perform clamping *before* normalization.

#### Actions

- When switching devices/controls on actions, the system will no longer subsequently force an initial state check on __all__ actions. Instead, every time an action's bindings get re-resolved, the system will simply cancel all on-going actions and then re-enable them the same way it would happen by manually calling `InputAction.Enable`.
- Removed non-functional `InputControlScheme.baseScheme` API and `basedOn` serialized property. This was never fully implemented.

### Added

- Can right-click devices in Input Debugger (also those under "Unsupported") and select "Copy Device Description" to copy the internal `InputDeviceDescription` of the device in JSON format to the system clipboard.
  * This information is helpful for us to debug problems related to specific devices.
- If a device description has been copied to the clipboard, a new menu "Paste Device Description as Device" entry in the "Options" menu of the input debugger appears. This instantiates the device from the description as if it was reported locally by the Unity runtime.

## [0.9.3-preview] - 2019-08-15

### Fixed

- `XInputController` and `XboxOneGamepad` no longer have two extraneous, non-functional "menu" and "view" buttons.
- Fixed `InputUser.onUnpairedDeviceUser` ignoring input on controls that do not support `EvaluateMagnitude`.
  * This led to situations, for example, where `PlayerInput` would not initialize a control scheme switch from a `<Mouse>/delta` binding as the delta X and Y axes do not have min&max limits and thus return -1 from `EvaluateMagnitude`.
- Fixed available processor list not updated right away when changing the action type in the Input Action editor window.

#### Actions

- `NullReferenceException` when the input debugger is open with actions being enabled.
- When selecting a device to add to a control scheme, can now select devices with specific usages, too (e.g. "LeftHand" XRController).

### Changed

- Removed `timesliceEvents` setting - and made this tied to the update mode instead. We now always time slice when using fixed updates, and not when using dynamic updates.
- When adding a composite, only ones compatible with the value type of the current action are shown. This will, for example, no longer display a `2D Vector` composite as an option on a floating-point button action.
- The `InputState.onChange` callback now receives a second argument which is the event (if any) that triggered the state change on the device.

### Added

- `InputSystemUIInputModule` can now track multiple pointing devices separately, to allow multi-touch input - required to allow control of multiple On-Scree controls at the same time with different fingers.
- Two new composite bindings have been added.
  * `ButtonWithOneModifier` can be used to represent shortcut-like bindings such as "CTRL+1".
  * `ButtonWithTwoModifiers` can be used to represent shortcut-like bindings such as "CTRL+SHIFT+1".

## [0.9.2-preview] - 2019-08-09

### Fixed

- A `RebindingOperation` will now fall back to the default path generation behavior if the callback provided to `OnGeneratePath` returns null.
- Fixed the Input Action editor window throwing exceptions when trying to view action properties.

### Actions

- `PlayerInput` will now copy overrides when creating duplicate actions.
- It is now possible to use an empty binding path with a non empty override path.
- It is now possible to use set an empty override path to disable a binding.
- It is not possible to query the effectively used path of a binding using `effectivePath`.
- Actions embedded into MonoBehaviour components can now have their properties edited in the inspector. Previously there was no way to get to the properties in this workflow. There is a gear icon now on the action that will open the action properties.

### Changed

### Added

- Added a new sample to the package called `SimpleDemo`. You can install the sample from the package manager. See the [README.md](https://github.com/Unity-Technologies/InputSystem/Assets/Samples/SimpleDemo/README.md) file for details about the sample.

## [0.9.1-preview] - 2019-08-08

### Fixed

- Fixed GC heap garbage being caused by triggered by event processing.
  * This meant that every processing of input would trigger garbage being allocated on the managed heap. The culprit was a peculiarity in the C# compiler which caused a struct in `InputEventPtr.IsA` to be allocated on the heap.
- The bindings selection popup window will now show child controls matching the current action type even if the parent control does not match.
- Fixed `duration` values reported for Hold and Press interactions.
- DualShock 3 on macOS:
  * Fixed actions bound to the dpad control performing correctly.
  * Fixed non-present touchpad button control being triggered incorrectly.
- Fixed compile issues with switch classes on standalone Linux.
- Leak of unmanaged memory in `InputControlList`.

#### Actions

- Fixed actions not updating their set of controls when the usages of a device are changed.
- Composite bindings with the default interaction will now correctly cancel when the composite is released, even if there are multiple composite bindings on the action.

### Changed

- `MouseState`, `KeyboardState`, and `GamepadState` have been made public again.
- `PlayerInput` and `PlayerInputManager` have been moved from the `UnityEngine.InputSystem.PlayerInput` namespace to `UnityEngine.InputSystem`.
- The signature of `InputSystem.onEvent` has changed. The callback now takes a second argument which is the device the given event is sent to (null if there's no corresponding `InputDevice`).
  ```
  // Before:
  InputSystem.onEvent +=
      eventPtr =>
      {
          var device = InputSystem.GetDeviceById(eventPtr.deviceId);
          //...
      };

  // Now:
  InputSystem.onEvent +=
      (eventPtr, device) =>
      {
          //...
      };
  ```
- The signatures of `InputSystem.onBeforeUpdate` and `InputSystem.onAfterUpdate` have changed. The callbacks no longer receive an `InputUpdateType` argument.
  * Use `InputState.currentUpdateType` in case you need to know the type of update being run.
- `InputUpdateType` has been moved to the `UnityEngine.InputSystem.LowLevel` namespace.
- `InputSystem.Update(InputUpdateType)` has been removed from the public API.
- The way input devices are built internally has been streamlined.
  * `InputDeviceBuilder` is now internal. It is no longer necessary to access it to look up child controls. Simply use `InputControl.GetChildControl` instead.
  * To build a device without adding it to the system, call the newly added `InputDevice.Build` method.
    ```
    InputDevice.Build<Mouse>();
    ```
  * `InputSystem.SetLayoutVariant` has been removed. Layout variants can no longer be set retroactively but must be decided on as part of device creation.
- `InputSystem.RegisterControlProcessor` has been renamed to just `InputSystem.RegisterProcessor`.

#### Actions

* `InputAction.ReadValue<TValue>()` is longer correlated to `InputAction.triggered`. It simply returns the current value of a bound control or composite while the action is being interacted with.
* `InputInteractionContext.PerformedAndGoBackToWaiting` has been renamed to just `InputInteractionContext.Performed`.

#### Actions

- Individual composite part bindings can now no longer have interactions assigned to them as that never made any sense.

### Added

- Devices can now have more than one usage.
  * Call `InputSystem.AddDeviceUsage(device,usage)` to add additional usages to a device.
  * Call `InputSystem.RemoveDeviceUsage(device,usage)` to remove existing usages from a device.
  * `InputSystem.SetDeviceUsage(device,usage)` still exists. It will clear all existing usages from the given device.
- A new `VisualizerSamples` sample that can be installed through the package manager.
  * Contains two components `InputControlVisualizer` and `InputActionVisualizer` that help visualizing/debugging control/device and action activity through in-game overlays. A few sample scenes illustrate how to use them.

#### Actions

- Added `InputAction.ReadValueAsObject` API.
- Added `InputAction.activeControl` API.

## [0.9.0-preview] - 2019-07-18

### Fixed

- Validate all parameters on public APIs.
- Fixed an internal bug in `InlinedArray.RemoveAtByMovingTailWithCapacity`, which could cause data corruption.
- Fixed Xbox controller support on macOS il2cpp.
- Fixed issue of Xbox gamepads on Windows desktop not being able to navigate left and down in a UI.
- Allow using InputSystem package if the XR, VR or Physics modules are disabled for smaller builds.
- Fixed documentation landing page and table of contents.
- Fixed tracked devices assigning pointer ids for UI pointer events correctly.
- Adjusted some UI Elements to fit the Unity 19.3 font.
- Fixed NullReferenceException being thrown when project changes.
- Fixed duplicate devices showing in the "Supported Devices" popup when using a search filter.
- Fixed an error when adding new bindings in the Input Actions editor window when a filter was applied.
- Fixed scroll wheel handling in `InputSystemUIInputModule` not being smooth.
- Fixed compile errors from Switch Pro controller code on Linux.

#### Actions

- Fixed `CallbackContext.control` referencing the composite member control which was actually actuated for this trigger for composite bindings.
- Generated C# wrappers for .inputactions assets are no longer placed in Assets/Assets/ folder on Windows.

### Added

- Touch support has been reworked and extended.
  * `Touchscreen.touch[0..9]` are now bindable from the control picker.
  * `Touchscreen.primaryTouch` is now a separate control which tracks the primary touch on the screen.
  * The controls `Touchscreen` inherits from `Pointer` (such as `position`, `phase`, and `delta`) are now tied to `Touchscreen.primaryTouch` and allow for `Touchscreen` to function as a generic `Pointer` (like `Mouse` and `Pen`).
  * `Touchscreen.press` (renamed from `Touchscreen.button`) is now a working, synthetic button that is down whenever at least one finger is on the screen.
  * Recording of start time and start position has been added to touches.
    - `TouchControl.startPosition` gives the starting position of the touch.
    - `TouchControl.startTime` gives the starting time of the touch.
  * Tap detection has been added to `Touchscreen`.
    - Tap time (i.e. time within which a press-and-release must be completed for a tap to register) corresponds to `InputSettings.defaultTapTime`.
    - Tap release must happen within a certain radius of first contact. This is determined by a new setting `InputSettings.tapRadius`.
    - `TouchControl.tap` is a new button control that triggers then the touch is tapped. Note that this happens instantly when a touch ends. The button will go to 1 and __immediately__ go back to 0. This means that polling the button in `Update`, for example, will never trigger a tap. Either use actions to observe the button or use the `Touch` API from `EnhancedTouch` to poll taps.
  * `Touchscreen.activeTouches` has been removed. Use `Touch.activeTouches` from the new enhanced touch API instead for more reliable touch tracking.
  * `Touchscreen.allTouchControls` has been renamed to `Touchscreen.touches`.
  * A new `EnhancedTouch` plugin has been added which offers an enhanced `Touch` and `Finger` API to reliably track touches and fingers across updates. This obsoletes the need to manually track touch IDs and phases and gives access to individual touch history.
  * Touch can be simulated from mouse or pen input now. To enable simulation, call `TouchSimulation.Enable()` or put the `TouchSimulation` MonoBehaviour in your scene. Also, in the input debugger, you can now enable touch simulation from the "Options" dropdown.
- Changing state has been decoupled from events. While input events are the primary means by which to trigger state changes, anyone can perform state changes manually now from anywhere.
    ```
    InputState.Change(gamepad.leftStick, new Vector2(123, 234));
    ```
  * This change makes it possible to update state __from__ state and thus synthesize input data from other input coming in.
- A new API for recording state changes over time has been added.
    ```
    var history = new InputStateHistory("<Gamepad>/leftStick");
    history.StartRecording();

    //...

    foreach (var record in history)
        Debug.Log(record);
    ```
- Added support for generic joysticks on WebGL (which don't use the standard gamepad mapping).
- Added support for DualShock 3 gamepads on desktops.
- Added support for Nintendo Switch Pro Controllers on desktops.

#### Actions

- Actions now also have a __polling API__!
  * `InputAction.triggered` is true if the action was performed in the current frame.
  * `InputAction.ReadValue<TValue>()` yields the last value that `started`, `performed`, or `cancelled` (whichever came last) was called with. If the action is disabled, returns `default(TValue)`. For `InputActionType.Button` type actions, returns `1.0f` if `triggered==true` and `0.0f` otherwise.
- Generated C# wrappers for .inputactions can now placed relative to the .inputactions file by specifying a path starting with './' (e.g. `./foo/bar.cs`).

### Changed

- **The system no longer supports processing input in __BOTH__ fixed and dynamic updates**. Instead, a choice has to be made whether to process input before each `FixedUpdate()` or before each `Update()`.
  * Rationale: the existing code that supported having both updates receive input independently still had several holes and became increasingly complex and brittle. Our solution was based on not actually processing input twice but on channeling input concurrently into both the state of both updates. Together with the fact that specific inputs have to reset (and possibly accumulate) correctly with respect to their update time slices, this became increasingly hard to do right. This, together with the fact that we've come to increasingly question the value of this feature, led us to removing the capability while preserving the ability to determine where input is processed.
  * NOTE: Timeslicing is NOT affected by this. You can still switch to `ProcessEventInFixedUpdates` and get events timesliced to individual `FixedUpdate` periods according to their timestamps.
  * `InputSettings.UpdateMode.ProcessEventsInBothFixedAndDynamicUpdate` has been removed.
  * `InputSettings.UpdateMode.ProcessEventsInDynamicUpdateOnly` has been renamed to `InputSettings.UpdateMode.ProcessEventsInDynamicUpdate` and is now the default.
  * `InputSettings.UpdateMode.ProcessEventsInFixedUpdateOnly` has been renamed to `InputSettings.UpdateMode.ProcessEventsInFixedUpdate`.
- Added icons for PlayerInput, PlayerInputManager, InputSystemUIInputModule and MultiplayerEventSystem components.
- Changed `Keyboard` IME properties (`imeEnabled`, `imeCursorPosition`) to methods (`SetIMEEnabled`, `SetIMECursorPosition`).
- Added getters to all `IInputRuntime` properties.
- Replace some `GetXxx` methods in our API with `xxx`  properties.
- `Pointer.phase` has been removed and `PointerPhase` has been renamed to `TouchPhase`. Phases are now specific to touch. `PointerPhaseControl` has been renamed to `TouchPhaseControl`.
- `Pointer.button` has been renamed to `Pointer.press` and now is a control that indicates whether the pointer is in "press down" state.
  * For mouse, corresponds to left button press.
  * For pen, corresponds to tip contact.
  * For touch, corresponds to primary touch contact (i.e. whether __any__ finger is down).
- The state change monitor APIs (`IInputStateChangeMonitor` and friends) have been moved out of `InputSystem` into a new static class `InputState` in `UnityEngine.Experimental.Input.LowLevel`.
  * Rationale: These APIs are fairly low-level and not of general interest so having them out of `InputSystem` reduces the API surface visible to most users.
- `InputDeviceChange.StateChanged` has been removed and is now a separate callback `InputState.onChange`.
  * Rationale: The other `InputDeviceChange` notifications are low-frequency whereas `StateChanged` is high-frequency. Putting them all on the same callback made adding a callback to `InputSystem.onDeviceChange` unnecessarily expensive.
- `IInputStateCallbackReceiver` has been rewritten from scratch. Now has two simple methods `OnNextUpdate` and `OnEvent`. If implemented by a device, the device now has completely control over changing its own state. Use the `InputState.Change` methods to affect state changes while trigger state change monitors (e.g. for actions) correctly.
- Simplified handling of XR input in `InputSystemUIInputModule` by having only one set of actions for all XR devices.
- We now use the same hierarchical device picker in the "Add Control Scheme" popup, which is already used in the "Input Settings" window.
- Made all `IInputStateTypeInfo` implementations internal, as these did not offer value to the user.
- Made all `IInputDeviceCommandInfo` implementations internal, as these did not offer value to the user.
- Removed `ReadWriteArray`, which was only used for making `RebindingOperation.scores` editable, which did not add any value.
- Removed `PrimitiveValueOrArray`, as non of it's functionality over `PrimitiveValue` was implemented.
- Made all `InputProcessor` implementation internal, as access to these types is exposed only through text mode representations.
- Removed `CurveProcessor` as it was not implemented.
- Renamed XInputControllerOSX to a more descriptive XboxGamepadMacOS.

#### Actions

- `InputAction.continuous` has been removed. Running logic every frame regardless of input can easily be achieved in game code.
- The way action behavior is configured has been simplified.
  * The previous roster of toggles has been replaced with two settings:
    1. `Action Type`: Determines the behavior of the action. Choices are `Value`, `Button`, and `PassThrough`.
    2. `Control Type`: Determines the type of control (and implicitly the type of value) the action is looking for if the action is a `Value` or `PassThrough` action.
  * The previous `Initial State Check` toggle is now implicit in the action type now. `Value` actions perform an initial state check (i.e. trigger if their control is already actuated when the action is enabled). Other types of actions don't.
  * The previous `Pass Through` toggle is now rolled into the action type.

## [0.2.10-preview] - 2019-05-17

### Added

- Added a `MultiplayerEventSystem` class, which allows you use multiple UI event systems to control different parts of the UI by different players.
- `InputSystemUIInputModule` now lets you specify an `InputActionAsset` in the `actionsAsset` property. If this is set, the inspector will populate all actions from this asset. If you have a `PlayerInput` component on the same game object, referencing the same  `InputActionAsset`, the `PlayerInput` component will keep the actions on the `InputSystemUIInputModule` in synch, allowing easy setup of multiplayer UI systems.

### Changed

- `StickControl.x` and `StickControl.y` are now deadzoned, i.e. have `AxisDeadzone` processors on them. This affects all gamepads and joysticks.
  * __NOTE:__ The deadzoning is __independent__ of the stick. Whereas the stack has a radial deadzones, `x` and `y` have linear deadzones. This means that `leftStick.ReadValue().x` is __not__ necessary equal to `leftStick.x.ReadValue()`.
  * This change also fixes the problem of noise from sticks not getting filtered out and causing devices such as the PS4 controller to constantly make itself `Gamepad.current`.

- Redesigned `UIActionInputModule`
 * Added a button in the inspector to automatically assign actions from an input action asset based on commonly used action names.
 * Will now populate actions with useful defaults.
 * Removed `clickSpeed` property - will use native click counts from the OS where available instead.
 * Removed `sendEventsWhenInBackground` property.
 * Hiding `Touches` and `TrackedDevices` until we decide how to handle them.
 * Remove `moveDeadzone` property as it is made redundant by the action's dead zone.
 * Removed `UIActionInputModuleEnabler` component, `UIActionInputModule` will now enable itself.
- Changed default button press point to 0.5.
- Changed all constants in public API to match Unity naming conventions ("Constant" instead of "kConstant").
- Changed namespace from `UnityEngine.Experimental.Input` to `UnityEngine.InputSystem`.
- Generated wrapper code now has nicer formatting.
- Renamed `UIActionInputModule` to `InputSystemUIInputModule`.
- Nicer icons for `InputActionAssets` and `InputActions` and for `Button` and generic controls.
- Change all public API using `IntPtr` to use unsafe pointer types instead.
- `PlayerInput` will no longer disable any actions not in the currently active action map when disabling input or switching action maps.
- Change some public fields into properties.
- Input System project settings are now called "Input System Package" in the project window instead of "Input (NEW)".
- Removed `Plugins` from all namespaces.
- Rename "Cancelled" -> "Canceled" (US spelling) in all APIs.

### Fixed

- Adding devices to "Supported Devices" in input preferences not allowing to select certain device types (like "Gamepad").
- Fixed scrolling in `UIActionInputModule`.
- Fixed compiling the input system package in Unity 19.2 with ugui being moved to a package now.
- In the Input System project settings window, you can no longer add a supported device twice.

#### Actions

- Custom inspector for `PlayerInput` no longer adds duplicates of action events if `Invoke Unity Events` notification behavior is selected.
- Fixed `Hold` interactions firing immediately before the duration has passed.
- Fixed editing bindings or processors for `InputAction` fields in the inspector (Changes wouldn't persist before).
- Fixed exception message when calling `CallbackContext.ReadValue<TValue>()` for an action with a composite binding with `TValue` not matching the composite's value type.

### Added

#### Actions

- `PlayerInput` can now handle `.inputactions` assets that have no control schemes.
  * Will pair __all__ devices mentioned by any of the bindings except if already paired to another player.

## [0.2.8-preview] - 2019-04-23

### Added

- Added a `clickCount` control to the `Mouse` class, which specifies the click count for the last mouse click (to allow distinguishing between single-, double- and multi-clicks).
- Support for Bluetooth Xbox One controllers on macOS.

#### Actions

- New API for changing bindings on actions
```
    // Several variations exist that allow to look up bindings in various ways.
    myAction.ChangeBindingWithPath("<Gamepad>/buttonSouth")
        .WithPath("<Keyboard>/space");

    // Can also replace the binding wholesale.
    myAction.ChangeBindingWithPath("<Keyboard>/space")
        .To(new InputBinding { ... });

    // Can also remove bindings programmatically now.
    myAction.ChangeBindingWithPath("<Keyboard>/space").Erase();
```

### Changed

- `Joystick.axes` and `Joystick.buttons` have been removed.
- Generated wrapper code for Input Action Assets are now self-contained, generating all the data from code and not needing a reference to the asset; `InputActionAssetReference` has been removed.
- The option to generate interfaces on wrappers has been removed, instead we always do this now.
- The option to generate events on wrappers has been removed, we felt that this no longer made sense.
- Will now show default values in Input Action inspector if no custom values for file path, class name or namespace have been provided.
- `InputSettings.runInBackground` has been removed. This should now be supported or not on a per-device level. Most devices never supported it in the first place, so a global setting did not seem to be useful.
- Several new `Sensor`-based classes have been added. Various existing Android sensor implementations are now based on them.
- `InputControlLayoutAttribute` is no longer inherited.
  * Rationale: A class marked as a layout will usually be registered using `RegisterLayout`. A class derived from it will usually be registered the same way. Because of layout inheritance, properties applied to the base class through `InputControlLayoutAttribute` will affect the subclass as intended. Not inheriting the attribute itself, however, now allows having properties such as `isGenericTypeOfDevice` which should not be inherited.
- Removed `acceleration`, `orientation`, and `angularVelocity` controls from `DualShockGamepad` base class.
  * They are still on `DualShockGamepadPS4`.
  * The reason is that ATM we do not yet support these controls other than on the PS4. The previous setup pretended that these controls work when in fact they don't.
- Marking a control as noisy now also marks all child controls as noisy.
- The input system now defaults to ignoring any HID devices with usage types not known to map to game controllers. You can use `HIDSupport.supportedUsages` to enable specific usage types.
- In the Input Settings window, asset selection has now been moved to the "gear" popup menu. If no asset is created, we now automatically create one.
- In the inspector for Input Settings assets, we now show a button to go to the Input Settings window, and a button to make the asset active if it isn't.
- Tests are now no longer part of the com.unity.inputsystem package. The `InputTestFixture` class still is for when you want to write input-related tests for your project. You can reference the `Unity.InputSystem.TestFixture` assembly when you need to do that.
- Implemented adding usages to and removing them from devices.

#### Actions

- A number of changes have been made to the control picker UI in the editor. \
  ![Input Control Picker](Documentation~/Images/InputControlPicker.png)
  * The button to pick controls interactively (e.g. by pressing a button on a gamepad) has been moved inside the picker and renamed to "Listen". It now works as a toggle that puts the picker into a special kind of 'search' mode. While listening, suitable controls that are actuated will be listed in the picker and can then be picked from.
  * Controls are now displayed with their nice names (e.g. "Cross" instead of "buttonSouth" in the case of the PS4 controller).
  * Child controls are indented instead of listed in "parent/child" format.
  * The hierarchy of devices has been rearranged for clarity. The toplevel groups of "Specific Devices" and "Abstract Devices" are now merged into one hierarchy that progressively groups devices into more specific groups.
  * Controls now have icons displayed for them.
- There is new support for binding to keys on the keyboard by their generated character rather than by their location. \
  ![Keyboard Binding](Documentation~/Images/KeyboardBindByLocationVsCharacter.png)
  * At the toplevel of the Keyboard device, you now have the choice of either binding by keyboard location or binding by generated/mapped character.
  * Binding by location shows differences between the local keyboard layout and the US reference layout.
  * The control path language has been extended to allow referencing controls by display name. `<Keyboard>/#(a)` binds to the control on a `Keyboard` with the display name `a`.
- `continuous` flag is now ignored for `Press and Release` interactions, as it did not  make sense.
- Reacting to controls that are already actuated when an action is enabled is now an __optional__ behavior rather than the default behavior. This is a __breaking__ change.
  * Essentially, this change reverts back to the behavior before 0.2-preview.
  * To reenable the behavior, toggle "Initial State Check" on in the UI or set the `initialStateCheck` property in code.
  ![Inital State Check](Documentation~/Images/InitialStateCheck.png)
  * The reason for the change is that having the behavior on by default made certain setups hard to achieve. For example, if `<Keyboard>/escape` is used in one action map to toggle *into* the main menu and in another action map to toggle *out* of it, then the previous behavior would immediately exit out of the menu if `escape` was still pressed from going into the menu. \
  We have come to believe that wanting to react to the current state of a control right away is the less often desirable behavior and so have made it optional with a separate toggle.
- Processors and Interactions are now shown in a component-inspector-like fashion in the Input Action editor window, allowing you to see the properties of all items at once.
- The various `InputAction.lastTriggerXXX` APIs have been removed.
  * Rationale: They have very limited usefulness and if you need the information, it's easy to set things up in order to keep track of it yourself. Also, we plan on having a polling API for actions in the future which is really what the `lastActionXXX` APIs were trying to (imperfectly) solve.
- `Tap`, `SlowTap`, and `MultiTap` interactions now respect button press points.
- `Tap`, `SlowTap`, and `MultiTap` interactions now have improved parameter editing UIs.

### Fixed

- Input Settings configured in the editor are now transferred to the built player correctly.
- Time slicing for fixed updates now works correctly, even when pausing or dropping frames.
- Make sure we Disable any InputActionAsset when it is being destroyed. Otherwise, callbacks which were not cleaned up would could cause exceptions.
- DualShock sensors on PS4 are now marked as noisy (#494).
- IL2CPP causing issues with XInput on windows and osx desktops.
- Devices not being available yet in `MonoBehavior.Awake`, `MonoBehaviour.Start`, and `MonoBehaviour.OnEnable` in player or when entering play mode in editor.
- Fixed a bug where the event buffer used by `InputEventTrace` could get corrupted.

#### Actions

- Actions and bindings disappearing when control schemes have spaces in their names.
- `InputActionRebindingExceptions.RebindOperation` can now be reused as intended; used to stop working properly the first time a rebind completed or was cancelled.
- Actions bound to multiple controls now trigger correctly when using `PressInteraction` set to `ReleaseOnly` (#492).
- `PlayerInput` no longer fails to find actions when using UnityEvents (#500).
- The `"{...}"` format for referencing action maps and actions using GUIDs as strings has been obsoleted. It will still work but adding the extra braces is no longer necessary.
- Drag&dropping bindings between other bindings that came before them in the list no longer drops the items at a location one higher up in the list than intended.
- Editing name of control scheme in editor not taking effect *except* if hitting enter key.
- Saving no longer causes the selection of the current processor or interaction to be lost.
  * This was especially annoying when having "Auto-Save" on as it made editing parameters on interactions and processors very tedious.
- In locales that use decimal separators other than '.', floating-point parameters on composites, interactions, and processors no longer lead to invalid serialized data being generated.
- Fix choosing "Add Action" in action map context menu throwing an exception.
- The input action asset editor window will no longer fail saving if the asset has been moved.
- The input action asset editor window will now show the name of the asset being edited when asking for saving changes.
- Clicking "Cancel" in the save changes dialog for the input action asset editor window will now cancel quitting the editor.
- Fixed pasting or dragging a composite binding from one action into another.
- In the action map editor window, switching from renaming an action to renaming an action map will no longer break the UI.
- Fixed calling Enable/Disable from within action callbacks sometimes leading to corruption of state which would then lead to actions not getting triggered (#472).
- Fixed setting of "Auto-Save" toggle in action editor getting lost on domain reload.
- Fixed blurry icons in editor for imported .inputactions assets and actions in them.
- `Press` and `Release` interactions will now work correctly if they have multiple bound controls.
- `Release` interactions will now invoke a `Started` callback when the control is pressed.
- Made Vector2 composite actions respect the press points of button controls used to compose the value.

## [0.2.6-preview] - 2019-03-20

>NOTE: The UI code for editing actions has largely been rewritten. There may be regressions.
>NOTE: The minimum version requirement for the new input system has been bumped
       to 2019.1

### Added

- Support gamepad vibration on Switch.
- Added support for Joysticks on Linux.

#### Actions

- Added ability to change which part of a composite a binding that is part of the composite is assigned to.
  * Part bindings can now be freely duplicated or copy-pasted. This allows having multiple bindings for "up", for example. Changing part assignments retroactively allows to freely edit the composite makeup.
- Can now drag&drop multiple items as well as drop items onto others (equivalent to cut&paste). Holding ALT copies data instead of moving it.
- Edits to control schemes are now undoable.
- Control schemes are now sorted alphabetically.
- Can now search by binding group (control scheme) or devices directly from search box.
  * `g:Gamepad` filters bindings to those in the "Gamepad" group.
  * `d:Gamepad` filters bindings to those from Gamepad-compatible devices.

### Changed

- The input debugger will no longer automatically show remote devices when the profiler is connected. Instead, use the new menu in debugger toolbar to connect to players or to enable/disable remote input debugging.
- "Press and Release" interactions will now invoke the `performed` callback on both press and release (instead of invoking `performed` and `cancel`, which was inconsistent with other behaviors).

#### Actions

- Bindings have GUIDs now like actions and maps already did. This allows to persistently and uniquely identify individual bindings.
- Replaced UI overlay while rebinding interactively with cancellable progress bar. Interactive rebinding now cancels automatically after 4 seconds without suitable input.
- Bindings that are not assigned to any control scheme are now visible when a particular control scheme is selected.
  * Bindings not assigned to any control scheme are active in *ALL* control schemes.
  * The change makes this visible in the UI now.
  * When a specific control scheme is selected, these bindings are affixed with `{GLOBAL}` for added visibility.
- When filtering by devices from a control scheme, the filtering now takes layout inheritance into account. So, a binding to a control on `Pointer` will now be shown when the filter is `Mouse`.
- The public control picker API has been revised.
  * The simplest way to add control picker UI to a control path is to add an `InputControlAttribute` to the field.
    ```
    // In the inspector, shows full UI to select a control interactively
    // (including interactive picking through device input).
    [InputControl(layout = "Button")]
    private string buttonControlPath;
    ```
- Processors of incompatible types will now be ignored instead of throwing an exception.

### Fixed

- Remote connections in input debugger now remain connected across domain reloads.
- Don't incorrectly create non-functioning devices if a physical device implements multiple incompatible logical HID devices (such as the MacBook keyboard/touch pad and touch bar).
- Removed non-functioning sort triangles in event list in Input Debugger device windows.
- Sort events in input debugger window by id rather then by timestamp.
- Make parsing of float parameters support floats represented in "e"-notation and "Infinity".
- Input device icons in input debugger window now render in appropriate resolution on retina displays.
- Fixed Xbox Controller on macOS reporting negative values for the sticks when represented as dpad buttons.
- `InputSettings.UpdateMode.ProcessEventsManually` now correctly triggers updates when calling `InputSystem.Update(InputUpdateType.Manual)`.

#### Actions

- Pasting or duplicating an action in an action map asset will now assign a new and unique ID to the action.
- "Add Action" button being active and triggering exceptions when no action map had been added yet.
- Fixed assert when generating C# class and make sure it gets imported correctly.
- Generate directories as needed when generating C# class, and allow path names without "Assets/" path prefix.
- Allow binding dpad controls to actions of type "Vector2".
- Fixed old name of action appearing underneath rename overlay.
- Fixed inspector UIs for on-screen controls throwing exceptions and being non-functional.
- Fixed deleting multiple items at same time in action editor leading to wrong items being deleted.
- Fixed copy-pasting actions not preserving action properties other than name.
- Fixed memory corruptions coming from binding resolution of actions.
- InputActionAssetReferences in ScriptableObjects will continue to work after domain reloads in the editor.
- Fixed `startTime` and `duration` properties of action callbacks.

## [0.2.1-preview] - 2019-03-11

### Changed

 - NativeUpdateCallback API update to match Unity 2018.3.8f1

## [0.2.0-preview] - 2019-02-12

This release contains a number of fairly significant changes. The focus has been on further improving the action system to make it easier to use as well as to make it work more reliably and predictably.

>NOTE: There are some breaking changes. Please see the "Changed" section below.

### Changed

- Removed Unity 2018.2 support code.
- Removed .NET 3.5 support code.
- Started using C# 7.
- `IInputControlProcessor<TValue>` has been replaced with `InputProcessor` and `InputProcessor<TValue>` base classes.
- `IInputBindingComposite` has been replaced with an `InputBindingComposite` base class and the `IInputBindingComposite<TValue>` interface has been merged with the `InputBindingComposite<TValue>` class which had already existed.
- `InputUser.onUnpairedDeviceUser` will now notify for each actuated control until the device is paired or there are no more actuated controls.
- `SensitivityProcessor` has been removed.
    * The approach needs rethinking. What `SensitivityProcessor` did caused more problems than it solved.
- State monitors no longer have their timeouts removed automatically when they fire. This makes it possible to have a timeout that is removed only in response to a specific state change.
- Events for devices that implement `IInputStateCallbacks` (such as `Touchscreen`) are allowed to go back in time. Avoids the problem of having to order events between multiple fingers correctly or seeing events getting rejected.
- `PenState.Button` is now `PenButton`.
- Removed TouchPositionTransformProcessor, was used only by Android, the position transformation will occur in native backend in 2019.x

#### Actions:
- Bindings that have no interactions on them will trigger differently now. __This is a breaking change__.
  * Previously, these bindings would trigger `performed` on every value change including when going back to their default value. This is why you would see two calls of `performed` with a button; one when the button was pressed, another when it was depressed.
  * Now, a binding without an interaction will trigger `started` and then `performed` when a bound control is actuated. Thereafter, the action will remain in `Started` phase. For as long as the control is actuated, every value change will trigger `performed` again. When the control stops being actuated, it will trigger `cancelled` and the action will remain in `Waiting` state.
  * Control actuation is defined as a control having a magnitude (see `InputControl.EvaluateMagnitude`) greater than zero. If a control does not support magnitudes (returns -1 from `EvaluateMagnitude`), then the control is considered actuated when it changes state away from its default state.
  * To restore the previous behavior, simply change code like
      ```
        myAction.performed += MyCallback;
      ```
    to
      ```
        myAction.performed += MyCallback;
        myAction.cancelled += MyCallback;
      ```
  * Alternatively, enable `passThrough` mode on an action. This effectively restores the previous default behavior of actions.
    ```
        new InputAction(binding: "<Gamepad>/leftTrigger") { passThrough = true };
    ```
- As part of the aforementioned change, the following interactions have been removed as they are no longer relevant:
  - `StickInteraction`: Can simply be removed from bindings. The new default behavior obsoletes the need for what `StickInteraction` did. Use `started` to know then the stick starts being actuated, `performed` to be updated on movements, and `cancelled` to know when the stick goes back into rest position.
  - `PressAndReleaseInteraction`: Can simply be removed from bindings. The default behavior with no interaction encompasses press and release detection. Use `started` to know then a button is pressed and `cancelled` to know when it is released. To set a custom button press point, simply put an `AxisDeadzoneProcessor` on the binding.
- `PressInteraction` has been completely rewritten.
  - Trigger behavior can be set through `behavior` parameter and now provides options for observing just presses (`PressOnly`), just releases (`ReleaseOnly`), or both presses and releases (`PressAndRelease`).
  - Also, the interaction now operates on control actuation rather than reading out float values directly. This means that any control that supports magnitudes can be used.
  - Also supports continuous mode now.
- If bound controls are already actuated when an action is enabled, the action will now trigger in the next input update as if the control had just been moved from non-actuated to actuated state.
  - In other words, if e.g. you have a binding to the A button of the gamepad and the A button is already pressed when the action is first enabled, then the action associated with the A button will trigger as if the button had just been pressed. Previously, it required releasing and re-pressing the button first -- which, together with certain interactions, could lead to actions ending up in a confused state.
- When an action is disabled, it will now cancel all ongoing interactions, if any (i.e. you will see `InputAction.cancelled` being called).
  - Note that unlike the above-mentioned callbacks that happen when an action starts out with a control already actuated, the cancellation callbacks happen __immediately__ rather than in the next input update.
- Actions that at runtime are bound to multiple controls will now perform *conflict resolution*, if necessary.
  - This applies only if an action actually receives multiple concurrent actuations from controls.
  - When ambiguity is detected, the greatest amount of actuation on any of the controls gets to drive the action.
  - In practice, this means that as long as any of the controls bound to an action is actuated, the action will keep going. This resolves ambiguities when an action has primary and secondary bindings, for examples, or when an action is bound to multiple different devices at the same time.
  - Composite bindings count as single actuations regardless of how many controls participate in the composite.
  - This behavior __can be bypassed__ by setting the action to be pass-through.
- Action editor now closes when asset is deleted.
  - If there are unsaved changes, asks for confirmation first.
- Interactions and processors in the UI are now filtered based on the type of the action (if set) and sorted by name.
- Renamed "Axis" and "Dpad" composites to "1D Axis" and "2D Vector" composite.
  - The old names can still be used and existing data will load as expected.
  - `DpadComposite` got renamed to `Vector2Composite`; `AxisComposite` is unchanged.
- `InputInteractionContext.controlHasDefaultValue` has been replaced with `InputInteractionContext.ControlIsActuated()`.
- `InputActionChange.BindingsHaveChangedWhileEnabled` has been reworked and split in two:
    1. `InputActionChange.BoundControlsAboutToChange`: Bindings have been previously resolved but are about to be re-resolved.
    2. `InputActionChange.BoundControlsChanged`: Bindings have been resolved on one or more actions.
- Actions internally now allocate unmanaged memory.
  - Disposing should be taken care of automatically (though you can manually `Dispose` as well). If you see errors in the console log about unmanaged memory being leaked, please report the bug.
  - All execution state except for C# heap objects for processors, interactions, and composites has been collapsed into a single block of unmanaged memory. Actions should now be able to re-resolve efficiently without allocating additional GC memory.

### Added

- `PlayerInput` component which simplifies setting up individual player input actions and device pairings. \
  ![PlayerInput](Documentation~/Images/PlayerInput.png)
- `PlayerInputManager` component which simplifies player joining and split-screen setups. \
  ![PlayerInput](Documentation~/Images/PlayerInputManager.png)
- `InputDevice.all` (equivalent to `InputSystem.devices`)
- `InputControl.IsActuated()` can be used to determine whether control is currently actuated (defined as extension method in `InputControlExtensions`).
- Can now read control values from buffers as objects using `InputControl.ReadValueFromBufferAsObject`. This allows reading a value stored in memory without having to know the value type.
- New processors:
    * `ScaleProcessor`
    * `ScaleVector2Processor`
    * `ScaleVector3Processor`
    * `InvertVector2Processor`
    * `InvertVector3Processor`
    * `NormalizeVector2Processor`
    * `NormalizeVector3Processor`
- Added `MultiTapInteraction`. Can be used to listen for double-taps and the like.
- Can get total and average event lag times through `InputMetrics.totalEventLagTime` and `InputMetrics.averageEventLagTime`.
- `Mouse.forwardButton` and `Mouse.backButton`.
- The input debugger now shows users along with their paired devices and actions. See the [documentation](Documentation~/UserManagement.md#debugging)
- Added third and fourth barrel buttons on `Pen`.

#### Actions:
- Actions have a new continuous mode that will cause the action to trigger continuously even if there is no input. See the [documentation](Documentation~/Actions.md#continuous-actions) for details. \
  ![Continuous Action](Documentation~/Images/ContinuousAction.png)
- Actions have a new pass-through mode. In this mode an action will bypass any checks on control actuation and let any input activity on the action directly flow through. See the [documentation](Documentation~/Actions.md#pass-through-actions) for details. \
  ![Pass-Through Action](Documentation~/Images/PassThroughAction.png)
- Can now add interactions and processors directly to actions.
  ![Action Properties](Documentation~/Images/ActionProperties.png)
    * This is functionally equivalent to adding the respective processors and/or interactions to every binding on the action.
- Can now change the type of a composite retroactively.
  ![Composite Properties](Documentation~/Images/CompositeProperties.png)
- Values can now be read out as objects using `InputAction.CallbackContext.ReadValueAsObject()`.
    * Allocates GC memory. Should not be used during normal gameplay but is very useful for testing and debugging.
- Added auto-save mode for .inputactions editor.
  ![Auto Save](Documentation~/Images/AutoSave.png)
- Processors, interactions, and composites can now define their own parameter editor UIs by deriving from `InputParameterEditor`. This solves the problem of these elements not making it clear that the parameters usually have global defaults and do not need to be edited except if local overrides are necessary.
- Can now set custom min and max values for axis composites.
    ```
    var action = new InputAction();
    action.AddCompositeBinding("Axis(minValue=0,maxValue=2)")
        .With("Positive", "<Keyboard>/a")
        .With("Negative", "<Keyboard>/d");
    ```
- "C# Class File" property on .inputactions importer settings now has a file picker next to it.
- `InputActionTrace` has seen various improvements.
    * Recorded data will now stay valid even if actions are rebound to different controls.
    * Can listen to all actions using `InputActionTrace.SubscribeToAll`.
    * `InputActionTrace` now maintains a list of subscriptions. Add subscriptions with `SubscribeTo` and remove a subscription with `UnsubscribeFrom`. See the [documentation](Documentation~/Actions.md#tracing-actions) for details.

### Fixes

- Fixed support for Unity 2019.1 where we landed a native API change.
- `InputUser.UnpairDevicesAndRemoveUser()` corrupting device pairings of other InputUsers
- Control picker in UI having no devices if list of supported devices is empty but not null
- `IndexOutOfRangeException` when having multiple action maps in an asset (#359 and #358).
- Interactions timing out even if there was a pending event that would complete the interaction in time.
- Action editor updates when asset is renamed or moved.
- Exceptions when removing action in last position of action map.
- Devices marked as unsupported in input settings getting added back on domain reload.
- Fixed `Pen` causing exceptions and asserts.
- Composites that assign multiple bindings to parts failing to set up properly when parts are assigned out of order (#410).

### Known Issues

- Input processing in edit mode on 2019.1 is sporadic rather than happening on every editor update.

## [0.1.2-preview] - 2018-12-19

    NOTE: The minimum version requirement for the new input system has been bumped
          to 2018.3. The previous minum requirement of 2018.2 is no longer supported.
          Also, we have dropped support for the .NET 3.5 runtime. The new .NET 4
          runtime is now required to use the new input system.

We've started working on documentation. The current work-in-progress can be found on [GitHub](https://github.com/Unity-Technologies/InputSystem/blob/develop/Packages/com.unity.inputsystem/Documentation~/InputSystem.md).

### Changed

- `InputConfiguration` has been replaced with a new `InputSettings` class.
- `InputConfiguration.lockInputToGame` has been moved to `InputEditorUserSettings.lockInputToGameView`. This setting is now persisted as a local user setting.
- `InputSystem.updateMask` has been replaced with `InputSettings.updateMode`.
- `InputSystem.runInBackground` has been moved to `InputSettings.runInBackground`.
- Icons have been updated for improved styling and now have separate dark and light skin versions.
- `Lock Input To Game` and `Diagnostics Mode` are now persisted as user settings
- Brought back `.current` getters and added `InputSettings.filterNoiseOnCurrent` to control whether noise filtering on the getters is performed or not.
- Removed old and outdated Doxygen-generated API docs.

### Added

- `InputSystem.settings` contains the current input system settings.
- A new UI has been added to "Edit >> Project Settings..." to edit input system settings. Settings are stored in a user-controlled asset in any location inside `Assets/`. Multiple assets can be used and switched between.
- Joystick HIDs are now supported on Windows, Mac, and UWP.
- Can now put system into manual update mode (`InputSettings.updateMode`). In this mode, events will not get automatically processed. To process events, call `InputSystem.Update()`.
- Added shortcuts to action editor window (requires 2019.1).
- Added icons for .inputactions assets.

### Fixed

- `InputSystem.devices` not yet being initialized in `MonoBehaviour.Start` when in editor.

### Known Issues

- Input settings are not yet included in player builds. This means that at the moment, player builds will always start out with default input settings.
- There have been reports of some stickiness to buttons on 2019.1 alpha builds.  We are looking at this now.

## [0.0.14-preview] - 2018-12-11

### Changed

- `Pointer.delta` no longer has `SensitivityProcessor` on it. The processor was causing many issues with mouse deltas. It is still available for adding it manually to action bindings but the processor likely needs additional work.

### Fixed

Core:
- Invalid memory accesses when using .NET 4 runtime
- Mouse.button not being identical to Mouse.leftButton
- DualShock not being recognized when connected via Bluetooth

Actions:
- Parameters disappearing on processors and interactions in UI when edited
- Parameters on processors and interactions having wrong value type in UI (e.g. int instead of float)
- RebindingOperation calling OnComplete() after being cancelled

Misc:
- Documentation no longer picked up as assets in user project

## [0.0.13-preview] - 2018-12-05

First release from stable branch.<|MERGE_RESOLUTION|>--- conflicted
+++ resolved
@@ -15,7 +15,9 @@
   * The component has a different GUID from before, so existing setups that use the component from the sample are not broken. To use the built-in component you must explicitly switch over.
 - `InputTestFixture` no longer deletes the `GameObject`s in the current scene in its `TearDown` ([case 1286987](https://issuetracker.unity3d.com/issues/input-system-inputtestfixture-destroys-test-scene)).
   * This was added for the sake of the Input System's own tests but should not have been in the public fixture.
-<<<<<<< HEAD
+- Generic `Gamepad` now has platform independent long button names. Previously it used different names if editor targeted PS4/Switch consoles (case 1321676).
+- When creating a new control scheme with a name `All Control Schemes`, `All Control Schemes1` will be created to avoid confusion with implicit `All Control Schemes` scheme ([case 1217379](https://issuetracker.unity3d.com/issues/control-scheme-cannot-be-selected-when-it-is-named-all-control-schemes)).
+- Display names of keyboard buttons are now passed through `ToLower` and `ToTitleCase` to enforce consistent casing between different platforms and keyboard layouts ([case 1254705](https://issuetracker.unity3d.com/issues/the-display-names-for-keyboard-keys-in-the-input-debugger-do-not-match-those-defined-in-input-system-package)).
 - Editor: All remaining `InputUser` instances are now removed automatically when exiting play mode. This means that all devices are automatically unpaired.
   * In essence, like `InputAction`, `InputUser` is now considered a player-only feature.
 
@@ -31,11 +33,6 @@
   ```
 - Adding an action to a `InputActionMap` that is part of an `InputActionAsset` now requires all actions in the asset to be disabled ([case 1288335](https://issuetracker.unity3d.com/issues/adding-actions-at-runtime-to-existing-map-from-asset-triggers-assertion-error)).
   * This used to trigger an `Assert` at runtime but now properly throws an `InvalidOperationException`.
-=======
-- Generic `Gamepad` now has platform independent long button names. Previously it used different names if editor targeted PS4/Switch consoles (case 1321676).
-- When creating a new control scheme with a name `All Control Schemes`, `All Control Schemes1` will be created to avoid confusion with implicit `All Control Schemes` scheme ([case 1217379](https://issuetracker.unity3d.com/issues/control-scheme-cannot-be-selected-when-it-is-named-all-control-schemes)).
-- Display names of keyboard buttons are now passed through `ToLower` and `ToTitleCase` to enforce consistent casing between different platforms and keyboard layouts ([case 1254705](https://issuetracker.unity3d.com/issues/the-display-names-for-keyboard-keys-in-the-input-debugger-do-not-match-those-defined-in-input-system-package)).
->>>>>>> 14e766e3
 
 ### Fixed
 
