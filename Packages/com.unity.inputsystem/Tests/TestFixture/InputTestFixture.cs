using System;
using System.Collections.Generic;
using System.Linq;
using System.Reflection;
using UnityEngine.InputSystem.Controls;
using NUnit.Framework;
using NUnit.Framework.Constraints;
using NUnit.Framework.Internal;
using Unity.Collections;
using UnityEngine.InputSystem.LowLevel;
using UnityEngine.InputSystem.Utilities;
using UnityEngine.TestTools;
using UnityEngine.TestTools.Utils;
using UnityEngine.InputSystem.Users;

#if UNITY_EDITOR
using UnityEditor;
using UnityEngine.InputSystem.Editor;
#endif

////TODO: must allow running UnityTests which means we have to be able to get per-frame updates yet not receive input from native

////TODO: when running tests in players, make sure that remoting is turned off

////REVIEW: always enable event diagnostics in InputTestFixture?

namespace UnityEngine.InputSystem
{
    /// <summary>
    /// A test fixture for writing tests that use the input system. Can be derived from
    /// or simply instantiated from another test fixture.
    /// </summary>
    /// <remarks>
    /// The fixture will put the input system into a known state where it has only the
    /// built-in set of basic layouts and no devices. The state of the system before
    /// starting a test is recorded and restored when the test finishes.
    ///
    /// <example>
    /// <code>
    /// public class MyInputTests : InputTestFixture
    /// {
    ///     public override void Setup()
    ///     {
    ///         base.Setup();
    ///
    ///         InputSystem.RegisterLayout&lt;MyDevice&gt;();
    ///     }
    ///
    ///     [Test]
    ///     public void CanCreateMyDevice()
    ///     {
    ///         InputSystem.AddDevice&lt;MyDevice&gt;();
    ///         Assert.That(InputSystem.devices, Has.Exactly(1).TypeOf&lt;MyDevice&gt;());
    ///     }
    /// }
    /// </code>
    /// </example>
    ///
    /// The test fixture will also sever the tie of the input system to the Unity runtime.
    /// This means that while the test fixture is active, the input system will not receive
    /// input and device discovery or removal notifications from platform code. This ensures
    /// that while the test is running, input that may be generated on the machine running
    /// the test will not infer with it.
    /// </remarks>
    public class InputTestFixture
    {
        /// <summary>
        /// Put <see cref="InputSystem"/> into a known state where it only has a basic set of
        /// layouts and does not have any input devices.
        /// </summary>
        /// <remarks>
        /// If you derive your own test fixture directly from InputTestFixture, this
        /// method will automatically be called. If you embed InputTestFixture into
        /// your fixture, you have to explicitly call this method yourself.
        /// </remarks>
        /// <seealso cref="TearDown"/>
        [SetUp]
        public virtual void Setup()
        {
            try
            {
                m_StateManager = new InputTestStateManager();

                // Apparently, NUnit is reusing instances :(
                m_KeyInfos = default;
                m_IsUnityTest = default;
                m_CurrentTest = default;

                // Disable input debugger so we don't waste time responding to all the
                // input system activity from the tests.
                #if UNITY_EDITOR
                InputDebuggerWindow.Disable();
                #endif

                runtime = new InputTestRuntime();

                // Push current input system state on stack.
#if DEVELOPMENT_BUILD || UNITY_EDITOR
                m_StateManager.SaveAndReset(false, runtime);
#endif
                // Override the editor messing with logic like canRunInBackground and focus and
                // make it behave like in the player.
                #if UNITY_EDITOR
                InputSystem.settings.editorInputBehaviorInPlayMode = InputSettings.EditorInputBehaviorInPlayMode.AllDeviceInputAlwaysGoesToGameView;
                #endif

                // For a [UnityTest] play mode test, we don't want editor updates interfering with the test,
                // so turn them off.
                #if UNITY_EDITOR
                if (Application.isPlaying && IsUnityTest())
                    InputSystem.manager.m_UpdateMask &= ~InputUpdateType.Editor;
                #endif

                // We use native collections in a couple places. We when leak them, we want to know where exactly
                // the allocation came from so enable full leak detection in tests.
                NativeLeakDetection.Mode = NativeLeakDetectionMode.EnabledWithStackTrace;

                // For [UnityTest]s, we need to process input in sync with the player loop. However, InputTestRuntime
                // is divorced from the player loop by virtue of not being tied into NativeInputSystem. Listen
                // for NativeInputSystem.Update here and trigger input processing in our isolated InputSystem.
                // This is irrelevant for normal [Test]s but for [UnityTest]s that run over several frames, it's crucial.
                // NOTE: We're severing the tie the previous InputManager had to NativeInputRuntime here. This means that
                //       device removal events that happen to occur while tests are running will get lost.
                NativeInputRuntime.instance.onUpdate =
                    (InputUpdateType updateType, ref InputEventBuffer buffer) =>
                {
                    if (InputSystem.manager.ShouldRunUpdate(updateType))
                        InputSystem.Update(updateType);
                    // We ignore any input coming from native.
                    buffer.Reset();
                };
                NativeInputRuntime.instance.onShouldRunUpdate =
                    updateType => true;

                #if UNITY_EDITOR
                m_OnPlayModeStateChange = OnPlayModeStateChange;
                EditorApplication.playModeStateChanged += m_OnPlayModeStateChange;
                #endif

                // Always want to merge by default
                InputSystem.settings.disableRedundantEventsMerging = false;

                // Turn on all optimizations and checks
                InputSystem.settings.SetInternalFeatureFlag(InputFeatureNames.kUseOptimizedControls, true);
                InputSystem.settings.SetInternalFeatureFlag(InputFeatureNames.kUseReadValueCaching, true);
                InputSystem.settings.SetInternalFeatureFlag(InputFeatureNames.kParanoidReadValueCachingChecks, true);

                #if UNITY_EDITOR
                // Default mock dialogs to avoid unexpected cancellation of standard flows
                Dialog.InputActionAsset.SetSaveChanges((_) => Dialog.Result.Discard);
                Dialog.InputActionAsset.SetDiscardUnsavedChanges((_) => Dialog.Result.Discard);
                Dialog.InputActionAsset.SetCreateAndOverwriteExistingAsset((_) => Dialog.Result.Discard);
                Dialog.ControlScheme.SetDeleteControlScheme((_) => Dialog.Result.Delete);
                #endif
            }
            catch (Exception exception)
            {
                Debug.LogError("Failed to set up input system for test " + TestContext.CurrentContext.Test.Name);
                Debug.LogException(exception);
                throw;
            }

            m_Initialized = true;

            if (InputSystem.devices.Count > 0)
                Assert.Fail("Input system should not have devices after reset");
        }

        /// <summary>
        /// Restore the state of the input system it had when the test was started.
        /// </summary>
        /// <seealso cref="Setup"/>
        [TearDown]
        public virtual void TearDown()
        {
            if (!m_Initialized)
                return;

            try
            {
#if DEVELOPMENT_BUILD || UNITY_EDITOR
                m_StateManager.Restore();
#endif
                runtime.Dispose();

                // Unhook from play mode state changes.
                #if UNITY_EDITOR
                if (m_OnPlayModeStateChange != null)
                    EditorApplication.playModeStateChanged -= m_OnPlayModeStateChange;
                #endif

                // Re-enable input debugger.
                #if UNITY_EDITOR
                InputDebuggerWindow.Enable();
                #endif

                #if UNITY_EDITOR
                // Re-enable dialogs.
                Dialog.InputActionAsset.SetSaveChanges(null);
                Dialog.InputActionAsset.SetDiscardUnsavedChanges(null);
                Dialog.InputActionAsset.SetCreateAndOverwriteExistingAsset(null);
                Dialog.ControlScheme.SetDeleteControlScheme(null);
                #endif
            }
            catch (Exception exception)
            {
                Debug.LogError("Failed to shut down and restore input system after test " + TestContext.CurrentContext.Test.Name);
                Debug.LogException(exception);
                throw;
            }

            m_Initialized = false;
        }

        private bool? m_IsUnityTest;
        private Test m_CurrentTest;

        // True if the current test is a [UnityTest].
        private bool IsUnityTest()
        {
            // We cache this value so that any call after the first in a test no
            // longer allocates GC memory. Otherwise we'll run into trouble with
            // DoesNotAllocate tests.
            var test = TestContext.CurrentTestExecutionContext.CurrentTest;
            if (m_IsUnityTest.HasValue && m_CurrentTest == test)
                return m_IsUnityTest.Value;

            var className = test.ClassName;
            var methodName = test.MethodName;

            // Doesn't seem like there's a proper way to get the current test method based on
            // the information provided by NUnit (see https://github.com/nunit/nunit/issues/3354).

            var type = Type.GetType(className);
            if (type == null)
            {
                foreach (var assembly in AppDomain.CurrentDomain.GetAssemblies())
                {
                    type = assembly.GetType(className);
                    if (type != null)
                        break;
                }
            }

            if (type == null)
            {
                m_IsUnityTest = false;
            }
            else
            {
                var method = type.GetMethod(methodName);
                m_IsUnityTest = method?.GetCustomAttribute<UnityTestAttribute>() != null;
            }

            m_CurrentTest = test;
            return m_IsUnityTest.Value;
        }

        #if UNITY_EDITOR
        private Action<PlayModeStateChange> m_OnPlayModeStateChange;
        private void OnPlayModeStateChange(PlayModeStateChange change)
        {
            if (change == PlayModeStateChange.ExitingPlayMode && m_Initialized)
                TearDown();
        }

        #endif

        // ReSharper disable once MemberCanBeProtected.Global
        public static void AssertButtonPress<TState>(InputDevice device, TState state, params ButtonControl[] buttons)
            where TState : struct, IInputStateTypeInfo
        {
            // Update state.
            InputSystem.QueueStateEvent(device, state);
            InputSystem.Update();

            // Now verify that only the buttons we expect to be pressed are pressed.
            foreach (var control in device.allControls)
            {
                if (!(control is ButtonControl controlAsButton))
                    continue;

                var isInList = buttons.Contains(controlAsButton);
                if (!isInList)
                    Assert.That(controlAsButton.isPressed, Is.False,
                        $"Expected button {controlAsButton} to NOT be pressed");
                else
                    Assert.That(controlAsButton.isPressed, Is.True,
                        $"Expected button {controlAsButton} to be pressed");
            }
        }

        public static void AssertStickValues(StickControl stick, Vector2 stickValue, float up, float down, float left,
            float right)
        {
            Assert.That(stick.ReadUnprocessedValue(), Is.EqualTo(stickValue));

            Assert.That(stick.up.ReadUnprocessedValue(), Is.EqualTo(up).Within(0.0001), "Incorrect 'up' value");
            Assert.That(stick.down.ReadUnprocessedValue(), Is.EqualTo(down).Within(0.0001), "Incorrect 'down' value");
            Assert.That(stick.left.ReadUnprocessedValue(), Is.EqualTo(left).Within(0.0001), "Incorrect 'left' value");
            Assert.That(stick.right.ReadUnprocessedValue(), Is.EqualTo(right).Within(0.0001), "Incorrect 'right' value");
        }

        internal InputTestStateManager m_StateManager;
        private Dictionary<Key, Tuple<string, int>> m_KeyInfos;
        private bool m_Initialized;

        /// <summary>
        /// Set <see cref="Keyboard.keyboardLayout"/> of the given keyboard.
        /// </summary>
        /// <param name="name">Name of the keyboard layout to switch to.</param>
        /// <param name="keyboard">Keyboard to switch layout on. If <c>null</c>, <see cref="Keyboard.current"/> is used.</param>
        /// <exception cref="ArgumentException"><paramref name="keyboard"/> and <see cref="Keyboard.current"/> are both <c>null</c>.</exception>
        /// <remarks>
        /// Also queues and immediately processes an <see cref="DeviceConfigurationEvent"/> for the keyboard.
        /// </remarks>
        public unsafe void SetKeyboardLayout(string name, Keyboard keyboard = null)
        {
            if (keyboard == null)
            {
                keyboard = Keyboard.current;
                if (keyboard == null)
                    throw new ArgumentException("No keyboard has been created and no keyboard has been given", nameof(keyboard));
            }

            runtime.SetDeviceCommandCallback(keyboard, (id, command) =>
            {
                if (id == QueryKeyboardLayoutCommand.Type)
                {
                    var commandPtr = (QueryKeyboardLayoutCommand*)command;
                    commandPtr->WriteLayoutName(name);
                    return InputDeviceCommand.GenericSuccess;
                }
                return InputDeviceCommand.GenericFailure;
            });

            // Make sure caches on keys are flushed.
            InputSystem.QueueConfigChangeEvent(Keyboard.current);
            InputSystem.Update();
        }

        /// <summary>
        /// Set the <see cref="InputControl.displayName"/> of <paramref name="key"/> on the current
        /// <see cref="Keyboard"/> to be <paramref name="displayName"/>.
        /// </summary>
        /// <param name="key">Key to set the display name for.</param>
        /// <param name="displayName">Display name for the key.</param>
        /// <param name="scanCode">Optional <see cref="KeyControl.scanCode"/> to report for the key.</param>
        /// <remarks>
        /// Automatically adds a <see cref="Keyboard"/> if none has been added yet.
        /// </remarks>
        public unsafe void SetKeyInfo(Key key, string displayName, int scanCode = 0)
        {
            if (Keyboard.current == null)
                InputSystem.AddDevice<Keyboard>();

            if (m_KeyInfos == null)
            {
                m_KeyInfos = new Dictionary<Key, Tuple<string, int>>();

                runtime.SetDeviceCommandCallback(Keyboard.current,
                    (id, commandPtr) =>
                    {
                        if (commandPtr->type == QueryKeyNameCommand.Type)
                        {
                            var keyNameCommand = (QueryKeyNameCommand*)commandPtr;

                            if (m_KeyInfos.TryGetValue((Key)keyNameCommand->scanOrKeyCode, out var info))
                            {
                                keyNameCommand->scanOrKeyCode = info.Item2;
                                StringHelpers.WriteStringToBuffer(info.Item1, (IntPtr)keyNameCommand->nameBuffer,
                                    QueryKeyNameCommand.kMaxNameLength);
                            }

                            return QueryKeyNameCommand.kSize;
                        }

                        return InputDeviceCommand.GenericFailure;
                    });
            }

            m_KeyInfos[key] = new Tuple<string, int>(displayName, scanCode);

            // Make sure caches on keys are flushed.
            InputSystem.QueueConfigChangeEvent(Keyboard.current);
            InputSystem.Update();
        }

        /// <summary>
        /// Add support for <see cref="QueryCanRunInBackground"/> to <paramref name="device"/> and return
        /// <paramref name="value"/> as <see cref="QueryCanRunInBackground.canRunInBackground"/>.
        /// </summary>
        /// <param name="device"></param>
        internal unsafe void SetCanRunInBackground(InputDevice device, bool canRunInBackground = true)
        {
            runtime.SetDeviceCommandCallback(device, (id, command) =>
            {
                if (command->type == QueryCanRunInBackground.Type)
                {
                    ((QueryCanRunInBackground*)command)->canRunInBackground = canRunInBackground;
                    return InputDeviceCommand.GenericSuccess;
                }
                return InputDeviceCommand.GenericFailure;
            });
        }

        public ActionConstraint Started(InputAction action, InputControl control = null, double? time = null, object value = null)
        {
            return new ActionConstraint(InputActionPhase.Started, action, control, time: time, duration: 0, value: value);
        }

        public ActionConstraint Started<TValue>(InputAction action, InputControl<TValue> control, TValue value, double? time = null)
            where TValue : struct
        {
            return new ActionConstraint(InputActionPhase.Started, action, control, value, time: time, duration: 0);
        }

        public ActionConstraint Performed(InputAction action, InputControl control = null, double? time = null, double? duration = null, object value = null)
        {
            return new ActionConstraint(InputActionPhase.Performed, action, control, time: time, duration: duration, value: value);
        }

        public ActionConstraint Performed<TValue>(InputAction action, InputControl<TValue> control, TValue value, double? time = null, double? duration = null)
            where TValue : struct
        {
            return new ActionConstraint(InputActionPhase.Performed, action, control, value, time: time, duration: duration);
        }

        public ActionConstraint Canceled(InputAction action, InputControl control = null, double? time = null, double? duration = null, object value = null)
        {
            return new ActionConstraint(InputActionPhase.Canceled, action, control, time: time, duration: duration, value: value);
        }

        public ActionConstraint Canceled<TValue>(InputAction action, InputControl<TValue> control, TValue value, double? time = null, double? duration = null)
            where TValue : struct
        {
            return new ActionConstraint(InputActionPhase.Canceled, action, control, value, time: time, duration: duration);
        }

        public ActionConstraint Started<TInteraction>(InputAction action, InputControl control = null, object value = null, double? time = null)
            where TInteraction : IInputInteraction
        {
            return new ActionConstraint(InputActionPhase.Started, action, control, interaction: typeof(TInteraction), time: time,
                duration: 0, value: value);
        }

        public ActionConstraint Performed<TInteraction>(InputAction action, InputControl control = null, object value = null, double? time = null, double? duration = null)
            where TInteraction : IInputInteraction
        {
            return new ActionConstraint(InputActionPhase.Performed, action, control, interaction: typeof(TInteraction), time: time,
                duration: duration, value: value);
        }

        public ActionConstraint Canceled<TInteraction>(InputAction action, InputControl control = null, object value = null, double? time = null, double? duration = null)
            where TInteraction : IInputInteraction
        {
            return new ActionConstraint(InputActionPhase.Canceled, action, control, interaction: typeof(TInteraction), time: time,
                duration: duration, value: value);
        }

        ////REVIEW: Should we determine queueEventOnly automatically from whether we're in a UnityTest?

        // ReSharper disable once MemberCanBeProtected.Global
        public void Press(ButtonControl button, double time = -1, double timeOffset = 0, bool queueEventOnly = false)
        {
            Set(button, 1, time, timeOffset, queueEventOnly: queueEventOnly);
        }

        // ReSharper disable once MemberCanBeProtected.Global
        public void Release(ButtonControl button, double time = -1, double timeOffset = 0, bool queueEventOnly = false)
        {
            Set(button, 0, time, timeOffset, queueEventOnly: queueEventOnly);
        }

        // ReSharper disable once MemberCanBePrivate.Global
        public void PressAndRelease(ButtonControl button, double time = -1, double timeOffset = 0, bool queueEventOnly = false)
        {
            Press(button, time, timeOffset, queueEventOnly: true);  // This one is always just a queue.
            Release(button, time, timeOffset, queueEventOnly: queueEventOnly);
        }

        // ReSharper disable once MemberCanBeProtected.Global
        public void Click(ButtonControl button, double time = -1, double timeOffset = 0, bool queueEventOnly = false)
        {
            PressAndRelease(button, time, timeOffset, queueEventOnly: queueEventOnly);
        }

        /// <summary>
        /// Set the control with the given <paramref name="path"/> on <paramref name="device"/> to the given <paramref name="state"/>
        /// by sending a state event with the value to the device.
        /// </summary>
        /// <param name="device">Device on which to find a control.</param>
        /// <param name="path">Path of the control on the device.</param>
        /// <param name="state">New state for the control.</param>
        /// <param name="time">Timestamp to use for the state event. If -1 (default), current time is used (see <see cref="InputTestFixture.currentTime"/>).</param>
        /// <param name="timeOffset">Offset to apply to the current time. This is an alternative to <paramref name="time"/>. By default, no offset is applied.</param>
        /// <param name="queueEventOnly">If true, no <see cref="InputSystem.Update"/> will be performed after queueing the event. This will only put
        /// the state event on the event queue and not do anything else. The default is to call <see cref="InputSystem.Update"/> after queuing the event.
        /// Note that not issuing an update means the state of the device will not change yet. This may affect subsequent Set/Press/Release/etc calls
        /// as they will not yet see the state change.
        ///
        /// Note that this parameter will be ignored if the test is a <c>[UnityTest]</c>. Multi-frame
        /// playmode tests will automatically process input as part of the Unity player loop.</param>
        /// <typeparam name="TValue">Value type of the control.</typeparam>
        /// <example>
        /// <code>
        /// var device = InputSystem.AddDevice("TestDevice");
        /// Set&lt;ButtonControl&gt;(device, "button", 1);
        /// Set&lt;AxisControl&gt;(device, "{Primary2DMotion}/x", 123.456f);
        /// </code>
        /// </example>
        public void Set<TValue>(InputDevice device, string path, TValue state, double time = -1, double timeOffset = 0,
            bool queueEventOnly = false)
            where TValue : struct
        {
            if (device == null)
                throw new ArgumentNullException(nameof(device));
            if (string.IsNullOrEmpty(path))
                throw new ArgumentNullException(nameof(path));

            var control = (InputControl<TValue>)device[path];
            Set(control, state, time, timeOffset, queueEventOnly);
        }

        /// <summary>
        /// Set the control to the given value by sending a state event with the value to the
        /// control's device.
        /// </summary>
        /// <param name="control">An input control on a device that has been added to the system.</param>
        /// <param name="state">New value for the input control.</param>
        /// <param name="time">Timestamp to use for the state event. If -1 (default), current time is used (see <see cref="InputTestFixture.currentTime"/>).</param>
        /// <param name="timeOffset">Offset to apply to the current time. This is an alternative to <paramref name="time"/>. By default, no offset is applied.</param>
        /// <param name="queueEventOnly">If true, no <see cref="InputSystem.Update"/> will be performed after queueing the event. This will only put
        /// the state event on the event queue and not do anything else. The default is to call <see cref="InputSystem.Update"/> after queuing the event.
        /// Note that not issuing an update means the state of the device will not change yet. This may affect subsequent Set/Press/Release/etc calls
        /// as they will not yet see the state change.
        ///
        /// Note that this parameter will be ignored if the test is a <c>[UnityTest]</c>. Multi-frame
        /// playmode tests will automatically process input as part of the Unity player loop.</param>
        /// <typeparam name="TValue">Value type of the given control.</typeparam>
        /// <example>
        /// <code>
        /// var gamepad = InputSystem.AddDevice&lt;Gamepad&gt;();
        /// Set(gamepad.leftButton, 1);
        /// </code>
        /// </example>
        public void Set<TValue>(InputControl<TValue> control, TValue state, double time = -1, double timeOffset = 0, bool queueEventOnly = false)
            where TValue : struct
        {
            if (control == null)
                throw new ArgumentNullException(nameof(control));
            if (!control.device.added)
                throw new ArgumentException(
                    $"Device of control '{control}' has not been added to the system", nameof(control));

            if (IsUnityTest())
                queueEventOnly = true;

            void SetUpAndQueueEvent(InputEventPtr eventPtr)
            {
                eventPtr.time = (time >= 0 ? time : InputState.currentTime) + timeOffset;
                control.WriteValueIntoEvent(state, eventPtr);
                InputSystem.QueueEvent(eventPtr);
            }

            // Touchscreen does not support delta events involving TouchState.
            if (control is TouchControl)
            {
                using (StateEvent.From(control.device, out var eventPtr))
                    SetUpAndQueueEvent(eventPtr);
            }
            else
            {
                // We use delta state events rather than full state events here to mitigate the following problem:
                // Grabbing state from the device will preserve the current values of controls covered in the state.
                // However, running an update may alter the value of one or more of those controls. So with a full
                // state event, we may be writing outdated data back into the device. For example, in the case of delta
                // controls which will reset in OnBeforeUpdate().
                //
                // Using delta events, we may still grab state outside of just the one control in case we're looking at
                // bit-addressed controls but at least we can avoid the problem for the majority of controls.
                using (DeltaStateEvent.From(control, out var eventPtr))
                    SetUpAndQueueEvent(eventPtr);
            }

            if (!queueEventOnly)
                InputSystem.Update();
        }

        public void Move(InputControl<Vector2> positionControl, Vector2 position, Vector2? delta = null, double time = -1, double timeOffset = 0, bool queueEventOnly = false)
        {
            Set(positionControl, position, time: time, timeOffset: timeOffset, queueEventOnly: true);

            var deltaControl = (Vector2Control)positionControl.device.TryGetChildControl("delta");
            if (deltaControl != null)
                Set(deltaControl,  delta ?? position - positionControl.ReadValue(), time: time, timeOffset: timeOffset, queueEventOnly: true);

            if (!queueEventOnly)
                InputSystem.Update();
        }

        ////TODO: obsolete this one in 2.0 and use pressure=1 default value
        public void BeginTouch(int touchId, Vector2 position, bool queueEventOnly = false, Touchscreen screen = null,
            double time = -1, double timeOffset = 0, byte displayIndex = 0)
        {
            SetTouch(touchId, TouchPhase.Began, position, 1, queueEventOnly: queueEventOnly, screen: screen, time: time, timeOffset: timeOffset, displayIndex: displayIndex);
        }

        public void BeginTouch(int touchId, Vector2 position, float pressure, bool queueEventOnly = false, Touchscreen screen = null,
            double time = -1, double timeOffset = 0)
        {
            SetTouch(touchId, TouchPhase.Began, position, pressure, queueEventOnly: queueEventOnly, screen: screen, time: time, timeOffset: timeOffset);
        }

        ////TODO: obsolete this one in 2.0 and use pressure=1 default value
        public void MoveTouch(int touchId, Vector2 position, Vector2 delta = default, bool queueEventOnly = false,
            Touchscreen screen = null, double time = -1, double timeOffset = 0)
        {
            SetTouch(touchId, TouchPhase.Moved, position, 1, delta, queueEventOnly: queueEventOnly, screen: screen, time: time, timeOffset: timeOffset);
        }

        public void MoveTouch(int touchId, Vector2 position, float pressure, Vector2 delta = default, bool queueEventOnly = false,
            Touchscreen screen = null, double time = -1, double timeOffset = 0)
        {
            SetTouch(touchId, TouchPhase.Moved, position, pressure, delta, queueEventOnly, screen: screen, time: time, timeOffset: timeOffset);
        }

        ////TODO: obsolete this one in 2.0 and use pressure=1 default value
        public void EndTouch(int touchId, Vector2 position, Vector2 delta = default, bool queueEventOnly = false,
            Touchscreen screen = null, double time = -1, double timeOffset = 0, byte displayIndex = 0)
        {
            SetTouch(touchId, TouchPhase.Ended, position, 1, delta, queueEventOnly: queueEventOnly, screen: screen, time: time, timeOffset: timeOffset, displayIndex: displayIndex);
        }

        public void EndTouch(int touchId, Vector2 position, float pressure, Vector2 delta = default, bool queueEventOnly = false,
            Touchscreen screen = null, double time = -1, double timeOffset = 0)
        {
            SetTouch(touchId, TouchPhase.Ended, position, pressure, delta, queueEventOnly, screen: screen, time: time, timeOffset: timeOffset);
        }

        ////TODO: obsolete this one in 2.0 and use pressure=1 default value
        public void CancelTouch(int touchId, Vector2 position, Vector2 delta = default, bool queueEventOnly = false,
            Touchscreen screen = null, double time = -1, double timeOffset = 0)
        {
            SetTouch(touchId, TouchPhase.Canceled, position, delta, queueEventOnly: queueEventOnly, screen: screen, time: time, timeOffset: timeOffset);
        }

        public void CancelTouch(int touchId, Vector2 position, float pressure, Vector2 delta = default, bool queueEventOnly = false,
            Touchscreen screen = null, double time = -1, double timeOffset = 0)
        {
            SetTouch(touchId, TouchPhase.Canceled, position, pressure, delta, queueEventOnly, screen: screen, time: time, timeOffset: timeOffset);
        }

        ////TODO: obsolete this one in 2.0 and use pressure=1 default value
        public void SetTouch(int touchId, TouchPhase phase, Vector2 position, Vector2 delta = default,
            bool queueEventOnly = true, Touchscreen screen = null, double time = -1, double timeOffset = 0)
        {
            SetTouch(touchId, phase, position, 1, delta: delta, queueEventOnly: queueEventOnly, screen: screen, time: time,
                timeOffset: timeOffset);
        }

        public void SetTouch(int touchId, TouchPhase phase, Vector2 position, float pressure, Vector2 delta = default, bool queueEventOnly = true,
            Touchscreen screen = null, double time = -1, double timeOffset = 0, byte displayIndex = 0)
        {
            if (screen == null)
            {
                screen = Touchscreen.current;
                if (screen == null)
                    screen = InputSystem.AddDevice<Touchscreen>();
            }

            InputSystem.QueueStateEvent(screen, new TouchState
            {
                touchId = touchId,
                phase = phase,
                position = position,
                delta = delta,
                pressure = pressure,
                displayIndex = displayIndex,
            }, (time >= 0 ? time : InputState.currentTime) + timeOffset);
            if (!queueEventOnly)
                InputSystem.Update();
        }

        public void Trigger<TValue>(InputAction action, InputControl<TValue> control, TValue value)
            where TValue : struct
        {
            throw new NotImplementedException();
        }

        /// <summary>
        /// Perform the input action without having to know what it is bound to.
        /// </summary>
        /// <param name="action">An input action that is currently enabled and has controls it is bound to.</param>
        /// <remarks>
        /// Blindly triggering an action requires making a few assumptions. Actions are not built to be able to trigger
        /// without any input. This means that this method has to generate input on a control that the action is bound to.
        ///
        /// Note that this method has no understanding of the interactions that may be present on the action and thus
        /// does not know how they may affect the triggering of the action.
        /// </remarks>
        public void Trigger(InputAction action)
        {
            if (action == null)
                throw new ArgumentNullException(nameof(action));

            if (!action.enabled)
                throw new ArgumentException(
                    $"Action '{action}' must be enabled in order to be able to trigger it", nameof(action));

            var controls = action.controls;
            if (controls.Count == 0)
                throw new ArgumentException(
                    $"Action '{action}' must be bound to controls in order to be able to trigger it", nameof(action));

            // See if we have a button we can trigger.
            for (var i = 0; i < controls.Count; ++i)
            {
                if (!(controls[i] is ButtonControl button))
                    continue;

                // Press and release button.
                Set(button, 1);
                Set(button, 0);

                return;
            }

            // See if we have an axis we can slide a bit.
            for (var i = 0; i < controls.Count; ++i)
            {
                if (!(controls[i] is AxisControl axis))
                    continue;

                // We do, so nudge its value a bit.
                Set(axis, axis.ReadValue() + 0.01f);

                return;
            }

            ////TODO: support a wider range of controls
            throw new NotImplementedException();
        }

        /// <summary>
        /// The input runtime used during testing.
        /// </summary>
        internal InputTestRuntime runtime { get; private set; }

        /// <summary>
        /// Get or set the current time used by the input system.
        /// </summary>
        /// <value>Current time used by the input system.</value>
        public double currentTime
        {
            get => runtime.currentTime - runtime.currentTimeOffsetToRealtimeSinceStartup;
            set
            {
                runtime.currentTime = value + runtime.currentTimeOffsetToRealtimeSinceStartup;
                runtime.dontAdvanceTimeNextDynamicUpdate = true;
            }
        }

        internal float unscaledGameTime
        {
            get => runtime.unscaledGameTime;
            set
            {
                runtime.unscaledGameTime = value;
                runtime.dontAdvanceUnscaledGameTimeNextDynamicUpdate = true;
            }
        }

        public class ActionConstraint : Constraint
        {
            public InputActionPhase phase { get; set; }
            public double? time { get; set; }
            public double? duration { get; set; }
            public InputAction action { get; set; }
            public InputControl control { get; set; }
            public object value { get; set; }
            public Type interaction { get; set; }

            private readonly List<ActionConstraint> m_AndThen = new List<ActionConstraint>();

            public ActionConstraint(InputActionPhase phase, InputAction action, InputControl control, object value = null, Type interaction = null, double? time = null, double? duration = null)
            {
                this.phase = phase;
                this.time = time;
                this.duration = duration;
                this.action = action;
                this.control = control;
                this.value = value;
                this.interaction = interaction;

                var interactionText = string.Empty;
                if (interaction != null)
                    interactionText = InputInteraction.GetDisplayName(interaction);

                var actionName = action.actionMap != null ? $"{action.actionMap}/{action.name}" : action.name;
                // Use same text format as InputActionTrace for easier comparison.
                var description = $"{{ action={actionName} phase={phase}";
                if (time != null)
                    description += $" time={time}";
                if (control != null)
                    description += $" control={control}";
                if (value != null)
                    description += $" value={value}";
                if (interaction != null)
                    description += $" interaction={interactionText}";
                if (duration != null)
                    description += $" duration={duration}";
                description += " }";
                Description = description;
            }

            public override ConstraintResult ApplyTo(object actual)
            {
                var trace = (InputActionTrace)actual;
                var actions = trace.ToArray();

                if (actions.Length == 0)
                    return new ConstraintResult(this, actual, false);

                if (!Verify(actions[0]))
                    return new ConstraintResult(this, actual, false);

                var i = 1;
                foreach (var constraint in m_AndThen)
                {
                    if (i >= actions.Length || !constraint.Verify(actions[i]))
                        return new ConstraintResult(this, actual, false);
                    ++i;
                }

                if (i != actions.Length)
                    return new ConstraintResult(this, actual, false);

                return new ConstraintResult(this, actual, true);
            }

            private bool Verify(InputActionTrace.ActionEventPtr eventPtr)
            {
                // NOTE: Using explicit "return false" branches everywhere for easier setting of breakpoints.

                if (eventPtr.action != action ||
                    eventPtr.phase != phase)
                    return false;

                // Check time.
                if (time != null && !Mathf.Approximately((float)time.Value, (float)eventPtr.time))
                    return false;

                // Check duration.
                if (duration != null && !Mathf.Approximately((float)duration.Value, (float)eventPtr.duration))
                    return false;

                // Check control.
                if (control != null && eventPtr.control != control)
                    return false;

                // Check interaction.
                if (interaction != null && (eventPtr.interaction == null ||
                                            !interaction.IsInstanceOfType(eventPtr.interaction)))
                    return false;

                // Check value.
                if (value != null)
                {
                    var val = eventPtr.ReadValueAsObject();
                    if (val is float f)
                    {
                        if (!Mathf.Approximately(f, Convert.ToSingle(value)))
                            return false;
                    }
                    else if (val is double d)
                    {
                        if (!Mathf.Approximately((float)d, (float)Convert.ToDouble(value)))
                            return false;
                    }
                    else if (val is Vector2 v2)
                    {
                        if (!Vector2EqualityComparer.Instance.Equals(v2, value.As<Vector2>()))
                            return false;
                    }
                    else if (val is Vector3 v3)
                    {
                        if (!Vector3EqualityComparer.Instance.Equals(v3, value.As<Vector3>()))
                            return false;
                    }
                    else if (!val.Equals(value))
                        return false;
                }

                return true;
            }

            public ActionConstraint AndThen(ActionConstraint constraint)
            {
                m_AndThen.Add(constraint);
                Description += " and\n";
                Description += constraint.Description;
                return this;
            }
        }
<<<<<<< HEAD
=======

        #if UNITY_EDITOR
        internal void SimulateDomainReload()
        {
            // This quite invasively goes into InputSystem internals. Unfortunately, we
            // have no proper way of simulating domain reloads ATM. So we directly call various
            // internal methods here in a sequence similar to what we'd get during a domain reload.

            InputSystem.s_SystemObject.OnBeforeSerialize();
            InputSystem.s_SystemObject = null;
            InputSystem.InitializeInEditor(runtime);
        }

        #endif

        #if UNITY_EDITOR
        /// <summary>
        /// Represents an analytics registration event captured by test harness.
        /// </summary>
        protected struct AnalyticsRegistrationEventData
        {
            public AnalyticsRegistrationEventData(string name, int maxPerHour, int maxPropertiesPerEvent)
            {
                this.name = name;
                this.maxPerHour = maxPerHour;
                this.maxPropertiesPerEvent = maxPropertiesPerEvent;
            }

            public readonly string name;
            public readonly int maxPerHour;
            public readonly int maxPropertiesPerEvent;
        }

        /// <summary>
        /// Represents an analytics data event captured by test harness.
        /// </summary>
        protected struct AnalyticsEventData
        {
            public AnalyticsEventData(string name, object data)
            {
                this.name = name;
                this.data = data;
            }

            public readonly string name;
            public readonly object data;
        }

        private List<AnalyticsRegistrationEventData> m_RegisteredAnalytics;
        private List<AnalyticsEventData> m_SentAnalyticsEvents;

        /// <summary>
        /// Returns a read-only list of all analytics events registred by enabling capture via <see cref="CollectAnalytics(System.Predicate{string})"/>.
        /// </summary>
        protected IReadOnlyList<AnalyticsRegistrationEventData> registeredAnalytics => m_RegisteredAnalytics;

        /// <summary>
        /// Returns a read-only list of all analytics events captured by enabling capture via <see cref="CollectAnalytics(System.Predicate{string})"/>.
        /// </summary>
        protected IReadOnlyList<AnalyticsEventData> sentAnalyticsEvents => m_SentAnalyticsEvents;

        /// <summary>
        /// Set up the test fixture to collect analytics registrations and events
        /// </summary>
        /// <param name="analyticsNameFilter">A filter predicate evaluating whether the given analytics name should be accepted to be stored in test fixture.</param>
        protected void CollectAnalytics(Predicate<string> analyticsNameFilter)
        {
            // Make sure containers are initialized and create them if not. Otherwise just clear to avoid allocation.
            if (m_RegisteredAnalytics == null)
                m_RegisteredAnalytics = new List<AnalyticsRegistrationEventData>();
            else
                m_RegisteredAnalytics.Clear();
            if (m_SentAnalyticsEvents == null)
                m_SentAnalyticsEvents = new List<AnalyticsEventData>();
            else
                m_SentAnalyticsEvents.Clear();

            // Store registered analytics when called if filter applies
            runtime.onRegisterAnalyticsEvent = (name, maxPerHour, maxPropertiesPerEvent) =>
            {
                if (analyticsNameFilter(name))
                    m_RegisteredAnalytics.Add(new AnalyticsRegistrationEventData(name: name, maxPerHour: maxPerHour, maxPropertiesPerEvent: maxPropertiesPerEvent));
            };

            // Store sent analytic events when called if filter applies
            runtime.onSendAnalyticsEvent = (name, data) =>
            {
                if (analyticsNameFilter(name))
                    m_SentAnalyticsEvents.Add(new AnalyticsEventData(name: name, data: data));
            };
        }

        /// <summary>
        /// Set up the test fixture to collect filtered analytics registrations and events.
        /// </summary>
        /// <param name="acceptedName">The analytics name to be accepted, all other registrations and data
        /// will be discarded.</param>
        protected void CollectAnalytics(string acceptedName)
        {
            CollectAnalytics((name) => name.Equals(acceptedName));
        }

        /// <summary>
        /// Set up the test fixture to collect ALL analytics registrations and events.
        /// </summary>
        protected void CollectAnalytics()
        {
            CollectAnalytics((_) => true);
        }

        #endif
>>>>>>> 026cdcc6
    }
}<|MERGE_RESOLUTION|>--- conflicted
+++ resolved
@@ -903,22 +903,6 @@
                 return this;
             }
         }
-<<<<<<< HEAD
-=======
-
-        #if UNITY_EDITOR
-        internal void SimulateDomainReload()
-        {
-            // This quite invasively goes into InputSystem internals. Unfortunately, we
-            // have no proper way of simulating domain reloads ATM. So we directly call various
-            // internal methods here in a sequence similar to what we'd get during a domain reload.
-
-            InputSystem.s_SystemObject.OnBeforeSerialize();
-            InputSystem.s_SystemObject = null;
-            InputSystem.InitializeInEditor(runtime);
-        }
-
-        #endif
 
         #if UNITY_EDITOR
         /// <summary>
@@ -1016,6 +1000,5 @@
         }
 
         #endif
->>>>>>> 026cdcc6
     }
 }