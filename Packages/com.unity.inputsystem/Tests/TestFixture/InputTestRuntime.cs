--- conflicted
+++ resolved
@@ -321,12 +321,10 @@
         public double currentTimeForFixedUpdate { get; set; }
 
         public double advanceTimeEachDynamicUpdate { get; set; } = 1.0 / 60;
-
-<<<<<<< HEAD
+        
+        public bool dontAdvanceTimeNextDynamicUpdate { get; set; }
+
         public bool runInBackground { get; set; } = false;
-=======
-        public bool dontAdvanceTimeNextDynamicUpdate { get; set; }
->>>>>>> 5958185f
 
         public ScreenOrientation screenOrientation { set; get; } = ScreenOrientation.Portrait;
 
