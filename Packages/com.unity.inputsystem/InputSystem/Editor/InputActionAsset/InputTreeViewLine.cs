--- conflicted
+++ resolved
@@ -129,14 +129,6 @@
 
         public abstract string SerializeToString();
 
-<<<<<<< HEAD
-        public virtual InputBindingPropertiesView GetPropertiesView(Action apply, AdvancedDropdownState state, InputActionWindowToolbar toolbar)
-        {
-            return new InputBindingPropertiesView(elementProperty, apply, state, toolbar);
-        }
-
-=======
->>>>>>> e345d958
         public abstract int GetIdForName(string argsNewName);
     }
 
@@ -317,14 +309,6 @@
         {
             InputActionSerializationHelpers.RenameComposite(elementProperty, newName);
         }
-<<<<<<< HEAD
-
-        public override InputBindingPropertiesView GetPropertiesView(Action apply, AdvancedDropdownState state, InputActionWindowToolbar toolbar)
-        {
-            return new CompositeGroupPropertiesView(elementProperty, apply, state, toolbar);
-        }
-=======
->>>>>>> e345d958
     }
 
     internal class CompositeTreeItem : BindingTreeItem
