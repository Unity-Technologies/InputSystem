--- conflicted
+++ resolved
@@ -200,8 +200,6 @@
 
         [SerializeField] private InputActionsEditorState m_State;
         [SerializeField] private string m_AssetGUID;
-<<<<<<< HEAD
-=======
 
         public static void SaveAsset(SerializedObject serializedAsset, InputActionsEditorWindow currentWindow = null)
         {
@@ -220,7 +218,6 @@
                 currentWindow.m_AssetJson = assetJson;
             }
         }
->>>>>>> 02e8b036
     }
 }
 
