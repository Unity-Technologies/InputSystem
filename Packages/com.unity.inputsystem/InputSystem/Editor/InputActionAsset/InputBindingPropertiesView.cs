#if UNITY_EDITOR
using System;
using System.Collections.Generic;
using System.Linq;
using UnityEditor;
using UnityEngine.Experimental.Input.Editor.Lists;
using UnityEngine.Experimental.Input.Layouts;
using UnityEngine.Experimental.Input.Utilities;

namespace UnityEngine.Experimental.Input.Editor
{
    internal class InputBindingPropertiesView
    {
        private static class Styles
        {
            public static GUIStyle foldoutBackgroundStyle = new GUIStyle("Label");
            public static GUIStyle foldoutStyle = new GUIStyle("foldout");

            static Styles()
            {
                var darkGreyBackgroundWithBorderTexture =
                    AssetDatabase.LoadAssetAtPath<Texture2D>(
                        InputActionTreeBase.ResourcesPath + "foldoutBackground.png");
                foldoutBackgroundStyle.normal.background = darkGreyBackgroundWithBorderTexture;
                foldoutBackgroundStyle.border = new RectOffset(3, 3, 3, 3);
                foldoutBackgroundStyle.margin = new RectOffset(1, 1, 3, 3);
            }
        }

        private InteractionsReorderableReorderableList m_InteractionsList;
        private ProcessorsReorderableReorderableList m_ProcessorsList;
        private ParameterListView m_CompositeParameters;

        private SerializedProperty m_InteractionsProperty;
        private SerializedProperty m_ProcessorsProperty;
        private SerializedProperty m_GroupsProperty;
        private SerializedProperty m_BindingProperty;
        private SerializedProperty m_PathProperty;

        private Action<Change> m_OnChange;
        ////REVIEW: when we start with a blank tree view state, we should initialize the control picker to select the control currently
        ////        selected by the path property
        private InputControlPickerState m_ControlPickerState;
        private InputControlPickerDropdown m_InputControlPickerDropdown;
        private bool m_GeneralFoldout = true;
        private bool m_InteractionsFoldout = true;
        private bool m_ProcessorsFoldout = true;

        private static readonly GUIContent s_ProcessorsContent = EditorGUIUtility.TrTextContent("Processors");
        private static readonly GUIContent s_InteractionsContent = EditorGUIUtility.TrTextContent("Interactions");
        private static readonly GUIContent s_GeneralContent = EditorGUIUtility.TrTextContent("General");
        private static readonly GUIContent s_BindingGui = EditorGUIUtility.TrTextContent("Binding");
        private static readonly GUIContent s_UseInSchemesGui = EditorGUIUtility.TrTextContent("Use in control scheme");

        private bool m_ManualPathEditMode;
        private ReadOnlyArray<InputControlScheme> m_ControlSchemes;
        private List<string> m_BindingGroups;
        private InputActionWindowToolbar m_Toolbar;
        private string m_ExpectedControlLayout;
        private InputActionRebindingExtensions.RebindingOperation m_RebindingOperation;
<<<<<<< HEAD

        public bool showPathAndControlSchemeSection { get; set; }

        public bool isInteractivelyPicking
        {
            get { return m_RebindingOperation != null && m_RebindingOperation.started; }
        }

        public string expectedControlLayout
        {
            get { return m_ExpectedControlLayout; }
        }

        public InputBindingPropertiesView(SerializedProperty bindingProperty, Action reloadTree,
                                          TreeViewState controlPickerTreeViewState, InputActionWindowToolbar toolbar, string expectedControlLayout = null)
=======
        private InputControlPickerPopup m_InputControlPickerPopup;

        public bool isCompositeBinding { get; set; }

        public bool isInteractivelyPicking
        {
            get { return m_RebindingOperation != null && m_RebindingOperation.started; }
        }

        public string expectedControlLayout
        {
            get { return m_ExpectedControlLayout; }
        }

        public InputBindingPropertiesView(SerializedProperty bindingProperty, Action<Change> onChange,
                                          InputControlPickerState controlPickerState, InputActionWindowToolbar toolbar,
                                          string expectedControlLayout = null)
>>>>>>> 5a619b22
        {
            m_ControlPickerState = controlPickerState;
            m_BindingProperty = bindingProperty;
            m_OnChange = onChange;
            m_InteractionsProperty = bindingProperty.FindPropertyRelative("m_Interactions");
            m_ProcessorsProperty = bindingProperty.FindPropertyRelative("m_Processors");
            m_GroupsProperty = bindingProperty.FindPropertyRelative("m_Groups");
            m_PathProperty = bindingProperty.FindPropertyRelative("m_Path");
            m_InteractionsList = new InteractionsReorderableReorderableList(m_InteractionsProperty, OnInteractionsModified);
            m_ProcessorsList = new ProcessorsReorderableReorderableList(m_ProcessorsProperty, OnProcessorsModified);
            m_Toolbar = toolbar;
            if (m_Toolbar != null)
                m_ControlSchemes = toolbar.controlSchemes;
            m_BindingGroups = m_GroupsProperty.stringValue.Split(InputBinding.kSeparator).ToList();
            m_ExpectedControlLayout = expectedControlLayout;
<<<<<<< HEAD
            showPathAndControlSchemeSection = true;
=======
            m_InputControlPickerPopup = new InputControlPickerPopup(m_PathProperty, controlPickerState,
                OnPathModified, DrawInteractivePickButton);
>>>>>>> 5a619b22
        }

        public void CancelInteractivePicking()
        {
<<<<<<< HEAD
            m_InteractionsProperty.stringValue = m_InteractionsReorderableReorderableList.ToSerializableString();
            m_InteractionsProperty.serializedObject.ApplyModifiedProperties();
            m_ProcessorsProperty.stringValue = m_ProcessorsReorderableReorderableListView.ToSerializableString();
            m_ProcessorsProperty.serializedObject.ApplyModifiedProperties();
            m_GroupsProperty.stringValue = string.Join(InputBinding.kSeparatorString, m_BindingGroups.ToArray());
            m_GroupsProperty.serializedObject.ApplyModifiedProperties();
            m_ReloadTree();
=======
            if (m_RebindingOperation != null)
                m_RebindingOperation.Cancel();
>>>>>>> 5a619b22
        }

        public void CancelInteractivePicking()
        {
            if (m_RebindingOperation != null)
                m_RebindingOperation.Cancel();
        }

        public void OnGUI()
        {
            if (m_BindingProperty == null)
                return;

            EditorGUILayout.BeginVertical();
<<<<<<< HEAD
            if (showPathAndControlSchemeSection)
=======
            if (isCompositeBinding)
                DrawCompositeParameters();
            else
>>>>>>> 5a619b22
                DrawPathPicker();
            EditorGUILayout.Space();
            DrawInteractionsPicker();
            EditorGUILayout.Space();
            DrawProcessorsPicker();
            GUILayout.FlexibleSpace();
            EditorGUILayout.EndVertical();
        }

        private void DrawProcessorsPicker()
        {
            m_ProcessorsFoldout = DrawFoldout(s_ProcessorsContent, m_ProcessorsFoldout);

            if (m_ProcessorsFoldout)
            {
                EditorGUI.indentLevel++;
                m_ProcessorsList.OnGUI();
                EditorGUI.indentLevel--;
            }
        }

        private void DrawInteractionsPicker()
        {
            m_InteractionsFoldout = DrawFoldout(s_InteractionsContent, m_InteractionsFoldout);

            if (m_InteractionsFoldout)
            {
                EditorGUI.indentLevel++;
                m_InteractionsList.OnGUI();
                EditorGUI.indentLevel--;
            }
        }

        private void DrawPathPicker()
        {
            m_GeneralFoldout = DrawFoldout(s_GeneralContent, m_GeneralFoldout);

            EditorGUI.indentLevel++;
            if (m_GeneralFoldout)
            {
<<<<<<< HEAD
                var pathProperty = m_BindingProperty.FindPropertyRelative("m_Path");
                DrawBindingGUI(pathProperty, ref m_ManualPathEditMode, m_ControlPickerTreeViewState,
                    s =>
=======
                DrawBindingGUI(m_PathProperty, ref m_ManualPathEditMode, m_ControlPickerState,
                    () =>
>>>>>>> 5a619b22
                    {
                        m_ManualPathEditMode = false;
                        OnPathModified();
                    });

                DrawUseInControlSchemes();
            }
            EditorGUI.indentLevel--;
        }

        private void DrawCompositeParameters()
        {
            m_GeneralFoldout = DrawFoldout(s_GeneralContent, m_GeneralFoldout);

            EditorGUI.indentLevel++;
            if (m_GeneralFoldout)
            {
                if (m_CompositeParameters == null)
                    InitializeCompositeParameters();

                m_CompositeParameters.OnGUI();
            }
            EditorGUI.indentLevel--;
        }

        private void DrawUseInControlSchemes()
        {
            if (m_Toolbar == null || m_Toolbar.controlSchemes.Count == 0)
                return;
            EditorGUILayout.Space();
            EditorGUILayout.Space();
            EditorGUILayout.LabelField(s_UseInSchemesGui, EditorStyles.boldLabel);
            EditorGUILayout.BeginVertical();
            foreach (var scheme in m_ControlSchemes)
            {
                EditorGUI.BeginChangeCheck();
                var result = EditorGUILayout.Toggle(scheme.name, m_BindingGroups.Contains(scheme.bindingGroup));
                if (EditorGUI.EndChangeCheck())
                {
                    if (result)
                    {
                        m_BindingGroups.Add(scheme.bindingGroup);
                    }
                    else
                    {
                        m_BindingGroups.Remove(scheme.bindingGroup);
                    }
                    OnBindingGroupsModified();
                }
            }
            EditorGUILayout.EndVertical();
        }

        ////TODO: interactive picker; if more than one control makes it through the filters, present list of
        ////      candidates for user to choose from

        ////REVIEW: refactor this out of here; this should be a public API that allows anyone to have an inspector field to select a control binding
        internal void DrawBindingGUI(SerializedProperty pathProperty, ref bool manualPathEditMode, InputControlPickerState pickerState, Action onModified)
        {
            EditorGUILayout.BeginHorizontal();

            var lineRect = GUILayoutUtility.GetRect(0, EditorGUIUtility.singleLineHeight);
            var labelRect = lineRect;
            labelRect.width = 60;
            EditorGUI.LabelField(labelRect, s_BindingGui);
            lineRect.x += 65;
            lineRect.width -= 65;

            var bindingTextRect = lineRect;
            var editButtonRect = lineRect;
            var interactivePickButtonRect = lineRect;

            bindingTextRect.width -= 42;
            editButtonRect.x += bindingTextRect.width + 21;
            editButtonRect.width = 21;
            editButtonRect.height = 15;
            interactivePickButtonRect.x += bindingTextRect.width;
            interactivePickButtonRect.width = 21;
            interactivePickButtonRect.height = 15;

            var path = pathProperty.stringValue;
            ////TODO: this should be cached; generates needless GC churn
            var displayName = InputControlPath.ToHumanReadableString(path);

            if (manualPathEditMode || (!string.IsNullOrEmpty(path) && string.IsNullOrEmpty(displayName)))
            {
                EditorGUI.BeginChangeCheck();
                path = EditorGUI.DelayedTextField(bindingTextRect, path);
                if (EditorGUI.EndChangeCheck())
                {
                    pathProperty.stringValue = path;
                    pathProperty.serializedObject.ApplyModifiedProperties();
                    onModified();
                }
                DrawInteractivePickButton(interactivePickButtonRect, pathProperty, onModified);
                if (GUI.Button(editButtonRect, "˅"))
                {
                    bindingTextRect.x += editButtonRect.width;
<<<<<<< HEAD
                    ShowInputControlPicker(bindingTextRect, pathProperty, pickerTreeViewState, onModified);
=======
                    ShowInputControlPicker(bindingTextRect, pathProperty, pickerState, onModified);
>>>>>>> 5a619b22
                }
            }
            else
            {
                // Dropdown that shows binding text and allows opening control picker.
                if (EditorGUI.DropdownButton(bindingTextRect, new GUIContent(displayName), FocusType.Keyboard))
                {
                    ////TODO: pass expectedControlLayout filter on to control picker
                    ////TODO: for bindings that are part of composites, use the layout information from the [InputControl] attribute on the field
<<<<<<< HEAD
                    ShowInputControlPicker(bindingTextRect, pathProperty, pickerTreeViewState, onModified);
=======
                    ShowInputControlPicker(bindingTextRect, pathProperty, pickerState, onModified);
>>>>>>> 5a619b22
                }

                // Button to bind interactively.
                DrawInteractivePickButton(interactivePickButtonRect, pathProperty, onModified);

                // Button that switches binding into text edit mode.
                if (GUI.Button(editButtonRect, "...", EditorStyles.miniButton))
                {
                    manualPathEditMode = true;
                }
            }

            EditorGUILayout.EndHorizontal();
        }

<<<<<<< HEAD
        private void DrawInteractivePickButton(Rect rect, SerializedProperty pathProperty, Action<SerializedProperty> onModified)
        {
            ////FIXME: need to suppress triggering shortcuts in the editor while doing rebinds
            ////TODO: need to have good way to cancel binding

            var toggleRebind = GUI.Toggle(rect,
                m_RebindingOperation != null && m_RebindingOperation.started, "0", EditorStyles.miniButton);
            if (toggleRebind && (m_RebindingOperation == null || !m_RebindingOperation.started))
            {
                // Start rebind.

                if (m_RebindingOperation == null)
                    m_RebindingOperation = new InputActionRebindingExtensions.RebindingOperation();

                ////TODO: if we have multiple candidates that we can't trivially decide between, let user choose

                m_RebindingOperation
                    .WithExpectedControlLayout(m_ExpectedControlLayout)
                    // Require minimum actuation of 0.15f. This is after deadzoning has been applied.
                    .WithMagnitudeHavingToBeGreaterThan(0.15f)
                    ////REVIEW: the delay makes it more robust but doesn't feel good
                    // Give us a buffer of 0.25 seconds to see if a better match comes along.
                    .OnMatchWaitForAnother(0.25f)
                    ////REVIEW: should we exclude only the system's active pointing device?
                    // With the mouse operating the UI, its cursor control is too fickle a thing to
                    // bind to. Ignore mouse position and delta.
                    // NOTE: We go for all types of pointers here, not just mice.
                    .WithControlsExcluding("<Pointer>/position")
                    .WithControlsExcluding("<Pointer>/delta")
                    .OnApplyBinding(
                        (operation, newPath) =>
                        {
                            pathProperty.stringValue = newPath;
                            pathProperty.serializedObject.ApplyModifiedProperties();
                            onModified(pathProperty);
                        });

                // For all control schemes that the binding is part of, constrain what we pick
                // by the device paths we have in the control scheme.
                var bindingIsPartOfControlScheme = false;
                foreach (var controlScheme in m_ControlSchemes)
                {
                    if (m_BindingGroups.Contains(controlScheme.bindingGroup))
                    {
                        foreach (var deviceRequirement in controlScheme.deviceRequirements)
                            m_RebindingOperation.WithControlsHavingToMatchPath(deviceRequirement.controlPath);
                        bindingIsPartOfControlScheme = true;
                    }
                }
                if (!bindingIsPartOfControlScheme)
                {
                    // Not part of a control scheme. Remove all path constraints.
                    m_RebindingOperation.WithoutControlsHavingToMatchPath();
                }

                m_RebindingOperation.Start();
            }
            else if (!toggleRebind && m_RebindingOperation != null && m_RebindingOperation.started)
            {
                m_RebindingOperation.Cancel();
            }
        }

        private void ShowInputControlPicker(Rect rect, SerializedProperty pathProperty, TreeViewState pickerTreeViewState,
            Action<SerializedProperty> onPickCallback)
=======
        private void DrawInteractivePickButton(Rect rect, SerializedProperty pathProperty, Action onModified)
>>>>>>> 5a619b22
        {
            ////FIXME: need to suppress triggering shortcuts in the editor while doing rebinds
            ////TODO: need to have good way to cancel binding

            var toggleRebind = GUI.Toggle(rect,
                m_RebindingOperation != null && m_RebindingOperation.started, "0", EditorStyles.miniButton);
            if (toggleRebind && (m_RebindingOperation == null || !m_RebindingOperation.started))
            {
                // Start rebind.

                if (m_RebindingOperation == null)
                    m_RebindingOperation = new InputActionRebindingExtensions.RebindingOperation();

                ////TODO: if we have multiple candidates that we can't trivially decide between, let user choose

                m_RebindingOperation
                    .WithExpectedControlLayout(m_ExpectedControlLayout)
                    // Require minimum actuation of 0.15f. This is after deadzoning has been applied.
                    .WithMagnitudeHavingToBeGreaterThan(0.15f)
                    ////REVIEW: the delay makes it more robust but doesn't feel good
                    // Give us a buffer of 0.25 seconds to see if a better match comes along.
                    .OnMatchWaitForAnother(0.25f)
                    ////REVIEW: should we exclude only the system's active pointing device?
                    // With the mouse operating the UI, its cursor control is too fickle a thing to
                    // bind to. Ignore mouse position and delta.
                    // NOTE: We go for all types of pointers here, not just mice.
                    .WithControlsExcluding("<Pointer>/position")
                    .WithControlsExcluding("<Pointer>/delta")
                    .OnApplyBinding(
                        (operation, newPath) =>
                        {
                            pathProperty.stringValue = newPath;
                            pathProperty.serializedObject.ApplyModifiedProperties();
                            onModified();
                        });

                // For all control schemes that the binding is part of, constrain what we pick
                // by the device paths we have in the control scheme.
                var bindingIsPartOfControlScheme = false;
                foreach (var controlScheme in m_ControlSchemes)
                {
                    if (m_BindingGroups.Contains(controlScheme.bindingGroup))
                    {
                        foreach (var deviceRequirement in controlScheme.deviceRequirements)
                            m_RebindingOperation.WithControlsHavingToMatchPath(deviceRequirement.controlPath);
                        bindingIsPartOfControlScheme = true;
                    }
                }
                if (!bindingIsPartOfControlScheme)
                {
                    // Not part of a control scheme. Remove all path constraints.
                    m_RebindingOperation.WithoutControlsHavingToMatchPath();
                }

                m_RebindingOperation.Start();
            }
            else if (!toggleRebind && m_RebindingOperation != null && m_RebindingOperation.started)
            {
                m_RebindingOperation.Cancel();
            }
        }

        private void ShowInputControlPicker(Rect rect, SerializedProperty pathProperty, InputControlPickerState pickerState,
            Action onPickCallback)
        {
            if (m_InputControlPickerDropdown == null)
            {
                m_InputControlPickerDropdown = new InputControlPickerDropdown(pickerState.state, pathProperty, onPickCallback);
            }

            if (m_Toolbar != null)
            {
                if (m_Toolbar.selectedDevice != null)
                {
                    m_InputControlPickerDropdown.SetDeviceFilter(new[] {m_Toolbar.selectedDevice});
                }
                else
                {
                    m_InputControlPickerDropdown.SetDeviceFilter(m_Toolbar.allDevices);
                }
                if (m_ExpectedControlLayout != null)
                {
                    m_InputControlPickerDropdown.SetExpectedControlLayoutFilter(m_ExpectedControlLayout);
                }
            }
            m_InputControlPickerDropdown.Show(rect);
        }

        private static bool DrawFoldout(GUIContent content, bool folded)
        {
            var bgRect = GUILayoutUtility.GetRect(s_ProcessorsContent, Styles.foldoutBackgroundStyle);
            EditorGUI.LabelField(bgRect, GUIContent.none, Styles.foldoutBackgroundStyle);
            return EditorGUI.Foldout(bgRect, folded, content, Styles.foldoutStyle);
        }

        private void InitializeCompositeParameters()
        {
            m_CompositeParameters = new ParameterListView
            {
                onChange = OnCompositeParametersModified
            };

            var path = m_PathProperty.stringValue;
            var nameAndParameters = InputControlLayout.ParseNameAndParameters(path);

            var compositeType = InputBindingComposite.s_Composites.LookupTypeRegistration(nameAndParameters.name);
            if (compositeType != null)
                m_CompositeParameters.Initialize(compositeType, nameAndParameters.parameters);
        }
<<<<<<< HEAD
=======

        private void OnCompositeParametersModified()
        {
            Debug.Assert(m_CompositeParameters != null);

            var path = m_PathProperty.stringValue;
            var nameAndParameters = InputControlLayout.ParseNameAndParameters(path);
            nameAndParameters.parameters = m_CompositeParameters.GetParameters();

            m_PathProperty.stringValue = nameAndParameters.ToString();

            OnPathModified();
        }

        private void OnProcessorsModified()
        {
            m_ProcessorsProperty.stringValue = m_ProcessorsList.ToSerializableString();
            m_ProcessorsProperty.serializedObject.ApplyModifiedProperties();
            if (m_OnChange != null)
                m_OnChange(Change.ProcessorsChanged);
        }

        private void OnInteractionsModified()
        {
            m_InteractionsProperty.stringValue = m_InteractionsList.ToSerializableString();
            m_InteractionsProperty.serializedObject.ApplyModifiedProperties();
            if (m_OnChange != null)
                m_OnChange(Change.InteractionsChanged);
        }

        private void OnBindingGroupsModified()
        {
            m_GroupsProperty.stringValue = string.Join(InputBinding.kSeparatorString, m_BindingGroups.ToArray());
            m_GroupsProperty.serializedObject.ApplyModifiedProperties();
            if (m_OnChange != null)
                m_OnChange(Change.GroupsChanged);
        }

        private void OnPathModified()
        {
            m_BindingProperty.serializedObject.ApplyModifiedProperties();
            if (m_OnChange != null)
                m_OnChange(Change.PathChanged);
        }

        public enum Change
        {
            PathChanged,
            GroupsChanged,
            InteractionsChanged,
            ProcessorsChanged,
        }
>>>>>>> 5a619b22
    }
}
#endif // UNITY_EDITOR<|MERGE_RESOLUTION|>--- conflicted
+++ resolved
@@ -58,23 +58,6 @@
         private InputActionWindowToolbar m_Toolbar;
         private string m_ExpectedControlLayout;
         private InputActionRebindingExtensions.RebindingOperation m_RebindingOperation;
-<<<<<<< HEAD
-
-        public bool showPathAndControlSchemeSection { get; set; }
-
-        public bool isInteractivelyPicking
-        {
-            get { return m_RebindingOperation != null && m_RebindingOperation.started; }
-        }
-
-        public string expectedControlLayout
-        {
-            get { return m_ExpectedControlLayout; }
-        }
-
-        public InputBindingPropertiesView(SerializedProperty bindingProperty, Action reloadTree,
-                                          TreeViewState controlPickerTreeViewState, InputActionWindowToolbar toolbar, string expectedControlLayout = null)
-=======
         private InputControlPickerPopup m_InputControlPickerPopup;
 
         public bool isCompositeBinding { get; set; }
@@ -92,7 +75,6 @@
         public InputBindingPropertiesView(SerializedProperty bindingProperty, Action<Change> onChange,
                                           InputControlPickerState controlPickerState, InputActionWindowToolbar toolbar,
                                           string expectedControlLayout = null)
->>>>>>> 5a619b22
         {
             m_ControlPickerState = controlPickerState;
             m_BindingProperty = bindingProperty;
@@ -108,34 +90,14 @@
                 m_ControlSchemes = toolbar.controlSchemes;
             m_BindingGroups = m_GroupsProperty.stringValue.Split(InputBinding.kSeparator).ToList();
             m_ExpectedControlLayout = expectedControlLayout;
-<<<<<<< HEAD
-            showPathAndControlSchemeSection = true;
-=======
             m_InputControlPickerPopup = new InputControlPickerPopup(m_PathProperty, controlPickerState,
                 OnPathModified, DrawInteractivePickButton);
->>>>>>> 5a619b22
         }
 
         public void CancelInteractivePicking()
         {
-<<<<<<< HEAD
-            m_InteractionsProperty.stringValue = m_InteractionsReorderableReorderableList.ToSerializableString();
-            m_InteractionsProperty.serializedObject.ApplyModifiedProperties();
-            m_ProcessorsProperty.stringValue = m_ProcessorsReorderableReorderableListView.ToSerializableString();
-            m_ProcessorsProperty.serializedObject.ApplyModifiedProperties();
-            m_GroupsProperty.stringValue = string.Join(InputBinding.kSeparatorString, m_BindingGroups.ToArray());
-            m_GroupsProperty.serializedObject.ApplyModifiedProperties();
-            m_ReloadTree();
-=======
             if (m_RebindingOperation != null)
                 m_RebindingOperation.Cancel();
->>>>>>> 5a619b22
-        }
-
-        public void CancelInteractivePicking()
-        {
-            if (m_RebindingOperation != null)
-                m_RebindingOperation.Cancel();
         }
 
         public void OnGUI()
@@ -144,13 +106,9 @@
                 return;
 
             EditorGUILayout.BeginVertical();
-<<<<<<< HEAD
-            if (showPathAndControlSchemeSection)
-=======
             if (isCompositeBinding)
                 DrawCompositeParameters();
             else
->>>>>>> 5a619b22
                 DrawPathPicker();
             EditorGUILayout.Space();
             DrawInteractionsPicker();
@@ -191,14 +149,8 @@
             EditorGUI.indentLevel++;
             if (m_GeneralFoldout)
             {
-<<<<<<< HEAD
-                var pathProperty = m_BindingProperty.FindPropertyRelative("m_Path");
-                DrawBindingGUI(pathProperty, ref m_ManualPathEditMode, m_ControlPickerTreeViewState,
-                    s =>
-=======
                 DrawBindingGUI(m_PathProperty, ref m_ManualPathEditMode, m_ControlPickerState,
                     () =>
->>>>>>> 5a619b22
                     {
                         m_ManualPathEditMode = false;
                         OnPathModified();
@@ -297,11 +249,7 @@
                 if (GUI.Button(editButtonRect, "˅"))
                 {
                     bindingTextRect.x += editButtonRect.width;
-<<<<<<< HEAD
-                    ShowInputControlPicker(bindingTextRect, pathProperty, pickerTreeViewState, onModified);
-=======
                     ShowInputControlPicker(bindingTextRect, pathProperty, pickerState, onModified);
->>>>>>> 5a619b22
                 }
             }
             else
@@ -311,11 +259,7 @@
                 {
                     ////TODO: pass expectedControlLayout filter on to control picker
                     ////TODO: for bindings that are part of composites, use the layout information from the [InputControl] attribute on the field
-<<<<<<< HEAD
-                    ShowInputControlPicker(bindingTextRect, pathProperty, pickerTreeViewState, onModified);
-=======
                     ShowInputControlPicker(bindingTextRect, pathProperty, pickerState, onModified);
->>>>>>> 5a619b22
                 }
 
                 // Button to bind interactively.
@@ -331,75 +275,7 @@
             EditorGUILayout.EndHorizontal();
         }
 
-<<<<<<< HEAD
-        private void DrawInteractivePickButton(Rect rect, SerializedProperty pathProperty, Action<SerializedProperty> onModified)
-        {
-            ////FIXME: need to suppress triggering shortcuts in the editor while doing rebinds
-            ////TODO: need to have good way to cancel binding
-
-            var toggleRebind = GUI.Toggle(rect,
-                m_RebindingOperation != null && m_RebindingOperation.started, "0", EditorStyles.miniButton);
-            if (toggleRebind && (m_RebindingOperation == null || !m_RebindingOperation.started))
-            {
-                // Start rebind.
-
-                if (m_RebindingOperation == null)
-                    m_RebindingOperation = new InputActionRebindingExtensions.RebindingOperation();
-
-                ////TODO: if we have multiple candidates that we can't trivially decide between, let user choose
-
-                m_RebindingOperation
-                    .WithExpectedControlLayout(m_ExpectedControlLayout)
-                    // Require minimum actuation of 0.15f. This is after deadzoning has been applied.
-                    .WithMagnitudeHavingToBeGreaterThan(0.15f)
-                    ////REVIEW: the delay makes it more robust but doesn't feel good
-                    // Give us a buffer of 0.25 seconds to see if a better match comes along.
-                    .OnMatchWaitForAnother(0.25f)
-                    ////REVIEW: should we exclude only the system's active pointing device?
-                    // With the mouse operating the UI, its cursor control is too fickle a thing to
-                    // bind to. Ignore mouse position and delta.
-                    // NOTE: We go for all types of pointers here, not just mice.
-                    .WithControlsExcluding("<Pointer>/position")
-                    .WithControlsExcluding("<Pointer>/delta")
-                    .OnApplyBinding(
-                        (operation, newPath) =>
-                        {
-                            pathProperty.stringValue = newPath;
-                            pathProperty.serializedObject.ApplyModifiedProperties();
-                            onModified(pathProperty);
-                        });
-
-                // For all control schemes that the binding is part of, constrain what we pick
-                // by the device paths we have in the control scheme.
-                var bindingIsPartOfControlScheme = false;
-                foreach (var controlScheme in m_ControlSchemes)
-                {
-                    if (m_BindingGroups.Contains(controlScheme.bindingGroup))
-                    {
-                        foreach (var deviceRequirement in controlScheme.deviceRequirements)
-                            m_RebindingOperation.WithControlsHavingToMatchPath(deviceRequirement.controlPath);
-                        bindingIsPartOfControlScheme = true;
-                    }
-                }
-                if (!bindingIsPartOfControlScheme)
-                {
-                    // Not part of a control scheme. Remove all path constraints.
-                    m_RebindingOperation.WithoutControlsHavingToMatchPath();
-                }
-
-                m_RebindingOperation.Start();
-            }
-            else if (!toggleRebind && m_RebindingOperation != null && m_RebindingOperation.started)
-            {
-                m_RebindingOperation.Cancel();
-            }
-        }
-
-        private void ShowInputControlPicker(Rect rect, SerializedProperty pathProperty, TreeViewState pickerTreeViewState,
-            Action<SerializedProperty> onPickCallback)
-=======
         private void DrawInteractivePickButton(Rect rect, SerializedProperty pathProperty, Action onModified)
->>>>>>> 5a619b22
         {
             ////FIXME: need to suppress triggering shortcuts in the editor while doing rebinds
             ////TODO: need to have good way to cancel binding
@@ -509,8 +385,6 @@
             if (compositeType != null)
                 m_CompositeParameters.Initialize(compositeType, nameAndParameters.parameters);
         }
-<<<<<<< HEAD
-=======
 
         private void OnCompositeParametersModified()
         {
@@ -563,7 +437,6 @@
             InteractionsChanged,
             ProcessorsChanged,
         }
->>>>>>> 5a619b22
     }
 }
 #endif // UNITY_EDITOR