--- conflicted
+++ resolved
@@ -11,16 +11,12 @@
 
 ### Fixed
 
-<<<<<<< HEAD
+- Will close debugger input state windows, when the state is no longer valid instead of throwing exceptions.
+
 #### Actions
 
 - `PlayerInput.Instantiate` now correctly sets up a given control scheme, if specified.
   * When passing a `controlScheme:` argument, the result used to be a correctly assigned control scheme at the `InputUser` level but no restrictions being actually applied to the bindings, i.e. every single binding was active regardless of the specified control scheme.
-=======
-- Will close debugger input state windows, when the state is no longer valid instead of throwing exceptions.
-
-#### Actions
->>>>>>> 8d26e0a9
 
 ### Changed
 
