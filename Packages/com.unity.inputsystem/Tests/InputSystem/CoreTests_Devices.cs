using System;
using System.Collections.Generic;
using System.Linq;
using System.Runtime.InteropServices;
using System.Text.RegularExpressions;
using NUnit.Framework;
using Unity.Collections.LowLevel.Unsafe;
using UnityEngine;
using UnityEngine.Experimental.Input;
using UnityEngine.Experimental.Input.Controls;
using UnityEngine.Experimental.Input.LowLevel;
using UnityEngine.Experimental.Input.Utilities;
using UnityEngine.TestTools;
using Gyroscope = UnityEngine.Experimental.Input.Gyroscope;

partial class CoreTests
{
    [Test]
    [Category("Devices")]
    public void Devices_CanCreateDevice_FromLayout()
    {
        var setup = new InputDeviceBuilder("Gamepad");
        var device = setup.Finish();

        Assert.That(device, Is.TypeOf<Gamepad>());
        Assert.That(device.children, Has.Exactly(1).With.Property("name").EqualTo("leftStick"));
    }

    [Test]
    [Category("Devices")]
    public void Devices_CanCreateDevice_WithNestedState()
    {
        InputSystem.RegisterControlLayout<CustomDevice>();
        var setup = new InputDeviceBuilder("CustomDevice");
        var device = setup.Finish();

        Assert.That(device.children, Has.Exactly(1).With.Property("name").EqualTo("button1"));
    }

    [Test]
    [Category("Devices")]
    public void Devices_CanCreateDevice_FromLayoutMatchedByDeviceDescription()
    {
        const string json = @"
            {
                ""name"" : ""MyDevice"",
                ""extend"" : ""Gamepad"",
                ""device"" : {
                    ""interface"" : ""AA|BB"",
                    ""product"" : ""Shtabble""
                }
            }
        ";

        InputSystem.RegisterControlLayout(json);

        var description = new InputDeviceDescription
        {
            interfaceName = "BB",
            product = "Shtabble"
        };

        var device = InputSystem.AddDevice(description);

        Assert.That(device.layout, Is.EqualTo("MyDevice"));
        Assert.That(device, Is.TypeOf<Gamepad>());
    }

    [Test]
    [Category("Devices")]
    public void Devices_DeviceCreatedFromDeviceDescriptionStoresDescriptionOnDevice()
    {
        const string json = @"
            {
                ""name"" : ""MyDevice"",
                ""extend"" : ""Gamepad"",
                ""device"" : {
                    ""product"" : ""Product""
                }
            }
        ";

        InputSystem.RegisterControlLayout(json);

        var description = new InputDeviceDescription
        {
            interfaceName = "Interface",
            product = "Product",
            manufacturer = "Manufacturer",
            deviceClass = "DeviceClass",
            version = "Version",
            serial = "Serial"
        };

        var device = InputSystem.AddDevice(description);

        Assert.That(device.description, Is.EqualTo(description));
    }

    [Test]
    [Category("Devices")]
    public void Devices_CanCreateDevice_FromLayoutVariant()
    {
        var leftyGamepadSetup = new InputDeviceBuilder("Gamepad", variants: "Lefty");
        var leftyGamepadPrimary2DMotion = leftyGamepadSetup.GetControl("{Primary2DMotion}");
        var leftyGamepadSecondary2DMotion = leftyGamepadSetup.GetControl("{Secondary2DMotion}");
        //var leftyGamepadPrimaryTrigger = leftyGamepadSetup.GetControl("{PrimaryTrigger}");
        //var leftyGamepadSecondaryTrigger = leftyGamepadSetup.GetControl("{SecondaryTrigger}");
        //shoulder?

        var defaultGamepadSetup = new InputDeviceBuilder("Gamepad");
        var defaultGamepadPrimary2DMotion = defaultGamepadSetup.GetControl("{Primary2DMotion}");
        var defaultGamepadSecondary2DMotion = defaultGamepadSetup.GetControl("{Secondary2DMotion}");
        //var defaultGamepadPrimaryTrigger = defaultGamepadSetup.GetControl("{PrimaryTrigger}");
        //var defaultGamepadSecondaryTrigger = defaultGamepadSetup.GetControl("{SecondaryTrigger}");

        var leftyGamepad = (Gamepad)leftyGamepadSetup.Finish();
        var defaultGamepad = (Gamepad)defaultGamepadSetup.Finish();

        Assert.That(leftyGamepad.variants, Is.EqualTo("Lefty"));
        Assert.That(leftyGamepadPrimary2DMotion, Is.SameAs(leftyGamepad.rightStick));
        Assert.That(leftyGamepadSecondary2DMotion, Is.SameAs(leftyGamepad.leftStick));

        Assert.That(defaultGamepadPrimary2DMotion, Is.SameAs(defaultGamepad.leftStick));
        Assert.That(defaultGamepadSecondary2DMotion, Is.SameAs(defaultGamepad.rightStick));
    }

    [Test]
    [Category("Devices")]
    public void Devices_CannotChangeSetupOfDeviceWhileAddedToSystem()
    {
        var device = InputSystem.AddDevice("Gamepad");

        Assert.That(() => new InputDeviceBuilder("Keyboard", device), Throws.InvalidOperationException);
    }

    [Test]
    [Category("Devices")]
    public void Devices_CanChangeControlSetupAfterCreation()
    {
        const string initialJson = @"
            {
                ""name"" : ""MyDevice"",
                ""controls"" : [
                    { ""name"" : ""first"", ""layout"" : ""Button"" },
                    { ""name"" : ""second"", ""layout"" : ""Button"" }
                ]
            }
        ";

        InputSystem.RegisterControlLayout(initialJson);

        // Create initial version of device.
        var initialSetup = new InputDeviceBuilder("MyDevice");
        var initialFirstControl = initialSetup.GetControl("first");
        var initialSecondControl = initialSetup.GetControl("second");
        var initialDevice = initialSetup.Finish();

        // Change layout.
        const string modifiedJson = @"
            {
                ""name"" : ""MyDevice"",
                ""controls"" : [
                    { ""name"" : ""first"", ""layout"" : ""Button"" },
                    { ""name"" : ""second"", ""layout"" : ""Axis"" },
                    { ""name"" : ""third"", ""layout"" : ""Button"" }
                ]
            }
        ";
        InputSystem.RegisterControlLayout(modifiedJson);

        // Modify device.
        var modifiedSetup = new InputDeviceBuilder("MyDevice", existingDevice: initialDevice);
        var modifiedFirstControl = modifiedSetup.GetControl("first");
        var modifiedSecondControl = modifiedSetup.GetControl("second");
        var modifiedThirdControl = modifiedSetup.GetControl("third");
        var modifiedDevice = modifiedSetup.Finish();

        Assert.That(modifiedDevice, Is.SameAs(initialDevice));
        Assert.That(modifiedFirstControl, Is.SameAs(initialFirstControl));
        Assert.That(initialFirstControl, Is.TypeOf<ButtonControl>());
        Assert.That(modifiedSecondControl, Is.Not.SameAs(initialSecondControl));
        Assert.That(initialSecondControl, Is.TypeOf<ButtonControl>());
        Assert.That(modifiedSecondControl, Is.TypeOf<AxisControl>());
        Assert.That(modifiedThirdControl, Is.TypeOf<ButtonControl>());
    }

    [Test]
    [Category("Devices")]
    public void Devices_CanChangeDeviceTypeAfterCreation()
    {
        // Device layout for a generic InputDevice.
        const string initialJson = @"
            {
                ""name"" : ""MyDevice"",
                ""controls"" : [
                    { ""name"" : ""buttonSouth"", ""layout"" : ""Button"" }
                ]
            }
        ";

        InputSystem.RegisterControlLayout(initialJson);

        // Create initial version of device.
        var initialSetup = new InputDeviceBuilder("MyDevice");
        var initialButton = initialSetup.GetControl<ButtonControl>("buttonSouth");
        var initialDevice = initialSetup.Finish();

        // Change layout to now be a gamepad.
        const string modifiedJson = @"
            {
                ""name"" : ""MyDevice"",
                ""extend"" : ""Gamepad""
            }
        ";
        InputSystem.RegisterControlLayout(modifiedJson);

        // Modify device.
        var modifiedSetup = new InputDeviceBuilder("MyDevice", existingDevice: initialDevice);
        var modifiedButton = modifiedSetup.GetControl<ButtonControl>("buttonSouth");
        var modifiedDevice = modifiedSetup.Finish();

        Assert.That(modifiedDevice, Is.Not.SameAs(initialDevice));
        Assert.That(modifiedDevice, Is.TypeOf<Gamepad>());
        Assert.That(initialDevice, Is.TypeOf<InputDevice>());
        Assert.That(modifiedButton, Is.SameAs(initialButton)); // Button survives.
    }

    [Test]
    [Category("Devices")]
    public void Devices_ChangingUsageOfDevice_SendsDeviceChangeNotification()
    {
        var device = InputSystem.AddDevice("Gamepad");

        InputDevice receivedDevice = null;
        InputDeviceChange? receivedDeviceChange = null;

        InputSystem.onDeviceChange +=
            (d, c) =>
        {
            receivedDevice = d;
            receivedDeviceChange = c;
        };

        InputSystem.SetUsage(device, CommonUsages.LeftHand);

        Assert.That(receivedDevice, Is.SameAs(device));
        Assert.That(receivedDeviceChange, Is.EqualTo(InputDeviceChange.UsageChanged));
    }

    [Test]
    [Category("Devices")]
    public void Devices_CanFindDeviceByUsage()
    {
        InputSystem.AddDevice<Gamepad>();
        var device = InputSystem.AddDevice<Keyboard>();

        InputSystem.SetUsage(device, CommonUsages.LeftHand);

        var controls = InputSystem.GetControls("/{LeftHand}");

        Assert.That(controls, Has.Count.EqualTo(1));
        Assert.That(controls, Has.Exactly(1).SameAs(device));
    }

    [Test]
    [Category("Devices")]
    public void Devices_CanFindDeviceByUsageAndLayout()
    {
        var gamepad = InputSystem.AddDevice<Gamepad>();
        InputSystem.SetUsage(gamepad, CommonUsages.LeftHand);

        var keyboard = InputSystem.AddDevice<Keyboard>();
        InputSystem.SetUsage(keyboard, CommonUsages.LeftHand);

        var controls = InputSystem.GetControls("/<Keyboard>{LeftHand}");

        Assert.That(controls, Has.Count.EqualTo(1));
        Assert.That(controls, Has.Exactly(1).SameAs(keyboard));
    }

    [Test]
    [Category("Devices")]
    public void Devices_CanAddDeviceFromLayout()
    {
        var device = InputSystem.AddDevice("Gamepad");

        Assert.That(InputSystem.devices, Has.Count.EqualTo(1));
        Assert.That(InputSystem.devices, Contains.Item(device));
    }

    [Test]
    [Category("Devices")]
    public void Devices_CanAddDeviceFromLayout_LookedUpFromType()
    {
        // Register layout with name different from name of type
        // so that trying to find the layout using the type name
        // would fail.
        InputSystem.RegisterControlLayout<CustomDevice>("MyDevice");

        var device = InputSystem.AddDevice<CustomDevice>();

        Assert.That(device, Is.TypeOf<CustomDevice>());
    }

    [Test]
    [Category("Devices")]
    public void Devices_AddingDeviceTwiceIsIgnored()
    {
        var device = InputSystem.AddDevice("Gamepad");

        InputSystem.onDeviceChange +=
            (d, c) => Assert.Fail("Shouldn't send notification for duplicate adding of device.");

        InputSystem.AddDevice(device);

        Assert.That(InputSystem.devices, Has.Count.EqualTo(1));
        Assert.That(InputSystem.devices, Contains.Item(device));
    }

    [Test]
    [Category("Devices")]
    public void Devices_AddingDeviceTriggersNotification()
    {
        var receivedCallCount = 0;
        InputDevice receivedDevice = null;
        InputDeviceChange? receiveDeviceChange = null;

        InputSystem.onDeviceChange +=
            (device, change) =>
        {
            ++receivedCallCount;
            receivedDevice = device;
            receiveDeviceChange = change;
        };

        var gamepad = InputSystem.AddDevice("Gamepad");

        Assert.That(receivedCallCount, Is.EqualTo(1));
        Assert.That(receivedDevice, Is.SameAs(gamepad));
        Assert.That(receiveDeviceChange, Is.EqualTo(InputDeviceChange.Added));
    }

    [Test]
    [Category("Devices")]
    public void Devices_AddingDeviceMakesItCurrent()
    {
        var gamepad = InputSystem.AddDevice("Gamepad");

        Assert.That(Gamepad.current, Is.SameAs(gamepad));
    }

    [Test]
    [Category("Devices")]
    public void Devices_AddingDeviceDoesNotCauseExistingDevicesToForgetTheirState()
    {
        var gamepad = InputSystem.AddDevice<Gamepad>();

        InputSystem.QueueStateEvent(gamepad, new GamepadState {leftTrigger = 0.5f});
        InputSystem.Update();

        InputSystem.AddDevice("Keyboard");

        Assert.That(gamepad.leftTrigger.ReadValue(), Is.EqualTo(0.5).Within(0.0000001));
    }

    [Test]
    [Category("Devices")]
    public void Devices_AddingDeviceAffectsControlPaths()
    {
        InputSystem.AddDevice(
            "Gamepad"); // Add a gamepad so that when we add another, its name will have to get adjusted.

        var setup = new InputDeviceBuilder("Gamepad");
        var device = (Gamepad)setup.Finish();

        Assert.That(device.dpad.up.path, Is.EqualTo("/Gamepad/dpad/up"));

        InputSystem.AddDevice(device);

        Assert.That(device.dpad.up.path, Is.EqualTo("/Gamepad1/dpad/up"));
    }

    [Test]
    [Category("Devices")]
    public void Devices_AddingDeviceMarksItAdded()
    {
        var device = new InputDeviceBuilder("Gamepad").Finish();

        Assert.That(device.added, Is.False);

        InputSystem.AddDevice(device);

        Assert.That(device.added, Is.True);
    }

    [Test]
    [Category("Devices")]
    public void Devices_AddingDeviceThatUsesBeforeRenderUpdates_CausesBeforeRenderUpdatesToBeEnabled()
    {
        const string deviceJson = @"
            {
                ""name"" : ""CustomGamepad"",
                ""extend"" : ""Gamepad"",
                ""beforeRender"" : ""Update""
            }
        ";

        InputSystem.RegisterControlLayout(deviceJson);

        Assert.That(InputSystem.updateMask & InputUpdateType.BeforeRender, Is.EqualTo((InputUpdateType)0));

        InputSystem.AddDevice("CustomGamepad");

        Assert.That(InputSystem.updateMask & InputUpdateType.BeforeRender, Is.EqualTo(InputUpdateType.BeforeRender));
    }

    [Test]
    [Category("Devices")]
    public void Devices_RemovingLastDeviceThatUsesBeforeRenderUpdates_CausesBeforeRenderUpdatesToBeDisabled()
    {
        const string deviceJson = @"
            {
                ""name"" : ""CustomGamepad"",
                ""extend"" : ""Gamepad"",
                ""beforeRender"" : ""Update""
            }
        ";

        InputSystem.RegisterControlLayout(deviceJson);

        var device1 = InputSystem.AddDevice("CustomGamepad");
        var device2 = InputSystem.AddDevice("CustomGamepad");

        Assert.That(InputSystem.updateMask & InputUpdateType.BeforeRender, Is.EqualTo(InputUpdateType.BeforeRender));

        InputSystem.RemoveDevice(device1);

        Assert.That(InputSystem.updateMask & InputUpdateType.BeforeRender, Is.EqualTo(InputUpdateType.BeforeRender));

        InputSystem.RemoveDevice(device2);

        Assert.That(InputSystem.updateMask & InputUpdateType.BeforeRender, Is.EqualTo((InputUpdateType)0));
    }

    private class TestDeviceReceivingAddAndRemoveNotification : Mouse
    {
        public int addedCount;
        public int removedCount;

        protected override void OnAdded()
        {
            ++addedCount;
        }

        protected override void OnRemoved()
        {
            ++removedCount;
        }
    }

    [Test]
    [Category("Devices")]
    public void Devices_AddingAndRemovingDevice_InvokesNotificationOnDeviceItself()
    {
        InputSystem.RegisterControlLayout<TestDeviceReceivingAddAndRemoveNotification>();

        var device = InputSystem.AddDevice<TestDeviceReceivingAddAndRemoveNotification>();

        Assert.That(device.addedCount, Is.EqualTo(1));
        Assert.That(device.removedCount, Is.Zero);

        InputSystem.RemoveDevice(device);

        Assert.That(device.addedCount, Is.EqualTo(1));
        Assert.That(device.removedCount, Is.EqualTo(1));
    }

    [Test]
    [Category("Devices")]
    public void Devices_UnsupportedDevices_AreAddedToList()
    {
        const string json = @"
            {
                ""interface"" : ""TestInterface"",
                ""product"" : ""TestProduct"",
                ""manufacturer"" : ""TestManufacturer""
            }
        ";

        testRuntime.ReportNewInputDevice(json);
        InputSystem.Update();

        var unsupportedDevices = new List<InputDeviceDescription>();
        var count = InputSystem.GetUnsupportedDevices(unsupportedDevices);

        Assert.That(count, Is.EqualTo(1));
        Assert.That(unsupportedDevices.Count, Is.EqualTo(1));
        Assert.That(unsupportedDevices[0].interfaceName, Is.EqualTo("TestInterface"));
        Assert.That(unsupportedDevices[0].product, Is.EqualTo("TestProduct"));
        Assert.That(unsupportedDevices[0].manufacturer, Is.EqualTo("TestManufacturer"));
    }

    [Test]
    [Category("Devices")]
    public void Devices_UnsupportedDevices_AreRemovedFromList_WhenMatchingLayoutIsAdded()
    {
        const string json = @"
            {
                ""interface"" : ""TestInterface"",
                ""product"" : ""TestProduct"",
                ""manufacturer"" : ""TestManufacturer""
            }
        ";

        testRuntime.ReportNewInputDevice(json);
        InputSystem.Update();

        InputSystem.RegisterControlLayout<TestLayoutType>(
            matches: new InputDeviceMatcher()
                .WithInterface("TestInterface"));

        var unsupportedDevices = new List<InputDeviceDescription>();
        var count = InputSystem.GetUnsupportedDevices(unsupportedDevices);

        Assert.That(count, Is.Zero);
        Assert.That(unsupportedDevices.Count, Is.Zero);
        Assert.That(InputSystem.devices.Count, Is.EqualTo(1));
        Assert.That(InputSystem.devices[0].description.interfaceName, Is.EqualTo("TestInterface"));
        Assert.That(InputSystem.devices[0].description.product, Is.EqualTo("TestProduct"));
        Assert.That(InputSystem.devices[0].description.manufacturer, Is.EqualTo("TestManufacturer"));
    }

    [Test]
    [Category("Devices")]
    public void Devices_CanLookUpDeviceByItsIdAfterItHasBeenAdded()
    {
        var device = InputSystem.AddDevice("Gamepad");

        Assert.That(InputSystem.TryGetDeviceById(device.id), Is.SameAs(device));
    }

    [Test]
    [Category("Devices")]
    public void Devices_CanLookUpDeviceByLayout()
    {
        var device = InputSystem.AddDevice("Gamepad", "test"); // Give name to make sure we're not matching by name.
        var result = InputSystem.GetDevice("Gamepad");

        Assert.That(result, Is.SameAs(device));
    }

    [Test]
    [Category("Devices")]
    public void Devices_EnsuresDeviceNamesAreUnique()
    {
        var gamepad1 = InputSystem.AddDevice("Gamepad");
        var gamepad2 = InputSystem.AddDevice("Gamepad");

        Assert.That(gamepad1.name, Is.Not.EqualTo(gamepad2.name));
    }

    [Test]
    [Category("Devices")]
    public void Devices_AssignsUniqueNumericIdToDevices()
    {
        var gamepad1 = InputSystem.AddDevice("Gamepad");
        var gamepad2 = InputSystem.AddDevice("Gamepad");

        Assert.That(gamepad1.id, Is.Not.EqualTo(gamepad2.id));
    }

    [Test]
    [Category("Devices")]
    public void Devices_NameDefaultsToNameOfLayout()
    {
        var device = InputSystem.AddDevice<Mouse>();

        Assert.That(device.name, Is.EqualTo("Mouse"));
    }

    [Test]
    [Category("Devices")]
    public void Devices_NameDefaultsToNameOfTemplate_AlsoWhenProductNameIsNotSupplied()
    {
        InputSystem.RegisterControlLayout(@"
            {
                ""name"" : ""TestTemplate"",
                ""device"" : { ""interface"" : ""TEST"" },
                ""controls"" : [
                    { ""name"" : ""button"", ""layout"" : ""Button"" }
                ]
            }
        ");

        testRuntime.ReportNewInputDevice(new InputDeviceDescription
        {
            interfaceName = "TEST",
        }.ToJson());
        InputSystem.Update();

        Assert.That(InputSystem.devices, Has.Exactly(1).With.Property("name").EqualTo("TestTemplate"));
    }

    [Test]
    [Category("Devices")]
    public void Devices_ChangingConfigurationOfDevice_TriggersNotification()
    {
        var gamepad = InputSystem.AddDevice("Gamepad");

        var receivedCalls = 0;
        InputDevice receivedDevice = null;
        InputDeviceChange? receivedDeviceChange = null;

        InputSystem.onDeviceChange +=
            (d, c) =>
        {
            ++receivedCalls;
            receivedDevice = d;
            receivedDeviceChange = c;
        };

        InputSystem.QueueConfigChangeEvent(gamepad);
        InputSystem.Update();

        Assert.That(receivedCalls, Is.EqualTo(1));
        Assert.That(receivedDevice, Is.SameAs(gamepad));
        Assert.That(receivedDeviceChange, Is.EqualTo(InputDeviceChange.ConfigurationChanged));
    }

    [Test]
    [Category("Devices")]
    public void Devices_ChangingStateOfDevice_TriggersNotification()
    {
        var gamepad = InputSystem.AddDevice<Gamepad>();

        var receivedCalls = 0;
        InputDevice receivedDevice = null;
        InputDeviceChange? receivedDeviceChange = null;

        InputSystem.onDeviceChange +=
            (d, c) =>
        {
            ++receivedCalls;
            receivedDevice = d;
            receivedDeviceChange = c;
        };

        InputSystem.QueueStateEvent(gamepad, new GamepadState {leftStick = new Vector2(0.5f, 0.5f)});
        InputSystem.Update();

        Assert.That(receivedCalls, Is.EqualTo(1));
        Assert.That(receivedDevice, Is.SameAs(gamepad));
        Assert.That(receivedDeviceChange, Is.EqualTo(InputDeviceChange.StateChanged));
    }

    private class TestDeviceThatResetsStateInCallback : InputDevice, IInputStateCallbackReceiver
    {
        public ButtonControl button { get; private set; }

        protected override void FinishSetup(InputDeviceBuilder builder)
        {
            button = builder.GetControl<ButtonControl>(this, "button");
            base.FinishSetup(builder);
        }

        public bool OnCarryStateForward(IntPtr statePtr)
        {
            button.WriteValueInto(statePtr, 1);
            return true;
        }

        public void OnBeforeWriteNewState(IntPtr oldStatePtr, IntPtr newStatePtr)
        {
        }

        public bool OnReceiveStateWithDifferentFormat(IntPtr statePtr, FourCC stateFormat, uint stateSize,
            ref uint offsetToStoreAt)
        {
            return false;
        }
    }

    [Test]
    [Category("Devices")]
    public void Devices_ChangingStateOfDevice_InStateCallback_TriggersNotification()
    {
        InputSystem.RegisterControlLayout<TestDeviceThatResetsStateInCallback>();
        var device = InputSystem.AddDevice<TestDeviceThatResetsStateInCallback>();

        var receivedCalls = 0;
        InputDevice receivedDevice = null;
        InputDeviceChange? receivedDeviceChange = null;

        InputSystem.onDeviceChange +=
            (d, c) =>
        {
            ++receivedCalls;
            receivedDevice = d;
            receivedDeviceChange = c;
        };

        InputSystem.Update();

        Assert.That(receivedCalls, Is.EqualTo(1));
        Assert.That(receivedDevice, Is.SameAs(device));
        Assert.That(receivedDeviceChange, Is.EqualTo(InputDeviceChange.StateChanged));
    }

    [Test]
    [Category("Devices")]
    public void Devices_ChangingStateOfDevice_MarksDeviceAsUpdatedThisFrame()
    {
        var device = InputSystem.AddDevice<Gamepad>();

        Assert.That(device.wasUpdatedThisFrame, Is.False);

        InputSystem.QueueStateEvent(device, new GamepadState {rightTrigger = 0.5f});
        InputSystem.Update();

        Assert.That(device.wasUpdatedThisFrame, Is.True);

        InputSystem.Update();

        Assert.That(device.wasUpdatedThisFrame, Is.False);
    }

    private struct TestDevicePartialState : IInputStateTypeInfo
    {
        public float axis;

        public FourCC GetFormat()
        {
            return new FourCC("PART");
        }
    }

    private unsafe struct TestDeviceFullState : IInputStateTypeInfo
    {
        [InputControl(layout = "Axis", arraySize = 5)]
        public fixed float axis[5];

        public FourCC GetFormat()
        {
            return new FourCC("FULL");
        }
    }

    [InputControlLayout(stateType = typeof(TestDeviceFullState))]
    private class TestDeviceDecidingWhereToIntegrateState : InputDevice, IInputStateCallbackReceiver
    {
        public bool OnCarryStateForward(IntPtr statePtr)
        {
            return false;
        }

        public void OnBeforeWriteNewState(IntPtr oldStatePtr, IntPtr newStatePtr)
        {
        }

        public unsafe bool OnReceiveStateWithDifferentFormat(IntPtr statePtr, FourCC stateFormat, uint stateSize,
            ref uint offsetToStoreAt)
        {
            Assert.That(stateFormat, Is.EqualTo(new FourCC("PART")));
            Assert.That(stateSize, Is.EqualTo(UnsafeUtility.SizeOf<TestDevicePartialState>()));

            var values = (float*)currentStatePtr.ToPointer();
            for (var i = 0; i < 5; ++i)
                if (Mathf.Approximately(values[i], 0))
                {
                    offsetToStoreAt = (uint)i * sizeof(float);
                    return true;
                }

            Assert.Fail();
            return false;
        }
    }

    [Test]
    [Category("Devices")]
    public void Devices_DeviceWithStateCallback_CanDecideHowToIntegrateState()
    {
        InputSystem.RegisterControlLayout<TestDeviceDecidingWhereToIntegrateState>();
        var device = InputSystem.AddDevice<TestDeviceDecidingWhereToIntegrateState>();

        InputSystem.QueueStateEvent(device, new TestDevicePartialState {axis = 0.123f});
        InputSystem.Update();

        Assert.That(device["axis0"].ReadValueAsObject(), Is.EqualTo(0.123).Within(0.00001));

        InputSystem.QueueStateEvent(device, new TestDevicePartialState {axis = 0.234f});
        InputSystem.Update();

        Assert.That(device["axis0"].ReadValueAsObject(), Is.EqualTo(0.123).Within(0.00001));
        Assert.That(device["axis1"].ReadValueAsObject(), Is.EqualTo(0.234).Within(0.00001));
    }

    [Test]
    [Category("Devices")]
    public void Devices_CanReadStateOfDeviceAsByteArray()
    {
        var device = InputSystem.AddDevice<Gamepad>();

        InputSystem.QueueStateEvent(device, new GamepadState {leftStick = new Vector2(0.123f, 0.456f)});
        InputSystem.Update();

        var state = device.ReadValueAsObject();

        Assert.That(state, Is.TypeOf<byte[]>());
        var buffer = (byte[])state;

        Assert.That(buffer.Length, Is.EqualTo(Marshal.SizeOf(typeof(GamepadState))));

        unsafe
        {
            fixed(byte* bufferPtr = buffer)
            {
                var statePtr = (GamepadState*)bufferPtr;
                Assert.That(statePtr->leftStick.x, Is.EqualTo(0.123).Within(0.00001));
                Assert.That(statePtr->leftStick.y, Is.EqualTo(0.456).Within(0.00001));
            }
        }
    }

    [Test]
    [Category("Devices")]
    public void Devices_CanAddLayoutForDeviceThatsAlreadyBeenReported()
    {
        testRuntime.ReportNewInputDevice(new InputDeviceDescription {product = "MyController"}.ToJson());
        InputSystem.Update();

        var json = @"
            {
                ""name"" : ""CustomGamepad"",
                ""extend"" : ""Gamepad"",
                ""device"" : {
                    ""product"" : ""MyController""
                }
            }
        ";

        InputSystem.RegisterControlLayout(json);

        Assert.That(InputSystem.devices,
            Has.Exactly(1).With.Property("layout").EqualTo("CustomGamepad").And.TypeOf<Gamepad>());
    }

    [Test]
    [Category("Devices")]
    public void Devices_CanMatchLayoutByDeviceClass()
    {
        testRuntime.ReportNewInputDevice(new InputDeviceDescription {deviceClass = "Touchscreen"}.ToJson());
        InputSystem.Update();

        Assert.That(InputSystem.devices, Has.Exactly(1).TypeOf<Touchscreen>());

        // Should not try to use a control layout.
        testRuntime.ReportNewInputDevice(new InputDeviceDescription {deviceClass = "Touch"}.ToJson());
        InputSystem.Update();

        Assert.That(InputSystem.devices, Has.Count.EqualTo(1));
    }

    // For some devices, we need to discover their setup at runtime and cannot create layouts
    // in advance. HID joysticks are one such case. We want to be able to turn any HID joystick
    // into a Joystick device and accurately represent all the axes and buttons the device
    // actually has. If we couldn't make up layouts on the fly, we would have to have a fallback
    // joystick layout that simply has N buttons and M axes.
    //
    // So, instead we have a callback that tells us when a device has been discovered. We can use
    // this callback to generate a layout on the fly.
    [Test]
    [Category("Devices")]
    public void TODO_Devices_CanDetermineWhichLayoutIsChosenOnDeviceDiscovery()
    {
        Assert.Fail();
    }

    [Test]
    [Category("Devices")]
    public void Devices_CanBeRemoved()
    {
        var gamepad1 = InputSystem.AddDevice<Gamepad>();
        var gamepad2 = InputSystem.AddDevice<Gamepad>();
        var gamepad3 = InputSystem.AddDevice<Gamepad>();

        var gamepad2Offset = gamepad2.stateBlock.byteOffset;

        var receivedCalls = 0;
        InputDevice receivedDevice = null;
        InputDeviceChange? receivedChange = null;

        InputSystem.onDeviceChange +=
            (device, change) =>
        {
            ++receivedCalls;
            receivedDevice = device;
            receivedChange = change;
        };

        InputSystem.RemoveDevice(gamepad2);

        Assert.That(InputSystem.devices, Has.Count.EqualTo(2));
        Assert.That(InputSystem.devices, Has.Exactly(1).SameAs(gamepad1));
        Assert.That(InputSystem.devices, Has.Exactly(1).SameAs(gamepad3));
        Assert.That(receivedCalls, Is.EqualTo(1));
        Assert.That(receivedDevice, Is.SameAs(gamepad2));
        Assert.That(receivedChange, Is.EqualTo(InputDeviceChange.Removed));
        Assert.That(gamepad2.stateBlock.byteOffset, Is.EqualTo(0)); // Should have lost its offset into state buffers.
        Assert.That(gamepad3.stateBlock.byteOffset,
            Is.EqualTo(gamepad2Offset)); // 3 should have moved into 2's position.
        Assert.That(gamepad2.leftStick.stateBlock.byteOffset,
            Is.EqualTo(Marshal.OffsetOf(typeof(GamepadState), "leftStick")
                .ToInt32())); // Should have unbaked offsets in control hierarchy.
    }

    [Test]
    [Category("Devices")]
    public void Devices_CanBeRemoved_ThroughEvents()
    {
        var gamepad1 = InputSystem.AddDevice("Gamepad");
        var gamepad2 = InputSystem.AddDevice("Gamepad");

        var gamepad1WasRemoved = false;
        InputSystem.onDeviceChange +=
            (device, change) =>
        {
            if (device == gamepad1)
                gamepad1WasRemoved = true;
        };

        var inputEvent = DeviceRemoveEvent.Create(gamepad1.id, testRuntime.currentTime);
        InputSystem.QueueEvent(ref inputEvent);
        InputSystem.Update();

        Assert.That(InputSystem.devices, Has.Count.EqualTo(1));
        Assert.That(InputSystem.devices, Has.Exactly(1).SameAs(gamepad2));
        Assert.That(Gamepad.current, Is.Not.SameAs(gamepad1));
        Assert.That(gamepad1WasRemoved, Is.True);
    }

    [Test]
    [Category("Devices")]
    public void Devices_WhenRemoved_DoNotEmergeOnUnsupportedList()
    {
        // Devices added directly via AddDevice() don't end up on the list of
        // available devices. Devices reported by the runtime do.
        testRuntime.ReportNewInputDevice(@"
            {
                ""type"" : ""Gamepad""
            }
        ");

        InputSystem.Update();
        var device = InputSystem.devices[0];

        var inputEvent = DeviceRemoveEvent.Create(device.id, testRuntime.currentTime);
        InputSystem.QueueEvent(ref inputEvent);
        InputSystem.Update();

        var unsupportedDevices = new List<InputDeviceDescription>();
        InputSystem.GetUnsupportedDevices(unsupportedDevices);

        ////TODO: also make sure that when the layout support it is removed, the device goes back on the unsupported list

        Assert.That(unsupportedDevices.Count, Is.Zero);
    }

    [Test]
    [Category("Devices")]
    public void Devices_CanBeReadded()
    {
        var gamepad = InputSystem.AddDevice<Gamepad>();
        InputSystem.AddDevice("Keyboard");

        InputSystem.RemoveDevice(gamepad);
        InputSystem.AddDevice(gamepad);

        InputSystem.QueueStateEvent(gamepad, new GamepadState {leftTrigger = 0.5f});
        InputSystem.Update();

        Assert.That(InputSystem.devices, Has.Exactly(1).SameAs(gamepad));
        Assert.That(gamepad.leftTrigger.ReadValue(), Is.EqualTo(0.5f).Within(0.0000001));
    }

    [Test]
    [Category("Devices")]
    public void Devices_WhenCreationFails_SystemRecoversGracefully()
    {
        // Create an isolated runtime + input manager.
        using (var runtime = new InputTestRuntime())
        {
            var manager = new InputManager();

            manager.InitializeData();
            manager.InstallRuntime(runtime);

            // Create a device layout that will fail to instantiate.
            const string layout = @"
                {
                    ""name"" : ""TestDevice"",
                    ""controls"" : [
                        { ""name"" : ""test"", ""layout"" : ""DoesNotExist"" }
                    ]
                }
            ";
            manager.RegisterControlLayout(layout);

            // Report two devices, one that will fail creation and one that shouldn't.
            runtime.ReportNewInputDevice(new InputDeviceDescription
            {
                deviceClass = "TestDevice"
            }.ToJson());
            runtime.ReportNewInputDevice(new InputDeviceDescription
            {
                deviceClass = "Gamepad"
            }.ToJson());

            LogAssert.Expect(LogType.Error,
                new Regex(".*Could not create a device for 'TestDevice'.*Cannot find layout 'DoesNotExist'.*"));

            Assert.That(() => manager.Update(), Throws.Nothing);

            // Make sure InputManager kept the gamepad.
            Assert.That(manager.devices.Count, Is.EqualTo(1));
            Assert.That(manager.devices, Has.Exactly(1).TypeOf<Gamepad>());
        }
    }

    [Test]
    [Category("Devices")]
    public void Devices_CanBeDisabledAndReEnabled()
    {
        var device = InputSystem.AddDevice<Mouse>();

        bool? disabled = null;
        unsafe
        {
            testRuntime.SetDeviceCommandCallback(device.id,
                (id, commandPtr) =>
                {
                    if (commandPtr->type == DisableDeviceCommand.Type)
                    {
                        Assert.That(disabled, Is.Null);
                        disabled = true;
                        return InputDeviceCommand.kGenericSuccess;
                    }

                    if (commandPtr->type == EnableDeviceCommand.Type)
                    {
                        Assert.That(disabled, Is.Null);
                        disabled = false;
                        return InputDeviceCommand.kGenericSuccess;
                    }

                    return InputDeviceCommand.kGenericFailure;
                });
        }

        Assert.That(device.enabled, Is.True);
        Assert.That(disabled, Is.Null);

        InputSystem.DisableDevice(device);

        Assert.That(device.enabled, Is.False);
        Assert.That(disabled.HasValue, Is.True);
        Assert.That(disabled.Value, Is.True);

        // Make sure that state sent against the device is ignored.
        InputSystem.QueueStateEvent(device, new MouseState {buttons = 0xffff});
        InputSystem.Update();

        Assert.That(device.CheckStateIsAllZeros(), Is.True);

        // Re-enable device.

        disabled = null;
        InputSystem.EnableDevice(device);

        Assert.That(device.enabled, Is.True);
        Assert.That(disabled.HasValue, Is.True);
        Assert.That(disabled.Value, Is.False);
    }

    [Test]
    [Category("Devices")]
    public void Devices_WhenDisabledOrReEnabled_TriggersNotification()
    {
        InputDevice receivedDevice = null;
        InputDeviceChange? receivedChange = null;

        InputSystem.onDeviceChange +=
            (device, change) =>
        {
            receivedDevice = device;
            receivedChange = change;
        };

        var mouse = InputSystem.AddDevice<Mouse>();

        InputSystem.DisableDevice(mouse);

        Assert.That(receivedDevice, Is.SameAs(mouse));
        Assert.That(receivedChange.Value, Is.EqualTo(InputDeviceChange.Disabled));

        receivedDevice = null;
        receivedChange = null;

        InputSystem.EnableDevice(mouse);

        Assert.That(receivedDevice, Is.SameAs(mouse));
        Assert.That(receivedChange.Value, Is.EqualTo(InputDeviceChange.Enabled));
    }

    [Test]
    [Category("Devices")]
    public void TODO_Devices_WhenDisabled_StateIsReset()
    {
        Assert.Fail();
    }

    [Test]
    [Category("Devices")]
    public void TODO_Devices_WhenDisabled_RefreshActions()
    {
        Assert.Fail();
    }

    [Test]
    [Category("Devices")]
    public void Devices_ThatHaveNoKnownLayout_AreDisabled()
    {
        var deviceId = testRuntime.AllocateDeviceId();
        testRuntime.ReportNewInputDevice(new InputDeviceDescription {deviceClass = "TestThing"}.ToJson(), deviceId);

        bool? wasDisabled = null;
        unsafe
        {
            testRuntime.SetDeviceCommandCallback(deviceId,
                (id, commandPtr) =>
                {
                    if (commandPtr->type == DisableDeviceCommand.Type)
                    {
                        Assert.That(wasDisabled, Is.Null);
                        wasDisabled = true;
                        return InputDeviceCommand.kGenericSuccess;
                    }

                    Assert.Fail("Should not get other IOCTLs");
                    return InputDeviceCommand.kGenericFailure;
                });
        }

        InputSystem.Update();

        Assert.That(wasDisabled.HasValue);
        Assert.That(wasDisabled.Value, Is.True);
    }

    [Test]
    [Category("Devices")]
    public void Devices_ThatHadNoKnownLayout_AreReEnabled_WhenLayoutBecomesKnown()
    {
        var deviceId = testRuntime.AllocateDeviceId();
        testRuntime.ReportNewInputDevice(new InputDeviceDescription {deviceClass = "TestThing"}.ToJson(), deviceId);
        InputSystem.Update();

        bool? wasEnabled = null;
        unsafe
        {
            testRuntime.SetDeviceCommandCallback(deviceId,
                (id, commandPtr) =>
                {
                    if (commandPtr->type == EnableDeviceCommand.Type)
                    {
                        Assert.That(wasEnabled, Is.Null);
                        wasEnabled = true;
                        return InputDeviceCommand.kGenericSuccess;
                    }

                    Assert.Fail("Should not get other IOCTLs");
                    return InputDeviceCommand.kGenericFailure;
                });
        }

        InputSystem.RegisterControlLayout<Mouse>(matches: new InputDeviceMatcher().WithDeviceClass("TestThing"));

        Assert.That(wasEnabled.HasValue);
        Assert.That(wasEnabled.Value, Is.True);
    }

    [Test]
    [Category("Devices")]
    public void Devices_QueryTheirEnabledStateFromRuntime()
    {
        var deviceId = testRuntime.AllocateDeviceId();

        var queryEnabledStateResult = false;
        bool? receivedQueryEnabledStateCommand = null;
        unsafe
        {
            testRuntime.SetDeviceCommandCallback(deviceId,
                (id, commandPtr) =>
                {
                    if (commandPtr->type == QueryEnabledStateCommand.Type)
                    {
                        Assert.That(receivedQueryEnabledStateCommand, Is.Null);
                        receivedQueryEnabledStateCommand = true;
                        ((QueryEnabledStateCommand*)commandPtr)->isEnabled = queryEnabledStateResult;
                        return InputDeviceCommand.kGenericSuccess;
                    }

                    Assert.Fail("Should not get other IOCTLs");
                    return InputDeviceCommand.kGenericFailure;
                });
        }

        testRuntime.ReportNewInputDevice(new InputDeviceDescription {deviceClass = "Mouse"}.ToJson(), deviceId);
        InputSystem.Update();
        var device = InputSystem.devices.First(x => x.id == deviceId);

        var isEnabled = device.enabled;

        Assert.That(isEnabled, Is.False);
        Assert.That(receivedQueryEnabledStateCommand, Is.Not.Null);
        Assert.That(receivedQueryEnabledStateCommand.Value, Is.True);

        receivedQueryEnabledStateCommand = null;
        queryEnabledStateResult = true;

        // A configuration change event should cause the cached state to become invalid
        // and thus cause InputDevice.enabled to issue another IOCTL.
        InputSystem.QueueConfigChangeEvent(device);
        InputSystem.Update();

        isEnabled = device.enabled;

        Assert.That(isEnabled, Is.True);
        Assert.That(receivedQueryEnabledStateCommand, Is.Not.Null);
        Assert.That(receivedQueryEnabledStateCommand.Value, Is.True);

        // Make sure that querying the state *again* does not lead to another IOCTL.

        receivedQueryEnabledStateCommand = null;

        isEnabled = device.enabled;

        Assert.That(isEnabled, Is.True);
        Assert.That(receivedQueryEnabledStateCommand, Is.Null);
    }

    [Test]
    [Category("Devices")]
    public void Devices_NativeDevicesAreFlaggedAsSuch()
    {
        var description = new InputDeviceDescription {deviceClass = "Gamepad"};
        var deviceId = testRuntime.ReportNewInputDevice(description.ToJson());

        InputSystem.Update();

        var device = InputSystem.TryGetDeviceById(deviceId);

        Assert.That(device, Is.Not.Null);
        Assert.That(device.native, Is.True);
    }

    [Test]
    [Category("Devices")]
    public void Devices_DisplayNameDefaultsToProductName()
    {
        var device = InputSystem.AddDevice(new InputDeviceDescription
        {
            deviceClass = "Gamepad",
            product = "Product Name"
        });

        Assert.That(device.displayName, Is.EqualTo("Product Name"));
    }

    [Test]
    [Category("Devices")]
    public void Devices_CanAssociateUserIdWithDevice()
    {
        var device = InputSystem.AddDevice<Gamepad>();
        string userId = null;

        unsafe
        {
            testRuntime.SetDeviceCommandCallback(device.id,
                (id, commandPtr) =>
                {
                    if (commandPtr->type == QueryUserIdCommand.Type)
                    {
                        var queryUserIdPtr = (QueryUserIdCommand*)commandPtr;
                        StringHelpers.WriteStringToBuffer(userId, new IntPtr(queryUserIdPtr->idBuffer),
                            QueryUserIdCommand.kMaxIdLength);
                        return 1;
                    }

                    return InputDeviceCommand.kGenericFailure;
                });
        }

        Assert.That(device.userId, Is.Null);

        InputSystem.QueueConfigChangeEvent(device);
        InputSystem.Update();
        Assert.That(device.userId, Is.Null);

        userId = "testId";
        InputSystem.QueueConfigChangeEvent(device);
        InputSystem.Update();
        Assert.That(device.userId, Is.EqualTo(userId));
    }

    [Test]
    [Category("Devices")]
    public unsafe void Devices_CanPauseResumeAndResetHapticsOnAllDevices()
    {
        InputSystem.AddDevice<Gamepad>();
        var gamepad = InputSystem.AddDevice<Gamepad>();
        InputSystem.AddDevice<Keyboard>();

        gamepad.SetMotorSpeeds(0.1234f, 0.5678f);

        DualMotorRumbleCommand? receivedCommand = null;
        testRuntime.SetDeviceCommandCallback(gamepad.id,
            (deviceId, command) =>
            {
                if (command->type == DualMotorRumbleCommand.Type)
                {
                    Assert.That(receivedCommand.HasValue, Is.False);
                    receivedCommand = *((DualMotorRumbleCommand*)command);
                    return 1;
                }

                Assert.Fail();
                return InputDeviceCommand.kGenericFailure;
            });

        InputSystem.PauseHaptics();

        Assert.That(receivedCommand.HasValue, Is.True);
        Assert.That(receivedCommand.Value.lowFrequencyMotorSpeed, Is.Zero.Within(0.000001));
        Assert.That(receivedCommand.Value.highFrequencyMotorSpeed, Is.Zero.Within(0.000001));

        receivedCommand = null;
        InputSystem.ResumeHaptics();

        Assert.That(receivedCommand.HasValue, Is.True);
        Assert.That(receivedCommand.Value.lowFrequencyMotorSpeed, Is.EqualTo(0.1234).Within(0.000001));
        Assert.That(receivedCommand.Value.highFrequencyMotorSpeed, Is.EqualTo(0.5678).Within(0.000001));

        receivedCommand = null;
        InputSystem.ResetHaptics();

        Assert.That(receivedCommand.HasValue, Is.True);
        Assert.That(receivedCommand.Value.lowFrequencyMotorSpeed, Is.Zero.Within(0.000001));
        Assert.That(receivedCommand.Value.highFrequencyMotorSpeed, Is.Zero.Within(0.000001));
    }

    [Test]
    [Category("Devices")]
    public unsafe void Devices_CanRumbleGamepad()
    {
        var gamepad = InputSystem.AddDevice<Gamepad>();

        DualMotorRumbleCommand? receivedCommand = null;
        testRuntime.SetDeviceCommandCallback(gamepad.id,
            (deviceId, command) =>
            {
                if (command->type == DualMotorRumbleCommand.Type)
                {
                    Assert.That(receivedCommand.HasValue, Is.False);
                    receivedCommand = *((DualMotorRumbleCommand*)command);
                    return 1;
                }

                Assert.Fail();
                return InputDeviceCommand.kGenericFailure;
            });

        gamepad.SetMotorSpeeds(0.1234f, 0.5678f);

        Assert.That(receivedCommand.HasValue, Is.True);
        Assert.That(receivedCommand.Value.lowFrequencyMotorSpeed, Is.EqualTo(0.1234).Within(0.000001));
        Assert.That(receivedCommand.Value.highFrequencyMotorSpeed, Is.EqualTo(0.5678).Within(0.000001));

        receivedCommand = null;
        gamepad.PauseHaptics();

        Assert.That(receivedCommand.HasValue, Is.True);
        Assert.That(receivedCommand.Value.lowFrequencyMotorSpeed, Is.Zero.Within(0.000001));
        Assert.That(receivedCommand.Value.highFrequencyMotorSpeed, Is.Zero.Within(0.000001));

        receivedCommand = null;
        gamepad.ResumeHaptics();

        Assert.That(receivedCommand.HasValue, Is.True);
        Assert.That(receivedCommand.Value.lowFrequencyMotorSpeed, Is.EqualTo(0.1234).Within(0.000001));
        Assert.That(receivedCommand.Value.highFrequencyMotorSpeed, Is.EqualTo(0.5678).Within(0.000001));

        receivedCommand = null;
        gamepad.ResetHaptics();

        Assert.That(receivedCommand.HasValue, Is.True);
        Assert.That(receivedCommand.Value.lowFrequencyMotorSpeed, Is.Zero.Within(0.000001));
        Assert.That(receivedCommand.Value.highFrequencyMotorSpeed, Is.Zero.Within(0.000001));
    }

    [Test]
    [Category("Devices")]
    public void Devices_CanQueryAllGamepadsWithSimpleGetter()
    {
        var gamepad1 = InputSystem.AddDevice<Gamepad>();
        var gamepad2 = InputSystem.AddDevice<Gamepad>();
        InputSystem.AddDevice<Keyboard>();

        Assert.That(Gamepad.all, Has.Count.EqualTo(2));
        Assert.That(Gamepad.all, Has.Exactly(1).SameAs(gamepad1));
        Assert.That(Gamepad.all, Has.Exactly(1).SameAs(gamepad2));

        var gamepad3 = InputSystem.AddDevice<Gamepad>();

        Assert.That(Gamepad.all, Has.Count.EqualTo(3));
        Assert.That(Gamepad.all, Has.Exactly(1).SameAs(gamepad3));

        InputSystem.RemoveDevice(gamepad2);

        Assert.That(Gamepad.all, Has.Count.EqualTo(2));
        Assert.That(Gamepad.all, Has.None.SameAs(gamepad2));
    }

    [Test]
    [Category("Devices")]
    public void Devices_CanCreateGenericJoystick()
    {
        var json = @"
            {
                ""name"" : ""MyJoystick"",
                ""extend"" : ""Joystick"",
                ""controls"" : [
                    { ""name"" : ""button1"", ""layout"" : ""Button"" },
                    { ""name"" : ""button2"", ""layout"" : ""Button"" },
                    { ""name"" : ""axis1"", ""layout"" : ""Axis"" },
                    { ""name"" : ""axis2"", ""layout"" : ""Axis"" },
                    { ""name"" : ""discrete"", ""layout"" : ""Digital"" }
                ]
            }
        ";

        InputSystem.RegisterControlLayout(json);

        var device = InputSystem.AddDevice("MyJoystick");

        Assert.That(device, Is.TypeOf<Joystick>());
        Assert.That(Joystick.current, Is.SameAs(device));

        var joystick = (Joystick)device;

        Assert.That(joystick.axes, Has.Count.EqualTo(4)); // Includes stick.
        Assert.That(joystick.buttons, Has.Count.EqualTo(3)); // Includes trigger.
        Assert.That(joystick.trigger.name, Is.EqualTo("trigger"));
        Assert.That(joystick.stick.name, Is.EqualTo("stick"));
    }

    // The whole dynamic vs fixed vs before-render vs editor update mechanic is a can of worms. In the
    // ECS version, all this should be thrown out entirely.
    //
    // This test here is another peculiarity we need to watch out for. Events received by the system will
    // get written into either player or editor buffers. If written into player buffers, they get written
    // into *both* dynamic and fixed update buffers. However, depending on what the *current* update is
    // (fixed or dynamic) this means we are writing state into the *next* update of the other type. E.g.
    // when receiving state during fixed update, we write it both into the current fixed update and into
    // the *next* dynamic update.
    //
    // For the reset logic, this means we have to be extra careful to not overwrite that state we've written
    // "for the future".
    [Test]
    [Category("Devices")]
    public void Devices_PointerDeltaUpdatedInFixedUpdate_DoesNotGetResetInDynamicUpdate()
    {
        var pointer = InputSystem.AddDevice<Pointer>();

        InputSystem.QueueStateEvent(pointer, new PointerState {delta = new Vector2(0.5f, 0.5f)});
        InputSystem.Update(InputUpdateType.Fixed);

        Assert.That(pointer.delta.x.ReadValue(), Is.EqualTo(0.5).Within(0.0000001));
        Assert.That(pointer.delta.y.ReadValue(), Is.EqualTo(0.5).Within(0.0000001));

        InputSystem.Update(InputUpdateType.Dynamic);

        Assert.That(pointer.delta.x.ReadValue(), Is.EqualTo(0.5).Within(0.0000001));
        Assert.That(pointer.delta.y.ReadValue(), Is.EqualTo(0.5).Within(0.0000001));
    }

    [Test]
    [Category("Devices")]
    public void Devices_PointerDeltasDoNotAccumulateFromPreviousFrame()
    {
        var pointer = InputSystem.AddDevice<Pointer>();

        InputSystem.QueueStateEvent(pointer, new PointerState {delta = new Vector2(0.5f, 0.5f)});
        InputSystem.Update(InputUpdateType.Fixed);
        InputSystem.Update(InputUpdateType.Dynamic);

        Assert.That(pointer.delta.x.ReadValue(), Is.EqualTo(0.5).Within(0.0000001));
        Assert.That(pointer.delta.y.ReadValue(), Is.EqualTo(0.5).Within(0.0000001));

        InputSystem.QueueStateEvent(pointer, new PointerState {delta = new Vector2(0.5f, 0.5f)});
        InputSystem.Update(InputUpdateType.Fixed);
        InputSystem.Update(InputUpdateType.Dynamic);

        Assert.That(pointer.delta.x.ReadValue(), Is.EqualTo(0.5).Within(0.0000001));
        Assert.That(pointer.delta.y.ReadValue(), Is.EqualTo(0.5).Within(0.0000001));
    }

    [Test]
    [Category("Devices")]
    [TestCase("Pointer", "delta")]
    [TestCase("Mouse", "delta")]
    [TestCase("Mouse", "scroll")]
    public void Devices_DeltaControlsAccumulateBetweenUpdates(string layoutName, string controlName)
    {
        var device = InputSystem.AddDevice(layoutName);
        var deltaControl = (Vector2Control)device[controlName];
        Debug.Assert(deltaControl != null);

        InputEventPtr stateEventPtr;
        using (StateEvent.From(device, out stateEventPtr))
        {
            deltaControl.WriteValueInto(stateEventPtr, new Vector2(0.5f, 0.5f));

            InputSystem.QueueEvent(stateEventPtr);
            InputSystem.QueueEvent(stateEventPtr);
            InputSystem.Update();

            Assert.That(deltaControl.x.ReadValue(), Is.EqualTo(1).Within(0.0000001));
            Assert.That(deltaControl.y.ReadValue(), Is.EqualTo(1).Within(0.0000001));
        }
    }

    [Test]
    [Category("Devices")]
    [TestCase("Pointer", "delta")]
    [TestCase("Mouse", "delta")]
    [TestCase("Mouse", "scroll")]
    public void Devices_DeltaControlsResetBetweenUpdates(string layoutName, string controlName)
    {
        var device = InputSystem.AddDevice(layoutName);
        var deltaControl = (Vector2Control)device[controlName];
        Debug.Assert(deltaControl != null);

        InputEventPtr stateEventPtr;
        using (StateEvent.From(device, out stateEventPtr))
        {
            deltaControl.WriteValueInto(stateEventPtr, new Vector2(0.5f, 0.5f));
            InputSystem.QueueEvent(stateEventPtr);
            InputSystem.Update();

            Assert.That(deltaControl.x.ReadValue(), Is.EqualTo(0.5).Within(0.0000001));
            Assert.That(deltaControl.y.ReadValue(), Is.EqualTo(0.5).Within(0.0000001));

            InputSystem.Update();

            Assert.That(deltaControl.x.ReadValue(), Is.Zero);
            Assert.That(deltaControl.y.ReadValue(), Is.Zero);
        }
    }

    [Test]
    [Category("Devices")]
    public void Devices_CanAdjustSensitivityOnPointerDeltas()
    {
        var pointer = InputSystem.AddDevice<Pointer>();

        const float kWindowWidth = 640f;
        const float kWindowHeight = 480f;
        const float kSensitivity = 6f;

        InputConfiguration.PointerDeltaSensitivity = kSensitivity;
        unsafe
        {
            testRuntime.SetDeviceCommandCallback(pointer.id,
                (id, commandPtr) =>
                {
                    if (commandPtr->type == QueryDimensionsCommand.Type)
                    {
                        var windowDimensionsCommand = (QueryDimensionsCommand*)commandPtr;
                        windowDimensionsCommand->outDimensions = new Vector2(kWindowWidth, kWindowHeight);
                        return InputDeviceCommand.kGenericSuccess;
                    }

                    return InputDeviceCommand.kGenericFailure;
                });
        }

        InputSystem.QueueStateEvent(pointer, new PointerState {delta = new Vector2(32f, 64f)});
        InputSystem.Update();

        // NOTE: Whereas the tests above access .delta.x.value and .delta.y.value, here we access
        //       delta.value.x and delta.value.y. This is because the sensitivity processor sits
        //       on the vector control and not on the individual component axes.

        Assert.That(pointer.delta.ReadValue().x, Is.EqualTo(32 / kWindowWidth * kSensitivity).Within(0.00001));
        Assert.That(pointer.delta.ReadValue().y, Is.EqualTo(64 / kWindowHeight * kSensitivity).Within(0.00001));
    }

    [Test]
    [Category("Devices")]
    [TestCase("Gamepad", typeof(Gamepad))]
    [TestCase("Keyboard", typeof(Keyboard))]
    [TestCase("Pointer", typeof(Pointer))]
    [TestCase("Mouse", typeof(Mouse))]
    [TestCase("Pen", typeof(Pen))]
    [TestCase("Touchscreen", typeof(Touchscreen))]
    [TestCase("Joystick", typeof(Joystick))]
    [TestCase("Accelerometer", typeof(Accelerometer))]
    [TestCase("Gyroscope", typeof(Gyroscope))]
    public void Devices_CanCreateDevice(string layout, Type type)
    {
        var device = InputSystem.AddDevice(layout);

        Assert.That(device, Is.InstanceOf<InputDevice>());
        Assert.That(device.layout, Is.EqualTo(layout));
        Assert.That(device, Is.TypeOf(type));
    }

    [Test]
    [Category("Devices")]
    public void Devices_CanCheckAnyKeyOnKeyboard()
    {
        var keyboard = InputSystem.AddDevice<Keyboard>();

        InputSystem.QueueStateEvent(keyboard, new KeyboardState(Key.Space));
        InputSystem.Update();

        Assert.That(keyboard.anyKey.isPressed, Is.True);
    }

    [Test]
    [Category("Devices")]
    public void Devices_CanGetTextInputFromKeyboard()
    {
        var keyboard = InputSystem.AddDevice<Keyboard>();

        var textReceived = "";
        keyboard.onTextInput += ch => textReceived += ch;

        InputSystem.QueueTextEvent(keyboard, 'a');
        InputSystem.QueueTextEvent(keyboard, 'b');
        InputSystem.QueueTextEvent(keyboard, 'c');

        InputSystem.Update();

        Assert.That(textReceived, Is.EqualTo("abc"));
    }

    [Test]
    [Category("Devices")]
    public void Devices_CanGetDisplayNameFromKeyboardKey()
    {
        var keyboard = InputSystem.AddDevice<Keyboard>();

        var currentLayoutName = "default";
        unsafe
        {
            testRuntime.SetDeviceCommandCallback(keyboard.id,
                (id, commandPtr) =>
                {
                    if (commandPtr->type == QueryKeyNameCommand.Type)
                    {
                        var keyNameCommand = (QueryKeyNameCommand*)commandPtr;

                        var scanCode = 0x02;
                        var name = "other";

                        if (keyNameCommand->scanOrKeyCode == (int)Key.A)
                        {
                            scanCode = 0x01;
                            name = currentLayoutName == "default" ? "m" : "q";
                        }

                        keyNameCommand->scanOrKeyCode = scanCode;
                        StringHelpers.WriteStringToBuffer(name, (IntPtr)keyNameCommand->nameBuffer,
                            QueryKeyNameCommand.kMaxNameLength);

                        return QueryKeyNameCommand.kSize;
                    }

                    return InputDeviceCommand.kGenericFailure;
                });
        }

        Assert.That(keyboard.aKey.displayName, Is.EqualTo("m"));
        Assert.That(keyboard.bKey.displayName, Is.EqualTo("other"));

        // Change layout.
        currentLayoutName = "other";
        InputSystem.QueueConfigChangeEvent(keyboard);
        InputSystem.Update();

        Assert.That(keyboard.aKey.displayName, Is.EqualTo("q"));
        Assert.That(keyboard.bKey.displayName, Is.EqualTo("other"));
    }

    [Test]
    [Category("Devices")]
    public void Devices_CanGetNameOfCurrentKeyboardLayout()
    {
        var keyboard = InputSystem.AddDevice<Keyboard>();

        var currentLayoutName = "default";
        unsafe
        {
            testRuntime.SetDeviceCommandCallback(keyboard.id,
                (id, commandPtr) =>
                {
                    if (commandPtr->type == QueryKeyboardLayoutCommand.Type)
                    {
                        var layoutCommand = (QueryKeyboardLayoutCommand*)commandPtr;
                        if (StringHelpers.WriteStringToBuffer(currentLayoutName, (IntPtr)layoutCommand->nameBuffer,
                            QueryKeyboardLayoutCommand.kMaxNameLength))
                            return QueryKeyboardLayoutCommand.kMaxNameLength;
                    }

                    return InputDeviceCommand.kGenericFailure;
                });
        }

        Assert.That(keyboard.keyboardLayout, Is.EqualTo("default"));

        currentLayoutName = "new";
        InputSystem.QueueConfigChangeEvent(keyboard);
        InputSystem.Update();

        Assert.That(keyboard.keyboardLayout, Is.EqualTo("new"));
    }

    [Test]
    [Category("Devices")]
    public void Devices_CanGetKeyCodeFromKeyboardKey()
    {
        var keyboard = InputSystem.AddDevice<Keyboard>();

        Assert.That(keyboard.aKey.keyCode, Is.EqualTo(Key.A));
    }

    [Test]
    [Category("Devices")]
    public void Devices_CanLookUpKeyFromKeyboardUsingKeyCode()
    {
        var keyboard = InputSystem.AddDevice<Keyboard>();

        Assert.That(keyboard[Key.A], Is.SameAs(keyboard.aKey));
    }

    [Test]
    [Category("Devices")]
    public void Devices_CanPerformHorizontalAndVerticalScrollWithMouse()
    {
        var mouse = InputSystem.AddDevice<Mouse>();

        InputSystem.QueueDeltaStateEvent(mouse.scroll, new Vector2(10, 12));
        InputSystem.Update();

        Assert.That(mouse.scroll.x.ReadValue(), Is.EqualTo(10).Within(0.0000001));
        Assert.That(mouse.scroll.y.ReadValue(), Is.EqualTo(12).Within(0.0000001));
    }

    [Test]
    [Category("Devices")]
    public void Devices_CanWarpMousePosition()
    {
        var mouse = InputSystem.AddDevice<Mouse>();

        WarpMousePositionCommand? receivedCommand = null;
        unsafe
        {
            testRuntime.SetDeviceCommandCallback(mouse.id,
                (id, commandPtr) =>
                {
                    if (commandPtr->type == WarpMousePositionCommand.Type)
                    {
                        Assert.That(receivedCommand.HasValue, Is.False);
                        receivedCommand = *((WarpMousePositionCommand*)commandPtr);
                        return 1;
                    }

                    Assert.Fail();
                    return InputDeviceCommand.kGenericFailure;
                });
        }

        mouse.WarpCursorPosition(new Vector2(0.1234f, 0.5678f));

        Assert.That(receivedCommand.HasValue, Is.True);
        Assert.That(receivedCommand.Value.warpPositionInPlayerDisplaySpace.x, Is.EqualTo(0.1234).Within(0.000001));
        Assert.That(receivedCommand.Value.warpPositionInPlayerDisplaySpace.y, Is.EqualTo(0.5678).Within(0.000001));
    }

    [Test]
    [Category("Devices")]
    public void Devices_CanDetectIfPenInRange()
    {
        var pen = InputSystem.AddDevice<Pen>();

        Assert.That(pen.inRange.ReadValue(), Is.EqualTo(0).Within(0.00001));

        InputSystem.QueueStateEvent(pen, new PenState().WithButton(PenState.Button.InRange));
        InputSystem.Update();

        Assert.That(pen.inRange.ReadValue(), Is.EqualTo(1).Within(0.00001));
    }

    [Test]
    [Category("Devices")]
    public void Devices_TouchscreenCanFunctionAsPointer()
    {
        var device = InputSystem.AddDevice<Touchscreen>();

        // Primary touch functions as pointing element of touchscreen.

        InputSystem.QueueDeltaStateEvent(device.primaryTouch,
            new TouchState
            {
                phase = PointerPhase.Began,
                touchId = 4,
                position = new Vector2(0.123f, 0.456f)
            });
        InputSystem.Update();

        Assert.That(device.pointerId.ReadValue(), Is.EqualTo(4));
        Assert.That(device.position.x.ReadValue(), Is.EqualTo(0.123).Within(0.000001));
        Assert.That(device.position.y.ReadValue(), Is.EqualTo(0.456).Within(0.000001));
        Assert.That(device.phase.ReadValue(), Is.EqualTo(PointerPhase.Began));
    }

    [Test]
    [Category("Devices")]
    public void Devices_TouchscreenReturnsActiveAndJustEndedTouches()
    {
        var device = InputSystem.AddDevice<Touchscreen>();

        Assert.That(device.activeTouches.Count, Is.Zero);
        Assert.That(device.allTouchControls.Count, Is.EqualTo(TouchscreenState.kMaxTouches));

        InputSystem.QueueDeltaStateEvent(device.allTouchControls[0],
            new TouchState
            {
                phase = PointerPhase.Began,
                touchId = 4,
                position = new Vector2(0.123f, 0.456f)
            });
        InputSystem.Update();

        Assert.That(device.activeTouches.Count, Is.EqualTo(1));
        Assert.That(device.activeTouches[0].touchId.ReadValue(), Is.EqualTo(4));
        Assert.That(device.activeTouches[0].phase.ReadValue(), Is.EqualTo(PointerPhase.Began));
        Assert.That(device.activeTouches[0].position.x.ReadValue(), Is.EqualTo(0.123).Within(0.000001));
        Assert.That(device.activeTouches[0].position.y.ReadValue(), Is.EqualTo(0.456).Within(0.000001));

        InputSystem.QueueDeltaStateEvent(device.allTouchControls[0],
            new TouchState
            {
                phase = PointerPhase.Moved,
                touchId = 4,
                position = new Vector2(0.123f, 0.456f)
            });
        InputSystem.QueueDeltaStateEvent(device.allTouchControls[1],
            new TouchState
            {
                phase = PointerPhase.Began,
                touchId = 5,
                position = new Vector2(0.789f, 0.123f)
            });
        InputSystem.Update();

        Assert.That(device.activeTouches.Count, Is.EqualTo(2));
        Assert.That(device.activeTouches[0].touchId.ReadValue(), Is.EqualTo(4));
        Assert.That(device.activeTouches[1].touchId.ReadValue(), Is.EqualTo(5));
        Assert.That(device.activeTouches[0].phase.ReadValue(), Is.EqualTo(PointerPhase.Moved));
        Assert.That(device.activeTouches[1].phase.ReadValue(), Is.EqualTo(PointerPhase.Began));

        // No change. Touches should become stationary and stay in list.
        InputSystem.Update();

        Assert.That(device.activeTouches.Count, Is.EqualTo(2));
        Assert.That(device.activeTouches[0].touchId.ReadValue(), Is.EqualTo(4));
        Assert.That(device.activeTouches[1].touchId.ReadValue(), Is.EqualTo(5));
        Assert.That(device.activeTouches[0].phase.ReadValue(), Is.EqualTo(PointerPhase.Stationary));
        Assert.That(device.activeTouches[1].phase.ReadValue(), Is.EqualTo(PointerPhase.Stationary));

        InputSystem.QueueDeltaStateEvent(device.allTouchControls[0],
            new TouchState
            {
                phase = PointerPhase.Ended,
                touchId = 4,
            });
        InputSystem.QueueDeltaStateEvent(device.allTouchControls[1],
            new TouchState
            {
                phase = PointerPhase.Cancelled,
                touchId = 5,
            });
        InputSystem.Update();

        // For one frame, the ended and cancelled touches should stick around on the active touches list

        Assert.That(device.activeTouches.Count, Is.EqualTo(2));
        Assert.That(device.allTouchControls[0].phase.ReadValue(), Is.EqualTo(PointerPhase.Ended));
        Assert.That(device.allTouchControls[1].phase.ReadValue(), Is.EqualTo(PointerPhase.Cancelled));

        // But then they should disappear from the list.

        InputSystem.Update();

        Assert.That(device.activeTouches.Count, Is.Zero);
        Assert.That(device.allTouchControls[0].phase.ReadValue(), Is.EqualTo(PointerPhase.None));
        Assert.That(device.allTouchControls[1].phase.ReadValue(), Is.EqualTo(PointerPhase.None));
    }

    ////REVIEW: if we allow this, InputControl.ReadValueFrom() is in trouble
    ////        (actually, is this true? TouchControl should be able to read a state event like here just fine)
    // Touchscreen is somewhat special in that treats its available TouchState slots like a pool
    // from which it dynamically assigns entries to track individual touches.
    [Test]
    [Category("Devices")]
    public void Devices_TouchscreenDynamicallyAllocatesTouchStates()
    {
        var device = InputSystem.AddDevice<Touchscreen>();

        InputSystem.QueueStateEvent(device,
            new TouchState
            {
                phase = PointerPhase.Began,
                touchId = 4,
            });
        InputSystem.Update();

        Assert.That(device.allTouchControls[0].touchId.ReadValue(), Is.EqualTo(4));

        InputSystem.QueueStateEvent(device,
            new TouchState
            {
                phase = PointerPhase.Began,
                touchId = 5,
            });
        InputSystem.Update();

        Assert.That(device.allTouchControls[0].touchId.ReadValue(), Is.EqualTo(4));
        Assert.That(device.allTouchControls[1].touchId.ReadValue(), Is.EqualTo(5));
    }

    [Test]
    [Category("Devices")]
    public void Devices_TouchStaysOnSameControlForDurationOfTouch()
    {
        var device = InputSystem.AddDevice<Touchscreen>();

        // Begin touch.
        InputSystem.QueueStateEvent(device,
            new TouchState
            {
                phase = PointerPhase.Began,
                touchId = 4,
            });
        InputSystem.Update();

        Assert.That(device.allTouchControls[0].touchId.ReadValue(), Is.EqualTo(4));
        Assert.That(device.allTouchControls[0].phase.ReadValue(), Is.EqualTo(PointerPhase.Began));

        // Don't move.
        InputSystem.Update();

        Assert.That(device.allTouchControls[0].touchId.ReadValue(), Is.EqualTo(4));
        Assert.That(device.allTouchControls[0].phase.ReadValue(), Is.EqualTo(PointerPhase.Stationary));

        // Move.
        InputSystem.QueueStateEvent(device,
            new TouchState
            {
                phase = PointerPhase.Moved,
                touchId = 4,
            });
        InputSystem.Update();

        Assert.That(device.allTouchControls[0].touchId.ReadValue(), Is.EqualTo(4));
        Assert.That(device.allTouchControls[0].phase.ReadValue(), Is.EqualTo(PointerPhase.Moved));

        // Don't move.
        InputSystem.Update();

        Assert.That(device.allTouchControls[0].touchId.ReadValue(), Is.EqualTo(4));
        Assert.That(device.allTouchControls[0].phase.ReadValue(), Is.EqualTo(PointerPhase.Stationary));

        // Random unrelated touch.
        InputSystem.QueueStateEvent(device,
            new TouchState
            {
                phase = PointerPhase.Began,
                touchId = 5,
            });
        InputSystem.Update();

        Assert.That(device.allTouchControls[0].touchId.ReadValue(), Is.EqualTo(4));
        Assert.That(device.allTouchControls[0].phase.ReadValue(), Is.EqualTo(PointerPhase.Stationary));

        // End.
        InputSystem.QueueStateEvent(device,
            new TouchState
            {
                phase = PointerPhase.Ended,
                touchId = 4,
            });
        InputSystem.Update();

        Assert.That(device.allTouchControls[0].touchId.ReadValue(), Is.EqualTo(4));
        Assert.That(device.allTouchControls[0].phase.ReadValue(), Is.EqualTo(PointerPhase.Ended));

        // Release.
        InputSystem.Update();

        Assert.That(device.allTouchControls[0].phase.ReadValue(), Is.EqualTo(PointerPhase.None));
    }

    [Test]
    [Category("Devices")]
    public void Devices_TouchesBecomeStationaryWhenNotMovedInFrame()
    {
        var device = InputSystem.AddDevice<Touchscreen>();

        InputSystem.QueueStateEvent(device,
            new TouchState
            {
                phase = PointerPhase.Began,
                touchId = 4,
            });
        InputSystem.Update();

        Assert.That(device.allTouchControls[0].phase.ReadValue(), Is.EqualTo(PointerPhase.Began));

        InputSystem.Update();

        Assert.That(device.allTouchControls[0].phase.ReadValue(), Is.EqualTo(PointerPhase.Stationary));
    }

    [Test]
    [Category("Devices")]
    public void FIXME_Devices_TouchesWithSameIdDontGetStuck()
    {
        ////FIXME: Fails - touches stuck in Stationary phase
        /// While it's not recommended for two different touches to share an id, it shoudn't get stuck in Stationary phase
        /// Can we add checks for Development build ?
        var device = InputSystem.AddDevice<Touchscreen>();

        InputSystem.QueueStateEvent(device,
            new TouchState
<<<<<<< HEAD
        {
            phase = PointerPhase.Began,
            touchId = 0,
        });

        InputSystem.QueueStateEvent(device,
            new TouchState
        {
            phase = PointerPhase.Ended,
            touchId = 0,
        });

        InputSystem.QueueStateEvent(device,
            new TouchState
        {
            phase = PointerPhase.Began,
            touchId = 0,
        });

        InputSystem.QueueStateEvent(device,
            new TouchState
        {
            phase = PointerPhase.Ended,
            touchId = 0,
        });
=======
            {
                phase = PointerPhase.Began,
                touchId = 0,
            });

        InputSystem.QueueStateEvent(device,
            new TouchState
            {
                phase = PointerPhase.Ended,
                touchId = 0,
            });

        InputSystem.QueueStateEvent(device,
            new TouchState
            {
                phase = PointerPhase.Began,
                touchId = 0,
            });

        InputSystem.QueueStateEvent(device,
            new TouchState
            {
                phase = PointerPhase.Ended,
                touchId = 0,
            });
>>>>>>> 18dc3245
        InputSystem.Update();
        InputSystem.Update();

        Assert.That(device.activeTouches.Count, Is.EqualTo(0));
        Assert.That(device.allTouchControls[0].phase.ReadValue(), Is.EqualTo(PointerPhase.None));
    }

    [Test]
    [Category("Devices")]
    public void FIXME_Devices_TouchesWithWrongTimestampCorrectlyRecognized()
    {
        ////FIXME: fails - events which have timestamp which is less than previous event are ignored implictly
        /// Can we add checks for Development build ?
        var device = InputSystem.AddDevice<Touchscreen>();

        InputSystem.QueueStateEvent(device,
            new TouchState
<<<<<<< HEAD
        {
            phase = PointerPhase.Began,
            touchId = 0,
        }, 1.0);

        InputSystem.QueueStateEvent(device,
            new TouchState
        {
            phase = PointerPhase.Ended,
            touchId = 0,
        }, 0.9);
=======
            {
                phase = PointerPhase.Began,
                touchId = 0,
            }, 1.0);

        InputSystem.QueueStateEvent(device,
            new TouchState
            {
                phase = PointerPhase.Ended,
                touchId = 0,
            }, 0.9);
>>>>>>> 18dc3245

        InputSystem.Update();
        InputSystem.Update();

        Assert.That(device.activeTouches.Count, Is.EqualTo(0));
        Assert.That(device.allTouchControls[0].phase.ReadValue(), Is.EqualTo(PointerPhase.None));
    }

    [Test]
    [Category("Devices")]
    public void Devices_TouchDeltasAreComputedAutomatically()
    {
        var device = InputSystem.AddDevice<Touchscreen>();

        InputSystem.QueueStateEvent(device,
            new TouchState
            {
                phase = PointerPhase.Began,
                touchId = 4,
                position = new Vector2(10, 20)
            });
        InputSystem.Update();

        Assert.That(device.activeTouches[0].delta.x.ReadValue(), Is.EqualTo(0).Within(0.00001));
        Assert.That(device.activeTouches[0].delta.y.ReadValue(), Is.EqualTo(0).Within(0.00001));

        InputSystem.QueueStateEvent(device,
            new TouchState
            {
                phase = PointerPhase.Moved,
                touchId = 4,
                position = new Vector2(20, 40)
            });
        InputSystem.Update();

        Assert.That(device.activeTouches[0].delta.x.ReadValue(), Is.EqualTo(10).Within(0.00001));
        Assert.That(device.activeTouches[0].delta.y.ReadValue(), Is.EqualTo(20).Within(0.00001));

        InputSystem.QueueStateEvent(device,
            new TouchState
            {
                phase = PointerPhase.Ended,
                touchId = 4,
                position = new Vector2(20, 40)
            });
        InputSystem.Update();

        Assert.That(device.activeTouches[0].delta.x.ReadValue(), Is.EqualTo(0).Within(0.00001));
        Assert.That(device.activeTouches[0].delta.y.ReadValue(), Is.EqualTo(0).Within(0.00001));
    }

    [Test]
    [Category("Devices")]
    public void Devices_TouchDeltasResetWhenTouchIsStationary()
    {
        var device = InputSystem.AddDevice<Touchscreen>();

        InputSystem.QueueStateEvent(device,
            new TouchState
            {
                phase = PointerPhase.Began,
                touchId = 4,
                position = new Vector2(10, 20)
            });
        InputSystem.QueueStateEvent(device,
            new TouchState
            {
                phase = PointerPhase.Moved,
                touchId = 4,
                position = new Vector2(20, 40)
            });
        InputSystem.Update();

        Assert.That(device.activeTouches[0].delta.x.ReadValue(), Is.EqualTo(10).Within(0.00001));
        Assert.That(device.activeTouches[0].delta.y.ReadValue(), Is.EqualTo(20).Within(0.00001));

        InputSystem.Update();

        Assert.That(device.activeTouches[0].delta.x.ReadValue(), Is.EqualTo(0).Within(0.00001));
        Assert.That(device.activeTouches[0].delta.y.ReadValue(), Is.EqualTo(0).Within(0.00001));
    }

    [Test]
    [Category("Devices")]
    public void Devices_TouchDeltasResetWhenTouchIsMovingInPlace()
    {
        var device = InputSystem.AddDevice<Touchscreen>();

        InputSystem.QueueStateEvent(device,
            new TouchState
            {
                phase = PointerPhase.Began,
                touchId = 4,
                position = new Vector2(10, 20)
            });
        InputSystem.QueueStateEvent(device,
            new TouchState
            {
                phase = PointerPhase.Moved,
                touchId = 4,
                position = new Vector2(20, 40)
            });
        InputSystem.Update();

        InputSystem.QueueStateEvent(device,
            new TouchState
            {
                phase = PointerPhase.Moved,
                touchId = 4,
                position = new Vector2(20, 40)
            });
        InputSystem.Update();

        Assert.That(device.activeTouches[0].delta.x.ReadValue(), Is.EqualTo(0).Within(0.00001));
        Assert.That(device.activeTouches[0].delta.y.ReadValue(), Is.EqualTo(0).Within(0.00001));
    }

    [Test]
    [Category("Devices")]
    public void Devices_TouchesAccumulateDeltasWithinFrame()
    {
        var device = InputSystem.AddDevice<Touchscreen>();

        InputSystem.QueueStateEvent(device,
            new TouchState
            {
                phase = PointerPhase.Began,
                touchId = 4,
                position = new Vector2(10, 20)
            });
        InputSystem.QueueStateEvent(device,
            new TouchState
            {
                phase = PointerPhase.Moved,
                touchId = 4,
                position = new Vector2(20, 40)
            });
        InputSystem.QueueStateEvent(device,
            new TouchState
            {
                phase = PointerPhase.Moved,
                touchId = 4,
                position = new Vector2(30, 50)
            });
        InputSystem.Update();

        Assert.That(device.activeTouches[0].delta.x.ReadValue(), Is.EqualTo(20).Within(0.00001));
        Assert.That(device.activeTouches[0].delta.y.ReadValue(), Is.EqualTo(30).Within(0.00001));
    }

    [Test]
    [Category("Devices")]
    public void Devices_CanKeepTrackOfMultipleConcurrentTouches()
    {
        var device = InputSystem.AddDevice<Touchscreen>();

        InputSystem.QueueStateEvent(device,
            new TouchState
            {
                phase = PointerPhase.Began,
                touchId = 92,
            });
        InputSystem.QueueStateEvent(device,
            new TouchState
            {
                phase = PointerPhase.Moved,
                touchId = 92,
            });

        InputSystem.Update();

        Assert.That(device.allTouchControls[0].touchId.ReadValue(), Is.EqualTo(92));
        Assert.That(device.allTouchControls[0].phase.ReadValue(), Is.EqualTo(PointerPhase.Moved));
        Assert.That(device.activeTouches.Count, Is.EqualTo(1));

        InputSystem.QueueStateEvent(device,
            new TouchState
            {
                phase = PointerPhase.Ended,
                touchId = 92,
            });
        InputSystem.QueueStateEvent(device,
            new TouchState
            {
                phase = PointerPhase.Began,
                touchId = 93,
            });
        InputSystem.QueueStateEvent(device,
            new TouchState
            {
                phase = PointerPhase.Moved,
                touchId = 93,
            });

        InputSystem.Update();

        ////FIXME: this test exposes a current weakness of how OnCarryStateForward() is implemented; the fact
        ////       that Touchscreen blindly overwrites state is visible not just to actions but also when
        ////       looking at values from the last frame which get destroyed by Touchscreen

        Assert.That(device.allTouchControls[0].touchId.ReadValue(), Is.EqualTo(92));
        Assert.That(device.allTouchControls[0].phase.ReadValue(), Is.EqualTo(PointerPhase.Ended));
        Assert.That(device.allTouchControls[0].touchId.ReadPreviousValue(), Is.EqualTo(92));
        Assert.That(device.allTouchControls[0].phase.ReadPreviousValue(), Is.EqualTo(PointerPhase.Stationary));
        //Assert.That(device.allTouchControls[0].phase.ReadPreviousValue(), Is.EqualTo(PointerPhase.Moved));
        Assert.That(device.allTouchControls[1].touchId.ReadValue(), Is.EqualTo(93));
        Assert.That(device.allTouchControls[1].phase.ReadValue(), Is.EqualTo(PointerPhase.Moved));
        Assert.That(device.activeTouches.Count, Is.EqualTo(2));

        InputSystem.QueueStateEvent(device,
            new TouchState
            {
                phase = PointerPhase.Ended,
                touchId = 93,
            });

        InputSystem.Update();

        Assert.That(device.allTouchControls[0].phase.ReadValue(), Is.EqualTo(PointerPhase.None));
        Assert.That(device.allTouchControls[0].phase.ReadPreviousValue(), Is.EqualTo(PointerPhase.None));
        //Assert.That(device.allTouchControls[0].phase.ReadPreviousValue(), Is.EqualTo(PointerPhase.Ended));
        Assert.That(device.allTouchControls[1].touchId.ReadValue(), Is.EqualTo(93));
        Assert.That(device.allTouchControls[1].phase.ReadValue(), Is.EqualTo(PointerPhase.Ended));
        Assert.That(device.allTouchControls[1].touchId.ReadPreviousValue(), Is.EqualTo(93));
        Assert.That(device.allTouchControls[1].phase.ReadPreviousValue(), Is.EqualTo(PointerPhase.Stationary));
        //Assert.That(device.allTouchControls[1].phase.ReadPreviousValue(), Is.EqualTo(PointerPhase.Moved));
        Assert.That(device.activeTouches.Count, Is.EqualTo(1));

        InputSystem.Update();

        Assert.That(device.allTouchControls[1].phase.ReadValue(), Is.EqualTo(PointerPhase.None));
        Assert.That(device.allTouchControls[1].phase.ReadPreviousValue(), Is.EqualTo(PointerPhase.Stationary));
        //Assert.That(device.allTouchControls[1].phase.ReadPreviousValue(), Is.EqualTo(PointerPhase.Ended));
        Assert.That(device.activeTouches.Count, Is.EqualTo(0));
    }

    [Test]
    [Category("Devices")]
    public void TODO_Devices_TouchControlCanReadTouchStateEventForTouchscreen()
    {
        Assert.Fail();
    }

    [Test]
    [Category("Devices")]
    public void TODO_Devices_CannotChangeStateLayoutOfTouchControls()
    {
        Assert.Fail();
    }

    [Test]
    [Category("Devices")]
    public void TODO_Devices_CannotChangeStateLayoutOfTouchscreen()
    {
        Assert.Fail();
    }

    [Test]
    [Category("Devices")]
    public void Devices_CanGetSensorSamplingFrequency()
    {
        var sensor = InputSystem.AddDevice<Accelerometer>();

        bool? receivedQueryFrequencyCommand = null;
        unsafe
        {
            testRuntime.SetDeviceCommandCallback(sensor.id,
                (id, commandPtr) =>
                {
                    if (commandPtr->type == QuerySamplingFrequencyCommand.Type)
                    {
                        Assert.That(receivedQueryFrequencyCommand, Is.Null);
                        receivedQueryFrequencyCommand = true;
                        ((QuerySamplingFrequencyCommand*)commandPtr)->frequency = 120.0f;
                        return InputDeviceCommand.kGenericSuccess;
                    }

                    return InputDeviceCommand.kGenericFailure;
                });
        }

        Assert.That(sensor.samplingFrequency, Is.EqualTo(120.0).Within(0.000001));
        Assert.That(receivedQueryFrequencyCommand, Is.Not.Null);
        Assert.That(receivedQueryFrequencyCommand.Value, Is.True);
    }

    [Test]
    [Category("Devices")]
    public void Devices_CanSetSensorSamplingFrequency()
    {
        var sensor = InputSystem.AddDevice<Accelerometer>();

        bool? receivedSetFrequencyCommand = null;
        unsafe
        {
            testRuntime.SetDeviceCommandCallback(sensor.id,
                (id, commandPtr) =>
                {
                    if (commandPtr->type == SetSamplingFrequencyCommand.Type)
                    {
                        Assert.That(receivedSetFrequencyCommand, Is.Null);
                        receivedSetFrequencyCommand = true;
                        return InputDeviceCommand.kGenericSuccess;
                    }

                    return InputDeviceCommand.kGenericFailure;
                });
        }

        sensor.samplingFrequency = 30.0f;

        Assert.That(receivedSetFrequencyCommand, Is.Not.Null);
        Assert.That(receivedSetFrequencyCommand.Value, Is.True);
    }

    [Test]
    [Category("Devices")]
    public void Devices_CanGetAccelerometerReading()
    {
        var accelerometer = InputSystem.AddDevice<Accelerometer>();
        var value = new Vector3(0.123f, 0.456f, 0.789f);
        InputSystem.QueueStateEvent(accelerometer, new AccelerometerState {acceleration = value});
        InputSystem.Update();

        Assert.That(Accelerometer.current, Is.SameAs(accelerometer));

        Assert.That(accelerometer.acceleration.ReadValue(), Is.EqualTo(value).Within(0.00001));
    }

    [Test]
    [Category("Devices")]
    public void Devices_CanGetGyroReading()
    {
        var gyro = InputSystem.AddDevice<Gyroscope>();
        var value = new Vector3(0.987f, 0.654f, 0.321f);
        InputSystem.QueueStateEvent(gyro, new GyroscopeState {angularVelocity = value});
        InputSystem.Update();

        Assert.That(Gyroscope.current, Is.SameAs(gyro));
        Assert.That(gyro.angularVelocity.ReadValue(), Is.EqualTo(value).Within(0.00001));
    }

    [Test]
    [Category("Devices")]
    public void Devices_CanGetGravityReading()
    {
        var sensor = InputSystem.AddDevice<Gravity>();
        var value = new Vector3(0.987f, 0.654f, 0.321f);
        InputSystem.QueueStateEvent(sensor, new GravityState {gravity = value});
        InputSystem.Update();

        Assert.That(Gravity.current, Is.SameAs(sensor));
        Assert.That(sensor.gravity.ReadValue(), Is.EqualTo(value).Within(0.00001));
    }

    [Test]
    [Category("Devices")]
    public void Devices_CanGetAttitudeReading()
    {
        var sensor = InputSystem.AddDevice<Attitude>();
        var value = Quaternion.Euler(10, 20, 30);
        InputSystem.QueueStateEvent(sensor, new AttitudeState {attitude = value});
        InputSystem.Update();

        Assert.That(Attitude.current, Is.SameAs(sensor));
        Assert.That(sensor.attitude.ReadValue(), Is.EqualTo(value).Within(0.00001));
    }

    [Test]
    [Category("Devices")]
    public void Devices_CanGetLinearAccelerationReading()
    {
        var sensor = InputSystem.AddDevice<LinearAcceleration>();
        var value = new Vector3(0.987f, 0.654f, 0.321f);
        InputSystem.QueueStateEvent(sensor, new LinearAccelerationState {acceleration = value});
        InputSystem.Update();

        Assert.That(LinearAcceleration.current, Is.SameAs(sensor));
        Assert.That(sensor.acceleration.ReadValue(), Is.EqualTo(value).Within(0.00001));
    }

    [Test]
    [Category("Devices")]
    [TestCase("Accelerometer", "acceleration")]
    [TestCase("Gyroscope", "angularVelocity")]
    [TestCase("Gravity", "gravity")]
    public void Devices_CanCompensateSensorDirectionValues(string layoutName, string controlName)
    {
        var sensor = InputSystem.AddDevice(layoutName);
        var value = new Vector3(0.123f, 0.456f, 0.789f);
        var directionControl = (Vector3Control)sensor[controlName];

        InputEventPtr stateEventPtr;
        using (StateEvent.From(sensor, out stateEventPtr))
        {
            directionControl.WriteValueInto(stateEventPtr, value);
            InputSystem.QueueEvent(stateEventPtr);
            InputSystem.Update();

            InputConfiguration.CompensateSensorsForScreenOrientation = true;

            testRuntime.screenOrientation = ScreenOrientation.LandscapeLeft;
            Assert.That(directionControl.ReadValue(),
                Is.EqualTo(new Vector3(-value.y, value.x, value.z)).Using(vector3Comparer));

            testRuntime.screenOrientation = ScreenOrientation.PortraitUpsideDown;
            Assert.That(directionControl.ReadValue(),
                Is.EqualTo(new Vector3(-value.x, -value.y, value.z)).Using(vector3Comparer));

            testRuntime.screenOrientation = ScreenOrientation.LandscapeRight;
            Assert.That(directionControl.ReadValue(),
                Is.EqualTo(new Vector3(value.y, -value.x, value.z)).Using(vector3Comparer));

            testRuntime.screenOrientation = ScreenOrientation.Portrait;
            Assert.That(directionControl.ReadValue(), Is.EqualTo(value).Using(vector3Comparer));

            InputConfiguration.CompensateSensorsForScreenOrientation = false;
            Assert.That(directionControl.ReadValue(), Is.EqualTo(value).Using(vector3Comparer));
        }
    }

    [Test]
    [Category("Devices")]
    [TestCase("Attitude", "attitude")]
    public void Devices_CanCompensateSensorRotationValues(string layoutName, string controlName)
    {
        var sensor = InputSystem.AddDevice(layoutName);
        var angles = new Vector3(11, 22, 33);
        var rotationControl = (QuaternionControl)sensor[controlName];

        InputEventPtr stateEventPtr;
        using (StateEvent.From(sensor, out stateEventPtr))
        {
            rotationControl.WriteValueInto(stateEventPtr, Quaternion.Euler(angles));
            InputSystem.QueueEvent(stateEventPtr);
            InputSystem.Update();

            InputConfiguration.CompensateSensorsForScreenOrientation = true;
            testRuntime.screenOrientation = ScreenOrientation.LandscapeLeft;
            Assert.That(rotationControl.ReadValue().eulerAngles,
                Is.EqualTo(new Vector3(angles.x, angles.y, angles.z + 270)).Using(vector3Comparer));

            testRuntime.screenOrientation = ScreenOrientation.PortraitUpsideDown;
            Assert.That(rotationControl.ReadValue().eulerAngles,
                Is.EqualTo(new Vector3(angles.x, angles.y, angles.z + 180)).Using(vector3Comparer));

            testRuntime.screenOrientation = ScreenOrientation.LandscapeRight;
            Assert.That(rotationControl.ReadValue().eulerAngles,
                Is.EqualTo(new Vector3(angles.x, angles.y, angles.z + 90)).Using(vector3Comparer));

            testRuntime.screenOrientation = ScreenOrientation.Portrait;
            Assert.That(rotationControl.ReadValue().eulerAngles,
                Is.EqualTo(angles).Using(vector3Comparer));

            InputConfiguration.CompensateSensorsForScreenOrientation = false;
            Assert.That(rotationControl.ReadValue().eulerAngles,
                Is.EqualTo(angles).Using(vector3Comparer));
        }
    }

    [Test]
    [Category("Devices")]
    public void Devices_CanMatchDeviceDescriptions()
    {
        var matchOne = new InputDeviceMatcher()
            .WithInterface("TestInterface");
        var matchTwo = new InputDeviceMatcher()
            .WithInterface("TestInterface")
            .WithDeviceClass("TestDeviceClass");
        var matchOneWithRegex = new InputDeviceMatcher()
            .WithInterface(".*Interface");
        var matchAll = new InputDeviceMatcher()
            .WithInterface("TestInterface")
            .WithDeviceClass("TestDeviceClass")
            .WithManufacturer("TestManufacturer")
            .WithProduct("TestProduct")
            .WithVersion(@"1\.0");
        var matchNone = new InputDeviceMatcher()
            .WithInterface("Test")
            .WithDeviceClass("Test")
            .WithManufacturer("Test");
        var matchMoreThanItHas = new InputDeviceMatcher()
            .WithInterface("TestInterface")
            .WithCapability("canDo", true);

        var description = new InputDeviceDescription
        {
            interfaceName = "TestInterface",
            deviceClass = "TestDeviceClass",
            product = "TestProduct",
            manufacturer = "TestManufacturer",
            version = "1.0",
        };

        Assert.That(matchOne.MatchPercentage(description), Is.EqualTo(1.0f / 5).Within(0.0001));
        Assert.That(matchTwo.MatchPercentage(description), Is.EqualTo(1.0f / 5 * 2).Within(0.0001));
        Assert.That(matchOneWithRegex.MatchPercentage(description), Is.EqualTo(1.0f / 5).Within(0.0001));
        Assert.That(matchAll.MatchPercentage(description), Is.EqualTo(1).Within(0.0001));
        Assert.That(matchNone.MatchPercentage(description), Is.EqualTo(0).Within(0.0001));
        Assert.That(matchMoreThanItHas.MatchPercentage(description), Is.EqualTo(0).Within(0.0001));
    }

    [Serializable]
    private struct TestDeviceCapabilities
    {
        public string stringCap;
        public int intCap;
        public float floatCap;
        public bool boolCap;
        public NestedCaps nestedCap;
        public string[] arrayCap;
        public EnumCaps enumCap;

        [Serializable]
        public struct NestedCaps
        {
            public string value;
        }

        [Serializable]
        public enum EnumCaps
        {
            First,
            Second
        }

        public string ToJson()
        {
            return JsonUtility.ToJson(this);
        }
    }

    [Test]
    [Category("Devices")]
    public void Devices_CanMatchDeviceDescriptions_WithCapabilities()
    {
        var matchOneAndOneCap = new InputDeviceMatcher()
            .WithInterface("TestInterface")
            .WithCapability("stringCap", "string");
        var matchOneCapInArray = new InputDeviceMatcher()
            .WithCapability("arrayCap[]", "second");
        var matchOneIntAndOneFloatCap = new InputDeviceMatcher()
            .WithCapability("floatCap", 1.234f)
            .WithCapability("intCap", 1234);
        var matchBoolCap = new InputDeviceMatcher()
            .WithCapability("boolCap", true);
        var matchEnumCap = new InputDeviceMatcher()
            .WithCapability("enumCap", TestDeviceCapabilities.EnumCaps.Second);
        var matchNestedCap = new InputDeviceMatcher()
            .WithCapability("nestedCap/value", "value");
        var matchStringCapWithRegex = new InputDeviceMatcher()
            .WithCapability("stringCap", ".*ng$");
        var matchIntCapWithRegex = new InputDeviceMatcher()
            .WithCapability("intCap", "1.*4");
        var matchIntCapWithString = new InputDeviceMatcher()
            .WithCapability("intCap", "1234");
        var matchFloatCapWithString = new InputDeviceMatcher()
            .WithCapability("floatCap", "1.234");
        var matchBoolCapWithString = new InputDeviceMatcher()
            .WithCapability("boolCap", "true");
        var matchNone = new InputDeviceMatcher()
            .WithCapability("intCap", 4567);

        var description = new InputDeviceDescription
        {
            interfaceName = "TestInterface",
            capabilities = new TestDeviceCapabilities
            {
                stringCap = "string",
                intCap = 1234,
                floatCap = 1.234f,
                boolCap = true,
                nestedCap = new TestDeviceCapabilities.NestedCaps
                {
                    value = "value"
                },
                arrayCap = new[] {"first", "second"},
                enumCap = TestDeviceCapabilities.EnumCaps.Second,
            }.ToJson()
        };

        Assert.That(matchOneAndOneCap.MatchPercentage(description), Is.EqualTo(1).Within(0.0001));
        Assert.That(matchOneCapInArray.MatchPercentage(description), Is.EqualTo(1 / 2.0).Within(0.0001));
        Assert.That(matchOneIntAndOneFloatCap.MatchPercentage(description), Is.EqualTo(1).Within(0.0001));
        Assert.That(matchBoolCap.MatchPercentage(description), Is.EqualTo(1 / 2.0).Within(0.0001));
        Assert.That(matchEnumCap.MatchPercentage(description), Is.EqualTo(1 / 2.0).Within(0.0001));
        Assert.That(matchNestedCap.MatchPercentage(description), Is.EqualTo(1 / 2.0).Within(0.0001));
        Assert.That(matchStringCapWithRegex.MatchPercentage(description), Is.EqualTo(1 / 2.0).Within(0.0001));
        Assert.That(matchIntCapWithRegex.MatchPercentage(description), Is.EqualTo(1 / 2.0).Within(0.0001));
        Assert.That(matchIntCapWithString.MatchPercentage(description), Is.EqualTo(1 / 2.0).Within(0.0001));
        Assert.That(matchFloatCapWithString.MatchPercentage(description), Is.EqualTo(1 / 2.0).Within(0.0001));
        Assert.That(matchBoolCapWithString.MatchPercentage(description), Is.EqualTo(1 / 2.0).Within(0.0001));
        Assert.That(matchNone.MatchPercentage(description), Is.EqualTo(0).Within(0.0001));
    }

    [Test]
    [Category("Devices")]
    public void Devices_CanFindDevicesByLayouts()
    {
        var gamepad1 = InputSystem.AddDevice("Gamepad");
        var gamepad2 = InputSystem.AddDevice("Gamepad");
        InputSystem.AddDevice("Keyboard");

        var matches = InputSystem.GetControls("/<gamepad>");

        Assert.That(matches, Has.Count.EqualTo(2));
        Assert.That(matches, Has.Exactly(1).SameAs(gamepad1));
        Assert.That(matches, Has.Exactly(1).SameAs(gamepad2));
    }

    [Test]
    [Category("Devices")]
    public void Devices_RemovingDeviceCleansUpUpdateCallback()
    {
        InputSystem.RegisterControlLayout<CustomDeviceWithUpdate>();
        var device = (CustomDeviceWithUpdate)InputSystem.AddDevice("CustomDeviceWithUpdate");
        InputSystem.RemoveDevice(device);

        InputSystem.Update();

        Assert.That(device.onUpdateCallCount, Is.Zero);
    }
}<|MERGE_RESOLUTION|>--- conflicted
+++ resolved
@@ -2057,33 +2057,6 @@
 
         InputSystem.QueueStateEvent(device,
             new TouchState
-<<<<<<< HEAD
-        {
-            phase = PointerPhase.Began,
-            touchId = 0,
-        });
-
-        InputSystem.QueueStateEvent(device,
-            new TouchState
-        {
-            phase = PointerPhase.Ended,
-            touchId = 0,
-        });
-
-        InputSystem.QueueStateEvent(device,
-            new TouchState
-        {
-            phase = PointerPhase.Began,
-            touchId = 0,
-        });
-
-        InputSystem.QueueStateEvent(device,
-            new TouchState
-        {
-            phase = PointerPhase.Ended,
-            touchId = 0,
-        });
-=======
             {
                 phase = PointerPhase.Began,
                 touchId = 0,
@@ -2109,7 +2082,6 @@
                 phase = PointerPhase.Ended,
                 touchId = 0,
             });
->>>>>>> 18dc3245
         InputSystem.Update();
         InputSystem.Update();
 
@@ -2127,19 +2099,6 @@
 
         InputSystem.QueueStateEvent(device,
             new TouchState
-<<<<<<< HEAD
-        {
-            phase = PointerPhase.Began,
-            touchId = 0,
-        }, 1.0);
-
-        InputSystem.QueueStateEvent(device,
-            new TouchState
-        {
-            phase = PointerPhase.Ended,
-            touchId = 0,
-        }, 0.9);
-=======
             {
                 phase = PointerPhase.Began,
                 touchId = 0,
@@ -2151,7 +2110,6 @@
                 phase = PointerPhase.Ended,
                 touchId = 0,
             }, 0.9);
->>>>>>> 18dc3245
 
         InputSystem.Update();
         InputSystem.Update();
