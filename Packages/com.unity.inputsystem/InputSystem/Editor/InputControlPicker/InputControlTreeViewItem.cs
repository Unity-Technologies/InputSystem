--- conflicted
+++ resolved
@@ -43,10 +43,7 @@
             m_ControlPath = optionalLayout.name;
             m_Device = deviceControlId;
             m_Usage = commonUsage;
-<<<<<<< HEAD
-=======
             icon = EditorInputControlLayoutCache.GetIconForLayout(optionalLayout.layout);
->>>>>>> a27f9957
         }
     }
 
@@ -76,10 +73,7 @@
                 name += " (" + commonUsage + ")";
             id = name.GetHashCode();
             m_SearchableName = InputControlPath.ToHumanReadableString(controlPathWithDevice);
-<<<<<<< HEAD
-=======
             icon = EditorInputControlLayoutCache.GetIconForLayout(layout.name);
->>>>>>> a27f9957
         }
 
         public DeviceTreeViewItem(InputControlLayout layout)
@@ -103,10 +97,7 @@
             name += control.name;
             id = controlPathWithDevice.GetHashCode();
             m_SearchableName = InputControlPath.ToHumanReadableString(controlPathWithDevice);
-<<<<<<< HEAD
-=======
             icon = EditorInputControlLayoutCache.GetIconForLayout(control.layout);
->>>>>>> a27f9957
         }
     }
 }
