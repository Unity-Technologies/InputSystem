--- conflicted
+++ resolved
@@ -13,9 +13,7 @@
 
 - Don't pass events for null devices (for devices which have not been created) to `InputSystem.onEvent` callbacks.
 - Will close debugger input state windows, when the state is no longer valid instead of throwing exceptions.
-<<<<<<< HEAD
 - Fixed using the input system in il2cpp when managed stripping level is set higher then "Low".
-=======
 - Device debugger window will still show when reading from specific controls throws exceptions.
 - Offsets and sizes for elements on Linux joysticks are now computed correctly.
 - Joysticks now have a deadzone processor on the stick itself.
@@ -23,7 +21,6 @@
 - Removed toplevel `X` and `Y` controls on HIDs when there is a `Stick/X` and `Stick/Y` added for the device.
 - HID fallback can now deal with sticks that have X and Y controls of different sizes and sitting in non-contiguous locations in the HID input report.
 - Button 1 on HID joysticks will now correctly come out as the `trigger` control. Previously, the trigger control on the joystick was left pointing to random state.
->>>>>>> c65234ab
 
 #### Actions
 
