# Changelog
All notable changes to the input system package will be documented in this file.

The format is based on [Keep a Changelog](http://keepachangelog.com/en/1.0.0/)
and this project adheres to [Semantic Versioning](http://semver.org/spec/v2.0.0.html).

Due to package verification, the latest version below is the unpublished version and the date is meaningless.
however, it has to be formatted properly to pass verification tests.

## [0.9.3-preview] - 2099-1-1

### Fixed

<<<<<<< HEAD
- `XInputController` and `XboxOneGamepad` no longer have two extraneous, non-functional "menu" and "view" buttons.
=======
- Fixed `InputUser.onUnpairedDeviceUser` ignoring input on controls that do not support `EvaluateMagnitude`.
  * This led to situations, for example, where `PlayerInput` would not initialize a control scheme switch from a `<Mouse>/delta` binding as the delta X and Y axes do not have min&max limits and thus return -1 from `EvaluateMagnitude`.
- Fixed available processor list not updated right away when changing the action type in the Input Action editor window.
>>>>>>> ca3f46c2

#### Actions

- `NullReferenceException` when the input debugger is open with actions being enabled.
- When selecting a device to add to a control scheme, can now select devices with specific usages, too (e.g. "LeftHand" XRController).

### Changed

- Removed `timesliceEvents` setting - and made this tied to the update mode instead. We now always time slice when using fixed updates, and not when using dynamic updates.
- When adding a composite, only ones compatible with the value type of the current action are shown. This will, for example, no longer display a `2D Vector` composite as an option on a floating-point button action.
- The `InputState.onChange` callback now receives a second argument which is the event (if any) that triggered the state change on the device.

### Added

- `InputSystemUIInputModule` can now track multiple pointing devices separately, to allow multi-touch input - required to allow control of multiple On-Scree controls at the same time with different fingers.
- Two new composite bindings have been added.
  * `ButtonWithOneModifier` can be used to represent shortcut-like bindings such as "CTRL+1".
  * `ButtonWithTwoModifiers` can be used to represent shortcut-like bindings such as "CTRL+SHIFT+1".

## [0.9.2-preview] - 2019-8-9

### Fixed

- A `RebindingOperation` will now fall back to the default path generation behavior if the callback provided to `OnGeneratePath` returns null.
- Fixed the Input Action editor window throwing exceptions when trying to view action properties.

### Actions

- `PlayerInput` will now copy overrides when creating duplicate actions.
- It is now possible to use an empty binding path with a non empty override path.
- It is now possible to use set an empty override path to disable a binding.
- It is not possible to query the effectively used path of a binding using `effectivePath`.
- Actions embedded into MonoBehaviour components can now have their properties edited in the inspector. Previously there was no way to get to the properties in this workflow. There is a gear icon now on the action that will open the action properties.

### Changed

### Added

- Added a new sample to the package called `SimpleDemo`. You can install the sample from the package manager. See the [README.md](https://github.com/Unity-Technologies/InputSystem/Assets/Samples/SimpleDemo/README.md) file for details about the sample.

## [0.9.1-preview] - 2019-8-8

### Fixed

- Fixed GC heap garbage being caused by triggered by event processing.
  * This meant that every processing of input would trigger garbage being allocated on the managed heap. The culprit was a peculiarity in the C# compiler which caused a struct in `InputEventPtr.IsA` to be allocated on the heap.
- The bindings selection popup window will now show child controls matching the current action type even if the parent control does not match.
- Fixed `duration` values reported for Hold and Press interactions.
- DualShock 3 on macOS:
  * Fixed actions bound to the dpad control performing correctly.
  * Fixed non-present touchpad button control being triggered incorrectly.
- Fixed compile issues with switch classes on standalone Linux.
- Leak of unmanaged memory in `InputControlList`.

#### Actions

- Fixed actions not updating their set of controls when the usages of a device are changed.
- Composite bindings with the default interaction will now correctly cancel when the composite is released, even if there are multiple composite bindings on the action.

### Changed

- `MouseState`, `KeyboardState`, and `GamepadState` have been made public again.
- `PlayerInput` and `PlayerInputManager` have been moved from the `UnityEngine.InputSystem.PlayerInput` namespace to `UnityEngine.InputSystem`.
- The signature of `InputSystem.onEvent` has changed. The callback now takes a second argument which is the device the given event is sent to (null if there's no corresponding `InputDevice`).
  ```
  // Before:
  InputSystem.onEvent +=
      eventPtr =>
      {
          var device = InputSystem.GetDeviceById(eventPtr.deviceId);
          //...
      };

  // Now:
  InputSystem.onEvent +=
      (eventPtr, device) =>
      {
          //...
      };
  ```
- The signatures of `InputSystem.onBeforeUpdate` and `InputSystem.onAfterUpdate` have changed. The callbacks no longer receive an `InputUpdateType` argument.
  * Use `InputState.currentUpdateType` in case you need to know the type of update being run.
- `InputUpdateType` has been moved to the `UnityEngine.InputSystem.LowLevel` namespace.
- `InputSystem.Update(InputUpdateType)` has been removed from the public API.
- The way input devices are built internally has been streamlined.
  * `InputDeviceBuilder` is now internal. It is no longer necessary to access it to look up child controls. Simply use `InputControl.GetChildControl` instead.
  * To build a device without adding it to the system, call the newly added `InputDevice.Build` method.
    ```
    InputDevice.Build<Mouse>();
    ```
  * `InputSystem.SetLayoutVariant` has been removed. Layout variants can no longer be set retroactively but must be decided on as part of device creation.
- `InputSystem.RegisterControlProcessor` has been renamed to just `InputSystem.RegisterProcessor`.

#### Actions

* `InputAction.ReadValue<TValue>()` is longer correlated to `InputAction.triggered`. It simply returns the current value of a bound control or composite while the action is being interacted with.
* `InputInteractionContext.PerformedAndGoBackToWaiting` has been renamed to just `InputInteractionContext.Performed`.

#### Actions

- Individual composite part bindings can now no longer have interactions assigned to them as that never made any sense.

### Added

- Devices can now have more than one usage.
  * Call `InputSystem.AddDeviceUsage(device,usage)` to add additional usages to a device.
  * Call `InputSystem.RemoveDeviceUsage(device,usage)` to remove existing usages from a device.
  * `InputSystem.SetDeviceUsage(device,usage)` still exists. It will clear all existing usages from the given device.
- A new `VisualizerSamples` sample that can be installed through the package manager.
  * Contains two components `InputControlVisualizer` and `InputActionVisualizer` that help visualizing/debugging control/device and action activity through in-game overlays. A few sample scenes illustrate how to use them.

#### Actions

- Added `InputAction.ReadValueAsObject` API.
- Added `InputAction.activeControl` API.

## [0.9.0-preview] - 2019-7-18

### Fixed

- Validate all parameters on public APIs.
- Fixed an internal bug in `InlinedArray.RemoveAtByMovingTailWithCapacity`, which could cause data corruption.
- Fixed Xbox controller support on macOS il2cpp.
- Fixed issue of Xbox gamepads on Windows desktop not being able to navigate left and down in a UI.
- Allow using InputSystem package if the XR, VR or Physics modules are disabled for smaller builds.
- Fixed documentation landing page and table of contents.
- Fixed tracked devices assigning pointer ids for UI pointer events correctly.
- Adjusted some UI Elements to fit the Unity 19.3 font.
- Fixed NullReferenceException being thrown when project changes.
- Fixed duplicate devices showing in the "Supported Devices" popup when using a search filter.
- Fixed an error when adding new bindings in the Input Actions editor window when a filter was applied.
- Fixed scroll wheel handling in `InputSystemUIInputModule` not being smooth.
- Fixed compile errors from Switch Pro controller code on Linux.

#### Actions

- Fixed `CallbackContext.control` referencing the composite member control which was actually actuated for this trigger for composite bindings.
- Generated C# wrappers for .inputactions assets are no longer placed in Assets/Assets/ folder on Windows.

### Added

- Touch support has been reworked and extended.
  * `Touchscreen.touch[0..9]` are now bindable from the control picker.
  * `Touchscreen.primaryTouch` is now a separate control which tracks the primary touch on the screen.
  * The controls `Touchscreen` inherits from `Pointer` (such as `position`, `phase`, and `delta`) are now tied to `Touchscreen.primaryTouch` and allow for `Touchscreen` to function as a generic `Pointer` (like `Mouse` and `Pen`).
  * `Touchscreen.press` (renamed from `Touchscreen.button`) is now a working, synthetic button that is down whenever at least one finger is on the screen.
  * Recording of start time and start position has been added to touches.
    - `TouchControl.startPosition` gives the starting position of the touch.
    - `TouchControl.startTime` gives the starting time of the touch.
  * Tap detection has been added to `Touchscreen`.
    - Tap time (i.e. time within which a press-and-release must be completed for a tap to register) corresponds to `InputSettings.defaultTapTime`.
    - Tap release must happen within a certain radius of first contact. This is determined by a new setting `InputSettings.tapRadius`.
    - `TouchControl.tap` is a new button control that triggers then the touch is tapped. Note that this happens instantly when a touch ends. The button will go to 1 and __immediately__ go back to 0. This means that polling the button in `Update`, for example, will never trigger a tap. Either use actions to observe the button or use the `Touch` API from `EnhancedTouch` to poll taps.
  * `Touchscreen.activeTouches` has been removed. Use `Touch.activeTouches` from the new enhanced touch API instead for more reliable touch tracking.
  * `Touchscreen.allTouchControls` has been renamed to `Touchscreen.touches`.
  * A new `EnhancedTouch` plugin has been added which offers an enhanced `Touch` and `Finger` API to reliably track touches and fingers across updates. This obsoletes the need to manually track touch IDs and phases and gives access to individual touch history.
  * Touch can be simulated from mouse or pen input now. To enable simulation, call `TouchSimulation.Enable()` or put the `TouchSimulation` MonoBehaviour in your scene. Also, in the input debugger, you can now enable touch simulation from the "Options" dropdown.
- Changing state has been decoupled from events. While input events are the primary means by which to trigger state changes, anyone can perform state changes manually now from anywhere.
    ```
    InputState.Change(gamepad.leftStick, new Vector2(123, 234));
    ```
  * This change makes it possible to update state __from__ state and thus synthesize input data from other input coming in.
- A new API for recording state changes over time has been added.
    ```
    var history = new InputStateHistory("<Gamepad>/leftStick");
    history.StartRecording();

    //...

    foreach (var record in history)
        Debug.Log(record);
    ```
- Added support for generic joysticks on WebGL (which don't use the standard gamepad mapping).
- Added support for DualShock 3 gamepads on desktops.
- Added support for Nintendo Switch Pro Controllers on desktops.

#### Actions

- Actions now also have a __polling API__!
  * `InputAction.triggered` is true if the action was performed in the current frame.
  * `InputAction.ReadValue<TValue>()` yields the last value that `started`, `performed`, or `cancelled` (whichever came last) was called with. If the action is disabled, returns `default(TValue)`. For `InputActionType.Button` type actions, returns `1.0f` if `triggered==true` and `0.0f` otherwise.
- Generated C# wrappers for .inputactions can now placed relative to the .inputactions file by specifying a path starting with './' (e.g. `./foo/bar.cs`).

### Changed

- **The system no longer supports processing input in __BOTH__ fixed and dynamic updates**. Instead, a choice has to be made whether to process input before each `FixedUpdate()` or before each `Update()`.
  * Rationale: the existing code that supported having both updates receive input independently still had several holes and became increasingly complex and brittle. Our solution was based on not actually processing input twice but on channeling input concurrently into both the state of both updates. Together with the fact that specific inputs have to reset (and possibly accumulate) correctly with respect to their update time slices, this became increasingly hard to do right. This, together with the fact that we've come to increasingly question the value of this feature, led us to removing the capability while preserving the ability to determine where input is processed.
  * NOTE: Timeslicing is NOT affected by this. You can still switch to `ProcessEventInFixedUpdates` and get events timesliced to individual `FixedUpdate` periods according to their timestamps.
  * `InputSettings.UpdateMode.ProcessEventsInBothFixedAndDynamicUpdate` has been removed.
  * `InputSettings.UpdateMode.ProcessEventsInDynamicUpdateOnly` has been renamed to `InputSettings.UpdateMode.ProcessEventsInDynamicUpdate` and is now the default.
  * `InputSettings.UpdateMode.ProcessEventsInFixedUpdateOnly` has been renamed to `InputSettings.UpdateMode.ProcessEventsInFixedUpdate`.
- Added icons for PlayerInput, PlayerInputManager, InputSystemUIInputModule and MultiplayerEventSystem components.
- Changed `Keyboard` IME properties (`imeEnabled`, `imeCursorPosition`) to methods (`SetIMEEnabled`, `SetIMECursorPosition`).
- Added getters to all `IInputRuntime` properties.
- Replace some `GetXxx` methods in our API with `xxx`  properties.
- `Pointer.phase` has been removed and `PointerPhase` has been renamed to `TouchPhase`. Phases are now specific to touch. `PointerPhaseControl` has been renamed to `TouchPhaseControl`.
- `Pointer.button` has been renamed to `Pointer.press` and now is a control that indicates whether the pointer is in "press down" state.
  * For mouse, corresponds to left button press.
  * For pen, corresponds to tip contact.
  * For touch, corresponds to primary touch contact (i.e. whether __any__ finger is down).
- The state change monitor APIs (`IInputStateChangeMonitor` and friends) have been moved out of `InputSystem` into a new static class `InputState` in `UnityEngine.Experimental.Input.LowLevel`.
  * Rationale: These APIs are fairly low-level and not of general interest so having them out of `InputSystem` reduces the API surface visible to most users.
- `InputDeviceChange.StateChanged` has been removed and is now a separate callback `InputState.onChange`.
  * Rationale: The other `InputDeviceChange` notifications are low-frequency whereas `StateChanged` is high-frequency. Putting them all on the same callback made adding a callback to `InputSystem.onDeviceChange` unnecessarily expensive.
- `IInputStateCallbackReceiver` has been rewritten from scratch. Now has two simple methods `OnNextUpdate` and `OnEvent`. If implemented by a device, the device now has completely control over changing its own state. Use the `InputState.Change` methods to affect state changes while trigger state change monitors (e.g. for actions) correctly.
- Simplified handling of XR input in `InputSystemUIInputModule` by having only one set of actions for all XR devices.
- We now use the same hierarchical device picker in the "Add Control Scheme" popup, which is already used in the "Input Settings" window.
- Made all `IInputStateTypeInfo` implementations internal, as these did not offer value to the user.
- Made all `IInputDeviceCommandInfo` implementations internal, as these did not offer value to the user.
- Removed `ReadWriteArray`, which was only used for making `RebindingOperation.scores` editable, which did not add any value.
- Removed `PrimitiveValueOrArray`, as non of it's functionality over `PrimitiveValue` was implemented.
- Made all `InputProcessor` implementation internal, as access to these types is exposed only through text mode representations.
- Removed `CurveProcessor` as it was not implemented.
- Renamed XInputControllerOSX to a more descriptive XboxGamepadMacOS.

#### Actions

- `InputAction.continuous` has been removed. Running logic every frame regardless of input can easily be achieved in game code.
- The way action behavior is configured has been simplified.
  * The previous roster of toggles has been replaced with two settings:
    1. `Action Type`: Determines the behavior of the action. Choices are `Value`, `Button`, and `PassThrough`.
    2. `Control Type`: Determines the type of control (and implicitly the type of value) the action is looking for if the action is a `Value` or `PassThrough` action.
  * The previous `Initial State Check` toggle is now implicit in the action type now. `Value` actions perform an initial state check (i.e. trigger if their control is already actuated when the action is enabled). Other types of actions don't.
  * The previous `Pass Through` toggle is now rolled into the action type.

## [0.2.10-preview] - 2019-5-17

### Added

- Added a `MultiplayerEventSystem` class, which allows you use multiple UI event systems to control different parts of the UI by different players.
- `InputSystemUIInputModule` now lets you specify an `InputActionAsset` in the `actionsAsset` property. If this is set, the inspector will populate all actions from this asset. If you have a `PlayerInput` component on the same game object, referencing the same  `InputActionAsset`, the `PlayerInput` component will keep the actions on the `InputSystemUIInputModule` in synch, allowing easy setup of multiplayer UI systems.

### Changed

- `StickControl.x` and `StickControl.y` are now deadzoned, i.e. have `AxisDeadzone` processors on them. This affects all gamepads and joysticks.
  * __NOTE:__ The deadzoning is __independent__ of the stick. Whereas the stack has a radial deadzones, `x` and `y` have linear deadzones. This means that `leftStick.ReadValue().x` is __not__ necessary equal to `leftStick.x.ReadValue()`.
  * This change also fixes the problem of noise from sticks not getting filtered out and causing devices such as the PS4 controller to constantly make itself `Gamepad.current`.

- Redesigned `UIActionInputModule`
 * Added a button in the inspector to automatically assign actions from an input action asset based on commonly used action names.
 * Will now populate actions with useful defaults.
 * Removed `clickSpeed` property - will use native click counts from the OS where available instead.
 * Removed `sendEventsWhenInBackground` property.
 * Hiding `Touches` and `TrackedDevices` until we decide how to handle them.
 * Remove `moveDeadzone` property as it is made redundant by the action's dead zone.
 * Removed `UIActionInputModuleEnabler` component, `UIActionInputModule` will now enable itself.
- Changed default button press point to 0.5.
- Changed all constants in public API to match Unity naming conventions ("Constant" instead of "kConstant").
- Changed namespace from `UnityEngine.Experimental.Input` to `UnityEngine.InputSystem`.
- Generated wrapper code now has nicer formatting.
- Renamed `UIActionInputModule` to `InputSystemUIInputModule`.
- Nicer icons for `InputActionAssets` and `InputActions` and for `Button` and generic controls.
- Change all public API using `IntPtr` to use unsafe pointer types instead.
- `PlayerInput` will no longer disable any actions not in the currently active action map when disabling input or switching action maps.
- Change some public fields into properties.
- Input System project settings are now called "Input System Package" in the project window instead of "Input (NEW)".
- Removed `Plugins` from all namespaces.
- Rename "Cancelled" -> "Canceled" (US spelling) in all APIs.

### Fixed

- Adding devices to "Supported Devices" in input preferences not allowing to select certain device types (like "Gamepad").
- Fixed scrolling in `UIActionInputModule`.
- Fixed compiling the input system package in Unity 19.2 with ugui being moved to a package now.
- In the Input System project settings window, you can no longer add a supported device twice.

#### Actions

- Custom inspector for `PlayerInput` no longer adds duplicates of action events if `Invoke Unity Events` notification behavior is selected.
- Fixed `Hold` interactions firing immediately before the duration has passed.
- Fixed editing bindings or processors for `InputAction` fields in the inspector (Changes wouldn't persist before).
- Fixed exception message when calling `CallbackContext.ReadValue<TValue>()` for an action with a composite binding with `TValue` not matching the composite's value type.

### Added

#### Actions

- `PlayerInput` can now handle `.inputactions` assets that have no control schemes.
  * Will pair __all__ devices mentioned by any of the bindings except if already paired to another player.

## [0.2.8-preview] - 2019-4-23

### Added

- Added a `clickCount` control to the `Mouse` class, which specifies the click count for the last mouse click (to allow distinguishing between single-, double- and multi-clicks).
- Support for Bluetooth Xbox One controllers on macOS.

#### Actions

- New API for changing bindings on actions
```
    // Several variations exist that allow to look up bindings in various ways.
    myAction.ChangeBindingWithPath("<Gamepad>/buttonSouth")
        .WithPath("<Keyboard>/space");

    // Can also replace the binding wholesale.
    myAction.ChangeBindingWithPath("<Keyboard>/space")
        .To(new InputBinding { ... });

    // Can also remove bindings programmatically now.
    myAction.ChangeBindingWithPath("<Keyboard>/space").Erase();
```

### Changed

- `Joystick.axes` and `Joystick.buttons` have been removed.
- Generated wrapper code for Input Action Assets are now self-contained, generating all the data from code and not needing a reference to the asset; `InputActionAssetReference` has been removed.
- The option to generate interfaces on wrappers has been removed, instead we always do this now.
- The option to generate events on wrappers has been removed, we felt that this no longer made sense.
- Will now show default values in Input Action inspector if no custom values for file path, class name or namespace have been provided.
- `InputSettings.runInBackground` has been removed. This should now be supported or not on a per-device level. Most devices never supported it in the first place, so a global setting did not seem to be useful.
- Several new `Sensor`-based classes have been added. Various existing Android sensor implementations are now based on them.
- `InputControlLayoutAttribute` is no longer inherited.
  * Rationale: A class marked as a layout will usually be registered using `RegisterLayout`. A class derived from it will usually be registered the same way. Because of layout inheritance, properties applied to the base class through `InputControlLayoutAttribute` will affect the subclass as intended. Not inheriting the attribute itself, however, now allows having properties such as `isGenericTypeOfDevice` which should not be inherited.
- Removed `acceleration`, `orientation`, and `angularVelocity` controls from `DualShockGamepad` base class.
  * They are still on `DualShockGamepadPS4`.
  * The reason is that ATM we do not yet support these controls other than on the PS4. The previous setup pretended that these controls work when in fact they don't.
- Marking a control as noisy now also marks all child controls as noisy.
- The input system now defaults to ignoring any HID devices with usage types not known to map to game controllers. You can use `HIDSupport.supportedUsages` to enable specific usage types.
- In the Input Settings window, asset selection has now been moved to the "gear" popup menu. If no asset is created, we now automatically create one.
- In the inspector for Input Settings assets, we now show a button to go to the Input Settings window, and a button to make the asset active if it isn't.
- Tests are now no longer part of the com.unity.inputsystem package. The `InputTestFixture` class still is for when you want to write input-related tests for your project. You can reference the `Unity.InputSystem.TestFixture` assembly when you need to do that.
- Implemented adding usages to and removing them from devices.

#### Actions

- A number of changes have been made to the control picker UI in the editor. \
  ![Input Control Picker](Documentation~/Images/InputControlPicker.png)
  * The button to pick controls interactively (e.g. by pressing a button on a gamepad) has been moved inside the picker and renamed to "Listen". It now works as a toggle that puts the picker into a special kind of 'search' mode. While listening, suitable controls that are actuated will be listed in the picker and can then be picked from.
  * Controls are now displayed with their nice names (e.g. "Cross" instead of "buttonSouth" in the case of the PS4 controller).
  * Child controls are indented instead of listed in "parent/child" format.
  * The hierarchy of devices has been rearranged for clarity. The toplevel groups of "Specific Devices" and "Abstract Devices" are now merged into one hierarchy that progressively groups devices into more specific groups.
  * Controls now have icons displayed for them.
- There is new support for binding to keys on the keyboard by their generated character rather than by their location. \
  ![Keyboard Binding](Documentation~/Images/KeyboardBindByLocationVsCharacter.png)
  * At the toplevel of the the Keyboard device, you now have the choice of either binding by keyboard location or binding by generated/mapped character.
  * Binding by location shows differences between the local keyboard layout and the US reference layout.
  * The control path language has been extended to allow referencing controls by display name. `<Keyboard>/#(a)` binds to the control on a `Keyboard` with the display name `a`.
- `continuous` flag is now ignored for `Press and Release` interactions, as it did not  make sense.
- Reacting to controls that are already actuated when an action is enabled is now an __optional__ behavior rather than the default behavior. This is a __breaking__ change.
  * Essentially, this change reverts back to the behavior before 0.2-preview.
  * To reenable the behavior, toggle "Initial State Check" on in the UI or set the `initialStateCheck` property in code.
  ![Inital State Check](Documentation~/Images/InitialStateCheck.png)
  * The reason for the change is that having the behavior on by default made certain setups hard to achieve. For example, if `<Keyboard>/escape` is used in one action map to toggle *into* the main menu and in another action map to toggle *out* of it, then the previous behavior would immediately exit out of the menu if `escape` was still pressed from going into the menu. \
  We have come to believe that wanting to react to the current state of a control right away is the less often desirable behavior and so have made it optional with a separate toggle.
- Processors and Interactions are now shown in a component-inspector-like fashion in the Input Action editor window, allowing you to see the properties of all items at once.
- The various `InputAction.lastTriggerXXX` APIs have been removed.
  * Rationale: They have very limited usefulness and if you need the information, it's easy to set things up in order to keep track of it yourself. Also, we plan on having a polling API for actions in the future which is really what the `lastActionXXX` APIs were trying to (imperfectly) solve.
- `Tap`, `SlowTap`, and `MultiTap` interactions now respect button press points.
- `Tap`, `SlowTap`, and `MultiTap` interactions now have improved parameter editing UIs.

### Fixed

- Input Settings configured in the editor are now transferred to the built player correctly.
- Time slicing for fixed updates now works correctly, even when pausing or dropping frames.
- Make sure we Disable any InputActionAsset when it is being destroyed. Otherwise, callbacks which were not cleaned up would could cause exceptions.
- DualShock sensors on PS4 are now marked as noisy (#494).
- IL2CPP causing issues with XInput on windows and osx desktops.
- Devices not being available yet in `MonoBehavior.Awake`, `MonoBehaviour.Start`, and `MonoBehaviour.OnEnable` in player or when entering play mode in editor.
- Fixed a bug where the event buffer used by `InputEventTrace` could get corrupted.

#### Actions

- Actions and bindings disappearing when control schemes have spaces in their names.
- `InputActionRebindingExceptions.RebindOperation` can now be reused as intended; used to stop working properly the first time a rebind completed or was cancelled.
- Actions bound to multiple controls now trigger correctly when using `PressInteraction` set to `ReleaseOnly` (#492).
- `PlayerInput` no longer fails to find actions when using UnityEvents (#500).
- The `"{...}"` format for referencing action maps and actions using GUIDs as strings has been obsoleted. It will still work but adding the extra braces is no longer necessary.
- Drag&dropping bindings between other bindings that came before them in the list no longer drops the items at a location one higher up in the list than intended.
- Editing name of control scheme in editor not taking effect *except* if hitting enter key.
- Saving no longer causes the selection of the current processor or interaction to be lost.
  * This was especially annoying when having "Auto-Save" on as it made editing parameters on interactions and processors very tedious.
- In locales that use decimal separators other than '.', floating-point parameters on composites, interactions, and processors no longer lead to invalid serialized data being generated.
- Fix choosing "Add Action" in action map context menu throwing an exception.
- The input action asset editor window will no longer fail saving if the asset has been moved.
- The input action asset editor window will now show the name of the asset being edited when asking for saving changes.
- Clicking "Cancel" in the save changes dialog for the input action asset editor window will now cancel quitting the editor.
- Fixed pasting or dragging a composite binding from one action into another.
- In the action map editor window, switching from renaming an action to renaming an action map will no longer break the UI.
- Fixed calling Enable/Disable from within action callbacks sometimes leading to corruption of state which would then lead to actions not getting triggered (#472).
- Fixed setting of "Auto-Save" toggle in action editor getting lost on domain reload.
- Fixed blurry icons in editor for imported .inputactions assets and actions in them.
- `Press` and `Release` interactions will now work correctly if they have multiple bound controls.
- `Release` interactions will now invoke a `Started` callback when the control is pressed.
- Made Vector2 composite actions respect the press points of button controls used to compose the value.

## [0.2.6-preview] - 2019-03-20

>NOTE: The UI code for editing actions has largely been rewritten. There may be regressions.
>NOTE: The minimum version requirement for the new input system has been bumped
       to 2019.1

### Added

- Support gamepad vibration on Switch.
- Added support for Joysticks on Linux.

#### Actions

- Added ability to change which part of a composite a binding that is part of the composite is assigned to.
  * Part bindings can now be freely duplicated or copy-pasted. This allows having multiple bindings for "up", for example. Changing part assignments retroactively allows to freely edit the composite makeup.
- Can now drag&drop multiple items as well as drop items onto others (equivalent to cut&paste). Holding ALT copies data instead of moving it.
- Edits to control schemes are now undoable.
- Control schemes are now sorted alphabetically.
- Can now search by binding group (control scheme) or devices directly from search box.
  * `g:Gamepad` filters bindings to those in the "Gamepad" group.
  * `d:Gamepad` filters bindings to those from Gamepad-compatible devices.

### Changed

- The input debugger will no longer automatically show remote devices when the profiler is connected. Instead, use the new menu in debugger toolbar to connect to players or to enable/disable remote input debugging.
- "Press and Release" interactions will now invoke the `performed` callback on both press and release (instead of invoking `performed` and `cancel`, which was inconsistent with other behaviors).

#### Actions

- Bindings have GUIDs now like actions and maps already did. This allows to persistently and uniquely identify individual bindings.
- Replaced UI overlay while rebinding interactively with cancellable progress bar. Interactive rebinding now cancels automatically after 4 seconds without suitable input.
- Bindings that are not assigned to any control scheme are now visible when a particular control scheme is selected.
  * Bindings not assigned to any control scheme are active in *ALL* control schemes.
  * The change makes this visible in the UI now.
  * When a specific control scheme is selected, these bindings are affixed with `{GLOBAL}` for added visibility.
- When filtering by devices from a control scheme, the filtering now takes layout inheritance into account. So, a binding to a control on `Pointer` will now be shown when the filter is `Mouse`.
- The public control picker API has been revised.
  * The simplest way to add control picker UI to a control path is to add an `InputControlAttribute` to the field.
    ```
    // In the inspector, shows full UI to select a control interactively
    // (including interactive picking through device input).
    [InputControl(layout = "Button")]
    private string buttonControlPath;
    ```
- Processors of incompatible types will now be ignored instead of throwing an exception.

### Fixed

- Remote connections in input debugger now remain connected across domain reloads.
- Don't incorrectly create non-functioning devices if a physical device implements multiple incompatible logical HID devices (such as the MacBook keyboard/touch pad and touch bar).
- Removed non-functioning sort triangles in event list in Input Debugger device windows.
- Sort events in input debugger window by id rather then by timestamp.
- Make parsing of float parameters support floats represented in "e"-notation and "Infinity".
- Input device icons in input debugger window now render in appropriate resolution on retina displays.
- Fixed Xbox Controller on macOS reporting negative values for the sticks when represented as dpad buttons.
- `InputSettings.UpdateMode.ProcessEventsManually` now correctly triggers updates when calling `InputSystem.Update(InputUpdateType.Manual)`.

#### Actions

- Pasting or duplicating an action in an action map asset will now assign a new and unique ID to the action.
- "Add Action" button being active and triggering exceptions when no action map had been added yet.
- Fixed assert when generating C# class and make sure it gets imported correctly.
- Generate directories as needed when generating C# class, and allow path names without "Assets/" path prefix.
- Allow binding dpad controls to actions of type "Vector2".
- Fixed old name of action appearing underneath rename overlay.
- Fixed inspector UIs for on-screen controls throwing exceptions and being non-functional.
- Fixed deleting multiple items at same time in action editor leading to wrong items being deleted.
- Fixed copy-pasting actions not preserving action properties other than name.
- Fixed memory corruptions coming from binding resolution of actions.
- InputActionAssetReferences in ScriptableObjects will continue to work after domain reloads in the editor.
- Fixed `startTime` and `duration` properties of action callbacks.

## [0.2.1-preview] - 2019-03-11

### Changed

 - NativeUpdateCallback API update to match Unity 2018.3.8f1

## [0.2.0-preview] - 2019-02-12

This release contains a number of fairly significant changes. The focus has been on further improving the action system to make it easier to use as well as to make it work more reliably and predictably.

>NOTE: There are some breaking changes. Please see the "Changed" section below.

### Changed

- Removed Unity 2018.2 support code.
- Removed .NET 3.5 support code.
- Started using C# 7.
- `IInputControlProcessor<TValue>` has been replaced with `InputProcessor` and `InputProcessor<TValue>` base classes.
- `IInputBindingComposite` has been replaced with an `InputBindingComposite` base class and the `IInputBindingComposite<TValue>` interface has been merged with the `InputBindingComposite<TValue>` class which had already existed.
- `InputUser.onUnpairedDeviceUser` will now notify for each actuated control until the device is paired or there are no more actuated controls.
- `SensitivityProcessor` has been removed.
    * The approach needs rethinking. What `SensitivityProcessor` did caused more problems than it solved.
- State monitors no longer have their timeouts removed automatically when they fire. This makes it possible to have a timeout that is removed only in response to a specific state change.
- Events for devices that implement `IInputStateCallbacks` (such as `Touchscreen`) are allowed to go back in time. Avoids the problem of having to order events between multiple fingers correctly or seeing events getting rejected.
- `PenState.Button` is now `PenButton`.
- Removed TouchPositionTransformProcessor, was used only by Android, the position transformation will occur in native backend in 2019.x

#### Actions:
- Bindings that have no interactions on them will trigger differently now. __This is a breaking change__.
  * Previously, these bindings would trigger `performed` on every value change including when going back to their default value. This is why you would see two calls of `performed` with a button; one when the button was pressed, another when it was depressed.
  * Now, a binding without an interaction will trigger `started` and then `performed` when a bound control is actuated. Thereafter, the action will remain in `Started` phase. For as long as the control is actuated, every value change will trigger `performed` again. When the control stops being actuated, it will trigger `cancelled` and the action will remain in `Waiting` state.
  * Control actuation is defined as a control having a magnitude (see `InputControl.EvaluateMagnitude`) greater than zero. If a control does not support magnitudes (returns -1 from `EvaluateMagnitude`), then the control is considered actuated when it changes state away from its default state.
  * To restore the previous behavior, simply change code like
      ```
        myAction.performed += MyCallback;
      ```
    to
      ```
        myAction.performed += MyCallback;
        myAction.cancelled += MyCallback;
      ```
  * Alternatively, enable `passThrough` mode on an action. This effectively restores the previous default behavior of actions.
    ```
        new InputAction(binding: "<Gamepad>/leftTrigger") { passThrough = true };
    ```
- As part of the aforementioned change, the following interactions have been removed as they are no longer relevant:
  - `StickInteraction`: Can simply be removed from bindings. The new default behavior obsoletes the need for what `StickInteraction` did. Use `started` to know then the stick starts being actuated, `performed` to be updated on movements, and `cancelled` to know when the stick goes back into rest position.
  - `PressAndReleaseInteraction`: Can simply be removed from bindings. The default behavior with no interaction encompasses press and release detection. Use `started` to know then a button is pressed and `cancelled` to know when it is released. To set a custom button press point, simply put an `AxisDeadzoneProcessor` on the binding.
- `PressInteraction` has been completely rewritten.
  - Trigger behavior can be set through `behavior` parameter and now provides options for observing just presses (`PressOnly`), just releases (`ReleaseOnly`), or both presses and releases (`PressAndRelease`).
  - Also, the interaction now operates on control actuation rather than reading out float values directly. This means that any control that supports magnitudes can be used.
  - Also supports continuous mode now.
- If bound controls are already actuated when an action is enabled, the action will now trigger in the next input update as if the control had just been moved from non-actuated to actuated state.
  - In other words, if e.g. you have a binding to the A button of the gamepad and the A button is already pressed when the action is first enabled, then the action associated with the A button will trigger as if the button had just been pressed. Previously, it required releasing and re-pressing the button first -- which, together with certain interactions, could lead to actions ending up in a confused state.
- When an action is disabled, it will now cancel all ongoing interactions, if any (i.e. you will see `InputAction.cancelled` being called).
  - Note that unlike the above-mentioned callbacks that happen when an action starts out with a control already actuated, the cancellation callbacks happen __immediately__ rather than in the next input update.
- Actions that at runtime are bound to multiple controls will now perform *conflict resolution*, if necessary.
  - This applies only if an action actually receives multiple concurrent actuations from controls.
  - When ambiguity is detected, the greatest amount of actuation on any of the controls gets to drive the action.
  - In practice, this means that as long as any of the controls bound to an action is actuated, the action will keep going. This resolves ambiguities when an action has primary and secondary bindings, for examples, or when an action is bound to multiple different devices at the same time.
  - Composite bindings count as single actuations regardless of how many controls participate in the composite.
  - This behavior __can be bypassed__ by setting the action to be pass-through.
- Action editor now closes when asset is deleted.
  - If there are unsaved changes, asks for confirmation first.
- Interactions and processors in the UI are now filtered based on the type of the action (if set) and sorted by name.
- Renamed "Axis" and "Dpad" composites to "1D Axis" and "2D Vector" composite.
  - The old names can still be used and existing data will load as expected.
  - `DpadComposite` got renamed to `Vector2Composite`; `AxisComposite` is unchanged.
- `InputInteractionContext.controlHasDefaultValue` has been replaced with `InputInteractionContext.ControlIsActuated()`.
- `InputActionChange.BindingsHaveChangedWhileEnabled` has been reworked and split in two:
    1. `InputActionChange.BoundControlsAboutToChange`: Bindings have been previously resolved but are about to be re-resolved.
    2. `InputActionChange.BoundControlsChanged`: Bindings have been resolved on one or more actions.
- Actions internally now allocate unmanaged memory.
  - Disposing should be taken care of automatically (though you can manually `Dispose` as well). If you see errors in the console log about unmanaged memory being leaked, please report the bug.
  - All execution state except for C# heap objects for processors, interactions, and composites has been collapsed into a single block of unmanaged memory. Actions should now be able to re-resolve efficiently without allocating additional GC memory.

### Added

- `PlayerInput` component which simplifies setting up individual player input actions and device pairings. \
  ![PlayerInput](Documentation~/Images/PlayerInput.png)
- `PlayerInputManager` component which simplifies player joining and split-screen setups. \
  ![PlayerInput](Documentation~/Images/PlayerInputManager.png)
- `InputDevice.all` (equivalent to `InputSystem.devices`)
- `InputControl.IsActuated()` can be used to determine whether control is currently actuated (defined as extension method in `InputControlExtensions`).
- Can now read control values from buffers as objects using `InputControl.ReadValueFromBufferAsObject`. This allows reading a value stored in memory without having to know the value type.
- New processors:
    * `ScaleProcessor`
    * `ScaleVector2Processor`
    * `ScaleVector3Processor`
    * `InvertVector2Processor`
    * `InvertVector3Processor`
    * `NormalizeVector2Processor`
    * `NormalizeVector3Processor`
- Added `MultiTapInteraction`. Can be used to listen for double-taps and the like.
- Can get total and average event lag times through `InputMetrics.totalEventLagTime` and `InputMetrics.averageEventLagTime`.
- `Mouse.forwardButton` and `Mouse.backButton`.
- The input debugger now shows users along with their paired devices and actions. See the [documentation](Documentation~/UserManagement.md#debugging)
- Added third and fourth barrel buttons on `Pen`.

#### Actions:
- Actions have a new continuous mode that will cause the action to trigger continuously even if there is no input. See the [documentation](Documentation~/Actions.md#continuous-actions) for details. \
  ![Continuous Action](Documentation~/Images/ContinuousAction.png)
- Actions have a new pass-through mode. In this mode an action will bypass any checks on control actuation and let any input activity on the action directly flow through. See the [documentation](Documentation~/Actions.md#pass-through-actions) for details. \
  ![Pass-Through Action](Documentation~/Images/PassThroughAction.png)
- Can now add interactions and processors directly to actions.
  ![Action Properties](Documentation~/Images/ActionProperties.png)
    * This is functionally equivalent to adding the respective processors and/or interactions to every binding on the action.
- Can now change the type of a composite retroactively.
  ![Composite Properties](Documentation~/Images/CompositeProperties.png)
- Values can now be read out as objects using `InputAction.CallbackContext.ReadValueAsObject()`.
    * Allocates GC memory. Should not be used during normal gameplay but is very useful for testing and debugging.
- Added auto-save mode for .inputactions editor.
  ![Auto Save](Documentation~/Images/AutoSave.png)
- Processors, interactions, and composites can now define their own parameter editor UIs by deriving from `InputParameterEditor`. This solves the problem of these elements not making it clear that the parameters usually have global defaults and do not need to be edited except if local overrides are necessary.
- Can now set custom min and max values for axis composites.
    ```
    var action = new InputAction();
    action.AddCompositeBinding("Axis(minValue=0,maxValue=2)")
        .With("Positive", "<Keyboard>/a")
        .With("Negative", "<Keyboard>/d");
    ```
- "C# Class File" property on .inputactions importer settings now has a file picker next to it.
- `InputActionTrace` has seen various improvements.
    * Recorded data will now stay valid even if actions are rebound to different controls.
    * Can listen to all actions using `InputActionTrace.SubscribeToAll`.
    * `InputActionTrace` now maintains a list of subscriptions. Add subscriptions with `SubscribeTo` and remove a subscription with `UnsubscribeFrom`. See the [documentation](Documentation~/Actions.md#tracing-actions) for details.

### Fixes

- Fixed support for Unity 2019.1 where we landed a native API change.
- `InputUser.UnpairDevicesAndRemoveUser()` corrupting device pairings of other InputUsers
- Control picker in UI having no devices if list of supported devices is empty but not null
- `IndexOutOfRangeException` when having multiple action maps in an asset (#359 and #358).
- Interactions timing out even if there was a pending event that would complete the interaction in time.
- Action editor updates when asset is renamed or moved.
- Exceptions when removing action in last position of action map.
- Devices marked as unsupported in input settings getting added back on domain reload.
- Fixed `Pen` causing exceptions and asserts.
- Composites that assign multiple bindings to parts failing to set up properly when parts are assigned out of order (#410).

### Known Issues

- Input processing in edit mode on 2019.1 is sporadic rather than happening on every editor update.

## [0.1.2-preview] - 2018-12-19

    NOTE: The minimum version requirement for the new input system has been bumped
          to 2018.3. The previous minum requirement of 2018.2 is no longer supported.
          Also, we have dropped support for the .NET 3.5 runtime. The new .NET 4
          runtime is now required to use the new input system.

We've started working on documentation. The current work-in-progress can be found on [GitHub](https://github.com/Unity-Technologies/InputSystem/blob/develop/Packages/com.unity.inputsystem/Documentation~/InputSystem.md).

### Changed

- `InputConfiguration` has been replaced with a new `InputSettings` class.
- `InputConfiguration.lockInputToGame` has been moved to `InputEditorUserSettings.lockInputToGameView`. This setting is now persisted as a local user setting.
- `InputSystem.updateMask` has been replaced with `InputSettings.updateMode`.
- `InputSystem.runInBackground` has been moved to `InputSettings.runInBackground`.
- Icons have been updated for improved styling and now have separate dark and light skin versions.
- `Lock Input To Game` and `Diagnostics Mode` are now persisted as user settings
- Brought back `.current` getters and added `InputSettings.filterNoiseOnCurrent` to control whether noise filtering on the getters is performed or not.
- Removed old and outdated Doxygen-generated API docs.

### Added

- `InputSystem.settings` contains the current input system settings.
- A new UI has been added to "Edit >> Project Settings..." to edit input system settings. Settings are stored in a user-controlled asset in any location inside `Assets/`. Multiple assets can be used and switched between.
- Joystick HIDs are now supported on Windows, Mac, and UWP.
- Can now put system into manual update mode (`InputSettings.updateMode`). In this mode, events will not get automatically processed. To process events, call `InputSystem.Update()`.
- Added shortcuts to action editor window (requires 2019.1).
- Added icons for .inputactions assets.

### Fixed

- `InputSystem.devices` not yet being initialized in `MonoBehaviour.Start` when in editor.

### Known Issues

- Input settings are not yet included in player builds. This means that at the moment, player builds will always start out with default input settings.
- There have been reports of some stickiness to buttons on 2019.1 alpha builds.  We are looking at this now.

## [0.0.14-preview] - 2018-12-11

### Changed

- `Pointer.delta` no longer has `SensitivityProcessor` on it. The processor was causing many issues with mouse deltas. It is still available for adding it manually to action bindings but the processor likely needs additional work.

### Fixed

Core:
- Invalid memory accesses when using .NET 4 runtime
- Mouse.button not being identical to Mouse.leftButton
- DualShock not being recognized when connected via Bluetooth

Actions:
- Parameters disappearing on processors and interactions in UI when edited
- Parameters on processors and interactions having wrong value type in UI (e.g. int instead of float)
- RebindingOperation calling OnComplete() after being cancelled

Misc:
- Documentation no longer picked up as assets in user project

## [0.0.13-preview] - 2018-12-5

First release from stable branch.<|MERGE_RESOLUTION|>--- conflicted
+++ resolved
@@ -11,13 +11,10 @@
 
 ### Fixed
 
-<<<<<<< HEAD
 - `XInputController` and `XboxOneGamepad` no longer have two extraneous, non-functional "menu" and "view" buttons.
-=======
 - Fixed `InputUser.onUnpairedDeviceUser` ignoring input on controls that do not support `EvaluateMagnitude`.
   * This led to situations, for example, where `PlayerInput` would not initialize a control scheme switch from a `<Mouse>/delta` binding as the delta X and Y axes do not have min&max limits and thus return -1 from `EvaluateMagnitude`.
 - Fixed available processor list not updated right away when changing the action type in the Input Action editor window.
->>>>>>> ca3f46c2
 
 #### Actions
 
