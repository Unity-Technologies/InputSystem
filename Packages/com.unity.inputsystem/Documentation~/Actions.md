--- conflicted
+++ resolved
@@ -188,268 +188,4 @@
 
 You can't change certain aspects of the configuration, such Action Bindings, while an Action is enabled. To stop Actions or Action Maps from responding to input, call  [`Disable`](../api/UnityEngine.InputSystem.InputAction.html#UnityEngine_InputSystem_InputAction_Disable).
 
-<<<<<<< HEAD
-While enabled, an Action actively monitors the [Control(s)](Controls.md) it's bound to. If a bound Control changes state, the Action processes the change. If the Control's change represents an [Interaction](Interactions.md) change, the Action creates a response. All of this happens during the Input System update logic. Depending on the [update mode](Settings.md#update-mode) selected in the input settings, this happens once every frame, once every fixed update, or manually if updates are set to manual.
-
-### Responding to Actions
-
-An Action doesn't represent an actual response to input by itself. Instead, an Action informs your code that a certain type of input has occurred. Your code then responds to this information.
-
-There are several ways to do this:
-
-1. Each Action has a [`started`, `performed`, and `canceled` callback](#action-callbacks).
-2. Each Action Map has an [`actionTriggered` callback](#inputactionmapactiontriggered-callback).
-3. The Input System has a global [`InputSystem.onActionChange` callback](#inputsystemonactionchange-callback).
-4. You can [poll the current state](#polling-actions) of an Action whenever you need it.
-5. [`InputActionTrace`](#inputactiontrace) can record changes happening on Actions.
-
-There are also two higher-level, more streamlined ways of picking up input from Actions: use [`PlayerInput`](PlayerInput.md#notification-behaviors), or [generate script code](ActionAssets.md#auto-generating-script-code-for-actions) that wraps around the Input Actions.
-
-#### Action callbacks
-
-Every Action has a set of distinct phases it can go through in response to receiving input.
-
-|Phase|Description|
-|-----|-----------|
-|`Disabled`|The Action is disabled and can't receive input.|
-|`Waiting`|The Action is enabled and is actively waiting for input.|
-|`Started`|The Input System has received input that started an Interaction with the Action.|
-|`Performed`|An Interaction with the Action has been completed.|
-|`Canceled`|An Interaction with the Action has been canceled.|
-
-You can read the current phase of an action using [`InputAction.phase`](../api/UnityEngine.InputSystem.InputAction.html#UnityEngine_InputSystem_InputAction_phase).
-
-The `Started`, `Performed`, and `Canceled` phases each have a callback associated with them:
-
-```CSharp
-    var action = new InputAction();
-
-    action.started += ctx => /* Action was started */;
-    action.performed += ctx => /* Action was performed */;
-    action.canceled += ctx => /* Action was canceled */;
-```
-
-Each callback receives an [`InputAction.CallbackContext`](../api/UnityEngine.InputSystem.InputAction.CallbackContext.html) structure, which holds context information that you can use to query the current state of the Action and to read out values from Controls that triggered the Action ([`InputAction.CallbackContext.ReadValue`](../api/UnityEngine.InputSystem.InputAction.CallbackContext.html#UnityEngine_InputSystem_InputAction_CallbackContext_ReadValue__1)).
-
->__Note__: The contents of the structure are only valid for the duration of the callback. In particular, it isn't safe to store the received context and later access its properties from outside the callback.
-
-When and how the callbacks are triggered depends on the [Interactions](Interactions.md) present on the respective Bindings. If the Bindings have no Interactions that apply to them, the [default Interaction](Interactions.md#default-interaction) applies.
-
-##### `InputActionMap.actionTriggered` callback
-
-Instead of listening to individual actions, you can listen on an entire Action Map for state changes on any of the Actions in the Action Map.
-
-```CSharp
-var actionMap = new InputActionMap();
-actionMap.AddAction("action1", "<Gamepad>/buttonSouth");
-actionMap.AddAction("action2", "<Gamepad>/buttonNorth");
-
-actionMap.actionTriggered +=
-    context => { ... };
-```
-
-The argument received is the same `InputAction.CallbackContext` structure that you receive through the [`started`, `performed`, and `canceled` callbacks](#action-callbacks).
-
->__Note__: The Input System calls `InputActionMap.actionTriggered` for all three of the individual callbacks on Actions. That is, you get `started`, `performed`, and `canceled` all on a single callback.
-
-##### `InputSystem.onActionChange` callback
-
-Similar to `InputSystem.onDeviceChange`, your app can listen for any action-related change globally.
-
-```CSharp
-InputSystem.onActionChange +=
-    (obj, change) =>
-    {
-        // obj can be either an InputAction or an InputActionMap
-        // depending on the specific change.
-        switch (change)
-        {
-            case InputActionChange.ActionStarted:
-            case InputActionChange.ActionPerformed:
-            case InputActionChange.ActionCanceled:
-                Debug.Log($"{((InputAction)obj).name} {change}");
-                break;
-        }
-    }
-```
-
-#### Polling Actions
-
-Instead of using callbacks, it might be simpler sometimes to poll the value of an Action where you need it in your code.
-
-You can poll the current value of an Action using [`InputAction.ReadValue<>()`](../api/UnityEngine.InputSystem.InputAction.html#UnityEngine_InputSystem_InputAction_ReadValue__1):
-
-```CSharp
-    public InputAction moveAction;
-    public float moveSpeed = 10.0f;
-    public Vector2 position;
-
-    void Start()
-    {
-        moveAction.Enable();
-    }
-
-    void Update()
-    {
-        var moveDirection = moveAction.ReadValue<Vector2>();
-        position += moveDirection * moveSpeed * Time.deltaTime;
-    }
-```
-
-Note that the value type has to correspond to the value type of the control that the value is being read from.
-
-There are two methods you can use to poll for `performed` [action callbacks](#action-callbacks) to determine whether an action was performed or stopped performing in the current frame.
-
-These methods differ from [`InputAction.WasPressedThisFrame()`](../api/UnityEngine.InputSystem.InputAction.html#UnityEngine_InputSystem_InputAction_WasPressedThisFrame) and [`InputAction.WasReleasedThisFrame()`](../api/UnityEngine.InputSystem.InputAction.html#UnityEngine_InputSystem_InputAction_WasReleasedThisFrame) in that these depends directly on the [Interactions](Interactions.md) driving the action (including the [default Interaction](Interactions.md#default-interaction) if no specific interaction has been added to the action or binding).
-
-|Method|Description|
-|------|-----------|
-|[`InputAction.WasPerformedThisFrame()`](../api/UnityEngine.InputSystem.InputAction.html#UnityEngine_InputSystem_InputAction_WasPerformedThisFrame)|True if the [`InputAction.phase`](../api/UnityEngine.InputSystem.InputAction.html#UnityEngine_InputSystem_InputAction_phase) of the action has, at any point during the current frame, changed to [`Performed`](../api/UnityEngine.InputSystem.InputActionType.html#UnityEngine_InputSystem_InputActionPhase_Performed).|
-|[`InputAction.WasUnperformedThisFrame()`](../api/UnityEngine.InputSystem.InputAction.html#UnityEngine_InputSystem_InputAction_WasUnperformedThisFrame)|True if the [`InputAction.phase`](../api/UnityEngine.InputSystem.InputAction.html#UnityEngine_InputSystem_InputAction_phase) of the action has, at any point during the current frame, changed away from [`Performed`](../api/UnityEngine.InputSystem.InputActionType.html#UnityEngine_InputSystem_InputActionPhase_Performed). This can be useful for [Button](#button) actions or [Value](#value) actions with interactions like [Press](Interactions.md#press) or [Hold](Interactions.md#hold) when you want to know the frame the interaction stops being performed. For actions with the [default Interaction](Interactions.md#default-interaction), this method will always return false for [Value](#value) and [Pass-Through](#pass-through) actions (since the phase stays in [`Started`](../api/UnityEngine.InputSystem.InputActionType.html#UnityEngine_InputSystem_InputActionPhase_Started) for Value actions and stays in [`Performed`](../api/UnityEngine.InputSystem.InputActionType.html#UnityEngine_InputSystem_InputActionPhase_Performed) for Pass-Through).|
-
-Example:
-
-```CSharp
-    private InputAction action;
-
-    void Start()
-    {
-        // Set up an action that triggers when the A button is
-        // held for 1 second.
-        action = new InputAction(
-            type: InputActionType.Button,
-            binding: "<Gamepad>/buttonSouth",
-            interactions: "hold(duration=1)");
-
-        action.Enable();
-    }
-
-    void Update()
-    {
-        if (action.WasPerformedThisFrame())
-            Debug.Log("A button on gamepad was held for one second");
-
-        if (action.WasUnperformedThisFrame())
-            Debug.Log("A button on gamepad was released after being held for one second");
-    }
-```
-
-Finally, there are three methods you can use to poll for button presses and releases:
-
-|Method|Description|
-|------|-----------|
-|[`InputAction.IsPressed()`](../api/UnityEngine.InputSystem.InputAction.html#UnityEngine_InputSystem_InputAction_IsPressed)|True if the level of [actuation](../api/UnityEngine.InputSystem.InputControl.html#UnityEngine_InputSystem_InputControl_EvaluateMagnitude) on the action has crossed the [press point](../api/UnityEngine.InputSystem.InputSettings.html#UnityEngine_InputSystem_InputSettings_defaultButtonPressPoint) and did not yet fall to or below the [release threshold](../api/UnityEngine.InputSystem.InputSettings.html#UnityEngine_InputSystem_InputSettings_buttonReleaseThreshold).|
-|[`InputAction.WasPressedThisFrame()`](../api/UnityEngine.InputSystem.InputAction.html#UnityEngine_InputSystem_InputAction_WasPressedThisFrame)|True if the level of [actuation](../api/UnityEngine.InputSystem.InputControl.html#UnityEngine_InputSystem_InputControl_EvaluateMagnitude) on the action has, at any point during the current frame, reached or gone above the [press point](../api/UnityEngine.InputSystem.InputSettings.html#UnityEngine_InputSystem_InputSettings_defaultButtonPressPoint).|
-|[`InputAction.WasReleasedThisFrame()`](../api/UnityEngine.InputSystem.InputAction.html#UnityEngine_InputSystem_InputAction_WasReleasedThisFrame)|True if the level of [actuation](../api/UnityEngine.InputSystem.InputControl.html#UnityEngine_InputSystem_InputControl_EvaluateMagnitude) on the action has, at any point during the current frame, gone from being at or above the [press point](../api/UnityEngine.InputSystem.InputSettings.html#UnityEngine_InputSystem_InputSettings_defaultButtonPressPoint) to at or below the [release threshold](../api/UnityEngine.InputSystem.InputSettings.html#UnityEngine_InputSystem_InputSettings_buttonReleaseThreshold).|
-
-Example:
-
-```CSharp
-    public PlayerInput playerInput;
-
-    public void Update()
-    {
-        // IsPressed
-        if (playerInput.actions["up"].IsPressed())
-            transform.Translate(0, 10 * Time.deltaTime, 0);
-
-        // WasPressedThisFrame
-        if (playerInput.actions["teleport"].WasPressedThisFrame())
-            Teleport();
-
-        // WasReleasedThisFrame
-        if (playerInput.actions["submit"].WasReleasedThisFrame())
-            ConfirmSelection();
-    }
-```
-
-#### `InputActionTrace`
-
-You can trace Actions to generate a log of all activity that happened on a particular set of Actions. To do so, use [`InputActionTrace`](../api/UnityEngine.InputSystem.Utilities.InputActionTrace.html). This behaves in a similar way to [`InputEventTrace`](../api/UnityEngine.InputSystem.LowLevel.InputEventTrace.html) for events.
-
->__Note__: `InputActionTrace` allocates unmanaged memory and needs to be disposed of so that it doesn't create memory leaks.
-
-```CSharp
-var trace = new InputActionTrace();
-
-// Subscribe trace to single Action.
-// (Use UnsubscribeFrom to unsubscribe)
-trace.SubscribeTo(myAction);
-
-// Subscribe trace to entire Action Map.
-// (Use UnsubscribeFrom to unsubscribe)
-trace.SubscribeTo(myActionMap);
-
-// Subscribe trace to all Actions in the system.
-trace.SubscribeToAll();
-
-// Record a single triggering of an Action.
-myAction.performed +=
-    ctx =>
-    {
-        if (ctx.ReadValue<float>() > 0.5f)
-            trace.RecordAction(ctx);
-    };
-
-// Output trace to console.
-Debug.Log(string.Join(",\n", trace));
-
-// Walk through all recorded Actions and then clear trace.
-foreach (var record in trace)
-{
-    Debug.Log($"{record.action} was {record.phase} by control {record.control}");
-
-    // To read out the value, you either have to know the value type or read the
-    // value out as a generic byte buffer. Here, we assume that the value type is
-    // float.
-
-    Debug.Log("Value: " + record.ReadValue<float>());
-
-    // If it's okay to accept a GC hit, you can also read out values as objects.
-    // In this case, you don't have to know the value type.
-
-    Debug.Log("Value: " + record.ReadValueAsObject());
-}
-trace.Clear();
-
-// Unsubscribe trace from everything.
-trace.UnsubscribeFromAll();
-
-// Release memory held by trace.
-trace.Dispose();
-```
-
-Once recorded, a trace can be safely read from multiple threads as long as it is not concurrently being written to and as long as the Action setup (that is, the configuration data accessed by the trace) is not concurrently being changed on the main thread.
-
-### Action types
-
-Each Action can be one of three different [Action types](../api/UnityEngine.InputSystem.InputActionType.html). You can select the Action type in the Input Action editor window, or by specifying the `type` parameter when calling the [`InputAction()`](../api/UnityEngine.InputSystem.InputAction.html#UnityEngine_InputSystem_InputAction__ctor_System_String_UnityEngine_InputSystem_InputActionType_System_String_System_String_System_String_System_String_) constructor. The Action type influences how the Input System processes state changes for the Action. The default Action type is `Value`.
-
-#### Value
-
-This is the default Action type. Use this for any inputs which should track continuous changes to the state of a Control.
-
- [`Value`](../api/UnityEngine.InputSystem.InputActionType.html#UnityEngine_InputSystem_InputActionType_Value) type actions continuously monitor all the Controls which are bound to the Action, and then choose the one which is the most actuated to be the Control driving the Action, and report the values from that Control in callbacks, triggered whenever the value changes. If a different bound Control actuated more, then that Control becomes the Control driving the Action, and the Action starts reporting values from that Control. This process is called [conflict resolution](ActionBindings.md#conflicting-inputs). This is useful if you want to allow different Controls to control an Action in the game, but only take input from one Control at the same time.
-
-When the Action initially enables, it performs an [initial state check](ActionBindings.md#initial-state-check) of all bound Controls. If any of them is actuated, the Action then triggers a callback with the current value.
-
-#### Button
-
-This is very similar to [`Value`](../api/UnityEngine.InputSystem.InputActionType.html#UnityEngine_InputSystem_InputActionType_Value), but [`Button`](../api/UnityEngine.InputSystem.InputActionType.html#UnityEngine_InputSystem_InputActionType_Button) type Actions can only be bound to [`ButtonControl`](../api/UnityEngine.InputSystem.Controls.ButtonControl.html) Controls, and don't perform an initial state check like [`Value`](../api/UnityEngine.InputSystem.InputActionType.html#UnityEngine_InputSystem_InputActionType_Value) Actions do (see the Value section above). Use this for inputs that trigger an Action once every time they are pressed. The initial state check is usually not useful in such cases, because it can trigger actions if the button is still held down from a previous press when the Action was enabled.
-
-#### Pass-Through
-
- [`Pass-Through`](../api/UnityEngine.InputSystem.InputActionType.html#UnityEngine_InputSystem_InputActionType_PassThrough) Actions bypass the [conflict resolution](ActionBindings.md#conflicting-inputs) process described above for `Value` Actions and don't use the concept of a specific Control driving the Action. Instead, any change to any bound Control triggers a callback with that Control's value. This is useful if you want to process all input from a set of Controls.
-
-### Debugging Actions
-
-To see currently enabled Actions and their bound Controls, use the [Input Debugger](Debugging.md#debugging-actions).
-
-You can also use the [`InputActionVisualizer`](Debugging.md#inputactionvisualizer) component from the Visualizers sample to get an on-screen visualization of an Action's value and Interaction state in real-time.
-
-### Using Actions with multiple players
-
-You can use the same Action definitions for multiple local players (for example, in a local co-op game). For more information, see documentation on the [Player Input Manager](PlayerInputManager.md) component.
-=======
-While enabled, an Action actively monitors the [Control(s)](Controls.md) it's bound to. If a bound Control changes state, the Action processes the change. If the Control's change represents an [Interaction](Interactions.md) change, the Action creates a response. All of this happens during the Input System update logic. Depending on the [update mode](Settings.md#update-mode) selected in the input settings, this happens once every frame, once every fixed update, or manually if updates are set to manual.
->>>>>>> e8da3bb1
+While enabled, an Action actively monitors the [Control(s)](Controls.md) it's bound to. If a bound Control changes state, the Action processes the change. If the Control's change represents an [Interaction](Interactions.md) change, the Action creates a response. All of this happens during the Input System update logic. Depending on the [update mode](Settings.md#update-mode) selected in the input settings, this happens once every frame, once every fixed update, or manually if updates are set to manual.