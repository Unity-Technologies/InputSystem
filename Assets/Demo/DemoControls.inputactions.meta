--- conflicted
+++ resolved
@@ -12,10 +12,7 @@
     11400014: gameplay/steamEnterMenu
     11400016: gameplay/menu
     11400018: menu/steamExitMenu
-<<<<<<< HEAD
-=======
     11400020: menu/point
->>>>>>> e8ac9f18
   externalObjects: {}
   userData: 
   assetBundleName: 
