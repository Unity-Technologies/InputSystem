#if UNITY_EDITOR
using System;
using UnityEditor;
using UnityEditor.IMGUI.Controls;

namespace UnityEngine.Experimental.Input.Editor
{
    class PropertiesView
    {
        static class Styles
        {
            public static GUIStyle foldoutBackgroundStyle = new GUIStyle("Label");
            public static GUIStyle foldoutStyle = new GUIStyle("foldout");
            
            static string ResourcesPath
            {
<<<<<<< HEAD
                get
                {
                    var path = "Packages/com.unity.inputsystem/InputSystem/Editor/InputActionAsset/Resources/";
                    if (EditorGUIUtility.isProSkin)
                        return path + "pro/";
                    return path + "personal/";
                }
=======
                Initialize();
                EditorApplication.playModeStateChanged += s =>
                {
                    if (s == PlayModeStateChange.ExitingPlayMode)
                        Initialize();
                };
>>>>>>> 9ff07253
            }
            
            static Styles()
            {
                var darkGreyBackgroundWithBorderTexture = AssetDatabase.LoadAssetAtPath<Texture2D>(ResourcesPath + "foldoutBackground.png");
                foldoutBackgroundStyle.normal.background = darkGreyBackgroundWithBorderTexture;
                foldoutBackgroundStyle.border = new RectOffset(3, 3, 3, 3);
                foldoutBackgroundStyle.margin = new RectOffset(1, 1, 3, 3);
            }
        }

        SerializedProperty m_InteractionsProperty;
        InteractionsList m_InteractionsList;
        
        ProcessorsList m_ProcessorsListView;
        SerializedProperty m_ProcessorsProperty;
        
        SerializedProperty m_BindingProperty;
        Action m_ReloadTree;
        TreeViewState m_TreeViewState;
        bool m_GeneralFoldout = true;
        bool m_InteractionsFoldout = true;
        bool m_ProcessorsFoldout = true;
        
        GUIContent m_ProcessorsContent = EditorGUIUtility.TrTextContent("Processors");
        GUIContent m_InteractionsContent = EditorGUIUtility.TrTextContent("Interactions");
        GUIContent m_GeneralContent = EditorGUIUtility.TrTextContent("General");
        GUIContent m_BindingGUI = EditorGUIUtility.TrTextContent("Binding");
        bool m_ManualEditMode;

        public PropertiesView(SerializedProperty bindingProperty, Action reloadTree, ref TreeViewState treeViewState)
        {
            m_TreeViewState = treeViewState;
            m_BindingProperty = bindingProperty;
            m_ReloadTree = reloadTree;
<<<<<<< HEAD
            m_InteractionsProperty = bindingProperty.FindPropertyRelative("interactions");
            m_ProcessorsProperty = bindingProperty.FindPropertyRelative("processors");
            m_InteractionsList = new InteractionsList(bindingProperty.FindPropertyRelative("interactions"), ApplyModifiers);
            m_ProcessorsListView = new ProcessorsList(bindingProperty.FindPropertyRelative("processors"), ApplyModifiers);
=======

            m_InteractionsListView = new ReorderableList(new List<string>(), typeof(string));

            m_ModifiersProperty = bindingProperty.FindPropertyRelative("interactions");
            foreach (var s in m_ModifiersProperty.stringValue.Split(new[] {','}, StringSplitOptions.RemoveEmptyEntries))
            {
                if (string.IsNullOrEmpty(s))
                    continue;
                m_InteractionsListView.list.Add(s);
            }

            m_InteractionsListView.headerHeight = 3;

            m_InteractionsListView.onAddDropdownCallback =
                (rect, list) =>
            {
                var menu = new GenericMenu();
                for (var i = 0; i < m_InteractionChoices.Length; ++i)
                    menu.AddItem(m_InteractionChoices[i], false, AddModifier, m_InteractionChoices[i].text);
                menu.ShowAsContext();
            };

            m_InteractionsListView.onRemoveCallback =
                (list) =>
            {
                list.list.RemoveAt(list.index);
                ApplyModifiers();
            };
            m_InteractionsListView.onReorderCallback = list => { ApplyModifiers(); };

            m_ProcessorsListView = new ReorderableList(new List<string> {}, typeof(string));
            m_ProcessorsListView.headerHeight = 3;
            m_ProcessorsProperty = bindingProperty.FindPropertyRelative("processors");
            foreach (var s in m_ProcessorsProperty.stringValue.Split(new[] {InputBinding.kSeparatorString}, StringSplitOptions.RemoveEmptyEntries))
            {
                m_ProcessorsListView.list.Add(s);
            }
            m_ProcessorsListView.onAddDropdownCallback =
                (rect, list) =>
            {
                var menu = new GenericMenu();
                for (var i = 0; i < m_ProcessorsChoices.Length; ++i)
                    menu.AddItem(m_ProcessorsChoices[i], false, AddProcessor, m_ProcessorsChoices[i].text);
                menu.ShowAsContext();
            };

            m_ProcessorsListView.onRemoveCallback =
                (list) =>
            {
                list.list.RemoveAt(list.index);
                ApplyModifiers();
            };
            m_ProcessorsListView.onReorderCallback = list => { ApplyModifiers(); };
        }

        void AddModifier(object modifierNameString)
        {
            if (m_InteractionsListView.list.Count == 1 && m_InteractionsListView.list[0] == "")
            {
                m_InteractionsListView.list.Clear();
            }

            m_InteractionsListView.list.Add((string)modifierNameString);
            ApplyModifiers();
        }

        void AddProcessor(object processorNameString)
        {
            if (m_ProcessorsListView.list.Count == 1 && m_ProcessorsListView.list[0] == "")
            {
                m_ProcessorsListView.list.Clear();
            }

            m_ProcessorsListView.list.Add((string)processorNameString);
            ApplyModifiers();
>>>>>>> 9ff07253
        }

        void ApplyModifiers()
        {
            m_InteractionsProperty.stringValue = m_InteractionsList.ToSerializableString();
            m_InteractionsProperty.serializedObject.ApplyModifiedProperties();
            m_ProcessorsProperty.stringValue = m_ProcessorsListView.ToSerializableString();
            m_ProcessorsProperty.serializedObject.ApplyModifiedProperties();
            m_ReloadTree();
        }

        public void OnGUI()
        {
            if (m_BindingProperty == null)
                return;

            EditorGUILayout.BeginVertical();

            m_GeneralFoldout = DrawFoldout(m_GeneralContent, m_GeneralFoldout);

            if (m_GeneralFoldout)
            {
                EditorGUI.indentLevel++;

                EditorGUILayout.BeginHorizontal();

                var lineRect = GUILayoutUtility.GetRect(0, EditorGUIUtility.singleLineHeight);
                var labelRect = lineRect;
                labelRect.width = 60;
                EditorGUI.LabelField(labelRect, m_BindingGUI);
                lineRect.x += 65;
                lineRect.width -= 65;

                var btnRect = lineRect;
                var editBtn = lineRect;
                btnRect.width -= 20;
                editBtn.x += btnRect.width;
                editBtn.width = 20;
                editBtn.height = 15;
                
                var pathProperty = m_BindingProperty.FindPropertyRelative("path");
                DrawBindingField(btnRect, editBtn, pathProperty);

                EditorGUILayout.EndHorizontal();
                EditorGUI.indentLevel--;
            }

            EditorGUILayout.Space();
            m_InteractionsFoldout = DrawFoldout(m_InteractionsContent, m_InteractionsFoldout);

            if (m_InteractionsFoldout)
            {
                EditorGUI.indentLevel++;
                m_InteractionsList.OnGUI();
                EditorGUI.indentLevel--;
            }

            EditorGUILayout.Space();
            m_ProcessorsFoldout = DrawFoldout(m_ProcessorsContent, m_ProcessorsFoldout);

            if (m_ProcessorsFoldout)
            {   
                EditorGUI.indentLevel++;
                m_ProcessorsListView.OnGUI();
                EditorGUI.indentLevel--;
            }

            GUILayout.FlexibleSpace();

            EditorGUILayout.EndVertical();
        }

        void DrawBindingField(Rect rect, Rect editBtn, SerializedProperty pathProperty)
        {
            var path = pathProperty.stringValue;
            
            if (m_ManualEditMode || string.IsNullOrEmpty(BindingTreeItem.ParseName(path)))
            {
                EditorGUI.BeginChangeCheck();
                path = EditorGUI.DelayedTextField(rect, path);
                if (EditorGUI.EndChangeCheck())
                {
                    pathProperty.stringValue = path;
                    OnBindingModified(pathProperty);
                }
                if (GUI.Button(editBtn, "˅"))
                {
                    rect.x += editBtn.width;
                    ShowInputControlPicker(rect, pathProperty);
                }
            }
            else
            {
                var parsedPath = BindingTreeItem.ParseName(path);
                if (EditorGUI.DropdownButton(rect, new GUIContent(parsedPath), FocusType.Keyboard))
                {
                    ShowInputControlPicker(rect, pathProperty);
                }
                if (GUI.Button(editBtn, "..."))
                {
                    m_ManualEditMode = true;
                }
            }
        }

        void ShowInputControlPicker(Rect rect, SerializedProperty pathProperty)
        {
            var w = new InputControlPicker(pathProperty, ref m_TreeViewState) 
            { 
                onPickCallback = s =>
                {
                    m_ManualEditMode = false;
                    OnBindingModified(s);
                }
            };
            w.width = rect.width;
            PopupWindow.Show(rect, w);
        }

        bool DrawFoldout(GUIContent content, bool folded)
        {
            var bgRect = GUILayoutUtility.GetRect(m_ProcessorsContent, Styles.foldoutBackgroundStyle);
            EditorGUI.LabelField(bgRect, GUIContent.none, Styles.foldoutBackgroundStyle);
            return EditorGUI.Foldout(bgRect, folded, content, Styles.foldoutStyle);
        }

        void OnBindingModified(SerializedProperty obj)
        {
            var importerEditor = InputActionImporterEditor.FindFor(m_BindingProperty.serializedObject);
            if (importerEditor != null)
                importerEditor.OnAssetModified();
            m_ReloadTree();
        }
    }
}
#endif // UNITY_EDITOR<|MERGE_RESOLUTION|>--- conflicted
+++ resolved
@@ -11,10 +11,9 @@
         {
             public static GUIStyle foldoutBackgroundStyle = new GUIStyle("Label");
             public static GUIStyle foldoutStyle = new GUIStyle("foldout");
-            
+
             static string ResourcesPath
             {
-<<<<<<< HEAD
                 get
                 {
                     var path = "Packages/com.unity.inputsystem/InputSystem/Editor/InputActionAsset/Resources/";
@@ -22,16 +21,8 @@
                         return path + "pro/";
                     return path + "personal/";
                 }
-=======
-                Initialize();
-                EditorApplication.playModeStateChanged += s =>
-                {
-                    if (s == PlayModeStateChange.ExitingPlayMode)
-                        Initialize();
-                };
->>>>>>> 9ff07253
             }
-            
+
             static Styles()
             {
                 var darkGreyBackgroundWithBorderTexture = AssetDatabase.LoadAssetAtPath<Texture2D>(ResourcesPath + "foldoutBackground.png");
@@ -43,17 +34,17 @@
 
         SerializedProperty m_InteractionsProperty;
         InteractionsList m_InteractionsList;
-        
+
         ProcessorsList m_ProcessorsListView;
         SerializedProperty m_ProcessorsProperty;
-        
+
         SerializedProperty m_BindingProperty;
         Action m_ReloadTree;
         TreeViewState m_TreeViewState;
         bool m_GeneralFoldout = true;
         bool m_InteractionsFoldout = true;
         bool m_ProcessorsFoldout = true;
-        
+
         GUIContent m_ProcessorsContent = EditorGUIUtility.TrTextContent("Processors");
         GUIContent m_InteractionsContent = EditorGUIUtility.TrTextContent("Interactions");
         GUIContent m_GeneralContent = EditorGUIUtility.TrTextContent("General");
@@ -65,88 +56,10 @@
             m_TreeViewState = treeViewState;
             m_BindingProperty = bindingProperty;
             m_ReloadTree = reloadTree;
-<<<<<<< HEAD
             m_InteractionsProperty = bindingProperty.FindPropertyRelative("interactions");
             m_ProcessorsProperty = bindingProperty.FindPropertyRelative("processors");
             m_InteractionsList = new InteractionsList(bindingProperty.FindPropertyRelative("interactions"), ApplyModifiers);
             m_ProcessorsListView = new ProcessorsList(bindingProperty.FindPropertyRelative("processors"), ApplyModifiers);
-=======
-
-            m_InteractionsListView = new ReorderableList(new List<string>(), typeof(string));
-
-            m_ModifiersProperty = bindingProperty.FindPropertyRelative("interactions");
-            foreach (var s in m_ModifiersProperty.stringValue.Split(new[] {','}, StringSplitOptions.RemoveEmptyEntries))
-            {
-                if (string.IsNullOrEmpty(s))
-                    continue;
-                m_InteractionsListView.list.Add(s);
-            }
-
-            m_InteractionsListView.headerHeight = 3;
-
-            m_InteractionsListView.onAddDropdownCallback =
-                (rect, list) =>
-            {
-                var menu = new GenericMenu();
-                for (var i = 0; i < m_InteractionChoices.Length; ++i)
-                    menu.AddItem(m_InteractionChoices[i], false, AddModifier, m_InteractionChoices[i].text);
-                menu.ShowAsContext();
-            };
-
-            m_InteractionsListView.onRemoveCallback =
-                (list) =>
-            {
-                list.list.RemoveAt(list.index);
-                ApplyModifiers();
-            };
-            m_InteractionsListView.onReorderCallback = list => { ApplyModifiers(); };
-
-            m_ProcessorsListView = new ReorderableList(new List<string> {}, typeof(string));
-            m_ProcessorsListView.headerHeight = 3;
-            m_ProcessorsProperty = bindingProperty.FindPropertyRelative("processors");
-            foreach (var s in m_ProcessorsProperty.stringValue.Split(new[] {InputBinding.kSeparatorString}, StringSplitOptions.RemoveEmptyEntries))
-            {
-                m_ProcessorsListView.list.Add(s);
-            }
-            m_ProcessorsListView.onAddDropdownCallback =
-                (rect, list) =>
-            {
-                var menu = new GenericMenu();
-                for (var i = 0; i < m_ProcessorsChoices.Length; ++i)
-                    menu.AddItem(m_ProcessorsChoices[i], false, AddProcessor, m_ProcessorsChoices[i].text);
-                menu.ShowAsContext();
-            };
-
-            m_ProcessorsListView.onRemoveCallback =
-                (list) =>
-            {
-                list.list.RemoveAt(list.index);
-                ApplyModifiers();
-            };
-            m_ProcessorsListView.onReorderCallback = list => { ApplyModifiers(); };
-        }
-
-        void AddModifier(object modifierNameString)
-        {
-            if (m_InteractionsListView.list.Count == 1 && m_InteractionsListView.list[0] == "")
-            {
-                m_InteractionsListView.list.Clear();
-            }
-
-            m_InteractionsListView.list.Add((string)modifierNameString);
-            ApplyModifiers();
-        }
-
-        void AddProcessor(object processorNameString)
-        {
-            if (m_ProcessorsListView.list.Count == 1 && m_ProcessorsListView.list[0] == "")
-            {
-                m_ProcessorsListView.list.Clear();
-            }
-
-            m_ProcessorsListView.list.Add((string)processorNameString);
-            ApplyModifiers();
->>>>>>> 9ff07253
         }
 
         void ApplyModifiers()
@@ -186,7 +99,7 @@
                 editBtn.x += btnRect.width;
                 editBtn.width = 20;
                 editBtn.height = 15;
-                
+
                 var pathProperty = m_BindingProperty.FindPropertyRelative("path");
                 DrawBindingField(btnRect, editBtn, pathProperty);
 
@@ -208,7 +121,7 @@
             m_ProcessorsFoldout = DrawFoldout(m_ProcessorsContent, m_ProcessorsFoldout);
 
             if (m_ProcessorsFoldout)
-            {   
+            {
                 EditorGUI.indentLevel++;
                 m_ProcessorsListView.OnGUI();
                 EditorGUI.indentLevel--;
@@ -222,7 +135,7 @@
         void DrawBindingField(Rect rect, Rect editBtn, SerializedProperty pathProperty)
         {
             var path = pathProperty.stringValue;
-            
+
             if (m_ManualEditMode || string.IsNullOrEmpty(BindingTreeItem.ParseName(path)))
             {
                 EditorGUI.BeginChangeCheck();
@@ -254,8 +167,8 @@
 
         void ShowInputControlPicker(Rect rect, SerializedProperty pathProperty)
         {
-            var w = new InputControlPicker(pathProperty, ref m_TreeViewState) 
-            { 
+            var w = new InputControlPicker(pathProperty, ref m_TreeViewState)
+            {
                 onPickCallback = s =>
                 {
                     m_ManualEditMode = false;
