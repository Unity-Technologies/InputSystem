--- conflicted
+++ resolved
@@ -14,13 +14,10 @@
 
 ### Fixed
 - Fixed default scroll speed in uGUI being slower than before. [ISXB-766](https://issuetracker.unity3d.com/product/unity/issues/guid/ISXB-766)
-<<<<<<< HEAD
 - Fixed selection state preserving after a save operation. [ISXB-966](https://issuetracker.unity3d.com/product/unity/issues/guid/ISXB-966)
-=======
 - Fixed an issue when multiple interactions drive an action and perform during the cancelation of the current active interaction [ISXB-310](https://issuetracker.unity3d.com/product/unity/issues/guid/ISXB-310).
 - Fixed an issue when generating C# class of Input Actions that contain an action map named `Debug` [ISXB-851](https://issuetracker.unity3d.com/product/unity/issues/guid/ISXB-851).
 - Fixed ArgumentNullException thrown when accessing Action's bindings after changing Composite part. [ISXB-494](https://issuetracker.unity3d.com/product/unity/issues/guid/ISXB-494).
->>>>>>> 0e5d4038
 
 ### Added
 - Added `InputSystemUIInputModule.scrollDeltaPerTick` property, a customizable multiplicative factor applied to the scroll wheel speed before it is sent to UI components. Note that this has no effect on UI Toolkit content, only uGUI.
