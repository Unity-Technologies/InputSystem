#if PACKAGE_DOCS_GENERATION || UNITY_INPUT_SYSTEM_ENABLE_UI
using System;
using System.Collections.Generic;
using UnityEngine.EventSystems;
using UnityEngine.InputSystem.Controls;
using UnityEngine.InputSystem.LowLevel;
using UnityEngine.InputSystem.Utilities;
using UnityEngine.Serialization;
using UnityEngine.UI;
#if UNITY_EDITOR
using UnityEditor;
#endif

////FIXME: The UI is currently not reacting to pointers until they are moved after the UI module has been enabled. What needs to
////       happen is that point, trackedDevicePosition, and trackedDeviceOrientation have initial state checks. However, for touch,
////       we do *not* want to react to the initial value as then we also get presses (unlike with other pointers). Argh.

////REVIEW: I think this would be much better served by having a composite type input for each of the three basic types of input (pointer, navigation, tracked)
////        I.e. there'd be a PointerInput, a NavigationInput, and a TrackedInput composite. This would solve several problems in one go and make
////        it much more obvious which inputs go together.
////        NOTE: This does not actually solve the problem. Even if, for example, we have a PointerInput value struct and a PointerInputComposite
////              that binds the individual inputs to controls, and then we use it to bind touch0 as a pointer input source, there may still be multiple
////              touchscreens and thus multiple touches coming in through the same composite. This leads back to the same situation.

////REVIEW: The current input model has too much complexity for pointer input; find a way to simplify this.

////REVIEW: how does this/uGUI support drag-scrolls on touch? [GESTURES]

////REVIEW: how does this/uGUI support two-finger right-clicks with touch? [GESTURES]

////TODO: add ability to query which device was last used with any of the actions
////REVIEW: also give access to the last/current UI event?

////TODO: ToString() method a la PointerInputModule

namespace UnityEngine.InputSystem.UI
{
    /// <summary>
    /// Input module that takes its input from <see cref="InputAction">input actions</see>.
    /// </summary>
    /// <remarks>
    /// This UI input module has the advantage over other such modules that it doesn't have to know
    /// what devices and types of devices input is coming from. Instead, the actions hide the actual
    /// sources of input from the module.
    ///
    /// When adding this component from code (such as through <c>GameObject.AddComponent</c>), the
    /// resulting module will automatically have a set of default input actions assigned to it
    /// (see <see cref="AssignDefaultActions"/>).
    /// </remarks>
    [HelpURL(InputSystem.kDocUrl + "/manual/UISupport.html#setting-up-ui-input")]
    public class InputSystemUIInputModule : BaseInputModule
    {
        /// <summary>
        /// Whether to clear the current selection when a click happens that does not hit any <c>GameObject</c>.
        /// </summary>
        /// <value>If true (default), clicking outside of any GameObject will reset the current selection.</value>
        /// <remarks>
        /// By toggling this behavior off, background clicks will keep the current selection. I.e.
        /// <c>EventSystem.currentSelectedGameObject</c> will not be changed.
        /// </remarks>
        public bool deselectOnBackgroundClick
        {
            get => m_DeselectOnBackgroundClick;
            set => m_DeselectOnBackgroundClick = value;
        }

        /// <summary>
        /// Whether navigation events IMoveHandler, ISubmitHandler and ICancelHandler will be propagated up in hierarchy.
        /// </summary>
        /// <value>
        /// If true, navigation events will also be recursively sent to parents of the on the currently selected object. 
        /// Default is false.
        /// </value>
        /// <remarks>
        /// By toggling this on, navigation events may be handled by UI elements higher up in the hierarchy, such as
        /// closing a containing menu when the currently selected object is a button within it.
        /// </remarks>
        public bool propagateNavigationEvents
        {
            get => m_PropagateNavigationEvents;
            set => m_PropagateNavigationEvents = value;
        }

        /// <summary>
        /// How to deal with the presence of pointer-type input from multiple devices.
        /// </summary>
        /// <remarks>
        /// By default, this is set to <see cref="UIPointerBehavior.SingleMouseOrPenButMultiTouchAndTrack"/> which will
        /// treat input from <see cref="Mouse"/> and <see cref="Pen"/> devices as coming from a single on-screen pointer
        /// but will treat input from devices such as <see cref="XR.XRController"/> and <see cref="Touchscreen"/> as
        /// their own discrete pointers.
        ///
        /// The primary effect of this setting is to determine whether the user can concurrently point at more than
        /// a single UI element or not. Whenever multiple pointers are allowed, more than one element may have a pointer
        /// over it at any one point and thus several elements can be interacted with concurrently.
        /// </remarks>
        public UIPointerBehavior pointerBehavior
        {
            get => m_PointerBehavior;
            set => m_PointerBehavior = value;
        }

        /// <summary>
        /// Where to position the pointer when the cursor is locked.
        /// </summary>
        /// <remarks>
        /// By default, the pointer is positioned at -1, -1 in screen space when the cursor is locked. This has implications
        /// for using ray casters like <see cref="PhysicsRaycaster"/> because the raycasts will be sent from the pointer
        /// position. By setting the value of <see cref="cursorLockBehavior"/> to <see cref="CursorLockBehavior.ScreenCenter"/>,
        /// the raycasts will be sent from the center of the screen. This is useful when trying to interact with world space UI
        /// using the <see cref="IPointerEnterHandler"/> and <see cref="IPointerExitHandler"/> interfaces when the cursor
        /// is locked.
        /// </remarks>
        /// <see cref="Cursor.lockState"/>
        public CursorLockBehavior cursorLockBehavior
        {
            get => m_CursorLockBehavior;
            set => m_CursorLockBehavior = value;
        }

        /// <summary>
        /// A root game object to support correct navigation in local multi-player UIs.
        /// <remarks>
        /// In local multi-player games where each player has their own UI, players should not be able to navigate into
        /// another player's UI. Each player should have their own instance of an InputSystemUIInputModule, and this property
        /// should be set to the root game object containing all UI objects for that player. If set, navigation using the
        /// <see cref="InputSystemUIInputModule.move"/> action will be constrained to UI objects under that root.
        /// </remarks>
        /// </summary>
        internal GameObject localMultiPlayerRoot
        {
            get => m_LocalMultiPlayerRoot;
            set => m_LocalMultiPlayerRoot = value;
        }

        /// <summary>
        /// Called by <c>EventSystem</c> when the input module is made current.
        /// </summary>
        public override void ActivateModule()
        {
            base.ActivateModule();

            // Select firstSelectedGameObject if nothing is selected ATM.
            var toSelect = eventSystem.currentSelectedGameObject;
            if (toSelect == null)
                toSelect = eventSystem.firstSelectedGameObject;
            eventSystem.SetSelectedGameObject(toSelect, GetBaseEventData());
        }

        /// <summary>
        /// Check whether the given pointer or touch is currently hovering over a <c>GameObject</c>.
        /// </summary>
        /// <param name="pointerOrTouchId">ID of the pointer or touch. Meaning this should correspond to either
        /// <c>PointerEventData.pointerId</c> or <see cref="ExtendedPointerEventData.touchId"/>. The pointer ID
        /// generally corresponds to the <see cref="InputDevice.deviceId"/> of the pointer device. An exception
        /// to this are touches as a <see cref="Touchscreen"/> may have multiple pointers (one for each active
        /// finger). For touch, you can use the <see cref="TouchControl.touchId"/> of the touch.
        ///
        /// Note that for touch, a pointer will stay valid for one frame before being removed. In other words,
        /// when <see cref="TouchPhase.Ended"/> or <see cref="TouchPhase.Canceled"/> is received for a touch
        /// and the touch was over a <c>GameObject</c>, the associated pointer is still considered over that
        /// object for the frame in which the touch ended.
        ///
        /// To check whether any pointer is over a <c>GameObject</c>, simply pass a negative value such as -1.</param>
        /// <returns>True if the given pointer is currently hovering over a <c>GameObject</c>.</returns>
        /// <remarks>
        /// The result is true if the given pointer has caused an <c>IPointerEnter</c> event to be sent to a
        /// <c>GameObject</c>.
        ///
        /// This method can be invoked via <c>EventSystem.current.IsPointerOverGameObject</c>.
        ///
        /// Be aware that this method relies on state set up during UI event processing that happens in <c>EventSystem.Update</c>,
        /// that is, as part of <c>MonoBehaviour</c> updates. This step happens <em>after</em> input processing.
        /// Thus, calling this method earlier than that in the frame will make it poll state from <em>last</em> frame.
        ///
        /// Calling this method from within an <see cref="InputAction"/> callback (such as <see cref="InputAction.performed"/>)
        /// will result in a warning. See the "UI vs Game Input" sample shipped with the Input System package for
        /// how to deal with this fact.
        ///
        /// <example>
        /// <code>
        /// // In general, the pointer ID corresponds to the device ID:
        /// EventSystem.current.IsPointerOverGameObject(XRController.leftHand.deviceId);
        /// EventSystem.current.IsPointerOverGameObject(Mouse.current.deviceId);
        ///
        /// // For touch input, pass the ID of a touch:
        /// EventSystem.current.IsPointerOverGameObject(Touchscreen.primaryTouch.touchId.ReadValue());
        ///
        /// // But can also pass the ID of the entire Touchscreen in which case the result
        /// // is true if any touch is over a GameObject:
        /// EventSystem.current.IsPointerOverGameObject(Touchscreen.current.deviceId);
        ///
        /// // Finally, any negative value will be interpreted as "any pointer" and will
        /// // return true if any one pointer is currently over a GameObject:
        /// EventSystem.current.IsPointerOverGameObject(-1);
        /// EventSystem.current.IsPointerOverGameObject(); // Equivalent.
        /// </code>
        /// </example>
        /// </remarks>
        /// <seealso cref="ExtendedPointerEventData.touchId"/>
        /// <seealso cref="InputDevice.deviceId"/>
        public override bool IsPointerOverGameObject(int pointerOrTouchId)
        {
            if (InputSystem.isProcessingEvents)
                Debug.LogWarning(
                    "Calling IsPointerOverGameObject() from within event processing (such as from InputAction callbacks) will not work as expected; it will query UI state from the last frame");

            var stateIndex = -1;

            if (pointerOrTouchId < 0)
            {
                if (m_CurrentPointerId != -1)
                {
                    stateIndex = m_CurrentPointerIndex;
                }
                else
                {
                    // No current pointer. Can happen, for example, when a touch just ended and its pointer record
                    // was removed as a result. If we still have some active pointer, use it.
                    if (m_PointerStates.length > 0)
                        stateIndex = 0;
                }
            }
            else
            {
                stateIndex = GetPointerStateIndexFor(pointerOrTouchId);
            }

            if (stateIndex == -1)
                return false;

            return m_PointerStates[stateIndex].eventData.pointerEnter != null;
        }

        /// <summary>
        /// Returns the most recent raycast information for a given pointer or touch.
        /// </summary>
        /// <param name="pointerOrTouchId">ID of the pointer or touch. Meaning this should correspond to either
        /// <c>PointerEventData.pointerId</c> or <see cref="ExtendedPointerEventData.touchId"/>. The pointer ID
        /// generally corresponds to the <see cref="InputDevice.deviceId"/> of the pointer device. An exception
        /// to this are touches as a <see cref="Touchscreen"/> may have multiple pointers (one for each active
        /// finger). For touch, you can use the <see cref="TouchControl.touchId"/> of the touch.
        ///
        /// Negative values will return an invalid <see cref="RaycastResult"/>.</param>
        /// <returns>The most recent raycast information.</returns>
        /// <remarks>
        /// This method is for the most recent raycast, but depending on when it's called is not guaranteed to be for the current frame.
        /// This method can be used to determine raycast distances and hit information for visualization.
        /// <br />
        /// Use <see cref="RaycastResult.isValid"/> to determine if pointer hit anything.
        /// </remarks>
        /// <seealso cref="ExtendedPointerEventData.touchId"/>
        /// <seealso cref="InputDevice.deviceId"/>
        public RaycastResult GetLastRaycastResult(int pointerOrTouchId)
        {
            var stateIndex = GetPointerStateIndexFor(pointerOrTouchId);
            if (stateIndex == -1)
                return default;

            return m_PointerStates[stateIndex].eventData.pointerCurrentRaycast;
        }

        private RaycastResult PerformRaycast(ExtendedPointerEventData eventData)
        {
            if (eventData == null)
                throw new ArgumentNullException(nameof(eventData));

            // If it's an event from a tracked device, see if we have a TrackedDeviceRaycaster and give it
            // the first shot.
            if (eventData.pointerType == UIPointerType.Tracked && TrackedDeviceRaycaster.s_Instances.length > 0)
            {
                for (var i = 0; i < TrackedDeviceRaycaster.s_Instances.length; ++i)
                {
                    var trackedDeviceRaycaster = TrackedDeviceRaycaster.s_Instances[i];
                    m_RaycastResultCache.Clear();
                    trackedDeviceRaycaster.PerformRaycast(eventData, m_RaycastResultCache);
                    if (m_RaycastResultCache.Count > 0)
                    {
                        var raycastResult = m_RaycastResultCache[0];
                        m_RaycastResultCache.Clear();
                        return raycastResult;
                    }
                }
                return default;
            }

            // Otherwise pass it along to the normal raycasting logic.
            eventSystem.RaycastAll(eventData, m_RaycastResultCache);
            var result = FindFirstRaycast(m_RaycastResultCache);
            m_RaycastResultCache.Clear();
            return result;
        }

        // Mouse, pen, touch, and tracked device pointer input all go through here.
        private void ProcessPointer(ref PointerModel state)
        {
            var eventData = state.eventData;

            // Sync position.
            var pointerType = eventData.pointerType;
            if (pointerType == UIPointerType.MouseOrPen && Cursor.lockState == CursorLockMode.Locked)
            {
                eventData.position = m_CursorLockBehavior == CursorLockBehavior.OutsideScreen ?
                    new Vector2(-1, -1) :
                    new Vector2(Screen.width / 2f, Screen.height / 2f);
                ////REVIEW: This is consistent with StandaloneInputModule but having no deltas in locked mode seems wrong
                eventData.delta = default;
            }
            else if (pointerType == UIPointerType.Tracked)
            {
                var position = state.worldPosition;
                var rotation = state.worldOrientation;
                if (m_XRTrackingOrigin != null)
                {
                    position = m_XRTrackingOrigin.TransformPoint(position);
                    rotation = m_XRTrackingOrigin.rotation * rotation;
                }

                eventData.trackedDeviceOrientation = rotation;
                eventData.trackedDevicePosition = position;
            }
            else
            {
                eventData.delta = state.screenPosition - eventData.position;
                eventData.position = state.screenPosition;
            }

            // Clear the 'used' flag.
            eventData.Reset();

            // Raycast from current position.
            eventData.pointerCurrentRaycast = PerformRaycast(eventData);

            // Sync position for tracking devices. For those, we can only do this
            // after the raycast as the screen-space position is a byproduct of the raycast.
            if (pointerType == UIPointerType.Tracked && eventData.pointerCurrentRaycast.isValid)
            {
                var screenPos = eventData.pointerCurrentRaycast.screenPosition;
                eventData.delta = screenPos - eventData.position;
                eventData.position = eventData.pointerCurrentRaycast.screenPosition;
            }

            ////REVIEW: for touch, we only need the left button; should we skip right and middle button processing? then we also don't need to copy to/from the event

            // Left mouse button. Movement and scrolling is processed with event set left button.
            eventData.button = PointerEventData.InputButton.Left;
            state.leftButton.CopyPressStateTo(eventData);

            // Unlike StandaloneInputModule, we process moves before processing buttons. This way
            // UI elements get pointer enters/exits before they get button ups/downs and clicks.
            ProcessPointerMovement(ref state, eventData);

            // We always need to process move-related events in order to get PointerEnter and Exit events
            // when we change UI state (e.g. show/hide objects) without moving the pointer. This unfortunately
            // also means that we will invariably raycast on every update.
            // However, after that, early out at this point when there's no changes to the pointer state (except
            // for tracked pointers as the tracking origin may have moved).
            if (!state.changedThisFrame && (xrTrackingOrigin == null || state.pointerType != UIPointerType.Tracked))
                return;

            ProcessPointerButton(ref state.leftButton, eventData);
            ProcessPointerButtonDrag(ref state.leftButton, eventData);
            ProcessPointerScroll(ref state, eventData);

            // Right mouse button.
            eventData.button = PointerEventData.InputButton.Right;
            state.rightButton.CopyPressStateTo(eventData);

            ProcessPointerButton(ref state.rightButton, eventData);
            ProcessPointerButtonDrag(ref state.rightButton, eventData);

            // Middle mouse button.
            eventData.button = PointerEventData.InputButton.Middle;
            state.middleButton.CopyPressStateTo(eventData);

            ProcessPointerButton(ref state.middleButton, eventData);
            ProcessPointerButtonDrag(ref state.middleButton, eventData);
        }

        // if we are using a MultiplayerEventSystem, ignore any transforms
        // not under the current MultiplayerEventSystem's root.
        private bool PointerShouldIgnoreTransform(Transform t)
        {
            if (eventSystem is MultiplayerEventSystem multiplayerEventSystem && multiplayerEventSystem.playerRoot != null)
            {
                if (!t.IsChildOf(multiplayerEventSystem.playerRoot.transform))
                    return true;
            }
            return false;
        }

        private void ProcessPointerMovement(ref PointerModel pointer, ExtendedPointerEventData eventData)
        {
            var currentPointerTarget =
                // If the pointer is a touch that was released the *previous* frame, we generate pointer-exit events
                // and then later remove the pointer.
                eventData.pointerType == UIPointerType.Touch && !pointer.leftButton.isPressed && !pointer.leftButton.wasReleasedThisFrame
                ? null
                : eventData.pointerCurrentRaycast.gameObject;

            ProcessPointerMovement(eventData, currentPointerTarget);
        }

        private void ProcessPointerMovement(ExtendedPointerEventData eventData, GameObject currentPointerTarget)
        {
            #if UNITY_2021_1_OR_NEWER
            // If the pointer moved, send move events to all UI elements the pointer is
            // currently over.
            var wasMoved = eventData.IsPointerMoving();
            if (wasMoved)
            {
                for (var i = 0; i < eventData.hovered.Count; ++i)
                    ExecuteEvents.Execute(eventData.hovered[i], eventData, ExecuteEvents.pointerMoveHandler);
            }
            #endif

            // If we have no target or pointerEnter has been deleted,
            // we just send exit events to anything we are tracking
            // and then exit.
            if (currentPointerTarget == null || eventData.pointerEnter == null)
            {
                for (var i = 0; i < eventData.hovered.Count; ++i)
                    ExecuteEvents.Execute(eventData.hovered[i], eventData, ExecuteEvents.pointerExitHandler);

                eventData.hovered.Clear();

                if (currentPointerTarget == null)
                {
                    eventData.pointerEnter = null;
                    return;
                }
            }

            if (eventData.pointerEnter == currentPointerTarget && currentPointerTarget)
                return;

            var commonRoot = FindCommonRoot(eventData.pointerEnter, currentPointerTarget)?.transform;

            // We walk up the tree until a common root and the last entered and current entered object is found.
            // Then send exit and enter events up to, but not including, the common root.
            if (eventData.pointerEnter != null)
            {
                for (var current = eventData.pointerEnter.transform; current != null && current != commonRoot; current = current.parent)
                {
                    ExecuteEvents.Execute(current.gameObject, eventData, ExecuteEvents.pointerExitHandler);
                    eventData.hovered.Remove(current.gameObject);
                }
            }

            eventData.pointerEnter = currentPointerTarget;
            if (currentPointerTarget != null)
            {
                for (var current = currentPointerTarget.transform;
                     current != null && current != commonRoot && !PointerShouldIgnoreTransform(current);
                     current = current.parent)
                {
                    ExecuteEvents.Execute(current.gameObject, eventData, ExecuteEvents.pointerEnterHandler);
                    #if UNITY_2021_1_OR_NEWER
                    if (wasMoved)
                        ExecuteEvents.Execute(current.gameObject, eventData, ExecuteEvents.pointerMoveHandler);
                    #endif
                    eventData.hovered.Add(current.gameObject);
                }
            }
        }

        private const float kClickSpeed = 0.3f;

        private void ProcessPointerButton(ref PointerModel.ButtonState button, PointerEventData eventData)
        {
            var currentOverGo = eventData.pointerCurrentRaycast.gameObject;

            if (currentOverGo != null && PointerShouldIgnoreTransform(currentOverGo.transform))
                return;

            // Button press.
            if (button.wasPressedThisFrame)
            {
                button.pressTime = InputRuntime.s_Instance.unscaledGameTime;

                eventData.delta = Vector2.zero;
                eventData.dragging = false;
                eventData.pressPosition = eventData.position;
                eventData.pointerPressRaycast = eventData.pointerCurrentRaycast;
                eventData.eligibleForClick = true;
                eventData.useDragThreshold = true;

                var selectHandler = ExecuteEvents.GetEventHandler<ISelectHandler>(currentOverGo);

                // If we have clicked something new, deselect the old thing and leave 'selection handling' up
                // to the press event (except if there's none and we're told to not deselect in that case).
                if (selectHandler != eventSystem.currentSelectedGameObject && (selectHandler != null || m_DeselectOnBackgroundClick))
                    eventSystem.SetSelectedGameObject(null, eventData);

                // Invoke OnPointerDown, if present.
                var newPressed = ExecuteEvents.ExecuteHierarchy(currentOverGo, eventData, ExecuteEvents.pointerDownHandler);

                // If no GO responded to OnPointerDown, look for one that responds to OnPointerClick.
                // NOTE: This only looks up the handler. We don't invoke OnPointerClick here.
                if (newPressed == null)
                    newPressed = ExecuteEvents.GetEventHandler<IPointerClickHandler>(currentOverGo);

                // Reset click state if delay to last release was too long or if we didn't
                // press on the same object as last time. The latter part we don't know until
                // we've actually run the press handler.
                button.clickedOnSameGameObject = newPressed == eventData.lastPress && button.pressTime - eventData.clickTime <= kClickSpeed;
                if (eventData.clickCount > 0 && !button.clickedOnSameGameObject)
                {
                    eventData.clickCount = default;
                    eventData.clickTime = default;
                }

                // Set pointerPress. This nukes lastPress. Meaning that after OnPointerDown, lastPress will
                // become null.
                eventData.pointerPress = newPressed;
                eventData.rawPointerPress = currentOverGo;

                // Save the drag handler for drag events during this mouse down.
                eventData.pointerDrag = ExecuteEvents.GetEventHandler<IDragHandler>(currentOverGo);

                if (eventData.pointerDrag != null)
                    ExecuteEvents.Execute(eventData.pointerDrag, eventData, ExecuteEvents.initializePotentialDrag);
            }

            // Button release.
            if (button.wasReleasedThisFrame)
            {
                // Check for click. Release must be on same GO that we pressed on and we must not
                // have moved beyond our move tolerance (doing so will set eligibleForClick to false).
                // NOTE: There's two difference to click handling here compared to StandaloneInputModule.
                //       1) StandaloneInputModule counts clicks entirely on press meaning that clickCount is increased
                //          before a click has actually happened.
                //       2) StandaloneInputModule increases click counts even if something is eventually not deemed a
                //          click and OnPointerClick is thus never invoked.
                var pointerClickHandler = ExecuteEvents.GetEventHandler<IPointerClickHandler>(currentOverGo);
                var isClick = eventData.pointerPress == pointerClickHandler && eventData.eligibleForClick;
                if (isClick)
                {
                    // Count clicks.
                    if (button.clickedOnSameGameObject)
                    {
                        // We re-clicked on the same UI element within 0.3 seconds so count
                        // it as a repeat click.
                        ++eventData.clickCount;
                    }
                    else
                    {
                        // First click on this object.
                        eventData.clickCount = 1;
                    }
                    eventData.clickTime = InputRuntime.s_Instance.unscaledGameTime;
                }

                // Invoke OnPointerUp.
                ExecuteEvents.Execute(eventData.pointerPress, eventData, ExecuteEvents.pointerUpHandler);

                // Invoke OnPointerClick or OnDrop.
                if (isClick)
                    ExecuteEvents.Execute(eventData.pointerPress, eventData, ExecuteEvents.pointerClickHandler);
                else if (eventData.dragging && eventData.pointerDrag != null)
                    ExecuteEvents.ExecuteHierarchy(currentOverGo, eventData, ExecuteEvents.dropHandler);

                eventData.eligibleForClick = false;
                eventData.pointerPress = null;
                eventData.rawPointerPress = null;

                if (eventData.dragging && eventData.pointerDrag != null)
                    ExecuteEvents.Execute(eventData.pointerDrag, eventData, ExecuteEvents.endDragHandler);

                eventData.dragging = false;
                eventData.pointerDrag = null;

                button.ignoreNextClick = false;
            }

            button.CopyPressStateFrom(eventData);
        }

        private void ProcessPointerButtonDrag(ref PointerModel.ButtonState button, ExtendedPointerEventData eventData)
        {
            if (!eventData.IsPointerMoving() ||
                (eventData.pointerType == UIPointerType.MouseOrPen && Cursor.lockState == CursorLockMode.Locked) ||
                eventData.pointerDrag == null)
                return;

            // Detect drags.
            if (!eventData.dragging)
            {
                if (!eventData.useDragThreshold || (eventData.pressPosition - eventData.position).sqrMagnitude >=
                    (double)eventSystem.pixelDragThreshold * eventSystem.pixelDragThreshold * (eventData.pointerType == UIPointerType.Tracked
                                                                                               ? m_TrackedDeviceDragThresholdMultiplier
                                                                                               : 1))
                {
                    // Started dragging. Invoke OnBeginDrag.
                    ExecuteEvents.Execute(eventData.pointerDrag, eventData, ExecuteEvents.beginDragHandler);
                    eventData.dragging = true;
                }
            }

            if (eventData.dragging)
            {
                // If we moved from our initial press object, process an up for that object.
                if (eventData.pointerPress != eventData.pointerDrag)
                {
                    ExecuteEvents.Execute(eventData.pointerPress, eventData, ExecuteEvents.pointerUpHandler);

                    eventData.eligibleForClick = false;
                    eventData.pointerPress = null;
                    eventData.rawPointerPress = null;
                }

                ExecuteEvents.Execute(eventData.pointerDrag, eventData, ExecuteEvents.dragHandler);
                button.CopyPressStateFrom(eventData);
            }
        }

        private static void ProcessPointerScroll(ref PointerModel pointer, PointerEventData eventData)
        {
            var scrollDelta = pointer.scrollDelta;
            if (!Mathf.Approximately(scrollDelta.sqrMagnitude, 0.0f))
            {
                eventData.scrollDelta = scrollDelta;
                var scrollHandler = ExecuteEvents.GetEventHandler<IScrollHandler>(eventData.pointerEnter);
                ExecuteEvents.ExecuteHierarchy(scrollHandler, eventData, ExecuteEvents.scrollHandler);
            }
        }

        internal void ProcessNavigation(ref NavigationModel navigationState)
        {
            var usedSelectionChange = false;
            if (eventSystem.currentSelectedGameObject != null)
            {
                var data = GetBaseEventData();
                ExecuteEvents.Execute(eventSystem.currentSelectedGameObject, data, ExecuteEvents.updateSelectedHandler);
                usedSelectionChange = data.used;
            }

            // Don't send move events if disabled in the EventSystem.
            if (!eventSystem.sendNavigationEvents)
                return;

            // Process move.
            var movement = navigationState.move;
            if (!usedSelectionChange && (!Mathf.Approximately(movement.x, 0f) || !Mathf.Approximately(movement.y, 0f)))
            {
                var time = InputRuntime.s_Instance.unscaledGameTime;
                var moveVector = navigationState.move;

                var moveDirection = MoveDirection.None;
                if (moveVector.sqrMagnitude > 0)
                {
                    if (Mathf.Abs(moveVector.x) > Mathf.Abs(moveVector.y))
                        moveDirection = moveVector.x > 0 ? MoveDirection.Right : MoveDirection.Left;
                    else
                        moveDirection = moveVector.y > 0 ? MoveDirection.Up : MoveDirection.Down;
                }

                ////REVIEW: is resetting move repeats when direction changes really useful behavior?
                if (moveDirection != m_NavigationState.lastMoveDirection)
                    m_NavigationState.consecutiveMoveCount = 0;

                if (moveDirection != MoveDirection.None)
                {
                    var allow = true;
                    if (m_NavigationState.consecutiveMoveCount != 0)
                    {
                        if (m_NavigationState.consecutiveMoveCount > 1)
                            allow = time > m_NavigationState.lastMoveTime + moveRepeatRate;
                        else
                            allow = time > m_NavigationState.lastMoveTime + moveRepeatDelay;
                    }

                    if (allow)
                    {
                        var eventData = m_NavigationState.eventData;
                        if (eventData == null)
                        {
                            eventData = new ExtendedAxisEventData(eventSystem);
                            m_NavigationState.eventData = eventData;
                        }
                        eventData.Reset();

                        eventData.moveVector = moveVector;
                        eventData.moveDir = moveDirection;

<<<<<<< HEAD
                        if (m_PropagateNavigationEvents)
                        {
                            ExecuteEvents.ExecuteHierarchy(eventSystem.currentSelectedGameObject, eventData, ExecuteEvents.moveHandler);
                        }
                        else
                        {
                            ExecuteEvents.Execute(eventSystem.currentSelectedGameObject, eventData, ExecuteEvents.moveHandler);
                        }
                        usedSelectionChange = eventData.used;
=======
                        if (IsMoveAllowed(eventData))
                        {
                            ExecuteEvents.Execute(eventSystem.currentSelectedGameObject, eventData, ExecuteEvents.moveHandler);
                            usedSelectionChange = eventData.used;
>>>>>>> 58c8a83b

                            m_NavigationState.consecutiveMoveCount = m_NavigationState.consecutiveMoveCount + 1;
                            m_NavigationState.lastMoveTime = time;
                            m_NavigationState.lastMoveDirection = moveDirection;
                        }
                    }
                }
                else
                    m_NavigationState.consecutiveMoveCount = 0;
            }
            else
            {
                m_NavigationState.consecutiveMoveCount = 0;
            }

            // Process submit and cancel events.
            if (!usedSelectionChange && eventSystem.currentSelectedGameObject != null)
            {
                // NOTE: Whereas we use callbacks for the other actions, we rely on WasPressedThisFrame() for
                //       submit and cancel. This makes their behavior inconsistent with pointer click behavior where
                //       a click will register on button *up*, but consistent with how other UI systems work where
                //       click occurs on key press. This nuance in behavior becomes important in combination with
                //       action enable/disable changes in response to submit or cancel. We react to button *down*
                //       instead of *up*, so button *up* will come in *after* we have applied the state change.
                var submitAction = m_SubmitAction?.action;
                var cancelAction = m_CancelAction?.action;

                var data = GetBaseEventData();
                if (cancelAction != null && cancelAction.WasPressedThisFrame())
                {
                    if (m_PropagateNavigationEvents)
                    {
                        ExecuteEvents.ExecuteHierarchy(eventSystem.currentSelectedGameObject, data, ExecuteEvents.cancelHandler);
                    }
                    else
                    {
                        ExecuteEvents.Execute(eventSystem.currentSelectedGameObject, data, ExecuteEvents.cancelHandler);
                    }
                }
                if (!data.used && submitAction != null && submitAction.WasPressedThisFrame())
                {
                    if (m_PropagateNavigationEvents)
                    {
                        ExecuteEvents.ExecuteHierarchy(eventSystem.currentSelectedGameObject, data, ExecuteEvents.submitHandler);
                    }
                    else
                    {
                        ExecuteEvents.Execute(eventSystem.currentSelectedGameObject, data, ExecuteEvents.submitHandler);
                    }
                }
            }
        }

        private bool IsMoveAllowed(AxisEventData eventData)
        {
            if (m_LocalMultiPlayerRoot == null)
                return true;

            if (eventSystem.currentSelectedGameObject == null)
                return true;

            var selectable = eventSystem.currentSelectedGameObject.GetComponent<Selectable>();

            if (selectable == null)
                return true;

            Selectable navigationTarget = null;
            switch (eventData.moveDir)
            {
                case MoveDirection.Right:
                    navigationTarget = selectable.FindSelectableOnRight();
                    break;

                case MoveDirection.Up:
                    navigationTarget = selectable.FindSelectableOnUp();
                    break;

                case MoveDirection.Left:
                    navigationTarget = selectable.FindSelectableOnLeft();
                    break;

                case MoveDirection.Down:
                    navigationTarget = selectable.FindSelectableOnDown();
                    break;
            }

            if (navigationTarget == null)
                return true;

            return navigationTarget.transform.IsChildOf(m_LocalMultiPlayerRoot.transform);
        }

        [FormerlySerializedAs("m_RepeatDelay")]
        [Tooltip("The Initial delay (in seconds) between an initial move action and a repeated move action.")]
        [SerializeField]
        private float m_MoveRepeatDelay = 0.5f;

        [FormerlySerializedAs("m_RepeatRate")]
        [Tooltip("The speed (in seconds) that the move action repeats itself once repeating (max 1 per frame).")]
        [SerializeField]
        private float m_MoveRepeatRate = 0.1f;

        [Tooltip("Scales the Eventsystem.DragThreshold, for tracked devices, to make selection easier.")]
        // Hide this while we still have to figure out what to do with this.
        private float m_TrackedDeviceDragThresholdMultiplier = 2.0f;

        [Tooltip("Transform representing the real world origin for tracking devices. When using the XR Interaction Toolkit, this should be pointing to the XR Rig's Transform.")]
        [SerializeField]
        private Transform m_XRTrackingOrigin;

        /// <summary>
        /// Delay in seconds between an initial move action and a repeated move action while <see cref="move"/> is actuated.
        /// </summary>
        /// <remarks>
        /// While <see cref="move"/> is being held down, the input module will first wait for <see cref="moveRepeatDelay"/> seconds
        /// after the first actuation of <see cref="move"/> and then trigger a move event every <see cref="moveRepeatRate"/> seconds.
        /// </remarks>
        /// <seealso cref="moveRepeatRate"/>
        /// <seealso cref="AxisEventData"/>
        /// <see cref="move"/>
        public float moveRepeatDelay
        {
            get => m_MoveRepeatDelay;
            set => m_MoveRepeatDelay = value;
        }

        /// <summary>
        /// Delay in seconds between repeated move actions while <see cref="move"/> is actuated.
        /// </summary>
        /// <remarks>
        /// While <see cref="move"/> is being held down, the input module will first wait for <see cref="moveRepeatDelay"/> seconds
        /// after the first actuation of <see cref="move"/> and then trigger a move event every <see cref="moveRepeatRate"/> seconds.
        ///
        /// Note that a maximum of one <see cref="AxisEventData"/> will be sent per frame. This means that even if multiple time
        /// increments of the repeat delay have passed since the last update, only one move repeat event will be generated.
        /// </remarks>
        /// <seealso cref="moveRepeatDelay"/>
        /// <seealso cref="AxisEventData"/>
        /// <see cref="move"/>
        public float moveRepeatRate
        {
            get => m_MoveRepeatRate;
            set => m_MoveRepeatRate = value;
        }

        private bool explictlyIgnoreFocus => InputSystem.settings.backgroundBehavior == InputSettings.BackgroundBehavior.IgnoreFocus;

        private bool shouldIgnoreFocus
        {
            // By default, key this on whether running the background is enabled or not. Rationale is that
            // if running in the background is enabled, we already have rules in place what kind of input
            // is allowed through and what isn't. And for the input that *IS* allowed through, the UI should
            // react.
            get => explictlyIgnoreFocus || InputRuntime.s_Instance.runInBackground;
        }

        [Obsolete("'repeatRate' has been obsoleted; use 'moveRepeatRate' instead. (UnityUpgradable) -> moveRepeatRate", false)]
        public float repeatRate
        {
            get => moveRepeatRate;
            set => moveRepeatRate = value;
        }

        [Obsolete("'repeatDelay' has been obsoleted; use 'moveRepeatDelay' instead. (UnityUpgradable) -> moveRepeatDelay", false)]
        public float repeatDelay
        {
            get => moveRepeatDelay;
            set => moveRepeatDelay = value;
        }

        /// <summary>
        /// A <see cref="Transform"/> representing the real world origin for tracking devices.
        /// This is used to convert real world positions and rotations for <see cref="UIPointerType.Tracked"/> pointers into Unity's global space.
        /// When using the XR Interaction Toolkit, this should be pointing to the XR Rig's Transform.
        /// </summary>
        /// <remarks>This will transform all tracked pointers. If unset, or set to null, the Unity world origin will be used as the basis for all tracked positions and rotations.</remarks>
        public Transform xrTrackingOrigin
        {
            get => m_XRTrackingOrigin;
            set => m_XRTrackingOrigin = value;
        }

        /// <summary>
        /// Scales the drag threshold of <c>EventSystem</c> for tracked devices to make selection easier.
        /// </summary>
        public float trackedDeviceDragThresholdMultiplier
        {
            get => m_TrackedDeviceDragThresholdMultiplier;
            set => m_TrackedDeviceDragThresholdMultiplier = value;
        }

        private void SwapAction(ref InputActionReference property, InputActionReference newValue, bool actionsHooked, Action<InputAction.CallbackContext> actionCallback)
        {
            if (property == newValue || (property != null && newValue != null && property.action == newValue.action))
                return;

            if (property != null && actionCallback != null && actionsHooked)
            {
                property.action.performed -= actionCallback;
                property.action.canceled -= actionCallback;
            }

            var oldActionNull = property?.action == null;
            var oldActionEnabled = property?.action != null && property.action.enabled;

            TryDisableInputAction(property);
            property = newValue;

            #if DEBUG
            // We source inputs from arbitrary pointers through a set of pointer-related actions (point, click, etc). This means that in any frame,
            // multiple pointers may pipe input through to the same action and we do not want the disambiguation code in InputActionState.ShouldIgnoreControlStateChange()
            // to prevent input from getting to us. Thus, these actions should generally be set to InputActionType.PassThrough.
            //
            // We treat navigation actions differently as there is only a single NavigationModel for the UI that all navigation input feeds into.
            // Thus, those actions should be configured with disambiguation active (i.e. Move should be a Value action and Submit and Cancel should
            // be Button actions). This is especially important for Submit and Cancel as we get proper press and release action this way.
            if (newValue != null && newValue.action != null && newValue.action.type != InputActionType.PassThrough && !IsNavigationAction(newValue))
            {
                Debug.LogWarning("Pointer-related actions used with the UI input module should generally be set to Pass-Through type so that the module can properly distinguish between "
                    + $"input from multiple pointers (action {newValue.action} is set to {newValue.action.type})", this);
            }
            #endif

            if (newValue?.action != null && actionCallback != null && actionsHooked)
            {
                property.action.performed += actionCallback;
                property.action.canceled += actionCallback;
            }

            if (isActiveAndEnabled && newValue?.action != null && (oldActionEnabled || oldActionNull))
                EnableInputAction(property);
        }

        #if DEBUG
        private bool IsNavigationAction(InputActionReference reference)
        {
            return reference == m_SubmitAction || reference == m_CancelAction || reference == m_MoveAction;
        }

        #endif

        /// <summary>
        /// An <see cref="InputAction"/> delivering a <see cref="Vector2"/> 2D screen position
        /// used as a cursor for pointing at UI elements.
        /// </summary>
        /// <remarks>
        /// The values read from this action determine <see cref="PointerEventData.position"/> and <see cref="PointerEventData.delta"/>.
        ///
        /// Together with <see cref="leftClick"/>, <see cref="rightClick"/>, <see cref="middleClick"/>, and
        /// <see cref="scrollWheel"/>, this forms the basis for pointer-type UI input.
        ///
        /// This action should have its <see cref="InputAction.type"/> set to <see cref="InputActionType.PassThrough"/> and its
        /// <see cref="InputAction.expectedControlType"/> set to <c>"Vector2"</c>.
        ///
        /// <example>
        /// <code>
        /// var asset = ScriptableObject.Create&lt;InputActionAsset&gt;();
        /// var map = asset.AddActionMap("UI");
        /// var pointAction = map.AddAction("Point");
        ///
        /// pointAction.AddBinding("&lt;Mouse&gt;/position");
        /// pointAction.AddBinding("&lt;Touchscreen&gt;/touch*/position");
        ///
        /// ((InputSystemUIInputModule)EventSystem.current.currentInputModule).point =
        ///     InputActionReference.Create(pointAction);
        /// </code>
        /// </example>
        /// </remarks>
        /// <seealso cref="leftClick"/>
        /// <seealso cref="rightClick"/>
        /// <seealso cref="middleClick"/>
        /// <seealso cref="scrollWheel"/>
        public InputActionReference point
        {
            get => m_PointAction;
            set => SwapAction(ref m_PointAction, value, m_ActionsHooked, m_OnPointDelegate);
        }

        /// <summary>
        /// An <see cref="InputAction"/> delivering a <c>Vector2</c> scroll wheel value
        /// used for sending <see cref="PointerEventData"/> events.
        /// </summary>
        /// <remarks>
        /// The values read from this action determine <see cref="PointerEventData.scrollDelta"/>.
        ///
        /// Together with <see cref="leftClick"/>, <see cref="rightClick"/>, <see cref="middleClick"/>, and
        /// <see cref="point"/>, this forms the basis for pointer-type UI input.
        ///
        /// Note that the action is optional. A pointer is fully functional with just <see cref="point"/>
        /// and <see cref="leftClick"/> alone.
        ///
        /// This action should have its <see cref="InputAction.type"/> set to <see cref="InputActionType.PassThrough"/> and its
        /// <see cref="InputAction.expectedControlType"/> set to <c>"Vector2"</c>.
        ///
        /// <example>
        /// <code>
        /// var asset = ScriptableObject.Create&lt;InputActionAsset&gt;();
        /// var map = asset.AddActionMap("UI");
        /// var pointAction = map.AddAction("scroll");
        /// var scrollAction = map.AddAction("scroll");
        ///
        /// pointAction.AddBinding("&lt;Mouse&gt;/position");
        /// pointAction.AddBinding("&lt;Touchscreen&gt;/touch*/position");
        ///
        /// scrollAction.AddBinding("&lt;Mouse&gt;/scroll");
        ///
        /// ((InputSystemUIInputModule)EventSystem.current.currentInputModule).point =
        ///     InputActionReference.Create(pointAction);
        /// ((InputSystemUIInputModule)EventSystem.current.currentInputModule).scrollWheel =
        ///     InputActionReference.Create(scrollAction);
        /// </code>
        /// </example>
        /// </remarks>
        /// <seealso cref="leftClick"/>
        /// <seealso cref="rightClick"/>
        /// <seealso cref="middleClick"/>
        /// <seealso cref="point"/>
        public InputActionReference scrollWheel
        {
            get => m_ScrollWheelAction;
            set => SwapAction(ref m_ScrollWheelAction, value, m_ActionsHooked, m_OnScrollWheelDelegate);
        }

        /// <summary>
        /// An <see cref="InputAction"/> delivering a <c>float</c> button value that determines
        /// whether the left button of a pointer is pressed.
        /// </summary>
        /// <remarks>
        /// Clicks on this button will use <see cref="PointerEventData.InputButton.Left"/> for <see cref="PointerEventData.button"/>.
        ///
        /// Together with <see cref="point"/>, <see cref="rightClick"/>, <see cref="middleClick"/>, and
        /// <see cref="scrollWheel"/>, this forms the basis for pointer-type UI input.
        ///
        /// Note that together with <see cref="point"/>, this action is necessary for a pointer to be functional. The other clicks
        /// and <see cref="scrollWheel"/> are optional, however.
        ///
        /// This action should have its <see cref="InputAction.type"/> set to <see cref="InputActionType.PassThrough"/> and its
        /// <see cref="InputAction.expectedControlType"/> set to <c>"Button"</c>.
        ///
        /// <example>
        /// <code>
        /// var asset = ScriptableObject.Create&lt;InputActionAsset&gt;();
        /// var map = asset.AddActionMap("UI");
        /// var pointAction = map.AddAction("scroll");
        /// var clickAction = map.AddAction("click");
        ///
        /// pointAction.AddBinding("&lt;Mouse&gt;/position");
        /// pointAction.AddBinding("&lt;Touchscreen&gt;/touch*/position");
        ///
        /// clickAction.AddBinding("&lt;Mouse&gt;/leftButton");
        /// clickAction.AddBinding("&lt;Touchscreen&gt;/touch*/press");
        ///
        /// ((InputSystemUIInputModule)EventSystem.current.currentInputModule).point =
        ///     InputActionReference.Create(pointAction);
        /// ((InputSystemUIInputModule)EventSystem.current.currentInputModule).leftClick =
        ///     InputActionReference.Create(clickAction);
        /// </code>
        /// </example>
        /// </remarks>
        /// <seealso cref="rightClick"/>
        /// <seealso cref="middleClick"/>
        /// <seealso cref="scrollWheel"/>
        /// <seealso cref="point"/>
        public InputActionReference leftClick
        {
            get => m_LeftClickAction;
            set => SwapAction(ref m_LeftClickAction, value, m_ActionsHooked, m_OnLeftClickDelegate);
        }

        /// <summary>
        /// An <see cref="InputAction"/> delivering a <c>float</c> button value that determines
        /// whether the middle button of a pointer is pressed.
        /// </summary>
        /// <remarks>
        /// Clicks on this button will use <see cref="PointerEventData.InputButton.Middle"/> for <see cref="PointerEventData.button"/>.
        ///
        /// Together with <see cref="leftClick"/>, <see cref="rightClick"/>, <see cref="scrollWheel"/>, and
        /// <see cref="point"/>, this forms the basis for pointer-type UI input.
        ///
        /// Note that the action is optional. A pointer is fully functional with just <see cref="point"/>
        /// and <see cref="leftClick"/> alone.
        ///
        /// This action should have its <see cref="InputAction.type"/> set to <see cref="InputActionType.PassThrough"/> and its
        /// <see cref="InputAction.expectedControlType"/> set to <c>"Button"</c>.
        ///
        /// <example>
        /// <code>
        /// var asset = ScriptableObject.Create&lt;InputActionAsset&gt;();
        /// var map = asset.AddActionMap("UI");
        /// var pointAction = map.AddAction("scroll");
        /// var leftClickAction = map.AddAction("leftClick");
        /// var middleClickAction = map.AddAction("middleClick");
        ///
        /// pointAction.AddBinding("&lt;Mouse&gt;/position");
        /// pointAction.AddBinding("&lt;Touchscreen&gt;/touch*/position");
        ///
        /// leftClickAction.AddBinding("&lt;Mouse&gt;/leftButton");
        /// leftClickAction.AddBinding("&lt;Touchscreen&gt;/touch*/press");
        ///
        /// middleClickAction.AddBinding("&lt;Mouse&gt;/middleButton");
        ///
        /// ((InputSystemUIInputModule)EventSystem.current.currentInputModule).point =
        ///     InputActionReference.Create(pointAction);
        /// ((InputSystemUIInputModule)EventSystem.current.currentInputModule).leftClick =
        ///     InputActionReference.Create(leftClickAction);
        /// ((InputSystemUIInputModule)EventSystem.current.currentInputModule).middleClick =
        ///     InputActionReference.Create(middleClickAction);
        /// </code>
        /// </example>
        /// </remarks>
        /// <seealso cref="leftClick"/>
        /// <seealso cref="rightClick"/>
        /// <seealso cref="scrollWheel"/>
        /// <seealso cref="point"/>
        public InputActionReference middleClick
        {
            get => m_MiddleClickAction;
            set => SwapAction(ref m_MiddleClickAction, value, m_ActionsHooked, m_OnMiddleClickDelegate);
        }

        /// <summary>
        /// An <see cref="InputAction"/> delivering a <c>float"</c> button value that determines
        /// whether the right button of a pointer is pressed.
        /// </summary>
        /// <remarks>
        /// Clicks on this button will use <see cref="PointerEventData.InputButton.Right"/> for <see cref="PointerEventData.button"/>.
        ///
        /// Together with <see cref="leftClick"/>, <see cref="middleClick"/>, <see cref="scrollWheel"/>, and
        /// <see cref="point"/>, this forms the basis for pointer-type UI input.
        ///
        /// Note that the action is optional. A pointer is fully functional with just <see cref="point"/>
        /// and <see cref="leftClick"/> alone.
        ///
        /// This action should have its <see cref="InputAction.type"/> set to <see cref="InputActionType.PassThrough"/> and its
        /// <see cref="InputAction.expectedControlType"/> set to <c>"Button"</c>.
        ///
        /// <example>
        /// <code>
        /// var asset = ScriptableObject.Create&lt;InputActionAsset&gt;();
        /// var map = asset.AddActionMap("UI");
        /// var pointAction = map.AddAction("scroll");
        /// var leftClickAction = map.AddAction("leftClick");
        /// var rightClickAction = map.AddAction("rightClick");
        ///
        /// pointAction.AddBinding("&lt;Mouse&gt;/position");
        /// pointAction.AddBinding("&lt;Touchscreen&gt;/touch*/position");
        ///
        /// leftClickAction.AddBinding("&lt;Mouse&gt;/leftButton");
        /// leftClickAction.AddBinding("&lt;Touchscreen&gt;/touch*/press");
        ///
        /// rightClickAction.AddBinding("&lt;Mouse&gt;/rightButton");
        ///
        /// ((InputSystemUIInputModule)EventSystem.current.currentInputModule).point =
        ///     InputActionReference.Create(pointAction);
        /// ((InputSystemUIInputModule)EventSystem.current.currentInputModule).leftClick =
        ///     InputActionReference.Create(leftClickAction);
        /// ((InputSystemUIInputModule)EventSystem.current.currentInputModule).rightClick =
        ///     InputActionReference.Create(rightClickAction);
        /// </code>
        /// </example>
        /// </remarks>
        /// <seealso cref="leftClick"/>
        /// <seealso cref="middleClick"/>
        /// <seealso cref="scrollWheel"/>
        /// <seealso cref="point"/>
        public InputActionReference rightClick
        {
            get => m_RightClickAction;
            set => SwapAction(ref m_RightClickAction, value, m_ActionsHooked, m_OnRightClickDelegate);
        }

        /// <summary>
        /// An <see cref="InputAction"/> delivering a <c>Vector2</c> 2D motion vector
        /// used for sending <see cref="AxisEventData"/> navigation events.
        /// </summary>
        /// <remarks>
        /// The events generated from this input will be received by <see cref="IMoveHandler.OnMove"/>.
        ///
        /// This action together with <see cref="submit"/> and <see cref="cancel"/> form the sources for navigation-style
        /// UI input.
        ///
        /// This action should have its <see cref="InputAction.type"/> set to <see cref="InputActionType.PassThrough"/> and its
        /// <see cref="InputAction.expectedControlType"/> set to <c>"Vector2"</c>.
        ///
        /// <example>
        /// <code>
        /// var asset = ScriptableObject.Create&lt;InputActionAsset&gt;();
        /// var map = asset.AddActionMap("UI");
        /// var pointAction = map.AddAction("move");
        /// var submitAction = map.AddAction("submit");
        /// var cancelAction = map.AddAction("cancel");
        ///
        /// moveAction.AddBinding("&lt;Gamepad&gt;/*stick");
        /// moveAction.AddBinding("&lt;Gamepad&gt;/dpad");
        /// submitAction.AddBinding("&lt;Gamepad&gt;/buttonSouth");
        /// cancelAction.AddBinding("&lt;Gamepad&gt;/buttonEast");
        ///
        /// ((InputSystemUIInputModule)EventSystem.current.currentInputModule).move =
        ///     InputActionReference.Create(moveAction);
        /// ((InputSystemUIInputModule)EventSystem.current.currentInputModule).submit =
        ///     InputActionReference.Create(submitAction);
        /// ((InputSystemUIInputModule)EventSystem.current.currentInputModule).cancelAction =
        ///     InputActionReference.Create(cancelAction);
        /// </code>
        /// </example>
        /// </remarks>
        /// <seealso cref="submit"/>
        /// <seealso cref="cancel"/>
        public InputActionReference move
        {
            get => m_MoveAction;
            set => SwapAction(ref m_MoveAction, value, m_ActionsHooked, m_OnMoveDelegate);
        }

        /// <summary>
        /// An <see cref="InputAction"/> delivering a <c>float</c> button value that determines when <c>ISubmitHandler</c>
        /// is triggered.
        /// </summary>
        /// <remarks>
        /// The events generated from this input will be received by <see cref="ISubmitHandler"/>.
        ///
        /// This action together with <see cref="move"/> and <see cref="cancel"/> form the sources for navigation-style
        /// UI input.
        ///
        /// This action should have its <see cref="InputAction.type"/> set to <see cref="InputActionType.Button"/>.
        ///
        /// <example>
        /// <code>
        /// var asset = ScriptableObject.Create&lt;InputActionAsset&gt;();
        /// var map = asset.AddActionMap("UI");
        /// var pointAction = map.AddAction("move");
        /// var submitAction = map.AddAction("submit");
        /// var cancelAction = map.AddAction("cancel");
        ///
        /// moveAction.AddBinding("&lt;Gamepad&gt;/*stick");
        /// moveAction.AddBinding("&lt;Gamepad&gt;/dpad");
        /// submitAction.AddBinding("&lt;Gamepad&gt;/buttonSouth");
        /// cancelAction.AddBinding("&lt;Gamepad&gt;/buttonEast");
        ///
        /// ((InputSystemUIInputModule)EventSystem.current.currentInputModule).move =
        ///     InputActionReference.Create(moveAction);
        /// ((InputSystemUIInputModule)EventSystem.current.currentInputModule).submit =
        ///     InputActionReference.Create(submitAction);
        /// ((InputSystemUIInputModule)EventSystem.current.currentInputModule).cancelAction =
        ///     InputActionReference.Create(cancelAction);
        /// </code>
        /// </example>
        /// </remarks>
        /// <seealso cref="move"/>
        /// <seealso cref="cancel"/>
        public InputActionReference submit
        {
            get => m_SubmitAction;
            set => SwapAction(ref m_SubmitAction, value, m_ActionsHooked, null);
        }

        /// <summary>
        /// An <see cref="InputAction"/> delivering a <c>float</c> button value that determines when <c>ICancelHandler</c>
        /// is triggered.
        /// </summary>
        /// <remarks>
        /// The events generated from this input will be received by <see cref="ICancelHandler"/>.
        ///
        /// This action together with <see cref="move"/> and <see cref="submit"/> form the sources for navigation-style
        /// UI input.
        ///
        /// This action should have its <see cref="InputAction.type"/> set to <see cref="InputActionType.Button"/>.
        ///
        /// <example>
        /// <code>
        /// var asset = ScriptableObject.Create&lt;InputActionAsset&gt;();
        /// var map = asset.AddActionMap("UI");
        /// var pointAction = map.AddAction("move");
        /// var submitAction = map.AddAction("submit");
        /// var cancelAction = map.AddAction("cancel");
        ///
        /// moveAction.AddBinding("&lt;Gamepad&gt;/*stick");
        /// moveAction.AddBinding("&lt;Gamepad&gt;/dpad");
        /// submitAction.AddBinding("&lt;Gamepad&gt;/buttonSouth");
        /// cancelAction.AddBinding("&lt;Gamepad&gt;/buttonEast");
        ///
        /// ((InputSystemUIInputModule)EventSystem.current.currentInputModule).move =
        ///     InputActionReference.Create(moveAction);
        /// ((InputSystemUIInputModule)EventSystem.current.currentInputModule).submit =
        ///     InputActionReference.Create(submitAction);
        /// ((InputSystemUIInputModule)EventSystem.current.currentInputModule).cancelAction =
        ///     InputActionReference.Create(cancelAction);
        /// </code>
        /// </example>
        /// </remarks>
        /// <seealso cref="move"/>
        /// <seealso cref="submit"/>
        public InputActionReference cancel
        {
            get => m_CancelAction;
            set => SwapAction(ref m_CancelAction, value, m_ActionsHooked, null);
        }

        /// <summary>
        /// An <see cref="InputAction"/> delivering a <c>Quaternion</c> value reflecting the orientation of <see cref="TrackedDevice"/>s.
        /// In combination with <see cref="trackedDevicePosition"/>, this is used to determine the transform of tracked devices from which
        /// to raycast into the UI scene.
        /// </summary>
        /// <remarks>
        /// <see cref="trackedDeviceOrientation"/> and <see cref="trackedDevicePosition"/> together replace <see cref="point"/> for
        /// UI input from <see cref="TrackedDevice"/>. Other than that, UI input for tracked devices is no different from "normal"
        /// pointer-type input. This means that <see cref="leftClick"/>, <see cref="rightClick"/>, <see cref="middleClick"/>, and
        /// <see cref="scrollWheel"/> can all be used for tracked device input like for regular pointer input.
        ///
        /// This action should have its <see cref="InputAction.type"/> set to <see cref="InputActionType.PassThrough"/> and its
        /// <see cref="InputAction.expectedControlType"/> set to <c>"Quaternion"</c>.
        ///
        /// <example>
        /// <code>
        /// var asset = ScriptableObject.Create&lt;InputActionAsset&gt;();
        /// var map = asset.AddActionMap("UI");
        /// var positionAction = map.AddAction("position");
        /// var orientationAction = map.AddAction("orientation");
        /// var clickAction = map.AddAction("click");
        ///
        /// positionAction.AddBinding("&lt;TrackedDevice&gt;/devicePosition");
        /// orientationAction.AddBinding("&lt;TrackedDevice&gt;/deviceRotation");
        /// clickAction.AddBinding("&lt;TrackedDevice&gt;/trigger");
        ///
        /// ((InputSystemUIInputModule)EventSystem.current.currentInputModule).trackedDevicePosition =
        ///     InputActionReference.Create(positionAction);
        /// ((InputSystemUIInputModule)EventSystem.current.currentInputModule).trackedDeviceOrientation =
        ///     InputActionReference.Create(orientationAction);
        /// ((InputSystemUIInputModule)EventSystem.current.currentInputModule).leftClick =
        ///     InputActionReference.Create(clickAction);
        /// </code>
        /// </example>
        /// </remarks>
        /// <seealso cref="trackedDevicePosition"/>
        public InputActionReference trackedDeviceOrientation
        {
            get => m_TrackedDeviceOrientationAction;
            set => SwapAction(ref m_TrackedDeviceOrientationAction, value, m_ActionsHooked, m_OnTrackedDeviceOrientationDelegate);
        }

        /// <summary>
        /// An <see cref="InputAction"/> delivering a <c>Vector3</c> value reflecting the position of <see cref="TrackedDevice"/>s.
        /// In combination with <see cref="trackedDeviceOrientation"/>, this is used to determine the transform of tracked devices from which
        /// to raycast into the UI scene.
        /// </summary>
        /// <remarks>
        /// <see cref="trackedDeviceOrientation"/> and <see cref="trackedDevicePosition"/> together replace <see cref="point"/> for
        /// UI input from <see cref="TrackedDevice"/>. Other than that, UI input for tracked devices is no different from "normal"
        /// pointer-type input. This means that <see cref="leftClick"/>, <see cref="rightClick"/>, <see cref="middleClick"/>, and
        /// <see cref="scrollWheel"/> can all be used for tracked device input like for regular pointer input.
        ///
        /// This action should have its <see cref="InputAction.type"/> set to <see cref="InputActionType.PassThrough"/> and its
        /// <see cref="InputAction.expectedControlType"/> set to <c>"Vector3"</c>.
        ///
        /// <example>
        /// <code>
        /// var asset = ScriptableObject.Create&lt;InputActionAsset&gt;();
        /// var map = asset.AddActionMap("UI");
        /// var positionAction = map.AddAction("position");
        /// var orientationAction = map.AddAction("orientation");
        /// var clickAction = map.AddAction("click");
        ///
        /// positionAction.AddBinding("&lt;TrackedDevice&gt;/devicePosition");
        /// orientationAction.AddBinding("&lt;TrackedDevice&gt;/deviceRotation");
        /// clickAction.AddBinding("&lt;TrackedDevice&gt;/trigger");
        ///
        /// ((InputSystemUIInputModule)EventSystem.current.currentInputModule).trackedDevicePosition =
        ///     InputActionReference.Create(positionAction);
        /// ((InputSystemUIInputModule)EventSystem.current.currentInputModule).trackedDeviceOrientation =
        ///     InputActionReference.Create(orientationAction);
        /// ((InputSystemUIInputModule)EventSystem.current.currentInputModule).leftClick =
        ///     InputActionReference.Create(clickAction);
        /// </code>
        /// </example>
        /// </remarks>
        /// <seealso cref="trackedDeviceOrientation"/>
        public InputActionReference trackedDevicePosition
        {
            get => m_TrackedDevicePositionAction;
            set => SwapAction(ref m_TrackedDevicePositionAction, value, m_ActionsHooked, m_OnTrackedDevicePositionDelegate);
        }

        /// <summary>
        /// Assigns default input actions asset and input actions, similar to how defaults are assigned when creating UI module in editor.
        /// Useful for creating <see cref="InputSystemUIInputModule"/> at runtime.
        /// </summary>
        /// <remarks>
        /// This instantiates <see cref="DefaultInputActions"/> and assigns it to <see cref="actionsAsset"/>. It also
        /// assigns all the various individual actions such as <see cref="point"/> and <see cref="leftClick"/>.
        ///
        /// Note that if an <c>InputSystemUIInputModule</c> component is programmatically added to a <c>GameObject</c>,
        /// it will automatically receive the default actions as part of its <c>OnEnable</c> method. Use <see cref="UnassignActions"/>
        /// to remove these assignments.
        ///
        /// <example>
        /// <code>
        /// var go = new GameObject();
        /// go.AddComponent&lt;EventSystem&gt;();
        ///
        /// // Adding the UI module like this will implicitly enable it and thus lead to
        /// // automatic assignment of the default input actions.
        /// var uiModule = go.AddComponent&lt;InputSystemUIInputModule&gt;();
        ///
        /// // Manually remove the default input actions.
        /// uiModule.UnassignActions();
        /// </code>
        /// </example>
        /// </remarks>
        /// <seealso cref="actionsAsset"/>
        /// <seealso cref="DefaultInputActions"/>
        public void AssignDefaultActions()
        {
            var defaultActions = new DefaultInputActions();
            actionsAsset = defaultActions.asset;
            cancel = InputActionReference.Create(defaultActions.UI.Cancel);
            submit = InputActionReference.Create(defaultActions.UI.Submit);
            move = InputActionReference.Create(defaultActions.UI.Navigate);
            leftClick = InputActionReference.Create(defaultActions.UI.Click);
            rightClick = InputActionReference.Create(defaultActions.UI.RightClick);
            middleClick = InputActionReference.Create(defaultActions.UI.MiddleClick);
            point = InputActionReference.Create(defaultActions.UI.Point);
            scrollWheel = InputActionReference.Create(defaultActions.UI.ScrollWheel);
            trackedDeviceOrientation = InputActionReference.Create(defaultActions.UI.TrackedDeviceOrientation);
            trackedDevicePosition = InputActionReference.Create(defaultActions.UI.TrackedDevicePosition);
        }

        /// <summary>
        /// Remove all action assignments, that is <see cref="actionsAsset"/> as well as all individual
        /// actions such as <see cref="leftClick"/>.
        /// </summary>
        /// <remarks>
        /// If the current actions were enabled by the UI input module, they will be disabled in the process.
        /// </remarks>
        /// <seealso cref="AssignDefaultActions"/>
        public void UnassignActions()
        {
            actionsAsset = default;
            cancel = default;
            submit = default;
            move = default;
            leftClick = default;
            rightClick = default;
            middleClick = default;
            point = default;
            scrollWheel = default;
            trackedDeviceOrientation = default;
            trackedDevicePosition = default;
        }

        [Obsolete("'trackedDeviceSelect' has been obsoleted; use 'leftClick' instead.", true)]
        public InputActionReference trackedDeviceSelect
        {
            get => throw new InvalidOperationException();
            set => throw new InvalidOperationException();
        }

#if UNITY_EDITOR
        protected override void Reset()
        {
            base.Reset();

            var asset = (InputActionAsset)AssetDatabase.LoadAssetAtPath(
                UnityEngine.InputSystem.Editor.PlayerInputEditor.kDefaultInputActionsAssetPath,
                typeof(InputActionAsset));
            // Setting default asset and actions when creating via inspector
            Editor.InputSystemUIInputModuleEditor.ReassignActions(this, asset);
        }

#endif

        protected override void Awake()
        {
            base.Awake();

            m_NavigationState.Reset();
        }

        protected override void OnDestroy()
        {
            base.OnDestroy();

            UnhookActions();
        }

        protected override void OnEnable()
        {
            base.OnEnable();

            if (m_OnControlsChangedDelegate == null)
                m_OnControlsChangedDelegate = OnControlsChanged;
            InputActionState.s_GlobalState.onActionControlsChanged.AddCallback(m_OnControlsChangedDelegate);

            if (HasNoActions())
                AssignDefaultActions();

            ResetPointers();

            HookActions();
            EnableAllActions();
        }

        protected override void OnDisable()
        {
            ResetPointers();

            InputActionState.s_GlobalState.onActionControlsChanged.RemoveCallback(m_OnControlsChangedDelegate);

            DisableAllActions();
            UnhookActions();

            base.OnDisable();
        }

        private void ResetPointers()
        {
            var numPointers = m_PointerStates.length;
            for (var i = 0; i < numPointers; ++i)
                SendPointerExitEventsAndRemovePointer(0);

            m_CurrentPointerId = -1;
            m_CurrentPointerIndex = -1;
            m_CurrentPointerType = UIPointerType.None;
        }

        private bool HasNoActions()
        {
            if (m_ActionsAsset != null)
                return false;

            return m_PointAction?.action == null
                && m_LeftClickAction?.action == null
                && m_RightClickAction?.action == null
                && m_MiddleClickAction?.action == null
                && m_SubmitAction?.action == null
                && m_CancelAction?.action == null
                && m_ScrollWheelAction?.action == null
                && m_TrackedDeviceOrientationAction?.action == null
                && m_TrackedDevicePositionAction?.action == null;
        }

        private void EnableAllActions()
        {
            EnableInputAction(m_PointAction);
            EnableInputAction(m_LeftClickAction);
            EnableInputAction(m_RightClickAction);
            EnableInputAction(m_MiddleClickAction);
            EnableInputAction(m_MoveAction);
            EnableInputAction(m_SubmitAction);
            EnableInputAction(m_CancelAction);
            EnableInputAction(m_ScrollWheelAction);
            EnableInputAction(m_TrackedDeviceOrientationAction);
            EnableInputAction(m_TrackedDevicePositionAction);
        }

        private void DisableAllActions()
        {
            TryDisableInputAction(m_PointAction, true);
            TryDisableInputAction(m_LeftClickAction, true);
            TryDisableInputAction(m_RightClickAction, true);
            TryDisableInputAction(m_MiddleClickAction, true);
            TryDisableInputAction(m_MoveAction, true);
            TryDisableInputAction(m_SubmitAction, true);
            TryDisableInputAction(m_CancelAction, true);
            TryDisableInputAction(m_ScrollWheelAction, true);
            TryDisableInputAction(m_TrackedDeviceOrientationAction, true);
            TryDisableInputAction(m_TrackedDevicePositionAction, true);
        }

        private void EnableInputAction(InputActionReference inputActionReference)
        {
            var action = inputActionReference?.action;
            if (action == null)
                return;

            if (s_InputActionReferenceCounts.TryGetValue(action, out var referenceState))
            {
                referenceState.refCount++;
                s_InputActionReferenceCounts[action] = referenceState;
            }
            else
            {
                // if the action is already enabled but its reference count is zero then it was enabled by
                // something outside the input module and the input module should never disable it.
                referenceState = new InputActionReferenceState {refCount = 1, enabledByInputModule = !action.enabled};
                s_InputActionReferenceCounts.Add(action, referenceState);
            }

            action.Enable();
        }

        private void TryDisableInputAction(InputActionReference inputActionReference, bool isComponentDisabling = false)
        {
            var action = inputActionReference?.action;
            if (action == null)
                return;

            // Don't decrement refCount when we were not responsible for incrementing it.
            // I.e. when we were not enabled yet. When OnDisabled is called, isActiveAndEnabled will
            // already have been set to false. In that case we pass isComponentDisabling to check if we
            // came from OnDisabled and therefore need to allow disabling.
            if (!isActiveAndEnabled && !isComponentDisabling)
                return;

            if (!s_InputActionReferenceCounts.TryGetValue(action, out var referenceState))
                return;

            if (referenceState.refCount - 1 == 0 && referenceState.enabledByInputModule)
            {
                action.Disable();
                s_InputActionReferenceCounts.Remove(action);
                return;
            }

            referenceState.refCount--;
            s_InputActionReferenceCounts[action] = referenceState;
        }

        private int GetPointerStateIndexFor(int pointerOrTouchId)
        {
            if (pointerOrTouchId == m_CurrentPointerId)
                return m_CurrentPointerIndex;

            for (var i = 0; i < m_PointerIds.length; ++i)
                if (m_PointerIds[i] == pointerOrTouchId)
                    return i;

            // Search for Device or Touch Ids as a fallback
            for (var i = 0; i < m_PointerStates.length; ++i)
            {
                var eventData = m_PointerStates[i].eventData;
                if (eventData.touchId == pointerOrTouchId || (eventData.touchId != 0 && eventData.device.deviceId == pointerOrTouchId))
                    return i;
            }

            return -1;
        }

        private ref PointerModel GetPointerStateForIndex(int index)
        {
            if (index == 0)
                return ref m_PointerStates.firstValue;
            return ref m_PointerStates.additionalValues[index - 1];
        }

        private int GetPointerStateIndexFor(ref InputAction.CallbackContext context)
        {
            if (CheckForRemovedDevice(ref context))
                return -1;

            var phase = context.phase;
            return GetPointerStateIndexFor(context.control, createIfNotExists: phase != InputActionPhase.Canceled);
        }

        // This is the key method for determining which pointer a particular input is associated with.
        // The principal determinant is the device that is sending the input which, in general, is expected
        // to be a Pointer (Mouse, Pen, Touchscreen) or TrackedDevice.
        //
        // Note, however, that the input is not guaranteed to even come from a pointer-like device. One can
        // bind the space key to a left click, for example. As long as we have an active pointer that can
        // deliver position input, we accept that setup and treat pressing the space key the same as pressing
        // the left button input on the respective pointer.
        //
        // Quite a lot going on in this method but we're dealing with three different UI interaction paradigms
        // here which we all support from a single input path and allow seamless switching between.
        private int GetPointerStateIndexFor(InputControl control, bool createIfNotExists = true)
        {
            Debug.Assert(control != null, "Control must not be null");

            ////REVIEW: Any way we can cut down on the hops all over memory that we're doing here?
            var device = control.device;

            ////TODO: We're repeatedly inspecting the control setup here. Do this once and only redo it if the control setup changes.

            ////REVIEW: It seems wrong that we are picking up an input here that is *NOT* reflected in our actions. We just end
            ////        up reading a touchId control implicitly instead of allowing actions to deliver IDs to us. On the other hand,
            ////        making that setup explicit in actions may be quite awkward and not nearly as robust.
            // Determine the pointer (and touch) ID. We default the pointer ID to the device
            // ID of the InputDevice.
            var controlParent = control.parent;
            var touchControlIndex = m_PointerTouchControls.IndexOfReference(controlParent);
            if (touchControlIndex != -1)
            {
                // For touches, we cache a reference to the control of a pointer so that we don't
                // have to continuously do ReadValue() on the touch ID control.
                m_CurrentPointerId = m_PointerIds[touchControlIndex];
                m_CurrentPointerIndex = touchControlIndex;
                m_CurrentPointerType = UIPointerType.Touch;

                return touchControlIndex;
            }

            var pointerId = device.deviceId;
            var touchId = 0;
            var touchPosition = Vector2.zero;

            // Need to check if it's a touch so that we get a correct pointerId.
            if (controlParent is TouchControl touchControl)
            {
                touchId = touchControl.touchId.value;
                touchPosition = touchControl.position.value;
            }
            // Could be it's a toplevel control on Touchscreen (like "<Touchscreen>/position"). In that case,
            // read the touch ID from primaryTouch.
            else if (controlParent is Touchscreen touchscreen)
            {
                touchId = touchscreen.primaryTouch.touchId.value;
                touchPosition = touchscreen.primaryTouch.position.value;
            }
            if (touchId != 0)
                pointerId = ExtendedPointerEventData.MakePointerIdForTouch(pointerId, touchId);

            // Early out if it's the last used pointer.
            // NOTE: Can't just compare by device here because of touchscreens potentially having multiple associated pointers.
            if (m_CurrentPointerId == pointerId)
                return m_CurrentPointerIndex;

            // Search m_PointerIds for an existing entry.
            // NOTE: This is a linear search but m_PointerIds is only IDs and the number of concurrent pointers
            //       should be very low at any one point (in fact, we don't generally expect to have more than one
            //       which is why we are using InlinedArrays).
            if (touchId == 0) // Not necessary for touches; see above.
            {
                for (var i = 0; i < m_PointerIds.length; i++)
                {
                    if (m_PointerIds[i] == pointerId)
                    {
                        // Existing entry found. Make it the current pointer.
                        m_CurrentPointerId = pointerId;
                        m_CurrentPointerIndex = i;
                        m_CurrentPointerType = m_PointerStates[i].pointerType;
                        return i;
                    }
                }
            }

            if (!createIfNotExists)
                return -1;

            // Determine pointer type.
            var pointerType = UIPointerType.None;
            if (touchId != 0)
                pointerType = UIPointerType.Touch;
            else if (HaveControlForDevice(device, point))
                pointerType = UIPointerType.MouseOrPen;
            else if (HaveControlForDevice(device, trackedDevicePosition))
                pointerType = UIPointerType.Tracked;

            // For SingleMouseOrPenButMultiTouchAndTrack, we keep a single pointer for mouse and pen but only for as
            // long as there is no touch or tracked input. If we get that kind, we remove the mouse/pen pointer.
            if (m_PointerBehavior == UIPointerBehavior.SingleMouseOrPenButMultiTouchAndTrack && pointerType != UIPointerType.None)
            {
                if (pointerType == UIPointerType.MouseOrPen)
                {
                    // We have input on a mouse or pen. Kill all touch and tracked pointers we may have.
                    for (var i = 0; i < m_PointerStates.length; ++i)
                    {
                        if (m_PointerStates[i].pointerType != UIPointerType.MouseOrPen)
                        {
                            SendPointerExitEventsAndRemovePointer(i);
                            --i;
                        }
                    }
                }
                else
                {
                    // We have touch or tracked input. Kill mouse/pen pointer, if we have it.
                    for (var i = 0; i < m_PointerStates.length; ++i)
                    {
                        if (m_PointerStates[i].pointerType == UIPointerType.MouseOrPen)
                        {
                            SendPointerExitEventsAndRemovePointer(i);
                            --i;
                        }
                    }
                }
            }
            ////REVIEW: For touch, probably makes sense to force-ignore any input other than from primaryTouch.
            // If the behavior is SingleUnifiedPointer, we only ever create a single pointer state
            // and use that for all pointer input that is coming in.
            if ((m_PointerBehavior == UIPointerBehavior.SingleUnifiedPointer && pointerType != UIPointerType.None) ||
                (m_PointerBehavior == UIPointerBehavior.SingleMouseOrPenButMultiTouchAndTrack && pointerType == UIPointerType.MouseOrPen))
            {
                if (m_CurrentPointerIndex == -1)
                {
                    m_CurrentPointerIndex = AllocatePointer(pointerId, touchId, pointerType, control, device, touchId != 0 ? controlParent : null);
                }
                else
                {
                    // Update pointer record to reflect current device. We know they're different because we checked
                    // m_CurrentPointerId earlier in the method.
                    // NOTE: This path may repeatedly switch the pointer type and ID on the same single event instance.

                    ref var pointer = ref GetPointerStateForIndex(m_CurrentPointerIndex);

                    var eventData = pointer.eventData;
                    eventData.control = control;
                    eventData.device = device;
                    eventData.pointerType = pointerType;
                    eventData.pointerId = pointerId;
                    eventData.touchId = touchId;

                    // Make sure these don't linger around when we switch to a different kind of pointer.
                    eventData.trackedDeviceOrientation = default;
                    eventData.trackedDevicePosition = default;
                }

                if (pointerType == UIPointerType.Touch)
                    GetPointerStateForIndex(m_CurrentPointerIndex).screenPosition = touchPosition;

                m_CurrentPointerId = pointerId;
                m_CurrentPointerType = pointerType;

                return m_CurrentPointerIndex;
            }

            // No existing record for the device. Find out if the device has the ability to point at all.
            // If not, we need to use a pointer state from a different device (if present).
            var index = -1;
            if (pointerType != UIPointerType.None)
            {
                // Device has an associated position input. Create a new pointer record.
                index = AllocatePointer(pointerId, touchId, pointerType, control, device, touchId != 0 ? controlParent : null);
            }
            else
            {
                // Device has no associated position input. Find a pointer device to route the change into.
                // As a last resort, create a pointer without a position input.

                // If we have a current pointer, route the input into that. The majority of times we end
                // up in this branch, this should settle things.
                if (m_CurrentPointerId != -1)
                    return m_CurrentPointerIndex;

                // NOTE: In most cases, we end up here when there is input on a non-pointer device bound to one of the pointer-related
                //       actions before there is input from a pointer device. In this scenario, we don't have a pointer state allocated
                //       for the device yet.

                // If we have anything bound to the `point` action, create a pointer for it.
                var pointControls = point?.action?.controls;
                var pointerDevice = pointControls.HasValue && pointControls.Value.Count > 0 ? pointControls.Value[0].device : null;
                if (pointerDevice != null && !(pointerDevice is Touchscreen)) // Touchscreen only temporarily allocate pointer states.
                {
                    // Create MouseOrPen style pointer.
                    index = AllocatePointer(pointerDevice.deviceId, 0, UIPointerType.MouseOrPen, pointControls.Value[0], pointerDevice);
                }
                else
                {
                    // Do the same but look at the `position` action.
                    var positionControls = trackedDevicePosition?.action?.controls;
                    var trackedDevice = positionControls.HasValue && positionControls.Value.Count > 0
                        ? positionControls.Value[0].device
                        : null;
                    if (trackedDevice != null)
                    {
                        // Create a Tracked style pointer.
                        index = AllocatePointer(trackedDevice.deviceId, 0, UIPointerType.Tracked, positionControls.Value[0], trackedDevice);
                    }
                    else
                    {
                        // We got input from a non-pointer device and apparently there's no pointer we can route the
                        // input into. Just create a pointer state for the device and leave it at that.
                        index = AllocatePointer(pointerId, 0, UIPointerType.None, control, device);
                    }
                }
            }

            if (pointerType == UIPointerType.Touch)
                GetPointerStateForIndex(index).screenPosition = touchPosition;

            m_CurrentPointerId = pointerId;
            m_CurrentPointerIndex = index;
            m_CurrentPointerType = pointerType;

            return index;
        }

        private int AllocatePointer(int pointerId, int touchId, UIPointerType pointerType, InputControl control, InputDevice device, InputControl touchControl = null)
        {
            // Recover event instance from previous record.
            var eventData = default(ExtendedPointerEventData);
            if (m_PointerStates.Capacity > m_PointerStates.length)
            {
                if (m_PointerStates.length == 0)
                    eventData = m_PointerStates.firstValue.eventData;
                else
                    eventData = m_PointerStates.additionalValues[m_PointerStates.length - 1].eventData;
            }

            // Or allocate event.
            if (eventData == null)
                eventData = new ExtendedPointerEventData(eventSystem);

            eventData.pointerId = pointerId;
            eventData.touchId = touchId;
            eventData.pointerType = pointerType;
            eventData.control = control;
            eventData.device = device;

            // Allocate state.
            m_PointerIds.AppendWithCapacity(pointerId);
            m_PointerTouchControls.AppendWithCapacity(touchControl);
            return m_PointerStates.AppendWithCapacity(new PointerModel(eventData));
        }

        private void SendPointerExitEventsAndRemovePointer(int index)
        {
            var eventData = m_PointerStates[index].eventData;
            if (eventData.pointerEnter != null)
                ProcessPointerMovement(eventData, null);

            RemovePointerAtIndex(index);
        }

        private void RemovePointerAtIndex(int index)
        {
            Debug.Assert(m_PointerStates[index].eventData.pointerEnter == null, "Pointer should have exited all objects before being removed");

            // Retain event data so that we can reuse the event the next time we allocate a PointerModel record.
            var eventData = m_PointerStates[index].eventData;
            Debug.Assert(eventData != null, "Pointer state should have an event instance!");

            // Update current pointer, if necessary.
            if (index == m_CurrentPointerIndex)
            {
                m_CurrentPointerId = -1;
                m_CurrentPointerIndex = -1;
                m_CurrentPointerType = default;
            }
            else if (m_CurrentPointerIndex == m_PointerIds.length - 1)
            {
                // We're about to move the last entry so update the index it will
                // be at.
                m_CurrentPointerIndex = index;
            }

            // Remove. Note that we may change the order of pointers here. This can save us needless copying
            // and m_CurrentPointerIndex should be the only index we get around for longer.
            m_PointerIds.RemoveAtByMovingTailWithCapacity(index);
            m_PointerTouchControls.RemoveAtByMovingTailWithCapacity(index);
            m_PointerStates.RemoveAtByMovingTailWithCapacity(index);
            Debug.Assert(m_PointerIds.length == m_PointerStates.length, "Pointer ID array should match state array in length");

            // Put event instance back in place at one past last entry of array (which we know we have
            // as we just erased one entry). This entry will be the next one that will be used when we
            // allocate a new entry.

            // Wipe the event.
            // NOTE: We only wipe properties here that contain reference data. The rest we rely on
            //       the event handling code to initialize when using the event.
            eventData.hovered.Clear();
            eventData.device = null;
            eventData.pointerCurrentRaycast = default;
            eventData.pointerPressRaycast = default;
            eventData.pointerPress = default; // Twice to wipe lastPress, too.
            eventData.pointerPress = default;
            eventData.pointerDrag = default;
            eventData.pointerEnter = default;
            eventData.rawPointerPress = default;

            if (m_PointerStates.length == 0)
                m_PointerStates.firstValue.eventData = eventData;
            else
                m_PointerStates.additionalValues[m_PointerStates.length - 1].eventData = eventData;
        }

        // Remove any pointer that no longer has the ability to point.
        private void PurgeStalePointers()
        {
            for (var i = 0; i < m_PointerStates.length; ++i)
            {
                ref var state = ref GetPointerStateForIndex(i);
                var device = state.eventData.device;
                if (!device.added || // Check if device was removed altogether.
                    (!HaveControlForDevice(device, point) &&
                     !HaveControlForDevice(device, trackedDevicePosition) &&
                     !HaveControlForDevice(device, trackedDeviceOrientation)))
                {
                    SendPointerExitEventsAndRemovePointer(i);
                    --i;
                }
            }

            m_NeedToPurgeStalePointers = false;
        }

        private static bool HaveControlForDevice(InputDevice device, InputActionReference actionReference)
        {
            var action = actionReference?.action;
            if (action == null)
                return false;

            var controls = action.controls;
            for (var i = 0; i < controls.Count; ++i)
                if (controls[i].device == device)
                    return true;

            return false;
        }

        // The pointer actions we unfortunately cannot poll as we may be sourcing input from multiple pointers.

        private void OnPointCallback(InputAction.CallbackContext context)
        {
            // When a pointer is removed, there's like a non-zero coordinate on the position control and thus
            // we will see cancellations on the "Point" action. Ignore these as they provide no useful values
            // and we want to avoid doing a read of touch IDs in GetPointerStateFor() on an already removed
            // touchscreen.
            if (CheckForRemovedDevice(ref context) || context.canceled)
                return;

            var index = GetPointerStateIndexFor(context.control);
            if (index == -1)
                return;

            ref var state = ref GetPointerStateForIndex(index);
            state.screenPosition = context.ReadValue<Vector2>();
        }

        // NOTE: In the click events, we specifically react to the Canceled phase to make sure we do NOT perform
        //       button *clicks* when an action resets. However, we still need to send pointer ups.

        private bool IgnoreNextClick(ref InputAction.CallbackContext context, bool wasPressed)
        {
            // If explicitly ignoring focus due to setting, never ignore clicks
            if (explictlyIgnoreFocus)
                return false;
            // If a currently active click is cancelled (by focus change), ignore next click if device cannot run in background.
            // This prevents the cancelled click event being registered when focus is returned i.e. if
            // the button was released while another window was focused.
            return context.canceled && !InputRuntime.s_Instance.isPlayerFocused && !context.control.device.canRunInBackground && wasPressed;
        }

        private void OnLeftClickCallback(InputAction.CallbackContext context)
        {
            var index = GetPointerStateIndexFor(ref context);
            if (index == -1)
                return;

            ref var state = ref GetPointerStateForIndex(index);
            bool wasPressed = state.leftButton.isPressed;
            state.leftButton.isPressed = context.ReadValueAsButton();
            state.changedThisFrame = true;
            if (IgnoreNextClick(ref context, wasPressed))
                state.leftButton.ignoreNextClick = true;
        }

        private void OnRightClickCallback(InputAction.CallbackContext context)
        {
            var index = GetPointerStateIndexFor(ref context);
            if (index == -1)
                return;

            ref var state = ref GetPointerStateForIndex(index);
            bool wasPressed = state.rightButton.isPressed;
            state.rightButton.isPressed = context.ReadValueAsButton();
            state.changedThisFrame = true;
            if (IgnoreNextClick(ref context, wasPressed))
                state.rightButton.ignoreNextClick = true;
        }

        private void OnMiddleClickCallback(InputAction.CallbackContext context)
        {
            var index = GetPointerStateIndexFor(ref context);
            if (index == -1)
                return;

            ref var state = ref GetPointerStateForIndex(index);
            bool wasPressed = state.middleButton.isPressed;
            state.middleButton.isPressed = context.ReadValueAsButton();
            state.changedThisFrame = true;
            if (IgnoreNextClick(ref context, wasPressed))
                state.middleButton.ignoreNextClick = true;
        }

        private bool CheckForRemovedDevice(ref InputAction.CallbackContext context)
        {
            // When a device is removed, we want to simply cancel ongoing pointer
            // operations. Most importantly, we want to prevent GetPointerStateFor()
            // doing ReadValue() on touch ID controls when a touchscreen has already
            // been removed.
            if (context.canceled && !context.control.device.added)
            {
                m_NeedToPurgeStalePointers = true;
                return true;
            }
            return false;
        }

        internal const float kPixelPerLine = 20;

        private void OnScrollCallback(InputAction.CallbackContext context)
        {
            var index = GetPointerStateIndexFor(ref context);
            if (index == -1)
                return;

            ref var state = ref GetPointerStateForIndex(index);
            // The old input system reported scroll deltas in lines, we report pixels.
            // Need to scale as the UI system expects lines.
            state.scrollDelta = context.ReadValue<Vector2>() * (1 / kPixelPerLine);
        }

        private void OnMoveCallback(InputAction.CallbackContext context)
        {
            ////REVIEW: should we poll this? or set the action to not be pass-through? (ps4 controller is spamming this action)
            m_NavigationState.move = context.ReadValue<Vector2>();
        }

        private void OnTrackedDeviceOrientationCallback(InputAction.CallbackContext context)
        {
            var index = GetPointerStateIndexFor(ref context);
            if (index == -1)
                return;

            ref var state = ref GetPointerStateForIndex(index);
            state.worldOrientation = context.ReadValue<Quaternion>();
        }

        private void OnTrackedDevicePositionCallback(InputAction.CallbackContext context)
        {
            var index = GetPointerStateIndexFor(ref context);
            if (index == -1)
                return;

            ref var state = ref GetPointerStateForIndex(index);
            state.worldPosition = context.ReadValue<Vector3>();
        }

        private void OnControlsChanged(object obj)
        {
            m_NeedToPurgeStalePointers = true;
        }

        public override void Process()
        {
            if (m_NeedToPurgeStalePointers)
                PurgeStalePointers();

            // Reset devices of changes since we don't want to spool up changes once we gain focus.
            if (!eventSystem.isFocused && !shouldIgnoreFocus)
            {
                for (var i = 0; i < m_PointerStates.length; ++i)
                    m_PointerStates[i].OnFrameFinished();
            }
            else
            {
                // Navigation input.
                ProcessNavigation(ref m_NavigationState);

                // Pointer input.
                for (var i = 0; i < m_PointerStates.length; i++)
                {
                    ref var state = ref GetPointerStateForIndex(i);

                    state.eventData.ReadDeviceState();
                    state.CopyTouchOrPenStateFrom(state.eventData);

                    ProcessPointer(ref state);

                    // If it's a touch and the touch has ended, release the pointer state.
                    // NOTE: We defer this by one frame such that OnPointerUp happens in the frame of release
                    //       and OnPointerExit happens one frame later. This is so that IsPointerOverGameObject()
                    //       stays true for the touch in the frame of release (see UI_TouchPointersAreKeptForOneFrameAfterRelease).
                    if (state.pointerType == UIPointerType.Touch && !state.leftButton.isPressed && !state.leftButton.wasReleasedThisFrame)
                    {
                        RemovePointerAtIndex(i);
                        --i;
                        continue;
                    }

                    state.OnFrameFinished();
                }
            }
        }

#if UNITY_2021_1_OR_NEWER
        public override int ConvertUIToolkitPointerId(PointerEventData sourcePointerData)
        {
            // Case 1369081: when using SingleUnifiedPointer, the same (default) pointerId should be sent to UIToolkit
            // regardless of pointer type or finger id.
            if (m_PointerBehavior == UIPointerBehavior.SingleUnifiedPointer)
                return UIElements.PointerId.mousePointerId;

            return sourcePointerData is ExtendedPointerEventData ep
                ? ep.uiToolkitPointerId
                : base.ConvertUIToolkitPointerId(sourcePointerData);
        }

#endif

        private void HookActions()
        {
            if (m_ActionsHooked)
                return;

            if (m_OnPointDelegate == null)
                m_OnPointDelegate = OnPointCallback;
            if (m_OnLeftClickDelegate == null)
                m_OnLeftClickDelegate = OnLeftClickCallback;
            if (m_OnRightClickDelegate == null)
                m_OnRightClickDelegate = OnRightClickCallback;
            if (m_OnMiddleClickDelegate == null)
                m_OnMiddleClickDelegate = OnMiddleClickCallback;
            if (m_OnScrollWheelDelegate == null)
                m_OnScrollWheelDelegate = OnScrollCallback;
            if (m_OnMoveDelegate == null)
                m_OnMoveDelegate = OnMoveCallback;
            if (m_OnTrackedDeviceOrientationDelegate == null)
                m_OnTrackedDeviceOrientationDelegate = OnTrackedDeviceOrientationCallback;
            if (m_OnTrackedDevicePositionDelegate == null)
                m_OnTrackedDevicePositionDelegate = OnTrackedDevicePositionCallback;

            SetActionCallbacks(true);
        }

        private void UnhookActions()
        {
            if (!m_ActionsHooked)
                return;

            SetActionCallbacks(false);
        }

        private void SetActionCallbacks(bool install)
        {
            m_ActionsHooked = install;
            SetActionCallback(m_PointAction, m_OnPointDelegate, install);
            SetActionCallback(m_MoveAction, m_OnMoveDelegate, install);
            SetActionCallback(m_LeftClickAction, m_OnLeftClickDelegate, install);
            SetActionCallback(m_RightClickAction, m_OnRightClickDelegate, install);
            SetActionCallback(m_MiddleClickAction, m_OnMiddleClickDelegate, install);
            SetActionCallback(m_ScrollWheelAction, m_OnScrollWheelDelegate, install);
            SetActionCallback(m_TrackedDeviceOrientationAction, m_OnTrackedDeviceOrientationDelegate, install);
            SetActionCallback(m_TrackedDevicePositionAction, m_OnTrackedDevicePositionDelegate, install);
        }

        private static void SetActionCallback(InputActionReference actionReference, Action<InputAction.CallbackContext> callback, bool install)
        {
            if (!install && callback == null)
                return;

            if (actionReference == null)
                return;

            var action = actionReference.action;
            if (action == null)
                return;

            if (install)
            {
                action.performed += callback;
                action.canceled += callback;
            }
            else
            {
                action.performed -= callback;
                action.canceled -= callback;
            }
        }

        private InputActionReference UpdateReferenceForNewAsset(InputActionReference actionReference)
        {
            var oldAction = actionReference?.action;
            if (oldAction == null)
                return null;

            var oldActionMap = oldAction.actionMap;
            Debug.Assert(oldActionMap != null, "Not expected to end up with a singleton action here");

            var newActionMap = m_ActionsAsset?.FindActionMap(oldActionMap.name);
            if (newActionMap == null)
                return null;

            var newAction = newActionMap.FindAction(oldAction.name);
            if (newAction == null)
                return null;

            return InputActionReference.Create(newAction);
        }

        public InputActionAsset actionsAsset
        {
            get => m_ActionsAsset;
            set
            {
                if (value != m_ActionsAsset)
                {
                    UnhookActions();

                    m_ActionsAsset = value;

                    point = UpdateReferenceForNewAsset(point);
                    move = UpdateReferenceForNewAsset(move);
                    leftClick = UpdateReferenceForNewAsset(leftClick);
                    rightClick = UpdateReferenceForNewAsset(rightClick);
                    middleClick = UpdateReferenceForNewAsset(middleClick);
                    scrollWheel = UpdateReferenceForNewAsset(scrollWheel);
                    submit = UpdateReferenceForNewAsset(submit);
                    cancel = UpdateReferenceForNewAsset(cancel);
                    trackedDeviceOrientation = UpdateReferenceForNewAsset(trackedDeviceOrientation);
                    trackedDevicePosition = UpdateReferenceForNewAsset(trackedDevicePosition);

                    HookActions();
                }
            }
        }

        [SerializeField, HideInInspector] private InputActionAsset m_ActionsAsset;
        [SerializeField, HideInInspector] private InputActionReference m_PointAction;
        [SerializeField, HideInInspector] private InputActionReference m_MoveAction;
        [SerializeField, HideInInspector] private InputActionReference m_SubmitAction;
        [SerializeField, HideInInspector] private InputActionReference m_CancelAction;
        [SerializeField, HideInInspector] private InputActionReference m_LeftClickAction;
        [SerializeField, HideInInspector] private InputActionReference m_MiddleClickAction;
        [SerializeField, HideInInspector] private InputActionReference m_RightClickAction;
        [SerializeField, HideInInspector] private InputActionReference m_ScrollWheelAction;
        [SerializeField, HideInInspector] private InputActionReference m_TrackedDevicePositionAction;
        [SerializeField, HideInInspector] private InputActionReference m_TrackedDeviceOrientationAction;

        [SerializeField] private bool m_DeselectOnBackgroundClick = true;
        [SerializeField] private bool m_PropagateNavigationEvents;
        [SerializeField] private UIPointerBehavior m_PointerBehavior = UIPointerBehavior.SingleMouseOrPenButMultiTouchAndTrack;
        [SerializeField, HideInInspector] internal CursorLockBehavior m_CursorLockBehavior = CursorLockBehavior.OutsideScreen;

        private static Dictionary<InputAction, InputActionReferenceState> s_InputActionReferenceCounts = new Dictionary<InputAction, InputActionReferenceState>();

        private struct InputActionReferenceState
        {
            public int refCount;
            public bool enabledByInputModule;
        }

        [NonSerialized] private bool m_ActionsHooked;
        [NonSerialized] private bool m_NeedToPurgeStalePointers;

        private Action<InputAction.CallbackContext> m_OnPointDelegate;
        private Action<InputAction.CallbackContext> m_OnMoveDelegate;
        private Action<InputAction.CallbackContext> m_OnLeftClickDelegate;
        private Action<InputAction.CallbackContext> m_OnRightClickDelegate;
        private Action<InputAction.CallbackContext> m_OnMiddleClickDelegate;
        private Action<InputAction.CallbackContext> m_OnScrollWheelDelegate;
        private Action<InputAction.CallbackContext> m_OnTrackedDevicePositionDelegate;
        private Action<InputAction.CallbackContext> m_OnTrackedDeviceOrientationDelegate;
        private Action<object> m_OnControlsChangedDelegate;

        // Pointer-type input (also tracking-type).
        [NonSerialized] private int m_CurrentPointerId = -1; // Keeping track of the current pointer avoids searches in most cases.
        [NonSerialized] private int m_CurrentPointerIndex = -1;
        [NonSerialized] internal UIPointerType m_CurrentPointerType = UIPointerType.None;
        internal InlinedArray<int> m_PointerIds; // Index in this array maps to index in m_PointerStates. Separated out to make searching more efficient (we do a linear search).
        internal InlinedArray<InputControl> m_PointerTouchControls;
        internal InlinedArray<PointerModel> m_PointerStates;

        // Navigation-type input.
        private NavigationModel m_NavigationState;

        [NonSerialized] private GameObject m_LocalMultiPlayerRoot;

        /// <summary>
        /// Controls the origin point of raycasts when the cursor is locked.
        /// </summary>
        public enum CursorLockBehavior
        {
            /// <summary>
            /// The internal pointer position will be set to -1, -1. This short-circuits the raycasting
            /// logic so no objects will be intersected. This is the default setting.
            /// </summary>
            OutsideScreen,

            /// <summary>
            /// Raycasts will originate from the center of the screen. This mode can be useful for
            /// example to check in pointer-driven FPS games if the player is looking at some world-space
            /// object that implements the <see cref="IPointerEnterHandler"/> and <see cref="IPointerExitHandler"/>
            /// interfaces.
            /// </summary>
            ScreenCenter
        }
    }
}
#endif<|MERGE_RESOLUTION|>--- conflicted
+++ resolved
@@ -683,22 +683,17 @@
                         eventData.moveVector = moveVector;
                         eventData.moveDir = moveDirection;
 
-<<<<<<< HEAD
-                        if (m_PropagateNavigationEvents)
-                        {
-                            ExecuteEvents.ExecuteHierarchy(eventSystem.currentSelectedGameObject, eventData, ExecuteEvents.moveHandler);
-                        }
-                        else
-                        {
-                            ExecuteEvents.Execute(eventSystem.currentSelectedGameObject, eventData, ExecuteEvents.moveHandler);
-                        }
-                        usedSelectionChange = eventData.used;
-=======
                         if (IsMoveAllowed(eventData))
                         {
-                            ExecuteEvents.Execute(eventSystem.currentSelectedGameObject, eventData, ExecuteEvents.moveHandler);
+                            if (m_PropagateNavigationEvents)
+                            {
+                                ExecuteEvents.ExecuteHierarchy(eventSystem.currentSelectedGameObject, eventData, ExecuteEvents.moveHandler);
+                            }
+                            else
+                            {
+                                ExecuteEvents.Execute(eventSystem.currentSelectedGameObject, eventData, ExecuteEvents.moveHandler);
+                            }
                             usedSelectionChange = eventData.used;
->>>>>>> 58c8a83b
 
                             m_NavigationState.consecutiveMoveCount = m_NavigationState.consecutiveMoveCount + 1;
                             m_NavigationState.lastMoveTime = time;
