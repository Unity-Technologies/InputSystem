--- conflicted
+++ resolved
@@ -11,9 +11,6 @@
         public static void Initialize()
         {
             InputSystem.RegisterControlLayout<AndroidGamepad>(
-<<<<<<< HEAD
-
-=======
                 deviceDescription: new InputDeviceDescription
             {
                 interfaceName = "Android",
@@ -21,14 +18,11 @@
             });
 
             InputSystem.RegisterControlLayout<AndroidJoystick>(
->>>>>>> f0154250
                 deviceDescription: new InputDeviceDescription
             {
                 interfaceName = "Android",
                 deviceClass = "AndroidGameController"
             });
-
-            InputSystem.RegisterControlLayout<AndroidJoystick>("AndroidJoystick");
 
             InputSystem.RegisterControlLayout(@"
 {
@@ -60,29 +54,6 @@
             InputSystem.RegisterProcessor<AndroidAccelerationProcessor>();
 
             // Add sensors
-<<<<<<< HEAD
-            InputSystem.RegisterControlLayout<AndroidAccelerometer>();
-            InputSystem.RegisterControlLayout<AndroidMagneticField>();
-            InputSystem.RegisterControlLayout<AndroidOrientation>();
-            InputSystem.RegisterControlLayout<AndroidGyroscope>();
-            InputSystem.RegisterControlLayout<AndroidLight>();
-            InputSystem.RegisterControlLayout<AndroidPressure>();
-            InputSystem.RegisterControlLayout<AndroidProximity>();
-            InputSystem.RegisterControlLayout<AndroidTemperature>();
-            InputSystem.RegisterControlLayout<AndroidGravity>();
-            InputSystem.RegisterControlLayout<AndroidLinearAcceleration>();
-            InputSystem.RegisterControlLayout<AndroidRotationVector>();
-            InputSystem.RegisterControlLayout<AndroidRelativeHumidity>();
-            InputSystem.RegisterControlLayout<AndroidAmbientTemperature>();
-            InputSystem.RegisterControlLayout<AndroidMagneticFieldUncalibrated>();
-            InputSystem.RegisterControlLayout<AndroidGameRotationVector>();
-            InputSystem.RegisterControlLayout<AndroidGyroscopeUncalibrated>();
-            InputSystem.RegisterControlLayout<AndroidSignificantMotion>();
-            InputSystem.RegisterControlLayout<AndroidStepDetector>();
-            InputSystem.RegisterControlLayout<AndroidStepCounter>();
-            InputSystem.RegisterControlLayout<AndroidGeomagneticRotationVector>();
-            InputSystem.RegisterControlLayout<AndroidHeartRate>();
-=======
             InputSystem.RegisterControlLayout<AndroidAccelerometer>(
                 deviceDescription: new InputDeviceDescription
             {
@@ -209,7 +180,6 @@
                 interfaceName = "Android",
                 deviceClass = "AndroidSensor"
             });
->>>>>>> f0154250
 
             InputSystem.onFindControlLayoutForDevice += OnFindControlLayoutForDevice;
         }
@@ -220,11 +190,8 @@
             if (description.interfaceName != "Android" || string.IsNullOrEmpty(description.capabilities))
                 return null;
 
-<<<<<<< HEAD
-=======
             ////TODO: these should just be Controller and Sensor; the interface is already Android
             ////TODO: we want the ability to just match on capabilities in a good way without having to do it manually in code
->>>>>>> f0154250
             switch (description.deviceClass)
             {
                 case "AndroidGameController":
