--- conflicted
+++ resolved
@@ -10,13 +10,8 @@
 
 ## [Unreleased]
 
-<<<<<<< HEAD
-## Fixed
 - Fix for mitigating symptoms reported in ([case UUM-10774](https://issuetracker.unity3d.com/product/unity/issues/guid/UUM-10774) effectively avoiding reenabling mouse, pen or touch devices in `InputSystemPlugin.OnDestroy()` if currently quitting the editor. The fix avoids editor crashing if closed when Simulator Window is open. Note that the actual issue needs a separate fix in Unity and this package fix is only to avoid running into the issue.
-=======
-### Fixed
 - Fixed an issue where Input Action name would not display correctly in Inspector if serialized as `[SerializedProperty]` within a class not derived from `MonoBehavior` ([case ISXB-124](https://issuetracker.unity3d.com/product/unity/issues/guid/ISXB-124).
->>>>>>> 13846f79
 - Fix an issue where users could end up with the wrong device assignments when using the InputUser API directly and removing a user ([case ISXB-274](https://issuetracker.unity3d.com/product/unity/issues/guid/ISXB-231)).
 
 ## [1.4.2] - 2022-08-12
