--- conflicted
+++ resolved
@@ -1019,11 +1019,6 @@
             #if UNITY_EDITOR || UNITY_STANDALONE || UNITY_UWP
             HIDSupport.Initialize();
             #endif
-<<<<<<< HEAD
-            
-            #if UNITY_EDITOR || UNITY_IOS || UNITY_TVOS
-            ISX.iOS.GameControllerSupport.Initialize();
-=======
 
 
             #if UNITY_EDITOR || UNITY_ANDROID
@@ -1032,7 +1027,6 @@
 
             #if UNITY_EDITOR || UNITY_IOS || UNITY_TVOS
             Plugins.iOS.GameControllerSupport.Initialize();
->>>>>>> 55fdf54a
             #endif
         }
 
