fileFormatVersion: 2
guid: e0f46a37bbc4f4bf8ad42ad37bb6d56a
ScriptedImporter:
  fileIDToRecycleName:
    11400000: <root>
    11400002: gameplay/fire
    11400004: gameplay/move
    11400006: gameplay/look
    11400008: menu/submit
    11400010: menu/navigate
    11400012: menu/click
    11400014: gameplay/steamEnterMenu
    11400016: gameplay/menu
    11400018: menu/steamExitMenu
<<<<<<< HEAD
=======
    11400020: menu/point
>>>>>>> 5a619b22
  externalObjects: {}
  userData: 
  assetBundleName: 
  assetBundleVariant: 
  script: {fileID: 11500000, guid: e2fdc6edf8744b38b702a2a5ee3541b2, type: 3}
  generateWrapperCode: 1
  wrapperCodePath: 
  wrapperClassName: 
  wrapperCodeNamespace: 
  generateActionEvents: 0
  generateInterfaces: 1
  actionGuids:
  - name: gameplay/fire
    guid: 1077f913-a9f9-41b1-acb3-b9ee0adbc744
  actionMapGuids: []<|MERGE_RESOLUTION|>--- conflicted
+++ resolved
@@ -12,10 +12,7 @@
     11400014: gameplay/steamEnterMenu
     11400016: gameplay/menu
     11400018: menu/steamExitMenu
-<<<<<<< HEAD
-=======
     11400020: menu/point
->>>>>>> 5a619b22
   externalObjects: {}
   userData: 
   assetBundleName: 
