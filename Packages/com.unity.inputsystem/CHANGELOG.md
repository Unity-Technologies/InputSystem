# Changelog

All notable changes to the input system package will be documented in this file.

The format is based on [Keep a Changelog](http://keepachangelog.com/en/1.0.0/)
and this project adheres to [Semantic Versioning](http://semver.org/spec/v2.0.0.html).

Due to package verification, the latest version below is the unpublished version and the date is meaningless.
however, it has to be formatted properly to pass verification tests.

## [Unreleased]

### Changed

- Changed `TrackedPoseDriver` to use properties of type `InputActionProperty` rather than `InputAction` to allow more flexibility.
- XRLayoutBuilder now supports `_` in sanitized names.
- Added method `SetMotorSpeedsAndLightBarColor` as a workaround for setting both the light bar and motor speeds simultaneously on a DualShock 4 controller ([case 1271119](https://issuetracker.unity3d.com/issues/dualshock4-setlightbarcolor-and-setmotorspeeds-cannot-be-called-on-the-same-frame-using-input-system)).
- Updated documentation for sensor WebGL support in 2021.2.
- Added value clamping to 'up' and 'down' synthetic controls on `WebGLGamepad` left and right sticks.
- Changed quickstart documentation sample to use the Update method instead of FixedUpdate to show a more correct usage of the `wasPressedThisFrame` API.

### Fixed

- Fixed pairing devices to existing `InputUser`s potentially corrupting list of paired devices from other `InputUser`s ([case 1327628](https://issuetracker.unity3d.com/issues/input-system-devices-are-reassigned-to-the-wrong-users-after-adding-a-new-device)).
- Fixed duplication of control paths when viewing collections of `InputControl`s in the inspector.
  * Fix contributed by [NibbleByte](https://github.com/NibbleByte) in [1354](https://github.com/Unity-Technologies/InputSystem/pull/1354).
- Fixed `StackOverflowException` caused by calling `InputSystem.Update` from inside an input action callback such as `InputAction.performed` ([case 1316000](https://issuetracker.unity3d.com/issues/crash-when-adding-inputsystem-dot-update-to-inputsystem-command-handler-to-force-processing-an-event-and-sending-input)).
- Fixed `InputTestFixture` leaving all `.current` getters uninitialized after a test run ([case 1329015](https://issuetracker.unity3d.com/issues/inputsystem-mouseeventhandler-breaks-when-running-multiple-playmode-tests)).
- Fixed broken script references in Touch Samples project ([case 1190598](https://issuetracker.unity3d.com/issues/input-system-sample-projects-have-missing-script-references)).
- Fixed `PointerInput` composite in `TouchSamples` project being registered only after scenes already loaded ([case 1215048](https://issuetracker.unity3d.com/issues/mobile-input-system-custom-binding-broken-slash-not-registered-when-using-runtimeinitializeonloadmethod-and-loading-scene-directly)).
- Fixed `InputControlExtensions.EnumerateChangedControls` skipping over `left`, `right`, and `down` controls on PS4 controller's dpad ([case 1315107](https://issuetracker.unity3d.com/issues/input-system-left-right-and-down-directional-pad-buttons-do-not-switch-controls-over-to-controller)).
- Fixed undo not working in `Input System Package` project settings pane ([case 1291709](https://issuetracker.unity3d.com/issues/inputsystem-exception-thrown-continuously-when-undo-operation-is-performed-with-supported-devices-list-in-the-project-settings)).
- Fixed incorrect indexing in `InputUser.OnDeviceChanged` that could result in incorrect pairing of devices or `IndexOutOfRangeException` being thrown when removing, adding or reconfiguring a device. Fix contribution by [Mikael Klages](https://github.com/ITR13) in [#1359](https://github.com/Unity-Technologies/InputSystem/pull/1359).
- Fixed incorrect indexing when sorting magnitude based on score in `InputActionRebindingExtensions.RebindingOperation` which could result in incorrect magnitudes for candidates. Contribution by [Fredrik Ludvigsen](https://github.com/steinbitglis) in [#1348](https://github.com/Unity-Technologies/InputSystem/pull/1348).
- Fixed inconsistent ordering and execution when adding to or removing from the various callbacks in the API (such as `InputSystem.onDeviceChange` but also `InputAction.started` etc.) during the execution of a callback ([case 1322530](https://issuetracker.unity3d.com/issues/inputsystems-events-are-not-called-the-order-they-were-added-when-they-are-modified-in-the-middle-of-the-call-by-other-listener).
- Fixed inconsistent behavior of WebGL gamepad left/right stick. Up/Down controls were reverse of X/Y controls. ([case 1348959](https://fogbugz.unity3d.com/f/cases/1348959))
- Fixed `PlayerInputManager`s join action not triggering when using a referenced `InputAction` ([case 1260625](https://issuetracker.unity3d.com/issues/input-system-player-input-managers-join-action-is-not-triggered-when-using-a-referenced-input-action)).
- Fixed UI issue where pressing the wrong button was possible while quickly moving through a UI because the submit action fired on action press instead of action release ([1333563](https://issuetracker.unity3d.com/issues/input-submit-action-is-called-on-release-rather-than-on-press-when-using-enter-key)).
- Fixed InvalidOperationException when opening a preset created from a .inputactions asset ([case 1199544](https://issuetracker.unity3d.com/issues/input-system-properties-are-not-visible-and-invalidoperationexception-is-thrown-on-selecting-inputactionimporter-preset-asset)).
- Fixed a problem arising when combining InputSystemUIInputModule and PlayInput with SendMessage or BroadcastMessage callback behavior on the same game object or hierarchy which is an ambiguous input setup. This fix eliminates callbacks into InputSystemUIInputModule. Related to ([1343712](https://issuetracker.unity3d.com/issues/input-system-ui-components-lags-when-using-input-system-ui-input-module-together-with-player-input-component)).
- Fixed inconsistent usage of `ENABLE_PROFILER` define together with `Profiler.BeginSample`/`Profiler.EndSample` by removing `ENABLE_PROFILER` macro check because `BeginSample`/`EndSample` are already conditional with `[Conditional("ENABLE_PROFILER")]` ([case 1350139](https://issuetracker.unity3d.com/issues/inconsistent-enable-profiler-scripting-defines-in-inputmanager-dot-cs-when-using-profiler-dot-beginssample-and-profiler-dot-endsample)).
- Remediated majority of performance issues with high frequency mice (>=1kHz poll rates) in release mode by merging consecutive mouse move events together ([case 1281266](https://issuetracker.unity3d.com/issues/many-input-events-when-using-1000hz-mouse)).
- Fixed `InputEventTrace` replays skipping over empty frames and thus causing playback to happen too fast.
- Fixed `"Pointer should have exited all objects before being removed"` error when changing screen orientation on mobile.
- Controls such as mouse positions are no longer reset when focus is lost.
- Pressing a uGUI `Button` and then alt-tabbing away, letting go of the button, and then going back to the application will no longer trigger a button click.
- Fixed `Input.onUnpairedDeviceActivity` triggering from editor input.

#### Actions

- Fixed right-clicking in empty action map or action list not popping up context menu ([case 1336426](https://issuetracker.unity3d.com/issues/cant-open-drop-down-menu-when-hovering-over-free-space-in-input-action)).
- Fixed binding paths being misaligned in UI when switching to text mode editing ([case 1200107](https://issuetracker.unity3d.com/issues/input-system-path-input-field-text-is-clipping-under-binding-in-the-properties-section)).
- Fixed `"Exception: Style.Draw may not be called with GUIContent that is null."` error from `PlayerInput` inspector when having an action map with no actions ([case 1317735](https://issuetracker.unity3d.com/issues/multiple-error-messages-are-thrown-when-trying-to-expand-the-event-list-of-an-input-actions-asset-that-has-an-empty-action-map)).
- Fixed calling `GetBindingDisplayString()` on an `InputAction` with a composite binding leading to doubled up output ([case 1321175](https://issuetracker.unity3d.com/issues/macos-input-system-getbindingdisplaystring-returns-empty-strings-for-some-mappings)).
- Fixed `MultiTapInteraction` not respecting `InputSettings.multiTapDelayTime` ([case 1292754](https://issuetracker.unity3d.com/issues/multitapdelaytime-does-not-influence-maxtapspacing-in-input-action-assets)).
- Fixed changing values in `Input System Package` project settings not affecting default values displayed in `.inputactions` editor window ([case 1292754](https://issuetracker.unity3d.com/issues/multitapdelaytime-does-not-influence-maxtapspacing-in-input-action-assets)).
- Fixed rebinding a part of a composite with `RebindingOperation.WithTargetBinding` not also changing the type of control being looked for ([case 1272563](https://issuetracker.unity3d.com/issues/input-system-performinteractiverebinding-method-doesnt-detect-button-input-when-rebinding-part-of-a-2d-vector-composite)).
- Fixed `AxisComposite` not respecting `minValue` and `maxValue` properties ([case 1335838](https://issuetracker.unity3d.com/issues/inputsystem-1d-axis-composite-binding-will-return-a-incorrect-value-if-minvalue-and-maxvalue-is-not-1-and-1)).
- Fixed `ArgumentOutOfRangeException` caused by `IsPointerOverGameObject` ([case 1337354](https://issuetracker.unity3d.com/issues/mobile-argumentoutofrangeexception-is-thrown-when-calling-ispointerovergameobject)).
- `PlayerInput` no longer logs an error message when it is set to `Invoke UnityEvents` and can't find  an action in the given `.inputactions` asset ([case 1259577](https://issuetracker.unity3d.com/issues/an-error-is-thrown-when-deleting-an-input-action-and-entering-play-mode)).
- Fixed `HoldInteraction` getting stuck when hold and release happens in same event ([case 1346786](https://issuetracker.unity3d.com/issues/input-system-the-canceled-event-is-not-fired-when-clicking-a-button-for-a-precise-amount-of-time)).
- Fixed adding an action in the `.inputactions` editor automatically duplicating interactions and processors from the first action in the map.
- Fixed `InputActionSetupExtensions.ChangeBinding` when modifying binding from a different action than specified. Contribution by [Fredrik Ludvigsen](https://github.com/steinbitglis) in [#1348](https://github.com/Unity-Technologies/InputSystem/pull/1352).

### Added

- Added `InputSystem.runUpdatesInEditMode` to enable processing of non-editor updates without entering playmode (only available for XR).
- Added method `SetMotorSpeedsAndLightBarColor` as a workaround for setting both the light bar and motor speeds simultaneously on a DualShock 4 controller ([case 1271119](https://issuetracker.unity3d.com/issues/dualshock4-setlightbarcolor-and-setmotorspeeds-cannot-be-called-on-the-same-frame-using-input-system)).
<<<<<<< HEAD
- Added the concept of "soft" and "hard" device resets.
  * In general, resetting a device will reset its state to default values.
  * Individual controls can be marked as `dontReset` to exclude them from resets. This makes the reset "soft" (default).
    ```CSharp
    //  Perform a "soft" reset of the mouse. The mouse position will not be affected
    // but controls such as buttons will be reset.
    InputSystem.ResetDevice(Mouse.current);
    ```
  * A "hard" reset can be forced through the API. This also resets `dontReset` controls.
    ```CSharp
    // Perform a "hard" reset of the mouse. The mouse position will also be reset to (0,0).
    InputSystem.ResetDevice(Mouse.current, alsoResetDontResetControls: true);
    ```
  * Resets will lead to `InputAction`s that are enabled and in-progress from controls that being reset, to be canceled. This will not perform actions even if they trigger on, for example, button release.
- `InputDevice.canRunInBackground` can now be force-set through layouts.
   ```CSharp
   // Force XInputWindows gamepads to not run in the background.
   InputSystem.RegisterLayoutOverride(@"
       {
           ""name"": ""XInputWindowsNoCanRunInBackground"",
           ""extend"": ""XInputWindows"",
           ""runInBackground"": ""off""
       }
   ");
   ```

#### Actions

- Added a new `InputAction.wantsInitialStateCheck` property that allows toggling on initial state checks for `Button` and `Pass-Through` actions (implicitly enabled for `Value` actions).
  * This allows responding immediately to controls that are already actuated when the action is enabled.
=======
- Added new API for more easily listening for event changes.
  ```CSharp
  InputSystem.onEvent
    .ForDevice<Gamepad>()
    .Where(e => e.HasButtonPress())
    .CallOnce(e => Debug.Log("Button pressed!));
  ```
- Added new API to easily listen for button presses on any device.
  ```CSharp
  InputSystem.onAnyButtonPress
    .CallOnce(ctrl => Debug.Log($"Button '{ctrl}' pressed"));
  ```
  * This is a simple wrapper around the new API mentioned above.
>>>>>>> 67019762

### Changed

- Application focus handling behavior has been reworked.
  * When `runInBackground` is off, no action will be taken on focus loss. When focus comes back, all devices will receive a sync request. Those that don't support it will see a "soft" reset.
  * When `runInBackground` is on (which, when running in the editor, is considered to always be the case), a new setting `InputSettings.backgroundBehavior` dictates how input is to be handled while the application does not have focus. The default setting of `ResetAndDisableNonBackgroundDevices` will soft-reset and disable all devices for which `InputDevice.canRunInBackground` is false. While in the background, devices that are flagged as `canRunInBackground` will keep running as in the foreground.
  * In the editor, devices other than `Pointer` and `Keyboard` devices (i.e. anything not used to operate the editor UI) are now by default routing their input to the Game View regardless of focus. This also fixes the problem of gamepad sticks resetting to `(0,0)` on focus loss ([case 1222305](https://issuetracker.unity3d.com/issues/input-system-gamepad-stick-values-are-cached-when-changing-editor-window-focus)).
  * A new setting `InputSettings.gameViewFocus` has been introduced to determine how Game View focused is handled in the editor with respect to input.
- Editor: Removed 'Lock Input to Game View' setting in the Input Debugger.
  * The setting has been replaced by the new 'Game View Focus' project setting.
- `InputSystem.defaultButtonPressPoint` is now clamped to a minimum value of `0.0001` ([case 1349002](https://issuetracker.unity3d.com/issues/onclick-not-working-when-in-player)).
- `InputDevice.OnConfigurationChanged` can now be overridden in derived classes.
- `InputSystemUIInputModule` now defers removing pointers for touches by one frame.
  * This is to ensure that `IsPointerOverGameObject` can meaningfully be queried for touches that have happened within the frame &ndash; even if by the time the method is called, a touch has technically already ended ([case 1347048](https://issuetracker.unity3d.com/issues/input-system-ispointerovergameobject-returns-false-when-used-with-a-tap-interaction)).
  * More precisely, this means that whereas before a `PointerExit` and `PointerUp` was received in the same frame, a touch will now see a `PointerUp` in the frame of release but only see a `PointerExit` in the subsequent frame.
- Updated documentation for sensor WebGL support in 2021.2.
- Changed `TrackedPoseDriver` to use properties of type `InputActionProperty` rather than `InputAction` to allow more flexibility.

## [1.1.0-pre.5] - 2021-05-11

- Fixes a problem with the package's manifest missing a dependency on the UI Elements module.

## [1.1.0-pre.4] - 2021-05-04

### Changed

- The `VirtualMouseInput` component is now part of the Input System assembly. It was previously packaged with the `Gamepad Mouse Cursor` sample.
  * The component has a different GUID from before, so existing setups that use the component from the sample are not broken. To use the built-in component you must explicitly switch over.
- `InputTestFixture` no longer deletes the `GameObject`s in the current scene in its `TearDown` ([case 1286987](https://issuetracker.unity3d.com/issues/input-system-inputtestfixture-destroys-test-scene)).
  * This was added for the sake of the Input System's own tests but should not have been in the public fixture.
- Generic `Gamepad` now has platform independent long button names. Previously it used different names if editor targeted PS4/Switch consoles (case 1321676).
- When creating a new control scheme with a name `All Control Schemes`, `All Control Schemes1` will be created to avoid confusion with implicit `All Control Schemes` scheme ([case 1217379](https://issuetracker.unity3d.com/issues/control-scheme-cannot-be-selected-when-it-is-named-all-control-schemes)).
- Display names of keyboard buttons are now passed through `ToLower` and `ToTitleCase` to enforce consistent casing between different platforms and keyboard layouts ([case 1254705](https://issuetracker.unity3d.com/issues/the-display-names-for-keyboard-keys-in-the-input-debugger-do-not-match-those-defined-in-input-system-package)).
- Editor: All remaining `InputUser` instances are now removed automatically when exiting play mode. This means that all devices are automatically unpaired.
  * In essence, like `InputAction`, `InputUser` is now considered a player-only feature.
- Events queued __during__ event processing (i.e. `InputSystem.Update()`) are now processed in the same frame. This eliminates the 1-frame lag previously incurred by simulated input.
  * Note that this does not extend to input queued __outside__ of event processing but in the same frame. For example, input queued by the UI (such as by `OnScreenButton` and `OnScreenStick`) will still see a 1-frame lag as UI event processing happens later in the frame and outside of input event processing.

#### Actions

- When removing/unplugging a device, it will now also be removed from the device list of `InputActionMap.devices` and `InputActionAsset.devices`.
  ```CSharp
  var gamepad = InputSystem.AddDevice<Gamepad>();
  var actions = new MyGeneratedActions();
  actions.devices = new[] { gamepad };
  InputSystem.RemoveDevice(gamepad);
  // `actions.devices` is now an empty array.
  ```
- Adding an action to a `InputActionMap` that is part of an `InputActionAsset` now requires all actions in the asset to be disabled ([case 1288335](https://issuetracker.unity3d.com/issues/adding-actions-at-runtime-to-existing-map-from-asset-triggers-assertion-error)).
  * This used to trigger an `Assert` at runtime but now properly throws an `InvalidOperationException`.

### Fixed

- Fixed inputs in game view sometimes not working when running in the editor, as initial focus state could end up being incorrect.
- Fixed bad performance in Input Debugger with high-frequency devices (e.g. 1+ KHz gaming mice). Before, high event volumes led to excessive refreshes of debugger data.
- Fixed compile error on tvOS due to step counter support for iOS added in `1.1.0-preview.3`.
- Fixed PS4- and PS3-specific `rightTriggerButton` and `leftTriggerButton` controls not being marked as synthetic and thus conflicting with `rightTrigger` and `leftTrigger` input ([case 1293734](https://issuetracker.unity3d.com/issues/input-system-when-binding-gamepad-controls-triggerbutton-gets-bound-instead-of-triggeraxis)).
  * This manifested itself, for example, when using interactive rebinding and seeing `rightTriggerButton` getting picked instead of the expected `rightTrigger` control.
- Fixed changes to usages of devices in remote player not being reflected in Input Debugger.
- Fixed exceptions and incorrect values with HIDs using 32-bit fields ([case 1189859](https://issuetracker.unity3d.com/issues/inputsystem-error-when-vjoy-is-installed)).
  * This happened, for example, with vJoy installed.
- Fixed `InputUser` no longer sending `InputUserChange.ControlsChanged` when adding a new user after previously, all users were removed.
  * Fix contributed by [Sven Herrmann](https://github.com/SvenRH) in [1292](https://github.com/Unity-Technologies/InputSystem/pull/1292).
- Fixed `AxisDeadzoneProcessor` min/max values not being settable to 0 in editor UI ([case 1293744](https://issuetracker.unity3d.com/issues/input-system-input-system-axis-deadzone-minimum-value-fallsback-to-default-value-if-its-set-to-0)).
- Fixed blurry icons in input debugger, asset editor, input settings ([case 1299595](https://issuetracker.unity3d.com/issues/inputsystem-supported-device-list-dropdown-icons-present-under-project-settings-are-not-user-friendly)).
- Fixed `clickCount` not being incremented correctly by `InputSystemUIInputModule` for successive mouse clicks ([case 1317239](https://issuetracker.unity3d.com/issues/eventdata-dot-clickcount-doesnt-increase-when-clicking-repeatedly-in-the-new-input-system)).
- Fixed UI not working after additively loading scenes with additional InputSystemUIInputModule modules ([case 1251720](https://issuetracker.unity3d.com/issues/input-system-buttons-cannot-be-pressed-after-additively-loading-scenes-with-additional-event-systems)).
- Fixed no `OnPointerExit` received when changing UI state without moving pointer ([case 1232705](https://issuetracker.unity3d.com/issues/input-system-onpointerexit-is-not-triggered-when-a-ui-element-interrupts-a-mouse-hover)).
- Fixed reference to `.inputactions` of `Player Prefab` referenced by `PlayerInputManager` being destroyed on going into play mode, if the player prefab was a nested prefab ([case 1319756](https://issuetracker.unity3d.com/issues/playerinput-component-loses-its-reference-to-an-inputactionasset)).
- Fixed "Scheme Name" label clipped in "Add Control Schema" popup window ([case 1199560]https://issuetracker.unity3d.com/issues/themes-input-system-scheme-name-is-clipped-in-add-control-schema-window-with-inter-default-font)).
- Fixed `InputSystem.QueueEvent` calls from within `InputAction` callbacks getting dropped entirely ([case 1297339](https://issuetracker.unity3d.com/issues/input-system-ui-button-wont-click-when-simulating-a-mouse-click-with-inputsystem-dot-queueevent)).
- Fixed `InputSystemUIInputModule` being in invalid state when added from `Awake` to a game object when entering playmode ([case 1323566](https://issuetracker.unity3d.com/issues/input-system-default-ui-actions-do-not-register-when-adding-inputsystemuiinputmodule-at-runtime-to-an-active-game-object)).
- Fixed `Keyboard.current` becoming `null` after `OnScreenButton` is disabled or destroyed ([case 1305016](https://issuetracker.unity3d.com/issues/inputsystem-keyboard-dot-current-becomes-null-after-onscreenbutton-is-destroyed)).

#### Actions

- Fixed rebinding not working for any discrete control that was held when the rebinding operation started ([case 1317225](https://issuetracker.unity3d.com/issues/inputsystem-a-key-will-not-be-registered-after-rebinding-if-it-was-pressed-when-the-rebinding-operation-started)).
- Fixed bindings being added to every InputAction in a collection when editing a collection of InputActions in the inspector. ([case 1258578](https://issuetracker.unity3d.com/issues/adding-a-binding-to-one-inputaction-element-in-a-list-adds-the-same-binding-to-all-the-other-elements-in-the-list))
- Fixed `Retrieving array element that was out of bounds` and `SerializedProperty ... has disappeared!` errors when deleting multiple action bindings in the input asset editor ([case 1300506](https://issuetracker.unity3d.com/issues/errors-are-thrown-in-the-console-when-deleting-multiple-bindings)).
- Fixed delete key not working in the input actions editor ([case 1282090](https://issuetracker.unity3d.com/issues/input-system-delete-key-doesnt-work-in-the-input-actions-window)).
- Fixed actions embedded into `MonoBehaviours` not showing bindings added directly from within constructors ([case 1291334](https://issuetracker.unity3d.com/issues/input-action-binding-doesnt-show-up-in-the-inspector-when-set-using-a-script)).
  ```CSharp
  public class MyMB : MonoBehaviour {
    // This would end up not showing the binding in the inspector.
    public InputAction action = new InputAction(binding: "<Gamepad>/leftStick");
  ```
- Fixed tooltips not appearing for elements of the Input Actions editor window ([case 1311595](https://issuetracker.unity3d.com/issues/no-tooltips-appear-when-hovering-over-parts-of-input-action-editor-window)).
- Fixed `NullReferenceException` when reading values through `InputAction.CallbackContext` on a `OneModifierComposite` or `TwoModifierComposite` binding.
- Fixed multi-taps not working when multiple controls were bound to an action ([case 1267805](https://issuetracker.unity3d.com/issues/input-system-multi-tap-interaction-doesnt-get-triggered-when-there-are-2-or-more-bindings-in-the-active-control-scheme)).
  * When there were multiple controls bound to an action, this bug would get triggered by any interaction that did not result in a phase change on the action.
- Fixed runtime rebinds added as new bindings from leaking into .inputactions assets when exiting play mode ([case 1190502](https://issuetracker.unity3d.com/issues/inputsystem-runtime-rebinds-are-leaking-into-inputactions-asset))
- Fixed `IndexOutOfRangeException` and `null` elements in `InputUser.lostDevices` when an `InputUser` loses a devices from a control scheme with only optional devices ([case 1275148](https://issuetracker.unity3d.com/issues/disconnecting-and-reconnecting-input-device-causes-exception-in-inputuser)).
- Fixed binding path selection windows not remembering navigation state when going up through hierarchy ([case 1254981](https://issuetracker.unity3d.com/issues/action-binding-path-selection-windows-doesnt-remember-navigation-state)).

### Added

- Support for Device Simulator touchscreen input.
- Enabled XR device support on Magic Leap (Lumin).
- Added ability to force XR Support in a project by defining `UNITY_INPUT_FORCE_XR_PLUGIN`.
- Added a warning message to PlayerInputManager editor when the attached input action asset won't work with Join Players When Button Is Pressed behaviour due to missing control scheme device requirements ([case 1265853](https://issuetracker.unity3d.com/issues/input-system-player-prefabs-are-not-instantiated-on-join-action-when-they-have-inputactionasset-assigned-to-them)).
- Added support for [UI Toolkit](https://docs.unity3d.com/Manual/UIElements.html) with Unity 2021.1+.
  * UITK is now supported as a UI solution in players. Input support for both [Unity UI](https://docs.unity3d.com/Manual/com.unity.ugui.html) and [UI Toolkit](https://docs.unity3d.com/Manual/UIElements.html) is based on the same `InputSystemUIInputModule` code path. More details in the manual.
- `InputSystemUIInputModule` now has an `xrTrackingOrigin` property. When assigned, this will transform all tracked device positions and rotations from it's local space into Unity's world space ([case 1308480](https://issuetracker.unity3d.com/issues/xr-sdk-tracked-device-raycaster-does-not-work-correctly-with-worldspace-canvas-when-xr-camera-is-offset-from-origin)).
- Added `InputSystemUIInputModule.GetLastRaycastResult`. This returns the most recent raycast result and can be used to draw ray visualizations or get information on the most recent UI object hit.
- Added `InputStateBlock` support for `kFormatSBit` when working with floats ([case 1258003](https://issuetracker.unity3d.com/issues/hid-exceptions-are-thrown-when-launching-a-project-while-analog-keyboard-is-connected-to-the-machine)).
- Added an API to parse control paths.
  ```CSharp
  var parsed = InputControlPath.Parse("<XRController>{LeftHand}/trigger").ToArray();

  Debug.Log(parsed.Length); // Prints 2.
  Debug.Log(parsed[0].layout); // Prints "XRController".
  Debug.Log(parsed[0].name); // Prints an empty string.
  Debug.Log(parsed[0].usages.First()); // Prints "LeftHand".
  Debug.Log(parsed[1].layout); // Prints null.
  Debug.Log(parsed[1].name); // Prints "trigger".
  ```
  * Can, for example, be used with `InputBinding.path`.
- Added a new API-only setting in the form of `InputSystem.settings.maxEventBytesPerUpdate`.
  * Puts an upper limit on the number of event bytes processed in a single update.
  * If exceeded, any additional event data will get thrown away and an error will be issued.
  * Set to 5MB by default.
- Added a new API-only setting called `InputSystem.settings.maxQueuedEventsPerUpdate`.
  * This limits the number of events that can be queued during event processing using the `InputSystem.QueueEvent` method. This guards against infinite loops in the case where an action callback queues an event that causes the same action callback to be called again.
- Added `InputSystemUIInputModule.AssignDefaultActions` to assign default actions when creating ui module in runtime.
- Added `UNITY_INCLUDE_TESTS` define constraints to our test assemblies, which is 2019.2+ equivalent to `"optionalUnityReferences": ["TestAssemblies"]`.

## [1.1.0-preview.3] - 2021-02-04

### Changed

- An upper limit of 1024 controls per device and 1kb of memory state per device has been introduced.
  * This allows for certain optimizations.
  * Should the limits prove too tight, they can be raised in the future.
  * The most complex device we have at the moment (`Touchscreen`) has 242 controls and 616 bytes of state.
- `TouchSimulation` now __disables__ the `Pointer` devices it reads input from.
  * This is to address the problem of mouse input leading to __both__ mouse and touch input happening concurrently. Instead, enabling touch simulation will now effectively __replace__ mouse and pen input with touch input.
  * Devices such `Mouse` and `Pen` will remain in place but will not get updated. Events received for them will be consumed by `TouchSimulation`.
- Enabled XR device support on Switch.

### Fixed

- Fixed Right stick to use AXIS.Z and AXIS.RZ for Android gamepads.
- Fixed triggers to always use Axis.Gas and Axis.Brake for Android gamepads.
- Fixed precompiled layouts such as `FastKeyboard` leading to build time regressions with il2cpp (case 1283676).
- Fixed `InputDevice.canRunInBackground` not being correctly set for VR devices (thus not allowing them to receive input while the application is not focused).
- Fixed `InputUser.OnEvent` and `RebindingOperation.OnEvent` exhibiting bad performance profiles and leading to multi-millisecond input update times (case 1253371).
  * In our own measurements, `InputUser.OnEvent` is >9 times faster than before and `RebindingOperation.OnEvent` is ~2.5 times faster.
- Fixed PS4 controller not recognized on Mac when connected over Bluetooth ([case 1286449](https://issuetracker.unity3d.com/issues/input-system-dualshock-4-zct1e-dualshock-2-v1-devices-are-not-fully-recognised-over-bluetooth)).
- Fixed `EnhancedTouch` leaking `NativeArray` memory on domain reloads ([case 1190150](https://issuetracker.unity3d.com/issues/new-input-system-simulated-touch-in-editor-doesnt-work)).
- Fixed `TouchSimulation` leading to `"Pointer should have exited all objects before being removed"` errors ([case 1190150](https://issuetracker.unity3d.com/issues/new-input-system-simulated-touch-in-editor-doesnt-work)).
- Fixed multi-touch not working with `InputSystemUIInputModule` ([case 1271942](https://issuetracker.unity3d.com/issues/android-onenddrag-not-being-called-when-there-are-at-least-2-touches-on-the-screen)).
  * This also manifested itself when using On-Screen Controls and not being able to use multiple controls at the same time (for example, in the [Warriors demo](https://github.com/UnityTechnologies/InputSystem_Warriors)).
- Fixed restart prompt after package installation not appearing on Unity 2020.2+ ([case 1292513](https://issuetracker.unity3d.com/issues/input-system-after-package-install-the-update-slash-switch-and-restart-prompt-does-not-appear)).
- Fixed action with multiple bindings getting stuck in `Performed` state when two or more controls are pressed at the same time ([case 1295535](https://issuetracker.unity3d.com/issues/input-system-not-registering-multiple-inputs)).
  * Regression introduced in 1.1-preview.2.
- Fixed `Touch.activeTouches` having incorrect touch phases after calling `EnhancedTouch.Disable()` and then `EnhancedTouch.Enable()` ([case 1286865](https://issuetracker.unity3d.com/issues/new-input-system-began-moved-and-ended-touch-phases-are-not-reported-when-a-second-scene-is-loaded)).
- Fixed compile errors related to XR/AR on console platforms.

#### Actions

- Fixed actions not triggering correctly when multiple bindings on the same action were referencing the same control ([case 1293808](https://issuetracker.unity3d.com/product/unity/issues/guid/1293808/)).
  * Bindings will now "claim" controls during resolution. If several bindings __on the same action__ resolve to the same control, only the first such binding will successfully resolve to the control. Subsequent bindings will only resolve to controls not already referenced by other bindings on the action.
  ```CSharp
  var action = new InputAction();
  action.AddBinding("<Gamepad>/buttonSouth");
  action.AddBinding("<Gamepad>/buttonSouth"); // Will be ignored.
  action.AddBinding("<Gamepad>/button*"); // Will only receive buttonWest, buttonEast, and buttonNorth.
  ```
  * This also means that `InputAction.controls` will now only contain any control at most once.
- Fixed JSON serialization of action maps not preserving empty binding paths ([case 1231968](https://issuetracker.unity3d.com/issues/cloning-actionmap-through-json-converts-empty-paths-to-null-which-is-not-allowed)).

### Added

- Added DualShock4GamepadAndroid and XboxOneGamepadAndroid layout for Android
- Added a new high-performance way to iterate over changed controls in an event.
  ```CSharp
  // Can optionally specify a magnitude threshold that controls must cross.
  // NOTE: This will note allocate GC memory.
  foreach (var control in eventPtr.EnumerateChangedControls(magnitudeThreshold: 0.1f))
      Debug.Log($"Control {control} changed state");
  ```
  * This can be used, for example, to implement much more performant "any button pressed?" queries.
  ```CSharp
  InputSystem.onEvent +=
      (eventPtr, device) =>
      {
          // Ignore anything that is not a state event.
          var eventType = eventPtr.type;
          if (eventType != StateEvent.Type && eventType != DeltaStateEvent.Type)
              return;

          // Find all changed controls actuated above the button press threshold.
          foreach (var control in eventPtr.EnumerateChangedControls
              (device: device, magnitudeThreshold: InputSystem.settings.defaultButtonPressThreshold))
              // Check if it's a button.
              if (control is ButtonControl button)
                  Debug.Log($"Button {button} was pressed");
      }
  ```
- Added support for Step Counter sensors for iOS.
  * You need to enable **Motion Usage** under Input System settings before using the sensor. You can also manually add **Privacy - Motion Usage Description** to your application's Info.plist file.

## [1.1.0-preview.2] - 2020-10-23

### Changed

- The `submit` and the `cancel` actions of the UI input module now trigger on __release__ instead of press. This makes the behavior consistent with clicks triggering UI response on release rather than press.
- Removed the old "Tanks" demo (previously available from the samples shipped with the package).
  * Added a new and improved demo project, which you can download from the [InputSystem_Warriors](https://github.com/UnityTechnologies/InputSystem_Warriors) GitHub repository.

#### Actions

- Actions of type `InputActionType.Button` now respect button press (and release) points.
  * Previously, button-type actions, when used without explicit "Press" interactions, would perform immediately when a bound control was actuated.
  * Now, a button-type action will behave the same as if a "Press" interaction is applied with "Trigger Behavior" set to "Press Only".
  * This means that a button-type action will now perform (and perform __once__ only) when a control crosses the button press threshold defined in the global settings or, if present, locally on a `ButtonControl`. It will then stay performed and finally cancel only when the control falls back to or below the release threshold.
- `InputAction.ReadValue<T>()` now always returns `default<T>` when the action is canceled.
  * This is to make it consistent with `InputAction.CallbackContext.ReadValue<T>()` which already returned `default<T>` when the action was canceled.
  * In general, all APIs that read values will return default values when an action is in a phase other than `Started` or `Performed`.
- If multiple actions in different action maps but in the same .inputactions asset have the same name, calling `InputActionAsset.FindAction()` with just an action name will now return the first __enabled__ action. If none of the actions are enabled, it will return the first action with a matching name as before ([case 1207550](https://issuetracker.unity3d.com/issues/input-system-action-can-only-be-triggered-by-one-of-the-action-maps-when-action-name-is-identical)).
  ```CSharp
  var map1 = new InputActionMap("map1");
  var map2 = new InputActionMap("map2");
  map1.AddAction("actionWithSameName");
  map2.AddAction("actionWithSameName");
  var asset = ScriptableObject.CreateInstance<InputActionAsset>();
  asset.AddActionMap(map1);
  asset.AddActionMap(map2);

  map2["actionWithSameName"].Enable();

  var action = asset["actionWithSameName"];
  // Before: "map1/actionWithSameName"
  // Now: "map2/actionWithSameName"
  ```

### Fixed

- Fixed player build causing `ProjectSettings.asset` to be checked out in Perforce ([case 1254502](https://issuetracker.unity3d.com/issues/projectsettings-dot-asset-is-checked-out-in-perforce-when-building-a-project-with-the-input-system-package-installed)).
- Fixed player build corrupting preloaded asset list in `PlayerSettings` if it was modified by another build processor.
- Fixed remoting in Input Debugger not working for devices in the player that are created from generated layouts (such as XR devices).
- Fixed potential `NullReferenceException` in `InputActionProperty` when the `InputActionReference` is `null`.
- Fixed "On-Screen Controls" sample still using `StandaloneInputModule` and thus throwing `InvalidOperationException` when used with "Active Input Handling" set to "Input System Package (New)" ([case 1201866](https://issuetracker.unity3d.com/issues/input-system-old-input-module-is-available-in-onscreencontrolssample-sample-scene-from-package)).
- Fixed `OnScreenButton` leaving button controls in pressed state when disabled in-between receiving `OnPointerDown` and `OnPointerUp`. Usually manifested itself by having to click the button twice next time it was enabled.
- Fixed exiting out of play mode in the Unity Editor while a test run is in progress leading to the Input System permanently losing all its state until the editor is restarted ([case 1251724](https://issuetracker.unity3d.com/issues/the-input-system-does-not-get-re-enabled-when-a-playmode-input-test-is-interrupted)).
- Fixed max values for `Axis` and `Double` controls stored as multi-bit fields being off by one ([case 1223436](https://issuetracker.unity3d.com/issues/value-equal-to-1-is-not-returned-by-the-input-system-when-reading-a-multi-bit-control)).
  * Fix contributed by [jamre](https://github.com/jamre) in [962](https://github.com/Unity-Technologies/InputSystem/pull/962). Thank you!
- Fixed debug assert in `InputDeviceTester` sample when simultaneously pressing two buttons on gamepad ([case 1244988](https://issuetracker.unity3d.com/issues/input-system-runtime-errors-when-pressing-more-than-one-button-at-the-same-time)).
- Fixed use of UI `Slider` causing drag thresholds to no longer work ([case 1275834](https://issuetracker.unity3d.com/issues/inputsystem-drag-threshold-value-is-ignored-for-scroll-view-after-interacting-with-a-slider-slash-scroll-bar)).
- Fixed layout lists in Input Debugger not updating when removing layouts.
- Fixed device connects leading to different but similar device being reported as reconnected.

#### Actions

- Fixed Action with multiple bindings becoming unresponsive after a Hold interaction was performed ([case 1239551](https://issuetracker.unity3d.com/issues/input-system-hold-interaction-makes-an-input-action-unresponsive-when-2-or-more-binding-are-attached-to-the-same-input-action)).
- Fixed `NullReferenceException` when `Player Input` component `Create Action` is pressed and saved ([case 1245921](https://issuetracker.unity3d.com/issues/input-system-nullreferenceexception-is-thrown-when-player-input-component-create-action-is-pressed-and-saved)).
- Fixed `InputActionTrace.ActionEventPtr.ReadValueAsObject` leading to `InvalidCastException` when trying to read values that came from composite bindings.
- Fixed not being able to stack a `MultiTap` on top of a `Tap` ([case 1261462](https://issuetracker.unity3d.com/issues/multi-tap-and-tap-interactions-in-the-same-action-doesnt-work-properly)).
- Fixed rebinds triggered by the Enter key causing stuck Enter key states ([case 1271591](https://issuetracker.unity3d.com/issues/input-system-rebind-action-requires-two-inputs-slash-presses-when-using-the-enter-key)).
- Fixed `Map index on trigger` and `IndexOutOfRangeException` errors when using multiple Interactions on the same Action. ([case 1253034](https://issuetracker.unity3d.com/issues/map-index-on-trigger-and-indexoutofrangeexception-errors-when-using-multiple-interactions-on-the-same-action)).
- Fixed context menu in action editor not filtering out composites the same way that the `+` icon menu does. This led to, for example, a "2D Vector" composite being shown as an option for a button type action.
- Fixed initial state checks for composite bindings failing if performed repeatedly. For example, doing a `ReadValue<Vector2>` for a WASD binding would return an incorrect value after disabling the map twice while no input from the keyboard was received ([case 1274977](https://issuetracker.unity3d.com/issues/input-system-cannot-read-vector2-values-after-inputactionset-has-been-disabled-and-enabled-twice)).
- Fixed "Add Interaction" menu in action editor not filtering out interactions with incompatible value types ([case 1272772](https://issuetracker.unity3d.com/issues/new-input-system-action-gets-called-only-once-when-using-mouse-press-interaction)).
- Fixed `PlayerInput` no longer auto-switching control schemes if `neverAutoSwitchControlSchemes` was toggled off and back on after the component was first enabled ([case 1232039](https://issuetracker.unity3d.com/issues/input-system-auto-switch-locks-on-one-device-when-its-disabled-and-re-enabled-via-script)).
- Fixed action map name being the same as .inputactions asset name leading to compile errors when `Generate C# Class` is used; now leads to import error ([case 1212052](https://issuetracker.unity3d.com/issues/input-system-user-can-name-inputaction-asset-and-action-map-the-same-creating-compilation-errors-on-generation)).
- Fixed bindings not getting updated when binding by display name and there is no control with the given display name initially.
  ```
  // If at the time this action is enabled, there's no ä key on the keyboard,
  // this did not update properly later when switched to a layout that does have the key.
  var action = new InputAction(binding: "<Keyboard>/#(ä)");
  ```

### Added

- Added tvOS documentation entries in 'Supported Input Devices' page.

#### Actions

- Added "release thresholds" for buttons.
  * Release points are now separated from press points by a percentage threshold.
  * The threshold is defined by `InputSettings.buttonReleaseThreshold`.
  * Thresholds are defined as percentages of press points. A release is thus defined as a button, after having reached a value of at least `InputSettings.defaultButtonPressPoint` (or whatever local press is used), falling back to a value equal to or less than `InputSettings.buttonReleaseThreshold` percent of the press point.
  * This is intended to solve the problem of buttons flickering around button press points.
  * The default threshold is set at 75%, that is, buttons release at 3/4 of the press point.
- Added new methods to the `InputAction` class:
  * `InputAction.IsPressed()`: Whether a bound control has crossed the press threshold and has not yet fallen back below the release threshold.
  * `InputAction.WasPressedThisFrame()`: Whether a bound control has crossed the press threshold this frame.
  * `InputAction.WasReleasedThisFrame()`: Whether a bound control has fallen back below the release threshold this frame.
  * `InputAction.WasPerformedThisFrame()`: Whether the action was performed at any point during the current frame. Equivalent to `InputAction.triggered`, which will be deprecated in the future.
  * `InputAction.Reset()`: Forcibly reset the action state. Cancels the action, if it is currently in progress.
- Added `InputAction.GetTimeoutCompletionPercentage` to query the amount left to complete a currently ongoing interaction.
  ```CSharp
  // Let's say there's a hold interaction on a "warp" action. The user presses a button bound
  // to the action and then holds it. While the user holds the button, we want to know how much
  // longer the user will have to hold it so that we can display feedback in the UI.
  var holdCompleted = playerInput.actions["warp"].GetTimeoutCompletionPercentage();
  ```
- Added three new binding composite types:
  * `OneModifierComposite`: This is a generalization of `ButtonWithOneModifier` (which is still available but now hidden from the UI) which also represents bindings such as "SHIFT+1" but now can be used to target bindings other than buttons (e.g. "SHIFT+delta").
  * `TwoModifiersComposite`: This is a generalization of `ButtonWithTwoModifiers` (which is still available but now hidden from the UI) which also represents bindings such as "SHIFT+CTRL+1" but now can be used to target bindings other than buttons (e.g. "SHIFT+CTRL+delta").
  * `Vector3Composite`: Works the same way `Vector2Composite` does. Adds a `forward` and `backward` binding in addition to `up`, `down`, `left`, and `right`.

## [1.1.0-preview.1] - 2020-08-20

>__The minimum version requirement for the Input System package has been moved up to 2019.4 LTS.__

### Changed

#### Actions

- Auto-generated C# files now have `<auto-generated>` headers so they get ignored by Rider code analysis.
- Auto-generated C# classes are now `partial` so that they can be manually extended.
- Deleting a composite binding with `action.ChangeBinding(0).Erase()` now also erases all the bindings that are part of the composite.
- Trigger binding resolution from within action callbacks (e.g. `InputAction.performed`) will now defer resolution until after the callback has completed.
  * This fixes crashes such as [case 1242406](https://issuetracker.unity3d.com/issues/mecanim-crash-when-entering-or-exiting-play-mode-destroying-gameobjects) where disabling `PlayerInput` from within an action callback led to an action's state being released while the action was still in a callback.

### Fixed

- Fixed input history on Android mono build by alligning memory of history records
- Fixed no input being processed when running a `[UnityTest]` over several frames. Before, this required calling `InputSystem.Update` manually.
- Fixed clicking on help page button in Unity inspector for Input System components not going to relevant manual pages.
- Fixed a bug that prevented DualShock controllers from working on tvOS. (case 1221223).
- `GravitySensor`, `LinearAccelerationSensor`, and `AttitudeSensor` not being initialized on iOS ([case 1251382](https://issuetracker.unity3d.com/product/unity/issues/guid/1251382/)).
- Fixed compilation issues with XR and VR references when building to platforms that do not have complete XR and VR implementations.
- Fixed possible `NullReferenceException`s on ARMs with controls that receive automatic memory offsets.
- Fixed `TouchControl.tapCount` resetting to 0 when "Script Debugging" is enabled (case 1194636).
- Fixed `Touch.activeTouches` not having a `TouchPhase.Began` entry for touches that moved in the same frame that they began in ([case 1230656](https://issuetracker.unity3d.com/issues/input-system-mobile-enhancedtouch-screen-taps-start-with-moved-or-stationary-phase-instead-of-began)).
- Fixed sequential taps causing touches to get stuck in `Touch.activeTouches`.
- Improved performance of `Touch.activeTouches` (most notably, a lot of time was spent in endlessly repetitive safety checks).
- Fixed `EnhancedTouch` APIs not indicating that they need to be enabled with `EnhancedTouchSupport.Enable()`.
  - The APIs now throw `InvalidOperationException` when used without being enabled.
- Fixed memory corruption in `InputEventTrace.AllocateEvent` ([case 1262496](https://issuetracker.unity3d.com/issues/input-system-crash-with-various-stack-traces-when-using-inputactiontrace-dot-subscribetoall))
  * Manifested itself, for example, as crashes when using `InputActionTrace.SubscribeToAll`.
- AxisControls and Vector2Controls' X and Y subcontrols on XR devices now have a minimum range of -1 and a maximum range of 1. This means they can now properly respond to modifiers and interactions in the binding system.

#### Actions

- Fixed drag&drop reordering actions while having one control scheme selected causing bindings from other control schemes to be lost ([case 122800](https://issuetracker.unity3d.com/issues/input-system-bindings-get-cleared-for-other-control-scheme-actions-when-reordering-an-action-in-a-specific-control-scheme)).
- Fixed stack overflow in `PlayerInput.SwitchCurrentActionMap` when called from action callback ([case 1232893](https://issuetracker.unity3d.com/issues/inputsystem-switchcurrentactionmap-causes-a-stackoverflow-when-called-by-each-pahse-of-an-action)).
- Fixed control picker ending up empty when listing devices in "Supported Devices" ([case 1254150](https://issuetracker.unity3d.com/product/unity/issues/guid/1254150/)).

### Added

- Device layouts can now be "precompiled" for speed. `Keyboard`, `Mouse`, and `Touchscreen` are now included as precompiled layouts greatly reducing instantiation time and GC heap cost for these devices. For `Touchscreen`, this results in a >20x speed-up for `InputSystem.AddDevice<Touchscreen>()`.
- Added Pose Control layout. The Pose Control is used on XR Devices and wraps tracking state, position, rotation, and velocity information.

#### Actions

- Can now save binding overrides as JSON strings and restore them from such using the newly added `SaveBindingOverridesAsJson` and `LoadBindingOverridesFromJson` extension methods.
  ```CSharp
  void SaveUserRebinds(PlayerInput player)
  {
      var rebinds = player.actions.SaveBindingOverridesAsJson();
      PlayerPrefs.SetString("rebinds", rebinds);
  }

  void LoadUserRebinds(PlayerInput player)
  {
      var rebinds = PlayerPrefs.GetString("rebinds");
      player.actions.LoadBindingOverridesFromJson(rebinds);
  }
  ```

## [1.0.0] - 2020-04-23

### Fixed

- Fixed compilation issues in `TrackedDeviceRaycaster` when disabling built-in XR module.

## [1.0.0-preview.7] - 2020-04-17

### Fixed

- `VirtualMouseInput` not moving the software cursor when set to `HardwareCursorIsAvailable` but not having a hardware cursor ()
- Can now override built-in Android gamepad layouts. Previously, the input system would always choose its default defaults even after registering more specific layouts using `InputSystem.RegisterLayout`.
- `InputControlPath.TryGetControlLayout` no longer throws `NotImplementedException` for `<Mouse>/scroll/x` and similar paths where the layout is modifying a control it inherited from its base layout ([thread](https://forum.unity.com/threads/notimplementedexception-when-using-inputcontrolpath-trygetcontrollayout-on-mouse-controls.847129/)).
- Fixed compilation errors when disabling built-in VR and XR modules. ([case 1214248](https://issuetracker.unity3d.com/issues/enable-input-system-symbol-is-not-being-updated-when-the-input-system-is-changed-in-player-settings/)).
- Fixed compilation errors when disabling built-in Physics and Physics2D modules. ([case 1191392](https://issuetracker.unity3d.com/issues/inputsystem-trackeddeviceraycaster-has-hard-references-on-both-physics-and-physics2d)).
- No longer throws `NotImplementedException` when matching against a field of `InputDeviceDescription.capabilities` when the value of the field used scientific notation.
- No longer incorrectly matches fields of `InputDeviceDescription.capabilities` by prefix only (i.e. previously it would find the field "foo" when actually looking for "foobar").
- Input device debugger window slowing editor to a crawl when opened on PS4 DualShock controller.
- `InputUser.UnpairDevices()` corrupting user device list.

#### Actions

- Controls are now re-resolved after adding or removing bindings from actions ([case 1218544](https://issuetracker.unity3d.com/issues/input-system-package-does-not-re-resolve-bindings-when-adding-a-new-binding-to-a-map-that-has-already-generated-its-state)).
- Can now have spaces and special characters in action names when using `PlayerInput` with the `SendMessages` or `BroadcastMessages` behavior. Previously, an incorrect method name was generated (fix contributed by [BHSPitMonkey](https://github.com/BHSPitMonkey) in [#1022](https://github.com/Unity-Technologies/InputSystem/pull/1022); [case 1214519](https://issuetracker.unity3d.com/issues/player-input-send-messages-wont-trigger-when-input-action-name-contains-spaces)).
- Adding a new action now sets `expectedControlType` to `Button` as expected ([case 1221015](https://issuetracker.unity3d.com/issues/input-system-default-value-of-expectedcontroltype-is-not-being-set-when-creating-a-new-action)).
- Player joins with `PlayerInputManager` from button presses no longer fail if there are multiple devices of the same type present and the join was not on the first gamepad ([case 226920](https://fogbugz.unity3d.com/f/cases/1226920/)).
- `PlayerInputEditor` no longer leads to the player's `InputActionAsset` mistakenly getting replaced with a clone when the inspector is open on a `PlayerInput` component ([case 1228636](https://issuetracker.unity3d.com/issues/action-map-gets-lost-on-play-when-prefab-is-highlighted-in-inspector)).
- The control picker in the .inputactions editor will no longer incorrectly filter out layouts such as `Xbox One Gamepad (on XB1)` when using them in control schemes. Also, it will no longer filter out controls from base layouts (such as `Gamepad`) ([case 1219415](https://issuetracker.unity3d.com/issues/impossible-to-choose-gamepad-as-binding-path-when-control-scheme-is-set-as-xboxone-scheme)).
- `RebindOperation`s will no longer pick controls right away that are already actuated above the magnitude threshold when the operation starts. Instead, these controls will have to change their actuation from their initial level such that they cross the magnitude threshold configured in the operation ([case 1215784](https://issuetracker.unity3d.com/issues/unnecessary-slash-unwanted-binding-candidates-are-found-when-detecting-and-changing-an-input-value-of-an-input-device)).
- Newly added actions and action maps are now scrolled to when there are more items than fit into view. Previously newly added item was appended but outside of the visible area.
- Actions and bindings in the `.inputactions` editor are no longer force-expanded on every domain reload and whenever a new action or binding is added.
- The importer for `.inputactions` assets will now check out from version control the generated .cs file when overwriting it &ndash; which only happens if the contents differ ([case 1222972](https://issuetracker.unity3d.com/issues/inputsystem-editor-generated-c-number-file-is-not-checked-out-when-overwriting)).
- The editor for `.inputactions` assets will now check out from version control the asset before saving it.
- Drag-reordering action maps no longer throws "Should have drop target" asserts in the console (case [1229146](https://issuetracker.unity3d.com/issues/inputsystem-reordering-of-actionmaps-in-input-action-window-fails-and-throws-should-have-drop-target-error)).
- Drag-reordering actions no longer changes action IDs of some of the existing actions ([case 1231233](https://issuetracker.unity3d.com/issues/input-systems-action-ids-dont-stick-with-action-names-when-input-actions-are-reorganized)).
- References to `InputActionReference` objects created by the importer for `.inputactions` files are no longer broken when the action referenced by the object is renamed ([case 1229145](https://issuetracker.unity3d.com/issues/inputsystem-inputactionreference-loses-guid-when-its-action-is-moved-or-renamed-in-the-inputaction-asset)).
  * __NOTE: This fix does not apply to existing `InputActionReference` instances.__ The problem was inherent in the internal file IDs generated for actions &ndash; which were affected by action and map names. Thus, changing the name of an action or map would change the resulting file ID of the `InputActionReference`.<br>However, changing file IDs will break any existing reference to the object. Thus we had to preserve the existing `InputActionReference` objects under their original file ID. We hide them in the Project Browser, however. The ones that are visible now have the new, fixed file IDs.<br>To switch existing `InputActionReference` properties to the new file IDs, simply replace them with the newly created `InputActionReference`.

### Changed

- `InputDevice.all` has been deprecated due to the confusion it creates with other getters like `Gamepad.all`. Use `InputSystem.devices` instead ([case 1231216](https://issuetracker.unity3d.com/issues/joystick-dot-all-lists-more-than-just-joysticks)).
  * In the same vein, we added a new `Joystick.all` getter that works the same as `Gamepad.all`.
- Changed UI Package to be optional dependency. Removing the package will now disable all UI relevant Input code.

## [1.0.0-preview.6] - 2020-03-06

### Changed

* `InputSystemUIInputModule.trackedDeviceSelect` has been removed. Use `InputSystemUIInputModule.leftClick` instead.
* `InputSystemUIInputModule.repeatDelay` has been renamed to `moveRepeatDelay` and `repeatRate` has been renamed to `moveRepeatRate`.

### Fixed

- Fixed CS0109 warning being generated during player build due to use of `new` with the `PlayerInput.camera property` (case 1174688).
- Fixed a number of issues in `InputSystemUIInputModule`.
  * Fixed GC heap garbage when click-dragging.
  * Fixed number of pointer states growing indefinitely if OS did not reuse touch IDs.
  * Fixed `lastPress` on `PointerEventData` getting lost.
  * Fixed button press-and-release happening in same frame resulting in no UI input.
  * Fixed clicks initiated from non-pointer devices resulting in pointer inputs with `(0,0)` positions.
  * Fixed huge screen deltas on pointer events from tracked devices.
  * Fixed touch input not sending pointer exit events ([case 1213550](https://issuetracker.unity3d.com/issues/input-system-onpointerexit-does-not-work)).
- Fixed `TrackedDeviceRaycaster` not setting `screenPosition` in `RaycastResult`.

#### Actions

- Mixing the enabling&disabling of single actions (as, for example, performed by `InputSystemUIInputModule`) with enabling&disabling of entire action maps (as, for example, performed by `PlayerInput`) no longer leaves to unresponsive input and `"should not reach here"` assertions ([forum thread](https://forum.unity.com/threads/error-while-switching-between-action-maps.825204/)).
- Leaving play mode no longer leaves state change monitors lingering around from enabled actions.
- Enabling action maps with bindings that do not refer to an existing action in the map no longer leads to asserts and exceptions when input on the bindings is received ([case 1213085](https://issuetracker.unity3d.com/issues/input-system-input-actions-cause-exceptions-and-should-not-get-here-errors-to-appear-after-deleting-an-action-map)).
- `PressInteraction` no longer misses the next button press if it gets reset from within the `performed` callback ([case 1205285](https://issuetracker.unity3d.com/issues/inputsystem-problem-with-button-state-after-deactivating-and-reactivating-an-action-map)).
- `InputBinding.DisplayStringOptions.DontIncludeInteractions` is now properly respected.
- Reading the value of a composite binding no longer causes processors from the last active part binding to be applied rather than the processors of the composite itself, if any ([case 1207082](https://issuetracker.unity3d.com/issues/input-system-invert-processors-have-no-effect-on-the-inputaction-dot-callbackcontext-value)).
- Fixed `InputSystem.onActionChange` getting invoked too many times on binding changes.

### Added

- `InputSystemUIInputModule` now sends pointer events using a new `ExtendedPointerEventData` instead of using the base `PointerEventData` class. This surfaces additional input data in pointer events.
- Added `InputSystemUIInputModule.pointerBehavior` to allow dictating how the UI will resolve concurrent input from multiple pointers.

#### Actions

- Added `InputAction.CallbackContext.ReadValueAsButton`.

## [1.0.0-preview.5] - 2020-02-14

### Changed

- We've changed the rules that govern how action phases have to progress:
  * __This is a breaking change!__
    - The primary effect is additional callbacks getting triggered.
  * __Before__:
    - There were no enforced rules about how an action would go through `InputAction.started`, `InputAction.performed`, and `InputAction.canceled`. Which of the callbacks were triggered and in what order depended on a number of factors, the biggest influencer of which were the different interactions that could be applied to actions (like `Press` or `Hold`).
    - This made for unpredictable and frequently surprising results. In addition, it led to bugs where, for [example](https://issuetracker.unity3d.com/issues/input-system-ui-becomes-unresponsive-after-the-first-ui-button-press), adding a `Press` interaction to the `Click` action of `InputSystemUIInputModule` would cause the click state to get stuck because the click action would never cancel.
  * __Now__:
    - The system will now *always* trigger `InputAction.started` first. If this is not done explicitly, it happens implicitly.
    - Likewise, the system will now *always* trigger `InputAction.canceled` before going back to waiting state. Like with `InputAction.started`, if this isn't done explicitly, it will happen implicitly. This implies that `InputAction.canceled` no longer signifies an action getting aborted because it stopped after it started but before it performed. It now simply means "the action has ended" whether it actually got performed or not.
    - In-between `InputAction.started` and `InputAction.canceled`, `InputAction.performed` may be triggered arbitrary many times (including not at all).
  * While late in the cycle for 1.0, we've opted to make this change now in order to fix a range of bugs and problems we've observed that people encountered because of the previous behavior of the system.
- Related to the change above, the behavior of `PressInteraction` has been tweaked and now is the following:
  * `Press Only`: Starts and immediately performs when pressed, then stays performed and cancels when button is released.
  * `Release Only`: Starts when button is pressed and then performs and immediately cancels when the button is released.
  * `Press And Release`: Starts and immediately performs when button is pressed, then stays performed and performs again and immediately cancels when button is released.
- `Vector2Composite` now has a `mode` parameter which can be used to choose between `DigitalNormalized` (the default), `Digital` (same as `DigitalNormalized` but does not normalize the resulting vector), and `Analog` (uses float input values as is).
  * `Vector2Composite.normalize` has been deprecated. Note that it will not work together with `Analog`. The parameter will be removed in the future.

### Fixed

- XR controllers and HMDs have proper display names in the UI again. This regressed in preview.4 such that all XR controllers were displayed as just "XR Controller" in the UI and all HMDs were displayed as "XR HMD".
- `InputSystemUIInputModule` no longer generates GC heap garbage every time mouse events are processed.
- Fixed a bug where an internal array helper method was corrupting array contents leading to bugs in both `InputUser` and `Touch`.
- Fixed exception when saving changes to an Input Action asset and the parent directory has been renamed. ([case 1207527](https://issuetracker.unity3d.com/issues/input-system-console-errors-appear-when-you-save-input-action-asset-after-changing-the-name-of-the-folder-containing-it))

#### Actions

- The regression in 1.0.0-preview.4 of `PlayerInputManager` not joining players correctly if a scheme has more than one device requirement has been fixed.
  * This most notably manifested itself with keyboard+mouse control schemes.
- `PlayerInputManager` will no longer join players when control schemes are used and none of the schemes produces a successful match based on the devices available for the join.
- When no action map is selected in action editor, plus icon to add an action is now disabled; formerly threw an exception when clicked (case 1199562).
- Removing a callback from actions from the callback itself no longer throws `ArgumentOutOfRangeException` ([case 1192972](https://issuetracker.unity3d.com/issues/input-system-package-argumentoutofrangeexception-error-is-thrown-when-the-callback-is-removed-while-its-being-triggered)).
- "Invalid user" `ArgumentException` when turning the same `PlayerInput` on and off ([case 1198889](https://issuetracker.unity3d.com/issues/input-system-package-argumentexception-invalid-user-error-is-thrown-when-the-callback-disables-game-object-with-playerinput)).
- The list of device requirements for a control scheme in the action editor no longer displays devices with their internal layout name rather than their external display name.
- `StackOverflowException` when `Invoke Unity Events` is selected in `PlayerInput` and it cannot find an action (#1033).
- `HoldInteraction` now stays performed after timer has expired and cancels only on release of the control ([case 1195498](https://issuetracker.unity3d.com/issues/inputsystem-inputaction-dot-readvalue-returns-0-when-a-hold-action-is-performed-for-hold-time-amount-of-time)).
- Foldouts in the various action UIs now properly toggle their expansion state when clicked in Unity 2019.3+ ([case 1213781](https://issuetracker.unity3d.com/issues/input-system-package-playerinput-component-events-menu-doesnt-expand-when-clicked-directly-on-the-arrow-icon)).

### Added

- We've added a new `Simple Multiplayer` sample which demonstrates a simple, bare-bones local multiplayer setup.
- We've also added a `Gamepad Mouse Cursor` sample that shows how to drive a UI mouse cursor using the gamepad.
  - The sample contains a reusable `VirtualMouseInput` component that does most of the work.
- Added a `Deselect On Background Click` option to `InputSystemUIInputModule`. This allows toggling the behavior off where clicking the mouse and not hitting a `GameObject` will automatically clear the current selection -- which will break keyboard and gamepad navigation.

## [1.0.0-preview.4] - 2020-01-24

This release includes a number of Quality-of-Life improvements for a range of common problems that users have reported.

### Added

- To aid in debugging issues, we've extended the system's event tracing and replay functionality to allow persisting and replaying arbitrary input event streams.
  * `InputEventTrace` now has APIs to persist the events to disk and to load them back in from previously persisted event streams. The same API can be used to persist in arbitrary C# `Stream` instances, not just in file streams.
     ```CSharp
    // Write.
    myTrace.WriteTo("file.inputtrace");

    // Read.
    InputEventTrace.LoadFrom("file.inputtrace");
     ```
  * `InputEventTrace` now has built-in replay functionality.
     ```CSharp
    myTrace.Replay().PlayAllFramesOneByOne();
     ```
  * The event trace in device windows of the Input Debugger has been extended with controls to save and load traces.
- We've added a new `InputRecording` sample which has a reusable `MonoBehaviour` component that can be used to capture and replay device activity.
- `Keyboard` now has a `FindKeyOnCurrentKeyboardLayout` method to look up key controls by their display names.
- Keyboards now have synthetic controls that combine left and right variants of modifier keys.
  * This means that you can bind to just "shift" now, for example, instead of having to bind to both "left shift" and "right shift".
    ```CSharp
    new InputAction(binding: "<Keyboard>/shift");
    ```
  * The controls are also available as properties on `Keyboard`.
    ```CSharp
    if (Keyboard.current.shiftKey.isPressed) /* ... */;

    // Is equivalent to:
    if (Keyboard.current.leftShiftKey.isPressed ||
        Keyboard.current.rightShiftKey.isPressed) /* ... */;
    ```

#### Actions

- `PlayerInput` now has a new `Controls Changed` event/message which is triggered when the control setup of the player changes (e.g. when switching control schemes).
    ```CSharp
        public void OnControlsChanged()
        {
            // Update UI display hints, for example...
        }
    ```
- We've added APIs to simplify turning bindings into strings suitable for display in UIs.
    ```CSharp
    // Takes things such as currently bound controls and active binding masks into account
    // and can handle composites.
    action.GetBindingDisplayString();
    ```
  * Related to this, custom binding composites can now be annotated with the new `DisplayStringFormat` attribute to control how composites as a whole are turned into display strings.
    ```CSharp
    [DisplayStringFormat("{button}+{stick}")]
    public class MyComposite : InputBindingComposite<Vector2>
    {
        [InputControl(layout = "Button")] public int button;
        [InputControl(layout = "Stick")] public int stick;
    }
    ```
- `InputActionRebindingExtension.RebindingOperation` has a new configuration method `WithMatchingEventsBeingSuppressed` which allows suitable input events to automatically be swallowed while a rebind is ongoing. This greatly helps with not having something else respond to input while a rebind is in progress.
- We've added two new samples:
  * __Rebinding UI__: Demonstrates how to create a rebinding screen using the Input System's APIs. The sample also includes a reusable prefab you can use directly in your projects to quickly put rebinding screens together.
  * __In-Game Hints__: Demonstrates how to show context-sensitive help that respects the current control scheme.

### Changed

- The logic for resetting devices on focus loss has changed somewhat:
  * When focus is lost, all devices are forcibly reset to their default state. As before, a `RequestResetCommand` for each device is also sent to the backend but regardless of whether the device responds or not, the input state for the device will be overwritten to default.
  * __Noisy controls are exempted from resets__. The assumption here is that noisy controls most often represent sensor readings of some kind (e.g. tracking data) and snapping the values back to their default will usually
  * If `Application.runInBackground` is `true`, all devices that return `true` from `InputDevice.canRunInBackground` are exempted from resets entirely. This, for example, allows XR devices to continue running regardless of focus change.
  * This fixes problems such as keyboard keys getting stuck when alt-tabbing between applications (case 1206199).
- `InputControlExtensions.GetStatePtrFromStateEvent` no longer throws `InvalidOperationException` when the state format for the event does not match that of the device. It simply returns `null` instead (same as when control is found in the event's state).
- `InputEventTrace` instances are no longer disposed automatically from their finalizer but __MUST__ be disposed of explicitly using `Dispose()`.
  * This is to allow event traces to survive domain reloads. If they are disposed of automatically during finalizers, even if they survive the reload, the next GC will cause traces to be deallocated.

#### Actions

* `InputActionRebindingExtensions.PerformInteractiveRebinding` has been greatly enhanced to apply a wide range of default configurations to the rebind. This greatly reduces the need to manually configure the resulting rebind.
    ```CSharp
    // Start a rebind with the default configuration.
    myAction.PerformInteractiveRebinding().Start();
    ```
  - Pointer position input will be ignored by default.
  - If not a suitable binding target itself, `<Keyboard>/escape` will automatically be made to quit the rebind.
  - Events with control input not explicitly matching exclusions will now get suppressed. This prevents input actions from getting triggered while a rebind is in progress.
  - The expected control type is automatically adjusted if a part binding of a composite is targeted by the rebind (e.g. if the action expects a `Vector2` but the part binding expects a `Button`, the rebind switches automatically to `Button`).
  - If the targeted binding is part of a control scheme, controls will automatically be restricted to match the device requirements of the control scheme. For example, if the binding belongs to a "Keyboard&Mouse" scheme that has `<Keyboard>` and a `<Mouse>` requirement, the rebind will ignore input on gamepads.
  - As before, you can always create a `RebindingOperation` from scratch yourself or wipe/alter the configuration returned by `PerformInteractiveRebinding` however you see fit.
- Control schemes can now handle ambiguity.
  * This means that, for example, you can now have one control scheme for generic gamepads and another control scheme specifically for PS4 controllers and the system will reliably pick the PS4 scheme when a PS4 controller is used and fall back to the generic gamepad scheme otherwise.
  * While this is exposed as a new `score` property on `InputControlScheme.MatchResult`, no code changes are necessary to take advantage of this feature.
- `PlayerInput.active` has been renamed to `PlayerInput.inputIsActive` to avoid ambiguities with `GameObject` activation.

### Fixed

- `InputUser` in combination with touchscreens no longer throws `InvalidOperationException` complaining about incorrect state format.
 * In a related change, `InputControlExtensions.GetStatePtrFromStateEvent` now works with touch events, too.
- Stack overflow in `InputTestFixture.currentTime` getter.
- Input that occurs in-between pressing the play button and the game starting no longer leaks into the game (case 1191342).
  * This usually manifested itself as large accumulated mouse deltas leading to such effects as the camera immediately jerking around on game start.
- Removing a device no longer has the potential of corrupting state change monitors (and thus actions getting triggered) from other devices.
  * This bug led to input being missed on a device once another device had been removed.
- `TrackedDevice` layout is no longer incorrectly registered as `Tracked Device`.
- Event traces in the input debugger are no longer lost on domain reloads.
- `IndexOutOfRangeException` being thrown when looking up controls on XR devices.

#### Actions

- Clicking the "Replace with InputSystemUIInputModule" button in the inspector when looking at `StandaloneInputModule`, the resulting operation is now undoable and will properly dirty the scene.

## [1.0.0-preview.3] - 2019-11-14

### Fixed

- Fixed wrong event handlers getting removed when having three or more handlers on an event (case 1196143).
  * This was an bug in an internal data structure that impacted a number of code paths that were using the data structure.
- Fixed `LayoutNotFoundException` being thrown when `InputControlPath.ToHumanReadableString` referenced a layout that could not be found.

## [1.0.0-preview.2] - 2019-11-04

### Changed

- Automatic conversion of window coordinates in `EditorWindow` code is now performed regardless of focus or the setting of `Lock Input to Game View` in the input debugger.

### Fixed

- Fixed touch taps triggering when they shouldn't on Android.
- Fixed custom devices registered from `[InitializeOnLoad]` code being lost on domain reload (case 1192379).
  * This happened when there were multiple pieces of `[InitializeOnLoad]` code that accessed the input system in the project and the `RegisterLayout` for the custom device happened to not be the first in sequence.
- OpenVR touchpad controls (`touchpadClicked` & `touchpadPressed`) now report accurate data.

#### Actions

- Fixed missing keyboard bindings in `DefaultInputActions.inputactions` for navigation in UI.
- Fixed using C# reserved names in .inputactions assets leading to compile errors in generated C# classes (case 1189861).
- Assigning a new `InputActionAsset` to a `InputSystemUIInputModule` will no longer look up action names globally but rather only look for actions that are located in action maps with the same name.
  * Previously, if you e.g. switched from one asset where the `point` action was bound to `UI/Point` to an asset that had no `UI` action map but did have an action called `Point` somewhere else, it would erroneously pick the most likely unrelated `Point` action for use by the UI.
- Fixed missing custom editors for `AxisDeadzoneProcessor` and `StickDeadzoneProcessor` that link `min` and `max` values to input settings.
- Fixed actions ending up being disabled if switching to a control scheme that has no binding for the action (case 1187377).
- Fixed part of composite not being bound leading to subsequent part bindings not being functional (case 1189867).
- Fixed `PlayerInput` not pairing devices added after it was enabled when not having control schemes.
  * This problem would also show in the `SimpleDemo` sample when having the `CustomDeviceUsages` sample installed as well. Gamepads would not get picked up in that case.
- Fixed `ArgumentNullException` when adding a device and a binding in an action map had an empty path (case 1187163).
- Fixed bindings that are not associated with any control scheme not getting enabled with other control schemes as they should.

### Added

- Added a new `EditorWindow Demo` sample that illustrates how to use the input system in editor UI code.

## [1.0.0-preview.1] - 2019-10-11

### Changed

- Generated action wrappers now won't `Destroy` the generated Asset in a finalizer, but instead implement `IDisposable`.
- Added back XR layouts (except for Magic Leap) that were removed for `1.0-preview`.
  * We removed these layouts under the assumption that they would almost concurrently become available in the respective device-specific XR packages. However, this did not work out as expected and the gap here turned out to be more than what we anticipated.
  * To deal with this gap, we have moved the bulk of the XR layouts back and will transition things gradually as support in device-specific packages becomes publicly available.

### Fixed

- Fixed a bug where the Input Settings Window might throw exceptions after assembly reload.
- Correctly implemented `IsPointerOverGameObject` method for `InputSystemUIInputModule`.
- Several bugs with layout overrides registered with (`InputSystem.RegisterLayoutOverrides`).
  * In `1.0-preview`, layout overrides could lead to corruption of the layout state and would also not be handled correctly by the various editor UIs.
- Selecting a layout in the input debugger no longer selects its first child item, too.
- Fixed XR devices reporting noise as valid user input (should fix problem of control schemes involving VR devices always activating when using `PlayerInput`).
- Fixed tap/swipe gesture detection in touch samples.

### Actions

- Fixed a bug where multiple composite bindings for the same controls but on different action maps would throw exceptions.
- Fixed `anyKey` not appearing in control picker for `Keyboard`.
- The text on the "Listen" button is no longer clipped off on 2019.3.
- Controls bound to actions through composites no longer show up as duplicates in the input debugger.
- Fixed "Create Actions..." on `PlayerInput` creating an asset with an incorrect binding for taps on Touchscreens. \
  __NOTE: If you have already created an .inputactions asset with this mechanism, update "tap [Touchscreen]" to "Primary Touch/Tap" to fix the problem manually.__
- Fixed `Invoke CSharp Events` when selected in `PlayerInput` not triggering `PlayerInput.onActionTriggered`.
- Fixed duplicating multiple items at the same time in the action editor duplicating them repeatedly.

### Added

- Will now recognize Xbox One and PS4 controllers connected to iOS devices correctly as Xbox One and PS4 controllers.
- Added a new sample called "Custom Device Usages" that shows how to use a layout override on `Gamepad` to allow distinguishing two gamepads in bindings based on which player the gamepad is assigned to.
- Added abstract `TrackedDevice` input device class as the basis for various kinds of tracked devices.

## [1.0.0-preview] - 2019-09-20

### Fixed

- Will now close Input Action Asset Editor windows from previous sessions when the corresponding action was deleted.
- Fixed an issue where Stick Controls could not be created in Players built with medium or high code stripping level enabled.
- Fixed incorrect default state for axes on some controllers.

#### Actions

- Fixed `CallbackContext.ReadValue` throwing when invoked during device removal

### Changed
### Added

## [0.9.6-preview] - 2019-09-06

### Fixed

- Exceptions in scenes of `Visualizers` sample if respective device was not present on system (e.g. in `PenVisualizer` if no pen was present in system).
- Fixed exception in Input Action Asset Editor window when typing whitespace into the search field.
- Fixed control scheme popup window in input action asset editor window showing in the correct screen position on windows.

#### Actions

- Setting timeouts from `IInputInteraction.Process` not working as expected when processing happened in response to previous timeout expiring (#714).
- Pending timeouts on a device not being removed when device was removed.

### Changed

- Replaced `HIDSupport.shouldCreateHID` event with a new `HIDSupport.supportedHIDUsages` property, which takes an array of supported usages.

### Added

#### Actions

- Added `PlayerInput.neverAutoSwitchControlSchemes` to disable logic that automatically enables control scheme switching when there is only a single `PlayerInput` in the game.
- Added `PlayerInput.SwitchControlScheme` to switch schemes manually.

## [0.9.5-preview] - 2019-08-29

### Fixed

- Don't pass events for null devices (for devices which have not been created) to `InputSystem.onEvent` callbacks.
- Will close debugger input state windows, when the state is no longer valid instead of throwing exceptions.
- Fixed pointer coordinates in editor windows for non-mouse pointing devices.
- Fixed using the input system in il2cpp when managed stripping level is set higher then "Low".
- Device debugger window will still show when reading from specific controls throws exceptions.
- Offsets and sizes for elements on Linux joysticks are now computed correctly.
- Joysticks now have a deadzone processor on the stick itself.
- Up/down/left/right on sticks are now deadzoned just like X and Y on sticks are.
- Removed toplevel `X` and `Y` controls on HIDs when there is a `Stick/X` and `Stick/Y` added for the device.
- HID fallback can now deal with sticks that have X and Y controls of different sizes and sitting in non-contiguous locations in the HID input report.
- Button 1 on HID joysticks will now correctly come out as the `trigger` control. Previously, the trigger control on the joystick was left pointing to random state.

#### Actions

- Binding paths now show the same way in the action editor UI as they do in the control picker.
  * For example, where before a binding to `<XInputController>/buttonSouth` was shown as `rightShoulder [XInputController]`, the same binding will now show as `A [Xbox Controller]`.
- When deleting a control scheme, bindings are now updated. A dialog is presented that allows choosing between deleting the bindings or just unassigning them from the control scheme.
- When renaming a control scheme, bindings are now updated. Previously the old name was in place on bindings.
- Control scheme names can no longer be set to empty strings.
- `PlayerInput.Instantiate` now correctly sets up a given control scheme, if specified.
  * When passing a `controlScheme:` argument, the result used to be a correctly assigned control scheme at the `InputUser` level but no restrictions being actually applied to the bindings, i.e. every single binding was active regardless of the specified control scheme.
- NullReferenceExceptions during event processing from `RebindingOperation`.

### Changed

- `InputUser.onUnpairedDeviceUsed` now receives a 2nd argument which is the event that triggered the callback.
  * Also, the callback is now triggered __BEFORE__ the given event is processed rather than after the event has already been written to the device. This allows updating the pairing state of the system before input is processed.
  * In practice, this means that, for example, if the user switches from keyboard&mouse to gamepad, the initial input that triggered the switch will get picked up right away.
- `InputControlPath.ToHumanReadableString` now takes display names from registered `InputControlLayout` instances into account.
  * This means that the method can now be used to generate strings to display in rebinding UIs.
- `AxisControl.clamp` is now an enum-valued property rather than a bool. Can now perform clamping *before* normalization.

#### Actions

- When switching devices/controls on actions, the system will no longer subsequently force an initial state check on __all__ actions. Instead, every time an action's bindings get re-resolved, the system will simply cancel all on-going actions and then re-enable them the same way it would happen by manually calling `InputAction.Enable`.
- Removed non-functional `InputControlScheme.baseScheme` API and `basedOn` serialized property. This was never fully implemented.

### Added

- Can right-click devices in Input Debugger (also those under "Unsupported") and select "Copy Device Description" to copy the internal `InputDeviceDescription` of the device in JSON format to the system clipboard.
  * This information is helpful for us to debug problems related to specific devices.
- If a device description has been copied to the clipboard, a new menu "Paste Device Description as Device" entry in the "Options" menu of the input debugger appears. This instantiates the device from the description as if it was reported locally by the Unity runtime.

## [0.9.3-preview] - 2019-08-15

### Fixed

- `XInputController` and `XboxOneGamepad` no longer have two extraneous, non-functional "menu" and "view" buttons.
- Fixed `InputUser.onUnpairedDeviceUser` ignoring input on controls that do not support `EvaluateMagnitude`.
  * This led to situations, for example, where `PlayerInput` would not initialize a control scheme switch from a `<Mouse>/delta` binding as the delta X and Y axes do not have min&max limits and thus return -1 from `EvaluateMagnitude`.
- Fixed available processor list not updated right away when changing the action type in the Input Action editor window.

#### Actions

- `NullReferenceException` when the input debugger is open with actions being enabled.
- When selecting a device to add to a control scheme, can now select devices with specific usages, too (e.g. "LeftHand" XRController).

### Changed

- Removed `timesliceEvents` setting - and made this tied to the update mode instead. We now always time slice when using fixed updates, and not when using dynamic updates.
- When adding a composite, only ones compatible with the value type of the current action are shown. This will, for example, no longer display a `2D Vector` composite as an option on a floating-point button action.
- The `InputState.onChange` callback now receives a second argument which is the event (if any) that triggered the state change on the device.

### Added

- `InputSystemUIInputModule` can now track multiple pointing devices separately, to allow multi-touch input - required to allow control of multiple On-Scree controls at the same time with different fingers.
- Two new composite bindings have been added.
  * `ButtonWithOneModifier` can be used to represent shortcut-like bindings such as "CTRL+1".
  * `ButtonWithTwoModifiers` can be used to represent shortcut-like bindings such as "CTRL+SHIFT+1".

## [0.9.2-preview] - 2019-08-09

### Fixed

- A `RebindingOperation` will now fall back to the default path generation behavior if the callback provided to `OnGeneratePath` returns null.
- Fixed the Input Action editor window throwing exceptions when trying to view action properties.

### Actions

- `PlayerInput` will now copy overrides when creating duplicate actions.
- It is now possible to use an empty binding path with a non empty override path.
- It is now possible to use set an empty override path to disable a binding.
- It is not possible to query the effectively used path of a binding using `effectivePath`.
- Actions embedded into MonoBehaviour components can now have their properties edited in the inspector. Previously there was no way to get to the properties in this workflow. There is a gear icon now on the action that will open the action properties.

### Changed

### Added

- Added a new sample to the package called `SimpleDemo`. You can install the sample from the package manager. See the [README.md](https://github.com/Unity-Technologies/InputSystem/Assets/Samples/SimpleDemo/README.md) file for details about the sample.

## [0.9.1-preview] - 2019-08-08

### Fixed

- Fixed GC heap garbage being caused by triggered by event processing.
  * This meant that every processing of input would trigger garbage being allocated on the managed heap. The culprit was a peculiarity in the C# compiler which caused a struct in `InputEventPtr.IsA` to be allocated on the heap.
- The bindings selection popup window will now show child controls matching the current action type even if the parent control does not match.
- Fixed `duration` values reported for Hold and Press interactions.
- DualShock 3 on macOS:
  * Fixed actions bound to the dpad control performing correctly.
  * Fixed non-present touchpad button control being triggered incorrectly.
- Fixed compile issues with switch classes on standalone Linux.
- Leak of unmanaged memory in `InputControlList`.

#### Actions

- Fixed actions not updating their set of controls when the usages of a device are changed.
- Composite bindings with the default interaction will now correctly cancel when the composite is released, even if there are multiple composite bindings on the action.

### Changed

- `MouseState`, `KeyboardState`, and `GamepadState` have been made public again.
- `PlayerInput` and `PlayerInputManager` have been moved from the `UnityEngine.InputSystem.PlayerInput` namespace to `UnityEngine.InputSystem`.
- The signature of `InputSystem.onEvent` has changed. The callback now takes a second argument which is the device the given event is sent to (null if there's no corresponding `InputDevice`).
  ```
  // Before:
  InputSystem.onEvent +=
      eventPtr =>
      {
          var device = InputSystem.GetDeviceById(eventPtr.deviceId);
          //...
      };

  // Now:
  InputSystem.onEvent +=
      (eventPtr, device) =>
      {
          //...
      };
  ```
- The signatures of `InputSystem.onBeforeUpdate` and `InputSystem.onAfterUpdate` have changed. The callbacks no longer receive an `InputUpdateType` argument.
  * Use `InputState.currentUpdateType` in case you need to know the type of update being run.
- `InputUpdateType` has been moved to the `UnityEngine.InputSystem.LowLevel` namespace.
- `InputSystem.Update(InputUpdateType)` has been removed from the public API.
- The way input devices are built internally has been streamlined.
  * `InputDeviceBuilder` is now internal. It is no longer necessary to access it to look up child controls. Simply use `InputControl.GetChildControl` instead.
  * To build a device without adding it to the system, call the newly added `InputDevice.Build` method.
    ```
    InputDevice.Build<Mouse>();
    ```
  * `InputSystem.SetLayoutVariant` has been removed. Layout variants can no longer be set retroactively but must be decided on as part of device creation.
- `InputSystem.RegisterControlProcessor` has been renamed to just `InputSystem.RegisterProcessor`.

#### Actions

* `InputAction.ReadValue<TValue>()` is longer correlated to `InputAction.triggered`. It simply returns the current value of a bound control or composite while the action is being interacted with.
* `InputInteractionContext.PerformedAndGoBackToWaiting` has been renamed to just `InputInteractionContext.Performed`.

#### Actions

- Individual composite part bindings can now no longer have interactions assigned to them as that never made any sense.

### Added

- Devices can now have more than one usage.
  * Call `InputSystem.AddDeviceUsage(device,usage)` to add additional usages to a device.
  * Call `InputSystem.RemoveDeviceUsage(device,usage)` to remove existing usages from a device.
  * `InputSystem.SetDeviceUsage(device,usage)` still exists. It will clear all existing usages from the given device.
- A new `VisualizerSamples` sample that can be installed through the package manager.
  * Contains two components `InputControlVisualizer` and `InputActionVisualizer` that help visualizing/debugging control/device and action activity through in-game overlays. A few sample scenes illustrate how to use them.

#### Actions

- Added `InputAction.ReadValueAsObject` API.
- Added `InputAction.activeControl` API.

## [0.9.0-preview] - 2019-07-18

### Fixed

- Validate all parameters on public APIs.
- Fixed an internal bug in `InlinedArray.RemoveAtByMovingTailWithCapacity`, which could cause data corruption.
- Fixed Xbox controller support on macOS il2cpp.
- Fixed issue of Xbox gamepads on Windows desktop not being able to navigate left and down in a UI.
- Allow using InputSystem package if the XR, VR or Physics modules are disabled for smaller builds.
- Fixed documentation landing page and table of contents.
- Fixed tracked devices assigning pointer ids for UI pointer events correctly.
- Adjusted some UI Elements to fit the Unity 19.3 font.
- Fixed NullReferenceException being thrown when project changes.
- Fixed duplicate devices showing in the "Supported Devices" popup when using a search filter.
- Fixed an error when adding new bindings in the Input Actions editor window when a filter was applied.
- Fixed scroll wheel handling in `InputSystemUIInputModule` not being smooth.
- Fixed compile errors from Switch Pro controller code on Linux.

#### Actions

- Fixed `CallbackContext.control` referencing the composite member control which was actually actuated for this trigger for composite bindings.
- Generated C# wrappers for .inputactions assets are no longer placed in Assets/Assets/ folder on Windows.

### Added

- Touch support has been reworked and extended.
  * `Touchscreen.touch[0..9]` are now bindable from the control picker.
  * `Touchscreen.primaryTouch` is now a separate control which tracks the primary touch on the screen.
  * The controls `Touchscreen` inherits from `Pointer` (such as `position`, `phase`, and `delta`) are now tied to `Touchscreen.primaryTouch` and allow for `Touchscreen` to function as a generic `Pointer` (like `Mouse` and `Pen`).
  * `Touchscreen.press` (renamed from `Touchscreen.button`) is now a working, synthetic button that is down whenever at least one finger is on the screen.
  * Recording of start time and start position has been added to touches.
    - `TouchControl.startPosition` gives the starting position of the touch.
    - `TouchControl.startTime` gives the starting time of the touch.
  * Tap detection has been added to `Touchscreen`.
    - Tap time (i.e. time within which a press-and-release must be completed for a tap to register) corresponds to `InputSettings.defaultTapTime`.
    - Tap release must happen within a certain radius of first contact. This is determined by a new setting `InputSettings.tapRadius`.
    - `TouchControl.tap` is a new button control that triggers then the touch is tapped. Note that this happens instantly when a touch ends. The button will go to 1 and __immediately__ go back to 0. This means that polling the button in `Update`, for example, will never trigger a tap. Either use actions to observe the button or use the `Touch` API from `EnhancedTouch` to poll taps.
  * `Touchscreen.activeTouches` has been removed. Use `Touch.activeTouches` from the new enhanced touch API instead for more reliable touch tracking.
  * `Touchscreen.allTouchControls` has been renamed to `Touchscreen.touches`.
  * A new `EnhancedTouch` plugin has been added which offers an enhanced `Touch` and `Finger` API to reliably track touches and fingers across updates. This obsoletes the need to manually track touch IDs and phases and gives access to individual touch history.
  * Touch can be simulated from mouse or pen input now. To enable simulation, call `TouchSimulation.Enable()` or put the `TouchSimulation` MonoBehaviour in your scene. Also, in the input debugger, you can now enable touch simulation from the "Options" dropdown.
- Changing state has been decoupled from events. While input events are the primary means by which to trigger state changes, anyone can perform state changes manually now from anywhere.
    ```
    InputState.Change(gamepad.leftStick, new Vector2(123, 234));
    ```
  * This change makes it possible to update state __from__ state and thus synthesize input data from other input coming in.
- A new API for recording state changes over time has been added.
    ```
    var history = new InputStateHistory("<Gamepad>/leftStick");
    history.StartRecording();

    //...

    foreach (var record in history)
        Debug.Log(record);
    ```
- Added support for generic joysticks on WebGL (which don't use the standard gamepad mapping).
- Added support for DualShock 3 gamepads on desktops.
- Added support for Nintendo Switch Pro Controllers on desktops.

#### Actions

- Actions now also have a __polling API__!
  * `InputAction.triggered` is true if the action was performed in the current frame.
  * `InputAction.ReadValue<TValue>()` yields the last value that `started`, `performed`, or `cancelled` (whichever came last) was called with. If the action is disabled, returns `default(TValue)`. For `InputActionType.Button` type actions, returns `1.0f` if `triggered==true` and `0.0f` otherwise.
- Generated C# wrappers for .inputactions can now placed relative to the .inputactions file by specifying a path starting with './' (e.g. `./foo/bar.cs`).

### Changed

- **The system no longer supports processing input in __BOTH__ fixed and dynamic updates**. Instead, a choice has to be made whether to process input before each `FixedUpdate()` or before each `Update()`.
  * Rationale: the existing code that supported having both updates receive input independently still had several holes and became increasingly complex and brittle. Our solution was based on not actually processing input twice but on channeling input concurrently into both the state of both updates. Together with the fact that specific inputs have to reset (and possibly accumulate) correctly with respect to their update time slices, this became increasingly hard to do right. This, together with the fact that we've come to increasingly question the value of this feature, led us to removing the capability while preserving the ability to determine where input is processed.
  * NOTE: Timeslicing is NOT affected by this. You can still switch to `ProcessEventInFixedUpdates` and get events timesliced to individual `FixedUpdate` periods according to their timestamps.
  * `InputSettings.UpdateMode.ProcessEventsInBothFixedAndDynamicUpdate` has been removed.
  * `InputSettings.UpdateMode.ProcessEventsInDynamicUpdateOnly` has been renamed to `InputSettings.UpdateMode.ProcessEventsInDynamicUpdate` and is now the default.
  * `InputSettings.UpdateMode.ProcessEventsInFixedUpdateOnly` has been renamed to `InputSettings.UpdateMode.ProcessEventsInFixedUpdate`.
- Added icons for PlayerInput, PlayerInputManager, InputSystemUIInputModule and MultiplayerEventSystem components.
- Changed `Keyboard` IME properties (`imeEnabled`, `imeCursorPosition`) to methods (`SetIMEEnabled`, `SetIMECursorPosition`).
- Added getters to all `IInputRuntime` properties.
- Replace some `GetXxx` methods in our API with `xxx`  properties.
- `Pointer.phase` has been removed and `PointerPhase` has been renamed to `TouchPhase`. Phases are now specific to touch. `PointerPhaseControl` has been renamed to `TouchPhaseControl`.
- `Pointer.button` has been renamed to `Pointer.press` and now is a control that indicates whether the pointer is in "press down" state.
  * For mouse, corresponds to left button press.
  * For pen, corresponds to tip contact.
  * For touch, corresponds to primary touch contact (i.e. whether __any__ finger is down).
- The state change monitor APIs (`IInputStateChangeMonitor` and friends) have been moved out of `InputSystem` into a new static class `InputState` in `UnityEngine.Experimental.Input.LowLevel`.
  * Rationale: These APIs are fairly low-level and not of general interest so having them out of `InputSystem` reduces the API surface visible to most users.
- `InputDeviceChange.StateChanged` has been removed and is now a separate callback `InputState.onChange`.
  * Rationale: The other `InputDeviceChange` notifications are low-frequency whereas `StateChanged` is high-frequency. Putting them all on the same callback made adding a callback to `InputSystem.onDeviceChange` unnecessarily expensive.
- `IInputStateCallbackReceiver` has been rewritten from scratch. Now has two simple methods `OnNextUpdate` and `OnEvent`. If implemented by a device, the device now has completely control over changing its own state. Use the `InputState.Change` methods to affect state changes while trigger state change monitors (e.g. for actions) correctly.
- Simplified handling of XR input in `InputSystemUIInputModule` by having only one set of actions for all XR devices.
- We now use the same hierarchical device picker in the "Add Control Scheme" popup, which is already used in the "Input Settings" window.
- Made all `IInputStateTypeInfo` implementations internal, as these did not offer value to the user.
- Made all `IInputDeviceCommandInfo` implementations internal, as these did not offer value to the user.
- Removed `ReadWriteArray`, which was only used for making `RebindingOperation.scores` editable, which did not add any value.
- Removed `PrimitiveValueOrArray`, as non of it's functionality over `PrimitiveValue` was implemented.
- Made all `InputProcessor` implementation internal, as access to these types is exposed only through text mode representations.
- Removed `CurveProcessor` as it was not implemented.
- Renamed XInputControllerOSX to a more descriptive XboxGamepadMacOS.

#### Actions

- `InputAction.continuous` has been removed. Running logic every frame regardless of input can easily be achieved in game code.
- The way action behavior is configured has been simplified.
  * The previous roster of toggles has been replaced with two settings:
    1. `Action Type`: Determines the behavior of the action. Choices are `Value`, `Button`, and `PassThrough`.
    2. `Control Type`: Determines the type of control (and implicitly the type of value) the action is looking for if the action is a `Value` or `PassThrough` action.
  * The previous `Initial State Check` toggle is now implicit in the action type now. `Value` actions perform an initial state check (i.e. trigger if their control is already actuated when the action is enabled). Other types of actions don't.
  * The previous `Pass Through` toggle is now rolled into the action type.

## [0.2.10-preview] - 2019-05-17

### Added

- Added a `MultiplayerEventSystem` class, which allows you use multiple UI event systems to control different parts of the UI by different players.
- `InputSystemUIInputModule` now lets you specify an `InputActionAsset` in the `actionsAsset` property. If this is set, the inspector will populate all actions from this asset. If you have a `PlayerInput` component on the same game object, referencing the same  `InputActionAsset`, the `PlayerInput` component will keep the actions on the `InputSystemUIInputModule` in synch, allowing easy setup of multiplayer UI systems.

### Changed

- `StickControl.x` and `StickControl.y` are now deadzoned, i.e. have `AxisDeadzone` processors on them. This affects all gamepads and joysticks.
  * __NOTE:__ The deadzoning is __independent__ of the stick. Whereas the stack has a radial deadzones, `x` and `y` have linear deadzones. This means that `leftStick.ReadValue().x` is __not__ necessary equal to `leftStick.x.ReadValue()`.
  * This change also fixes the problem of noise from sticks not getting filtered out and causing devices such as the PS4 controller to constantly make itself `Gamepad.current`.

- Redesigned `UIActionInputModule`
 * Added a button in the inspector to automatically assign actions from an input action asset based on commonly used action names.
 * Will now populate actions with useful defaults.
 * Removed `clickSpeed` property - will use native click counts from the OS where available instead.
 * Removed `sendEventsWhenInBackground` property.
 * Hiding `Touches` and `TrackedDevices` until we decide how to handle them.
 * Remove `moveDeadzone` property as it is made redundant by the action's dead zone.
 * Removed `UIActionInputModuleEnabler` component, `UIActionInputModule` will now enable itself.
- Changed default button press point to 0.5.
- Changed all constants in public API to match Unity naming conventions ("Constant" instead of "kConstant").
- Changed namespace from `UnityEngine.Experimental.Input` to `UnityEngine.InputSystem`.
- Generated wrapper code now has nicer formatting.
- Renamed `UIActionInputModule` to `InputSystemUIInputModule`.
- Nicer icons for `InputActionAssets` and `InputActions` and for `Button` and generic controls.
- Change all public API using `IntPtr` to use unsafe pointer types instead.
- `PlayerInput` will no longer disable any actions not in the currently active action map when disabling input or switching action maps.
- Change some public fields into properties.
- Input System project settings are now called "Input System Package" in the project window instead of "Input (NEW)".
- Removed `Plugins` from all namespaces.
- Rename "Cancelled" -> "Canceled" (US spelling) in all APIs.

### Fixed

- Adding devices to "Supported Devices" in input preferences not allowing to select certain device types (like "Gamepad").
- Fixed scrolling in `UIActionInputModule`.
- Fixed compiling the input system package in Unity 19.2 with ugui being moved to a package now.
- In the Input System project settings window, you can no longer add a supported device twice.

#### Actions

- Custom inspector for `PlayerInput` no longer adds duplicates of action events if `Invoke Unity Events` notification behavior is selected.
- Fixed `Hold` interactions firing immediately before the duration has passed.
- Fixed editing bindings or processors for `InputAction` fields in the inspector (Changes wouldn't persist before).
- Fixed exception message when calling `CallbackContext.ReadValue<TValue>()` for an action with a composite binding with `TValue` not matching the composite's value type.

### Added

#### Actions

- `PlayerInput` can now handle `.inputactions` assets that have no control schemes.
  * Will pair __all__ devices mentioned by any of the bindings except if already paired to another player.

## [0.2.8-preview] - 2019-04-23

### Added

- Added a `clickCount` control to the `Mouse` class, which specifies the click count for the last mouse click (to allow distinguishing between single-, double- and multi-clicks).
- Support for Bluetooth Xbox One controllers on macOS.

#### Actions

- New API for changing bindings on actions
```
    // Several variations exist that allow to look up bindings in various ways.
    myAction.ChangeBindingWithPath("<Gamepad>/buttonSouth")
        .WithPath("<Keyboard>/space");

    // Can also replace the binding wholesale.
    myAction.ChangeBindingWithPath("<Keyboard>/space")
        .To(new InputBinding { ... });

    // Can also remove bindings programmatically now.
    myAction.ChangeBindingWithPath("<Keyboard>/space").Erase();
```

### Changed

- `Joystick.axes` and `Joystick.buttons` have been removed.
- Generated wrapper code for Input Action Assets are now self-contained, generating all the data from code and not needing a reference to the asset; `InputActionAssetReference` has been removed.
- The option to generate interfaces on wrappers has been removed, instead we always do this now.
- The option to generate events on wrappers has been removed, we felt that this no longer made sense.
- Will now show default values in Input Action inspector if no custom values for file path, class name or namespace have been provided.
- `InputSettings.runInBackground` has been removed. This should now be supported or not on a per-device level. Most devices never supported it in the first place, so a global setting did not seem to be useful.
- Several new `Sensor`-based classes have been added. Various existing Android sensor implementations are now based on them.
- `InputControlLayoutAttribute` is no longer inherited.
  * Rationale: A class marked as a layout will usually be registered using `RegisterLayout`. A class derived from it will usually be registered the same way. Because of layout inheritance, properties applied to the base class through `InputControlLayoutAttribute` will affect the subclass as intended. Not inheriting the attribute itself, however, now allows having properties such as `isGenericTypeOfDevice` which should not be inherited.
- Removed `acceleration`, `orientation`, and `angularVelocity` controls from `DualShockGamepad` base class.
  * They are still on `DualShockGamepadPS4`.
  * The reason is that ATM we do not yet support these controls other than on the PS4. The previous setup pretended that these controls work when in fact they don't.
- Marking a control as noisy now also marks all child controls as noisy.
- The input system now defaults to ignoring any HID devices with usage types not known to map to game controllers. You can use `HIDSupport.supportedUsages` to enable specific usage types.
- In the Input Settings window, asset selection has now been moved to the "gear" popup menu. If no asset is created, we now automatically create one.
- In the inspector for Input Settings assets, we now show a button to go to the Input Settings window, and a button to make the asset active if it isn't.
- Tests are now no longer part of the com.unity.inputsystem package. The `InputTestFixture` class still is for when you want to write input-related tests for your project. You can reference the `Unity.InputSystem.TestFixture` assembly when you need to do that.
- Implemented adding usages to and removing them from devices.

#### Actions

- A number of changes have been made to the control picker UI in the editor. \
  ![Input Control Picker](Documentation~/Images/InputControlPicker.png)
  * The button to pick controls interactively (e.g. by pressing a button on a gamepad) has been moved inside the picker and renamed to "Listen". It now works as a toggle that puts the picker into a special kind of 'search' mode. While listening, suitable controls that are actuated will be listed in the picker and can then be picked from.
  * Controls are now displayed with their nice names (e.g. "Cross" instead of "buttonSouth" in the case of the PS4 controller).
  * Child controls are indented instead of listed in "parent/child" format.
  * The hierarchy of devices has been rearranged for clarity. The toplevel groups of "Specific Devices" and "Abstract Devices" are now merged into one hierarchy that progressively groups devices into more specific groups.
  * Controls now have icons displayed for them.
- There is new support for binding to keys on the keyboard by their generated character rather than by their location. \
  ![Keyboard Binding](Documentation~/Images/KeyboardBindByLocationVsCharacter.png)
  * At the toplevel of the Keyboard device, you now have the choice of either binding by keyboard location or binding by generated/mapped character.
  * Binding by location shows differences between the local keyboard layout and the US reference layout.
  * The control path language has been extended to allow referencing controls by display name. `<Keyboard>/#(a)` binds to the control on a `Keyboard` with the display name `a`.
- `continuous` flag is now ignored for `Press and Release` interactions, as it did not  make sense.
- Reacting to controls that are already actuated when an action is enabled is now an __optional__ behavior rather than the default behavior. This is a __breaking__ change.
  * Essentially, this change reverts back to the behavior before 0.2-preview.
  * To reenable the behavior, toggle "Initial State Check" on in the UI or set the `initialStateCheck` property in code.
  ![Inital State Check](Documentation~/Images/InitialStateCheck.png)
  * The reason for the change is that having the behavior on by default made certain setups hard to achieve. For example, if `<Keyboard>/escape` is used in one action map to toggle *into* the main menu and in another action map to toggle *out* of it, then the previous behavior would immediately exit out of the menu if `escape` was still pressed from going into the menu. \
  We have come to believe that wanting to react to the current state of a control right away is the less often desirable behavior and so have made it optional with a separate toggle.
- Processors and Interactions are now shown in a component-inspector-like fashion in the Input Action editor window, allowing you to see the properties of all items at once.
- The various `InputAction.lastTriggerXXX` APIs have been removed.
  * Rationale: They have very limited usefulness and if you need the information, it's easy to set things up in order to keep track of it yourself. Also, we plan on having a polling API for actions in the future which is really what the `lastActionXXX` APIs were trying to (imperfectly) solve.
- `Tap`, `SlowTap`, and `MultiTap` interactions now respect button press points.
- `Tap`, `SlowTap`, and `MultiTap` interactions now have improved parameter editing UIs.

### Fixed

- Input Settings configured in the editor are now transferred to the built player correctly.
- Time slicing for fixed updates now works correctly, even when pausing or dropping frames.
- Make sure we Disable any InputActionAsset when it is being destroyed. Otherwise, callbacks which were not cleaned up would could cause exceptions.
- DualShock sensors on PS4 are now marked as noisy (#494).
- IL2CPP causing issues with XInput on windows and osx desktops.
- Devices not being available yet in `MonoBehavior.Awake`, `MonoBehaviour.Start`, and `MonoBehaviour.OnEnable` in player or when entering play mode in editor.
- Fixed a bug where the event buffer used by `InputEventTrace` could get corrupted.

#### Actions

- Actions and bindings disappearing when control schemes have spaces in their names.
- `InputActionRebindingExceptions.RebindOperation` can now be reused as intended; used to stop working properly the first time a rebind completed or was cancelled.
- Actions bound to multiple controls now trigger correctly when using `PressInteraction` set to `ReleaseOnly` (#492).
- `PlayerInput` no longer fails to find actions when using UnityEvents (#500).
- The `"{...}"` format for referencing action maps and actions using GUIDs as strings has been obsoleted. It will still work but adding the extra braces is no longer necessary.
- Drag&dropping bindings between other bindings that came before them in the list no longer drops the items at a location one higher up in the list than intended.
- Editing name of control scheme in editor not taking effect *except* if hitting enter key.
- Saving no longer causes the selection of the current processor or interaction to be lost.
  * This was especially annoying when having "Auto-Save" on as it made editing parameters on interactions and processors very tedious.
- In locales that use decimal separators other than '.', floating-point parameters on composites, interactions, and processors no longer lead to invalid serialized data being generated.
- Fix choosing "Add Action" in action map context menu throwing an exception.
- The input action asset editor window will no longer fail saving if the asset has been moved.
- The input action asset editor window will now show the name of the asset being edited when asking for saving changes.
- Clicking "Cancel" in the save changes dialog for the input action asset editor window will now cancel quitting the editor.
- Fixed pasting or dragging a composite binding from one action into another.
- In the action map editor window, switching from renaming an action to renaming an action map will no longer break the UI.
- Fixed calling Enable/Disable from within action callbacks sometimes leading to corruption of state which would then lead to actions not getting triggered (#472).
- Fixed setting of "Auto-Save" toggle in action editor getting lost on domain reload.
- Fixed blurry icons in editor for imported .inputactions assets and actions in them.
- `Press` and `Release` interactions will now work correctly if they have multiple bound controls.
- `Release` interactions will now invoke a `Started` callback when the control is pressed.
- Made Vector2 composite actions respect the press points of button controls used to compose the value.

## [0.2.6-preview] - 2019-03-20

>NOTE: The UI code for editing actions has largely been rewritten. There may be regressions.
>NOTE: The minimum version requirement for the new input system has been bumped
       to 2019.1

### Added

- Support gamepad vibration on Switch.
- Added support for Joysticks on Linux.

#### Actions

- Added ability to change which part of a composite a binding that is part of the composite is assigned to.
  * Part bindings can now be freely duplicated or copy-pasted. This allows having multiple bindings for "up", for example. Changing part assignments retroactively allows to freely edit the composite makeup.
- Can now drag&drop multiple items as well as drop items onto others (equivalent to cut&paste). Holding ALT copies data instead of moving it.
- Edits to control schemes are now undoable.
- Control schemes are now sorted alphabetically.
- Can now search by binding group (control scheme) or devices directly from search box.
  * `g:Gamepad` filters bindings to those in the "Gamepad" group.
  * `d:Gamepad` filters bindings to those from Gamepad-compatible devices.

### Changed

- The input debugger will no longer automatically show remote devices when the profiler is connected. Instead, use the new menu in debugger toolbar to connect to players or to enable/disable remote input debugging.
- "Press and Release" interactions will now invoke the `performed` callback on both press and release (instead of invoking `performed` and `cancel`, which was inconsistent with other behaviors).

#### Actions

- Bindings have GUIDs now like actions and maps already did. This allows to persistently and uniquely identify individual bindings.
- Replaced UI overlay while rebinding interactively with cancellable progress bar. Interactive rebinding now cancels automatically after 4 seconds without suitable input.
- Bindings that are not assigned to any control scheme are now visible when a particular control scheme is selected.
  * Bindings not assigned to any control scheme are active in *ALL* control schemes.
  * The change makes this visible in the UI now.
  * When a specific control scheme is selected, these bindings are affixed with `{GLOBAL}` for added visibility.
- When filtering by devices from a control scheme, the filtering now takes layout inheritance into account. So, a binding to a control on `Pointer` will now be shown when the filter is `Mouse`.
- The public control picker API has been revised.
  * The simplest way to add control picker UI to a control path is to add an `InputControlAttribute` to the field.
    ```
    // In the inspector, shows full UI to select a control interactively
    // (including interactive picking through device input).
    [InputControl(layout = "Button")]
    private string buttonControlPath;
    ```
- Processors of incompatible types will now be ignored instead of throwing an exception.

### Fixed

- Remote connections in input debugger now remain connected across domain reloads.
- Don't incorrectly create non-functioning devices if a physical device implements multiple incompatible logical HID devices (such as the MacBook keyboard/touch pad and touch bar).
- Removed non-functioning sort triangles in event list in Input Debugger device windows.
- Sort events in input debugger window by id rather then by timestamp.
- Make parsing of float parameters support floats represented in "e"-notation and "Infinity".
- Input device icons in input debugger window now render in appropriate resolution on retina displays.
- Fixed Xbox Controller on macOS reporting negative values for the sticks when represented as dpad buttons.
- `InputSettings.UpdateMode.ProcessEventsManually` now correctly triggers updates when calling `InputSystem.Update(InputUpdateType.Manual)`.

#### Actions

- Pasting or duplicating an action in an action map asset will now assign a new and unique ID to the action.
- "Add Action" button being active and triggering exceptions when no action map had been added yet.
- Fixed assert when generating C# class and make sure it gets imported correctly.
- Generate directories as needed when generating C# class, and allow path names without "Assets/" path prefix.
- Allow binding dpad controls to actions of type "Vector2".
- Fixed old name of action appearing underneath rename overlay.
- Fixed inspector UIs for on-screen controls throwing exceptions and being non-functional.
- Fixed deleting multiple items at same time in action editor leading to wrong items being deleted.
- Fixed copy-pasting actions not preserving action properties other than name.
- Fixed memory corruptions coming from binding resolution of actions.
- InputActionAssetReferences in ScriptableObjects will continue to work after domain reloads in the editor.
- Fixed `startTime` and `duration` properties of action callbacks.

## [0.2.1-preview] - 2019-03-11

### Changed

 - NativeUpdateCallback API update to match Unity 2018.3.8f1

## [0.2.0-preview] - 2019-02-12

This release contains a number of fairly significant changes. The focus has been on further improving the action system to make it easier to use as well as to make it work more reliably and predictably.

>NOTE: There are some breaking changes. Please see the "Changed" section below.

### Changed

- Removed Unity 2018.2 support code.
- Removed .NET 3.5 support code.
- Started using C# 7.
- `IInputControlProcessor<TValue>` has been replaced with `InputProcessor` and `InputProcessor<TValue>` base classes.
- `IInputBindingComposite` has been replaced with an `InputBindingComposite` base class and the `IInputBindingComposite<TValue>` interface has been merged with the `InputBindingComposite<TValue>` class which had already existed.
- `InputUser.onUnpairedDeviceUser` will now notify for each actuated control until the device is paired or there are no more actuated controls.
- `SensitivityProcessor` has been removed.
    * The approach needs rethinking. What `SensitivityProcessor` did caused more problems than it solved.
- State monitors no longer have their timeouts removed automatically when they fire. This makes it possible to have a timeout that is removed only in response to a specific state change.
- Events for devices that implement `IInputStateCallbacks` (such as `Touchscreen`) are allowed to go back in time. Avoids the problem of having to order events between multiple fingers correctly or seeing events getting rejected.
- `PenState.Button` is now `PenButton`.
- Removed TouchPositionTransformProcessor, was used only by Android, the position transformation will occur in native backend in 2019.x

#### Actions:
- Bindings that have no interactions on them will trigger differently now. __This is a breaking change__.
  * Previously, these bindings would trigger `performed` on every value change including when going back to their default value. This is why you would see two calls of `performed` with a button; one when the button was pressed, another when it was depressed.
  * Now, a binding without an interaction will trigger `started` and then `performed` when a bound control is actuated. Thereafter, the action will remain in `Started` phase. For as long as the control is actuated, every value change will trigger `performed` again. When the control stops being actuated, it will trigger `cancelled` and the action will remain in `Waiting` state.
  * Control actuation is defined as a control having a magnitude (see `InputControl.EvaluateMagnitude`) greater than zero. If a control does not support magnitudes (returns -1 from `EvaluateMagnitude`), then the control is considered actuated when it changes state away from its default state.
  * To restore the previous behavior, simply change code like
      ```
        myAction.performed += MyCallback;
      ```
    to
      ```
        myAction.performed += MyCallback;
        myAction.cancelled += MyCallback;
      ```
  * Alternatively, enable `passThrough` mode on an action. This effectively restores the previous default behavior of actions.
    ```
        new InputAction(binding: "<Gamepad>/leftTrigger") { passThrough = true };
    ```
- As part of the aforementioned change, the following interactions have been removed as they are no longer relevant:
  - `StickInteraction`: Can simply be removed from bindings. The new default behavior obsoletes the need for what `StickInteraction` did. Use `started` to know then the stick starts being actuated, `performed` to be updated on movements, and `cancelled` to know when the stick goes back into rest position.
  - `PressAndReleaseInteraction`: Can simply be removed from bindings. The default behavior with no interaction encompasses press and release detection. Use `started` to know then a button is pressed and `cancelled` to know when it is released. To set a custom button press point, simply put an `AxisDeadzoneProcessor` on the binding.
- `PressInteraction` has been completely rewritten.
  - Trigger behavior can be set through `behavior` parameter and now provides options for observing just presses (`PressOnly`), just releases (`ReleaseOnly`), or both presses and releases (`PressAndRelease`).
  - Also, the interaction now operates on control actuation rather than reading out float values directly. This means that any control that supports magnitudes can be used.
  - Also supports continuous mode now.
- If bound controls are already actuated when an action is enabled, the action will now trigger in the next input update as if the control had just been moved from non-actuated to actuated state.
  - In other words, if e.g. you have a binding to the A button of the gamepad and the A button is already pressed when the action is first enabled, then the action associated with the A button will trigger as if the button had just been pressed. Previously, it required releasing and re-pressing the button first -- which, together with certain interactions, could lead to actions ending up in a confused state.
- When an action is disabled, it will now cancel all ongoing interactions, if any (i.e. you will see `InputAction.cancelled` being called).
  - Note that unlike the above-mentioned callbacks that happen when an action starts out with a control already actuated, the cancellation callbacks happen __immediately__ rather than in the next input update.
- Actions that at runtime are bound to multiple controls will now perform *conflict resolution*, if necessary.
  - This applies only if an action actually receives multiple concurrent actuations from controls.
  - When ambiguity is detected, the greatest amount of actuation on any of the controls gets to drive the action.
  - In practice, this means that as long as any of the controls bound to an action is actuated, the action will keep going. This resolves ambiguities when an action has primary and secondary bindings, for examples, or when an action is bound to multiple different devices at the same time.
  - Composite bindings count as single actuations regardless of how many controls participate in the composite.
  - This behavior __can be bypassed__ by setting the action to be pass-through.
- Action editor now closes when asset is deleted.
  - If there are unsaved changes, asks for confirmation first.
- Interactions and processors in the UI are now filtered based on the type of the action (if set) and sorted by name.
- Renamed "Axis" and "Dpad" composites to "1D Axis" and "2D Vector" composite.
  - The old names can still be used and existing data will load as expected.
  - `DpadComposite` got renamed to `Vector2Composite`; `AxisComposite` is unchanged.
- `InputInteractionContext.controlHasDefaultValue` has been replaced with `InputInteractionContext.ControlIsActuated()`.
- `InputActionChange.BindingsHaveChangedWhileEnabled` has been reworked and split in two:
    1. `InputActionChange.BoundControlsAboutToChange`: Bindings have been previously resolved but are about to be re-resolved.
    2. `InputActionChange.BoundControlsChanged`: Bindings have been resolved on one or more actions.
- Actions internally now allocate unmanaged memory.
  - Disposing should be taken care of automatically (though you can manually `Dispose` as well). If you see errors in the console log about unmanaged memory being leaked, please report the bug.
  - All execution state except for C# heap objects for processors, interactions, and composites has been collapsed into a single block of unmanaged memory. Actions should now be able to re-resolve efficiently without allocating additional GC memory.

### Added

- `PlayerInput` component which simplifies setting up individual player input actions and device pairings. \
  ![PlayerInput](Documentation~/Images/PlayerInput.png)
- `PlayerInputManager` component which simplifies player joining and split-screen setups. \
  ![PlayerInput](Documentation~/Images/PlayerInputManager.png)
- `InputDevice.all` (equivalent to `InputSystem.devices`)
- `InputControl.IsActuated()` can be used to determine whether control is currently actuated (defined as extension method in `InputControlExtensions`).
- Can now read control values from buffers as objects using `InputControl.ReadValueFromBufferAsObject`. This allows reading a value stored in memory without having to know the value type.
- New processors:
    * `ScaleProcessor`
    * `ScaleVector2Processor`
    * `ScaleVector3Processor`
    * `InvertVector2Processor`
    * `InvertVector3Processor`
    * `NormalizeVector2Processor`
    * `NormalizeVector3Processor`
- Added `MultiTapInteraction`. Can be used to listen for double-taps and the like.
- Can get total and average event lag times through `InputMetrics.totalEventLagTime` and `InputMetrics.averageEventLagTime`.
- `Mouse.forwardButton` and `Mouse.backButton`.
- The input debugger now shows users along with their paired devices and actions. See the [documentation](Documentation~/UserManagement.md#debugging)
- Added third and fourth barrel buttons on `Pen`.

#### Actions:
- Actions have a new continuous mode that will cause the action to trigger continuously even if there is no input. See the [documentation](Documentation~/Actions.md#continuous-actions) for details. \
  ![Continuous Action](Documentation~/Images/ContinuousAction.png)
- Actions have a new pass-through mode. In this mode an action will bypass any checks on control actuation and let any input activity on the action directly flow through. See the [documentation](Documentation~/Actions.md#pass-through-actions) for details. \
  ![Pass-Through Action](Documentation~/Images/PassThroughAction.png)
- Can now add interactions and processors directly to actions.
  ![Action Properties](Documentation~/Images/ActionProperties.png)
    * This is functionally equivalent to adding the respective processors and/or interactions to every binding on the action.
- Can now change the type of a composite retroactively.
  ![Composite Properties](Documentation~/Images/CompositeProperties.png)
- Values can now be read out as objects using `InputAction.CallbackContext.ReadValueAsObject()`.
    * Allocates GC memory. Should not be used during normal gameplay but is very useful for testing and debugging.
- Added auto-save mode for .inputactions editor.
  ![Auto Save](Documentation~/Images/AutoSave.png)
- Processors, interactions, and composites can now define their own parameter editor UIs by deriving from `InputParameterEditor`. This solves the problem of these elements not making it clear that the parameters usually have global defaults and do not need to be edited except if local overrides are necessary.
- Can now set custom min and max values for axis composites.
    ```
    var action = new InputAction();
    action.AddCompositeBinding("Axis(minValue=0,maxValue=2)")
        .With("Positive", "<Keyboard>/a")
        .With("Negative", "<Keyboard>/d");
    ```
- "C# Class File" property on .inputactions importer settings now has a file picker next to it.
- `InputActionTrace` has seen various improvements.
    * Recorded data will now stay valid even if actions are rebound to different controls.
    * Can listen to all actions using `InputActionTrace.SubscribeToAll`.
    * `InputActionTrace` now maintains a list of subscriptions. Add subscriptions with `SubscribeTo` and remove a subscription with `UnsubscribeFrom`. See the [documentation](Documentation~/Actions.md#tracing-actions) for details.

### Fixes

- Fixed support for Unity 2019.1 where we landed a native API change.
- `InputUser.UnpairDevicesAndRemoveUser()` corrupting device pairings of other InputUsers
- Control picker in UI having no devices if list of supported devices is empty but not null
- `IndexOutOfRangeException` when having multiple action maps in an asset (#359 and #358).
- Interactions timing out even if there was a pending event that would complete the interaction in time.
- Action editor updates when asset is renamed or moved.
- Exceptions when removing action in last position of action map.
- Devices marked as unsupported in input settings getting added back on domain reload.
- Fixed `Pen` causing exceptions and asserts.
- Composites that assign multiple bindings to parts failing to set up properly when parts are assigned out of order (#410).

### Known Issues

- Input processing in edit mode on 2019.1 is sporadic rather than happening on every editor update.

## [0.1.2-preview] - 2018-12-19

    NOTE: The minimum version requirement for the new input system has been bumped
          to 2018.3. The previous minum requirement of 2018.2 is no longer supported.
          Also, we have dropped support for the .NET 3.5 runtime. The new .NET 4
          runtime is now required to use the new input system.

We've started working on documentation. The current work-in-progress can be found on [GitHub](https://github.com/Unity-Technologies/InputSystem/blob/develop/Packages/com.unity.inputsystem/Documentation~/InputSystem.md).

### Changed

- `InputConfiguration` has been replaced with a new `InputSettings` class.
- `InputConfiguration.lockInputToGame` has been moved to `InputEditorUserSettings.lockInputToGameView`. This setting is now persisted as a local user setting.
- `InputSystem.updateMask` has been replaced with `InputSettings.updateMode`.
- `InputSystem.runInBackground` has been moved to `InputSettings.runInBackground`.
- Icons have been updated for improved styling and now have separate dark and light skin versions.
- `Lock Input To Game` and `Diagnostics Mode` are now persisted as user settings
- Brought back `.current` getters and added `InputSettings.filterNoiseOnCurrent` to control whether noise filtering on the getters is performed or not.
- Removed old and outdated Doxygen-generated API docs.

### Added

- `InputSystem.settings` contains the current input system settings.
- A new UI has been added to "Edit >> Project Settings..." to edit input system settings. Settings are stored in a user-controlled asset in any location inside `Assets/`. Multiple assets can be used and switched between.
- Joystick HIDs are now supported on Windows, Mac, and UWP.
- Can now put system into manual update mode (`InputSettings.updateMode`). In this mode, events will not get automatically processed. To process events, call `InputSystem.Update()`.
- Added shortcuts to action editor window (requires 2019.1).
- Added icons for .inputactions assets.

### Fixed

- `InputSystem.devices` not yet being initialized in `MonoBehaviour.Start` when in editor.

### Known Issues

- Input settings are not yet included in player builds. This means that at the moment, player builds will always start out with default input settings.
- There have been reports of some stickiness to buttons on 2019.1 alpha builds.  We are looking at this now.

## [0.0.14-preview] - 2018-12-11

### Changed

- `Pointer.delta` no longer has `SensitivityProcessor` on it. The processor was causing many issues with mouse deltas. It is still available for adding it manually to action bindings but the processor likely needs additional work.

### Fixed

Core:
- Invalid memory accesses when using .NET 4 runtime
- Mouse.button not being identical to Mouse.leftButton
- DualShock not being recognized when connected via Bluetooth

Actions:
- Parameters disappearing on processors and interactions in UI when edited
- Parameters on processors and interactions having wrong value type in UI (e.g. int instead of float)
- RebindingOperation calling OnComplete() after being cancelled

Misc:
- Documentation no longer picked up as assets in user project

## [0.0.13-preview] - 2018-12-05

First release from stable branch.<|MERGE_RESOLUTION|>--- conflicted
+++ resolved
@@ -9,15 +9,6 @@
 however, it has to be formatted properly to pass verification tests.
 
 ## [Unreleased]
-
-### Changed
-
-- Changed `TrackedPoseDriver` to use properties of type `InputActionProperty` rather than `InputAction` to allow more flexibility.
-- XRLayoutBuilder now supports `_` in sanitized names.
-- Added method `SetMotorSpeedsAndLightBarColor` as a workaround for setting both the light bar and motor speeds simultaneously on a DualShock 4 controller ([case 1271119](https://issuetracker.unity3d.com/issues/dualshock4-setlightbarcolor-and-setmotorspeeds-cannot-be-called-on-the-same-frame-using-input-system)).
-- Updated documentation for sensor WebGL support in 2021.2.
-- Added value clamping to 'up' and 'down' synthetic controls on `WebGLGamepad` left and right sticks.
-- Changed quickstart documentation sample to use the Update method instead of FixedUpdate to show a more correct usage of the `wasPressedThisFrame` API.
 
 ### Fixed
 
@@ -45,6 +36,7 @@
 - Controls such as mouse positions are no longer reset when focus is lost.
 - Pressing a uGUI `Button` and then alt-tabbing away, letting go of the button, and then going back to the application will no longer trigger a button click.
 - Fixed `Input.onUnpairedDeviceActivity` triggering from editor input.
+- Fixed 'up' and 'down' controls on `WebGLGamepad` left and right sticks not being clamped correctly.
 
 #### Actions
 
@@ -66,7 +58,6 @@
 
 - Added `InputSystem.runUpdatesInEditMode` to enable processing of non-editor updates without entering playmode (only available for XR).
 - Added method `SetMotorSpeedsAndLightBarColor` as a workaround for setting both the light bar and motor speeds simultaneously on a DualShock 4 controller ([case 1271119](https://issuetracker.unity3d.com/issues/dualshock4-setlightbarcolor-and-setmotorspeeds-cannot-be-called-on-the-same-frame-using-input-system)).
-<<<<<<< HEAD
 - Added the concept of "soft" and "hard" device resets.
   * In general, resetting a device will reset its state to default values.
   * Individual controls can be marked as `dontReset` to exclude them from resets. This makes the reset "soft" (default).
@@ -97,7 +88,6 @@
 
 - Added a new `InputAction.wantsInitialStateCheck` property that allows toggling on initial state checks for `Button` and `Pass-Through` actions (implicitly enabled for `Value` actions).
   * This allows responding immediately to controls that are already actuated when the action is enabled.
-=======
 - Added new API for more easily listening for event changes.
   ```CSharp
   InputSystem.onEvent
@@ -111,7 +101,6 @@
     .CallOnce(ctrl => Debug.Log($"Button '{ctrl}' pressed"));
   ```
   * This is a simple wrapper around the new API mentioned above.
->>>>>>> 67019762
 
 ### Changed
 
@@ -127,8 +116,8 @@
 - `InputSystemUIInputModule` now defers removing pointers for touches by one frame.
   * This is to ensure that `IsPointerOverGameObject` can meaningfully be queried for touches that have happened within the frame &ndash; even if by the time the method is called, a touch has technically already ended ([case 1347048](https://issuetracker.unity3d.com/issues/input-system-ispointerovergameobject-returns-false-when-used-with-a-tap-interaction)).
   * More precisely, this means that whereas before a `PointerExit` and `PointerUp` was received in the same frame, a touch will now see a `PointerUp` in the frame of release but only see a `PointerExit` in the subsequent frame.
-- Updated documentation for sensor WebGL support in 2021.2.
 - Changed `TrackedPoseDriver` to use properties of type `InputActionProperty` rather than `InputAction` to allow more flexibility.
+- Changed quickstart documentation sample to use the Update method instead of FixedUpdate to show a more correct usage of the `wasPressedThisFrame` API.
 
 ## [1.1.0-pre.5] - 2021-05-11
 
