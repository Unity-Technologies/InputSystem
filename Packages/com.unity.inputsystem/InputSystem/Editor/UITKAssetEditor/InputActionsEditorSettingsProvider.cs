#if UNITY_EDITOR && UNITY_INPUT_SYSTEM_PROJECT_WIDE_ACTIONS
using System.Collections.Generic;
using UnityEditor;
using UnityEditor.ShortcutManagement;
using UnityEngine.UIElements;
using UnityEditor.UIElements;

namespace UnityEngine.InputSystem.Editor
{
    internal class InputActionsEditorSettingsProvider : SettingsProvider
    {
        public static string SettingsPath => InputSettingsPath.kSettingsRootPath;

        [SerializeField] InputActionsEditorState m_State;
        VisualElement m_RootVisualElement;
        private bool m_HasEditFocus;
        private bool m_IgnoreActionChangedCallback;
        private bool m_IsActivated;
        StateContainer m_StateContainer;
        private static InputActionsEditorSettingsProvider m_ActiveSettingsProvider;

        private InputActionsEditorView m_View;

        public InputActionsEditorSettingsProvider(string path, SettingsScope scopes, IEnumerable<string> keywords = null)
            : base(path, scopes, keywords)
        {
        }

        public override void OnActivate(string searchContext, VisualElement rootElement)
        {
            // There is an editor bug UUM-55238 that may cause OnActivate and OnDeactivate to be called in unexpected order.
            // This flag avoids making assumptions and executing logic twice.
            if (m_IsActivated)
                return;

            // Setup root element with focus monitoring
            m_RootVisualElement = rootElement;
            m_RootVisualElement.focusable = true;
            m_RootVisualElement.RegisterCallback<FocusOutEvent>(OnEditFocusLost);
            m_RootVisualElement.RegisterCallback<FocusInEvent>(OnEditFocus);

            CreateUI();

            // Monitor any changes to InputSystem.actions for as long as this editor is active
            InputSystem.onActionsChange += BuildUI;

            // Set the asset assigned with the editor which indirectly builds the UI based on setting
            BuildUI();

            // Note that focused element will be set if we are navigating back to an existing instance when switching
            // setting in the left project settings panel since this doesn't recreate the editor.
            if (m_RootVisualElement?.focusController?.focusedElement != null)
                OnEditFocus(null);

            m_IsActivated = true;
        }

        public override void OnDeactivate()
        {
            // There is an editor bug UUM-55238 that may cause OnActivate and OnDeactivate to be called in unexpected order.
            // This flag avoids making assumptions and executing logic twice.
            if (!m_IsActivated)
                return;

            if (m_RootVisualElement != null)
            {
                m_RootVisualElement.UnregisterCallback<FocusOutEvent>(OnEditFocusLost);
                m_RootVisualElement.UnregisterCallback<FocusInEvent>(OnEditFocus);
            }

            // Note that OnDeactivate will also trigger when opening the Project Settings (existing instance).
            // Hence we guard against duplicate OnDeactivate() calls.
            if (m_HasEditFocus)
            {
                OnEditFocusLost(null);
                m_HasEditFocus = false;
            }

            InputSystem.onActionsChange -= BuildUI;

            m_IsActivated = false;

            m_View.DestroyView();
        }

        private void OnEditFocus(FocusInEvent @event)
        {
            if (!m_HasEditFocus)
            {
                m_HasEditFocus = true;
                m_ActiveSettingsProvider = this;
            }
        }

        private void OnEditFocusLost(FocusOutEvent @event)
        {
            // This can be used to detect focus lost events of container elements, but will not detect window focus.
            // Note that `event.relatedTarget` contains the element that gains focus, which is null if we select
            // elements outside of project settings Editor Window. Also note that @event is null when we call this
            // from OnDeactivate().
            var element = (VisualElement)@event?.relatedTarget;
            if (element == null && m_HasEditFocus)
            {
                m_HasEditFocus = false;

                #if UNITY_INPUT_SYSTEM_INPUT_ACTIONS_EDITOR_AUTO_SAVE_ON_FOCUS_LOST
                var asset = GetAsset();
                if (asset != null)
                    ProjectWideActionsAsset.ValidateAndSaveAsset(asset);
                #endif
            }
        }

        private void OnStateChanged(InputActionsEditorState newState)
        {
            #if UNITY_INPUT_SYSTEM_INPUT_ACTIONS_EDITOR_AUTO_SAVE_ON_FOCUS_LOST
            // No action, auto-saved on edit-focus lost
            #else
            // Project wide input actions always auto save - don't check the asset auto save status
            var asset = GetAsset();
            if (asset != null)
                ProjectWideActionsAsset.ValidateAndSaveAsset(asset);
            #endif
        }

        private void CreateUI()
        {
            var projectSettingsAsset = AssetDatabase.LoadAssetAtPath<VisualTreeAsset>(
                InputActionsEditorConstants.PackagePath +
                InputActionsEditorConstants.ResourcesPath +
                InputActionsEditorConstants.ProjectSettingsUxml);

            projectSettingsAsset.CloneTree(m_RootVisualElement);

            m_RootVisualElement.styleSheets.Add(InputActionsEditorWindowUtils.theme);
        }

        private void BuildUI()
        {
            // Construct from InputSystem.actions asset
            var asset = InputSystem.actions;
            var hasAsset = asset != null;
            m_State = (asset != null) ? new InputActionsEditorState(new SerializedObject(asset)) : default;

            // Dynamically show a section indicating that an asset is missing if not currently having an associated asset
            var missingAssetSection = m_RootVisualElement.Q<VisualElement>("missing-asset-section");
            if (missingAssetSection != null)
            {
                missingAssetSection.style.visibility = hasAsset ? Visibility.Hidden : Visibility.Visible;
                missingAssetSection.style.display = hasAsset ? DisplayStyle.None : DisplayStyle.Flex;
            }

            // Allow the user to select an asset out of the assets available in the project via picker.
            // Note that we show "None" (null) even if InputSystem.actions is currently a broken/missing reference.
            var objectField = m_RootVisualElement.Q<ObjectField>("current-asset");
            if (objectField != null)
            {
                objectField.value = (asset == null) ? null : asset;
                objectField.RegisterCallback<ChangeEvent<Object>>((evt) =>
                {
                    if (evt.newValue != asset)
                        InputSystem.actions = evt.newValue as InputActionAsset;
                });
            }

            // Configure a button to allow the user to create and assign a new project-wide asset based on default template
            var createAssetButton = m_RootVisualElement.Q<Button>("create-asset");
            createAssetButton?.RegisterCallback<ClickEvent>(evt =>
            {
                InputSystem.actions = ProjectWideActionsAsset.CreateDefaultAssetAtPath();
            });

            // Remove input action editor if already present
            {
                VisualElement element;
                do
                {
                    element = m_RootVisualElement.Q("action-editor");
                    if (element != null)
                        m_RootVisualElement.Remove(element);
                }
                while (element != null);
            }

            // If the editor is associated with an asset we show input action editor
            if (hasAsset)
            {
                m_StateContainer = new StateContainer(m_RootVisualElement, m_State);
                m_StateContainer.StateChanged += OnStateChanged;
<<<<<<< HEAD
                m_View = new InputActionsEditorView(m_RootVisualElement, m_StateContainer, true);
=======
                var view = new InputActionsEditorView(m_RootVisualElement, m_StateContainer, true, null);
>>>>>>> 5656a414
                m_StateContainer.Initialize();
            }
        }

        private InputActionAsset GetAsset()
        {
            return m_State.serializedObject?.targetObject as InputActionAsset;
        }

        [SettingsProvider]
        public static SettingsProvider CreateGlobalInputActionsEditorProvider()
        {
            return new InputActionsEditorSettingsProvider(SettingsPath, SettingsScope.Project);
        }

        #region Shortcuts
        [Shortcut("Input Action Editor/Project Settings/Add Action Map", null, KeyCode.M, ShortcutModifiers.Alt)]
        private static void AddActionMapShortcut(ShortcutArguments arguments)
        {
            if (m_ActiveSettingsProvider is { m_HasEditFocus : true })
                m_ActiveSettingsProvider.m_StateContainer.Dispatch(Commands.AddActionMap());
        }

        [Shortcut("Input Action Editor/Project Settings/Add Action", null, KeyCode.A, ShortcutModifiers.Alt)]
        private static void AddActionShortcut(ShortcutArguments arguments)
        {
            if (m_ActiveSettingsProvider is { m_HasEditFocus : true })
                m_ActiveSettingsProvider.m_StateContainer.Dispatch(Commands.AddAction());
        }

        [Shortcut("Input Action Editor/Project Settings/Add Binding", null, KeyCode.B, ShortcutModifiers.Alt)]
        private static void AddBindingShortcut(ShortcutArguments arguments)
        {
            if (m_ActiveSettingsProvider is { m_HasEditFocus : true })
                m_ActiveSettingsProvider.m_StateContainer.Dispatch(Commands.AddBinding());
        }

        #endregion
    }
}

#endif<|MERGE_RESOLUTION|>--- conflicted
+++ resolved
@@ -187,11 +187,7 @@
             {
                 m_StateContainer = new StateContainer(m_RootVisualElement, m_State);
                 m_StateContainer.StateChanged += OnStateChanged;
-<<<<<<< HEAD
-                m_View = new InputActionsEditorView(m_RootVisualElement, m_StateContainer, true);
-=======
-                var view = new InputActionsEditorView(m_RootVisualElement, m_StateContainer, true, null);
->>>>>>> 5656a414
+                m_View = new InputActionsEditorView(m_RootVisualElement, m_StateContainer, true, null);
                 m_StateContainer.Initialize();
             }
         }
