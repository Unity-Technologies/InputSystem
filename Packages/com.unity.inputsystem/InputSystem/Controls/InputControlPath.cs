using System;
using System.Text;
using System.Collections.Generic;
using Unity.Collections;
using UnityEngine.InputSystem.Layouts;
using UnityEngine.InputSystem.Utilities;

////TODO: allow stuff like "/gamepad/**/<button>"
////TODO: add support for | (e.g. "<Gamepad>|<Joystick>/{PrimaryMotion}"
////TODO: handle arrays

////REVIEW: change "*/{PrimaryAction}" to "*/**/{PrimaryAction}" so that the hierarchy crawling becomes explicit?

////REVIEW: rename to `InputPath`?

namespace UnityEngine.InputSystem
{
    /// <summary>
    /// Functions to working with control path specs (like "/gamepad/*stick").
    /// </summary>
    /// <remarks>
    /// The thinking here is somewhat similar to System.IO.Path, i.e. have a range
    /// of static methods that perform various operations on paths.
    ///
    /// Has both methods that work just on paths themselves (like <see cref="TryGetControlLayout"/>)
    /// and methods that work on paths in combination with controls (like <see cref="TryFindControls"/>).
    /// </remarks>
    public static class InputControlPath
    {
        public const string Wildcard = "*";
        public const string DoubleWildcard = "**";

        public const char Separator = '/';

        public static string Combine(InputControl parent, string path)
        {
            if (parent == null)
            {
                if (string.IsNullOrEmpty(path))
                    return string.Empty;

                if (path[0] != Separator)
                    return Separator + path;

                return path;
            }
            if (string.IsNullOrEmpty(path))
                return parent.path;

            return $"{parent.path}/{path}";
        }

        /// <summary>
        /// Create a human readable string from the given control path.
        /// </summary>
        /// <param name="path">A control path such as "&lt;XRController>{LeftHand}/position".</param>
        /// <returns>A string such as "leftStick/x [Gamepad]".</returns>
        public static string ToHumanReadableString(string path)
        {
            if (string.IsNullOrEmpty(path))
                return string.Empty;

            var buffer = new StringBuilder();
            var parser = new PathParser(path);

            ////REVIEW: ideally, we'd use display names of controls rather than the control paths directly from the path

            // First level is taken to be device.
            if (parser.MoveToNextComponent())
            {
                var device = parser.current.ToHumanReadableString();

                // Any additional levels (if present) are taken to form a control path on the device.
                var isFirstControlLevel = true;
                while (parser.MoveToNextComponent())
                {
                    if (!isFirstControlLevel)
                        buffer.Append('/');

                    buffer.Append(parser.current.ToHumanReadableString());
                    isFirstControlLevel = false;
                }

                if (!string.IsNullOrEmpty(device))
                {
                    buffer.Append(" [");
                    buffer.Append(device);
                    buffer.Append(']');
                }
            }

            // If we didn't manage to figure out a display name, default to displaying
            // the path as is.
            if (buffer.Length == 0)
                return path;

            return buffer.ToString();
        }

        public static string[] TryGetDeviceUsages(string path)
        {
            if (path == null)
                throw new ArgumentNullException(nameof(path));

            var parser = new PathParser(path);
            if (!parser.MoveToNextComponent())
                return null;

            if (parser.current.usages != null && parser.current.usages.Length > 0)
            {
                return Array.ConvertAll<Substring, string>(parser.current.usages, i => { return i.ToString(); });
            }

            return null;
        }

        /// <summary>
        /// From the given control path, try to determine the device layout being used.
        /// </summary>
        /// <remarks>
        /// This function will only use information available in the path itself or
        /// in layouts referenced by the path. It will not look at actual devices
        /// in the system. This is to make the behavior predictable and not dependent
        /// on whether you currently have the right device connected or not.
        /// </remarks>
        /// <param name="path">A control path (like "/&lt;gamepad&gt;/leftStick")</param>
        /// <returns>The name of the device layout used by the given control path or null
        /// if the path does not specify a device layout or does so in a way that is not
        /// supported by the function.</returns>
        /// <exception cref="ArgumentNullException"><paramref name="path"/> is null</exception>
        /// <example>
        /// <code>
        /// InputControlPath.TryGetDeviceLayout("/&lt;gamepad&gt;/leftStick"); // Returns "gamepad".
        /// InputControlPath.TryGetDeviceLayout("/*/leftStick"); // Returns "*".
        /// InputControlPath.TryGetDeviceLayout("/gamepad/leftStick"); // Returns null. "gamepad" is a device name here.
        /// </code>
        /// </example>
        public static string TryGetDeviceLayout(string path)
        {
            if (path == null)
                throw new ArgumentNullException(nameof(path));

            var parser = new PathParser(path);
            if (!parser.MoveToNextComponent())
                return null;

            if (parser.current.layout.length > 0)
                return parser.current.layout.ToString();

            if (parser.current.isWildcard)
                return Wildcard;

            return null;
        }

        ////TODO: return Substring and use path parser; should get rid of allocations

        // From the given control path, try to determine the control layout being used.
        //
        // NOTE: This function will only use information available in the path itself or
        //       in layouts referenced by the path. It will not look at actual devices
        //       in the system. This is to make the behavior predictable and not dependent
        //       on whether you currently have the right device connected or not.
        // NOTE: Allocates!
        public static string TryGetControlLayout(string path)
        {
            if (path == null)
                throw new ArgumentNullException(nameof(path));
            var pathLength = path.Length;

            var indexOfLastSlash = path.LastIndexOf('/');
            if (indexOfLastSlash == -1 || indexOfLastSlash == 0)
            {
                // If there's no '/' at all in the path, it surely does not mention
                // a control. Same if the '/' is the first thing in the path.
                return null;
            }

            // Simplest case where control layout is mentioned explicitly with '<..>'.
            // Note this will only catch if the control is *only* referenced by layout and not by anything else
            // in addition (like usage or name).
            if (pathLength > indexOfLastSlash + 2 && path[indexOfLastSlash + 1] == '<' && path[pathLength - 1] == '>')
            {
                var layoutNameStart = indexOfLastSlash + 2;
                var layoutNameLength = pathLength - layoutNameStart - 1;
                return path.Substring(layoutNameStart, layoutNameLength);
            }

            // Have to actually look at the path in detail.
            var parser = new PathParser(path);
            if (!parser.MoveToNextComponent())
                return null;

            if (parser.current.isWildcard)
                throw new NotImplementedException();

            if (parser.current.layout.length == 0)
                return null;

            var deviceLayoutName = parser.current.layout.ToString();
            if (!parser.MoveToNextComponent())
                return null; // No control component.

            if (parser.current.isWildcard)
                return Wildcard;

            return FindControlLayoutRecursive(ref parser, deviceLayoutName);
        }

        private static string FindControlLayoutRecursive(ref PathParser parser, string layoutName)
        {
            ////TODO: add a static InputControlLayout.Cache instance that we look up layouts from and flush the cache every frame

            // Load layout.
            var layout = InputControlLayout.s_Layouts.TryLoadLayout(new InternedString(layoutName));
            if (layout == null)
                return null;

            // Search for control layout. May have to jump to other layouts
            // and search in them.
            return FindControlLayoutRecursive(ref parser, layout);
        }

        private static string FindControlLayoutRecursive(ref PathParser parser, InputControlLayout layout)
        {
            string currentResult = null;

            var controlCount = layout.controls.Count;
            for (var i = 0; i < controlCount; ++i)
            {
                if (layout.m_Controls[i].isModifyingChildControlByPath)
                    throw new NotImplementedException();

                ////TODO: shortcut the search if we have a match and there's no wildcards to consider

                // Skip control layout if it doesn't match.
                if (!ControlLayoutMatchesPathComponent(ref layout.m_Controls[i], ref parser))
                    continue;

                var controlLayoutName = layout.m_Controls[i].layout;

                // If there's more in the path, try to dive into children by jumping to the
                // control's layout.
                if (!parser.isAtEnd)
                {
                    var childPathParser = parser;
                    if (childPathParser.MoveToNextComponent())
                    {
                        var childControlLayoutName = FindControlLayoutRecursive(ref childPathParser, controlLayoutName);
                        if (childControlLayoutName != null)
                        {
                            if (currentResult != null && childControlLayoutName != currentResult)
                                return null;
                            currentResult = childControlLayoutName;
                        }
                    }
                }
                else if (currentResult != null && controlLayoutName != currentResult)
                    return null;
                else
                    currentResult = controlLayoutName.ToString();
            }

            return currentResult;
        }

        private static bool ControlLayoutMatchesPathComponent(ref InputControlLayout.ControlItem controlItem, ref PathParser parser)
        {
            // Match layout.
            var layout = parser.current.layout;
            if (layout.length > 0)
            {
                if (!StringMatches(layout, controlItem.layout))
                    return false;
            }

            // Match usage.
            if (parser.current.usages != null)
            {
                // All of usages should match to the one of usage in the control
                for (int usageIndex = 0; usageIndex < parser.current.usages.Length; ++usageIndex)
                {
                    var usage = parser.current.usages[usageIndex];

                    if (usage.length > 0)
                    {
                        var usageCount = controlItem.usages.Count;
                        var anyUsageMatches = false;
                        for (var i = 0; i < usageCount; ++i)
                        {
                            if (StringMatches(usage, controlItem.usages[i]))
                            {
                                anyUsageMatches = true;
                                break;
                            }
                        }

                        if (!anyUsageMatches)
                            return false;
                    }
                }
            }

            // Match name.
            var name = parser.current.name;
            if (name.length > 0)
            {
                if (!StringMatches(name, controlItem.name))
                    return false;
            }

            return true;
        }

        // Match two name strings allowing for wildcards.
        // 'str' may contain wildcards. 'matchTo' may not.
        private static bool StringMatches(Substring str, InternedString matchTo)
        {
            var strLength = str.length;
            var matchToLength = matchTo.length;

            // Can't compare lengths here because str may contain wildcards and
            // thus be shorter than matchTo and still match.

            var matchToLowerCase = matchTo.ToLower();

            // We manually walk the string here so that we can deal with "normal"
            // comparisons as well as with wildcards.
            var posInMatchTo = 0;
            var posInStr = 0;
            while (posInStr < strLength && posInMatchTo < matchToLength)
            {
                var nextChar = str[posInStr];
                if (nextChar == '*')
                {
                    ////TODO: make sure we don't end up with ** here

                    if (posInStr == strLength - 1)
                        return true; // Wildcard at end of string so rest is matched.

                    ++posInStr;
                    nextChar = char.ToLower(str[posInStr]);

                    while (posInMatchTo < matchToLength && matchToLowerCase[posInMatchTo] != nextChar)
                        ++posInMatchTo;

                    if (posInMatchTo == matchToLength)
                        return false; // Matched all the way to end of matchTo but there's more in str after the wildcard.
                }
                else if (char.ToLower(nextChar) != matchToLowerCase[posInMatchTo])
                {
                    return false;
                }

                ++posInMatchTo;
                ++posInStr;
            }

            return posInMatchTo == matchToLength && posInStr == strLength; // Check if we have consumed all input. Prevent prefix-only match.
        }

        public static InputControl TryFindControl(InputControl control, string path, int indexInPath = 0)
        {
            return TryFindControl<InputControl>(control, path, indexInPath);
        }

        public static InputControl[] TryFindControls(InputControl control, string path, int indexInPath = 0)
        {
            var matches = new InputControlList<InputControl>(Allocator.Temp);
            try
            {
                TryFindControls(control, path, indexInPath, ref matches);
                return matches.ToArray();
            }
            finally
            {
                matches.Dispose();
            }
        }

        public static int TryFindControls(InputControl control, string path, ref InputControlList<InputControl> matches, int indexInPath = 0)
        {
            return TryFindControls(control, path, indexInPath, ref matches);
        }

        /// <summary>
        /// Return the first control that matches the given path.
        /// </summary>
        /// <param name="control"></param>
        /// <param name="path"></param>
        /// <param name="indexInPath"></param>
        /// <returns></returns>
        /// <exception cref="ArgumentNullException"></exception>
        /// <remarks>
        /// Does not allocate.
        /// </remarks>
        public static TControl TryFindControl<TControl>(InputControl control, string path, int indexInPath = 0)
            where TControl : InputControl
        {
            if (control == null)
                throw new ArgumentNullException(nameof(control));
            if (string.IsNullOrEmpty(path))
                throw new ArgumentNullException(nameof(path));

            if (indexInPath == 0 && path[0] == '/')
                ++indexInPath;

            var none = new InputControlList<TControl>();
            return MatchControlsRecursive(control, path, indexInPath, ref none, matchMultiple: false);
        }

        /// <summary>
        /// Perform a search for controls starting with the given control as root and matching
        /// the given path from the given position. Puts all matching controls on the list and
        /// returns the number of controls that have been matched.
        /// </summary>
        /// <param name="control">Control at which the given path is rooted.</param>
        /// <param name="path"></param>
        /// <param name="indexInPath"></param>
        /// <param name="matches"></param>
        /// <typeparam name="TControl"></typeparam>
        /// <returns></returns>
        /// <exception cref="ArgumentNullException"></exception>
        /// <remarks>
        /// Matching is case-insensitive.
        ///
        /// Does not allocate managed memory.
        /// </remarks>
        public static int TryFindControls<TControl>(InputControl control, string path, int indexInPath,
            ref InputControlList<TControl> matches)
            where TControl : InputControl
        {
            if (control == null)
                throw new ArgumentNullException(nameof(control));
            if (path == null)
                throw new ArgumentNullException(nameof(path));

            if (indexInPath == 0 && path[0] == '/')
                ++indexInPath;

            var countBefore = matches.Count;
            MatchControlsRecursive(control, path, indexInPath, ref matches, matchMultiple: true);
            return matches.Count - countBefore;
        }

        public static InputControl TryFindChild(InputControl control, string path, int indexInPath = 0)
        {
            return TryFindChild<InputControl>(control, path, indexInPath);
        }

        public static TControl TryFindChild<TControl>(InputControl control, string path, int indexInPath = 0)
            where TControl : InputControl
        {
            if (control == null)
                throw new ArgumentNullException(nameof(control));
            if (path == null)
                throw new ArgumentNullException(nameof(path));

            var childCount = control.m_ChildrenReadOnly.Count;
            for (var i = 0; i < childCount; ++i)
            {
                var child = control.m_ChildrenReadOnly[i];
                var match = TryFindControl<TControl>(child, path, indexInPath);
                if (match != null)
                    return match;
            }

            return null;
        }

        ////REVIEW: probably would be good to have a Matches(string,string) version

        public static bool Matches(string expected, InputControl control)
        {
            if (string.IsNullOrEmpty(expected))
                throw new ArgumentNullException(nameof(expected));
            if (control == null)
                throw new ArgumentNullException(nameof(control));

            var parser = new PathParser(expected);
            return MatchesRecursive(ref parser, control);
        }

        public static bool MatchesPrefix(string expected, InputControl control)
        {
            if (string.IsNullOrEmpty(expected))
                throw new ArgumentNullException(nameof(expected));
            if (control == null)
                throw new ArgumentNullException(nameof(control));

            ////REVIEW: this can probably be done more efficiently
            for (var current = control; current != null; current = current.parent)
            {
                var parser = new PathParser(expected);
                if (MatchesRecursive(ref parser, current) && parser.isAtEnd)
                    return true;
            }

            return false;
        }

        private static bool MatchesRecursive(ref PathParser parser, InputControl currentControl)
        {
            // Recurse into parent before looking at the current control. This
            // will advance the parser to where our control is in the path.
            var parent = currentControl.parent;
            if (parent != null && !MatchesRecursive(ref parser, parent))
                return false;

            // Fail if there's no more path left.
            if (!parser.MoveToNextComponent())
                return false;

            // Match current path component against current control.
            return parser.current.Matches(currentControl);
        }

        ////TODO: refactor this to use the new PathParser

        /// <summary>
        /// Recursively match path elements in <paramref name="path"/>.
        /// </summary>
        /// <param name="control">Current control we're at.</param>
        /// <param name="path">Control path we are matching against.</param>
        /// <param name="indexInPath">Index of current component in <paramref name="path"/>.</param>
        /// <param name="matches"></param>
        /// <param name="matchMultiple"></param>
        /// <typeparam name="TControl"></typeparam>
        /// <returns></returns>
        private static TControl MatchControlsRecursive<TControl>(InputControl control, string path, int indexInPath,
            ref InputControlList<TControl> matches, bool matchMultiple)
            where TControl : InputControl
        {
            var pathLength = path.Length;

            // Try to get a match. A path spec has three components:
            //    "<layout>{usage}name"
            // All are optional but at least one component must be present.
            // Names can be aliases, too.
            // We don't tap InputControl.path strings of controls so as to not create a
            // bunch of string objects while feeling our way down the hierarchy.

            var controlIsMatch = true;

            // Match by layout.
            if (path[indexInPath] == '<')
            {
                ++indexInPath;
                controlIsMatch =
                    MatchPathComponent(control.layout, path, ref indexInPath, PathComponentType.Layout);

                // If the layout isn't a match, walk up the base layout
                // chain and match each base layout.
                if (!controlIsMatch)
                {
                    var baseLayout = control.m_Layout;
                    while (InputControlLayout.s_Layouts.baseLayoutTable.TryGetValue(baseLayout, out baseLayout))
                    {
                        controlIsMatch = MatchPathComponent(baseLayout, path, ref indexInPath,
                            PathComponentType.Layout);
                        if (controlIsMatch)
                            break;
                    }
                }
            }

            // Match by usage.
            while (indexInPath < pathLength && path[indexInPath] == '{' && controlIsMatch)
            {
                ++indexInPath;

                for (var i = 0; i < control.usages.Count; ++i)
                {
                    controlIsMatch = MatchPathComponent(control.usages[i], path, ref indexInPath, PathComponentType.Usage);
                    if (controlIsMatch)
                        break;
                }
            }

            // Match by display name.
            if (indexInPath < pathLength - 1 && controlIsMatch && path[indexInPath] == '#' &&
                path[indexInPath + 1] == '(')
            {
                indexInPath += 2;
                controlIsMatch = MatchPathComponent(control.displayName, path, ref indexInPath,
                    PathComponentType.DisplayName);
            }

            // Match by name.
            if (indexInPath < pathLength && controlIsMatch && path[indexInPath] != '/')
            {
                // Normal name match.
                controlIsMatch = MatchPathComponent(control.name, path, ref indexInPath, PathComponentType.Name);

                // Alternative match by alias.
                if (!controlIsMatch)
                {
                    for (var i = 0; i < control.aliases.Count && !controlIsMatch; ++i)
                    {
                        controlIsMatch = MatchPathComponent(control.aliases[i], path, ref indexInPath,
                            PathComponentType.Name);
                    }
                }
            }

            // If we have a match, return it or, if there's children, recurse into them.
            if (controlIsMatch)
            {
                // If we ended up on a wildcard, we've successfully matched it.
                if (indexInPath < pathLength && path[indexInPath] == '*')
                    ++indexInPath;

                // If we've reached the end of the path, we have a match.
                if (indexInPath == pathLength)
                {
                    // Check type.
                    if (!(control is TControl match))
                        return null;

                    if (matchMultiple)
                        matches.Add(match);
                    return match;
                }

                // If we've reached a separator, dive into our children.
                if (path[indexInPath] == '/')
                {
                    ++indexInPath;

                    // Silently accept trailing slashes.
                    if (indexInPath == pathLength)
                    {
                        // Check type.
                        if (!(control is TControl match))
                            return null;

                        if (matchMultiple)
                            matches.Add(match);
                        return match;
                    }

                    // See if we want to match children by usage or by name.
                    TControl lastMatch;
                    if (path[indexInPath] == '{')
                    {
                        ////TODO: support scavenging a subhierarchy for usages
                        if (!ReferenceEquals(control.device, control))
                            throw new NotImplementedException(
                                "Matching usages inside subcontrols instead of at device root");

                        // Usages are kind of like entry points that can route to anywhere else
                        // on a device's control hierarchy and then we keep going from that re-routed
                        // point.
                        lastMatch = MatchByUsageAtDeviceRootRecursive(control.device, path, indexInPath, ref matches, matchMultiple);
                    }
                    else
                    {
                        // Go through children and see what we can match.
                        lastMatch = MatchChildrenRecursive(control, path, indexInPath, ref matches, matchMultiple);
                    }

                    return lastMatch;
                }
            }

            return null;
        }

        private static TControl MatchByUsageAtDeviceRootRecursive<TControl>(InputDevice device, string path, int indexInPath,
            ref InputControlList<TControl> matches, bool matchMultiple)
            where TControl : InputControl
        {
            var usages = device.m_UsagesForEachControl;
            if (usages == null)
                return null;

            var usageCount = usages.Length;
            var startIndex = indexInPath + 1;
            var pathCanMatchMultiple = PathComponentCanYieldMultipleMatches(path, indexInPath);
            var pathLength = path.Length;

            Debug.Assert(path[indexInPath] == '{');
            ++indexInPath;
            if (indexInPath == pathLength)
                throw new ArgumentException($"Invalid path spec '{path}'; trailing '{{'", nameof(path));

            TControl lastMatch = null;

            for (var i = 0; i < usageCount; ++i)
            {
                var usage = usages[i];
                Debug.Assert(!string.IsNullOrEmpty(usage), "Usage entry is empty");

                // Match usage against path.
                var usageIsMatch = MatchPathComponent(usage, path, ref indexInPath, PathComponentType.Usage);

                // If it isn't a match, go to next usage.
                if (!usageIsMatch)
                {
                    indexInPath = startIndex;
                    continue;
                }

                var controlMatchedByUsage = device.m_UsageToControl[i];

                // If there's more to go in the path, dive into the children of the control.
                if (indexInPath < pathLength && path[indexInPath] == '/')
                {
                    lastMatch = MatchChildrenRecursive(controlMatchedByUsage, path, indexInPath + 1,
                        ref matches, matchMultiple);

                    // We can stop going through usages if we matched something and the
                    // path component covering usage does not contain wildcards.
                    if (lastMatch != null && !pathCanMatchMultiple)
                        break;

                    // We can stop going through usages if we have a match and are only
                    // looking for a single one.
                    if (lastMatch != null && !matchMultiple)
                        break;
                }
                else
                {
                    lastMatch = controlMatchedByUsage as TControl;
                    if (lastMatch != null)
                    {
                        if (matchMultiple)
                            matches.Add(lastMatch);
                        else
                        {
                            // Only looking for single match and we have one.
                            break;
                        }
                    }
                }
            }

            return lastMatch;
        }

        private static TControl MatchChildrenRecursive<TControl>(InputControl control, string path, int indexInPath,
            ref InputControlList<TControl> matches, bool matchMultiple)
            where TControl : InputControl
        {
            var childCount = control.m_ChildrenReadOnly.Count;
            TControl lastMatch = null;
            var pathCanMatchMultiple = PathComponentCanYieldMultipleMatches(path, indexInPath);

            for (var i = 0; i < childCount; ++i)
            {
                var child = control.m_ChildrenReadOnly[i];
                var childMatch = MatchControlsRecursive(child, path, indexInPath, ref matches, matchMultiple);

                if (childMatch == null)
                    continue;

                // If the child matched something an there's no wildcards in the child
                // portion of the path, we can stop searching.
                if (!pathCanMatchMultiple)
                    return childMatch;

                // If we are only looking for the first match and a child matched,
                // we can also stop.
                if (!matchMultiple)
                    return childMatch;

                // Otherwise we have to go hunting through the hierarchy in case there are
                // more matches.
                lastMatch = childMatch;
            }

            return lastMatch;
        }

        private enum PathComponentType
        {
            Name,
            DisplayName,
            Usage,
            Layout
        }

        private static bool MatchPathComponent(string component, string path, ref int indexInPath, PathComponentType componentType, int startIndexInComponent = 0)
        {
            Debug.Assert(component != null, "Component string is null");
            Debug.Assert(path != null, "Path is null");

            var componentLength = component.Length;
            var pathLength = path.Length;
            var startIndex = indexInPath;

            // Try to walk the name as far as we can.
            var indexInComponent = startIndexInComponent;
            while (indexInPath < pathLength)
            {
                // Check if we've reached a terminator in the path.
                var nextCharInPath = path[indexInPath];
                if (nextCharInPath == '\\' && indexInPath + 1 < pathLength)
                {
                    // Escaped character. Bypass treatment of special characters below.
                    ++indexInPath;
                    nextCharInPath = path[indexInPath];
                }
                else
                {
                    if (nextCharInPath == '/')
                        break;
                    if ((nextCharInPath == '>' && componentType == PathComponentType.Layout)
                        || (nextCharInPath == '}' && componentType == PathComponentType.Usage)
                        || (nextCharInPath == ')' && componentType == PathComponentType.DisplayName))
                    {
                        ++indexInPath;
                        break;
                    }

                    ////TODO: allow only single '*' and recognize '**'
                    // If we've reached a '*' in the path, skip character in name.
                    if (nextCharInPath == '*')
                    {
                        // But first let's see if we have something after the wildcard that matches the rest of the component.
                        // This could be when, for example, we hit "T" on matching "leftTrigger" against "*Trigger". We have to stop
                        // gobbling up characters for the wildcard when reaching "Trigger" in the component name.
                        //
                        // NOTE: Just looking at the very next character only is *NOT* enough. We need to match the entire rest of
                        //       the path. Otherwise, in the example above, we would stop on seeing the lowercase 't' and then be left
                        //       trying to match "tTrigger" against "Trigger".
                        var indexAfterWildcard = indexInPath + 1;
                        if (indexInPath < (pathLength - 1) &&
                            indexInComponent < componentLength &&
                            MatchPathComponent(component, path, ref indexAfterWildcard, componentType, indexInComponent))
                        {
                            indexInPath = indexAfterWildcard;
                            return true;
                        }

                        if (indexInComponent < componentLength)
                            ++indexInComponent;
                        else
                            return true;

                        continue;
                    }
                }

                // If we've reached the end of the component name, we did so before
                // we've reached a terminator
                if (indexInComponent == componentLength)
                {
                    indexInPath = startIndex;
                    return false;
                }

                if (char.ToLower(component[indexInComponent]) == char.ToLower(nextCharInPath))
                {
                    ++indexInComponent;
                    ++indexInPath;
                }
                else
                {
                    // Name isn't a match.
                    indexInPath = startIndex;
                    return false;
                }
            }

            if (indexInComponent == componentLength)
                return true;

            indexInPath = startIndex;
            return false;
        }

        private static bool PathComponentCanYieldMultipleMatches(string path, int indexInPath)
        {
            var indexOfNextSlash = path.IndexOf('/', indexInPath);
            if (indexOfNextSlash == -1)
            {
                return path.IndexOf('*', indexInPath) != -1 || path.IndexOf('<', indexInPath) != -1;
            }
            else
            {
                var length = indexOfNextSlash - indexInPath;
                return path.IndexOf('*', indexInPath, length) != -1 || path.IndexOf('<', indexInPath, length) != -1;
            }
        }

        // Parsed element between two '/../'.
        internal struct ParsedPathComponent
        {
            public Substring layout;
            public Substring[] usages;
            public Substring name;
            public Substring displayName;

            public bool isWildcard => name == Wildcard;

            public bool isDoubleWildcard => name == DoubleWildcard;

            public string ToHumanReadableString()
            {
                var result = string.Empty;
                if (isWildcard)
                    result += "Any";

                if (usages != null)
                {
<<<<<<< HEAD
                    var combinedUsages = string.Empty;

                    for (int i = 0; i < usages.Length; ++i)
                    {
                        if (usages[i].isEmpty)
                            continue;

                        if (combinedUsages != string.Empty)
                            combinedUsages += " & " + ToHumanReadableString(usages[i]);
                        else
                            combinedUsages = ToHumanReadableString(usages[i]);
                    }
                    if (combinedUsages != string.Empty)
                    {
                        if (result != string.Empty)
                            result += ' ' + combinedUsages;
                        else
                            result += combinedUsages;
                    }
=======
                    if (!string.IsNullOrEmpty(result))
                        result += ' ' + ToHumanReadableString(usage);
                    else
                        result += ToHumanReadableString(usage);
>>>>>>> 103e7a6c
                }

                if (!layout.isEmpty)
                {
                    if (!string.IsNullOrEmpty(result))
                        result += ' ' + ToHumanReadableString(layout);
                    else
                        result += ToHumanReadableString(layout);
                }

                if (!name.isEmpty && !isWildcard)
                {
                    if (!string.IsNullOrEmpty(result))
                        result += ' ' + ToHumanReadableString(name);
                    else
                        result += ToHumanReadableString(name);
                }

                if (!displayName.isEmpty)
                {
                    var str = $"\"{ToHumanReadableString(displayName)}\"";
                    if (!string.IsNullOrEmpty(result))
                        result += ' ' + str;
                    else
                        result += str;
                }

                return result;
            }

            private static string ToHumanReadableString(Substring substring)
            {
                return substring.ToString().Unescape("/*{<", "/*{<");
            }

            /// <summary>
            /// Whether the given control matches the constraints of this path component.
            /// </summary>
            /// <param name="control">Control to match against the path spec.</param>
            /// <returns></returns>
            public bool Matches(InputControl control)
            {
                // Match layout.
                if (!layout.isEmpty)
                {
                    // Check for direct match.
                    var layoutMatches = Substring.Compare(layout, control.layout,
                        StringComparison.InvariantCultureIgnoreCase) == 0;
                    if (!layoutMatches)
                    {
                        // No direct match but base layout may match.
                        var baseLayout = control.m_Layout;
                        while (InputControlLayout.s_Layouts.baseLayoutTable.TryGetValue(baseLayout, out baseLayout) && !layoutMatches)
                        {
                            layoutMatches = Substring.Compare(layout, baseLayout.ToString(),
                                StringComparison.InvariantCultureIgnoreCase) == 0;
                        }
                    }

                    if (!layoutMatches)
                        return false;
                }

                // Match usage.
                if (usages != null)
                {
                    for (int i = 0; i < usages.Length; ++i)
                    {
                        if (!usages[i].isEmpty)
                        {
                            var controlUsages = control.usages;
                            var haveUsageMatch = false;
                            for (var ci = 0; ci < controlUsages.Count; ++ci)
                                if (Substring.Compare(controlUsages[ci].ToString(), usages[i], StringComparison.InvariantCultureIgnoreCase) == 0)
                                {
                                    haveUsageMatch = true;
                                    break;
                                }

                            if (!haveUsageMatch)
                                return false;
                        }
                    }
                }

                // Match name.
                if (!name.isEmpty && !isWildcard)
                {
                    ////FIXME: unlike the matching path we have in MatchControlsRecursive, this does not take aliases into account
                    if (Substring.Compare(control.name, name, StringComparison.InvariantCultureIgnoreCase) != 0)
                        return false;
                }

                // Match display name.
                if (!displayName.isEmpty)
                {
                    if (Substring.Compare(control.displayName, displayName,
                        StringComparison.InvariantCultureIgnoreCase) != 0)
                        return false;
                }

                return true;
            }
        }

        ////TODO: expose PathParser

        // NOTE: Must not allocate!
        internal struct PathParser
        {
            public string path;
            public int length;
            public int leftIndexInPath;
            public int rightIndexInPath; // Points either to a '/' character or one past the end of the path string.
            public ParsedPathComponent current;

            public bool isAtEnd => rightIndexInPath == length;

            public PathParser(string path)
            {
                Debug.Assert(path != null);

                this.path = path;
                length = path.Length;
                leftIndexInPath = 0;
                rightIndexInPath = 0;
                current = new ParsedPathComponent();
            }

            // Update parsing state and 'current' to next component in path.
            // Returns true if the was another component or false if the end of the path was reached.
            public bool MoveToNextComponent()
            {
                // See if we've the end of the path string.
                if (rightIndexInPath == length)
                    return false;

                // Make our current right index our new left index and find
                // a new right index from there.
                leftIndexInPath = rightIndexInPath;
                if (path[leftIndexInPath] == '/')
                {
                    ++leftIndexInPath;
                    rightIndexInPath = leftIndexInPath;
                    if (leftIndexInPath == length)
                        return false;
                }

                // Parse <...> layout part, if present.
                var layout = new Substring();
                if (rightIndexInPath < length && path[rightIndexInPath] == '<')
                    layout = ParseComponentPart('>');

                // Parse {...} usage part, if present.
                var usages = new List<Substring>();
                while (rightIndexInPath < length && path[rightIndexInPath] == '{')
                    usages.Add(ParseComponentPart('}'));

                // Parse display name part, if present.
                var displayName = new Substring();
                if (rightIndexInPath < length - 1 && path[rightIndexInPath] == '#' && path[rightIndexInPath + 1] == '(')
                {
                    ++rightIndexInPath;
                    displayName = ParseComponentPart(')');
                }

                // Parse name part, if present.
                var name = new Substring();
                if (rightIndexInPath < length && path[rightIndexInPath] != '/')
                    name = ParseComponentPart('/');

                current = new ParsedPathComponent
                {
                    layout = layout,
                    usages = usages.ToArray(),
                    name = name,
                    displayName = displayName
                };

                return leftIndexInPath != rightIndexInPath;
            }

            private Substring ParseComponentPart(char terminator)
            {
                if (terminator != '/') // Name has no corresponding left side terminator.
                    ++rightIndexInPath;

                var partStartIndex = rightIndexInPath;
                while (rightIndexInPath < length && path[rightIndexInPath] != terminator)
                    ++rightIndexInPath;

                var partLength = rightIndexInPath - partStartIndex;
                if (rightIndexInPath < length && terminator != '/')
                    ++rightIndexInPath; // Skip past terminator.

                return new Substring(path, partStartIndex, partLength);
            }
        }
    }
}<|MERGE_RESOLUTION|>--- conflicted
+++ resolved
@@ -874,14 +874,10 @@
         {
             var indexOfNextSlash = path.IndexOf('/', indexInPath);
             if (indexOfNextSlash == -1)
-            {
                 return path.IndexOf('*', indexInPath) != -1 || path.IndexOf('<', indexInPath) != -1;
-            }
-            else
-            {
-                var length = indexOfNextSlash - indexInPath;
-                return path.IndexOf('*', indexInPath, length) != -1 || path.IndexOf('<', indexInPath, length) != -1;
-            }
+
+            var length = indexOfNextSlash - indexInPath;
+            return path.IndexOf('*', indexInPath, length) != -1 || path.IndexOf('<', indexInPath, length) != -1;
         }
 
         // Parsed element between two '/../'.
@@ -904,7 +900,6 @@
 
                 if (usages != null)
                 {
-<<<<<<< HEAD
                     var combinedUsages = string.Empty;
 
                     for (int i = 0; i < usages.Length; ++i)
@@ -924,12 +919,6 @@
                         else
                             result += combinedUsages;
                     }
-=======
-                    if (!string.IsNullOrEmpty(result))
-                        result += ' ' + ToHumanReadableString(usage);
-                    else
-                        result += ToHumanReadableString(usage);
->>>>>>> 103e7a6c
                 }
 
                 if (!layout.isEmpty)
