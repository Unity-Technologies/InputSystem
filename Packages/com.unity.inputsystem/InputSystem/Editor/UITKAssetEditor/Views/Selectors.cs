--- conflicted
+++ resolved
@@ -35,7 +35,6 @@
         public static SerializedInputActionMap? GetSelectedActionMap(InputActionsEditorState state)
         {
             return GetActionMapAtIndex(state, state.selectedActionMapIndex);
-<<<<<<< HEAD
         }
 
         public static SerializedInputActionMap? GetActionMapAtIndex(InputActionsEditorState state, int index)
@@ -75,13 +74,10 @@
             return new SerializedInputBinding(actionMap
                 ?.FindPropertyRelative(nameof(InputActionMap.m_Bindings))
                 ?.GetArrayElementAtIndex(bindingIndex));
-=======
->>>>>>> 4889a2b8
-        }
-
-        public static SerializedInputActionMap? GetActionMapAtIndex(InputActionsEditorState state, int index)
-        {
-<<<<<<< HEAD
+        }
+
+        public static SerializedProperty GetSelectedBindingPath(InputActionsEditorState state)
+        {
             var selectedBinding = GetSelectedBinding(state);
             return selectedBinding?.wrappedProperty.FindPropertyRelative("m_Path");
         }
@@ -102,58 +98,6 @@
                 return null;
             var actionName = binding.Value.wrappedProperty.FindPropertyRelative("m_Action").stringValue;
             return GetActionInMap(state, state.selectedActionMapIndex, actionName);
-=======
-            var actionMaps = state.serializedObject
-                ?.FindProperty(nameof(InputActionAsset.m_ActionMaps));
-            if (actionMaps == null || index < 0 || index > actionMaps.arraySize - 1)
-                return null;
-            return new SerializedInputActionMap(actionMaps?.GetArrayElementAtIndex(index));
-        }
-
-        public static int? GetBindingCount(SerializedProperty actionMap)
-        {
-            return actionMap?.FindPropertyRelative(nameof(InputActionMap.m_Bindings))?.arraySize;
-        }
-
-        public static int? GetActionCount(SerializedProperty actionMap)
-        {
-            return actionMap?.FindPropertyRelative(nameof(InputActionMap.m_Actions))?.arraySize;
-        }
-
-        public static int? GetActionMapCount(SerializedObject serializedObject)
-        {
-            return serializedObject?.FindProperty(nameof(InputActionAsset.m_ActionMaps))?.arraySize;
-        }
-
-        public static SerializedInputAction GetActionInMap(InputActionsEditorState state, int mapIndex, string name)
-        {
-            return new SerializedInputAction(state.serializedObject
-                ?.FindProperty(nameof(InputActionAsset.m_ActionMaps))?.GetArrayElementAtIndex(mapIndex)
-                ?.FindPropertyRelative(nameof(InputActionMap.m_Actions))
-                ?.FirstOrDefault(p => p.FindPropertyRelative(nameof(InputAction.m_Name)).stringValue == name));
-        }
-
-        public static SerializedInputBinding GetCompositeOrBindingInMap(SerializedProperty actionMap, int bindingIndex)
-        {
-            return new SerializedInputBinding(actionMap
-                ?.FindPropertyRelative(nameof(InputActionMap.m_Bindings))
-                ?.GetArrayElementAtIndex(bindingIndex));
-        }
-
-        public static SerializedProperty GetSelectedBindingPath(InputActionsEditorState state)
-        {
-            var selectedBinding = GetSelectedBinding(state);
-            return selectedBinding?.wrappedProperty.FindPropertyRelative("m_Path");
-        }
-
-        public static SerializedInputBinding? GetSelectedBinding(InputActionsEditorState state)
-        {
-            var actionMapSO = GetActionMapAtIndex(state, state.selectedActionMapIndex);
-            var bindings = actionMapSO?.wrappedProperty.FindPropertyRelative(nameof(InputActionMap.m_Bindings));
-            if (bindings == null || bindings.arraySize - 1 < state.selectedBindingIndex || state.selectedBindingIndex < 0)
-                return null;
-            return new SerializedInputBinding(bindings.GetArrayElementAtIndex(state.selectedBindingIndex));
->>>>>>> 4889a2b8
         }
 
         public static IEnumerable<string> GetCompositeTypes(string path, string expectedControlLayout)
@@ -269,11 +213,6 @@
             var processors = string.Empty;
             Type expectedValueType = null;
 
-<<<<<<< HEAD
-=======
-            var inputAction = GetSelectedAction(state);
-
->>>>>>> 4889a2b8
             if (inputAction.HasValue && !string.IsNullOrEmpty(inputAction.Value.expectedControlType))
                 expectedValueType = EditorInputControlLayoutCache.GetValueType(inputAction.Value.expectedControlType);
 
