--- conflicted
+++ resolved
@@ -13,23 +13,17 @@
 ### Changed
 - Removed icons from action map list as these were always the same and the icon was placeholder
 - Input asset editor now switched to use UI Toolkit which matches the project wide input actions editor interface.
-<<<<<<< HEAD
+- Changed [`InputActionProperty`](xref:UnityEngine.InputSystem.InputActionProperty) property drawer to be more compact. Use the More menu (`⋮`) button to open a dropdown menu and select between Use Reference and Use Action.
 - Action Map and Action Tree views of the UI Toolkit based Input Action Editor now prevents deselection in both views when Escape key is pressed.
-=======
-- Changed [`InputActionProperty`](xref:UnityEngine.InputSystem.InputActionProperty) property drawer to be more compact. Use the More menu (`⋮`) button to open a dropdown menu and select between Use Reference and Use Action.
->>>>>>> 39f7cf63
 
 ### Added
 - Support for [Game rotation vector](https://developer.android.com/reference/android/hardware/Sensor#TYPE_GAME_ROTATION_VECTOR) sensor on Android
 
 ### Fixed
 - Partially fixed case ISX-1357 (Investigate performance regressing over time).  A sample showed that leaving an InputActionMap enabled could lead to an internal list of listeners growing.  This leads to slow-down, so we now warn if we think this is happening.
-<<<<<<< HEAD
+- UI fix for input fields in interactions: they are wider now and the width is fixed.
 - Fixed an issue where selecting an Action in the Input Action Asset Editor tree-view and then pressing ESC to unselect would throw an `InvalidOperationException`.
 - Fixed an issue where selecting an Action Map in the Input Action Asset Editor list and then pressing ESC to unselect would print an `NullReferenceException` to the Debug console.
-=======
-- UI fix for input fields in interactions: they are wider now and the width is fixed.
->>>>>>> 39f7cf63
 
 ## [1.8.0-pre.1] - 2023-09-04
 
