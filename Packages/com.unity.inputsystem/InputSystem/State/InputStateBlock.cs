using System;
using Unity.Collections.LowLevel.Unsafe;
using UnityEngine.Experimental.Input.Utilities;

////TODO: the Debug.Asserts here should be also be made as checks ahead of time (on the layout)

////TODO: the read/write methods need a proper pass for consistency

////FIXME: some architectures have strict memory alignment requirements; we should honor them when
////       we read/write primitive values or support stitching values together from bytes manually
////       where needed

////TODO: allow bitOffset to be non-zero for byte-aligned control as long as result is byte-aligned

////REVIEW: kAutomaticOffset is a very awkward mechanism; it's primary use really is for "parking" unused
////        controls for which a more elegant and robust mechanism can surely be devised

namespace UnityEngine.Experimental.Input.LowLevel
{
    /// <summary>
    /// Information about a memory region storing state.
    /// </summary>
    /// <remarks>
    /// Input state is kept in raw memory blocks. All state is centrally managed by InputManager; controls
    /// cannot keep their own independent state.
    ///
    /// Each state block is tagged with a format code indicating the storage format used for the
    /// memory block. This can either be one out of a set of primitive formats (such as "INT") or a custom
    /// format code indicating a more complex format.
    ///
    /// Memory using primitive formats can be converted to and from primitive values directly by this struct.
    ///
    /// State memory is bit-addressable, meaning that it can be offset from a byte address in bits (<see cref="bitOffset"/>)
    /// and is sized in bits instead of bytes (<see cref="sizeInBits"/>). However, in practice, bit-addressing
    /// memory reads and writes are only supported on the <see cref="kTypeBit">bitfield primitive format</see>.
    ///
    /// Input state memory is restricted to a maximum of 4GB in size. Offsets are recorded in 32 bits.
    /// </remarks>
    public unsafe struct InputStateBlock
    {
        public const uint kInvalidOffset = 0xffffffff;
        public const uint kAutomaticOffset = 0xfffffffe;

        // Primitive state type codes.
        public static FourCC kTypeBit = new FourCC('B', 'I', 'T');
        public static FourCC kTypeSBit = new FourCC('S', 'B', 'I', 'T');
        public static FourCC kTypeInt = new FourCC('I', 'N', 'T');
        public static FourCC kTypeUInt = new FourCC('U', 'I', 'N', 'T');
        public static FourCC kTypeShort = new FourCC('S', 'H', 'R', 'T');
        public static FourCC kTypeUShort = new FourCC('U', 'S', 'H', 'T');
        public static FourCC kTypeByte = new FourCC('B', 'Y', 'T', 'E');
        public static FourCC kTypeSByte = new FourCC('S', 'B', 'Y', 'T');
        public static FourCC kTypeLong = new FourCC('L', 'N', 'G');
        public static FourCC kTypeULong = new FourCC('U', 'L', 'N', 'G');
        public static FourCC kTypeFloat = new FourCC('F', 'L', 'T');
        public static FourCC kTypeDouble = new FourCC('D', 'B', 'L');

        ////REVIEW: are these really useful?
        public static FourCC kTypeVector2 = new FourCC('V', 'E', 'C', '2');
        public static FourCC kTypeVector3 = new FourCC('V', 'E', 'C', '3');
        public static FourCC kTypeQuaternion = new FourCC('Q', 'U', 'A', 'T');
        public static FourCC kTypeVector2Short = new FourCC('V', 'C', '2', 'S');
        public static FourCC kTypeVector3Short = new FourCC('V', 'C', '3', 'S');
        public static FourCC kTypeVector2Byte = new FourCC('V', 'C', '2', 'B');
        public static FourCC kTypeVector3Byte = new FourCC('V', 'C', '3', 'B');

        public static int GetSizeOfPrimitiveFormatInBits(FourCC type)
        {
            if (type == kTypeBit || type == kTypeSBit)
                return 1;
            if (type == kTypeInt || type == kTypeUInt)
                return 4 * 8;
            if (type == kTypeShort || type == kTypeUShort)
                return 2 * 8;
            if (type == kTypeByte || type == kTypeSByte)
                return 1 * 8;
            if (type == kTypeFloat)
                return 4 * 8;
            if (type == kTypeDouble)
                return 8 * 8;
            if (type == kTypeLong || type == kTypeULong)
                return 8 * 8;
            if (type == kTypeVector2)
                return 2 * 4 * 8;
            if (type == kTypeVector3)
                return 3 * 4 * 8;
            if (type == kTypeQuaternion)
                return 4 * 4 * 8;
            if (type == kTypeVector2Short)
                return 2 * 2 * 8;
            if (type == kTypeVector3Short)
                return 3 * 2 * 8;
            if (type == kTypeVector2Byte)
                return 2 * 1 * 8;
            if (type == kTypeVector3Byte)
                return 3 * 1 * 8;
            return -1;
        }

        public static FourCC GetPrimitiveFormatFromType(Type type)
        {
            if (ReferenceEquals(type, typeof(int)))
                return kTypeInt;
            if (ReferenceEquals(type, typeof(uint)))
                return kTypeUInt;
            if (ReferenceEquals(type, typeof(short)))
                return kTypeShort;
            if (ReferenceEquals(type, typeof(ushort)))
                return kTypeUShort;
            if (ReferenceEquals(type, typeof(byte)))
                return kTypeByte;
            if (ReferenceEquals(type, typeof(sbyte)))
                return kTypeSByte;
            if (ReferenceEquals(type, typeof(float)))
                return kTypeFloat;
            if (ReferenceEquals(type, typeof(double)))
                return kTypeDouble;
            if (ReferenceEquals(type, typeof(long)))
                return kTypeLong;
            if (ReferenceEquals(type, typeof(ulong)))
                return kTypeULong;
            if (ReferenceEquals(type, typeof(Vector2)))
                return kTypeVector2;
            if (ReferenceEquals(type, typeof(Vector3)))
                return kTypeVector3;
            if (ReferenceEquals(type, typeof(Quaternion)))
                return kTypeQuaternion;
            return new FourCC();
        }

        /// <summary>
        /// Type identifier for the memory layout used by the state.
        /// </summary>
        /// <remarks>
        /// Used for safety checks to make sure that when the system copies state memory, it
        /// copies between compatible layouts. If set to a primitive state format, also used to
        /// determine the size of the state block.
        /// </remarks>
        public FourCC format;

        // Offset into state buffer. After a device is added to the system, this is relative
        // to the global buffers; otherwise it is relative to the device root.
        // During setup, this can be kInvalidOffset to indicate a control that should be placed
        // at an offset automatically; otherwise it denotes a fixed offset relative to the
        // parent control.
        public uint byteOffset;

        // Bit offset from the given byte offset. Also zero-based (i.e. first bit is at bit
        // offset #0).
        public uint bitOffset;

        // Size of the state in bits. If this % 8 is not 0, the control is considered a
        // bitfield control.
        // During setup, if this field is 0 it means the size of the control should be automatically
        // computed from either its children (if it has any) or its set format. If it has neither,
        // setup will throw.
        public uint sizeInBits;

        internal uint alignedSizeInBytes
        {
            get { return (uint)((sizeInBits / 8) + (sizeInBits % 8 > 0 ? 1 : 0)); }
        }

        public int ReadInt(void* statePtr)
        {
            Debug.Assert(sizeInBits != 0);

            var valuePtr = (byte*)statePtr + (int)byteOffset;

            int value;
            if (format == kTypeInt || format == kTypeUInt)
            {
                Debug.Assert(sizeInBits == 32, "INT and UINT state must have sizeInBits=32");
                Debug.Assert(bitOffset == 0, "INT and UINT state must be byte-aligned");
                value = *(int*)valuePtr;
            }
            else if (format == kTypeBit)
            {
                if (sizeInBits == 1)
                    value = MemoryHelpers.ReadSingleBit(valuePtr, bitOffset) ? 1 : 0;
                else
                    value = MemoryHelpers.ReadIntFromMultipleBits(valuePtr, bitOffset, sizeInBits);
            }
            else if (format == kTypeSBit)
            {
                if (sizeInBits == 1)
                {
                    value = MemoryHelpers.ReadSingleBit(new IntPtr(valuePtr), bitOffset) ? 1 : -1;
                }
                else
                {
                    int halfMax = (1 << (int)sizeInBits) / 2;
                    int unsignedValue = MemoryHelpers.ReadIntFromMultipleBits(new IntPtr(valuePtr), bitOffset, sizeInBits);
                    value = unsignedValue - halfMax;
                }
            }
            else if (format == kTypeByte)
            {
                Debug.Assert(sizeInBits == 8, "BYTE state must have sizeInBits=8");
                Debug.Assert(bitOffset == 0, "BYTE state must be byte-aligned");
                value = *valuePtr;
            }
            else if (format == kTypeSByte)
            {
                Debug.Assert(sizeInBits == 8, "SBYT state must have sizeInBits=8");
                Debug.Assert(bitOffset == 0, "SBYT state must be byte-aligned");
                value = *(sbyte*)valuePtr;
            }
            else if (format == kTypeShort)
            {
                Debug.Assert(sizeInBits == 16, "SHRT state must have sizeInBits=16");
                Debug.Assert(bitOffset == 0, "SHRT state must be byte-aligned");
                value = *(short*)valuePtr;
            }
            else if (format == kTypeUShort)
            {
                Debug.Assert(sizeInBits == 16, "USHT state must have sizeInBits=16");
                Debug.Assert(bitOffset == 0, "USHT state must be byte-aligned");
                value = *(ushort*)valuePtr;
            }
            else
            {
                throw new Exception(string.Format("State format '{0}' is not supported as integer format", format));
            }

            return value;
        }

        public void WriteInt(void* statePtr, int value)
        {
            throw new NotImplementedException();
        }

        public float ReadFloat(void* statePtr)
        {
            Debug.Assert(sizeInBits != 0);

            var valuePtr = (byte*)statePtr + (int)byteOffset;

            float value;
            if (format == kTypeFloat)
            {
                Debug.Assert(sizeInBits == 32, "FLT state must have sizeInBits=32");
                Debug.Assert(bitOffset == 0, "FLT state must be byte-aligned");
                value = *(float*)valuePtr;
            }
            else if (format == kTypeBit || format == kTypeSBit)
            {
<<<<<<< HEAD
                if (sizeInBits == 1)
                {
                    value = MemoryHelpers.ReadSingleBit(new IntPtr(valuePtr), bitOffset) ? 1.0f : (format == kTypeSBit ? -1.0f : 0.0f);
                }
                else if (sizeInBits != 31)
                {
                    float maxValue = (float)(1 << (int)sizeInBits);
                    float rawValue = (float)(MemoryHelpers.ReadIntFromMultipleBits(new IntPtr(valuePtr), bitOffset, sizeInBits));
                    if(format == kTypeSBit)
                    {
                        float unclampedValue = (((rawValue / maxValue) * 2.0f) - 1.0f);
                        value = Mathf.Clamp(unclampedValue, -1.0f, 1.0f);
                    }
                    else
                    {
                        value = Mathf.Clamp(rawValue / maxValue, 0.0f, 1.0f);
                    }
                    
                }
                else
                {
                    throw new NotImplementedException("Cannot yet convert multi-bit fields greater than 31 bits to floats");
                }
=======
                if (sizeInBits != 1)
                    throw new NotImplementedException("Cannot yet convert multi-bit fields to floats");

                value = MemoryHelpers.ReadSingleBit(valuePtr, bitOffset) ? 1.0f : 0.0f;
>>>>>>> 5a619b22
            }
            // If a control with an integer-based representation does not use the full range
            // of its integer size (e.g. only goes from [0..128]), processors or the parameters
            // above have to be used to re-process the resulting float values.
            else if (format == kTypeShort)
            {
                Debug.Assert(sizeInBits == 16, "SHRT state must have sizeInBits=16");
                Debug.Assert(bitOffset == 0, "SHRT state must be byte-aligned");
                ////REVIEW: What's better here? This code reaches a clean -1 but doesn't reach a clean +1 as the range is [-32768..32767].
                ////        Should we cut off at -32767? Or just live with the fact that 0.999 is as high as it gets?
                value = *(short*)valuePtr / 32768.0f;
            }
            else if (format == kTypeUShort)
            {
                Debug.Assert(sizeInBits == 16, "USHT state must have sizeInBits=16");
                Debug.Assert(bitOffset == 0, "USHT state must be byte-aligned");
                value = *(ushort*)valuePtr / 65535.0f;
            }
            else if (format == kTypeByte)
            {
                Debug.Assert(sizeInBits == 8, "BYTE state must have sizeInBits=8");
                Debug.Assert(bitOffset == 0, "BYTE state must be byte-aligned");
                value = *valuePtr / 255.0f;
            }
            else if (format == kTypeSByte)
            {
                Debug.Assert(sizeInBits == 8, "SBYT state must have sizeInBits=8");
                Debug.Assert(bitOffset == 0, "SBYT state must be byte-aligned");
                ////REVIEW: Same problem here as with 'short'
                value = *(sbyte*)valuePtr / 128.0f;
            }
            else
            {
                throw new Exception(string.Format("State format '{0}' is not supported as floating-point format", format));
            }

            return value;
        }

        public void WriteFloat(void* statePtr, float value)
        {
            var valuePtr = (byte*)statePtr + (int)byteOffset;

            if (format == kTypeFloat)
            {
                Debug.Assert(sizeInBits == 32, "FLT state must have sizeInBits=32");
                Debug.Assert(bitOffset == 0, "FLT state must be byte-aligned");
                *(float*)valuePtr = value;
            }
            else if (format == kTypeBit)
            {
                if (sizeInBits == 1)
                {
                    MemoryHelpers.WriteSingleBit(valuePtr, bitOffset, value >= 0.5f);
                }
                else
                {
                    int maxValue = (1 << (int)sizeInBits) - 1;
                    int intValue = (int)(value * maxValue);
                    MemoryHelpers.WriteIntFromMultipleBits(valuePtr, bitOffset, sizeInBits, intValue);
                }
            }
            else if (format == kTypeShort)
            {
                Debug.Assert(sizeInBits == 16, "SHRT state must have sizeInBits=16");
                Debug.Assert(bitOffset == 0, "SHRT state must be byte-aligned");
                *(short*)valuePtr = (short)(value * 32768.0f);
            }
            else if (format == kTypeUShort)
            {
                Debug.Assert(sizeInBits == 16, "USHT state must have sizeInBits=16");
                Debug.Assert(bitOffset == 0, "USHT state must be byte-aligned");
                *(ushort*)valuePtr = (ushort)(value * 65535.0f);
            }
            else if (format == kTypeByte)
            {
                Debug.Assert(sizeInBits == 8, "BYTE state must have sizeInBits=8");
                Debug.Assert(bitOffset == 0, "BYTE state must be byte-aligned");
                *valuePtr = (byte)(value * 255.0f);
            }
            else if (format == kTypeSByte)
            {
                Debug.Assert(sizeInBits == 8, "SBYT state must have sizeInBits=8");
                Debug.Assert(bitOffset == 0, "SBYT state must be byte-aligned");
                *(sbyte*)valuePtr = (sbyte)(value * 128.0f);
            }
            else
            {
                throw new Exception(string.Format("State format '{0}' is not supported as floating-point format", format));
            }
        }

        public PrimitiveValue Read(void* statePtr)
        {
            throw new NotImplementedException();
        }

        public void Write(void* statePtr, PrimitiveValue value)
        {
            var valuePtr = (byte*)statePtr + (int)byteOffset;

            if (format == kTypeBit || format == kTypeSBit)
            {
                if (sizeInBits > 32)
                    throw new NotImplementedException(
                        "Cannot yet write primitive values into bitfields wider than 32 bits");

                if (sizeInBits == 1)
                    MemoryHelpers.WriteSingleBit(valuePtr, bitOffset, value.ToBool());
                else
                    MemoryHelpers.WriteIntFromMultipleBits(valuePtr, bitOffset, sizeInBits, value.ToInt());
            }
            else if (format == kTypeFloat)
            {
                Debug.Assert(sizeInBits == 32, "FLT state must have sizeInBits=32");
                Debug.Assert(bitOffset == 0, "FLT state must be byte-aligned");
                *(float*)valuePtr = value.ToFloat();
            }
            else
            {
                throw new NotImplementedException(string.Format(
                    "Writing primitive value of type '{0}' into state block with format '{1}'", value.valueType,
                    format));
            }
        }

        public void CopyToFrom(void* toStatePtr, void* fromStatePtr)
        {
            if (bitOffset != 0 || sizeInBits % 8 != 0)
                throw new NotImplementedException("Copying bitfields");

            var from = (byte*)fromStatePtr + byteOffset;
            var to = (byte*)toStatePtr + byteOffset;

            UnsafeUtility.MemCpy(to, from, alignedSizeInBytes);
        }
    }
}<|MERGE_RESOLUTION|>--- conflicted
+++ resolved
@@ -246,36 +246,10 @@
             }
             else if (format == kTypeBit || format == kTypeSBit)
             {
-<<<<<<< HEAD
-                if (sizeInBits == 1)
-                {
-                    value = MemoryHelpers.ReadSingleBit(new IntPtr(valuePtr), bitOffset) ? 1.0f : (format == kTypeSBit ? -1.0f : 0.0f);
-                }
-                else if (sizeInBits != 31)
-                {
-                    float maxValue = (float)(1 << (int)sizeInBits);
-                    float rawValue = (float)(MemoryHelpers.ReadIntFromMultipleBits(new IntPtr(valuePtr), bitOffset, sizeInBits));
-                    if(format == kTypeSBit)
-                    {
-                        float unclampedValue = (((rawValue / maxValue) * 2.0f) - 1.0f);
-                        value = Mathf.Clamp(unclampedValue, -1.0f, 1.0f);
-                    }
-                    else
-                    {
-                        value = Mathf.Clamp(rawValue / maxValue, 0.0f, 1.0f);
-                    }
-                    
-                }
-                else
-                {
-                    throw new NotImplementedException("Cannot yet convert multi-bit fields greater than 31 bits to floats");
-                }
-=======
                 if (sizeInBits != 1)
                     throw new NotImplementedException("Cannot yet convert multi-bit fields to floats");
 
                 value = MemoryHelpers.ReadSingleBit(valuePtr, bitOffset) ? 1.0f : 0.0f;
->>>>>>> 5a619b22
             }
             // If a control with an integer-based representation does not use the full range
             // of its integer size (e.g. only goes from [0..128]), processors or the parameters
