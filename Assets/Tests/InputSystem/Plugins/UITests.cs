using System;
using System.Collections;
using System.Collections.Generic;
using System.Linq;
using System.Reflection;
using System.Text.RegularExpressions;
using NUnit.Framework;
using NUnit.Framework.Constraints;
using UnityEngine;
using UnityEngine.EventSystems;
using UnityEngine.InputSystem;
using UnityEngine.InputSystem.Controls;
using UnityEngine.InputSystem.EnhancedTouch;
using UnityEngine.InputSystem.LowLevel;
using UnityEngine.InputSystem.UI;
using UnityEngine.InputSystem.Utilities;
using UnityEngine.Profiling;
using UnityEngine.SceneManagement;
using UnityEngine.TestTools;
using UnityEngine.TestTools.Constraints;
using UnityEngine.TestTools.Utils;
using UnityEngine.UI;
using Image = UnityEngine.UI.Image;
using Is = UnityEngine.TestTools.Constraints.Is;
using MouseButton = UnityEngine.InputSystem.LowLevel.MouseButton;
using UnityEngine.Scripting;
using Cursor = UnityEngine.Cursor;

#if UNITY_EDITOR
using UnityEditor;
using UnityEditor.SceneManagement;
#endif

#if UNITY_2021_2_OR_NEWER
using UnityEngine.UIElements;
#endif

#pragma warning disable CS0649
////TODO: app focus handling

internal class UITests : CoreTestsFixture
{
    private struct TestObjects
    {
        public Camera camera;
        public Canvas canvas;
        public InputSystemUIInputModule uiModule;
        public TestEventSystem eventSystem;
        public GameObject parentGameObject;
        public GameObject leftGameObject;
        public GameObject rightGameObject;
        public UICallbackReceiver parentReceiver;
        public UICallbackReceiver leftChildReceiver;
        public UICallbackReceiver rightChildReceiver;
        public DefaultInputActions actions;

        // Assume a 640x480 resolution and translate the given coordinates from a resolution
        // in that space to coordinates in the current camera screen space.
        public Vector2 From640x480ToScreen(float x, float y)
        {
            var cameraRect = camera.rect;
            var cameraPixelRect = camera.pixelRect;

            var result = new Vector2(cameraPixelRect.x + x / 640f * cameraRect.width * cameraPixelRect.width,
                cameraPixelRect.y + y / 480f * cameraRect.height * cameraPixelRect.height);

            // Pixel-snap. Not sure where this is coming from but Mac tests are failing without this.
            return new Vector2(Mathf.Floor(result.x), Mathf.Floor(result.y));
        }

        public bool IsWithinRect(Vector2 screenPoint, GameObject gameObject)
        {
            var transform = gameObject.GetComponent<RectTransform>();
            return RectTransformUtility.RectangleContainsScreenPoint(transform, screenPoint, camera, default);
        }

        public void ClearEvents()
        {
            parentReceiver.events.Clear();
            leftChildReceiver.events.Clear();
            rightChildReceiver.events.Clear();
        }

        /// <summary>
        /// Calculate a quaternion that will rotate a vector looking straight down the z axis around the y axis
        /// to point at the specified UI object.
        /// </summary>
        /// <param name="from"></param>
        /// <param name="uiObject"></param>
        /// <param name="worldSpaceUIObjectOffset"></param>
        /// <returns></returns>
        public Quaternion GetLookAtQuaternion(Vector3 from, GameObject uiObject, Vector3 worldSpaceUIObjectOffset = default)
        {
            var position = uiObject.GetComponent<RectTransform>().position + worldSpaceUIObjectOffset;
            var angle = Mathf.Asin(position.x / (from - position).magnitude);
            return Quaternion.Euler(0, angle * Mathf.Rad2Deg, 0);
        }

        /// <summary>
        /// Calculate a quaternion that will rotate a vector pointing at UI object 'from' around the y axis to point
        /// at object 'to'.
        /// </summary>
        /// <param name="position"></param>
        /// <param name="from"></param>
        /// <param name="to"></param>
        /// <returns></returns>
        public Quaternion RotateFromTo(Vector3 position, GameObject from, GameObject to)
        {
            var fromPosition = from.GetComponent<RectTransform>().position;
            var toPosition = to.GetComponent<RectTransform>().position;
            var angle = Mathf.Asin((fromPosition - toPosition).magnitude / (position - fromPosition).magnitude);
            return Quaternion.Euler(0, angle * Mathf.Rad2Deg, 0);
        }
    }

    [SetUp]
    public override void Setup()
    {
        base.Setup();
    }

    private static TestObjects CreateUIScene()
    {
        var scene = CreateTestUI();
        scene.actions = new DefaultInputActions();

        scene.uiModule.point = InputActionReference.Create(scene.actions.UI.Point);
        scene.uiModule.leftClick = InputActionReference.Create(scene.actions.UI.Click);

        scene.actions.UI.Enable();

        return scene;
    }

    // Set up a InputSystemUIInputModule with a full roster of actions and inputs
    // and then see if we can generate all the various events expected by the UI
    // from activity on input devices.
    private static TestObjects CreateTestUI(Rect viewport = default, bool noFirstSelected = false, string namePrefix = "", bool makeSelectable = false)
    {
        var objects = new TestObjects();

        // Set up GameObject with EventSystem.
        var systemObject = new GameObject(namePrefix + "System");
        objects.eventSystem = systemObject.AddComponent<TestEventSystem>();
        var uiModule = systemObject.AddComponent<InputSystemUIInputModule>();
        uiModule.UnassignActions();
        objects.uiModule = uiModule;
        objects.eventSystem.UpdateModules();

        var cameraObject = new GameObject(namePrefix + "Camera");
        objects.camera = cameraObject.AddComponent<Camera>();
        objects.camera.stereoTargetEye = StereoTargetEyeMask.None;
        objects.camera.rect = viewport == default ? new Rect(0, 0, 1, 1) : viewport;

        var canvasObject = new GameObject(namePrefix + "Canvas");
        canvasObject.SetActive(false);
        var canvas = canvasObject.AddComponent<Canvas>();
        canvas.renderMode = RenderMode.ScreenSpaceCamera;
        canvasObject.AddComponent<GraphicRaycaster>();
        canvasObject.AddComponent<TrackedDeviceRaycaster>();
        canvas.worldCamera = objects.camera;
        objects.canvas = canvas;

        // Set up a GameObject hierarchy that we send events to. In a real setup,
        // this would be a hierarchy involving UI components.
        var parentGameObject = new GameObject(namePrefix + "Parent");
        parentGameObject.SetActive(false);
        var parentTransform = parentGameObject.AddComponent<RectTransform>();
        objects.parentGameObject = parentGameObject;
        objects.parentReceiver = parentGameObject.AddComponent<UICallbackReceiver>();

        var leftChildGameObject = new GameObject(namePrefix + "Left Child");
        leftChildGameObject.SetActive(false);
        var leftChildTransform = leftChildGameObject.AddComponent<RectTransform>();
        leftChildGameObject.AddComponent<Image>();
        objects.leftChildReceiver = leftChildGameObject.AddComponent<UICallbackReceiver>();
        objects.leftGameObject = leftChildGameObject;
        if (makeSelectable)
            leftChildGameObject.AddComponent<Selectable>();

        var rightChildGameObject = new GameObject(namePrefix + "Right Child");
        rightChildGameObject.SetActive(false);
        var rightChildTransform = rightChildGameObject.AddComponent<RectTransform>();
        rightChildGameObject.AddComponent<Image>();
        objects.rightChildReceiver = rightChildGameObject.AddComponent<UICallbackReceiver>();
        objects.rightGameObject = rightChildGameObject;
        if (makeSelectable)
            rightChildGameObject.AddComponent<Selectable>();

        parentTransform.SetParent(canvasObject.transform, worldPositionStays: false);
        leftChildTransform.SetParent(parentTransform, worldPositionStays: false);
        rightChildTransform.SetParent(parentTransform, worldPositionStays: false);

        // Parent occupies full space of canvas.
        parentTransform.anchoredPosition = default;
        parentTransform.anchorMin = Vector2.zero;
        parentTransform.anchorMax = Vector2.one;
        parentTransform.sizeDelta = default;

        // Left child occupies left half of parent.
        leftChildTransform.anchoredPosition = default;
        leftChildTransform.anchorMin = default;
        leftChildTransform.anchorMax = new Vector2(0.5f, 1);
        leftChildTransform.sizeDelta = default;

        // Right child occupies right half of parent.
        rightChildTransform.anchoredPosition = default;
        rightChildTransform.anchorMin = new Vector2(0.5f, 0);
        rightChildTransform.anchorMax = new Vector2(1, 1);
        rightChildTransform.sizeDelta = default;

        canvasObject.SetActive(true);
        parentGameObject.SetActive(true);
        leftChildGameObject.SetActive(true);
        rightChildGameObject.SetActive(true);

        objects.eventSystem.playerRoot = parentGameObject;
        if (!noFirstSelected)
            objects.eventSystem.firstSelectedGameObject = leftChildGameObject;
        objects.eventSystem.InvokeUpdate(); // Initial update only sets current module.

        return objects;
    }

    [Test]
    [Category("UI")]
    public void UI_InputModuleHasDefaultActions()
    {
        var go = new GameObject();
        var uiModule = go.AddComponent<InputSystemUIInputModule>();

        Assert.That(uiModule.actionsAsset, Is.Not.Null);
        Assert.That(uiModule.point?.action, Is.SameAs(uiModule.actionsAsset["UI/Point"]));
        Assert.That(uiModule.leftClick?.action, Is.SameAs(uiModule.actionsAsset["UI/Click"]));
        Assert.That(uiModule.rightClick?.action, Is.SameAs(uiModule.actionsAsset["UI/RightClick"]));
        Assert.That(uiModule.middleClick?.action, Is.SameAs(uiModule.actionsAsset["UI/MiddleClick"]));
        Assert.That(uiModule.scrollWheel?.action, Is.SameAs(uiModule.actionsAsset["UI/ScrollWheel"]));
        Assert.That(uiModule.submit?.action, Is.SameAs(uiModule.actionsAsset["UI/Submit"]));
        Assert.That(uiModule.cancel?.action, Is.SameAs(uiModule.actionsAsset["UI/Cancel"]));
        Assert.That(uiModule.move?.action, Is.SameAs(uiModule.actionsAsset["UI/Navigate"]));
        Assert.That(uiModule.trackedDeviceOrientation?.action, Is.SameAs(uiModule.actionsAsset["UI/TrackedDeviceOrientation"]));
        Assert.That(uiModule.trackedDevicePosition?.action, Is.SameAs(uiModule.actionsAsset["UI/TrackedDevicePosition"]));

        uiModule.UnassignActions();

        Assert.That(uiModule.actionsAsset, Is.Null);
        Assert.That(uiModule.point, Is.Null);
        Assert.That(uiModule.leftClick, Is.Null);
        Assert.That(uiModule.rightClick, Is.Null);
        Assert.That(uiModule.middleClick, Is.Null);
        Assert.That(uiModule.scrollWheel, Is.Null);
        Assert.That(uiModule.submit, Is.Null);
        Assert.That(uiModule.cancel, Is.Null);
        Assert.That(uiModule.move, Is.Null);
        Assert.That(uiModule.trackedDeviceOrientation, Is.Null);
        Assert.That(uiModule.trackedDevicePosition, Is.Null);
    }

    // Comprehensive test for general pointer input behaviors.
    // NOTE: The behavior we test for here is slightly *DIFFERENT* than what you get with StandaloneInputModule. The reason is that
    //       StandaloneInputModule has both lots of inconsistencies between touch and mouse input (example: touch press handling goes
    //       selection -> enter/exit -> down -> click -> potential drag whereas mouse press handling goes selection -> down -> click
    //       -> potential drag; also, touch will set pressPosition always to the current position whereas mouse will set it only on
    //       click like the docs say) and also has some questionable behaviors that we opt to do different (for example, we perform
    //       click detection *before* invoking click handlers so that clickCount and clickTime correspond to the current click instead
    //       of to the previous click).
    [UnityTest]
    [Category("UI")]
    // All pointer input goes through a single code path. Goes for Pointer-derived devices as well as for TrackedDevice input but
    // also any other input that can deliver point and click functionality.
    //
    // NOTE: ExpectedResult is required for the test to pass; the value will not actually be validated for a UnityTest.
    [TestCase("Mouse", UIPointerType.MouseOrPen, PointerEventData.InputButton.Left, ExpectedResult = 1)]
    [TestCase("Mouse", UIPointerType.MouseOrPen, PointerEventData.InputButton.Middle, ExpectedResult = 1)]
    [TestCase("Mouse", UIPointerType.MouseOrPen, PointerEventData.InputButton.Right, ExpectedResult = 1)]
    [TestCase("Pen", UIPointerType.MouseOrPen, PointerEventData.InputButton.Left, ExpectedResult = 1)]
    [TestCase("Touchscreen", UIPointerType.Touch, PointerEventData.InputButton.Left, ExpectedResult = 1)]
    [TestCase("TrackedDeviceWithButton", UIPointerType.Tracked, PointerEventData.InputButton.Left, ExpectedResult = 1)]
    [TestCase("GenericDeviceWithPointingAbility", UIPointerType.MouseOrPen, PointerEventData.InputButton.Left, ExpectedResult = 1)]
    public IEnumerator UI_CanDriveUIFromPointer(string deviceLayout, UIPointerType pointerType, PointerEventData.InputButton clickButton)
    {
        ResetTime();

        InputSystem.RegisterLayout(kTrackedDeviceWithButton);
        InputSystem.RegisterLayout(kGenericDeviceWithPointingAbility);

        var device = InputSystem.AddDevice(deviceLayout);

        var isTouch = pointerType == UIPointerType.Touch;
        var isTracked = pointerType == UIPointerType.Tracked;
        var touchId = isTouch ? 1 : 0;
        var pointerId = isTouch ? ExtendedPointerEventData.MakePointerIdForTouch(device.deviceId, touchId) : device.deviceId;
        var trackedOrientation = isTracked ? Quaternion.Euler(0, -90, 0) : default;
        var trackedPosition = isTracked ? new Vector3(0.001f, 0.001f, 0.001f) : default;

        var scene = CreateTestUI();

        const string kActions = @"
            {
                ""maps"" : [
                    {
                        ""name"" : ""UIActions"",
                        ""actions"" : [
                            { ""name"" : ""point"", ""type"" : ""PassThrough"" },
                            { ""name"" : ""leftClick"", ""type"" : ""PassThrough"" },
                            { ""name"" : ""rightClick"", ""type"" : ""PassThrough"" },
                            { ""name"" : ""middleClick"", ""type"" : ""PassThrough"" },
                            { ""name"" : ""scroll"", ""type"" : ""PassThrough"" },
                            { ""name"" : ""position"", ""type"" : ""PassThrough"" },
                            { ""name"" : ""orientation"", ""type"" : ""PassThrough"" }
                        ],
                        ""bindings"" : [
                            { ""path"" : ""<Mouse>/position"", ""action"" : ""point"" },
                            { ""path"" : ""<Pen>/position"", ""action"" : ""point"" },
                            { ""path"" : ""<Touchscreen>/touch*/position"", ""action"" : ""point"" },
                            { ""path"" : ""<GenericDeviceWithPointingAbility>/position"", ""action"" : ""point"" },
                            { ""path"" : ""<Mouse>/leftButton"", ""action"" : ""leftClick"" },
                            { ""path"" : ""<Pen>/tip"", ""action"" : ""leftClick"" },
                            { ""path"" : ""<Touchscreen>/touch*/press"", ""action"" : ""leftClick"" },
                            { ""path"" : ""<TrackedDevice>/button"", ""action"" : ""leftClick"" },
                            { ""path"" : ""<GenericDeviceWithPointingAbility>/click"", ""action"" : ""leftClick"" },
                            { ""path"" : ""<Mouse>/rightButton"", ""action"" : ""rightClick"" },
                            { ""path"" : ""<Pen>/barrel0"", ""action"" : ""rightClick"" },
                            { ""path"" : ""<Mouse>/middleButton"", ""action"" : ""middleClick"" },
                            { ""path"" : ""<Pen>/barrel1"", ""action"" : ""middleClick"" },
                            { ""path"" : ""<Mouse>/scroll"", ""action"" : ""scroll"" },
                            { ""path"" : ""<GenericDeviceWithPointingAbility>/scroll"", ""action"" : ""scroll"" },
                            { ""path"" : ""<TrackedDevice>/devicePosition"", ""action"" : ""position"" },
                            { ""path"" : ""<TrackedDevice>/deviceRotation"", ""action"" : ""orientation"" }
                        ]
                    }
                ]
            }
        ";

        var actions = InputActionAsset.FromJson(kActions);

        var pointAction = actions["point"];
        var leftClickAction = actions["leftClick"];
        var rightClickAction = actions["rightClick"];
        var middleClickAction = actions["middleClick"];
        var scrollAction = actions["scroll"];
        var positionAction = actions["position"];
        var orientationAction = actions["orientation"];

        scene.uiModule.point = InputActionReference.Create(pointAction);
        scene.uiModule.leftClick = InputActionReference.Create(leftClickAction);
        scene.uiModule.middleClick = InputActionReference.Create(middleClickAction);
        scene.uiModule.rightClick = InputActionReference.Create(rightClickAction);
        scene.uiModule.scrollWheel = InputActionReference.Create(scrollAction);
        scene.uiModule.trackedDevicePosition = InputActionReference.Create(positionAction);
        scene.uiModule.trackedDeviceOrientation = InputActionReference.Create(orientationAction);

        actions.Enable();

        var clickControl = (ButtonControl)leftClickAction.controls[0];
        if (clickButton == PointerEventData.InputButton.Right)
            clickControl = (ButtonControl)rightClickAction.controls[0];
        else if (clickButton == PointerEventData.InputButton.Middle)
            clickControl = (ButtonControl)middleClickAction.controls[0];

        if (isTracked)
        {
            Set(device, "deviceRotation", trackedOrientation, queueEventOnly: true);
            Set(device, "devicePosition", trackedPosition, queueEventOnly: true);
        }

        // We need to wait a frame to let the underlying canvas update and properly order the graphics images for raycasting.
        yield return null;

        // Reset initial selection.
        scene.leftChildReceiver.events.Clear();

        Assert.That(scene.eventSystem.IsPointerOverGameObject(), Is.False);

        var firstScreenPosition = scene.From640x480ToScreen(100, 100);
        var secondScreenPosition = scene.From640x480ToScreen(100, 200);
        var thirdScreenPosition = scene.From640x480ToScreen(350, 200);

        var clickTime = 0f;
        var clickCount = 0;

        // Move pointer over left child.
        currentTime = 1;
        unscaledGameTime = 1;
        if (isTouch)
        {
            BeginTouch(1, firstScreenPosition, queueEventOnly: true);
        }
        else if (isTracked)
        {
            trackedOrientation = scene.GetLookAtQuaternion(trackedPosition, scene.leftGameObject);
            Set(device, "deviceRotation", trackedOrientation, queueEventOnly: true);
        }
        else
        {
            Set((Vector2Control)pointAction.controls[0], firstScreenPosition, queueEventOnly: true);
        }
        yield return null;

        const int kHaveMovementEvents =
#if UNITY_2021_2_OR_NEWER
            1
#else
            0
#endif
        ;

        Assert.That(scene.leftChildReceiver.events, Has.Count.EqualTo((isTouch ? 3 : 1) + kHaveMovementEvents));
        Assert.That(scene.parentReceiver.events, Has.Count.EqualTo(1 + kHaveMovementEvents));
        Assert.That(scene.rightChildReceiver.events, Is.Empty);

        Assert.That(scene.eventSystem.IsPointerOverGameObject(pointerId), Is.True);

        if (isTracked)
        {
            // Different screen geometries will lead to different ray intersection points from tracked devices.
            // Only check whether we reported a position inside of leftGameObject.
            Assert.That(scene.IsWithinRect(scene.leftChildReceiver.events[0].pointerData.position, scene.leftGameObject), Is.True);

            firstScreenPosition = scene.leftChildReceiver.events[0].pointerData.position;
        }

        // For both regular pointers and touch, pointer enter is the first event.
        // NOTE: This is different to StandaloneInputModule where for mouse, click comes before pointer enter.
        Assert.That(scene.leftChildReceiver.events[0].type, Is.EqualTo(EventType.PointerEnter));
        Assert.That(scene.leftChildReceiver.events[0].pointerData.device, Is.SameAs(device));
        Assert.That(scene.leftChildReceiver.events[0].pointerData.button, Is.EqualTo(PointerEventData.InputButton.Left));
        Assert.That(scene.leftChildReceiver.events[0].pointerData.pointerId, Is.EqualTo(pointerId));
        Assert.That(scene.leftChildReceiver.events[0].pointerData.pointerType, Is.EqualTo(pointerType));
        Assert.That(scene.leftChildReceiver.events[0].pointerData.touchId, Is.EqualTo(touchId));
        Assert.That(scene.leftChildReceiver.events[0].pointerData.trackedDeviceOrientation, Is.EqualTo(trackedOrientation));
        Assert.That(scene.leftChildReceiver.events[0].pointerData.trackedDevicePosition, Is.EqualTo(trackedPosition));
        Assert.That(scene.leftChildReceiver.events[0].pointerData.position, Is.EqualTo(firstScreenPosition).Using(Vector2EqualityComparer.Instance));
        ////REVIEW: For touch, should the initial pointer event really have a delta or should it be (0,0) when we first touch the screen?
        Assert.That(scene.leftChildReceiver.events[0].pointerData.delta, Is.EqualTo(firstScreenPosition).Using(Vector2EqualityComparer.Instance));
        Assert.That(scene.leftChildReceiver.events[0].pointerData.pressPosition, Is.EqualTo(Vector2.zero));
        Assert.That(scene.leftChildReceiver.events[0].pointerData.clickTime, Is.Zero);
        Assert.That(scene.leftChildReceiver.events[0].pointerData.clickCount, Is.Zero);
        Assert.That(scene.leftChildReceiver.events[0].pointerData.pointerEnter, Is.SameAs(scene.leftGameObject));
        Assert.That(scene.leftChildReceiver.events[0].pointerData.pointerDrag, Is.Null);
        Assert.That(scene.leftChildReceiver.events[0].pointerData.pointerPress, Is.Null);
        Assert.That(scene.leftChildReceiver.events[0].pointerData.rawPointerPress, Is.Null);
        Assert.That(scene.leftChildReceiver.events[0].pointerData.lastPress, Is.Null);
        Assert.That(scene.leftChildReceiver.events[0].pointerData.dragging, Is.False);
        Assert.That(scene.leftChildReceiver.events[0].pointerData.useDragThreshold, Is.True);
        Assert.That(scene.leftChildReceiver.events[0].pointerData.eligibleForClick, Is.False);
        Assert.That(scene.leftChildReceiver.events[0].pointerData.hovered, Is.Empty); // The object is added *after* the event has been processed.
        Assert.That(scene.leftChildReceiver.events[0].pointerData.pointerCurrentRaycast.gameObject, Is.SameAs(scene.leftGameObject));
        Assert.That(scene.leftChildReceiver.events[0].pointerData.pointerCurrentRaycast.screenPosition,
            Is.EqualTo(firstScreenPosition).Using(Vector2EqualityComparer.Instance));
        Assert.That(scene.leftChildReceiver.events[0].pointerData.pointerPressRaycast.gameObject, Is.Null);
        Assert.That(scene.leftChildReceiver.events[0].pointerData.pointerPressRaycast.screenPosition,
            Is.EqualTo(Vector2.zero).Using(Vector2EqualityComparer.Instance));

        // Pointer enter event should also have been sent to parent.
        Assert.That(scene.parentReceiver.events[0].type, Is.EqualTo(EventType.PointerEnter));
        Assert.That(scene.parentReceiver.events[0].pointerData.button, Is.EqualTo(PointerEventData.InputButton.Left));
        Assert.That(scene.parentReceiver.events[0].pointerData.pointerId, Is.EqualTo(pointerId));
        Assert.That(scene.parentReceiver.events[0].pointerData.position, Is.EqualTo(firstScreenPosition).Using(Vector2EqualityComparer.Instance));
        Assert.That(scene.parentReceiver.events[0].pointerData.delta, Is.EqualTo(firstScreenPosition).Using(Vector2EqualityComparer.Instance));
        Assert.That(scene.parentReceiver.events[0].pointerData.pressPosition, Is.EqualTo(Vector2.zero));
        Assert.That(scene.parentReceiver.events[0].pointerData.clickTime, Is.Zero);
        Assert.That(scene.parentReceiver.events[0].pointerData.clickCount, Is.Zero);
        Assert.That(scene.parentReceiver.events[0].pointerData.pointerEnter, Is.SameAs(scene.leftGameObject));
        Assert.That(scene.parentReceiver.events[0].pointerData.pointerDrag, Is.Null);
        Assert.That(scene.parentReceiver.events[0].pointerData.pointerPress, Is.Null);
        Assert.That(scene.parentReceiver.events[0].pointerData.rawPointerPress, Is.Null);
        Assert.That(scene.parentReceiver.events[0].pointerData.lastPress, Is.Null);
        Assert.That(scene.parentReceiver.events[0].pointerData.dragging, Is.False);
        Assert.That(scene.parentReceiver.events[0].pointerData.useDragThreshold, Is.True);
        Assert.That(scene.parentReceiver.events[0].pointerData.eligibleForClick, Is.False);
        Assert.That(scene.parentReceiver.events[0].pointerData.hovered, Is.EquivalentTo(new[] { scene.leftGameObject })); // Added as we walk up the hierarchy.
        Assert.That(scene.parentReceiver.events[0].pointerData.pointerCurrentRaycast.gameObject, Is.SameAs(scene.leftGameObject));
        Assert.That(scene.parentReceiver.events[0].pointerData.pointerCurrentRaycast.screenPosition,
            Is.EqualTo(firstScreenPosition).Using(Vector2EqualityComparer.Instance));
        Assert.That(scene.parentReceiver.events[0].pointerData.pointerPressRaycast.gameObject, Is.Null);
        Assert.That(scene.parentReceiver.events[0].pointerData.pointerPressRaycast.screenPosition,
            Is.EqualTo(Vector2.zero).Using(Vector2EqualityComparer.Instance));

        scene.parentReceiver.events.Clear();

        if (isTouch)
        {
            // Touch has no ability to point without pressing so pointer enter event is followed
            // right by pointer down event.

#if UNITY_2021_2_OR_NEWER
            // PointerMove.
            Assert.That(scene.leftChildReceiver.events[0 + kHaveMovementEvents].type, Is.EqualTo(EventType.PointerMove));
            Assert.That(scene.leftChildReceiver.events[0 + kHaveMovementEvents].pointerData.button, Is.EqualTo(PointerEventData.InputButton.Left));
            Assert.That(scene.leftChildReceiver.events[0 + kHaveMovementEvents].pointerData.device, Is.SameAs(device));
            Assert.That(scene.leftChildReceiver.events[0 + kHaveMovementEvents].pointerData.pointerType, Is.EqualTo(pointerType));
            Assert.That(scene.leftChildReceiver.events[0 + kHaveMovementEvents].pointerData.pointerId, Is.EqualTo(pointerId));
            Assert.That(scene.leftChildReceiver.events[0 + kHaveMovementEvents].pointerData.touchId, Is.EqualTo(touchId));
            Assert.That(scene.leftChildReceiver.events[0 + kHaveMovementEvents].pointerData.position, Is.EqualTo(firstScreenPosition).Using(Vector2EqualityComparer.Instance));
            Assert.That(scene.leftChildReceiver.events[0 + kHaveMovementEvents].pointerData.delta, Is.EqualTo(firstScreenPosition).Using(Vector2EqualityComparer.Instance)); // Same as PointerEnter.
            Assert.That(scene.leftChildReceiver.events[0 + kHaveMovementEvents].pointerData.pressPosition, Is.EqualTo(default(Vector2)));
            Assert.That(scene.leftChildReceiver.events[0 + kHaveMovementEvents].pointerData.clickTime, Is.Zero);
            Assert.That(scene.leftChildReceiver.events[0 + kHaveMovementEvents].pointerData.clickCount, Is.Zero);
            Assert.That(scene.leftChildReceiver.events[0 + kHaveMovementEvents].pointerData.pointerEnter, Is.SameAs(scene.leftGameObject));
            Assert.That(scene.leftChildReceiver.events[0 + kHaveMovementEvents].pointerData.pointerDrag, Is.Null);
            Assert.That(scene.leftChildReceiver.events[0 + kHaveMovementEvents].pointerData.pointerPress, Is.Null); // This is set only after the event has been processed.
            Assert.That(scene.leftChildReceiver.events[0 + kHaveMovementEvents].pointerData.rawPointerPress, Is.Null); // This is set only after the event has been processed.
            Assert.That(scene.leftChildReceiver.events[0 + kHaveMovementEvents].pointerData.lastPress, Is.Null); // This actually means lastPointerPress, i.e. last value of pointerPress before current.
            Assert.That(scene.leftChildReceiver.events[0 + kHaveMovementEvents].pointerData.dragging, Is.False);
            Assert.That(scene.leftChildReceiver.events[0 + kHaveMovementEvents].pointerData.useDragThreshold, Is.True);
            Assert.That(scene.leftChildReceiver.events[0 + kHaveMovementEvents].pointerData.eligibleForClick, Is.False);
            Assert.That(scene.leftChildReceiver.events[0 + kHaveMovementEvents].pointerData.hovered, Is.Empty); // Same as PointerEnter.
            Assert.That(scene.leftChildReceiver.events[0 + kHaveMovementEvents].pointerData.pointerCurrentRaycast.gameObject, Is.SameAs(scene.leftGameObject));
            Assert.That(scene.leftChildReceiver.events[0 + kHaveMovementEvents].pointerData.pointerCurrentRaycast.screenPosition,
                Is.EqualTo(firstScreenPosition).Using(Vector2EqualityComparer.Instance));
            Assert.That(scene.leftChildReceiver.events[0 + kHaveMovementEvents].pointerData.pointerPressRaycast.gameObject, Is.Null);
            Assert.That(scene.leftChildReceiver.events[0 + kHaveMovementEvents].pointerData.pointerPressRaycast.screenPosition,
                Is.EqualTo(default(Vector2)).Using(Vector2EqualityComparer.Instance));
#endif

            // PointerDown.
            Assert.That(scene.leftChildReceiver.events[1 + kHaveMovementEvents].type, Is.EqualTo(EventType.PointerDown));
            Assert.That(scene.leftChildReceiver.events[1 + kHaveMovementEvents].pointerData.button, Is.EqualTo(PointerEventData.InputButton.Left));
            Assert.That(scene.leftChildReceiver.events[1 + kHaveMovementEvents].pointerData.device, Is.SameAs(device));
            Assert.That(scene.leftChildReceiver.events[1 + kHaveMovementEvents].pointerData.pointerType, Is.EqualTo(pointerType));
            Assert.That(scene.leftChildReceiver.events[1 + kHaveMovementEvents].pointerData.pointerId, Is.EqualTo(pointerId));
            Assert.That(scene.leftChildReceiver.events[1 + kHaveMovementEvents].pointerData.touchId, Is.EqualTo(touchId));
            Assert.That(scene.leftChildReceiver.events[1 + kHaveMovementEvents].pointerData.position, Is.EqualTo(firstScreenPosition).Using(Vector2EqualityComparer.Instance));
            Assert.That(scene.leftChildReceiver.events[1 + kHaveMovementEvents].pointerData.delta, Is.EqualTo(Vector2.zero));
            Assert.That(scene.leftChildReceiver.events[1 + kHaveMovementEvents].pointerData.pressPosition, Is.EqualTo(firstScreenPosition).Using(Vector2EqualityComparer.Instance));
            Assert.That(scene.leftChildReceiver.events[1 + kHaveMovementEvents].pointerData.clickTime, Is.Zero);
            Assert.That(scene.leftChildReceiver.events[1 + kHaveMovementEvents].pointerData.clickCount, Is.Zero);
            Assert.That(scene.leftChildReceiver.events[1 + kHaveMovementEvents].pointerData.pointerEnter, Is.SameAs(scene.leftGameObject));
            Assert.That(scene.leftChildReceiver.events[1 + kHaveMovementEvents].pointerData.pointerDrag, Is.Null);
            Assert.That(scene.leftChildReceiver.events[1 + kHaveMovementEvents].pointerData.pointerPress, Is.Null); // This is set only after the event has been processed.
            Assert.That(scene.leftChildReceiver.events[1 + kHaveMovementEvents].pointerData.rawPointerPress, Is.Null); // This is set only after the event has been processed.
            Assert.That(scene.leftChildReceiver.events[1 + kHaveMovementEvents].pointerData.lastPress, Is.Null); // This actually means lastPointerPress, i.e. last value of pointerPress before current.
            Assert.That(scene.leftChildReceiver.events[1 + kHaveMovementEvents].pointerData.dragging, Is.False);
            Assert.That(scene.leftChildReceiver.events[1 + kHaveMovementEvents].pointerData.useDragThreshold, Is.True);
            Assert.That(scene.leftChildReceiver.events[1 + kHaveMovementEvents].pointerData.eligibleForClick, Is.True);
            Assert.That(scene.leftChildReceiver.events[1 + kHaveMovementEvents].pointerData.hovered, Is.EquivalentTo(new[] { scene.leftGameObject, scene.parentGameObject }));
            Assert.That(scene.leftChildReceiver.events[1 + kHaveMovementEvents].pointerData.pointerCurrentRaycast.gameObject, Is.SameAs(scene.leftGameObject));
            Assert.That(scene.leftChildReceiver.events[1 + kHaveMovementEvents].pointerData.pointerCurrentRaycast.screenPosition,
                Is.EqualTo(firstScreenPosition).Using(Vector2EqualityComparer.Instance));
            Assert.That(scene.leftChildReceiver.events[1 + kHaveMovementEvents].pointerData.pointerPressRaycast.gameObject, Is.SameAs(scene.leftGameObject));
            Assert.That(scene.leftChildReceiver.events[1 + kHaveMovementEvents].pointerData.pointerPressRaycast.screenPosition,
                Is.EqualTo(firstScreenPosition).Using(Vector2EqualityComparer.Instance));

            // InitializePotentialDrag.
            Assert.That(scene.leftChildReceiver.events[2 + kHaveMovementEvents].type, Is.EqualTo(EventType.InitializePotentialDrag));
            Assert.That(scene.leftChildReceiver.events[2 + kHaveMovementEvents].pointerData.button, Is.EqualTo(PointerEventData.InputButton.Left));
            Assert.That(scene.leftChildReceiver.events[2 + kHaveMovementEvents].pointerData.pointerId, Is.EqualTo(pointerId));
            Assert.That(scene.leftChildReceiver.events[2 + kHaveMovementEvents].pointerData.touchId, Is.EqualTo(touchId));
            Assert.That(scene.leftChildReceiver.events[2 + kHaveMovementEvents].pointerData.pointerType, Is.EqualTo(pointerType));
            Assert.That(scene.leftChildReceiver.events[2 + kHaveMovementEvents].pointerData.position, Is.EqualTo(firstScreenPosition).Using(Vector2EqualityComparer.Instance));
            Assert.That(scene.leftChildReceiver.events[2 + kHaveMovementEvents].pointerData.delta, Is.EqualTo(Vector2.zero));
            Assert.That(scene.leftChildReceiver.events[2 + kHaveMovementEvents].pointerData.pressPosition, Is.EqualTo(firstScreenPosition).Using(Vector2EqualityComparer.Instance));
            Assert.That(scene.leftChildReceiver.events[2 + kHaveMovementEvents].pointerData.clickTime, Is.Zero);
            Assert.That(scene.leftChildReceiver.events[2 + kHaveMovementEvents].pointerData.clickCount, Is.Zero);
            Assert.That(scene.leftChildReceiver.events[2 + kHaveMovementEvents].pointerData.pointerEnter, Is.SameAs(scene.leftGameObject));
            Assert.That(scene.leftChildReceiver.events[2 + kHaveMovementEvents].pointerData.pointerDrag, Is.SameAs(scene.leftGameObject));
            Assert.That(scene.leftChildReceiver.events[2 + kHaveMovementEvents].pointerData.pointerPress, Is.SameAs(scene.leftGameObject));
            Assert.That(scene.leftChildReceiver.events[2 + kHaveMovementEvents].pointerData.rawPointerPress, Is.SameAs(scene.leftGameObject));
            Assert.That(scene.leftChildReceiver.events[2 + kHaveMovementEvents].pointerData.lastPress, Is.Null);
            Assert.That(scene.leftChildReceiver.events[2 + kHaveMovementEvents].pointerData.dragging, Is.False);
            Assert.That(scene.leftChildReceiver.events[2 + kHaveMovementEvents].pointerData.useDragThreshold, Is.False); // We set it in OnInitializePotentialDrag.
            Assert.That(scene.leftChildReceiver.events[2 + kHaveMovementEvents].pointerData.eligibleForClick, Is.True);
            Assert.That(scene.leftChildReceiver.events[2 + kHaveMovementEvents].pointerData.hovered, Is.EquivalentTo(new[] { scene.leftGameObject, scene.parentGameObject }));
            Assert.That(scene.leftChildReceiver.events[2 + kHaveMovementEvents].pointerData.pointerCurrentRaycast.gameObject, Is.SameAs(scene.leftGameObject));
            Assert.That(scene.leftChildReceiver.events[2 + kHaveMovementEvents].pointerData.pointerCurrentRaycast.screenPosition,
                Is.EqualTo(firstScreenPosition).Using(Vector2EqualityComparer.Instance));
            Assert.That(scene.leftChildReceiver.events[2 + kHaveMovementEvents].pointerData.pointerPressRaycast.gameObject, Is.SameAs(scene.leftGameObject));
            Assert.That(scene.leftChildReceiver.events[2 + kHaveMovementEvents].pointerData.pointerPressRaycast.screenPosition,
                Is.EqualTo(firstScreenPosition).Using(Vector2EqualityComparer.Instance));
        }
        else
        {
            // For mouse, pen, and tracked, next we click.

            scene.leftChildReceiver.events.Clear();

            PressAndRelease(clickControl, queueEventOnly: true);
            yield return null;

            clickTime = unscaledGameTime;
            Assert.That(scene.leftChildReceiver.events,
                EventSequence(
                    AllEvents("button", clickButton),
                    AllEvents("pointerId", pointerId),
                    AllEvents("touchId", touchId),
                    AllEvents("device", device),
                    AllEvents("pointerType", pointerType),
                    AllEvents("position", firstScreenPosition),
                    AllEvents("delta", Vector2.zero),
                    AllEvents("pressPosition", firstScreenPosition),
                    AllEvents("pointerEnter", scene.leftGameObject),
                    AllEvents("pointerCurrentRaycast.gameObject", scene.leftGameObject),
                    AllEvents("pointerCurrentRaycast.screenPosition", firstScreenPosition),
                    AllEvents("pointerPressRaycast.gameObject", scene.leftGameObject),
                    AllEvents("pointerPressRaycast.screenPosition", firstScreenPosition),
                    AllEvents("hovered", new[] { scene.leftGameObject, scene.parentGameObject }),
                    AllEvents("lastPress", null),
                    AllEvents("dragging", false),
                    AllEvents("eligibleForClick", true),

                    // PointerDown.
                    OneEvent("type", EventType.PointerDown),
                    OneEvent("clickTime", 0f),
                    OneEvent("clickCount", 0),
                    OneEvent("pointerDrag", null),
                    OneEvent("pointerPress", null),
                    OneEvent("rawPointerPress", null),
                    OneEvent("useDragThreshold", true),

                    // InitializePotentialDrag.
                    OneEvent("type", EventType.InitializePotentialDrag),
                    OneEvent("clickTime", 0f),
                    OneEvent("clickCount", 0),
                    OneEvent("pointerDrag", scene.leftGameObject),
                    OneEvent("pointerPress", scene.leftGameObject),
                    OneEvent("rawPointerPress", scene.leftGameObject),
                    OneEvent("useDragThreshold", false),

                    // PointerUp.
                    OneEvent("type", EventType.PointerUp),
                    OneEvent("clickTime", unscaledGameTime),
                    OneEvent("clickCount", 1),
                    OneEvent("pointerDrag", scene.leftGameObject),
                    OneEvent("pointerPress", scene.leftGameObject),
                    OneEvent("rawPointerPress", scene.leftGameObject),
                    OneEvent("useDragThreshold", false),

                    // PointerClick.
                    OneEvent("type", EventType.PointerClick),
                    OneEvent("clickTime", clickTime),
                    OneEvent("clickCount", 1),
                    OneEvent("pointerDrag", scene.leftGameObject),
                    OneEvent("pointerPress", scene.leftGameObject),
                    OneEvent("rawPointerPress", scene.leftGameObject),
                    OneEvent("useDragThreshold", false)
                )
            );

            Assert.That(scene.rightChildReceiver.events, Is.Empty);

            scene.leftChildReceiver.events.Clear();

            // Press again to start drag.
            unscaledGameTime = 1.2f; // Advance so we can tell whether this got picked up by click detection (but stay below clickSpeed).
            Press(clickControl, queueEventOnly: true);
            yield return null;

            Assert.That(scene.leftChildReceiver.events,
                EventSequence(
                    AllEvents("button", clickButton),
                    AllEvents("pointerId", pointerId),
                    AllEvents("touchId", touchId),
                    AllEvents("device", device),
                    AllEvents("pointerType", pointerType),
                    AllEvents("position", firstScreenPosition),
                    AllEvents("pressPosition", firstScreenPosition),
                    AllEvents("delta", Vector2.zero),
                    AllEvents("pointerEnter", scene.leftGameObject),
                    AllEvents("dragging", false),
                    AllEvents("eligibleForClick", true),
                    AllEvents("hovered", new[] { scene.leftGameObject, scene.parentGameObject }),
                    AllEvents("pointerCurrentRaycast.gameObject", scene.leftGameObject),
                    AllEvents("pointerCurrentRaycast.screenPosition", firstScreenPosition),
                    AllEvents("pointerPressRaycast.gameObject", scene.leftGameObject),
                    AllEvents("pointerPressRaycast.screenPosition", firstScreenPosition),

                    // PointerDown.
                    OneEvent("type", EventType.PointerDown),
                    OneEvent("clickTime", clickTime),
                    OneEvent("clickCount", 1),
                    OneEvent("pointerDrag", null),
                    OneEvent("pointerPress", null), // This is set only after the event has been processed.
                    OneEvent("rawPointerPress", null), // This is set only after the event has been processed.
                    OneEvent("lastPress", scene.leftGameObject),
                    OneEvent("useDragThreshold", true),

                    // InitializePotentialDrag.
                    OneEvent("type", EventType.InitializePotentialDrag),
                    OneEvent("clickTime", clickTime),
                    OneEvent("clickCount", 1),
                    OneEvent("pointerDrag", scene.leftGameObject),
                    OneEvent("pointerPress", scene.leftGameObject),
                    OneEvent("rawPointerPress", scene.leftGameObject),
                    OneEvent("lastPress", null), // See PointerModel.ButtonState.CopyPressStateTo.
                    OneEvent("useDragThreshold", false) // We set it in OnInitializePotentialDrag.
                )
            );

            Assert.That(scene.rightChildReceiver.events, Is.Empty);
        }

        scene.leftChildReceiver.events.Clear();
        clickCount = isTouch ? 0 : 1;

        // Move. Still over left object.
        runtime.unscaledGameTime = 2;
        if (isTouch)
        {
            MoveTouch(1, secondScreenPosition, queueEventOnly: true);
        }
        else if (isTracked)
        {
            trackedOrientation = scene.GetLookAtQuaternion(trackedPosition, scene.leftGameObject, new Vector3(5, 0, 0));
            Set(device, "deviceRotation", trackedOrientation, queueEventOnly: true);
        }
        else
        {
            Set((Vector2Control)pointAction.controls[0], secondScreenPosition, queueEventOnly: true);
        }
        yield return null;

        Assert.That(scene.eventSystem.IsPointerOverGameObject(pointerId), Is.True);

        if (isTracked)
        {
            // Different screen geometries will lead to different ray intersection points from tracked devices.
            // Only check whether we reported a position inside of leftGameObject.
            Assert.That(scene.IsWithinRect(scene.leftChildReceiver.events[0].pointerData.position, scene.leftGameObject), Is.True);

            secondScreenPosition = scene.leftChildReceiver.events[0].pointerData.position;
        }

        Assert.That(scene.leftChildReceiver.events,
            EventSequence(
                AllEvents("pointerType", pointerType),
                AllEvents("pointerId", pointerId),
                AllEvents("touchId", touchId),
                AllEvents("device", device),
                AllEvents("position", secondScreenPosition),
                AllEvents("delta", secondScreenPosition - firstScreenPosition),
                AllEvents("trackedDeviceOrientation", trackedOrientation),
                AllEvents("trackedDevicePosition", trackedPosition),
                AllEvents("pointerEnter", scene.leftGameObject),
                AllEvents("useDragThreshold", false), // We set it in OnInitializePotentialDrag.
                AllEvents("eligibleForClick", true),
                AllEvents("hovered", new[] { scene.leftGameObject, scene.parentGameObject }),
                AllEvents("pointerCurrentRaycast.gameObject", scene.leftGameObject),
                AllEvents("pointerCurrentRaycast.screenPosition", secondScreenPosition),

                // PointerMove.
#if UNITY_2021_2_OR_NEWER
                OneEvent("type", EventType.PointerMove),
                OneEvent("dragging", false),
                // Again, pointer movement is processed exclusively "from" the left button.
                OneEvent("button", PointerEventData.InputButton.Left),
                OneEvent("pressPosition", clickButton == PointerEventData.InputButton.Left ? firstScreenPosition : Vector2.zero),
                OneEvent("clickTime", clickButton == PointerEventData.InputButton.Left ? clickTime : 0f),
                OneEvent("clickCount", clickButton == PointerEventData.InputButton.Left ? clickCount : 0),
                OneEvent("pointerPress", clickButton == PointerEventData.InputButton.Left ? scene.leftGameObject : null),
                OneEvent("rawPointerPress", clickButton == PointerEventData.InputButton.Left ? scene.leftGameObject : null),
                OneEvent("pointerDrag", clickButton == PointerEventData.InputButton.Left ? scene.leftGameObject : null),
                OneEvent("lastPress", clickButton == PointerEventData.InputButton.Left ? null : scene.leftGameObject),
                OneEvent("pointerPressRaycast.gameObject", clickButton == PointerEventData.InputButton.Left ? scene.leftGameObject : null),
                OneEvent("pointerPressRaycast.screenPosition", clickButton == PointerEventData.InputButton.Left ? firstScreenPosition : Vector2.zero),
#endif

                // BeginDrag.
                OneEvent("type", EventType.BeginDrag),
                OneEvent("button", clickButton),
                OneEvent("dragging", false),
                OneEvent("pressPosition", firstScreenPosition),
                OneEvent("clickTime", clickTime),
                OneEvent("clickCount", clickCount),
                OneEvent("pointerPress", scene.leftGameObject),
                OneEvent("rawPointerPress", scene.leftGameObject),
                OneEvent("pointerDrag", scene.leftGameObject),
                OneEvent("lastPress", null),
                OneEvent("pointerPressRaycast.gameObject", scene.leftGameObject),
                OneEvent("pointerPressRaycast.screenPosition", firstScreenPosition),

                // Dragging.
                OneEvent("type", EventType.Dragging),
                OneEvent("button", clickButton),
                OneEvent("dragging", true),
                OneEvent("pressPosition", firstScreenPosition),
                OneEvent("clickTime", clickTime),
                OneEvent("clickCount", clickCount),
                OneEvent("pointerPress", scene.leftGameObject),
                OneEvent("rawPointerPress", scene.leftGameObject),
                OneEvent("pointerDrag", scene.leftGameObject),
                OneEvent("lastPress", null),
                OneEvent("pointerPressRaycast.gameObject", scene.leftGameObject),
                OneEvent("pointerPressRaycast.screenPosition", firstScreenPosition)
            )
        );

        Assert.That(scene.rightChildReceiver.events, Is.Empty);
        Assert.That(scene.parentReceiver.events,
            EventSequence(
#if UNITY_2021_2_OR_NEWER
                OneEvent("type", EventType.PointerMove)
#endif
            )
        );

        scene.leftChildReceiver.events.Clear();
        scene.parentReceiver.events.Clear();

        // Move over to right object.
        runtime.unscaledGameTime = 2.5f;
        if (isTouch)
        {
            MoveTouch(1, thirdScreenPosition, queueEventOnly: true);
        }
        else if (isTracked)
        {
            trackedOrientation = scene.GetLookAtQuaternion(trackedPosition, scene.rightGameObject);
            Set(device, "deviceRotation", trackedOrientation, queueEventOnly: true);
        }
        else
        {
            Set((Vector2Control)pointAction.controls[0], thirdScreenPosition, queueEventOnly: true);
        }
        yield return null;

        Assert.That(scene.eventSystem.IsPointerOverGameObject(pointerId), Is.True);
        // Should not have seen pointer enter/exit on parent (we only moved from one of its
        // children to another) but *should* have seen a move event.
        Assert.That(scene.parentReceiver.events,
            EventSequence(
#if UNITY_2021_2_OR_NEWER
                OneEvent("type", EventType.PointerMove)
#endif
            )
        );

        if (isTracked)
        {
            // Different screen geometries will lead to different ray intersection points from tracked devices.
            // Only check whether we reported a position inside of rightGameObject.
            Assert.That(scene.IsWithinRect(scene.leftChildReceiver.events[0].pointerData.position, scene.rightGameObject), Is.True);

            thirdScreenPosition = scene.leftChildReceiver.events[0].pointerData.position;
        }

        // Input module (like StandaloneInputModule on mouse path) processes move first which is why
        // we get an exit *before* a drag even though it would make more sense the other way round.

        Assert.That(scene.leftChildReceiver.events,
            EventSequence(
                AllEvents("pointerId", pointerId),
                AllEvents("position", thirdScreenPosition),
                AllEvents("delta", thirdScreenPosition - secondScreenPosition),
                AllEvents("useDragThreshold", false), // We set it in OnInitializePotentialDrag.
                AllEvents("pointerCurrentRaycast.gameObject", scene.rightGameObject),
                AllEvents("pointerCurrentRaycast.screenPosition", thirdScreenPosition),

                // Moves (pointer enter/exit) are always keyed to the left button. So when clicking with another one,
                // press positions on the moves will be zero.

                // PointerMove.
#if UNITY_2021_2_OR_NEWER
                OneEvent("type", EventType.PointerMove),
                OneEvent("button", PointerEventData.InputButton.Left),
                OneEvent("pointerEnter", scene.leftGameObject),
                OneEvent("hovered", new[] { scene.leftGameObject, scene.parentGameObject }),
                OneEvent("pressPosition", clickButton == PointerEventData.InputButton.Left ? firstScreenPosition : Vector2.zero),
                OneEvent("clickTime", clickButton == PointerEventData.InputButton.Left ? clickTime : 0f),
                OneEvent("clickCount", clickButton == PointerEventData.InputButton.Left ? clickCount : 0),
                OneEvent("pointerDrag", clickButton == PointerEventData.InputButton.Left ? scene.leftGameObject : null),
                OneEvent("pointerPress", clickButton == PointerEventData.InputButton.Left ? scene.leftGameObject : null),
                OneEvent("rawPointerPress", clickButton == PointerEventData.InputButton.Left ? scene.leftGameObject : null),
                OneEvent("lastPress", clickButton == PointerEventData.InputButton.Left ? null : scene.leftGameObject),
                OneEvent("dragging", clickButton == PointerEventData.InputButton.Left ? true : false),
                OneEvent("pointerPressRaycast.gameObject", clickButton == PointerEventData.InputButton.Left ? scene.leftGameObject : null),
                OneEvent("pointerPressRaycast.screenPosition", clickButton == PointerEventData.InputButton.Left ? firstScreenPosition : Vector2.zero),
#endif

                // PointerExit.
                OneEvent("type", EventType.PointerExit),
                OneEvent("button", PointerEventData.InputButton.Left),
                OneEvent("pointerEnter", scene.leftGameObject),
                OneEvent("hovered", new[] { scene.leftGameObject, scene.parentGameObject }),
                OneEvent("pressPosition", clickButton == PointerEventData.InputButton.Left ? firstScreenPosition : Vector2.zero),
                OneEvent("clickTime", clickButton == PointerEventData.InputButton.Left ? clickTime : 0f),
                OneEvent("clickCount", clickButton == PointerEventData.InputButton.Left ? clickCount : 0),
                OneEvent("pointerDrag", clickButton == PointerEventData.InputButton.Left ? scene.leftGameObject : null),
                OneEvent("pointerPress", clickButton == PointerEventData.InputButton.Left ? scene.leftGameObject : null),
                OneEvent("rawPointerPress", clickButton == PointerEventData.InputButton.Left ? scene.leftGameObject : null),
                OneEvent("lastPress", clickButton == PointerEventData.InputButton.Left ? null : scene.leftGameObject),
                OneEvent("dragging", clickButton == PointerEventData.InputButton.Left ? true : false),
                OneEvent("pointerPressRaycast.gameObject", clickButton == PointerEventData.InputButton.Left ? scene.leftGameObject : null),
                OneEvent("pointerPressRaycast.screenPosition", clickButton == PointerEventData.InputButton.Left ? firstScreenPosition : Vector2.zero),

                // Dragging.
                // The drag is sent after the PointerEnter is sent to the right child so it already has the information
                // from the pointer enter.
                OneEvent("type", EventType.Dragging),
                OneEvent("button", clickButton),
                OneEvent("pointerEnter", scene.rightGameObject),
                OneEvent("hovered", new[] { scene.rightGameObject, scene.parentGameObject }),
                OneEvent("pressPosition", firstScreenPosition),
                OneEvent("clickTime", clickTime),
                OneEvent("clickCount", clickCount),
                OneEvent("pointerDrag", scene.leftGameObject),
                OneEvent("pointerPress", scene.leftGameObject),
                OneEvent("rawPointerPress", scene.leftGameObject),
                OneEvent("lastPress", null),
                OneEvent("dragging", true),
                OneEvent("pointerPressRaycast.gameObject", scene.leftGameObject),
                OneEvent("pointerPressRaycast.screenPosition", firstScreenPosition)
            )
        );

        Assert.That(scene.rightChildReceiver.events,
            EventSequence(
                AllEvents("button", PointerEventData.InputButton.Left),
                AllEvents("pointerId", pointerId),
                AllEvents("position", thirdScreenPosition),
                AllEvents("delta", thirdScreenPosition - secondScreenPosition),
                AllEvents("pointerEnter", scene.rightGameObject),
                AllEvents("useDragThreshold", false), // We set it in OnInitializePotentialDrag.
                AllEvents("hovered", new[] { scene.parentGameObject }), // Right GO gets added after.
                AllEvents("pointerCurrentRaycast.gameObject", scene.rightGameObject),
                AllEvents("pointerCurrentRaycast.screenPosition", thirdScreenPosition),
                AllEvents("pressPosition", clickButton == PointerEventData.InputButton.Left ? firstScreenPosition : Vector2.zero),
                AllEvents("clickTime", clickButton == PointerEventData.InputButton.Left ? clickTime : 0f),
                AllEvents("clickCount", clickButton == PointerEventData.InputButton.Left ? clickCount : 0),
                AllEvents("pointerDrag", clickButton == PointerEventData.InputButton.Left ? scene.leftGameObject : null),
                AllEvents("dragging", clickButton == PointerEventData.InputButton.Left ? true : false),
                AllEvents("pointerPress", clickButton == PointerEventData.InputButton.Left ? scene.leftGameObject : null),
                AllEvents("rawPointerPress", clickButton == PointerEventData.InputButton.Left ? scene.leftGameObject : null),
                AllEvents("lastPress", clickButton == PointerEventData.InputButton.Left ? null : scene.leftGameObject),
                AllEvents("pointerPressRaycast.gameObject", clickButton == PointerEventData.InputButton.Left ? scene.leftGameObject : null),
                AllEvents("pointerPressRaycast.screenPosition", clickButton == PointerEventData.InputButton.Left ? firstScreenPosition : Vector2.zero),

                OneEvent("type", EventType.PointerEnter)
#if UNITY_2021_2_OR_NEWER
                , OneEvent("type", EventType.PointerMove)
#endif
            )
        );

        scene.leftChildReceiver.events.Clear();
        scene.rightChildReceiver.events.Clear();
        scene.parentReceiver.events.Clear();

        // Release.
        if (isTouch)
            EndTouch(1, thirdScreenPosition, queueEventOnly: true);
        else
            Release(clickControl, queueEventOnly: true);
        yield return null;

        // Left child should have seen pointer up and end drag.
        Assert.That(scene.leftChildReceiver.events, Has.Count.EqualTo(2));
        Assert.That(scene.leftChildReceiver.events[0].type, Is.EqualTo(EventType.PointerUp));
        Assert.That(scene.leftChildReceiver.events[0].pointerData.button, Is.EqualTo(clickButton));
        Assert.That(scene.leftChildReceiver.events[0].pointerData.pointerId, Is.EqualTo(pointerId));
        Assert.That(scene.leftChildReceiver.events[0].pointerData.position, Is.EqualTo(thirdScreenPosition).Using(Vector2EqualityComparer.Instance));
        Assert.That(scene.leftChildReceiver.events[0].pointerData.delta, Is.EqualTo(Vector2.zero));
        Assert.That(scene.leftChildReceiver.events[0].pointerData.pressPosition, Is.EqualTo(firstScreenPosition).Using(Vector2EqualityComparer.Instance));
        Assert.That(scene.leftChildReceiver.events[0].pointerData.clickTime, Is.EqualTo(clickTime));
        Assert.That(scene.leftChildReceiver.events[0].pointerData.clickCount, Is.EqualTo(clickCount));
        Assert.That(scene.leftChildReceiver.events[0].pointerData.pointerEnter, Is.SameAs(scene.rightGameObject)); // Pointer-exit comes before pointer-up.
        Assert.That(scene.leftChildReceiver.events[0].pointerData.pointerDrag, Is.SameAs(scene.leftGameObject));
        Assert.That(scene.leftChildReceiver.events[0].pointerData.pointerPress, Is.SameAs(scene.leftGameObject));
        Assert.That(scene.leftChildReceiver.events[0].pointerData.rawPointerPress, Is.SameAs(scene.leftGameObject));
        Assert.That(scene.leftChildReceiver.events[0].pointerData.lastPress, Is.Null);
        Assert.That(scene.leftChildReceiver.events[0].pointerData.dragging, Is.True);
        Assert.That(scene.leftChildReceiver.events[0].pointerData.useDragThreshold, Is.False); // We set it in OnInitializePotentialDrag.
        Assert.That(scene.leftChildReceiver.events[0].pointerData.hovered, Is.EquivalentTo(new[] { scene.rightGameObject, scene.parentGameObject }));
        Assert.That(scene.leftChildReceiver.events[0].pointerData.pointerCurrentRaycast.gameObject, Is.SameAs(scene.rightGameObject));
        Assert.That(scene.leftChildReceiver.events[0].pointerData.pointerCurrentRaycast.screenPosition,
            Is.EqualTo(thirdScreenPosition).Using(Vector2EqualityComparer.Instance));
        Assert.That(scene.leftChildReceiver.events[0].pointerData.pointerPressRaycast.gameObject, Is.SameAs(scene.leftGameObject));
        Assert.That(scene.leftChildReceiver.events[0].pointerData.pointerPressRaycast.screenPosition,
            Is.EqualTo(firstScreenPosition).Using(Vector2EqualityComparer.Instance));

        Assert.That(scene.leftChildReceiver.events[1].type, Is.EqualTo(EventType.EndDrag));
        Assert.That(scene.leftChildReceiver.events[1].pointerData.button, Is.EqualTo(clickButton));
        Assert.That(scene.leftChildReceiver.events[1].pointerData.pointerId, Is.EqualTo(pointerId));
        Assert.That(scene.leftChildReceiver.events[1].pointerData.position, Is.EqualTo(thirdScreenPosition).Using(Vector2EqualityComparer.Instance));
        Assert.That(scene.leftChildReceiver.events[1].pointerData.delta, Is.EqualTo(Vector2.zero));
        Assert.That(scene.leftChildReceiver.events[1].pointerData.pressPosition, Is.EqualTo(firstScreenPosition).Using(Vector2EqualityComparer.Instance));
        Assert.That(scene.leftChildReceiver.events[1].pointerData.clickTime, Is.EqualTo(clickTime));
        Assert.That(scene.leftChildReceiver.events[1].pointerData.clickCount, Is.EqualTo(clickCount));
        Assert.That(scene.leftChildReceiver.events[1].pointerData.pointerEnter, Is.SameAs(scene.rightGameObject));
        Assert.That(scene.leftChildReceiver.events[1].pointerData.pointerDrag, Is.SameAs(scene.leftGameObject));
        Assert.That(scene.leftChildReceiver.events[1].pointerData.pointerPress, Is.Null);
        Assert.That(scene.leftChildReceiver.events[1].pointerData.rawPointerPress, Is.Null);
        Assert.That(scene.leftChildReceiver.events[1].pointerData.lastPress, Is.SameAs(scene.leftGameObject)); // Remembers last pointerPress.
        Assert.That(scene.leftChildReceiver.events[1].pointerData.dragging, Is.True);
        Assert.That(scene.leftChildReceiver.events[1].pointerData.useDragThreshold, Is.False); // We set it in OnInitializePotentialDrag.
        Assert.That(scene.leftChildReceiver.events[1].pointerData.hovered, Is.EquivalentTo(new[] { scene.rightGameObject, scene.parentGameObject }));
        Assert.That(scene.leftChildReceiver.events[1].pointerData.pointerCurrentRaycast.gameObject, Is.SameAs(scene.rightGameObject));
        Assert.That(scene.leftChildReceiver.events[1].pointerData.pointerCurrentRaycast.screenPosition,
            Is.EqualTo(thirdScreenPosition).Using(Vector2EqualityComparer.Instance));
        Assert.That(scene.leftChildReceiver.events[1].pointerData.pointerPressRaycast.gameObject, Is.SameAs(scene.leftGameObject));
        Assert.That(scene.leftChildReceiver.events[1].pointerData.pointerPressRaycast.screenPosition,
            Is.EqualTo(firstScreenPosition).Using(Vector2EqualityComparer.Instance));

        Assert.That(scene.eventSystem.IsPointerOverGameObject(pointerId), Is.True);
        Assert.That(scene.parentReceiver.events, Is.Empty);

        // Right child should have seen drop.
        Assert.That(scene.rightChildReceiver.events, Has.Count.EqualTo(1));
        Assert.That(scene.rightChildReceiver.events[0].type, Is.EqualTo(EventType.Drop));
        Assert.That(scene.rightChildReceiver.events[0].pointerData.button, Is.EqualTo(clickButton));
        Assert.That(scene.rightChildReceiver.events[0].pointerData.pointerId, Is.EqualTo(pointerId));
        Assert.That(scene.rightChildReceiver.events[0].pointerData.position, Is.EqualTo(thirdScreenPosition).Using(Vector2EqualityComparer.Instance));
        Assert.That(scene.rightChildReceiver.events[0].pointerData.delta, Is.EqualTo(Vector2.zero));
        Assert.That(scene.rightChildReceiver.events[0].pointerData.pressPosition, Is.EqualTo(firstScreenPosition).Using(Vector2EqualityComparer.Instance));
        Assert.That(scene.rightChildReceiver.events[0].pointerData.clickTime, Is.EqualTo(clickTime));
        Assert.That(scene.rightChildReceiver.events[0].pointerData.clickCount, Is.EqualTo(clickCount));
        Assert.That(scene.rightChildReceiver.events[0].pointerData.pointerEnter, Is.SameAs(scene.rightGameObject));
        Assert.That(scene.rightChildReceiver.events[0].pointerData.pointerDrag, Is.SameAs(scene.leftGameObject));
        Assert.That(scene.rightChildReceiver.events[0].pointerData.pointerPress, Is.SameAs(scene.leftGameObject)); // For the drop, this is still set.
        Assert.That(scene.rightChildReceiver.events[0].pointerData.rawPointerPress, Is.SameAs(scene.leftGameObject));
        Assert.That(scene.rightChildReceiver.events[0].pointerData.lastPress, Is.Null); // See PointerModel.ButtonState.CopyPressStateTo.
        Assert.That(scene.rightChildReceiver.events[0].pointerData.dragging, Is.True);
        Assert.That(scene.rightChildReceiver.events[0].pointerData.useDragThreshold, Is.False); // We set it in OnInitializePotentialDrag.
        Assert.That(scene.rightChildReceiver.events[0].pointerData.hovered, Is.EquivalentTo(new[] { scene.rightGameObject, scene.parentGameObject }));
        Assert.That(scene.rightChildReceiver.events[0].pointerData.pointerCurrentRaycast.gameObject, Is.SameAs(scene.rightGameObject));
        Assert.That(scene.rightChildReceiver.events[0].pointerData.pointerCurrentRaycast.screenPosition,
            Is.EqualTo(thirdScreenPosition).Using(Vector2EqualityComparer.Instance));
        Assert.That(scene.rightChildReceiver.events[0].pointerData.pointerPressRaycast.gameObject, Is.SameAs(scene.leftGameObject));
        Assert.That(scene.rightChildReceiver.events[0].pointerData.pointerPressRaycast.screenPosition,
            Is.EqualTo(firstScreenPosition).Using(Vector2EqualityComparer.Instance));

        scene.leftChildReceiver.events.Clear();
        scene.rightChildReceiver.events.Clear();

        // Scroll.
        if (scrollAction.controls.Count > 0)
        {
            Set((Vector2Control)scrollAction.controls[0], Vector2.one, queueEventOnly: true);
            yield return null;

            Assert.That(scene.eventSystem.IsPointerOverGameObject(), Is.True);
            Assert.That(scene.leftChildReceiver.events, Is.Empty);
            Assert.That(scene.rightChildReceiver.events, Has.Count.EqualTo(1));
            Assert.That(scene.rightChildReceiver.events[0].type, Is.EqualTo(EventType.Scroll));
            Assert.That(scene.rightChildReceiver.events[0].pointerData.button, Is.EqualTo(PointerEventData.InputButton.Left)); // Scrolls should always "come from" left button.
            Assert.That(scene.rightChildReceiver.events[0].pointerData.pointerId, Is.EqualTo(pointerId));
            Assert.That(scene.rightChildReceiver.events[0].pointerData.position, Is.EqualTo(thirdScreenPosition).Using(Vector2EqualityComparer.Instance));
            Assert.That(scene.rightChildReceiver.events[0].pointerData.delta, Is.EqualTo(Vector2.zero));
            Assert.That(scene.rightChildReceiver.events[0].pointerData.scrollDelta, Is.EqualTo(Vector2.one * (1 / InputSystemUIInputModule.kPixelPerLine)).Using(Vector2EqualityComparer.Instance));
            Assert.That(scene.rightChildReceiver.events[0].pointerData.pointerEnter, Is.SameAs(scene.rightGameObject));
            Assert.That(scene.rightChildReceiver.events[0].pointerData.pointerDrag, Is.Null);
            Assert.That(scene.rightChildReceiver.events[0].pointerData.pointerPress, Is.Null);
            Assert.That(scene.rightChildReceiver.events[0].pointerData.rawPointerPress, Is.Null);
            Assert.That(scene.rightChildReceiver.events[0].pointerData.lastPress, Is.SameAs(scene.leftGameObject));
            Assert.That(scene.rightChildReceiver.events[0].pointerData.dragging, Is.False);
            Assert.That(scene.rightChildReceiver.events[0].pointerData.useDragThreshold, Is.False); // We set it in OnInitializePotentialDrag.
            Assert.That(scene.rightChildReceiver.events[0].pointerData.hovered, Is.EquivalentTo(new[] { scene.rightGameObject, scene.parentGameObject }));
            Assert.That(scene.rightChildReceiver.events[0].pointerData.pointerCurrentRaycast.gameObject, Is.SameAs(scene.rightGameObject));
            Assert.That(scene.rightChildReceiver.events[0].pointerData.pointerCurrentRaycast.screenPosition,
                Is.EqualTo(thirdScreenPosition).Using(Vector2EqualityComparer.Instance));
            // Same logic as for moves, scrolls are always keyed to left button.
            if (clickButton == PointerEventData.InputButton.Left)
            {
                Assert.That(scene.rightChildReceiver.events[0].pointerData.pressPosition, Is.EqualTo(firstScreenPosition).Using(Vector2EqualityComparer.Instance));
                Assert.That(scene.rightChildReceiver.events[0].pointerData.clickTime, Is.EqualTo(clickTime));
                Assert.That(scene.rightChildReceiver.events[0].pointerData.clickCount, Is.EqualTo(clickCount));
                Assert.That(scene.rightChildReceiver.events[0].pointerData.pointerPressRaycast.gameObject, Is.SameAs(scene.leftGameObject));
                Assert.That(scene.rightChildReceiver.events[0].pointerData.pointerPressRaycast.screenPosition,
                    Is.EqualTo(firstScreenPosition).Using(Vector2EqualityComparer.Instance));
            }
            else
            {
                Assert.That(scene.rightChildReceiver.events[0].pointerData.pressPosition, Is.EqualTo(default(Vector2)));
                Assert.That(scene.rightChildReceiver.events[0].pointerData.clickTime, Is.Zero);
                Assert.That(scene.rightChildReceiver.events[0].pointerData.clickCount, Is.Zero);
                Assert.That(scene.rightChildReceiver.events[0].pointerData.pointerPressRaycast.gameObject, Is.Null);
                Assert.That(scene.rightChildReceiver.events[0].pointerData.pointerPressRaycast.screenPosition, Is.EqualTo(default(Vector2)));
            }
        }

        // For touch, the pointer should cease to exist one frame after and we should get exit events.
        if (isTouch)
        {
            scene.leftChildReceiver.events.Clear();
            scene.rightChildReceiver.events.Clear();
            scene.parentReceiver.events.Clear();

            yield return null;

            Assert.That(scene.eventSystem.IsPointerOverGameObject(pointerId), Is.False);

            // Right child should have seen exit.
            Assert.That(scene.rightChildReceiver.events,
                EventSequence(
                    AllEvents("pointerId", pointerId),
                    AllEvents("position", thirdScreenPosition),
                    AllEvents("delta", Vector2.zero),
                    AllEvents("pressPosition", firstScreenPosition),
                    AllEvents("clickTime", clickTime),
                    AllEvents("clickCount", clickCount),
                    AllEvents("pointerDrag", null),
                    AllEvents("pointerPress", null),
                    AllEvents("rawPointerPress", null),
                    AllEvents("lastPress", scene.leftGameObject),
                    AllEvents("dragging", false),
                    AllEvents("useDragThreshold", false),
                    AllEvents("pointerCurrentRaycast.gameObject", scene.rightGameObject),
                    AllEvents("pointerCurrentRaycast.screenPosition", thirdScreenPosition),
                    AllEvents("pointerPressRaycast.gameObject", scene.leftGameObject),
                    AllEvents("pointerPressRaycast.screenPosition", firstScreenPosition),

                    // PointerExit.
                    OneEvent("type", EventType.PointerExit),
                    OneEvent("button", PointerEventData.InputButton.Left), // PointerExit always coming from left buffer.
                    OneEvent("pointerEnter", scene.rightGameObject), // Reset after event.
                    OneEvent("hovered", new[] { scene.rightGameObject, scene.parentGameObject })
                )
            );

            // Parent should have seen an exit, too. However, no PointerMove as we
            // released the touch in a position we had already moved to.
            Assert.That(scene.parentReceiver.events,
                EventSequence(
                    AllEvents("button", PointerEventData.InputButton.Left),
                    AllEvents("pointerId", pointerId),
                    AllEvents("position", thirdScreenPosition),
                    AllEvents("delta", Vector2.zero),
                    AllEvents("pressPosition", firstScreenPosition),
                    AllEvents("clickTime", clickTime),
                    AllEvents("clickCount", clickCount),
                    AllEvents("pointerEnter", scene.rightGameObject),
                    AllEvents("pointerDrag", null),
                    AllEvents("pointerPress", null),
                    AllEvents("rawPointerPress", null),
                    AllEvents("lastPress", scene.leftGameObject),
                    AllEvents("dragging", false),
                    AllEvents("useDragThreshold", false), // We set it in OnInitializePotentialDrag.
                    ////REVIEW: This behavior is inconsistent between "normal" pointer-enter/exit sequences but is consistent with what StandaloneInputModule does.
                    ////        However, it seems wrong that on one path, GOs are removed one-by-one from `hovered` as the callbacks step through the hierarchy, whereas
                    ////        on the other path, the list stays unmodified until the end and is then cleared en-bloc.
                    AllEvents("hovered", new[] { scene.rightGameObject, scene.parentGameObject }),
                    AllEvents("pointerCurrentRaycast.gameObject", scene.rightGameObject),
                    AllEvents("pointerCurrentRaycast.screenPosition", thirdScreenPosition),
                    AllEvents("pointerPressRaycast.gameObject", scene.leftGameObject),
                    AllEvents("pointerPressRaycast.screenPosition", firstScreenPosition),

                    OneEvent("type", EventType.PointerExit)
                )
            );
        }
    }

    // https://fogbugz.unity3d.com/f/cases/1232705/
    [UnityTest]
    [Category("UI")]
    public IEnumerator UI_CanReceivePointerExitsWhenChangingUIStateWithoutMovingPointer()
    {
        var mouse = InputSystem.AddDevice<Mouse>();
        var scene = CreateTestUI();
        var actions = new DefaultInputActions();
        scene.uiModule.point = InputActionReference.Create(actions.UI.Point);

        Set(mouse.position, scene.From640x480ToScreen(100, 100));

        yield return null;

        Assert.That(scene.eventSystem.IsPointerOverGameObject(), Is.True);

        scene.parentReceiver.events.Clear();

        // Hide the left GO. Should send a pointer exit.
        scene.leftGameObject.SetActive(false);
        yield return null;

        // We already disabled the left GO so ExecuteEvents will refuse to send OnPointerExit
        // to it. However, we should see the exit on the still-active parent.
        Assert.That(scene.parentReceiver.events,
            EventSequence(
                OneEvent("type", EventType.PointerExit),
                AllEvents("position", scene.From640x480ToScreen(100, 100)),
                AllEvents("pointerEnter", scene.leftGameObject)
            )
        );
    }

    [UnityTest]
    [Category("UI")]
    [TestCase(UIPointerBehavior.SingleUnifiedPointer, ExpectedResult = -1)]
    [TestCase(UIPointerBehavior.AllPointersAsIs, ExpectedResult = -1)]
    [TestCase(UIPointerBehavior.SingleMouseOrPenButMultiTouchAndTrack, ExpectedResult = -1)]
    public IEnumerator UI_CanDriveUIFromMultiplePointers(UIPointerBehavior pointerBehavior)
    {
        InputSystem.RegisterLayout(kTrackedDeviceWithButton);

        // Go crazy and hook the UI up with two mice, two touchscreens, and two tracked devices.
        // NOTE: Ignores pens as to the UI they are not really any different to mice.
        var mouse1 = InputSystem.AddDevice<Mouse>();
        var mouse2 = InputSystem.AddDevice<Mouse>();
        var touch1 = InputSystem.AddDevice<Touchscreen>();
        var touch2 = InputSystem.AddDevice<Touchscreen>();
        var trackedDevice1 = (TrackedDevice)InputSystem.AddDevice("TrackedDeviceWithButton");
        var trackedDevice2 = (TrackedDevice)InputSystem.AddDevice("TrackedDeviceWithButton");

        var scene = CreateTestUI();
        scene.uiModule.pointerBehavior = pointerBehavior;

        var actions = ScriptableObject.CreateInstance<InputActionAsset>();
        var uiActions = actions.AddActionMap("UI");
        var pointAction = uiActions.AddAction("point", type: InputActionType.PassThrough);
        var clickAction = uiActions.AddAction("click", type: InputActionType.PassThrough);
        var positionAction =
            uiActions.AddAction("position", type: InputActionType.PassThrough, binding: "<TrackedDevice>/devicePosition");
        var orientationAction =
            uiActions.AddAction("orientation", type: InputActionType.PassThrough, binding: "<TrackedDevice>/deviceRotation");

        pointAction.AddBinding("<Mouse>/position");
        pointAction.AddBinding("<Pen>/position");
        pointAction.AddBinding("<Touchscreen>/touch*/position");

        clickAction.AddBinding("<Mouse>/leftButton");
        clickAction.AddBinding("<Pen>/tip");
        clickAction.AddBinding("<Touchscreen>/touch*/press");
        clickAction.AddBinding("<TrackedDevice>/button");

        pointAction.Enable();
        clickAction.Enable();
        positionAction.Enable();
        orientationAction.Enable();

        scene.uiModule.point = InputActionReference.Create(pointAction);
        scene.uiModule.leftClick = InputActionReference.Create(clickAction);
        scene.uiModule.trackedDevicePosition = InputActionReference.Create(positionAction);
        scene.uiModule.trackedDeviceOrientation = InputActionReference.Create(orientationAction);

        yield return null;

        scene.leftChildReceiver.events.Clear();

        // Put mouse1 over left object.
        var firstPosition = scene.From640x480ToScreen(100, 100);
        Set(mouse1.position, firstPosition);
        yield return null;

        Assert.That(scene.leftChildReceiver.events,
            Has.Exactly(1).With.Property("type").EqualTo(EventType.PointerEnter).And
                .Matches((UICallbackReceiver.Event e) => e.pointerData.device == mouse1).And
                .Matches((UICallbackReceiver.Event e) => e.pointerData.position == firstPosition));
        Assert.That(scene.rightChildReceiver.events, Is.Empty);

        scene.leftChildReceiver.events.Clear();
        scene.rightChildReceiver.events.Clear();

        // Put mouse2 over right object.
        var secondPosition = scene.From640x480ToScreen(350, 200);
        Set(mouse2.position, secondPosition);
        yield return null;

        switch (pointerBehavior)
        {
            case UIPointerBehavior.SingleUnifiedPointer:
            case UIPointerBehavior.SingleMouseOrPenButMultiTouchAndTrack:
                // Pointer-exit on left, pointer-enter on right.
                Assert.That(scene.leftChildReceiver.events,
                    Has.Exactly(1).With.Property("type").EqualTo(EventType.PointerExit).And
                        .Matches((UICallbackReceiver.Event e) => e.pointerData.device == mouse2).And
                        .Matches((UICallbackReceiver.Event e) => e.pointerData.position == secondPosition));
                Assert.That(scene.rightChildReceiver.events,
                    Has.Exactly(1).With.Property("type").EqualTo(EventType.PointerEnter).And
                        .Matches((UICallbackReceiver.Event e) => e.pointerData.device == mouse2).And
                        .Matches((UICallbackReceiver.Event e) => e.pointerData.position == secondPosition));
                break;

            case UIPointerBehavior.AllPointersAsIs:
                // No change on left, pointer-enter on right.
                Assert.That(scene.leftChildReceiver.events, Is.Empty);
                Assert.That(scene.rightChildReceiver.events,
                    Has.Exactly(1).With.Property("type").EqualTo(EventType.PointerEnter).And
                        .Matches((UICallbackReceiver.Event e) => e.pointerData.device == mouse2).And
                        .Matches((UICallbackReceiver.Event e) => e.pointerData.position == secondPosition));
                break;
        }

        scene.leftChildReceiver.events.Clear();
        scene.rightChildReceiver.events.Clear();

        // the tracked device tests below don't seem to work on Android when run on the build farm. The pointer
        // positions fail the IsWithinRect checks. They work fine locally. Possibly something to do with tracked
        // devices on Shield? The build farm seems to always run them on Shield devices.
<<<<<<< HEAD
        #if !UNITY_ANDROID && !UNITY_TVOS
=======
#if !UNITY_ANDROID
>>>>>>> 9972e7c4
        // Put tracked device #1 over left object and tracked device #2 over right object.
        // Need two updates as otherwise we'd end up with just another pointer of the right object
        // which would not result in an event.
        Set(trackedDevice1, "deviceRotation", scene.GetLookAtQuaternion(Vector3.zero, scene.leftGameObject));
        yield return null;
        Set(trackedDevice2, "deviceRotation", scene.GetLookAtQuaternion(Vector3.zero, scene.rightGameObject));
        yield return null;

        var leftPosition = scene.From640x480ToScreen(80, 240);
        var rightPosition = scene.From640x480ToScreen(560, 240);

        switch (pointerBehavior)
        {
            case UIPointerBehavior.SingleUnifiedPointer:
                // Pointer-exit on right, pointer-enter on left, pointer-exit on left, pointer-enter on right.
                Assert.That(scene.rightChildReceiver.events,
                    Has.Exactly(1).With.Property("type").EqualTo(EventType.PointerExit).And
                        .Matches((UICallbackReceiver.Event e) => e.pointerData.device == trackedDevice1).And // System transparently switched from mouse2 to trackedDevice1.
                        .Matches((UICallbackReceiver.Event e) =>
                            scene.IsWithinRect(e.pointerData.position, scene.leftGameObject))); // Exits at position of trackedDevice1.
                Assert.That(scene.leftChildReceiver.events,
                    Has.Exactly(1).With.Property("type").EqualTo(EventType.PointerEnter).And
                        .Matches((UICallbackReceiver.Event e) => e.pointerData.device == trackedDevice1).And
                        .Matches((UICallbackReceiver.Event e) =>
                            scene.IsWithinRect(e.pointerData.position, scene.leftGameObject)));
                Assert.That(scene.leftChildReceiver.events,
                    Has.Exactly(1).With.Property("type").EqualTo(EventType.PointerExit).And
                        .Matches((UICallbackReceiver.Event e) => e.pointerData.device == trackedDevice2).And
                        .Matches((UICallbackReceiver.Event e) =>
                            scene.IsWithinRect(e.pointerData.position, scene.rightGameObject)));
                Assert.That(scene.rightChildReceiver.events,
                    Has.Exactly(1).With.Property("type").EqualTo(EventType.PointerEnter).And
                        .Matches((UICallbackReceiver.Event e) => e.pointerData.device == trackedDevice2).And
                        .Matches((UICallbackReceiver.Event e) =>
                            scene.IsWithinRect(e.pointerData.position, scene.rightGameObject)));
                break;

            case UIPointerBehavior.AllPointersAsIs:
            case UIPointerBehavior.SingleMouseOrPenButMultiTouchAndTrack:
                if (pointerBehavior == UIPointerBehavior.SingleMouseOrPenButMultiTouchAndTrack)
                {
                    // Tracked device activity should have removed the MouseOrPen pointer and thus generated exit events on it.
                    Assert.That(scene.rightChildReceiver.events,
                        Has.Exactly(1).With.Property("type").EqualTo(EventType.PointerExit).And
                            .Matches((UICallbackReceiver.Event e) => e.pointerData.device == mouse2).And
                            .Matches((UICallbackReceiver.Event e) => e.pointerData.position == secondPosition));
                }

                // Pointer-enter on left, pointer-enter on right.
                Assert.That(scene.leftChildReceiver.events,
                    Has.Exactly(1).With.Property("type").EqualTo(EventType.PointerEnter).And
                        .Matches((UICallbackReceiver.Event e) => e.pointerData.device == trackedDevice1).And
                        .Matches((UICallbackReceiver.Event e) =>
                            scene.IsWithinRect(e.pointerData.position, scene.leftGameObject)));
                Assert.That(scene.rightChildReceiver.events,
                    Has.Exactly(1).With.Property("type").EqualTo(EventType.PointerEnter).And
                        .Matches((UICallbackReceiver.Event e) => e.pointerData.device == trackedDevice2).And
                        .Matches((UICallbackReceiver.Event e) =>
                            scene.IsWithinRect(e.pointerData.position, scene.rightGameObject)));
                break;
        }

        scene.leftChildReceiver.events.Clear();
        scene.rightChildReceiver.events.Clear();
#endif

        // Touch right object on first touchscreen and left object on second touchscreen.
        BeginTouch(1, secondPosition, screen: touch1);
        yield return null;
        BeginTouch(1, firstPosition, screen: touch2);
        yield return null;

        switch (pointerBehavior)
        {
            case UIPointerBehavior.SingleUnifiedPointer:
                ////REVIEW: this likely needs refinement; ATM the second touch leads to a drag as the position changes after a press has occurred
                // Pointer-down on right, pointer-exit on right, begin-drag on right, pointer-enter on left.
                Assert.That(scene.rightChildReceiver.events,
                    Has.Exactly(1).With.Property("type").EqualTo(EventType.PointerDown).And
                        .Matches((UICallbackReceiver.Event e) => e.pointerData.device == touch1).And
                        .Matches((UICallbackReceiver.Event e) => e.pointerData.touchId == 1).And
                        .Matches((UICallbackReceiver.Event e) => e.pointerData.position == secondPosition));
                Assert.That(scene.rightChildReceiver.events,
                    Has.Exactly(1).With.Property("type").EqualTo(EventType.PointerExit).And
                        .Matches((UICallbackReceiver.Event e) => e.pointerData.device == touch2).And // Transparently switched.
                        .Matches((UICallbackReceiver.Event e) => e.pointerData.touchId == 1).And // Transparently switched.
                        .Matches((UICallbackReceiver.Event e) => e.pointerData.position == firstPosition));
                Assert.That(scene.rightChildReceiver.events,
                    Has.Exactly(1).With.Property("type").EqualTo(EventType.BeginDrag).And
                        .Matches((UICallbackReceiver.Event e) => e.pointerData.device == touch2).And
                        .Matches((UICallbackReceiver.Event e) => e.pointerData.touchId == 1).And
                        .Matches((UICallbackReceiver.Event e) => e.pointerData.position == firstPosition));
                Assert.That(scene.leftChildReceiver.events,
                    Has.Exactly(1).With.Property("type").EqualTo(EventType.PointerEnter).And
                        .Matches((UICallbackReceiver.Event e) => e.pointerData.device == touch2).And
                        .Matches((UICallbackReceiver.Event e) => e.pointerData.touchId == 1).And
                        .Matches((UICallbackReceiver.Event e) => e.pointerData.position == firstPosition));
                break;

            case UIPointerBehavior.SingleMouseOrPenButMultiTouchAndTrack:
            case UIPointerBehavior.AllPointersAsIs:
                // Pointer-enter on right, pointer-enter on left.
                Assert.That(scene.rightChildReceiver.events,
                    Has.Exactly(1).With.Property("type").EqualTo(EventType.PointerEnter).And
                        .Matches((UICallbackReceiver.Event e) => e.pointerData.device == touch1).And
                        .Matches((UICallbackReceiver.Event e) => e.pointerData.position == secondPosition));
                Assert.That(scene.leftChildReceiver.events,
                    Has.Exactly(1).With.Property("type").EqualTo(EventType.PointerEnter).And
                        .Matches((UICallbackReceiver.Event e) => e.pointerData.device == touch2).And
                        .Matches((UICallbackReceiver.Event e) => e.pointerData.position == firstPosition));
                Assert.That(scene.leftChildReceiver.events, Has.None.With.Property("type").EqualTo(EventType.Dragging));
                Assert.That(scene.rightChildReceiver.events, Has.None.With.Property("type").EqualTo(EventType.Dragging));
                break;
        }
    }

    [UnityTest]
    [Category("UI")]
    public IEnumerator UI_CanDriveUIFromMultipleTouches()
    {
        var touchScreen = InputSystem.AddDevice<Touchscreen>();

        // Prevent default selection of left object. This means that we will not have to contend with selections at all
        // in this test as they are driven from UI objects and not by the input module itself.
        var scene = CreateTestUI(noFirstSelected: true);

        var asset = ScriptableObject.CreateInstance<InputActionAsset>();
        var map = asset.AddActionMap("map");
        var pointAction = map.AddAction("point", type: InputActionType.PassThrough, binding: "<Touchscreen>/touch*/position");
        var leftClickAction = map.AddAction("leftClick", type: InputActionType.PassThrough, binding: "<Touchscreen>/touch*/press");

        scene.uiModule.point = InputActionReference.Create(pointAction);
        scene.uiModule.leftClick = InputActionReference.Create(leftClickAction);

        map.Enable();

        yield return null;

        scene.leftChildReceiver.events.Clear();

        Assert.That(scene.eventSystem.IsPointerOverGameObject(), Is.False);
        Assert.That(scene.eventSystem.IsPointerOverGameObject(touchScreen.deviceId), Is.False);
        Assert.That(scene.eventSystem.IsPointerOverGameObject(1), Is.False);
        Assert.That(scene.eventSystem.IsPointerOverGameObject(2), Is.False);
        Assert.That(scene.eventSystem.IsPointerOverGameObject(3), Is.False);

        // Touch left object.
        var firstPosition = scene.From640x480ToScreen(100, 100);
        BeginTouch(1, firstPosition);
        yield return null;

        Assert.That(scene.eventSystem.IsPointerOverGameObject(), Is.True);
        Assert.That(scene.eventSystem.IsPointerOverGameObject(touchScreen.deviceId), Is.True);
        Assert.That(scene.eventSystem.IsPointerOverGameObject(1), Is.True);
        Assert.That(scene.eventSystem.IsPointerOverGameObject(2), Is.False);
        Assert.That(scene.eventSystem.IsPointerOverGameObject(3), Is.False);

        Assert.That(scene.leftChildReceiver.events,
            Has.Exactly(1).With.Property("type").EqualTo(EventType.PointerEnter).And
                .Matches((UICallbackReceiver.Event e) => e.pointerData.device == touchScreen).And
                .Matches((UICallbackReceiver.Event e) => e.pointerData.touchId == 1).And
                .Matches((UICallbackReceiver.Event e) => e.pointerData.pointerType == UIPointerType.Touch).And
                .Matches((UICallbackReceiver.Event e) => e.pointerData.position == firstPosition));
        Assert.That(scene.leftChildReceiver.events,
            Has.Exactly(1).With.Property("type").EqualTo(EventType.PointerDown).And
                .Matches((UICallbackReceiver.Event e) => e.pointerData.device == touchScreen).And
                .Matches((UICallbackReceiver.Event e) => e.pointerData.touchId == 1).And
                .Matches((UICallbackReceiver.Event e) => e.pointerData.pointerType == UIPointerType.Touch).And
                .Matches((UICallbackReceiver.Event e) => e.pointerData.position == firstPosition));
        Assert.That(scene.rightChildReceiver.events, Is.Empty);

        scene.leftChildReceiver.events.Clear();
        scene.rightChildReceiver.events.Clear();

        // Touch right object.
        var secondPosition = scene.From640x480ToScreen(350, 200);
        BeginTouch(2, secondPosition);
        yield return null;

        Assert.That(scene.eventSystem.IsPointerOverGameObject(), Is.True);
        Assert.That(scene.eventSystem.IsPointerOverGameObject(touchScreen.deviceId), Is.True);
        Assert.That(scene.eventSystem.IsPointerOverGameObject(1), Is.True);
        Assert.That(scene.eventSystem.IsPointerOverGameObject(2), Is.True);
        Assert.That(scene.eventSystem.IsPointerOverGameObject(3), Is.False);

        Assert.That(scene.rightChildReceiver.events,
            Has.Exactly(1).With.Property("type").EqualTo(EventType.PointerEnter).And
                .Matches((UICallbackReceiver.Event e) => e.pointerData.device == touchScreen).And
                .Matches((UICallbackReceiver.Event e) => e.pointerData.touchId == 2).And
                .Matches((UICallbackReceiver.Event e) => e.pointerData.pointerType == UIPointerType.Touch).And
                .Matches((UICallbackReceiver.Event e) => e.pointerData.position == secondPosition));
        Assert.That(scene.rightChildReceiver.events,
            Has.Exactly(1).With.Property("type").EqualTo(EventType.PointerDown).And
                .Matches((UICallbackReceiver.Event e) => e.pointerData.device == touchScreen).And
                .Matches((UICallbackReceiver.Event e) => e.pointerData.touchId == 2).And
                .Matches((UICallbackReceiver.Event e) => e.pointerData.pointerType == UIPointerType.Touch).And
                .Matches((UICallbackReceiver.Event e) => e.pointerData.position == secondPosition));
        Assert.That(scene.leftChildReceiver.events, Is.Empty);

        scene.leftChildReceiver.events.Clear();
        scene.rightChildReceiver.events.Clear();

        // Drag left object over right object.
        var thirdPosition = scene.From640x480ToScreen(355, 210);
        MoveTouch(1, thirdPosition);
        yield return null;

        Assert.That(scene.eventSystem.IsPointerOverGameObject(), Is.True);
        Assert.That(scene.eventSystem.IsPointerOverGameObject(touchScreen.deviceId), Is.True);
        Assert.That(scene.eventSystem.IsPointerOverGameObject(1), Is.True);
        Assert.That(scene.eventSystem.IsPointerOverGameObject(2), Is.True);
        Assert.That(scene.eventSystem.IsPointerOverGameObject(3), Is.False);

        Assert.That(scene.leftChildReceiver.events,
            Has.Exactly(1).With.Property("type").EqualTo(EventType.Dragging).And
                .Matches((UICallbackReceiver.Event e) => e.pointerData.device == touchScreen).And
                .Matches((UICallbackReceiver.Event e) => e.pointerData.touchId == 1).And
                .Matches((UICallbackReceiver.Event e) => e.pointerData.pointerType == UIPointerType.Touch).And
                .Matches((UICallbackReceiver.Event e) => e.pointerData.position == thirdPosition));
        Assert.That(scene.leftChildReceiver.events,
            Has.Exactly(1).With.Property("type").EqualTo(EventType.PointerExit).And
                .Matches((UICallbackReceiver.Event e) => e.pointerData.device == touchScreen).And
                .Matches((UICallbackReceiver.Event e) => e.pointerData.touchId == 1).And
                .Matches((UICallbackReceiver.Event e) => e.pointerData.pointerType == UIPointerType.Touch).And
                .Matches((UICallbackReceiver.Event e) => e.pointerData.position == thirdPosition));
        Assert.That(scene.rightChildReceiver.events,
            Has.Exactly(1).With.Property("type").EqualTo(EventType.PointerEnter).And
                .Matches((UICallbackReceiver.Event e) => e.pointerData.device == touchScreen).And
                .Matches((UICallbackReceiver.Event e) => e.pointerData.touchId == 1).And
                .Matches((UICallbackReceiver.Event e) => e.pointerData.pointerType == UIPointerType.Touch).And
                .Matches((UICallbackReceiver.Event e) => e.pointerData.position == thirdPosition));

        scene.leftChildReceiver.events.Clear();
        scene.rightChildReceiver.events.Clear();

        // Touch left object again.
        var fourthPosition = scene.From640x480ToScreen(123, 123);
        BeginTouch(3, fourthPosition);
        yield return null;

        Assert.That(scene.eventSystem.IsPointerOverGameObject(), Is.True);
        Assert.That(scene.eventSystem.IsPointerOverGameObject(touchScreen.deviceId), Is.True);
        Assert.That(scene.eventSystem.IsPointerOverGameObject(1), Is.True);
        Assert.That(scene.eventSystem.IsPointerOverGameObject(2), Is.True);
        Assert.That(scene.eventSystem.IsPointerOverGameObject(3), Is.True);

        Assert.That(scene.leftChildReceiver.events,
            Has.Exactly(1).With.Property("type").EqualTo(EventType.PointerEnter).And
                .Matches((UICallbackReceiver.Event e) => e.pointerData.device == touchScreen).And
                .Matches((UICallbackReceiver.Event e) => e.pointerData.touchId == 3).And
                .Matches((UICallbackReceiver.Event e) => e.pointerData.pointerType == UIPointerType.Touch).And
                .Matches((UICallbackReceiver.Event e) => e.pointerData.position == fourthPosition));
        Assert.That(scene.rightChildReceiver.events, Is.Empty);

        scene.leftChildReceiver.events.Clear();
        scene.rightChildReceiver.events.Clear();

        // End second touch.
        var fifthPosition = scene.From640x480ToScreen(355, 205);
        EndTouch(2, fifthPosition);
        yield return null;

        Assert.That(scene.eventSystem.IsPointerOverGameObject(), Is.True);
        Assert.That(scene.eventSystem.IsPointerOverGameObject(touchScreen.deviceId), Is.True);
        Assert.That(scene.eventSystem.IsPointerOverGameObject(1), Is.True);
        Assert.That(scene.eventSystem.IsPointerOverGameObject(2), Is.True);
        Assert.That(scene.eventSystem.IsPointerOverGameObject(3), Is.True);

        Assert.That(scene.rightChildReceiver.events,
            Has.Exactly(1).With.Property("type").EqualTo(EventType.PointerUp).And
                .Matches((UICallbackReceiver.Event e) => e.pointerData.device == touchScreen).And
                .Matches((UICallbackReceiver.Event e) => e.pointerData.touchId == 2).And
                .Matches((UICallbackReceiver.Event e) => e.pointerData.pointerType == UIPointerType.Touch).And
                .Matches((UICallbackReceiver.Event e) => e.pointerData.position == fifthPosition));
        Assert.That(scene.leftChildReceiver.events, Is.Empty);

        yield return null;

        Assert.That(scene.eventSystem.IsPointerOverGameObject(), Is.True);
        Assert.That(scene.eventSystem.IsPointerOverGameObject(touchScreen.deviceId), Is.True);
        Assert.That(scene.eventSystem.IsPointerOverGameObject(1), Is.True);
        Assert.That(scene.eventSystem.IsPointerOverGameObject(2), Is.False);
        Assert.That(scene.eventSystem.IsPointerOverGameObject(3), Is.True);

        Assert.That(scene.rightChildReceiver.events,
            Has.Exactly(1).With.Property("type").EqualTo(EventType.PointerExit).And
                .Matches((UICallbackReceiver.Event e) => e.pointerData.device == touchScreen).And
                .Matches((UICallbackReceiver.Event e) => e.pointerData.touchId == 2).And
                .Matches((UICallbackReceiver.Event e) => e.pointerData.pointerType == UIPointerType.Touch).And
                .Matches((UICallbackReceiver.Event e) => e.pointerData.position == fifthPosition));

        scene.leftChildReceiver.events.Clear();
        scene.rightChildReceiver.events.Clear();

        // Begin second touch again.
        var sixthPosition = scene.From640x480ToScreen(345, 195);
        BeginTouch(2, sixthPosition);
        yield return null;

        Assert.That(scene.eventSystem.IsPointerOverGameObject(), Is.True);
        Assert.That(scene.eventSystem.IsPointerOverGameObject(touchScreen.deviceId), Is.True);
        Assert.That(scene.eventSystem.IsPointerOverGameObject(1), Is.True);
        Assert.That(scene.eventSystem.IsPointerOverGameObject(2), Is.True);
        Assert.That(scene.eventSystem.IsPointerOverGameObject(3), Is.True);

        Assert.That(scene.rightChildReceiver.events,
            Has.Exactly(1).With.Property("type").EqualTo(EventType.PointerEnter).And
                .Matches((UICallbackReceiver.Event e) => e.pointerData.device == touchScreen).And
                .Matches((UICallbackReceiver.Event e) => e.pointerData.touchId == 2).And
                .Matches((UICallbackReceiver.Event e) => e.pointerData.pointerType == UIPointerType.Touch).And
                .Matches((UICallbackReceiver.Event e) => e.pointerData.position == sixthPosition));
        Assert.That(scene.rightChildReceiver.events,
            Has.Exactly(1).With.Property("type").EqualTo(EventType.PointerDown).And
                .Matches((UICallbackReceiver.Event e) => e.pointerData.device == touchScreen).And
                .Matches((UICallbackReceiver.Event e) => e.pointerData.touchId == 2).And
                .Matches((UICallbackReceiver.Event e) => e.pointerData.pointerType == UIPointerType.Touch).And
                .Matches((UICallbackReceiver.Event e) => e.pointerData.position == sixthPosition));
        Assert.That(scene.leftChildReceiver.events, Is.Empty);
    }

    // https://fogbugz.unity3d.com/f/cases/1190150/
    [UnityTest]
    [Category("UI")]
    public IEnumerator UI_CanUseTouchSimulationWithUI()
    {
        var mouse = InputSystem.AddDevice<Mouse>();

        var scene = CreateTestUI();
        scene.uiModule.AssignDefaultActions();
        TouchSimulation.Enable();

        // https://fogbugz.unity3d.com/f/cases/1330014/
        // Scale the left button down on X just a little bit so as to give us some space where we can hit nothing.
        // This makes sure that if the code ends up putting something at (0,0), it'll hit nothing.
        ((RectTransform)scene.leftGameObject.transform).localScale = new Vector3(0.95f, 1, 1);

        try
        {
            yield return null;
            scene.leftChildReceiver.events.Clear();

            InputSystem.QueueStateEvent(mouse, new MouseState
            {
                position = scene.From640x480ToScreen(180, 180)
            }.WithButton(MouseButton.Left));
            InputSystem.Update();

            yield return null;

            Assert.That(scene.uiModule.m_CurrentPointerType, Is.EqualTo(UIPointerType.Touch));
            Assert.That(scene.uiModule.m_PointerIds.length, Is.EqualTo(1));
            Assert.That(scene.uiModule.m_PointerTouchControls.length, Is.EqualTo(1));
            Assert.That(scene.uiModule.m_PointerTouchControls[0], Is.SameAs(Touchscreen.current.touches[0]));
            Assert.That(scene.leftChildReceiver.events,
                EventSequence(
                    AllEvents("pointerType", UIPointerType.Touch),
                    AllEvents("touchId", 1),
                    AllEvents("position", scene.From640x480ToScreen(180, 180)),
                    OneEvent("type", EventType.PointerEnter)
#if UNITY_2021_2_OR_NEWER
                    , OneEvent("type", EventType.PointerMove)
#endif
                    , OneEvent("type", EventType.PointerDown)
                    , OneEvent("type", EventType.InitializePotentialDrag)
                )
            );

            scene.leftChildReceiver.events.Clear();

            Release(mouse.leftButton);
            yield return null;

            // Touch pointer record lingers for one frame.

            Assert.That(scene.uiModule.m_CurrentPointerType, Is.EqualTo(UIPointerType.Touch));
            Assert.That(scene.uiModule.m_PointerIds.length, Is.EqualTo(1));
            Assert.That(scene.uiModule.m_PointerTouchControls.length, Is.EqualTo(1));
            Assert.That(scene.uiModule.m_PointerTouchControls[0], Is.SameAs(Touchscreen.current.touches[0]));
            Assert.That(scene.leftChildReceiver.events,
                EventSequence(
                    AllEvents("pointerType", UIPointerType.Touch),
                    AllEvents("touchId", 1),
                    AllEvents("position", scene.From640x480ToScreen(180, 180)),
                    OneEvent("type", EventType.PointerUp),
                    OneEvent("type", EventType.PointerClick)
                )
            );

            scene.leftChildReceiver.events.Clear();

            yield return null;

            Assert.That(scene.uiModule.m_CurrentPointerType, Is.EqualTo(UIPointerType.None));
            Assert.That(scene.uiModule.m_PointerIds.length, Is.Zero);
            Assert.That(scene.uiModule.m_PointerTouchControls.length, Is.Zero);
            Assert.That(scene.leftChildReceiver.events,
                EventSequence(
                    AllEvents("pointerType", UIPointerType.Touch),
                    AllEvents("touchId", 1),
                    AllEvents("position", scene.From640x480ToScreen(180, 180)),
                    OneEvent("type", EventType.PointerExit)
                )
            );

            scene.leftChildReceiver.events.Clear();

            yield return null;
            Press(mouse.leftButton);
            yield return null;

            Assert.That(scene.leftChildReceiver.events,
                EventSequence(
                    AllEvents("pointerType", UIPointerType.Touch),
                    AllEvents("touchId", 2),
                    AllEvents("position", scene.From640x480ToScreen(180, 180)),
                    OneEvent("type", EventType.PointerEnter),
                    OneEvent("type", EventType.PointerDown),
                    OneEvent("type", EventType.InitializePotentialDrag)
                )
            );

            scene.leftChildReceiver.events.Clear();

            Release(mouse.leftButton);
            yield return null;

            Assert.That(scene.leftChildReceiver.events,
                EventSequence(
                    AllEvents("pointerType", UIPointerType.Touch),
                    AllEvents("touchId", 2),
                    AllEvents("position", scene.From640x480ToScreen(180, 180)),
                    OneEvent("type", EventType.PointerUp),
                    OneEvent("type", EventType.PointerClick)
                )
            );
        }
        finally
        {
            TouchSimulation.Disable();
        }
    }

<<<<<<< HEAD
=======
#if UNITY_IOS || UNITY_TVOS
    [Ignore("Failing on iOS https://jira.unity3d.com/browse/ISX-448")]
#endif
>>>>>>> 9972e7c4
    [UnityTest]
    [Category("UI")]
    public IEnumerator UI_CanDriveUIFromMultipleTrackedDevices()
    {
        InputSystem.RegisterLayout(kTrackedDeviceWithButton);

        var trackedDevice1 = (TrackedDevice)InputSystem.AddDevice("TrackedDeviceWithButton");
        var trackedDevice2 = (TrackedDevice)InputSystem.AddDevice("TrackedDeviceWithButton");

        var scene = CreateTestUI();

        var asset = ScriptableObject.CreateInstance<InputActionAsset>();
        var map = new InputActionMap("map");
        asset.AddActionMap(map);
        var trackedPositionAction = map.AddAction("position", type: InputActionType.PassThrough, binding: "*/devicePosition");
        var trackedOrientationAction = map.AddAction("orientation", type: InputActionType.PassThrough, binding: "*/deviceRotation");
        var clickAction = map.AddAction("click", type: InputActionType.PassThrough, binding: "*/button");

        scene.uiModule.trackedDevicePosition = InputActionReference.Create(trackedPositionAction);
        scene.uiModule.trackedDeviceOrientation = InputActionReference.Create(trackedOrientationAction);
        scene.uiModule.leftClick = InputActionReference.Create(clickAction);

        map.Enable();

        // Point both devices away from objects.
        Set(trackedDevice1.deviceRotation, Quaternion.Euler(0, -90, 0));
        Set(trackedDevice2.deviceRotation, Quaternion.Euler(0, -90, 0));

        yield return null;

        scene.leftChildReceiver.events.Clear();
        scene.rightChildReceiver.events.Clear();

        // Point first device at left child.
        Set(trackedDevice1.deviceRotation, scene.GetLookAtQuaternion(Vector3.zero, scene.leftGameObject));
        yield return null;

        Assert.That(scene.leftChildReceiver.events,
            EventSequence(
                AllEvents("pointerType", UIPointerType.Tracked),
                AllEvents("pointerId", trackedDevice1.deviceId),
                AllEvents("device", trackedDevice1),
                AllEvents("trackedDeviceOrientation", scene.GetLookAtQuaternion(Vector3.zero, scene.leftGameObject)),
                OneEvent("type", EventType.PointerEnter)
#if UNITY_2021_2_OR_NEWER
                , OneEvent("type", EventType.PointerMove)
#endif
            )
        );
        Assert.That(scene.rightChildReceiver.events, Is.Empty);

        scene.leftChildReceiver.events.Clear();

        // Point second device at left child.
        Set(trackedDevice2.deviceRotation, scene.GetLookAtQuaternion(Vector3.zero, scene.leftGameObject, Vector3.left));
        yield return null;

        Assert.That(scene.leftChildReceiver.events,
            EventSequence(
                AllEvents("pointerType", UIPointerType.Tracked),
                AllEvents("pointerId", trackedDevice2.deviceId),
                AllEvents("device", trackedDevice2),
                AllEvents("trackedDeviceOrientation", scene.GetLookAtQuaternion(Vector3.zero, scene.leftGameObject, Vector3.left)),
                OneEvent("type", EventType.PointerEnter)
#if UNITY_2021_2_OR_NEWER
                , OneEvent("type", EventType.PointerMove)
#endif
            )
        );
        Assert.That(scene.rightChildReceiver.events, Is.Empty);

        scene.leftChildReceiver.events.Clear();

        // Click button on first device.
        PressAndRelease((ButtonControl)trackedDevice1["button"]);
        yield return null;


        Assert.That(scene.leftChildReceiver.events,
            EventSequence(
                AllEvents("pointerType", UIPointerType.Tracked),
                AllEvents("pointerId", trackedDevice1.deviceId),
                AllEvents("device", trackedDevice1),
                AllEvents("trackedDeviceOrientation", scene.GetLookAtQuaternion(Vector3.zero, scene.leftGameObject)),
                OneEvent("type", EventType.PointerDown),
                OneEvent("type", EventType.InitializePotentialDrag),
                OneEvent("type", EventType.PointerUp),
                OneEvent("type", EventType.PointerClick)
            )
        );
        Assert.That(scene.rightChildReceiver.events, Is.Empty);

        scene.leftChildReceiver.events.Clear();

        // Click button on second device.
        PressAndRelease((ButtonControl)trackedDevice2["button"]);
        yield return null;

        Assert.That(scene.leftChildReceiver.events,
            EventSequence(
                AllEvents("pointerType", UIPointerType.Tracked),
                AllEvents("pointerId", trackedDevice2.deviceId),
                AllEvents("device", trackedDevice2),
                AllEvents("trackedDeviceOrientation", scene.GetLookAtQuaternion(Vector3.zero, scene.leftGameObject, Vector3.left)),
                OneEvent("type", EventType.PointerDown),
                OneEvent("type", EventType.InitializePotentialDrag),
                OneEvent("type", EventType.PointerUp),
                OneEvent("type", EventType.PointerClick)
            )
        );
        Assert.That(scene.rightChildReceiver.events, Is.Empty);

        scene.leftChildReceiver.events.Clear();

        // Point first device at right child.
        Set(trackedDevice1.deviceRotation, scene.GetLookAtQuaternion(Vector3.zero, scene.rightGameObject));
        yield return null;

        Assert.That(scene.leftChildReceiver.events,
            EventSequence(
                AllEvents("pointerType", UIPointerType.Tracked),
                AllEvents("pointerId", trackedDevice1.deviceId),
                AllEvents("device", trackedDevice1),
                AllEvents("trackedDeviceOrientation", scene.GetLookAtQuaternion(Vector3.zero, scene.rightGameObject)),
#if UNITY_2021_2_OR_NEWER
                OneEvent("type", EventType.PointerMove),
#endif
                OneEvent("type", EventType.PointerExit)
            )
        );
        Assert.That(scene.rightChildReceiver.events,
            EventSequence(
                AllEvents("pointerType", UIPointerType.Tracked),
                AllEvents("pointerId", trackedDevice1.deviceId),
                AllEvents("device", trackedDevice1),
                AllEvents("trackedDeviceOrientation", scene.GetLookAtQuaternion(Vector3.zero, scene.rightGameObject)),
                OneEvent("type", EventType.PointerEnter)
#if UNITY_2021_2_OR_NEWER
                , OneEvent("type", EventType.PointerMove)
#endif
            )
        );

        scene.leftChildReceiver.events.Clear();
        scene.rightChildReceiver.events.Clear();

        // Point second device at right child.
        Set(trackedDevice2.deviceRotation, scene.GetLookAtQuaternion(Vector3.zero, scene.rightGameObject, Vector3.right));
        yield return null;

        Assert.That(scene.leftChildReceiver.events,
            EventSequence(
                AllEvents("pointerType", UIPointerType.Tracked),
                AllEvents("pointerId", trackedDevice2.deviceId),
                AllEvents("device", trackedDevice2),
                AllEvents("trackedDeviceOrientation", scene.GetLookAtQuaternion(Vector3.zero, scene.rightGameObject, Vector3.right)),
#if UNITY_2021_2_OR_NEWER
                OneEvent("type", EventType.PointerMove),
#endif
                OneEvent("type", EventType.PointerExit)
            )
        );
        Assert.That(scene.rightChildReceiver.events,
            EventSequence(
                AllEvents("pointerType", UIPointerType.Tracked),
                AllEvents("pointerId", trackedDevice2.deviceId),
                AllEvents("device", trackedDevice2),
                AllEvents("trackedDeviceOrientation", scene.GetLookAtQuaternion(Vector3.zero, scene.rightGameObject, Vector3.right)),
                OneEvent("type", EventType.PointerEnter)
#if UNITY_2021_2_OR_NEWER
                , OneEvent("type", EventType.PointerMove)
#endif
            )
        );
    }

    // There's nothing preventing the user from binding actions for pointer-type input to devices that aren't pointers.
    // For example, the setup allows binding the leftClick action to the space bar. When pointer-type actions get triggered
    // from non-pointer devices, we need to decide what to do. What the UI input module does is try to find a pointer (classic
    // or tracked) into which to route the input. Only if it can't find an existing pointer to route the input into will it
    // resort to turning the non-pointer device into a (likely non-functional) pointer.
    [UnityTest]
    [Category("UI")]
    public IEnumerator UI_CanTriggerPointerClicksFromNonPointerDevices()
    {
        var mouse = InputSystem.AddDevice<Mouse>();
        var keyboard = InputSystem.AddDevice<Keyboard>();

        var scene = CreateTestUI();

        var actions = ScriptableObject.CreateInstance<InputActionAsset>();
        var uiActions = actions.AddActionMap("UI");
        var pointAction = uiActions.AddAction("point", type: InputActionType.PassThrough, binding: "<Mouse>/position");
        var clickAction = uiActions.AddAction("click", type: InputActionType.PassThrough, binding: "<Keyboard>/space");

        pointAction.Enable();
        clickAction.Enable();

        scene.uiModule.point = InputActionReference.Create(pointAction);
        scene.uiModule.leftClick = InputActionReference.Create(clickAction);

        yield return null;

        // Move mouse over right object.
        Set(mouse.position, scene.From640x480ToScreen(350, 200));
        yield return null;

        scene.rightChildReceiver.events.Clear();

        Press(keyboard.spaceKey);
        yield return null;

        Assert.That(scene.rightChildReceiver.events,
            Has.Exactly(1).With.Property("type").EqualTo(EventType.PointerDown).And
                .Matches((UICallbackReceiver.Event eventRecord) => eventRecord.pointerData.pointerId == mouse.deviceId).And
                .Matches((UICallbackReceiver.Event eventRecord) => eventRecord.pointerData.pointerType == UIPointerType.MouseOrPen).And
                .Matches((UICallbackReceiver.Event eventRecord) => eventRecord.pointerData.clickCount == 0));
    }

    // https://fogbugz.unity3d.com/f/cases/1317239/
    [UnityTest]
    [Category("UI")]
    public IEnumerator UI_CanDetectClicks_WithSuccessiveClicksReflectedInClickCount()
    {
        var mouse = InputSystem.AddDevice<Mouse>();
        var scene = CreateTestUI();
        var actions = new DefaultInputActions();
        scene.uiModule.point = InputActionReference.Create(actions.UI.Point);
        scene.uiModule.leftClick = InputActionReference.Create(actions.UI.Click);

        Set(mouse.position, scene.From640x480ToScreen(100, 100), queueEventOnly: true);

        yield return null;

        scene.ClearEvents();
        Press(mouse.leftButton, queueEventOnly: true);

        yield return null;

        // No click yet.
        // NOTE: This is different from StandaloneInputModule which immediately ups
        //       clickCount on press. However, until we release we don't know yet whether
        //       we actually have a click or a drag (or neither).
        Assert.That(scene.leftChildReceiver.events,
            EventSequence(
                AllEvents("clickCount", 0),
                AllEvents("clickTime", 0f),
                AllEvents("lastPress", null)
            )
        );

        scene.ClearEvents();
        Release(mouse.leftButton, queueEventOnly: true);

        yield return null;

        var clickTime = runtime.unscaledGameTime;
        Assert.That(scene.leftChildReceiver.events,
            EventSequence(
                AllEvents("clickCount", 1),
                AllEvents("clickTime", clickTime),
                AllEvents("lastPress", null)
            )
        );

        scene.ClearEvents();
        PressAndRelease(mouse.leftButton, queueEventOnly: true);

        yield return null;

        Assert.That(scene.leftChildReceiver.events,
            EventSequence(
                // PointerDown.
                OneEvent("type", EventType.PointerDown),
                OneEvent("clickCount", 1),
                OneEvent("clickTime", clickTime),

                // InitializePotentialDrag.
                OneEvent("type", EventType.InitializePotentialDrag),
                OneEvent("clickCount", 1),
                OneEvent("clickTime", clickTime),

                // PointerUp.
                OneEvent("type", EventType.PointerUp),
                OneEvent("clickCount", 2),
                OneEvent("clickTime", runtime.unscaledGameTime),

                // PointerClick.
                OneEvent("type", EventType.PointerClick),
                OneEvent("clickCount", 2),
                OneEvent("clickTime", runtime.unscaledGameTime)
            )
        );

        clickTime = runtime.unscaledGameTime;
        scene.ClearEvents();
        PressAndRelease(mouse.leftButton, queueEventOnly: true);

        yield return null;

        Assert.That(scene.leftChildReceiver.events,
            EventSequence(
                // PointerDown.
                OneEvent("type", EventType.PointerDown),
                OneEvent("clickCount", 2),
                OneEvent("clickTime", clickTime),

                // InitializePotentialDrag.
                OneEvent("type", EventType.InitializePotentialDrag),
                OneEvent("clickCount", 2),
                OneEvent("clickTime", clickTime),

                // PointerUp.
                OneEvent("type", EventType.PointerUp),
                OneEvent("clickCount", 3),
                OneEvent("clickTime", runtime.unscaledGameTime),

                // PointerClick.
                OneEvent("type", EventType.PointerClick),
                OneEvent("clickCount", 3),
                OneEvent("clickTime", runtime.unscaledGameTime)
            )
        );

        clickTime = runtime.unscaledGameTime;
        scene.ClearEvents();
        Press(mouse.leftButton, queueEventOnly: true);

        yield return null;

        Assert.That(scene.leftChildReceiver.events,
            EventSequence(
                AllEvents("clickCount", 3),
                AllEvents("clickTime", clickTime)
            )
        );

        scene.ClearEvents();
        Release(mouse.leftButton, queueEventOnly: true);

        // Doesn't matter how long we hold the button. If we don't move far enough by the time we release and we still
        // have the same UI element underneath us, it's a click.
        runtime.unscaledGameTime += 1f;
        yield return null;

        clickTime = runtime.unscaledGameTime;
        Assert.That(scene.leftChildReceiver.events,
            EventSequence(
                AllEvents("clickCount", 4),
                AllEvents("clickTime", clickTime)
            )
        );

        scene.ClearEvents();

        // However, when more than 0.3s elapses between release and next press, it resets
        // the click sequence.
        Press(mouse.leftButton, queueEventOnly: true);
        runtime.unscaledGameTime += 1f;
        yield return null;

        Assert.That(scene.leftChildReceiver.events,
            EventSequence(
                // On button down, we still see the state from the previous click (we don't
                // know yet whether we clicked on the same object).
                OneEvent("type", EventType.PointerDown),
                OneEvent("clickCount", 4),
                OneEvent("clickTime", clickTime),

                // Before InitializePotentialDrag, we reset.
                OneEvent("type", EventType.InitializePotentialDrag),
                OneEvent("clickCount", 0),
                OneEvent("clickTime", 0f)
            )
        );
        clickTime = runtime.unscaledGameTime;

        // Clone left button. If we release the button now, there should not be
        // a click because the object pointed to has changed.
        UnityEngine.Object.Instantiate(scene.leftGameObject, scene.parentReceiver.transform);
        Release(mouse.leftButton, queueEventOnly: true);
        scene.ClearEvents();

        yield return null;

        Assert.That(scene.leftChildReceiver.events,
            EventSequence(
                AllEvents("clickCount", 0),
                AllEvents("clickTime", 0f)
            )
        );
    }

    // The UI input module needs to return true from IsPointerOverGameObject() for touches
    // that have ended in the current frame. I.e. even though the touch is already concluded
    // at the InputDevice level, the UI module needs to maintain state for one more frame.
    //
    // https://fogbugz.unity3d.com/f/cases/1347048/
    [UnityTest]
    [Category("UI")]
    public IEnumerator UI_TouchPointersAreKeptForOneFrameAfterRelease()
    {
        InputSystem.AddDevice<Touchscreen>();

        var scene = CreateTestUI();

        var actions = ScriptableObject.CreateInstance<InputActionAsset>();
        var uiActions = actions.AddActionMap("UI");
        var pointAction = uiActions.AddAction("point", type: InputActionType.PassThrough, binding: "<Touchscreen>/position");
        var clickAction = uiActions.AddAction("press", type: InputActionType.PassThrough, binding: "<Touchscreen>/press");

        actions.Enable();

        scene.uiModule.point = InputActionReference.Create(pointAction);
        scene.uiModule.leftClick = InputActionReference.Create(clickAction);

        yield return null;

        BeginTouch(1, new Vector2(100, 100), queueEventOnly: true);
        yield return null;

        Assert.That(EventSystem.current.IsPointerOverGameObject(), Is.True);

        EndTouch(1, new Vector2(100, 100), queueEventOnly: true);
        yield return null;

        Assert.That(EventSystem.current.IsPointerOverGameObject(), Is.True);

        yield return null;

        Assert.That(EventSystem.current.IsPointerOverGameObject(), Is.False);
    }

    [UnityTest]
    [Category("UI")]
    public IEnumerator UI_CallingIsPointerOverGameObject_FromActionCallback_ResultsInWarning()
    {
        var mouse = InputSystem.AddDevice<Mouse>();

        var scene = CreateTestUI();

        var actions = ScriptableObject.CreateInstance<InputActionAsset>();
        var uiActions = actions.AddActionMap("UI");
        var pointAction = uiActions.AddAction("point", type: InputActionType.PassThrough, binding: "<Mouse>/position");
        scene.uiModule.point = InputActionReference.Create(pointAction);

        pointAction.performed += ctx => { EventSystem.current.IsPointerOverGameObject(); };

        actions.Enable();

        yield return null;

        LogAssert.Expect(LogType.Warning, new Regex("Calling IsPointerOverGameObject\\(\\) from within event processing .* will not work as expected"));

        Set(mouse.position, new Vector2(123, 234), queueEventOnly: true);

        yield return null;
    }

    [UnityTest]
    [Category("UI")]
    public IEnumerator UI_CanGetRaycastResultMatchingEvent()
    {
        InputSystem.RegisterLayout(kTrackedDeviceWithButton);

        var trackedDevice = (TrackedDevice)InputSystem.AddDevice("TrackedDeviceWithButton");
        var scene = CreateTestUI();

        var asset = ScriptableObject.CreateInstance<InputActionAsset>();
        var map = new InputActionMap("map");
        asset.AddActionMap(map);
        var trackedPositionAction = map.AddAction("position", type: InputActionType.PassThrough, binding: "*/devicePosition");
        var trackedOrientationAction = map.AddAction("orientation", type: InputActionType.PassThrough, binding: "*/deviceRotation");
        var clickAction = map.AddAction("click", type: InputActionType.PassThrough, binding: "*/button");

        scene.uiModule.trackedDevicePosition = InputActionReference.Create(trackedPositionAction);
        scene.uiModule.trackedDeviceOrientation = InputActionReference.Create(trackedOrientationAction);
        scene.uiModule.leftClick = InputActionReference.Create(clickAction);

        map.Enable();

        // Point device away from objects.
        Set(trackedDevice.deviceRotation, Quaternion.Euler(0, -90, 0));
        yield return null;

        scene.leftChildReceiver.events.Clear();
        scene.rightChildReceiver.events.Clear();

        // Point device at left child.
        Set(trackedDevice.deviceRotation, scene.GetLookAtQuaternion(Vector3.zero, scene.leftGameObject));
        yield return null;

        var raycastResult = scene.uiModule.GetLastRaycastResult(trackedDevice.deviceId);
        Assert.That(raycastResult.isValid, Is.True);

        //2021.2 added an additional move event.
#if UNITY_2021_2_OR_NEWER
        Assert.That(scene.leftChildReceiver.events, Has.Count.EqualTo(2));
#else
        Assert.That(scene.leftChildReceiver.events, Has.Count.EqualTo(1));
#endif
        Assert.That(scene.leftChildReceiver.events[0].pointerData, Is.Not.Null);

        var eventRaycastResult = scene.leftChildReceiver.events[0].pointerData.pointerCurrentRaycast;
        Assert.That(raycastResult.worldPosition, Is.EqualTo(eventRaycastResult.worldPosition));
        Assert.That(raycastResult.worldNormal, Is.EqualTo(eventRaycastResult.worldNormal));
        Assert.That(raycastResult.distance, Is.EqualTo(eventRaycastResult.distance));
        Assert.That(raycastResult.module, Is.EqualTo(eventRaycastResult.module));
        Assert.That(raycastResult.screenPosition, Is.EqualTo(eventRaycastResult.screenPosition));
        Assert.That(raycastResult.gameObject, Is.EqualTo(eventRaycastResult.gameObject));

        // Move back off the object
        Set(trackedDevice.deviceRotation, Quaternion.Euler(0, -90, 0));
        yield return null;

        raycastResult = scene.uiModule.GetLastRaycastResult(trackedDevice.deviceId);
        Assert.That(raycastResult.isValid, Is.False);
    }

<<<<<<< HEAD
=======
#if UNITY_IOS || UNITY_TVOS
    [Ignore("Failing on iOS https://jira.unity3d.com/browse/ISX-448")]
#endif
>>>>>>> 9972e7c4
    [UnityTest]
    [Category("UI")]
    public IEnumerator UI_XRTrackingOriginTransformModifiesTrackedPointers()
    {
        InputSystem.RegisterLayout(kTrackedDeviceWithButton);

        var trackedDevice = (TrackedDevice)InputSystem.AddDevice("TrackedDeviceWithButton");

        var scene = CreateTestUI();

        var xrTrackingOrigin = new GameObject("XRStage").transform;
        scene.uiModule.xrTrackingOrigin = xrTrackingOrigin;

        var asset = ScriptableObject.CreateInstance<InputActionAsset>();
        var map = new InputActionMap("map");
        asset.AddActionMap(map);
        var trackedPositionAction = map.AddAction("position", type: InputActionType.PassThrough, binding: "*/devicePosition");
        var trackedOrientationAction = map.AddAction("orientation", type: InputActionType.PassThrough, binding: "*/deviceRotation");
        var clickAction = map.AddAction("click", type: InputActionType.PassThrough, binding: "*/button");

        scene.uiModule.trackedDevicePosition = InputActionReference.Create(trackedPositionAction);
        scene.uiModule.trackedDeviceOrientation = InputActionReference.Create(trackedOrientationAction);
        scene.uiModule.leftClick = InputActionReference.Create(clickAction);

        map.Enable();

        // Point both devices away from objects.
        Set(trackedDevice.deviceRotation, Quaternion.Euler(0, -90, 0));

        yield return null;

        var trackedDeviceRaycast = scene.uiModule.GetLastRaycastResult(trackedDevice.deviceId);
        Assert.That(trackedDeviceRaycast.isValid, Is.False);

        // Point device at left child.
        Set(trackedDevice.deviceRotation, scene.GetLookAtQuaternion(Vector3.zero, scene.leftGameObject));
        yield return null;

        trackedDeviceRaycast = scene.uiModule.GetLastRaycastResult(trackedDevice.deviceId);
        Assert.That(trackedDeviceRaycast.isValid, Is.True);
        Assert.That(trackedDeviceRaycast.gameObject, Is.EqualTo(scene.leftGameObject));

        // Rotate so right object is targetted
        xrTrackingOrigin.rotation = scene.RotateFromTo(Vector3.zero, scene.leftGameObject, scene.rightGameObject);
        yield return null;

        trackedDeviceRaycast = scene.uiModule.GetLastRaycastResult(trackedDevice.deviceId);
        Assert.That(trackedDeviceRaycast.isValid, Is.True);
        Assert.That(trackedDeviceRaycast.gameObject, Is.EqualTo(scene.rightGameObject));

        xrTrackingOrigin.position = Vector3.up * 1000f;
        yield return null;

        trackedDeviceRaycast = scene.uiModule.GetLastRaycastResult(trackedDevice.deviceId);
        Assert.That(trackedDeviceRaycast.isValid, Is.False);
    }

    [UnityTest]
    [Category("UI")]
    [Ignore("TODO")]
    public IEnumerator TODO_UI_CanGetLastUsedDevice()
    {
        yield return null;
        Assert.Fail();
    }

    [Test]
    [Category("UI")]
    public void UI_ClickDraggingMouseDoesNotAllocateGCMemory()
    {
        var mouse = InputSystem.AddDevice<Mouse>();

        var scene = CreateTestUI();

        var actions = ScriptableObject.CreateInstance<InputActionAsset>();
        var uiActions = actions.AddActionMap("UI");
        var pointAction = uiActions.AddAction("point", type: InputActionType.PassThrough, binding: "<Mouse>/position");
        var clickAction = uiActions.AddAction("click", type: InputActionType.PassThrough, binding: "<Mouse>/leftClick");

        pointAction.Enable();
        clickAction.Enable();

        scene.uiModule.point = InputActionReference.Create(pointAction);
        scene.uiModule.leftClick = InputActionReference.Create(clickAction);

        // Remove the test listeners as they will allocate GC memory.
        Component.DestroyImmediate(scene.parentReceiver);
        Component.DestroyImmediate(scene.leftChildReceiver);
        Component.DestroyImmediate(scene.rightChildReceiver);

        scene.eventSystem.InvokeUpdate();

        // The first time we go through this, we allocate some memory (not garbage, just memory that is going to be reused over
        // and over). The events, the hovered list, stuff like that. So do one click drag as a dry run and then do it for real.
        //
        // NOTE: We also need to do this because we can't use Retry(2) -- as we normally do to warm up the JIT -- in combination
        //       with UnityTest. Doing so will flat out lead to InvalidCastExceptions in the test runner :(
        Set(mouse.position, scene.From640x480ToScreen(100, 100));
        scene.eventSystem.InvokeUpdate();
        Press(mouse.leftButton);
        scene.eventSystem.InvokeUpdate();
        Set(mouse.position, scene.From640x480ToScreen(200, 200));
        scene.eventSystem.InvokeUpdate();
        Release(mouse.leftButton);
        scene.eventSystem.InvokeUpdate();

        var kProfilerRegion = "UI_ClickDraggingDoesNotAllocateGCMemory";

        // Now for real.
        Assert.That(() =>
        {
            Profiler.BeginSample(kProfilerRegion);
            Set(mouse.position, scene.From640x480ToScreen(100, 100));
            scene.eventSystem.InvokeUpdate();
            Press(mouse.leftButton);
            scene.eventSystem.InvokeUpdate();
            Set(mouse.position, scene.From640x480ToScreen(200, 200));
            scene.eventSystem.InvokeUpdate();
            Release(mouse.leftButton);
            scene.eventSystem.InvokeUpdate();

            // And just for kicks, do it the opposite way, too.
            Set(mouse.position, scene.From640x480ToScreen(200, 200));
            scene.eventSystem.InvokeUpdate();
            Press(mouse.leftButton);
            scene.eventSystem.InvokeUpdate();
            Set(mouse.position, scene.From640x480ToScreen(100, 100));
            scene.eventSystem.InvokeUpdate();
            Release(mouse.leftButton);
            scene.eventSystem.InvokeUpdate();
            Profiler.EndSample();
        }, Is.Not.AllocatingGCMemory());
    }

    [UnityTest]
    [Category("UI")]
    // Check that two players can have separate UI, and that both selections will stay active when
    // clicking on UI with the mouse, using MultiPlayerEventSystem.playerRoot to match UI to the players.
    public IEnumerator UI_CanOperateMultiplayerUIGloballyUsingMouse()
    {
        var mouse = InputSystem.AddDevice<Mouse>();

        // Create two players each with their own UI scene and split
        // it vertically across the screen.
        var players = new[]
        {
            CreateTestUI(new Rect(0, 0, 1, 0.5f), namePrefix: "Player1 "),
            CreateTestUI(new Rect(0, 0.5f, 1, 0.5f), namePrefix: "Player2 ")
        };

        // Create asset
        var asset = ScriptableObject.CreateInstance<InputActionAsset>();

        // Create actions.
        var map = new InputActionMap("map");
        asset.AddActionMap(map);
        var pointAction = map.AddAction("point", type: InputActionType.PassThrough);
        var leftClickAction = map.AddAction("leftClick", type: InputActionType.PassThrough);
        var rightClickAction = map.AddAction("rightClick", type: InputActionType.PassThrough);
        var middleClickAction = map.AddAction("middleClick", type: InputActionType.PassThrough);
        var scrollAction = map.AddAction("scroll", type: InputActionType.PassThrough);

        // Create bindings.
        pointAction.AddBinding(mouse.position);
        leftClickAction.AddBinding(mouse.leftButton);
        rightClickAction.AddBinding(mouse.rightButton);
        middleClickAction.AddBinding(mouse.middleButton);
        scrollAction.AddBinding(mouse.scroll);

        // Wire up actions.
        // NOTE: In a normal usage scenario, the user would wire these up in the inspector.
        foreach (var player in players)
        {
            player.uiModule.point = InputActionReference.Create(pointAction);
            player.uiModule.leftClick = InputActionReference.Create(leftClickAction);
            player.uiModule.middleClick = InputActionReference.Create(middleClickAction);
            player.uiModule.rightClick = InputActionReference.Create(rightClickAction);
            player.uiModule.scrollWheel = InputActionReference.Create(scrollAction);
            player.eventSystem.SetSelectedGameObject(null);
        }

        // Enable the whole thing.
        map.Enable();

        // We need to wait a frame to let the underlying canvas update and properly order the graphics images for raycasting.
        yield return null;

        // Click left gameObject of player 0.
        InputSystem.QueueStateEvent(mouse, new MouseState { position = players[0].From640x480ToScreen(100, 100), buttons = 1 << (int)MouseButton.Left });
        InputSystem.QueueStateEvent(mouse, new MouseState { position = players[0].From640x480ToScreen(100, 100), buttons = 0 });

        yield return null;

        Assert.That(players[0].eventSystem.currentSelectedGameObject, Is.SameAs(players[0].leftGameObject));
        Assert.That(players[1].eventSystem.currentSelectedGameObject, Is.Null);

        // Click right gameObject of player 1.
        InputSystem.QueueStateEvent(mouse, new MouseState { position = players[1].From640x480ToScreen(400, 100), buttons = 1 << (int)MouseButton.Left });
        InputSystem.QueueStateEvent(mouse, new MouseState { position = players[1].From640x480ToScreen(400, 100), buttons = 0 });

        yield return null;

        Assert.That(players[0].eventSystem.currentSelectedGameObject, Is.SameAs(players[0].leftGameObject));
        Assert.That(players[1].eventSystem.currentSelectedGameObject, Is.SameAs(players[1].rightGameObject));

        // Click right gameObject of player 0.
        InputSystem.QueueStateEvent(mouse, new MouseState { position = players[0].From640x480ToScreen(400, 100), buttons = 1 << (int)MouseButton.Left });
        InputSystem.QueueStateEvent(mouse, new MouseState { position = players[0].From640x480ToScreen(400, 100), buttons = 0 });

        yield return null;

        Assert.That(players[0].eventSystem.currentSelectedGameObject, Is.SameAs(players[0].rightGameObject));
        Assert.That(players[1].eventSystem.currentSelectedGameObject, Is.SameAs(players[1].rightGameObject));
    }

    // Check that two players can have separate UI and control it using separate gamepads, using
    // MultiplayerEventSystem.
    [UnityTest]
    [Category("UI")]
    public IEnumerator UI_CanOperateMultiplayerUILocallyUsingGamepads()
    {
        // Create devices.
        var gamepads = new[] { InputSystem.AddDevice<Gamepad>(), InputSystem.AddDevice<Gamepad>() };

        // Create scene with side-by-side split-screen.
        var players = new[]
        {
            CreateTestUI(new Rect(0, 0, 0.5f, 1), namePrefix: "Player1", makeSelectable: true), // Left
            CreateTestUI(new Rect(0.5f, 0, 0.5f, 1), namePrefix: "Player2", makeSelectable: true) // Right
        };

        // Offset player #2's canvas by moving its camera such that the resulting UI will be to the *right*
        // of that of player #1. This is important as it will, by default, make player #2's UI navigatable
        // from player #1 using the navigation logic in Selectable.
        var screenWidthInWorldSpace =
            Mathf.Abs(players[1].camera.ScreenToWorldPoint(new Vector3(0, 0, players[1].canvas.planeDistance)).x -
                players[1].camera.ScreenToWorldPoint(new Vector3(Screen.width, 0, players[1].canvas.planeDistance)).x);
        players[1].camera.transform.Translate(new Vector3(screenWidthInWorldSpace, 0, 0));

        for (var i = 0; i < 2; i++)
        {
            // Create asset
            var asset = ScriptableObject.CreateInstance<InputActionAsset>();

            // Create actions.
            var map = new InputActionMap("map");
            asset.AddActionMap(map);
            var moveAction = map.AddAction("move", type: InputActionType.Value);
            var submitAction = map.AddAction("submit", type: InputActionType.Button);
            var cancelAction = map.AddAction("cancel", type: InputActionType.Button);

            // Create bindings.
            moveAction.AddBinding(gamepads[i].leftStick);
            submitAction.AddBinding(gamepads[i].buttonSouth);
            cancelAction.AddBinding(gamepads[i].buttonEast);

            // Wire up actions.
            players[i].uiModule.move = InputActionReference.Create(moveAction);
            players[i].uiModule.submit = InputActionReference.Create(submitAction);
            players[i].uiModule.cancel = InputActionReference.Create(cancelAction);

            // Enable the whole thing.
            map.Enable();
        }

        yield return null;

        Assert.That(players[0].eventSystem.currentSelectedGameObject, Is.SameAs(players[0].leftGameObject));
        Assert.That(players[1].eventSystem.currentSelectedGameObject, Is.SameAs(players[1].leftGameObject));

        players[0].leftChildReceiver.events.Clear();
        players[1].leftChildReceiver.events.Clear();

        // Move right on player #1's gamepad.
        Set(gamepads[0].leftStick, Vector2.right);
        yield return null;

        // Player #1 should have moved from left to right object.
        Assert.That(players[0].eventSystem.currentSelectedGameObject, Is.SameAs(players[0].rightGameObject));
        Assert.That(players[1].eventSystem.currentSelectedGameObject, Is.SameAs(players[1].leftGameObject));

        Assert.That(players[0].leftChildReceiver.events,
            EventSequence(
                OneEvent("type", EventType.Move),
                OneEvent("type", EventType.Deselect)));
        Assert.That(players[0].rightChildReceiver.events,
            EventSequence(
                OneEvent("type", EventType.Select)));

        players[0].leftChildReceiver.events.Clear();
        players[0].rightChildReceiver.events.Clear();

        // No change for player #2.
        Assert.That(players[1].leftChildReceiver.events, Is.Empty);
        Assert.That(players[1].rightChildReceiver.events, Is.Empty);

        // https://fogbugz.unity3d.com/f/cases/1306361/
        // Move right on player #1's gamepad AGAIN. This should *not* cross
        // over to player #2's UI but should instead not result in any selection change.
        Set(gamepads[0].leftStick, Vector2.zero);
        yield return null;
        Set(gamepads[0].leftStick, Vector2.right);
        yield return null;

        Assert.That(players[0].eventSystem.currentSelectedGameObject, Is.SameAs(players[0].rightGameObject));
        Assert.That(players[1].eventSystem.currentSelectedGameObject, Is.SameAs(players[1].leftGameObject));

        Assert.That(players[0].leftChildReceiver.events, Is.Empty);
        Assert.That(players[0].rightChildReceiver.events, Is.Empty);

        players[0].leftChildReceiver.events.Clear();
        players[0].rightChildReceiver.events.Clear();

        // No change for player #2.
        Assert.That(players[1].leftChildReceiver.events, Is.Empty);
        Assert.That(players[1].rightChildReceiver.events, Is.Empty);

        Set(gamepads[0].leftStick, Vector2.zero);

        // Check Player 0 Submit
        PressAndRelease(gamepads[0].buttonSouth);
        yield return null;

        Assert.That(players[0].rightChildReceiver.events,
            EventSequence(OneEvent("type", EventType.Submit)));
        Assert.That(players[1].leftChildReceiver.events, Is.Empty);

        players[0].rightChildReceiver.events.Clear();

        // Check Player 1 Submit
        PressAndRelease(gamepads[1].buttonSouth);
        yield return null;

        Assert.That(players[1].leftChildReceiver.events,
            EventSequence(OneEvent("type", EventType.Submit)));
        Assert.That(players[0].rightChildReceiver.events, Is.Empty);
    }

    [UnityTest]
    [Category("UI")]
    public IEnumerator UI_CanDriveUIFromGamepad()
    {
        var gamepad = InputSystem.AddDevice<Gamepad>();

        var scene = CreateTestUI();

        var asset = ScriptableObject.CreateInstance<InputActionAsset>();
        var map = asset.AddActionMap("map");
        var moveAction = map.AddAction("move", type: InputActionType.PassThrough, binding: "<Gamepad>/*stick");
        var submitAction = map.AddAction("submit", type: InputActionType.PassThrough, binding: "<Gamepad>/buttonSouth");
        var cancelAction = map.AddAction("cancel", type: InputActionType.PassThrough, binding: "<Gamepad>/buttonEast");

        scene.uiModule.move = InputActionReference.Create(moveAction);
        scene.uiModule.submit = InputActionReference.Create(submitAction);
        scene.uiModule.cancel = InputActionReference.Create(cancelAction);

        scene.uiModule.moveRepeatDelay = 0.1f;
        scene.uiModule.moveRepeatRate = 0.1f;

        map.Enable();

        yield return null;

        ////TODO: test for IUpdateSelectedHandler

        // Left object should have been selected as part of enabling the event system and module.
        // This is key to having navigation work.
        Assert.That(scene.eventSystem.currentSelectedGameObject, Is.SameAs(scene.leftGameObject));
        Assert.That(scene.leftChildReceiver.events, EventSequence(OneEvent("type", EventType.Select)));
        Assert.That(scene.rightChildReceiver.events, Is.Empty);

        scene.leftChildReceiver.events.Clear();

        // Move right.
        Set(gamepad.leftStick, new Vector2(1, 0.5f));
        yield return null;

        Assert.That(scene.leftChildReceiver.events,
            EventSequence(
                OneEvent("type", EventType.Move),
                OneEvent("moveDir", MoveDirection.Right),
                OneEvent("moveVector", gamepad.leftStick.ReadValue())));
        Assert.That(scene.rightChildReceiver.events, Is.Empty);

        scene.leftChildReceiver.events.Clear();

        // Move left.
        Set(gamepad.leftStick, new Vector2(-1, 0.5f));
        yield return null;

        Assert.That(scene.leftChildReceiver.events,
            EventSequence(
                OneEvent("type", EventType.Move),
                OneEvent("moveDir", MoveDirection.Left),
                OneEvent("moveVector", gamepad.leftStick.ReadValue())));
        Assert.That(scene.rightChildReceiver.events, Is.Empty);

        scene.leftChildReceiver.events.Clear();

        // Move up.
        Set(gamepad.leftStick, new Vector2(-0.5f, 1));
        yield return null;

        Assert.That(scene.leftChildReceiver.events,
            EventSequence(
                OneEvent("type", EventType.Move),
                OneEvent("moveDir", MoveDirection.Up),
                OneEvent("moveVector", gamepad.leftStick.ReadValue())));
        Assert.That(scene.rightChildReceiver.events, Is.Empty);

        scene.leftChildReceiver.events.Clear();

        // Move down.
        Set(gamepad.leftStick, new Vector2(0.5f, -1));
        yield return null;

        Assert.That(scene.leftChildReceiver.events,
            EventSequence(
                OneEvent("type", EventType.Move),
                OneEvent("moveDir", MoveDirection.Down),
                OneEvent("moveVector", gamepad.leftStick.ReadValue())));
        Assert.That(scene.rightChildReceiver.events, Is.Empty);

        scene.leftChildReceiver.events.Clear();

        // Check repeat delay. Wait enough to cross both delay and subsequent repeat. We should
        // still only get one repeat event.
        unscaledGameTime += 1.21f;
        yield return null;

        Assert.That(scene.leftChildReceiver.events,
            EventSequence(
                OneEvent("type", EventType.Move),
                OneEvent("moveDir", MoveDirection.Down),
                OneEvent("moveVector", gamepad.leftStick.ReadValue())));

        scene.leftChildReceiver.events.Clear();

        // Check repeat rate. Same here; doesn't matter how much time we pass as long as we cross
        // the repeat rate threshold.
        unscaledGameTime += 2;
        yield return null;

        Assert.That(scene.leftChildReceiver.events,
            EventSequence(
                OneEvent("type", EventType.Move),
                OneEvent("moveDir", MoveDirection.Down),
                OneEvent("moveVector", gamepad.leftStick.ReadValue())));

        scene.leftChildReceiver.events.Clear();

        // Submit.
        PressAndRelease(gamepad.buttonSouth);
        yield return null;

        Assert.That(scene.leftChildReceiver.events, EventSequence(OneEvent("type", EventType.Submit)));
        Assert.That(scene.rightChildReceiver.events, Is.Empty);

        scene.leftChildReceiver.events.Clear();

        // Cancel.
        PressAndRelease(gamepad.buttonEast);
        yield return null;

        Assert.That(scene.leftChildReceiver.events, EventSequence(OneEvent("type", EventType.Cancel)));
        Assert.That(scene.rightChildReceiver.events, Is.Empty);

        scene.leftChildReceiver.events.Clear();

        // Make sure that no navigation events are sent if turned off.
        scene.eventSystem.sendNavigationEvents = false;

        Set(gamepad.leftStick, default);
        yield return null;
        Set(gamepad.leftStick, new Vector2(1, 1));
        yield return null;

        Assert.That(scene.leftChildReceiver.events, Is.Empty);
        Assert.That(scene.rightChildReceiver.events, Is.Empty);
    }

    [Test]
    [Category("UI")]
    public void UI_CanReassignUIActions()
    {
        var go = new GameObject();
        go.AddComponent<EventSystem>();
        var uiModule = go.AddComponent<InputSystemUIInputModule>();

        const string kActions = @"
            {
                ""maps"" : [
                    {
                        ""name"" : ""Gameplay"",
                        ""actions"" : [
                            { ""name"" : ""Point"" },
                            { ""name"" : ""Navigate"" }
                        ]
                    },
                    {
                        ""name"" : ""UI"",
                        ""actions"" : [
                            { ""name"" : ""Navigate"", ""type"" : ""PassThrough"" },
                            { ""name"" : ""Point"", ""type"" : ""PassThrough"" }
                        ]
                    }
                ]
            }
        ";

        var actions1 = InputActionAsset.FromJson(kActions);

        uiModule.actionsAsset = actions1;
        uiModule.move = InputActionReference.Create(actions1["ui/navigate"]);
        uiModule.point = InputActionReference.Create(actions1["ui/point"]);

        Assert.That(uiModule.actionsAsset, Is.SameAs(actions1));
        Assert.That(uiModule.move.action, Is.SameAs(actions1["ui/navigate"]));
        Assert.That(uiModule.point.action, Is.SameAs(actions1["ui/point"]));

        var actions2 = ScriptableObject.Instantiate(actions1);
        actions2["ui/point"].RemoveAction();

        uiModule.actionsAsset = actions2;

        Assert.That(uiModule.actionsAsset, Is.SameAs(actions2));
        Assert.That(uiModule.move.action, Is.SameAs(actions2["ui/navigate"]));
        Assert.That(uiModule.point?.action, Is.Null);
    }

    [UnityTest]
    [Category("UI")]
    public IEnumerator UI_CanChangeControlsOnActions()
    {
        var mouse = InputSystem.AddDevice<Mouse>();

        var scene = CreateTestUI();

        var asset = ScriptableObject.CreateInstance<InputActionAsset>();
        var map = asset.AddActionMap("map");
        var pointAction = map.AddAction("point", type: InputActionType.PassThrough, binding: "<Mouse>/position");
        var clickAction = map.AddAction("click", type: InputActionType.PassThrough, binding: "<Mouse>/leftButton");

        scene.uiModule.point = InputActionReference.Create(pointAction);
        scene.uiModule.leftClick = InputActionReference.Create(clickAction);

        map.Enable();

        yield return null;

        // Put mouse over left object.
        Set(mouse.position, scene.From640x480ToScreen(100, 100));
        yield return null;

        Assert.That(scene.leftChildReceiver.events, Has.Exactly(1).With.Property("type").EqualTo(EventType.PointerEnter));

        scene.leftChildReceiver.events.Clear();

        // Unbind click. This should not yet result in the pointer getting removed as we still
        // have the position binding.
        clickAction.ApplyBindingOverride(string.Empty);
        yield return null;

        Assert.That(scene.leftChildReceiver.events, Is.Empty);

        // Remove mouse. Should result in pointer-exit event.
        InputSystem.RemoveDevice(mouse);
        yield return null;

        Assert.That(scene.leftChildReceiver.events,
            Has.Exactly(1).With.Property("type").EqualTo(EventType.PointerExit).And
                .Matches((UICallbackReceiver.Event e) => e.pointerData.device == mouse));
    }

    private class InputSystemUIInputModuleTestScene_Setup : IPrebuildSetup, IPostBuildCleanup
    {
        public void Setup()
        {
#if UNITY_EDITOR
            EditorBuildSettings.scenes = EditorBuildSettings.scenes.Append(new EditorBuildSettingsScene
                { path = UITestScene.TestScenePath, enabled = true }).ToArray();
#endif
        }

        public void Cleanup()
        {
#if UNITY_EDITOR
            Debug.Log("Running post build cleanup");
            var scenes = EditorBuildSettings.scenes.ToList();
            scenes.RemoveAll(s => s.path == UITestScene.TestScenePath);
            EditorBuildSettings.scenes = scenes.ToArray();
#endif
        }
    }

    [UnityTest]
    [Category("UI")]
    [PrebuildSetup(typeof(InputSystemUIInputModuleTestScene_Setup))]
    [PostBuildCleanup(typeof(InputSystemUIInputModuleTestScene_Setup))]
    public IEnumerator UI_WhenMultipleInputModulesExist_ActionsAreNotDisabledUntilTheLastInputModuleIsDisabled()
    {
        var firstScene = UITestScene.LoadScene();
        yield return null;

        var secondScene = UITestScene.LoadScene();
        yield return null;

        var unloadOperation = SceneManager.UnloadSceneAsync(firstScene.Scene);
        yield return new WaitUntil(() => unloadOperation.isDone);

        var pointAction = secondScene.InputModule.point.action;
        Assert.That(pointAction.enabled, Is.True);

        unloadOperation = SceneManager.UnloadSceneAsync(secondScene.Scene);
        yield return new WaitUntil(() => unloadOperation.isDone);

        Assert.That(pointAction.enabled, Is.False);
    }

    // https://issuetracker.unity3d.com/product/unity/issues/guid/ISXB-125
    [Test]
    [Category("UI")]
    [TestCase(true)]
    [TestCase(false)]
    public void UI_WhenMultipleInputModulesExist_AssigningActionAssetDoesNotDisableOtherInstancesActions(bool player2StartsDisabled = false)
    {
        var player1_EventSystemGO = new GameObject();
        player1_EventSystemGO.AddComponent<EventSystem>();
        var player1_InputModule = player1_EventSystemGO.AddComponent<InputSystemUIInputModule>();
        if (player2StartsDisabled)
            player1_EventSystemGO.SetActive(false); // Enable player1 later

        var player1_Asset = ScriptableObject.CreateInstance<InputActionAsset>();
        var player1_Map = player1_Asset.AddActionMap("map");
        var pointAction = player1_Map.AddAction("point", type: InputActionType.PassThrough, binding: "<Mouse>/position");
        player1_InputModule.point = InputActionReference.Create(pointAction);

        var player2_EventSystemGO = GameObject.Instantiate(player1_EventSystemGO);


        if (player2StartsDisabled)
        {
            Assert.That(pointAction.enabled, Is.False);
            player1_EventSystemGO.SetActive(true);
        }
        Assert.That(pointAction.enabled, Is.True);

        var player2_Asset = ScriptableObject.CreateInstance<InputActionAsset>();
        var player2_Map = player2_Asset.AddActionMap("map");
        var player2_pointAction = player2_Map.AddAction("point", type: InputActionType.PassThrough, binding: "<Mouse>/position");
        player2_EventSystemGO.GetComponent<InputSystemUIInputModule>().actionsAsset = player2_Asset;

        if (player2StartsDisabled)
            Assert.That(player2_pointAction.enabled, Is.False);

        Assert.That(pointAction.enabled, Is.True);
    }

    [Test]
    [Category("UI")]
    public void UI_WhenDisablingInputModule_ActionsAreNotDisabledIfTheyWereNotEnabledByTheInputModule()
    {
        var eventSystemGO = new GameObject();
        eventSystemGO.AddComponent<EventSystem>();
        var inputModule = eventSystemGO.AddComponent<InputSystemUIInputModule>();

        var asset = ScriptableObject.CreateInstance<InputActionAsset>();
        var map = asset.AddActionMap("map");
        var pointAction = map.AddAction("point", type: InputActionType.PassThrough, binding: "<Mouse>/position");

        map.Enable();

        inputModule.point = InputActionReference.Create(pointAction);

        GameObject.DestroyImmediate(eventSystemGO);

        Assert.That(pointAction.enabled, Is.True);
    }

    // https://fogbugz.unity3d.com/f/cases/1371332/
    [UnityTest]
    [Category("UI")]
    public IEnumerator UI_WhenAssigningInputModuleActionAsset_OldInputsAreDisconnected_AndNewInputsAreConnected()
    {
        var mouse1 = InputSystem.AddDevice<Mouse>();
        var mouse2 = InputSystem.AddDevice<Mouse>();

        var eventSystemGO = new GameObject();
        eventSystemGO.AddComponent<EventSystem>();
        var inputModule = eventSystemGO.AddComponent<InputSystemUIInputModule>();

        yield return null;

        var actions1 = new DefaultInputActions();
        actions1.devices = new[] { mouse1 };

        inputModule.actionsAsset = actions1.asset;

        Assert.That(actions1.UI.enabled, Is.True);

        Set(mouse1.position, new Vector2(123, 234));
        Set(mouse2.position, new Vector2(234, 345));

        yield return null;

        Assert.That(inputModule.m_CurrentPointerType, Is.EqualTo(UIPointerType.MouseOrPen));
        Assert.That(inputModule.m_PointerStates[0].screenPosition, Is.EqualTo(new Vector2(123, 234)));
        Assert.That(inputModule.m_PointerStates[0].eventData.device, Is.SameAs(mouse1));

        var actions2 = new DefaultInputActions();
        actions2.devices = new[] { mouse2 };

        actions1.Disable();

        inputModule.actionsAsset = actions2.asset;

        Assert.That(actions1.UI.enabled, Is.False);
        Assert.That(actions2.UI.enabled, Is.False);

        actions1.Enable();
        actions2.Enable();

        Set(mouse1.position, new Vector2(234, 345));
        Set(mouse2.position, new Vector2(345, 456));

        yield return null;

        Assert.That(inputModule.m_CurrentPointerType, Is.EqualTo(UIPointerType.MouseOrPen));
        Assert.That(inputModule.m_PointerStates[0].screenPosition, Is.EqualTo(new Vector2(345, 456)));
        Assert.That(inputModule.m_PointerStates[0].eventData.device, Is.SameAs(mouse2));
    }

    [UnityTest]
    [Category("UI")]
    [PrebuildSetup(typeof(InputSystemUIInputModuleTestScene_Setup))]
    [PostBuildCleanup(typeof(InputSystemUIInputModuleTestScene_Setup))]
    public IEnumerator UI_WhenAssigningInputModuleAction_PreviousOwnedActionsAreDisabled()
    {
        var scene = UITestScene.LoadScene();
        yield return null;

        var asset = ScriptableObject.CreateInstance<InputActionAsset>();
        var map = asset.AddActionMap("map");
        var pointAction = map.AddAction("point", type: InputActionType.PassThrough, binding: "<Mouse>/position");

        map.Enable();

        var inputModule = scene.InputModule;
        var previousAction = inputModule.point.action;
        inputModule.point = InputActionReference.Create(pointAction);

        Assert.That(previousAction.enabled, Is.False);
    }

    [UnityTest]
    [Category("UI")]
    [PrebuildSetup(typeof(InputSystemUIInputModuleTestScene_Setup))]
    [PostBuildCleanup(typeof(InputSystemUIInputModuleTestScene_Setup))]
    public IEnumerator UI_WhenAssigningInputModuleAction_ExternalActionsAreNotDisabled()
    {
        var scene = UITestScene.LoadScene();
        yield return null;

        var asset = ScriptableObject.CreateInstance<InputActionAsset>();
        var map = asset.AddActionMap("map");
        var pointAction = map.AddAction("point", type: InputActionType.PassThrough, binding: "<Mouse>/position");
        var scrollAction = map.AddAction("scroll", type: InputActionType.PassThrough, binding: "<Mouse>/scroll/x");

        map.Enable();

        var inputModule = scene.InputModule;
        inputModule.point = InputActionReference.Create(pointAction);
        inputModule.point = InputActionReference.Create(scrollAction);

        Assert.That(pointAction.enabled, Is.True);
    }

    [UnityTest]
    [Category("UI")]
    [Ignore("TODO")]
    public IEnumerator TODO_UI_WhenEnabled_InitialPointerPositionIsPickedUp()
    {
        var mouse = InputSystem.AddDevice<Mouse>();
        var scene = CreateTestUI();

        // Put mouse over left object.
        Set(mouse.position, scene.From640x480ToScreen(100, 100));

        var asset = ScriptableObject.CreateInstance<InputActionAsset>();
        var map = asset.AddActionMap("map");
        var pointAction = map.AddAction("point", type: InputActionType.PassThrough, binding: "<Mouse>/position");
        scene.uiModule.point = InputActionReference.Create(pointAction);
        asset.Enable();

        yield return null;

        scene.leftChildReceiver.events.Clear();

        yield return null;

        Assert.That(scene.leftChildReceiver.events, Has.Exactly(1).With.Property("type").EqualTo(EventType.PointerEnter));
        Assert.That(scene.rightChildReceiver.events, Is.Empty);
    }

    // Right now, text input in uGUI is picked up from IMGUI events. ATM they're still out of reach for us.
    // Hopefully something we can solve as part of getting rid of the old input system.
    [Test]
    [Category("UI")]
    [Ignore("TODO")]
    public void TODO_UI_CanDriveTextInput()
    {
        var keyboard = InputSystem.AddDevice<Keyboard>();

        var eventSystemGO = new GameObject();
        eventSystemGO.AddComponent<EventSystem>();
        eventSystemGO.AddComponent<InputSystemUIInputModule>();

        var canvasGO = new GameObject();
        canvasGO.AddComponent<Canvas>();

        var inputFieldGO = new GameObject();
        inputFieldGO.transform.SetParent(canvasGO.transform);
        var inputField = inputFieldGO.AddComponent<InputField>();
        inputField.text = string.Empty;

        InputSystem.QueueTextEvent(keyboard, 'a');
        InputSystem.QueueTextEvent(keyboard, 'b');
        InputSystem.QueueTextEvent(keyboard, 'c');
        InputSystem.Update();

        Assert.That(inputField.text, Is.EqualTo("abc"));
    }

    ////TODO: We need to override BaseInput which currently is still hooked to the old input system APIs.
    [Test]
    [Category("UI")]
    [Ignore("TODO")]
    public void TODO_UI_CanDriveIME()
    {
        Assert.Fail();
    }

    [Test]
    [Category("UI")]
    [Retry(2)] // Warm up JIT
    public void UI_MovingAndClickingMouseDoesNotAllocateGCMemory()
    {
        var mouse = InputSystem.AddDevice<Mouse>();

        var actions = ScriptableObject.CreateInstance<InputActionAsset>();
        var uiActions = actions.AddActionMap("UI");
        var pointAction = uiActions.AddAction("Point", type: InputActionType.PassThrough, binding: "<Mouse>/position");
        var clickAction = uiActions.AddAction("Click", type: InputActionType.PassThrough, binding: "<Mouse>/leftButton");

        actions.Enable();

        var eventSystemGO = new GameObject();
        eventSystemGO.AddComponent<EventSystem>();
        var uiModule = eventSystemGO.AddComponent<InputSystemUIInputModule>();
        uiModule.actionsAsset = actions;
        uiModule.point = InputActionReference.Create(pointAction);
        uiModule.leftClick = InputActionReference.Create(clickAction);

        // We allow the first hit on the UI module to set up internal data structures
        // and thus allocate something. So go and run one event with data on the mouse.
        // Also gets rid of GC noise from the initial input system update.
        InputSystem.QueueStateEvent(mouse, new MouseState { position = new Vector2(1, 2) });
        InputSystem.Update();

        // Get rid of IsUnityTest() GC hit.
        PressAndRelease(mouse.leftButton);

        // Make sure we don't get an allocation from the string literal.
        var kProfilerRegion = "UI_MovingAndClickingMouseDoesNotAllocateMemory";

        Assert.That(() =>
        {
            Profiler.BeginSample(kProfilerRegion);
            Set(mouse.position, new Vector2(123, 234));
            Set(mouse.position, new Vector2(234, 345));
            Press(mouse.leftButton);
            Profiler.EndSample();
        }, Is.Not.AllocatingGCMemory());
    }

    // https://forum.unity.com/threads/feature-request-option-to-disable-deselect-in-ui-input-module.761531
    [UnityTest]
    [Category("UI")]
    public IEnumerator UI_CanPreventAutomaticDeselectionOfGameObjects()
    {
        var mouse = InputSystem.AddDevice<Mouse>();

        var actions = ScriptableObject.CreateInstance<InputActionAsset>();
        var uiActions = actions.AddActionMap("UI");
        var pointAction = uiActions.AddAction("Point", type: InputActionType.PassThrough, binding: "<Mouse>/position");
        var clickAction = uiActions.AddAction("Click", type: InputActionType.PassThrough, binding: "<Mouse>/leftButton");

        actions.Enable();

        var scene = CreateTestUI();

        // Resize parent to span only half the screen.
        ((RectTransform)scene.parentGameObject.transform).anchorMax = new Vector2(0.5f, 1);

        scene.uiModule.actionsAsset = actions;
        scene.uiModule.point = InputActionReference.Create(pointAction);
        scene.uiModule.leftClick = InputActionReference.Create(clickAction);

        // Deselect behavior should be on by default as this corresponds to the behavior before
        // we introduced the switch that allows toggling the behavior off.
        Assert.That(scene.uiModule.deselectOnBackgroundClick, Is.True);

        // Give canvas a chance to set itself up.
        yield return null;

        // Click on left GO and make sure it gets selected.
        Set(mouse.position, scene.From640x480ToScreen(10, 10));
        PressAndRelease(mouse.leftButton);
        yield return null;

        Assert.That(scene.eventSystem.currentSelectedGameObject, Is.SameAs(scene.leftGameObject));

        // Click on empty right side and make sure the selection gets cleared.
        Set(mouse.position, scene.From640x480ToScreen(400, 10));
        PressAndRelease(mouse.leftButton);
        yield return null;

        Assert.That(scene.eventSystem.currentSelectedGameObject, Is.Null);

        scene.uiModule.deselectOnBackgroundClick = false;

        // Click on left GO and make sure it gets selected.
        Set(mouse.position, scene.From640x480ToScreen(10, 10));
        PressAndRelease(mouse.leftButton);
        yield return null;

        Assert.That(scene.eventSystem.currentSelectedGameObject, Is.SameAs(scene.leftGameObject));

        // Click on empty right side and make sure our selection does NOT get cleared.
        Set(mouse.position, scene.From640x480ToScreen(400, 10));
        PressAndRelease(mouse.leftButton);
        yield return null;

        Assert.That(scene.eventSystem.currentSelectedGameObject, Is.SameAs(scene.leftGameObject));
    }

    [UnityTest]
    [Category("UI")]
    public IEnumerator UI_WhenBindingsAreReResolved_PointerStatesAreKeptInSync()
    {
        InputSystem.AddDevice<Touchscreen>();

        var actions = ScriptableObject.CreateInstance<InputActionAsset>();
        var uiActions = actions.AddActionMap("UI");
        var pointAction = uiActions.AddAction("Point", type: InputActionType.PassThrough, binding: "<Touchscreen>/position");
        var clickAction = uiActions.AddAction("Click", type: InputActionType.PassThrough, binding: "<Touchscreen>/press");

        pointAction.wantsInitialStateCheck = true;
        clickAction.wantsInitialStateCheck = true;

        actions.Enable();

        var scene = CreateTestUI();

        scene.uiModule.actionsAsset = actions;
        scene.uiModule.point = InputActionReference.Create(pointAction);
        scene.uiModule.leftClick = InputActionReference.Create(clickAction);

        yield return null;

        BeginTouch(1, scene.From640x480ToScreen(100, 100), queueEventOnly: true);
        yield return null;

        Assert.That(EventSystem.current.IsPointerOverGameObject(), Is.True);

        actions.Disable();
        yield return null;

        // UI module keeps pointer over GO in frame of release.
        Assert.That(EventSystem.current.IsPointerOverGameObject(), Is.True);

        yield return null;

        Assert.That(EventSystem.current.IsPointerOverGameObject(), Is.False);

        actions.Enable();
        yield return null;

        Assert.That(EventSystem.current.IsPointerOverGameObject(), Is.True);

        pointAction.ApplyBindingOverride("<Touchscreen>/primaryTouch/position");
        yield return null;

        Assert.That(EventSystem.current.IsPointerOverGameObject(), Is.True);
    }

    ////REVIEW: While `deselectOnBackgroundClick` does solve the problem of breaking keyboard and gamepad navigation, the question
    ////        IMO is whether navigation should even be affected that way by not having a current selection. Seems to me that the
    ////        the system should remember the last selected object and start up navigation from there when nothing is selected.
    ////        However, given EventSystem.lastSelectedGameObject is no longer supported (why???), it seems like this would require
    ////        some larger changes.
    [UnityTest]
    [Category("UI")]
    [Ignore("TODO")]
    public IEnumerator TODO_UI_CanStartNavigationWhenNothingIsSelected()
    {
        var mouse = InputSystem.AddDevice<Mouse>();
        var gamepad = InputSystem.AddDevice<Gamepad>();

        var actions = ScriptableObject.CreateInstance<InputActionAsset>();
        var uiActions = actions.AddActionMap("UI");
        var pointAction = uiActions.AddAction("Point", type: InputActionType.PassThrough, binding: "<Mouse>/position");
        var clickAction = uiActions.AddAction("Click", type: InputActionType.PassThrough, binding: "<Mouse>/leftButton");
        var navigateAction = uiActions.AddAction("Navigate", type: InputActionType.PassThrough, binding: "<Gamepad>/dpad");

        actions.Enable();

        var scene = CreateTestUI();

        scene.uiModule.actionsAsset = actions;
        scene.uiModule.point = InputActionReference.Create(pointAction);
        scene.uiModule.leftClick = InputActionReference.Create(clickAction);
        scene.uiModule.move = InputActionReference.Create(navigateAction);

        // Give canvas a chance to set itself up.
        yield return null;

        // Select left GO.
        Set(mouse.position, scene.From640x480ToScreen(10, 10));
        Press(mouse.leftButton);
        yield return null;
        Release(mouse.leftButton);

        Assert.That(scene.eventSystem.currentSelectedGameObject, Is.SameAs(scene.leftGameObject));

        // Click on background and make sure we deselect.
        Set(mouse.position, scene.From640x480ToScreen(50, 250));
        Press(mouse.leftButton);
        yield return null;
        Release(mouse.leftButton);

        Assert.That(scene.eventSystem.currentSelectedGameObject, Is.Null);

        // Now perform a navigate-right action. Given we have no current selection, this should
        // cause the right GO to be selected based on the fact that the left GO was selected last.
        Press(gamepad.dpad.right);
        yield return null;

        Assert.That(scene.eventSystem.currentSelectedGameObject, Is.SameAs(scene.rightGameObject));

        // Just to make extra sure, navigate left and make sure that results in the expected selection
        // change over to the left GO.
        Release(gamepad.dpad.right);
        Press(gamepad.dpad.left);
        yield return null;

        Assert.That(scene.eventSystem.currentSelectedGameObject, Is.SameAs(scene.leftGameObject));
    }

    [Test]
    [Category("UI")]
    public void UI_CanDriveVirtualMouseCursorFromGamepad()
    {
        const float kCursorSpeed = 100;
        const float kScrollSpeed = 25;

        var eventSystemGO = new GameObject();
        eventSystemGO.SetActive(false);
        eventSystemGO.AddComponent<EventSystem>();
        eventSystemGO.AddComponent<InputSystemUIInputModule>();

        var canvasGO = new GameObject();
        canvasGO.SetActive(false);
        canvasGO.AddComponent<Canvas>();

        var cursorGO = new GameObject();
        cursorGO.SetActive(false);
        var cursorTransform = cursorGO.AddComponent<RectTransform>();
        var cursorInput = cursorGO.AddComponent<VirtualMouseInput>();
        cursorInput.cursorSpeed = kCursorSpeed;
        cursorInput.scrollSpeed = kScrollSpeed;
        cursorInput.cursorTransform = cursorTransform;
        cursorTransform.SetParent(canvasGO.transform, worldPositionStays: false);
        cursorTransform.pivot = new Vector2(0.5f, 0.5f);
        cursorTransform.anchorMin = Vector2.zero;
        cursorTransform.anchorMax = Vector2.zero;
        cursorTransform.anchoredPosition = new Vector2(123, 234);

        var positionAction = new InputAction(type: InputActionType.Value, binding: "<Gamepad>/*stick");
        var leftButtonAction = new InputAction(binding: "<Gamepad>/buttonSouth");
        var rightButtonAction = new InputAction(binding: "<Gamepad>/rightShoulder");
        var middleButtonAction = new InputAction(binding: "<Gamepad>/leftShoulder");
        var forwardButtonAction = new InputAction(binding: "<Gamepad>/buttonWest");
        var backButtonAction = new InputAction(binding: "<Gamepad>/buttonEast");
        var scrollWheelAction = new InputAction();
        scrollWheelAction.AddCompositeBinding("2DVector(mode=2)")
            .With("Up", "<Gamepad>/leftTrigger")
            .With("Down", "<Gamepad>/rightTrigger")
            .With("Left", "<Gamepad>/dpad/left")
            .With("Right", "<Gamepad>/dpad/right");

        cursorInput.stickAction = new InputActionProperty(positionAction);
        cursorInput.leftButtonAction = new InputActionProperty(leftButtonAction);
        cursorInput.rightButtonAction = new InputActionProperty(rightButtonAction);
        cursorInput.middleButtonAction = new InputActionProperty(middleButtonAction);
        cursorInput.scrollWheelAction = new InputActionProperty(scrollWheelAction);
        cursorInput.forwardButtonAction = new InputActionProperty(forwardButtonAction);
        cursorInput.backButtonAction = new InputActionProperty(backButtonAction);

        var gamepad = InputSystem.AddDevice<Gamepad>();

        // Get rid of deadzones to simplify computations.
        InputSystem.settings.defaultDeadzoneMin = 0;
        InputSystem.settings.defaultDeadzoneMax = 1;

        eventSystemGO.SetActive(true);
        canvasGO.SetActive(true);
        cursorGO.SetActive(true);

        // Make sure the component added a virtual mouse.
        var virtualMouse = Mouse.current;
        Assert.That(virtualMouse, Is.Not.Null);
        Assert.That(virtualMouse.layout, Is.EqualTo("VirtualMouse"));
        Assert.That(cursorInput.virtualMouse, Is.SameAs(virtualMouse));

        // Make sure we can disable and re-enable the component.
        cursorGO.SetActive(false);

        Assert.That(Mouse.current, Is.Null);

        cursorGO.SetActive(true);

        Assert.That(Mouse.current, Is.Not.Null);
        Assert.That(Mouse.current, Is.SameAs(virtualMouse));

        // Ensure everything is at default values.
        // Starting position should be that of the cursor's initial transform.
        Assert.That(virtualMouse.position.ReadValue(), Is.EqualTo(new Vector2(123, 234)).Using(Vector2EqualityComparer.Instance));
        Assert.That(virtualMouse.delta.ReadValue(), Is.EqualTo(Vector2.zero));
        Assert.That(virtualMouse.scroll.ReadValue(), Is.EqualTo(Vector2.zero));
        Assert.That(virtualMouse.leftButton.isPressed, Is.False);
        Assert.That(virtualMouse.rightButton.isPressed, Is.False);
        Assert.That(virtualMouse.middleButton.isPressed, Is.False);
        Assert.That(cursorTransform.anchoredPosition, Is.EqualTo(new Vector2(123, 234)));

        // Now move the mouse cursor with the left stick and ensure we get a response.
        currentTime = 1;
        Set(gamepad.leftStick, new Vector2(0.25f, 0.75f));

        // No time has passed yet so first frame shouldn't move at all.
        Assert.That(virtualMouse.position.ReadValue(), Is.EqualTo(new Vector2(123, 234)).Using(Vector2EqualityComparer.Instance));
        Assert.That(virtualMouse.delta.ReadValue(), Is.EqualTo(Vector2.zero));
        Assert.That(cursorTransform.anchoredPosition, Is.EqualTo(new Vector2(123, 234)));

        currentTime = 1.4;
        InputSystem.Update();

        const float kFirstDeltaX = kCursorSpeed * 0.25f * 0.4f;
        const float kFirstDeltaY = kCursorSpeed * 0.75f * 0.4f;

        Assert.That(virtualMouse.position.ReadValue(), Is.EqualTo(new Vector2(123 + kFirstDeltaX, 234 + kFirstDeltaY)).Using(Vector2EqualityComparer.Instance));
        Assert.That(virtualMouse.delta.ReadValue(), Is.EqualTo(new Vector2(kFirstDeltaX, kFirstDeltaY)).Using(Vector2EqualityComparer.Instance));
        Assert.That(cursorTransform.anchoredPosition, Is.EqualTo(new Vector2(123 + kFirstDeltaX, 234 + kFirstDeltaY)).Using(Vector2EqualityComparer.Instance));

        // Each update should move the cursor along while the stick is actuated.
        currentTime = 2;
        InputSystem.Update();

        const float kSecondDeltaX = kCursorSpeed * 0.25f * 0.6f;
        const float kSecondDeltaY = kCursorSpeed * 0.75f * 0.6f;

        Assert.That(virtualMouse.position.ReadValue(), Is.EqualTo(new Vector2(123 + kFirstDeltaX + kSecondDeltaX, 234 + kFirstDeltaY + kSecondDeltaY)).Using(Vector2EqualityComparer.Instance));
        Assert.That(virtualMouse.delta.ReadValue(), Is.EqualTo(new Vector2(kSecondDeltaX, kSecondDeltaY)).Using(Vector2EqualityComparer.Instance));
        Assert.That(cursorTransform.anchoredPosition, Is.EqualTo(new Vector2(123 + kFirstDeltaX + kSecondDeltaX, 234 + kFirstDeltaY + kSecondDeltaY)).Using(Vector2EqualityComparer.Instance));

        // Only the final state of the stick in an update should matter.
        currentTime = 3;
        InputSystem.QueueStateEvent(gamepad, new GamepadState { leftStick = new Vector2(0.34f, 0.45f)});
        InputSystem.QueueStateEvent(gamepad, new GamepadState { leftStick = new Vector2(0.45f, 0.56f)});
        InputSystem.Update();

        const float kThirdDeltaX = kCursorSpeed * 0.45f;
        const float kThirdDeltaY = kCursorSpeed * 0.56f;

        Assert.That(virtualMouse.position.ReadValue(), Is.EqualTo(new Vector2(123 + kFirstDeltaX + kSecondDeltaX + kThirdDeltaX, 234 + kFirstDeltaY + kSecondDeltaY + kThirdDeltaY)).Using(Vector2EqualityComparer.Instance));
        Assert.That(virtualMouse.delta.ReadValue(), Is.EqualTo(new Vector2(kThirdDeltaX, kThirdDeltaY)).Using(Vector2EqualityComparer.Instance));
        Assert.That(cursorTransform.anchoredPosition, Is.EqualTo(new Vector2(123 + kFirstDeltaX + kSecondDeltaX + kThirdDeltaX, 234 + kFirstDeltaY + kSecondDeltaY + kThirdDeltaY)).Using(Vector2EqualityComparer.Instance));

        var leftClickAction = new InputAction(binding: "<Mouse>/leftButton");
        var middleClickAction = new InputAction(binding: "<Mouse>/middleButton");
        var rightClickAction = new InputAction(binding: "<Mouse>/rightButton");
        var forwardClickAction = new InputAction(binding: "<Mouse>/forwardButton");
        var backClickAction = new InputAction(binding: "<Mouse>/backButton");
        var scrollAction = new InputAction(binding: "<Mouse>/scroll");

        leftClickAction.Enable();
        middleClickAction.Enable();
        rightClickAction.Enable();
        forwardClickAction.Enable();
        backClickAction.Enable();
        scrollAction.Enable();

        // Press buttons.
        PressAndRelease(gamepad.buttonSouth);
        Assert.That(leftClickAction.triggered);
        PressAndRelease(gamepad.rightShoulder);
        Assert.That(rightClickAction.triggered);
        PressAndRelease(gamepad.leftShoulder);
        Assert.That(middleClickAction.triggered);
        PressAndRelease(gamepad.buttonWest);
        Assert.That(forwardClickAction.triggered);
        PressAndRelease(gamepad.buttonEast);
        Assert.That(backClickAction.triggered);

        // Scroll wheel.
        Set(gamepad.leftTrigger, 0.5f);
        Assert.That(scrollAction.ReadValue<Vector2>(), Is.EqualTo(new Vector2(0, kScrollSpeed * 0.5f)).Using(Vector2EqualityComparer.Instance));
        Set(gamepad.rightTrigger, 0.3f);
        Assert.That(scrollAction.ReadValue<Vector2>(), Is.EqualTo(new Vector2(0, kScrollSpeed * (0.5f - 0.3f))).Using(Vector2EqualityComparer.Instance));
        Set(gamepad.leftTrigger, 0);
        Assert.That(scrollAction.ReadValue<Vector2>(), Is.EqualTo(new Vector2(0, -kScrollSpeed * 0.3f)).Using(Vector2EqualityComparer.Instance));
        Press(gamepad.dpad.left);
        Assert.That(scrollAction.ReadValue<Vector2>(), Is.EqualTo(new Vector2(-kScrollSpeed, -kScrollSpeed * 0.3f)).Using(Vector2EqualityComparer.Instance));
        Press(gamepad.dpad.right);
        Assert.That(scrollAction.ReadValue<Vector2>(), Is.EqualTo(new Vector2(0, -kScrollSpeed * 0.3f)).Using(Vector2EqualityComparer.Instance));
        Release(gamepad.dpad.left);
        Assert.That(scrollAction.ReadValue<Vector2>(), Is.EqualTo(new Vector2(kScrollSpeed, -kScrollSpeed * 0.3f)).Using(Vector2EqualityComparer.Instance));
    }

    // Strictly speaking, this functionality is available as of 2021.1 but we can't add a reference to the "com.unity.ui" package
    // to our manifest without breaking test runs with previous versions of Unity. However, in 2021.2, all the UITK functionality
    // has moved into the com.unity.modules.uielements module which is also available in previous versions of Unity. This way we
    // can have a reference to UITK that doesn't break things in previous versions of Unity.
#if UNITY_2021_2_OR_NEWER
    [UnityTest]
    [Category("UI")]
    [TestCase(UIPointerBehavior.AllPointersAsIs, ExpectedResult = 1
#if TEMP_DISABLE_UITOOLKIT_TEST && (UNITY_STANDALONE_OSX || UNITY_STANDALONE_WIN)
        , Ignore = "Currently fails on MacOS, MacOS standalone, MacOS standalone IL2CPP player on Unity version 2022.2 CI"
#endif
     )]
    [TestCase(UIPointerBehavior.SingleMouseOrPenButMultiTouchAndTrack, ExpectedResult = 1
#if TEMP_DISABLE_UITOOLKIT_TEST && (UNITY_STANDALONE_OSX)
            // temporarily disable this test case on OSX player for 2021.2. It only intermittently works and I don't know why!
        , Ignore = "Currently fails on OSX IL2CPP player on Unity version 2021.2"
#endif
     )]
    [TestCase(UIPointerBehavior.SingleUnifiedPointer, ExpectedResult = 1)]
#if (UNITY_ANDROID || UNITY_IOS || UNITY_TVOS) || (TEMP_DISABLE_UITOOLKIT_TEST && (UNITY_STANDALONE_OSX || UNITY_STANDALONE_WIN))
    [Ignore("Currently fails on the farm but succeeds locally on Note 10+; needs looking into.")]
#endif
    [PrebuildSetup(typeof(UI_CanOperateUIToolkitInterface_UsingInputSystemUIInputModule_Setup))]
    public IEnumerator UI_CanOperateUIToolkitInterface_UsingInputSystemUIInputModule(UIPointerBehavior pointerBehavior)
    {
        var mouse = InputSystem.AddDevice<Mouse>();
        var gamepad = InputSystem.AddDevice<Gamepad>();
        var touchscreen = InputSystem.AddDevice<Touchscreen>();

        var scene = SceneManager.LoadScene("UITKTestScene", new LoadSceneParameters(LoadSceneMode.Additive));
        yield return null;
        Assert.That(scene.isLoaded, Is.True, "UITKTestScene did not load as expected");

        try
        {
            var objects = scene.GetRootGameObjects();
            var uiModule = objects.First(x => x.name == "EventSystem").GetComponent<InputSystemUIInputModule>();
            InputSystem.settings.backgroundBehavior = InputSettings.BackgroundBehavior.IgnoreFocus;
            var uiDocument = objects.First(x => x.name == "UIDocument").GetComponent<UIDocument>();
            var uiRoot = uiDocument.rootVisualElement;
            var uiButton = uiRoot.Query<UnityEngine.UIElements.Button>("Button").First();
            var scrollView = uiRoot.Query<ScrollView>("ScrollView").First();

            uiModule.pointerBehavior = pointerBehavior;

            var clickReceived = false;
            uiButton.clicked += () => clickReceived = true;
            // NOTE: We do *NOT* do the following as the gamepad submit action will *not* trigger a ClickEvent.
            //uiButton.RegisterCallback<ClickEvent>(_ => clickReceived = true);

            yield return null;

            var buttonCenter = new Vector2(uiButton.worldBound.center.x, Screen.height - uiButton.worldBound.center.y);
            var buttonOutside = new Vector2(uiButton.worldBound.max.x + 10, Screen.height - uiButton.worldBound.center.y);
            var scrollViewCenter = new Vector2(scrollView.worldBound.center.x, Screen.height - scrollView.worldBound.center.y);

            Set(mouse.position, buttonCenter, queueEventOnly: true);
            Press(mouse.leftButton, queueEventOnly: true);

            ////TODO: look at BaseInput and whether we need to override it in order for IME to go through our codepaths
            ////TODO: look into or document raycasting aspect (GraphicRaycaster) when using UITK (disable raycaster?)
            ////TODO: fix scroll wheel bindings on virtual cursor sample

            yield return null;

            Assert.That(uiButton.HasMouseCapture(), Is.True, "Expected uiButton to have mouse capture");

            Release(mouse.leftButton, queueEventOnly: true);

            yield return null;

            Assert.That(uiButton.HasMouseCapture(), Is.False, "Expected uiButton to no longer have mouse capture");
            Assert.That(clickReceived, Is.True);

            // Put mouse in upper right corner and scroll down.
            Assert.That(scrollView.verticalScroller.value, Is.Zero, "Expected verticalScroller to be all the way up");
            Set(mouse.position, scrollViewCenter, queueEventOnly: true);
            yield return null;
            Set(mouse.scroll, new Vector2(0, -100), queueEventOnly: true);
            yield return null;

            ////FIXME: as of a time of writing, this line is broken on trunk due to the bug in UITK
            // The bug is https://fogbugz.unity3d.com/f/cases/1323488/
            // just adding a define as a safeguard measure to reenable it when trunk goes to next version cycle
#if UNITY_2021_3_OR_NEWER
            Assert.That(scrollView.verticalScroller.value, Is.GreaterThan(0));
#endif

            // Try a button press with the gamepad.
            // NOTE: The current version of UITK does not focus the button automatically. Fix for that is in the pipe.
            //       For now focus the button manually.
            uiButton.Focus();
            clickReceived = false;
            PressAndRelease(gamepad.buttonSouth, queueEventOnly: true);
            yield return null;

            Assert.That(clickReceived, Is.True, "Expected to have received click");

            ////TODO: tracked device support (not yet supported by UITK)

            static bool IsActive(VisualElement ve)
            {
                return ve.Query<VisualElement>().Active().ToList().Contains(ve);
            }

            // Move the mouse away from the button to check that touch inputs are also able to activate it.
            Set(mouse.position, buttonOutside, queueEventOnly: true);
            yield return null;
            InputSystem.RemoveDevice(mouse);

            var uiButtonDownCount = 0;
            var uiButtonUpCount = 0;
            uiButton.RegisterCallback<PointerDownEvent>(e => uiButtonDownCount++, TrickleDown.TrickleDown);
            uiButton.RegisterCallback<PointerUpEvent>(e => uiButtonUpCount++, TrickleDown.TrickleDown);

            // Case 1369081: Make sure button doesn't get "stuck" in an active state when multiple fingers are used.
            BeginTouch(1, buttonCenter, screen: touchscreen);
            yield return null;
            Assert.That(uiButtonDownCount, Is.EqualTo(1), "Expected uiButtonDownCount to be 0");
            Assert.That(uiButtonUpCount, Is.EqualTo(0), "Expected uiButtonUpCount to be 0");
            Assert.That(IsActive(uiButton), Is.True, "Expected uiButton to be active");

            BeginTouch(2, buttonOutside, screen: touchscreen);
            yield return null;
            EndTouch(2, buttonOutside, screen: touchscreen);
            yield return null;
            Assert.That(uiButtonDownCount, Is.EqualTo(1), "Expected uiButtonDownCount to be 1");

            if (pointerBehavior == UIPointerBehavior.SingleUnifiedPointer)
            {
                Assert.That(uiButtonUpCount, Is.EqualTo(1), "Expected uiButtonUpCount to be 1");
                Assert.That(IsActive(uiButton), Is.False, "Expected uiButton to no longer be active");
            }
            else
            {
                Assert.That(uiButtonUpCount, Is.EqualTo(0), "Expected uiButtonUpCount to be 0");
                Assert.That(IsActive(uiButton), Is.True, "Expected uiButton to be active");
            }

            EndTouch(1, buttonCenter, screen: touchscreen);
            yield return null;
            Assert.That(uiButtonDownCount, Is.EqualTo(1), "Expected uiButtonDownCount to be 1");
            Assert.That(uiButtonUpCount, Is.EqualTo(1), "Expected uiButtonUpCount to be 1");
            Assert.That(IsActive(uiButton), Is.False, "Expected uiButton to no longer be active");

            InputSystem.RemoveDevice(touchscreen);
        }
        finally
        {
            SceneManager.UnloadSceneAsync(scene);
        }

        // Wait for unload to complete.
        yield return null;
    }

    private class UI_CanOperateUIToolkitInterface_UsingInputSystemUIInputModule_Setup : IPrebuildSetup
    {
        public void Setup()
        {
#if UNITY_EDITOR
            EditorBuildSettings.scenes = EditorBuildSettings.scenes.Append(new EditorBuildSettingsScene
                { path = "Assets/Tests/InputSystem/Assets/UITKTestScene.unity", enabled = true }).ToArray();
#endif
        }
    }
#endif

    static bool[] canRunInBackgroundValueSource = new[] { false, true };

    [UnityTest]
    public IEnumerator UI_WhenAppLosesAndRegainsFocus_WhileUIButtonIsPressed_UIButtonClickBehaviorShouldDependOnIfDeviceCanRunInBackground(
        [ValueSource(nameof(canRunInBackgroundValueSource))] bool canRunInBackground)
    {
        // Whether we run in the background or not should only move the reset of the mouse button
        // around. Without running in the background, the reset should happen when we come back into focus.
        // With running in the background, the reset should happen when we lose focus.
        runtime.runInBackground = true;

        var scene = CreateUIScene();
        var mousePosition = scene.From640x480ToScreen(100, 100);

        var mouse = InputSystem.AddDevice<Mouse>();
        if (canRunInBackground)
            runtime.SetCanRunInBackground(mouse.device.deviceId);
        Assert.That(mouse.device.canRunInBackground, Is.EqualTo(canRunInBackground)); // sanity check precondition

        // On sync, send current position but with all buttons up.
        SyncMouse(mouse, mousePosition);

        // Turn left object into a button.
        var button = scene.leftGameObject.AddComponent<MyButton>();
        var clicked = false;
        button.onClick.AddListener(() => clicked = true);

        yield return null;
        scene.leftChildReceiver.events.Clear();

        // Put mouse over button and press it.
        Set(mouse.position, mousePosition);
        Press(mouse.leftButton);
        yield return null;

        Assert.That(scene.actions.UI.Click.phase.IsInProgress(), Is.True);

        var clickCanceled = 0;
        scene.actions.UI.Click.canceled += _ => ++ clickCanceled;

        yield return null;

        Assert.That(button.receivedPointerDown, Is.True);
        Assert.That(scene.leftChildReceiver.events,
            EventSequence(
                OneEvent("type", EventType.PointerEnter),
#if UNITY_2021_2_OR_NEWER
                OneEvent("type", EventType.PointerMove),
#endif
                OneEvent("type", EventType.PointerDown),
                OneEvent("type", EventType.InitializePotentialDrag)
            )
        );

        scene.leftChildReceiver.events.Clear();

        runtime.PlayerFocusLost();
        if (canRunInBackground)
            Assert.That(clickCanceled, Is.EqualTo(0));
        else
            Assert.That(clickCanceled, Is.EqualTo(1));
        scene.eventSystem.SendMessage("OnApplicationFocus", false);

        Assert.That(scene.leftChildReceiver.events, Is.Empty);
        Assert.That(scene.eventSystem.hasFocus, Is.False);
        Assert.That(clicked, Is.False);

        runtime.PlayerFocusGained();
        scene.eventSystem.SendMessage("OnApplicationFocus", true);

        yield return null;
        Assert.That(clicked, Is.False); // No spurious click events during focus changes

        // NOTE: We *do* need the pointer up to keep UI state consistent.

        if (canRunInBackground)
        {
            Assert.That(scene.eventSystem.hasFocus, Is.True);
            Assert.That(button.receivedPointerUp, Is.False);
            Assert.That(mouse.position.ReadValue(), Is.EqualTo(mousePosition));
            Assert.That(mouse.leftButton.isPressed, Is.True);
            Assert.That(clicked, Is.False);

            scene.leftChildReceiver.events.Clear();
            Release(mouse.leftButton);
            yield return null;
        }

        Assert.That(scene.eventSystem.hasFocus, Is.True);
        Assert.That(button.receivedPointerUp, Is.True);
        Assert.That(mouse.position.ReadValue(), Is.EqualTo(mousePosition));
        Assert.That(mouse.leftButton.isPressed, Is.False);
        Assert.That(clicked, Is.EqualTo(canRunInBackground));

        // Ensure that losing and regaining focus doesn't cause the next click to be ignored
        clicked = false;
        runtime.PlayerFocusLost();
        scene.eventSystem.SendMessage("OnApplicationFocus", false);
        yield return null;

        runtime.PlayerFocusGained();
        scene.eventSystem.SendMessage("OnApplicationFocus", true);
        yield return null;

        Assert.That(clicked, Is.False);

        Press(mouse.leftButton);
        yield return null;
        Release(mouse.leftButton);
        yield return null;

        Assert.That(clicked, Is.True);
    }

    [UnityTest]
    [Category("UI")]
    public IEnumerator UI_WhenCursorIsLockedToScreenCenter_PointerEnterAndExitEventsFire()
    {
        var eventSystem = new GameObject("EventSystem", typeof(TestEventSystem), typeof(InputSystemUIInputModule));
        var inputModule = eventSystem.GetComponent<InputSystemUIInputModule>();
        inputModule.m_CursorLockBehavior = InputSystemUIInputModule.CursorLockBehavior.ScreenCenter;
        inputModule.actionsAsset.Enable();

        new GameObject("Raycaster", typeof(PhysicsRaycaster))
        {
            transform = { position = new Vector3(0, 0, -1) }
        };
        var cube = GameObject.CreatePrimitive(PrimitiveType.Cube);
        var callbackReceiver = cube.AddComponent<UICallbackReceiver>();

        Cursor.lockState = CursorLockMode.Locked;
        var mouse = InputSystem.AddDevice<Mouse>();

        // first yield is to enable the input system ui input module
        yield return null;
        Press(mouse.leftButton);

        // second yield is to actually process events in the module
        yield return null;
        Assert.That(callbackReceiver.events.Any(e => e.type == EventType.PointerEnter), Is.True);

        cube.transform.position = new Vector3(1000, 0, 0);
        yield return null;
        Assert.That(callbackReceiver.events.Any(e => e.type == EventType.PointerExit), Is.True);
    }

    #region Multi Display Tests
#if UNITY_2023_1_OR_NEWER // displayIndex is only available from 2023.1 onwards

    [UnityTest]
#if UNITY_TVOS
    [Ignore("Failing on tvOS https://jira.unity3d.com/browse/ISX-448")]
#endif
    public IEnumerator UI_DisplayIndexMatchesDisplayWithTouchscreenOnScreenSpaceCanvas()
    {
        // Setup the Test Scene
        InputSystem.AddDevice<Touchscreen>();
        var scene = CreateTestUI();
        var actions = ScriptableObject.CreateInstance<InputActionAsset>();
        var uiActions = actions.AddActionMap("UI");
        var pointAction = uiActions.AddAction("point", type: InputActionType.PassThrough, binding: "<Touchscreen>/position");
        var clickAction = uiActions.AddAction("press", type: InputActionType.PassThrough, binding: "<Touchscreen>/press");
        actions.Enable();
        scene.uiModule.point = InputActionReference.Create(pointAction);
        scene.uiModule.leftClick = InputActionReference.Create(clickAction);

        // Set Display Index to 1
        byte targetDisplay = 1;
        scene.camera.targetDisplay = targetDisplay; // Only need to set camera since this is scene space canvas
        yield return null;

        // Touch Display 1
        Vector2 pressPosition = new Vector2(100, 100);
        BeginTouch(1, pressPosition, queueEventOnly: true, displayIndex: targetDisplay);
        yield return null;
        EndTouch(1, pressPosition, queueEventOnly: true, displayIndex: targetDisplay);
        yield return null;

        // Verify Display Index Was Set
        Assert.AreEqual(2, scene.parentReceiver.events.Count);
        Assert.AreEqual(targetDisplay, scene.parentReceiver.events[0].pointerData.displayIndex);
        Assert.That(scene.parentReceiver.events[0].pointerData.position, Is.EqualTo(pressPosition).Using(Vector2EqualityComparer.Instance));
        Assert.AreEqual(targetDisplay, scene.parentReceiver.events[1].pointerData.displayIndex);
        Assert.That(scene.parentReceiver.events[1].pointerData.position, Is.EqualTo(pressPosition).Using(Vector2EqualityComparer.Instance));

        // Set Display Index to 0
        scene.camera.targetDisplay = 0;
        yield return null;

        // Touch Display 1
        scene.ClearEvents();
        BeginTouch(1, pressPosition, queueEventOnly: true, displayIndex: targetDisplay);
        yield return null;
        EndTouch(1, pressPosition, queueEventOnly: true, displayIndex: targetDisplay);
        yield return null;

        // Verify Clicks On Display 1 Are Ignored On Display 0
        Assert.AreEqual(0, scene.parentReceiver.events.Count);
    }

    [UnityTest]
    public IEnumerator UI_DisplayIndexMatchesDisplayWithTouchscreenOnOverlayCanvas()
    {
        // Setup the Test Scene
        InputSystem.AddDevice<Touchscreen>();
        var scene = CreateTestUI();
        var actions = ScriptableObject.CreateInstance<InputActionAsset>();
        var uiActions = actions.AddActionMap("UI");
        var pointAction = uiActions.AddAction("point", type: InputActionType.PassThrough, binding: "<Touchscreen>/position");
        var clickAction = uiActions.AddAction("press", type: InputActionType.PassThrough, binding: "<Touchscreen>/press");
        actions.Enable();
        scene.uiModule.point = InputActionReference.Create(pointAction);
        scene.uiModule.leftClick = InputActionReference.Create(clickAction);

        // Set Display Index to 1
        byte targetDisplay = 1;
        scene.canvas.renderMode = RenderMode.ScreenSpaceOverlay;
        scene.canvas.targetDisplay = targetDisplay;
        yield return null;

        // Touch Display 1
        Vector2 pressPosition = new Vector2(100, 100);
        BeginTouch(1, pressPosition, queueEventOnly: true, displayIndex: targetDisplay);
        yield return null;
        EndTouch(1, pressPosition, queueEventOnly: true, displayIndex: targetDisplay);
        yield return null;

        // Verify Display Index Was Set
        Assert.AreEqual(2, scene.parentReceiver.events.Count);
        Assert.AreEqual(targetDisplay, scene.parentReceiver.events[0].pointerData.displayIndex);
        Assert.That(scene.parentReceiver.events[0].pointerData.position, Is.EqualTo(pressPosition).Using(Vector2EqualityComparer.Instance));
        Assert.AreEqual(targetDisplay, scene.parentReceiver.events[1].pointerData.displayIndex);
        Assert.That(scene.parentReceiver.events[1].pointerData.position, Is.EqualTo(pressPosition).Using(Vector2EqualityComparer.Instance));

        // Set Display Index to 0
        scene.canvas.targetDisplay = 0;
        yield return null;

        // Touch Display 1
        scene.ClearEvents();
        BeginTouch(1, pressPosition, queueEventOnly: true, displayIndex: targetDisplay);
        yield return null;
        EndTouch(1, pressPosition, queueEventOnly: true, displayIndex: targetDisplay);
        yield return null;

        // Verify Clicks On Display 1 Are Ignored On Display 0
        Assert.AreEqual(0, scene.parentReceiver.events.Count);
    }

    [UnityTest]
#if UNITY_TVOS
    [Ignore("Failing on tvOS https://jira.unity3d.com/browse/ISX-448")]
#endif
    public IEnumerator UI_DisplayIndexMatchesDisplayWithMouseOnScreenSpaceCanvas()
    {
        // Setup the Test Scene
        var mouse = InputSystem.AddDevice<Mouse>();
        var scene = CreateTestUI();
        var actions = ScriptableObject.CreateInstance<InputActionAsset>();
        var uiActions = actions.AddActionMap("UI");
        var pointAction = uiActions.AddAction("point", type: InputActionType.PassThrough, binding: "<Mouse>/position");
        var clickAction = uiActions.AddAction("click", type: InputActionType.PassThrough, binding: "<Mouse>/leftButton");
        actions.Enable();
        scene.uiModule.point = InputActionReference.Create(pointAction);
        scene.uiModule.leftClick = InputActionReference.Create(clickAction);

        // Set Display Index to 1
        int targetDisplay = 1;
        scene.camera.targetDisplay = targetDisplay;
        yield return null;

        // Move Mouse on Display 1
        Vector2 clickPosition = scene.From640x480ToScreen(10, 10);
        Set(mouse.displayIndex, targetDisplay);
        Set(mouse.position, clickPosition);

        // Click on Display 1 - Tests reuse of last used pointer
        PressAndRelease(mouse.leftButton, queueEventOnly: true);
        yield return null;

        // Verify Display Index Was Set
        Assert.AreEqual(2, scene.parentReceiver.events.Count);
        Assert.AreEqual(targetDisplay, scene.parentReceiver.events[0].pointerData.displayIndex);
        Assert.That(scene.parentReceiver.events[0].pointerData.position, Is.EqualTo(clickPosition).Using(Vector2EqualityComparer.Instance));
        Assert.AreEqual(targetDisplay, scene.parentReceiver.events[1].pointerData.displayIndex);
        Assert.That(scene.parentReceiver.events[1].pointerData.position, Is.EqualTo(clickPosition).Using(Vector2EqualityComparer.Instance));

        // Set Display Index to 0
        scene.camera.targetDisplay = 0;
        yield return null;

        // Click Display 1
        scene.ClearEvents();
        Set(mouse.displayIndex, targetDisplay);
        Set(mouse.position, clickPosition);
        PressAndRelease(mouse.leftButton, queueEventOnly: true);

        // Verify Clicks On Display 1 Are Ignored On Display 0
        Assert.AreEqual(0, scene.parentReceiver.events.Count);
    }

    [UnityTest]
    public IEnumerator UI_DisplayIndexMatchesDisplayWithMouseOnOverlayCanvas()
    {
        // Setup the Test Scene
        var mouse = InputSystem.AddDevice<Mouse>();
        var scene = CreateTestUI();
        var actions = ScriptableObject.CreateInstance<InputActionAsset>();
        var uiActions = actions.AddActionMap("UI");
        var pointAction = uiActions.AddAction("point", type: InputActionType.PassThrough, binding: "<Mouse>/position");
        var clickAction = uiActions.AddAction("click", type: InputActionType.PassThrough, binding: "<Mouse>/leftButton");
        actions.Enable();
        scene.uiModule.point = InputActionReference.Create(pointAction);
        scene.uiModule.leftClick = InputActionReference.Create(clickAction);

        // Set Display Index to 1
        byte targetDisplay = 1;
        scene.canvas.renderMode = RenderMode.ScreenSpaceOverlay;
        scene.canvas.targetDisplay = targetDisplay;
        yield return null;

        // Move Mouse on Display 1
        Vector2 clickPosition = scene.From640x480ToScreen(10, 10);
        Set(mouse.displayIndex, targetDisplay);
        Set(mouse.position, clickPosition);

        // Click on Display 1 - Tests reuse of last used pointer
        PressAndRelease(mouse.leftButton, queueEventOnly: true);
        yield return null;

        // Verify Display Index Was Set
        Assert.AreEqual(2, scene.parentReceiver.events.Count);
        Assert.AreEqual(targetDisplay, scene.parentReceiver.events[0].pointerData.displayIndex);
        Assert.That(scene.parentReceiver.events[0].pointerData.position, Is.EqualTo(clickPosition).Using(Vector2EqualityComparer.Instance));
        Assert.AreEqual(targetDisplay, scene.parentReceiver.events[1].pointerData.displayIndex);
        Assert.That(scene.parentReceiver.events[1].pointerData.position, Is.EqualTo(clickPosition).Using(Vector2EqualityComparer.Instance));

        // Set Display Index to 0
        scene.canvas.targetDisplay = 0;
        yield return null;

        // Click Display 1
        scene.ClearEvents();
        Set(mouse.displayIndex, targetDisplay);
        Set(mouse.position, clickPosition);
        PressAndRelease(mouse.leftButton, queueEventOnly: true);

        // Verify Clicks On Display 1 Are Ignored On Display 0
        Assert.AreEqual(0, scene.parentReceiver.events.Count);
    }

    [UnityTest]
#if UNITY_TVOS
    [Ignore("Failing on tvOS https://jira.unity3d.com/browse/ISX-448")]
#endif
    public IEnumerator UI_DisplayIndexMatchesDisplayMultiplePointers()
    {
        // Setup the Test Scene
        var mouse = InputSystem.AddDevice<Mouse>();
        InputSystem.AddDevice<Touchscreen>();
        var scene = CreateTestUI();
        var actions = ScriptableObject.CreateInstance<InputActionAsset>();
        var uiActions = actions.AddActionMap("UI");
        var pointAction = uiActions.AddAction("point", type: InputActionType.PassThrough);
        pointAction.AddBinding("<Touchscreen>/position");
        pointAction.AddBinding("<Mouse>/position");
        var clickAction = uiActions.AddAction("press", type: InputActionType.PassThrough);
        clickAction.AddBinding("<Touchscreen>/press");
        clickAction.AddBinding("<Mouse>/leftButton");

        actions.Enable();
        scene.uiModule.point = InputActionReference.Create(pointAction);
        scene.uiModule.leftClick = InputActionReference.Create(clickAction);
        scene.uiModule.pointerBehavior = UIPointerBehavior.SingleUnifiedPointer;

        // Set Display Index to 1
        byte targetDisplay = 1;
        scene.camera.targetDisplay = targetDisplay; // Only need to set camera since this is scene space canvas
        yield return null;

        // Touch, Click, Touch Display 1
        Vector2 clickPosition = scene.From640x480ToScreen(10, 10);
        Vector2 pressPosition = new Vector2(100, 100);
        BeginTouch(1, pressPosition, queueEventOnly: true, displayIndex: targetDisplay);
        yield return null;
        EndTouch(1, pressPosition, queueEventOnly: true, displayIndex: targetDisplay);
        yield return null;
        Set(mouse.displayIndex, targetDisplay);
        Set(mouse.position, clickPosition);
        PressAndRelease(mouse.leftButton, queueEventOnly: true);
        yield return null;

        // Verify Display Index Was Set
        Vector2[] positions =
        {
            pressPosition,
            pressPosition,
            clickPosition,
        };
        Assert.AreEqual(3, scene.parentReceiver.events.Count);
        for (int i = 0; i < scene.parentReceiver.events.Count; i++)
        {
            Assert.AreEqual(targetDisplay, scene.parentReceiver.events[i].pointerData.displayIndex);
            Assert.That(scene.parentReceiver.events[i].pointerData.position, Is.EqualTo(positions[i]).Using(Vector2EqualityComparer.Instance));
        }

        // Set Display Index to 0
        scene.camera.targetDisplay = 0; // Only need to set camera since this is scene space canvas
        yield return null;

        // Touch, Click, Touch Display 1
        scene.ClearEvents();
        BeginTouch(1, pressPosition, queueEventOnly: true, displayIndex: targetDisplay);
        yield return null;
        EndTouch(1, pressPosition, queueEventOnly: true, displayIndex: targetDisplay);
        yield return null;
        Set(mouse.displayIndex, targetDisplay);
        PressAndRelease(mouse.leftButton, queueEventOnly: true);
        yield return null;
        PressAndRelease(mouse.leftButton, queueEventOnly: true);
        yield return null;
        BeginTouch(1, pressPosition, queueEventOnly: true, displayIndex: targetDisplay);
        yield return null;
        EndTouch(1, pressPosition, queueEventOnly: true, displayIndex: targetDisplay);
        yield return null;

        // Verify Clicks On Display 1 Are Ignored On Display 0
        Assert.AreEqual(0, scene.parentReceiver.events.Count);
    }

#endif
    #endregion

    public class MyButton : UnityEngine.UI.Button
    {
        public bool receivedPointerDown;
        public bool receivedPointerUp;
        public override void OnPointerDown(PointerEventData eventData)
        {
            receivedPointerDown = true;
            base.OnPointerDown(eventData);
        }

        public override void OnPointerUp(PointerEventData eventData)
        {
            receivedPointerUp = true;
            base.OnPointerDown(eventData);
        }
    }

    private unsafe void SyncMouse(Mouse mouse, Vector2 mousePosition)////FIXME: mousePosition should be by reference.
    {
        runtime.SetDeviceCommandCallback(mouse,
            (id, command) =>
            {
                if (command->type == RequestSyncCommand.Type)
                {
                    InputSystem.QueueStateEvent(mouse, new MouseState { position = mousePosition });
                    return InputDeviceCommand.GenericSuccess;
                }

                return InputDeviceCommand.GenericFailure;
            });
    }

    // This test requires some functionality which ATM is only available through InputTestRuntime (namely, being able to create
    // native devices and set up IOCTLs for them).
    [Test]
    [Category("UI")]
    [Ignore("TODO")]
    public void TODO_UI_CanDriveVirtualMouseCursorFromGamepad_AndWarpSystemMouseIfPresent()
    {
        Assert.Fail();
    }

    private const string kTrackedDeviceWithButton = @"
        {
            ""name"" : ""TrackedDeviceWithButton"",
            ""extend"" : ""TrackedDevice"",
            ""controls"" : [
                { ""name"" : ""button"", ""layout"" : ""Button"" }
            ]
        }
    ";

    // Random device that can point and click. Just to make sure the code won't get confused when dealing with
    // something other than Pointers and TrackedDevices.
    private const string kGenericDeviceWithPointingAbility = @"
        {
            ""name"" : ""GenericDeviceWithPointingAbility"",
            ""controls"" : [
                { ""name"" : ""position"", ""layout"" : ""Vector2"" },
                { ""name"" : ""scroll"", ""layout"" : ""Vector2"" },
                { ""name"" : ""click"", ""layout"" : ""Button"" }
            ]
        }
    ";

    private enum EventType
    {
        PointerClick,
        PointerDown,
        PointerUp,
        PointerEnter,
        PointerExit,
#if UNITY_2021_2_OR_NEWER
        PointerMove,
#endif
        Select,
        Deselect,
        InitializePotentialDrag,
        BeginDrag,
        Dragging,
        Drop,
        EndDrag,
        Move,
        Submit,
        Cancel,
        Scroll
    }

    private class UICallbackReceiver : MonoBehaviour, IPointerClickHandler, IPointerDownHandler, IPointerEnterHandler,
#if UNITY_2021_2_OR_NEWER
        IPointerMoveHandler,
#endif
        IPointerExitHandler, IPointerUpHandler, IMoveHandler, ISelectHandler, IDeselectHandler, IInitializePotentialDragHandler,
        IBeginDragHandler, IDragHandler, IEndDragHandler, IDropHandler, ISubmitHandler, ICancelHandler, IScrollHandler
    {
        public struct Event
        {
            public EventType type { get; }
            public BaseEventData data { get; }
            public AxisEventData axisData => (AxisEventData)data;
            public ExtendedPointerEventData pointerData => (ExtendedPointerEventData)data;

            public Event(EventType type, BaseEventData data)
            {
                this.type = type;
                this.data = data;
            }

            public override string ToString()
            {
                var dataString = data?.ToString();
                dataString = dataString?.Replace("\n", "\n\t");
                return $"{type}[\n\t{dataString}]";
            }
        }

        public List<Event> events = new List<Event>();

        public void OnPointerClick(PointerEventData eventData)
        {
            events.Add(new Event(EventType.PointerClick, ClonePointerEventData(eventData)));
            EventSystem.current.SetSelectedGameObject(gameObject, eventData);
        }

        public void OnPointerDown(PointerEventData eventData)
        {
            events.Add(new Event(EventType.PointerDown, ClonePointerEventData(eventData)));
        }

        public void OnPointerEnter(PointerEventData eventData)
        {
            events.Add(new Event(EventType.PointerEnter, ClonePointerEventData(eventData)));
        }

        public void OnPointerExit(PointerEventData eventData)
        {
            events.Add(new Event(EventType.PointerExit, ClonePointerEventData(eventData)));
        }

        public void OnPointerUp(PointerEventData eventData)
        {
            events.Add(new Event(EventType.PointerUp, ClonePointerEventData(eventData)));
        }

#if UNITY_2021_2_OR_NEWER
        public void OnPointerMove(PointerEventData eventData)
        {
            events.Add(new Event(EventType.PointerMove, ClonePointerEventData(eventData)));
        }

#endif

        public void OnMove(AxisEventData eventData)
        {
            events.Add(new Event(EventType.Move, CloneAxisEventData(eventData)));
        }

        public void OnSubmit(BaseEventData eventData)
        {
            events.Add(new Event(EventType.Submit, null));
        }

        public void OnCancel(BaseEventData eventData)
        {
            events.Add(new Event(EventType.Cancel, null));
        }

        public void OnSelect(BaseEventData eventData)
        {
            events.Add(new Event(EventType.Select, null));
        }

        public void OnDeselect(BaseEventData eventData)
        {
            events.Add(new Event(EventType.Deselect, null));
        }

        public void OnInitializePotentialDrag(PointerEventData eventData)
        {
            // Slider sets useDragThreshold to false. Simulate this happening in response to InitializePotentialDrag
            // to ensure InputSystemUIInputModule handles that correctly.
            // https://fogbugz.unity3d.com/f/cases/1275834/
            Assert.That(eventData.useDragThreshold, Is.True); // Module should have initialized to true.
            eventData.useDragThreshold = false;

            events.Add(new Event(EventType.InitializePotentialDrag, ClonePointerEventData(eventData)));
        }

        public void OnBeginDrag(PointerEventData eventData)
        {
            events.Add(new Event(EventType.BeginDrag, ClonePointerEventData(eventData)));
        }

        public void OnDrag(PointerEventData eventData)
        {
            events.Add(new Event(EventType.Dragging, ClonePointerEventData(eventData)));
        }

        public void OnDrop(PointerEventData eventData)
        {
            events.Add(new Event(EventType.Drop, ClonePointerEventData(eventData)));
        }

        public void OnEndDrag(PointerEventData eventData)
        {
            events.Add(new Event(EventType.EndDrag, ClonePointerEventData(eventData)));
        }

        public void OnScroll(PointerEventData eventData)
        {
            events.Add(new Event(EventType.Scroll, ClonePointerEventData(eventData)));
        }

        private static AxisEventData CloneAxisEventData(AxisEventData eventData)
        {
            return new ExtendedAxisEventData(EventSystem.current)
            {
                moveVector = eventData.moveVector,
                moveDir = eventData.moveDir
            };
        }

        private static ExtendedPointerEventData ClonePointerEventData(PointerEventData eventData)
        {
            // InputSystemUIInputModule should only be sending ExtendedPointEventData.
            var extendedEventData = (ExtendedPointerEventData)eventData;
            var clone = new ExtendedPointerEventData(EventSystem.current)
            {
                pointerId = eventData.pointerId,
                position = eventData.position,
                button = eventData.button,
                clickCount = eventData.clickCount,
                clickTime = eventData.clickTime,
                eligibleForClick = eventData.eligibleForClick,
                delta = eventData.delta,
                scrollDelta = eventData.scrollDelta,
                dragging = eventData.dragging,
                hovered = eventData.hovered.ToList(),
                pointerDrag = eventData.pointerDrag,
                pointerEnter = eventData.pointerEnter,
                pressPosition = eventData.pressPosition,
                pointerCurrentRaycast = eventData.pointerCurrentRaycast,
                pointerPressRaycast = eventData.pointerPressRaycast,
                rawPointerPress = eventData.rawPointerPress,
                useDragThreshold = eventData.useDragThreshold,
                device = extendedEventData.device,
                touchId = extendedEventData.touchId,
                pointerType = extendedEventData.pointerType,
                trackedDeviceOrientation = extendedEventData.trackedDeviceOrientation,
                trackedDevicePosition = extendedEventData.trackedDevicePosition,
#if UNITY_2021_1_OR_NEWER
                pressure = eventData.pressure,
                tangentialPressure = eventData.tangentialPressure,
                altitudeAngle = eventData.altitudeAngle,
                azimuthAngle = eventData.azimuthAngle,
                twist = eventData.twist,
                radius = eventData.radius,
                radiusVariance = eventData.radiusVariance,
#endif
#if UNITY_2023_1_OR_NEWER
                displayIndex = eventData.displayIndex,
#endif
            };

            // Can't set lastPress directly.
            clone.pointerPress = eventData.lastPress;
            clone.pointerPress = eventData.pointerPress;

            return clone;
        }
    }

    private class TestEventSystem : MultiplayerEventSystem
    {
        public bool hasFocus;

        public void InvokeUpdate()
        {
            Update();
        }

        protected override void OnApplicationFocus(bool hasFocus)
        {
            // Sync our focus state to that of the test runtime rather than to the Unity test runner (where
            // debugging may still focus and thus alter the test run).
            hasFocus = ((InputTestRuntime)InputRuntime.s_Instance).isPlayerFocused;
            this.hasFocus = hasFocus;
            base.OnApplicationFocus(hasFocus);
        }
    }

    private static KeyValuePair<string, object> OneEvent(string property, object value)
    {
        return new KeyValuePair<string, object>("OneEvent_" + property, value);
    }

    private static KeyValuePair<string, object> AllEvents(string property, object value)
    {
        return new KeyValuePair<string, object>("AllEvents_" + property, value);
    }

    private static EventConstraint EventSequence(params KeyValuePair<string, object>[] values)
    {
        return new EventConstraint(values);
    }

    private class EventConstraint : Constraint
    {
        public KeyValuePair<string, object>[] values { get; }

        public EventConstraint(KeyValuePair<string, object>[] values)
        {
            this.values = values;
            Description = string.Join("\n", values.Select(p => $"{p.Key}={p.Value}"));
        }

        public override ConstraintResult ApplyTo(object actual)
        {
            if (!(actual is List<UICallbackReceiver.Event>))
                throw new ArgumentException($"Expecting List<UICallbackReceiver> but got {actual}",
                    nameof(actual));

            var events = (List<UICallbackReceiver.Event>)actual;

            bool Compare(string propertyPath, UICallbackReceiver.Event evt, object value)
            {
                var eventObject = propertyPath == "type" ? (object)evt : evt.data;
                object eventPropertyValue = null;
                Type eventPropertyType = null;
                foreach (var propertyName in propertyPath.Split('.'))
                {
                    if (eventPropertyValue != null)
                        eventObject = eventPropertyValue;
                    if (eventObject == null)
                        return false;
                    var eventProperty = eventObject.GetType().GetProperty(propertyName, BindingFlags.Instance | BindingFlags.Public);
                    if (eventProperty == null)
                    {
                        // Sadly, "hovered" is a field.
                        var field = eventObject.GetType().GetField(propertyName, BindingFlags.Instance | BindingFlags.Public);
                        if (field == null)
                            throw new Exception($"Could not find '{propertyName}' field or property on {eventObject}");
                        eventPropertyValue = field.GetValue(eventObject);
                        eventPropertyType = field.FieldType;
                    }
                    else
                    {
                        eventPropertyValue = eventProperty.GetValue(eventObject);
                        eventPropertyType = eventProperty.PropertyType;
                    }
                }

                bool result;
                if (eventPropertyType == typeof(float))
                    result = Mathf.Approximately((float)eventPropertyValue, (float)value);
                else if (eventPropertyType == typeof(double))
                    result = NumberHelpers.Approximately((double)eventPropertyValue, (double)value);
                else if (eventPropertyType == typeof(Vector2))
                    result = Vector2EqualityComparer.Instance.Equals((Vector2)eventPropertyValue, (Vector2)value);
                else if (eventPropertyType == typeof(Vector3))
                    result = Vector3EqualityComparer.Instance.Equals((Vector3)eventPropertyValue, (Vector3)value);
                else if (eventPropertyType == typeof(Quaternion))
                {
                    var q1 = (Quaternion)eventPropertyValue;
                    var q2 = (Quaternion)value;
                    result = Mathf.Approximately(q1.x, q2.x)
                        && Mathf.Approximately(q1.y, q2.y)
                        && Mathf.Approximately(q1.z, q2.z)
                        && Mathf.Approximately(q1.w, q2.w);
                }
                else if (typeof(IEnumerable<GameObject>).IsAssignableFrom(eventPropertyType))
                {
                    // This check corresponds to Is.EquivalentTo(), i.e. it only checks for the presence of the same
                    // elements but not for the order of them. The `hovered` property does not maintain a specific
                    // order but rather adds new elements to the end (and thus child elements may appear before *or*
                    // after their parents).
                    var eventPropertyList = (IEnumerable<GameObject>)eventPropertyValue;
                    var valueList = (IEnumerable<GameObject>)value;
                    result = eventPropertyList.All(x => valueList.Contains(x))
                        && eventPropertyList.Count() == valueList.Count();
                }
                else
                    result = value == null || eventPropertyValue == null ? ReferenceEquals(eventPropertyValue, value) : eventPropertyValue.Equals(value);

                if (!result)
                    Debug.Log(
                        $"Expected '{propertyPath}' to be '{value}' ({value?.GetType().GetNiceTypeName()}) but got '{eventPropertyValue}' ({eventPropertyValue?.GetType().GetNiceTypeName()}) instead!");
                return result;
            }

            if (values.Where(x => x.Key.StartsWith("AllEvents_"))
                .Any(p => events.Any(e => !Compare(p.Key.Substring("AllEvents_".Length), e, p.Value))))
                return new ConstraintResult(this, actual, false);

            // Take all OneEvent_XXX entries.
            if (values.Where(x => x.Key.StartsWith("OneEvent_"))
                // Group them.
                .GroupBy(x => x.Key)
                // Compare each entry in the group to the respective entry in `values`.
                .Any(g =>
                    g.Zip(events,
                        (a, b) => Compare(g.Key.Substring("OneEvent_".Length), b, a.Value))
                        .Any(b => !b) ||
                    g.Count() != events.Count))
                return new ConstraintResult(this, actual, false);

            return new ConstraintResult(this, actual, true);
        }
    }

    private class UITestScene
    {
        private UITestScene(Scene scene)
        {
            Scene = scene;
        }

        public static UITestScene LoadScene(LoadSceneMode loadSceneMode = LoadSceneMode.Additive)
        {
#if UNITY_EDITOR
            var scene = EditorSceneManager.LoadSceneInPlayMode(TestScenePath, new LoadSceneParameters(loadSceneMode));
#else
            var scene = SceneManager.LoadScene(TestScenePath, new LoadSceneParameters(loadSceneMode));
#endif
            return new UITestScene(scene);
        }

        public Scene Scene { get; }
        public InputSystemUIInputModule InputModule => Scene.GetRootGameObjects()[0].GetComponent<InputSystemUIInputModule>();

        public const string TestScenePath = "Assets/Tests/InputSystem/Assets/UIInputModuleTestScene.unity";
    }
}<|MERGE_RESOLUTION|>--- conflicted
+++ resolved
@@ -1277,11 +1277,7 @@
         // the tracked device tests below don't seem to work on Android when run on the build farm. The pointer
         // positions fail the IsWithinRect checks. They work fine locally. Possibly something to do with tracked
         // devices on Shield? The build farm seems to always run them on Shield devices.
-<<<<<<< HEAD
-        #if !UNITY_ANDROID && !UNITY_TVOS
-=======
-#if !UNITY_ANDROID
->>>>>>> 9972e7c4
+#if !UNITY_ANDROID && !UNITY_TVOS
         // Put tracked device #1 over left object and tracked device #2 over right object.
         // Need two updates as otherwise we'd end up with just another pointer of the right object
         // which would not result in an event.
@@ -1724,12 +1720,6 @@
         }
     }
 
-<<<<<<< HEAD
-=======
-#if UNITY_IOS || UNITY_TVOS
-    [Ignore("Failing on iOS https://jira.unity3d.com/browse/ISX-448")]
-#endif
->>>>>>> 9972e7c4
     [UnityTest]
     [Category("UI")]
     public IEnumerator UI_CanDriveUIFromMultipleTrackedDevices()
@@ -2249,12 +2239,6 @@
         Assert.That(raycastResult.isValid, Is.False);
     }
 
-<<<<<<< HEAD
-=======
-#if UNITY_IOS || UNITY_TVOS
-    [Ignore("Failing on iOS https://jira.unity3d.com/browse/ISX-448")]
-#endif
->>>>>>> 9972e7c4
     [UnityTest]
     [Category("UI")]
     public IEnumerator UI_XRTrackingOriginTransformModifiesTrackedPointers()
