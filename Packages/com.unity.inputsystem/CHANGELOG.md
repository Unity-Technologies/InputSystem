--- conflicted
+++ resolved
@@ -16,10 +16,7 @@
 - Fixed add bindings button to support left button click.
 - Fixed icon for adding bindings and composites button.
 - Fixed Documentation~/filter.yml GlobalNamespace rule removing all API documentation.
-<<<<<<< HEAD
 - Fixed `Destroy may not be called from edit mode` error [ISXB-695](https://issuetracker.unity3d.com/product/unity/issues/guid/ISXB-695)
-=======
->>>>>>> 394b3c41
 
 ## [1.8.0-pre.2] - 2023-11-09
 
