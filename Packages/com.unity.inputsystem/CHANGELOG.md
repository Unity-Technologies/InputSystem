# Changelog

All notable changes to the input system package will be documented in this file.

The format is based on [Keep a Changelog](http://keepachangelog.com/en/1.0.0/)
and this project adheres to [Semantic Versioning](http://semver.org/spec/v2.0.0.html).

Due to package verification, the latest version below is the unpublished version and the date is meaningless.
however, it has to be formatted properly to pass verification tests.

## [Unreleased]

### Changed
- From 2023.2 forward: UI toolkit now uses the "UI" action map of project-wide actions as their default input actions. Previously, the actions were hardcoded and were based on `DefaultInputActions` asset which didn't allow user changes. Also, removing bindings or renaming the 'UI' action map of project wide actions will break UI input for UI toolkit.
- Changed the 'Max player count reached' error to a warning instead.
- Removed "Input Actions" title from UI-Toolkit Input Action Editor when used in a window and not embedded in Project Settings.
- Moved project wide input action storage over to an Asset to avoid issues with multiple assets in a single project settings file.
- Migrate any project-wide input actions found in the InputManager.asset file to a new InputSystem_Actions.inputactions asset file.

### Added
- Added new methods and properties to [`InputAction`](xref:UnityEngine.InputSystem.InputAction):
  - [`InputAction.activeValueType`](xref:UnityEngine.InputSystem.InputAction.activeValueType) returns the `Type` expected by `ReadValue<TValue>` based on the currently active control that is driving the action.
  - [`InputAction.GetControlMagnitude`](xref:UnityEngine.InputSystem.InputAction.GetControlMagnitude) returns the current amount of actuation of the control that is driving the action.
  - [`InputAction.WasCompletedThisFrame`](xref:UnityEngine.InputSystem.InputAction.WasCompletedThisFrame) returns `true` on the frame that the action stopped being in the performed phase. This allows for similar functionality to [`WasPressedThisFrame`](xref:UnityEngine.InputSystem.InputAction.WasPressedThisFrame)/[`WasReleasedThisFrame`](xref:UnityEngine.InputSystem.InputAction.WasReleasedThisFrame) when paired with [`WasPerformedThisFrame`](xref:UnityEngine.InputSystem.InputAction.WasPerformedThisFrame) except it is directly based on the interactions driving the action. For example, you can use it to distinguish between the button being released or whether it was released after being held for long enough to perform when using the Hold interaction.
- Added Copy, Paste and Cut support for Action Maps, Actions and Bindings via context menu and key command shortcuts.
- Added Dual Sense Edge controller to be mapped to the same layout as the Dual Sense controller
- Added drag and drop support in the Input Action Asset Editor for Action Maps, Actions and Bindings.
- UI Toolkit input action editor now supports showing the derived bindings.
- Device filtering support for control schemes in the UI-Toolkit Input Asset Editor.
- Added right-click (context) menu support for empty areas below the Action Maps/Actions lists in the Project Settings Input Action Editor and Asset Input Action Editor.
- Added text to show which action map asset was used to create each action in the Input Debug window.

### Fixed
- Fixed syntax of code examples in API documentation for [`AxisComposite`](xref:UnityEngine.InputSystem.Composites.AxisComposite).
- Fixed missing confirmation popup when deleting a control scheme.
- Fixed support for menu bar/customisable keyboard shortcuts used when interacting with Actions and Action Maps.
- Fixed add bindings button to support left button click.
- Fixed icon for adding bindings and composites button.
- Fixed Documentation~/filter.yml GlobalNamespace rule removing all API documentation.
- Fixed `Destroy may not be called from edit mode` error [ISXB-695](https://issuetracker.unity3d.com/product/unity/issues/guid/ISXB-695)
- Fixed possible exceptions thrown when deleting and adding Action Maps.
- Fixed selection not changing when right-clicking an Action Map or Action in the Project Settings Input Action Editor.
- Fixed potential race condition on access to GCHandle in DefferedResolutionOfBindings and halved number of calls to GCHandle resolution [ISXB-726](https://issuetracker.unity3d.com/product/unity/issues/guid/ISXB-726)
- Fixed issue where composite part dropdown manipulates binding path and leaves composite part field unchanged.
- Fixed lingering highlight effect on Save Asset button after clicking.
- Fixed missing name in window title for Input Action assets.
- Fixed showing action properties view when there were no actions.
- Fixed "Listen" functionality for selecting an input sometimes expecting the wrong input type.
- Fixed console errors that can be produced when opening input package settings from the Inspector.
- Fixed InputManager.asset file growing in size on each Reset call.
- Fixed Opening InputDebugger throws 'Action map must have state at this point' error.
- Fixed Cut/Paste behaviour to match Editor - Cut items will now be cleared from clipboard after pasting.
- Improved window layout to avoid elements being hidden (both the Input Actions in Project Settings, and standalone Input Actions Editor windows).
- Fixed InputAction asset appearing dirty after rename [ISXB-749](https://issuetracker.unity3d.com/product/unity/issues/guid/ISXB-749).
- Fixed Error logged when InputActionEditor window opened without a valid asset.
- Fixed ArgumentNullExceptions thrown when deleting items quickly in the UITK Editor.
- Fixed Project Settings header title styling for Input Actions editor.
- Fixed Input Actions Editor losing reference to current ControlScheme upon entering Play Mode [ISXB-770](https://issuetracker.unity3d.com/product/unity/issues/guid/ISXB-770).
- Fixed Save shortcut (ctrl/cmd + S by default) not saving changes in Input Actions Editor windows. [ISXB-659](https://issuetracker.unity3d.com/product/unity/issues/guid/ISXB-659).
- Fixed headers in InputActionEditor windows becoming squashed when there is a large number of Action Maps/Actions.
<<<<<<< HEAD
- Fixed an issue where preloaded InputActionAsset objects added by a Unity developer could accidentally be selected as the project-wide actions asset instead of the configured asset in built players. 
=======
- Fixed duplication of project wide input actions when loading/unloading scenes
>>>>>>> f717588a

## [1.8.0-pre.2] - 2023-11-09

### Changed
- Removed icons from action map list as these were always the same and the icon was placeholder
- Input asset editor now switched to use UI Toolkit which matches the project wide input actions editor interface.
- Changed [`InputActionProperty`](xref:UnityEngine.InputSystem.InputActionProperty) property drawer to be more compact. Use the More menu (`⋮`) button to open a dropdown menu and select between Use Reference and Use Action.
- Static analysis warnings regarding flag enums have been suppressed in order to avoid compile-time warnings or errors.
- Action Map and Action Tree views of the UI Toolkit based Input Action Editor now prevents deselection in both views when Escape key is pressed.
- Input Action Asset editors Auto-save feature has been modified to trigger on focus-lost when activated instead of triggering on every modification to the asset in order to reduce impact of processing required to handle modified assets.
- Project-wide input actions template extension changed from .inputactions to .json. This avoids showing template actions in the action's selector UI that are not intended to be used.
- Re-enabled some UI tests that were disabled on iOS.
- Reorganized package Project Settings so that "Input System Package" setting node contains "Input Actions" and "Settings" becomes a child node when Project-wide Actions are available. For Unity versions where Project-wide Actions are not available, the settings structure remains unchanged.
- Make Project-wide Actions the default actions for Player Input.

### Added
- Support for [Game rotation vector](https://developer.android.com/reference/android/hardware/Sensor#TYPE_GAME_ROTATION_VECTOR) sensor on Android
- Duplicate Input Action Items in the new Input Action Asset Editor with Ctrl+D (Windows) or Cmd+D (Mac)
- Selection of InputActionReferences from project-wide actions on fields that are of type InputActionReference. Uses a new advanced object picker that allows better searching and filtering of actions.
- Reset project wide Input Settings to default via a new Kebab-menu in Input System Project Settings.

### Fixed
- Partially fixed case ISX-1357 (Investigate performance regressing over time).  A sample showed that leaving an InputActionMap enabled could lead to an internal list of listeners growing.  This leads to slow-down, so we now warn if we think this is happening.
- UI fix for input fields in interactions: they are wider now and the width is fixed.
- Fixed exiting empty input fields for actions, action maps and composites in the input action asset editor.
- Fixed an issue where selecting an Action in the Input Action Asset Editor tree-view and then pressing ESC to unselect would throw an `InvalidOperationException`.
- Fixed an issue where selecting an Action Map in the Input Action Asset Editor list and then pressing ESC to unselect would print an `NullReferenceException` to the Debug console.
- Fixed case [ISXB-251](https://issuetracker.unity3d.com/product/unity/issues/guid/ISXB-251) (Action only calls started & performed callbacks when control type is set to Vector3Composite). `EvaluateMagnitude` wasn't overridden for Vector3Composite, also made some minor changes to Vector3Composite and Vector2Composite for consistency.
- Fixed case [ISXB-580](https://issuetracker.unity3d.com/product/unity/issues/guid/ISXB-580) (UI Submit / Cancel not working with Switch Pro controller) by adding "Submit" & "Cancel" usages to the Switch Pro controller input controls.
- Fixed an issue where undoing deletion of Action Maps did not restore Actions correctly.
- Fixed case [ISXB-628](https://issuetracker.unity3d.com/product/unity/issues/guid/ISXB-628) (OnIMECompositionChange does not return an empty string on accept when using Microsoft IME) by clarifying expectations and intended usage for the IME composition change event.
- Fixed issue where the expanded/collapsed state of items in the input action editor was not properly saved between rebuilds of the UI.
- Fixed issue where The Profiler shows incorrect data and spams the console with "Missing Profiler.EndSample" errors when there is an Input System Component in Scene).
- Fixed an issue where undoing duplications of action maps caused console errors.
- Fix for BindingSyntax `WithInteraction()` which was incorrectly using processors.
- Fix for UITK Input Action Editor binding 'Listen' button which wasn't working in the case for Control Type 'Any'.
- Fixed issue of visual elements being null during editing project-wide actions in project settings which prompted console errors.
- Fixed case ISX-1436 (UI TK Input Action Asset Editor - Error deleting Bindings with DeleteKey on Windows).
- Fixed issue with UI Toolkit based Input Action Editor not restoring it's selected items after Domain Reload.
- Fixed the [`GetHapticCapabilitiesCommand`](xref:UnityEngine.InputSystem.XR.Haptics.GetHapticCapabilitiesCommand) always failing to execute due to a mismatch in the size in bytes of the payload and the size expected by XR devices. Changed [`HapticCapabilities`](xref:UnityEngine.InputSystem.XR.Haptics.HapticCapabilities) to include all properties returned by the XR input subsystem. This makes Input System match the functionality provided by the [XR](https://docs.unity3d.com/Manual/com.unity.modules.xr.html) module's [`InputDevice.TryGetHapticCapabilities`](https://docs.unity3d.com/ScriptReference/XR.InputDevice.TryGetHapticCapabilities.html) and [`HapticCapabilities`](https://docs.unity3d.com/ScriptReference/XR.HapticCapabilities.html).
- Fixed issue where deleting a binding in the Input Action Editor would usually result in an unexpected item being selected next.

## [1.8.0-pre.1] - 2023-09-04

### Added
- Initial version of Project Wide Actions for pre-release (`InputSystem.actions`). This feature is available only on Unity Editor versions 2022.3 and above and can be modified in the Project Settings.

### Fixed
- Fixed device selection menu not responding to mouse clicks when trying to add a device in a Control Scheme ([case ISXB-622](https://issuetracker.unity3d.com/product/unity/issues/guid/ISXB-622)).

## [1.7.0] - 2023-08-14

### Added
- Preliminary support for visionOS.
- Show a list of `Derived Bindings` underneath the Binding Path editor to show all controls that matched.

### Changed
- Changed the `InputAction` constructors so it generates an ID for the action and the optional binding parameter. This is intended to improve the serialization of input actions on behaviors when created through API when the property drawer in the Inspector window does not have a chance to generate an ID.

### Fixed
- Fixed missing prefab errors in InputDeviceTester project ([case ISXB-420](https://issuetracker.unity3d.com/product/unity/issues/guid/ISXB-420)).
- Fixed serialization migration in the Tracked Pose Driver component causing bindings to clear when prefabs are used in some cases ([case ISXB-512](https://issuetracker.unity3d.com/product/unity/issues/guid/ISXB-512), [case ISXB-521](https://issuetracker.unity3d.com/product/unity/issues/guid/ISXB-521)).
- Fixed Tracked Pose Driver to use `Transform.SetLocalPositionAndRotation` when available to improve performance. Based on the user contribution from [DevDunk](https://forum.unity.com/members/devdunk.4432119/) in a [forum post](https://forum.unity.com/threads/more-performant-tracked-pose-driver-solution-included.1462691).
- Fixed the `Clone` methods of `InputAction` and `InputActionMap` so it copies the Initial State Check flag (`InputAction.wantsInitialStateCheck`) of input actions.
- Fixed the "Release tests throws exception in InputSystem" bug ([case ISXB-581](https://issuetracker.unity3d.com/issues/release-tests-fail-when-input-system-package-is-installed)).
- Fixed issues with generating Precompiled Layouts for devices which are not defined in a namespace
- Fixed an issue where some controls like `QuaternionControl` could not be included in a Precompiled Layout because the generated code could not access a setter on child control properties.

## [1.6.3] - 2023-07-11

### Fixed
- Fixed warning in USS file

## [1.6.2] - 2023-07-10

### Added
- Enabled `displayIndex` support for Unity 2022.3.

### Fixed
- Fixed UI clicks not registering when OS provides multiple input sources for the same event, e.g. on Samsung Dex (case ISX-1416, ISXB-342).
- Fixed unstable integration test `Integration_CanSendAndReceiveEvents` by ignoring application focus on integration tests. (case ISX-1381)
- Fixed broken "Listen" button in Input actions editor window with Unity dark skin (case ISXB-536).

## [1.6.1] - 2023-05-26

### Fixed
- Fixed issue with compiling in Unity 2022.1 and with XR Toolkit by guarding the experimental UITK Asset Editor code completely.

## [1.6.0] - 2023-05-25

### Added
- Added internal `InputSystemProvider` class for the new `InputForUI` internal module. `InputForUI` allows the UIToolkit to have a single dependency for input events, regardless of using the new input system or the legacy input system.
- Added `InputSystem.customBindingPathValidators` interface to allow showing warnings in the `InputAsset` Editor for specific InputBindings and draw custom UI in the properties panel.
- Added `InputSystem.runInBackground` to be used internally by specific platforms packages. Allows telling the input system that a specific platform runs in background. It allows fixing of [case UUM-6744](https://issuetracker.unity3d.com/product/unity/issues/guid/UUM-6744).
- Added new UIToolkit version of the `InputActionsAsset` editor. Currently this is incomplete (view-only) and the existing editor is still used by default.
- Added `displayIndex` field to the Touch struct to expose the index of the display that was touched.

### Changed
- Changed XR Layout build behavior to create Axis2D control devices with `StickControl` type instead of `Vector2Control`.

### Fixed
- Fixed BindingPath String-Comparison to be culture and case insensitive (case ISXB-449).
- Fixed custom processor display in the input action asset UI after entering/exiting play mode (previously they got hidden) ([case ISXB-445](https://issuetracker.unity3d.com/product/unity/issues/guid/ISXB-445)).

## [1.5.1] - 2023-03-15

### Fixed
- Fixed unclosed profiler marker in `InvokeCallbacksSafe_AnyCallbackReturnsTrue` which would lead to eventually broken profiler traces in some cases like using `PlayerInput` (case ISXB-393).
- Fixed InputAction.bindings.count not getting correctly updated after removing bindings with Erase().
- Fixed an issue where connecting a gamepad in the editor with certain settings will cause memory and performance to degrade ([case UUM-19480](https://issuetracker.unity3d.com/product/unity/issues/guid/UUM-19480)).
- Fixed issue leading to a stack overflow crash during device initialization in `InsertControlBitRangeNode` (case ISXB-405).
- Fixed the issue where saving and loading override bindings to JSON would set unassigned overrides (that were `null`) to assigned overrides (as an empty string `""`).

## [1.5.0] - 2023-01-24

### Added
- Added support for reading Tracking State in [TrackedPoseDriver](xref:UnityEngine.InputSystem.XR.TrackedPoseDriver) to constrain whether the input pose is applied to the Transform. This should be used when the device supports valid flags for the position and rotation values, which is the case for XR poses.
- Added `InputSettings.shortcutKeysConsumeInput`. This allows programmatic access to opt-in to the enhanced shortcut key behaviour ([case ISXB-254](https://issuetracker.unity3d.com/product/unity/issues/guid/ISXB-254))).
- Significantly optimized cost of `ReadValue`/`ReadUnprocessedValueFromState`/`WriteValueIntoState` for some control types. Optimization is opt-in for now, please call `InputSystem.settings.SetInternalFeatureFlag("USE_OPTIMIZED_CONTROLS", true);` in your project to enable it. You can observe which controls are optimized by looking at new optimized column in device debugger. You will need to call a new `InputControl.ApplyParameterChanges()` method if the code is changing `AxisControl` fields after initial setup is done.
- Added the ability to change the origin positioning and movement behaviour of the OnScreenStick (`OnScreenStick.cs`) via the new `behaviour` property. This currently supports three modes of operation, two of which are new in addition to the previous behaviour. Based on the user contribution from [eblabs](https://github.com/eblabs) in [#658](https://github.com/Unity-Technologies/InputSystem/pull/658).
- Significantly optimized cost of `InputAction.ReadValue` and `InputControl.ReadValue` calls by introducing caching behaviour to input controls. Input controls now keep track of whether their underlying state has been changed and only read the value from the underlying state and apply processors when absolutely necessary. Optimization is opt-in for now, please call `InputSystem.settings.SetInternalFeatureFlag("USE_READ_VALUE_CACHING", true);` in your project to enable it. If there are issues try enabling `InputSystem.settings.SetInternalFeatureFlag("PARANOID_READ_VALUE_CACHING_CHECKS", true);` and check in the console if there are any errors regarding caching.
- Added a note in the [supported devices page](Documentation~/SupportedDevices.md) about DualSense support for Android devices.
- Exposed `displayIndex` property for `Pointer`, `Touchscreen`, `TouchControl`, `TouchState`, `Mouse`, `MouseState` which enables look up of the logical screen associated with a pointer event via (display documentation)[https://docs.unity3d.com/ScriptReference/Display.html]

### Fixed
- Fixed composite bindings incorrectly getting a control scheme assigned when pasting into input asset editor with a control scheme selected.
- Fixed an issue on PS5 where device disconnected events that happen while the app is in the background are missed causing orphaned devices to hang around forever and exceptions when the same device is added again ([case UUM-7842](https://issuetracker.unity3d.com/product/unity/issues/guid/UUM-6744)).
- Fixed Switch Pro, DualShock 4, DualSense gamepads becoming current on PC/macOS when no controls are changing ([case ISXB-223](https://issuetracker.unity3d.com/product/unity/issues/guid/ISXB-223))).
- Fixed an issue that made OnScreenStick unusable when used in conjunction with PlayerInput in Auto-Switch devices mode, or with any code that changes user/device pairing on unsued device activity being detected ([case ISXB-48](https://issuetracker.unity3d.com/product/unity/issues/guid/ISXB-48)).
- Fixed issue where input events were being suppressed during interactive action rebinding even when when their controls were excluded ([case ISXB-367](https://issuetracker.unity3d.com/issues/mouse-position-and-mouse-click-input-not-recognized-when-rebinding-is-active)).
- Removed unneeded check that could trigger a NotImplementedException when binding to a Usage (e.g. Submit) ([case ISXB-373](https://issuetracker.unity3d.com/product/unity/issues/guid/ISXB-373)).
- Display a warning instead of throwing a NotImplementedException when loading binding overrides from json when some of the entries have become outdated ([case ISXB-375](https://issuetracker.unity3d.com/product/unity/issues/guid/ISXB-375)).

### Actions
- Extended input action code generator (`InputActionCodeGenerator.cs`) to support optional registration and unregistration of callbacks for multiple callback instances via `AddCallbacks(...)` and `RemoveCallbacks(...)` part of the generated code. Contribution by [Ramobo](https://github.com/Ramobo) in [#889](https://github.com/Unity-Technologies/InputSystem/pull/889).

### Changed
- Changed define requirements of `Unity.InputSystem.TestFramework`, so that it can be used by other packages without setting the `com.unity.inputsystem` package to be testable in the project manifest.

## [1.4.4] - 2022-11-01

### Fixed
- Fixed `ArgumentNullException` when opening the Prefab Overrides window and selecting a component with an `InputAction`.
- Fixed `{fileID: 0}` getting appended to `ProjectSettings.asset` file when building a project ([case ISXB-296](https://issuetracker.unity3d.com/product/unity/issues/guid/ISXB-296)).
- Fixed `Type of instance in array does not match expected type` assertion when using PlayerInput in combination with Control Schemes and Interactions ([case ISXB-282](https://issuetracker.unity3d.com/product/unity/issues/guid/ISXB-282)).
- The `InputActions consume their inputs` behaviour for shortcut support introduced in v1.4 is opt-in now and can be enabled via the project settings ([case ISXB-254](https://issuetracker.unity3d.com/product/unity/issues/guid/ISXB-254))).
- Fixed Memory alignment issue with deserialized InputEventTraces that could cause infinite loops when playing back replays ([case ISXB-317](https://issuetracker.unity3d.com/product/unity/issues/guid/ISXB-317)).
- Fixed an InvalidOperationException when using Hold interaction, and by extension any interaction that changes to performed state after a timeout ([case ISXB-332](https://issuetracker.unity3d.com/product/unity/issues/guid/ISXB-330)).
- Fixed `Given object is neither an InputAction nor an InputActionMap` when using `InputActionTrace` on input action from an input action asset ([case ISXB-29](https://issuetracker.unity3d.com/product/unity/issues/guid/ISXB-29)).
- Fixing devices not being removed if unplugged during domain reload (entering or exiting play mode) ([case ISXB-232](https://issuetracker.unity3d.com/product/unity/issues/guid/ISXB-232)).

## [1.4.3] - 2022-09-23

### Fixed
- Added missing script and gizmo icon for `TrackedPoseDriver.cs` component ([case ISXB-262](https://issuetracker.unity3d.com/product/unity/issues/guid/ISXB-262)).
- Fix for mitigating symptoms reported in ([case UUM-10774](https://issuetracker.unity3d.com/product/unity/issues/guid/UUM-10774) effectively avoiding reenabling mouse, pen or touch devices in `InputSystemPlugin.OnDestroy()` if currently quitting the editor. The fix avoids editor crashing if closed when Simulator Window is open. Note that the actual issue needs a separate fix in Unity and this package fix is only to avoid running into the issue.
- Fixed an issue where Input Action name would not display correctly in Inspector if serialized as `[SerializedProperty]` within a class not derived from `MonoBehavior` ([case ISXB-124](https://issuetracker.unity3d.com/product/unity/issues/guid/ISXB-124).
- Fix an issue where users could end up with the wrong device assignments when using the InputUser API directly and removing a user ([case ISXB-274](https://issuetracker.unity3d.com/product/unity/issues/guid/ISXB-231)).
- Fixed an issue where PlayerInput behavior description was not updated when changing action assset ([case ISXB-286](https://issuetracker.unity3d.com/product/unity/issues/guid/ISXB-286)).

### Changed
- Readded OnDisable() member to MultiplayerEventSystem which was previously removed from the API
- Improved performance of HID descriptor parsing by moving json parsing to a simple custom predicitve parser instead of relying on Unity's json parsing. This should improve domain reload times when there are many HID devices connected to a machine.

### Changed

- Documentation improvements: New workflows and concepts pages. Reorganised table of contents. Improved some code samples. Updated screenshots.

## [1.4.2] - 2022-08-12

### Changed
- Hide XR legacy HMD and controllers layouts from Editor UI dropdown.

### Fixed
- Fix UI sometimes ignoring the first mouse click event after losing and regaining focus ([case ISXB-127](https://issuetracker.unity3d.com/product/unity/issues/guid/ISXB-127).
- Fixed issue when using MultiplayerEventSystems where the visual state of UI controls would change due to constant toggling of CanvasGroup.interactable on and off ([case ISXB-112](https://issuetracker.unity3d.com/product/unity/issues/guid/ISXB-112)).
- Fixed minor issue when renaming input actions where unique renaming would incorrectly consider the input action being renamed as a different action and not allow renaming of 'A' to 'a' without appending a unique integer for example ([case ISXB-25](https://issuetracker.unity3d.com/product/unity/issues/guid/ISXB-25)).
- Fixed an issue where the Input Action asset icon would not be visible during asset creation ([case ISXB-6](https://issuetracker.unity3d.com/product/unity/issues/guid/ISXB-6)).
- Fixed DualSense low frequency motor speed being always set to min value.
- Fixed an issue where `ReadUnprocessedValueFromState` in PoseControl always returning default values.
- Fix Player 1's UI controls stop working after second player joins ([case ISXB-125](https://issuetracker.unity3d.com/product/unity/issues/guid/ISXB-125)))

## [1.4.1] - 2022-05-30

### Fixed
- Fixed composite touchscreen controls were not firing an action if screen was touched before enabling the action ([case ISXB-98](https://issuetracker.unity3d.com/product/unity/issues/guid/ISXB-98)).

## [1.4.0] - 2022-04-10

### Changed

- `Button` type `InputAction`s now go to `started` when a button goes from a press to below the release threshold but not yet to 0.
  ```CSharp
  // Before:
  Set(Gamepad.current.rightTrigger, 0.7f); // Performed (pressed)
  Set(Gamepad.current.rightTrigger, 0.2f); // Canceled (released)
  Set(Gamepad.current.rightTrigger, 0.1f); // Started!!
  Set(Gamepad.current.rightTrigger, 0f);   // Canceled

  // Now:
  Set(Gamepad.current.rightTrigger, 0.7f); // Performed (pressed)
  Set(Gamepad.current.rightTrigger, 0.2f); // Started (released but not fully)
  Set(Gamepad.current.rightTrigger, 0.1f); // <Nothing>
  Set(Gamepad.current.rightTrigger, 0f);   // Canceled
  ```
  * This also applies to `PressInteraction` when set to `Press` behavior.
  * In effect, it means that a button will be in `started` or `performed` phase for as long as its value is not 0 and will only go to `canceled` once dropping to 0.
- Processors are now always applied when reading action values through `InputAction.ReadValue<>` or `CallbackContext.ReadValue<>`. Previously, if no bound control was actuated, ReadValue calls would return the default value for the action type but not run the value through the processors.([case 1293728](https://issuetracker.unity3d.com/product/unity/issues/guid/1293728/)).
- Made the following internal types public. These types can be useful when deconstructing raw events captured via `InputEventTrace`.
  * `UnityEngine.InputSystem.Android.LowLevel.AndroidAxis`
  * `UnityEngine.InputSystem.Android.LowLevel.AndroidGameControllerState`
  * `UnityEngine.InputSystem.Android.LowLevel.AndroidKeyCode`
- Adding or removing a device no longer leads to affected actions being temporarily disabled ([case 1379932](https://issuetracker.unity3d.com/issues/inputactionreferences-reading-resets-when-inputactionmap-has-an-action-for-the-other-hand-and-that-hand-starts-slash-stops-tracking)).
  * If, for example, an action was bound to `<Gamepad>/buttonSouth` and was enabled, adding a second `Gamepad` would lead to the action being temporarily disabled, then updated, and finally re-enabled.
  * This was especially noticeable if the action was currently in progress as it would get cancelled and then subsequently resumed.
  * Now, an in-progress action will get cancelled if the device of its active control is removed. If its active control is not affected, however, the action will keep going regardless of whether controls are added or removed from its `InputAction.controls` list.
- Installing the package for the first time will now set `"Active Input Handling"` to `"Both"` rather than `"Input System Package"`.
  * This means, that by default, both the old and the new input system will run side by side where supported.
  * This can be manually switched by going to `Edit >> Project Settings >> Player >> Active Input Handling`.

### Fixed

- Fixed an issue where a layout-override registered via `InputSystem.RegisterLayoutOverride(...)` would cause the editor to malfunction or crash if the layout override had a name already used by an existing layout (case 1377685).
- Fixed an issue where attempting to replace an existing layout-override by using an existing layout-override name didn't work as expected and would instead aggregate overrides instead of replacing them when an override with the given name already exists.
- Fixed Switch Pro controller not working correctly in different scenarios ([case 1369091](https://issuetracker.unity3d.com/issues/nintendo-switch-pro-controller-output-garbage), [case 1190216](https://issuetracker.unity3d.com/issues/inputsystem-windows-switch-pro-controller-only-works-when-connected-via-bluetooth-but-not-via-usb), case 1314869).
- Fixed DualShock 4 controller not allowing input from other devices due to noisy input from its unmapped sensors ([case 1365891](https://issuetracker.unity3d.com/issues/input-from-the-keyboard-is-not-working-when-the-dualshock-4-controller-is-connected)).
- Fixed `InputSystem.onAnyButtonPress` so that it doesn't throw exceptions when trying to process non state or delta events ([case 1376034](https://issuetracker.unity3d.com/product/unity/issues/guid/1376034/)).
- Fixed `InputControlPath.Matches` incorrectly reporting matches when only a prefix was matching.
  * This would, for example, cause `Keyboard.eKey` to be matched by `<Keyboard>/escape`.
  * Fix contributed by [Fredrik Ludvigsen](https://github.com/steinbitglis) in [#1485](https://github.com/Unity-Technologies/InputSystem/pull/1485).
- Fixed `OnScreenButton` triggering `NullReferenceException` in combination with custom devices ([case 1380790 ](https://issuetracker.unity3d.com/issues/nullreferenceexception-error-when-setting-on-screen-button-to-a-custom-device)).
- Fixed no devices being available in `Start` and `Awake` methods if, in the player, any `InputSystem` API was accessed during the `SubsystemRegistration` phase ([case 1392358](https://issuetracker.unity3d.com/issues/inputsystem-does-not-initialize-properly-in-a-build-when-accessed-early)).
- Fixed dropdown for "Supported Devices" in settings not showing all device layouts.
- Fixed "STAT event with state format TOUC cannot be used with device 'Touchscreen:/Touchscreen'" when more than max supported amount of fingers, currently 10, are present on the screen at a same time (case 1395648).
- Fixed mouse events not being timesliced when input system is switched to process input in fixed updates (case 1386738).
- Fixed missing tooltips in PlayerInputManagerEditor for the Player Limit and Fixed Splitscreen sizes labels ([case 1396945](https://issuetracker.unity3d.com/issues/player-input-manager-pops-up-placeholder-text-when-hovering-over-it)).
- Fixed DualShock 4 controllers not working in some scenarios by adding support for extended mode HID reports ([case 1281633](https://issuetracker.unity3d.com/issues/input-system-dualshock4-controller-returns-random-input-values-when-connected-via-bluetooth-while-steam-is-running), case 1409867).
- Fixed `BackgroundBehavior.IgnoreFocus` having no effect when `Application.runInBackground` was false ([case 1400456](https://issuetracker.unity3d.com/issues/xr-head-tracking-lost-when-lost-focus-with-action-based-trackedposedriver-on-android)).
- Fixed an issue where a device was left disabled when it was disconnected while an application was out-of-focus and then re-connected when in-focus (case 1404320).

#### Actions

- Fixed `InvalidCastException: Specified cast is not valid.` being thrown when clicking on menu separators in the control picker ([case 1388049](https://issuetracker.unity3d.com/issues/invalidcastexception-is-thrown-when-selecting-the-header-of-an-advanceddropdown)).
- Fixed accessing `InputAction`s directly during `RuntimeInitializeOnLoad` not initializing the input system as a whole and leading to exceptions ([case 1378614](https://issuetracker.unity3d.com/issues/input-system-nullreferenceexception-error-is-thrown-when-using-input-actions-in-builds)).
- Fixed `InputAction.GetTimeoutCompletionPercentage` jumping to 100% completion early ([case 1377009](https://issuetracker.unity3d.com/issues/gettimeoutcompletionpercentage-returns-1-after-0-dot-1s-when-hold-action-was-started-even-though-it-is-not-performed-yet)).
- Fixed d-pad inputs sometimes being ignored on actions that were binding to multiple controls ([case 1389858](https://unity.slack.com/archives/G01RVV1SPU4/p1642501574002300)).
- Fixed `IndexOutOfRangeException` when having multiple interactions on an action and/or binding in an action map other than the first of an asset ([case 1392559](https://issuetracker.unity3d.com/issues/map-index-on-trigger-and-indexoutofrangeexception-are-thrown-when-using-interaction-on-both-binding-and-its-parent-action)).
  * Fix contributed by [Russell Quinn](https://github.com/russellquinn) in [#1483](https://github.com/Unity-Technologies/InputSystem/pull/1483).
- Fixed `AxisComposite` not respecting processors applied to `positive` and `negative` bindings (case 1398942).
  * This was a regression introduced in [1.0.0-pre.6](#axiscomposite-min-max-value-fix).
- Fixed calling `action.AddCompositeBinding(...).With(...)` while action is enabled not correctly updating controls for part bindings of the composite.
- Fixed `TwoModifiersComposite` inadvertently not allowing controls other than `ButtonControl`s being bound to its `binding` part.
- Added support for keyboard shortcuts and mutually exclusive use of modifiers.
  * In short, this means that a "Shift+B" binding can now prevent a "B" binding from triggering.
  * `OneModifierComposite`, `TwoModifiersComposite`, as well as the legacy `ButtonWithOneModifierComposite` and `ButtonWithTwoModifiersComposite` now require their modifiers to be pressed __before__ (or at least simultaneously with) pressing the target button.
    * This check is performed only if the target is a button. For a binding such as `"CTRL+MouseDelta"` the check is bypassed. It can also be manually bypassed via the `overrideModifiersNeedToBePressedFirst`.
  * State change monitors on a device (`IInputStateChangeMonitor`) are now sorted by their `monitorIndex` and will trigger in that order.
  * Actions are now automatically arranging their bindings to trigger in the order of decreasing "complexity". This metric is derived automatically. The more complex a composite a binding is part of, the higher its complexity. So, `"Shift+B"` has a higher "complexity" than just `"B"`.
  * If an binding of higher complexity "consumes" a given input, all bindings waiting to consume the same input will automatically get skipped. So, if a `"Shift+B"` binding composite consumes a `"B"` key press, a binding to `"B"` that is waiting in line will get skipped and not see the key press.
  * If your project is broken by these changes, you can disable the new behaviors via a feature toggle in code:
    ```CSharp
    InputSystem.settings.SetInternalFeatureFlag("DISABLE_SHORTCUT_SUPPORT", true);
    ```
- Added new APIs for getting and setting parameter values on interactions, processors, and composites.
  ```CSharp
  // Get parameter.
  action.GetParameterValue("duration");     // Any "duration" value on any binding.
  action.GetParameterValue("tap:duration"); // "duration" on "tap" interaction on any binding.
  action.GetParameterValue("tap:duration",  // "duration" on "tap" on binding in "Gamepad" group.
      InputBinding.MaskByGroup("Gamepad"));

  // Set parameter.
  action.ApplyParameterOverride("duration", 0.4f);
  action.ApplyParameterOverride("tap:duration", 0.4f);
  action.ApplyParameterOverride("tap:duration", 0.4f,
      InputBinding.MaskByGroup("Gamepad"));

  // Can also apply parameter overrides at the level of
  // InputActionMaps and InputActionAssets with an effect
  // on all the bindings contained therein.
  asset.ApplyParameterOverride("scaleVector2:x", 0.25f,
      new InputBinding("<Mouse>/delta"));
  ```

### Added

- Added support for "Hori Co HORIPAD for Nintendo Switch", "HORI Pokken Tournament DX Pro Pad", "HORI Wireless Switch Pad", "HORI Real Arcade Pro V Hayabusa in Switch Mode", "PowerA NSW Fusion Wired FightPad", "PowerA NSW Fusion Pro Controller (USB only)", "PDP Wired Fight Pad Pro: Mario", "PDP Faceoff Wired Pro Controller for Nintendo Switch", "PDP Faceoff Wired Pro Controller for Nintendo Switch", "PDP Afterglow Wireless Switch Controller", "PDP Rockcandy Wired Controller".
- Added support for SteelSeries Nimbus+ gamepad on Mac (addition contributed by [Mollyjameson](https://github.com/MollyJameson)).
- Added support for Game Core platforms to XR layouts, devices, and input controls. These classes were previously only enabled on platforms where `ENABLE_VR` is defined.
- Added a new `DeltaControl` control type that is now used for delta-style controls such as `Mouse.delta` and `Mouse.scroll`.
  * Like `StickControl`, this control has individual `up`, `down`, `left`, and `right` controls (as well as `x` and `y` that it inherits from `Vector2Control`). This means it is now possible to directly bind to individual scroll directions (such as `<Mouse>/scroll/up`).
- Added the 'Cursor Lock Behavior' setting to InputSystemUIInputModule to control the origin point of UI raycasts when the cursor is locked. This enables the use of PhysicsRaycaster when the cursor is locked to the center of the screen ([case 1395281](https://issuetracker.unity3d.com/product/unity/issues/guid/1395281/)).
- Added support for using the Unity Remote app with the Input System.
  * Requires Unity 2021.2.18 or later.

## [1.3.0] - 2021-12-10

### Changed

- The artificial `ctrl`, `shift`, and `alt` controls (which combine the left and right controls into one) on the keyboard can now be written to and no longer throw `NotSupportedException` when trying to do so ([case 1340793](https://issuetracker.unity3d.com/issues/on-screen-button-errors-on-mouse-down-slash-up-when-its-control-path-is-set-to-control-keyboard)).
- All devices are now re-synced/reset in next update after entering play mode, this is needed to read current state of devices before any intentional input is provided ([case 1231907](https://issuetracker.unity3d.com/issues/mouse-coordinates-reported-as-00-until-the-first-move)).
- Replaced `UnityLinkerBuildPipelineData.inputDirectory` with hardcoded `Temp` folder because `inputDirectory` is deprecated.
- Deprecated `InputSettings.filterNoiseOnCurrent`. Now noise filtering is always enabled. Device only will become `.current` if any non-noise control have changed state.
- A device reset (such as when focus is lost) on `Touchscreen` will now result in all ongoing touches getting cancelled instead of all touches being simply reset to default state.
- Calling `InputTestFixture.Press`, `InputTestFixture.Set`, etc. from within a `[UnityTest]` will no longer immediately process input. Instead, input will be processed like it normally would as part of the Unity player loop.

### Fixed

- Fixed writing values into the half-axis controls of sticks (such as `Gamepad.leftStick.left`) producing incorrect values on the stick ([case 1336240](https://issuetracker.unity3d.com/issues/inputtestfixture-tests-return-inverted-values-when-pressing-gamepads-left-or-down-joystick-buttons)).
- Fixed setting size of event trace in input debugger always growing back to largest size set before.
- Fixed successive clicks not getting triggered with `TouchSimulation` on when not moving the mouse in-between clicks ([case 1330014](https://issuetracker.unity3d.com/issues/onclick-isnt-triggered-on-the-second-click-when-the-mouse-isnt-moved-and-simulate-touch-input-from-mouse-or-pen-is-enabled)).
- Fixed `InputSystemUIInputModule` stopping to listen for input when swapping `InputActionAsset` instances while input was disabled ([case 1371332](https://issuetracker.unity3d.com/issues/ui-navigation-stops-working-after-adding-two-input-devices-to-a-scene)).
- Fixed `InputSystemUIInputModule` showing incorrect bindings after pressing the 'Fix UI Input Module' button in PlayerInput component([case 1319968](https://issuetracker.unity3d.com/product/unity/issues/guid/1319968/)).
- Fixed an issue where UI button clicks could be ignored by `InputSystemUIInputModule` if modifying on-screen devices from Update() callbacks ([case 1365070](https://issuetracker.unity3d.com/product/unity/issues/guid/1365070)).
- Fixed an issue with `InputSystemUIInputModule` that would cause UI to stop responding during play mode after changing a script file while Recompile and Continue mode is active, or by forcing a script recompile using `RequestScriptCompilation`([case 1324215](https://issuetracker.unity3d.com/product/unity/issues/guid/1324215/)).
- Fixed `InputSystemUIInputModule` inspector showing all action bindings as "None" when assigned a runtime created actions asset ([case 1304943](https://issuetracker.unity3d.com/issues/input-system-ui-input-module-loses-prefab-action-mapping-in-local-co-op)).
- Fixed a problem with UI Toolkit buttons remaining active when multiple fingers are used on a touchscreen, using `InputSystemUIInputModule` with pointerBehavior set to `UIPointerBehavior.SingleUnifiedPointer`. UI Toolkit will now always receive the same pointerId when that option is in use, regardless of the hardware component that produced the pointer event. ([case 1369081](https://issuetracker.unity3d.com/issues/transitions-get-stuck-when-pointer-behavior-is-set-to-single-unified-pointer-and-multiple-touches-are-made)).
- Fixed a problem with `InputUser` where devices would be removed and not added again after layout overrides preventing certain devices, e.g. gamepads to not work correctly when associated with action map bindings tied to `PlayerInput` ([case 1347320](https://issuetracker.unity3d.com/product/unity/issues/guid/1347320)).
- Fixed DualSense on iOS not inheriting from `DualShockGamepad` ([case 1378308](https://issuetracker.unity3d.com/issues/input-dualsense-detection-ios)).
- Fixed a device becoming `.current` (e.g. `Gamepad.current`, etc) when sending a new state event that contains no control changes (case 1377952).
- Fixed calling `IsPressed` on an entire device returning `true` ([case 1374024](https://issuetracker.unity3d.com/issues/inputcontrol-dot-ispressed-always-returns-true-when-using-new-input-system)).
- Fixed HIDs having blackslashes in their vendor or product names leading to binding paths generated by interactive rebinding that failed to resolve to controls and thus lead to no input being received ([case 1335465](https://issuetracker.unity3d.com/product/unity/issues/guid/1335465/)).
- Fixed `InputSystem.RegisterLayoutOverride` resulting in the layout that overrides are being applied to losing the connection to its base layout ([case 1377719](https://fogbugz.unity3d.com/f/cases/1377719/)).
- Fixed `Touch.activeTouches` still registering touches after the app loses focus ([case 1364017](https://issuetracker.unity3d.com/issues/input-system-new-input-system-registering-active-touches-when-app-loses-focus)).
- Fixed `MultiplayerEventSystem` not preventing keyboard and gamepad/joystick navigation from one player's UI moving to another player's UI ([case 1306361](https://issuetracker.unity3d.com/issues/input-system-ui-input-module-lets-the-player-navigate-across-other-canvases)).
  * This fix relies on a `CanvasGroup` being injected into each `playerRoot` and the `interactable` property of the group being toggled back and forth depending on which part of the UI is being updated.
- Fixed `InputTestFixture` incorrectly running input updates out of sync with the player loop ([case 1341740](https://issuetracker.unity3d.com/issues/buttoncontrol-dot-waspressedthisframe-is-false-when-using-inputtestfixture-dot-press)).
  * This had effects such as `InputAction.WasPressedThisFrame()` returning false expectedly.
- Fixed broken code example for state structs in `Devices.md` documentation (fix contributed by [jeffreylanters](https://github.com/jeffreylanters)).
- Fixed `TrackedDeviceRaycaster` not picking closest hit in scene (fix originally contributed by [alexboost222](https://github.com/alexboost222)).

#### Actions

- Fixed opening a new project (or one that needs a full reimport) leading to several exceptions in the console if the most recently opened project was closed with a `.inputactions` editor open ([case 1313185](https://issuetracker.unity3d.com/issues/exceptions-about-previously-open-action-map-being-thrown-when-opening-new-project)).
- Fixed incorrect indentation of input actions in the inspector ([case 1285546](https://issuetracker.unity3d.com/product/unity/issues/guid/1285546/)).
- Fixed an issue where serialized `InputAction` properties would have display name "Input Action" in the Inspector window instead of their given name. ([case 1367240](https://issuetracker.unity3d.com/product/unity/issues/guid/1367240)).
- Fixed an issue where `InputAction.Enable` would not reuse memory allocated prior and thus lead to memory leaks ([case 1367442](https://issuetracker.unity3d.com/issues/input-system-puts-a-lot-of-pressure-on-the-garbage-collector-when-enabling-and-disabling-inputactionmaps)).
- Fixed interactions such as `Press` not getting processed correctly when having multiple of them on different bindings of the same action and receiving simultaneous input on all of them ([case 1364667](https://issuetracker.unity3d.com/issues/new-input-system-stops-working-after-pressing-2-keyboard-buttons-at-the-same-time)).
  * If, for example, you bind the A and S key on the same action, put a `Press` interaction on both, and then press both keys, interactions would get missed or got stuck.
- Fixed `InputAction.IsPressed`/`WasPressed`/`WasReleased` returning incorrect results when binding multiple buttons on the same action and pressing/releasing them simultaneously.
- Improved performance of looking up actions by name.
- Fixed `InputAction.controls` exhibiting bad performance when there were no controls bound to an action ([case 1347829](https://issuetracker.unity3d.com/issues/inputaction-dot-controls-are-accessed-slower-when-the-gamepad-slash-controller-is-not-connected)).
- Fixed interactions involving timeouts (such as `HoldInteraction`) performing erroneous delayed triggers on actions when input is composed of multiple controls ([1251231](https://issuetracker.unity3d.com/issues/input-system-composites-hold-interaction-can-be-performed-when-no-keys-are-hold)).
  * For example, if you bind `Shift+B` using a `OneModifierComposite` and put a `HoldInteraction` on the binding, then depending on the order in which the keys are pressed, you would sometimes see the action spuriously getting triggered when in fact no input was received.
- Fixed control schemes of bindings not getting updates when being pasted from one `.inputactions` asset into another ([case 1276106](https://issuetracker.unity3d.com/issues/input-system-control-schemes-are-not-resolved-when-copying-bindings-between-inputactionassets)).
  * For example, if you copied a binding from an asset that had a "Gamepad" control scheme into an asset that had none, the resulting binding would be unusable.
  * All associations with control schemes that do not exist in the target asset are now removed from bindings upon pasting.
- Fixed `InputActionSetupExtensions.AddCompositeBinding` not setting name of composite.

## [1.2.0] - 2021-10-22

### Changed

- When exceptions occur in user code inside of Input System callbacks, the exception message is now printed __first__ and details about the callback second.
  * Previously a message similar to "Exception ... while executing '...' callbacks" was printed first and then followed by exception log. This was hiding the actual exception and created confusion.

### Fixed

- Fixed a performance issue on entering/exiting playmode where HID device capabilities JSON could be parsed multiple times for a single device([case 1362733](https://issuetracker.unity3d.com/issues/input-package-deserializing-json-multiple-times-when-entering-slash-exiting-playmode)).
- Fixed a problem where explicitly switching to the already active control scheme and device set for PlayerInput would cancel event callbacks for no reason when the control scheme switch would have no practical effect. This fix detects and skips device unpairing and re-pairing if the switch is detected to not be a change to scheme or devices. (case 1342297)
- Any unhandled exception in `InputManager.OnUpdate` failing latter updates with `InvalidOperationException: Already have an event buffer set! Was OnUpdate() called recursively?`. Instead the system will try to handle the exception and recover into a working state.
- Fixed an issue that broke the `VirtualMouseInput` component in the editor ([case 1367553](https://issuetracker.unity3d.com/issues/vitrualmouseinput-stickaction-doesnt-work)).
- Fixed a problem where only using runtimes that are not XR supported causes a compile error. This fix adds back in `ENABLE_VR` checks to prevent this case (case 1368300)
- Fixed input action for Android gamepad's right stick will be correctly invoked when only y axis is changing ([case 1308637](https://issuetracker.unity3d.com/issues/android-input-system-right-analog-stick-tracking-is-erratic-when-using-a-gamepad-connected-to-an-android-device)).
- Generic gamepad short display button names were incorrectly mapped on Switch (`A` instead of `B`, etc).
- Fixed an issue where resetting an action via `InputAction.Reset()` while being in disabled state would prevent the action from being enabled again. ([case 1370732](https://issuetracker.unity3d.com/product/unity/issues/guid/1370732/)).
- Fixed "Default constructor not found for type UnityEngine.InputSystem.iOS.LowLevel.iOSStepCounter" any other potential exceptions due to classes, methods, fields and properties being stripped when managed stripping setting set to medium or high ([case 1368761](https://issuetracker.unity3d.com/issues/ios-new-input-system-iosstepcounter-crash-on-launch-with-managed-stripping)).
- Fixed an issue where `InvalidOperationExceptions` are thrown if an input for an action with multiple interactions is held  while disconnecting the device([case 1354098](https://issuetracker.unity3d.com/issues/input-system-errors-are-thrown-when-disconnecting-controller-while-holding-a-button-with-press-and-release-set-up-separately)).
- Fixed `action.ReadValue` and others returning invalid data when used from `FixedUpdate` or early update when running in play mode in the editor ([case 1368559](https://issuetracker.unity3d.com/issues/enter-key-is-not-registered-when-using-waspressedthisframe-with-input-system-1-dot-1-1) [case 1367556](https://issuetracker.unity3d.com/issues/input-action-readvalue-always-returns-zero-when-called-from-fixedupdate) [case 1372830](https://issuetracker.unity3d.com/issues/querying-inputs-before-preupdate-dot-newinputupdate-returns-invalid-data-when-running-in-play-mode-in-editor)).
- Fixed current being `null` for sensors (`Accelerometer.current`, others) ([case 1371204](https://issuetracker.unity3d.com/issues/accelerometer-not-working-when-using-input-system-1-dot-1-1)).

### Added

- Added support for PS5 DualSense controllers on Mac and Windows.
- Improved the user experience when creating single vs multi-touch touchscreen bindings in the Input Action Asset editor by making both options visible in the input action dropdown menu. Now it's not neccessary to be aware of the touch\*/press path binding syntax ([case 1357664](https://issuetracker.unity3d.com/issues/inputsystem-touchscreens-multi-touch-doesnt-work-when-using-a-custom-inputactionasset)).
- Added support for the Unity Remote app.
  * __NOTE__: This unfortunately requires a change in the Unity native runtime. We are in the process of rolling out the change to Unity versions. A public build that receives the change will automatically enable the functionality in the Input System package.

## [1.1.1] - 2021-09-03

### Fixed

- Fixed `InvalidCastException: Specified cast is not valid.` and `InvalidOperationException: Already have an event buffer set! Was OnUpdate() called recursively?` when upgrading from 1.1.0-pre.5 or earlier. If you experience this issue you can also restart the editor to resolve it.
- Fixed `InputDeviceChange.Destroyed` not being available, now it's correctly marked as obsolete instead.
- Removed documentation around platform user account management of `InputUser` which was ahead of actual backend support for the feature.

## [1.1.0] - 2021-08-27

### Changed

- Modified the fix that landed in `1.1-preview.3` for [any given control being added to an action only once](#same_control_multiple_times_fix).
  * This caused a regression with some setups that, for example, bound the same control multiple times in a composite using processors to alter the value of the control.
  * Internally, a control is now again allowed to feed into the same action through more than one binding.
  * However, externally the control will be mentioned on the action's `InputAction.controls` list only once.
- Adding `InputSystemUIInputModule` from code now installs `DefaultInputActions`. This is equivalent to the default setup when adding the component in the editor ([case 1259306](https://issuetracker.unity3d.com/issues/input-system-ugui-button-does-not-react-when-clicked)).
  ```CSharp
  var go = new GameObject();
  go.AddComponent<EventSystem>();
  var uiModule = go.AddComponent<InputSystemUIInputModule>();
  // uiModule.actionsAsset now has a DefaultInputActions() asset assigned to it and the various
  // action references point to its actions.
  ```
  * `InputSystemUIInputModule.UnassignActions` has been added to remove all actions from the module en bloc.
  ```CSharp
  uiModule.UnassignActions();
  ```

### Fixed

- Fixed an issue where mixing test cases based on `InputTestFixture` (using mocked `InputSystem`) and regular test cases (using real `InputSystem`) would lead to static state leaking between test cases causing random failures and unexpected/undefined behavior ([case 1329015](https://issuetracker.unity3d.com/product/unity/issues/guid/1329015)).
- Fixed `InputSystemUIInputModule.AssignDefaultActions` not assigning `trackedDeviceOrientation` and `trackedDevicePosition`.
- Fixed regression introduced by [previous change](#ui_multiple_scenes_fix) where `InputSystemUIInputModule` would not disable actions correctly.
- Fixed `InputAction.canceled` not getting triggered reliably for `InputActionType.PassThrough` actions when `InputSystem.ResetDevice` was called.
- Fixed device resets (e.g. happening as part of focus changes) leading to only some actions bound to these devices getting cancelled instead of all of them.

## [1.1.0-pre.6] - 2021-08-23

### Fixed

- Fixed pairing devices to existing `InputUser`s potentially corrupting list of paired devices from other `InputUser`s ([case 1327628](https://issuetracker.unity3d.com/issues/input-system-devices-are-reassigned-to-the-wrong-users-after-adding-a-new-device)).
- Fixed duplication of control paths when viewing collections of `InputControl`s in the inspector.
  * Fix contributed by [NibbleByte](https://github.com/NibbleByte) in [1354](https://github.com/Unity-Technologies/InputSystem/pull/1354).
- Fixed `StackOverflowException` caused by calling `InputSystem.Update` from inside an input action callback such as `InputAction.performed` ([case 1316000](https://issuetracker.unity3d.com/issues/crash-when-adding-inputsystem-dot-update-to-inputsystem-command-handler-to-force-processing-an-event-and-sending-input)).
- Fixed `InputTestFixture` leaving all `.current` getters uninitialized after a test run ([case 1329015](https://issuetracker.unity3d.com/issues/inputsystem-mouseeventhandler-breaks-when-running-multiple-playmode-tests)).
- Fixed broken script references in Touch Samples project ([case 1190598](https://issuetracker.unity3d.com/issues/input-system-sample-projects-have-missing-script-references)).
- Fixed `PointerInput` composite in `TouchSamples` project being registered only after scenes already loaded ([case 1215048](https://issuetracker.unity3d.com/issues/mobile-input-system-custom-binding-broken-slash-not-registered-when-using-runtimeinitializeonloadmethod-and-loading-scene-directly)).
- Fixed `InputControlExtensions.EnumerateChangedControls` skipping over `left`, `right`, and `down` controls on PS4 controller's dpad ([case 1315107](https://issuetracker.unity3d.com/issues/input-system-left-right-and-down-directional-pad-buttons-do-not-switch-controls-over-to-controller)).
- Fixed undo not working in `Input System Package` project settings pane ([case 1291709](https://issuetracker.unity3d.com/issues/inputsystem-exception-thrown-continuously-when-undo-operation-is-performed-with-supported-devices-list-in-the-project-settings)).
- Fixed incorrect indexing in `InputUser.OnDeviceChanged` that could result in incorrect pairing of devices or `IndexOutOfRangeException` being thrown when removing, adding or reconfiguring a device. Fix contribution by [Mikael Klages](https://github.com/ITR13) in [#1359](https://github.com/Unity-Technologies/InputSystem/pull/1359).
- Fixed incorrect indexing when sorting magnitude based on score in `InputActionRebindingExtensions.RebindingOperation` which could result in incorrect magnitudes for candidates. Contribution by [Fredrik Ludvigsen](https://github.com/steinbitglis) in [#1348](https://github.com/Unity-Technologies/InputSystem/pull/1348).
- Fixed inconsistent ordering and execution when adding to or removing from the various callbacks in the API (such as `InputSystem.onDeviceChange` but also `InputAction.started` etc.) during the execution of a callback ([case 1322530](https://issuetracker.unity3d.com/issues/inputsystems-events-are-not-called-the-order-they-were-added-when-they-are-modified-in-the-middle-of-the-call-by-other-listener).
- Fixed inconsistent behavior of WebGL gamepad left/right stick. Up/Down controls were reverse of X/Y controls. ([case 1348959](https://fogbugz.unity3d.com/f/cases/1348959))
- Fixed `PlayerInputManager`s join action not triggering when using a referenced `InputAction` ([case 1260625](https://issuetracker.unity3d.com/issues/input-system-player-input-managers-join-action-is-not-triggered-when-using-a-referenced-input-action)).
- Fixed UI issue where pressing the wrong button was possible while quickly moving through a UI because the submit action fired on action press instead of action release ([1333563](https://issuetracker.unity3d.com/issues/input-submit-action-is-called-on-release-rather-than-on-press-when-using-enter-key)).
- Fixed InvalidOperationException when opening a preset created from a .inputactions asset ([case 1199544](https://issuetracker.unity3d.com/issues/input-system-properties-are-not-visible-and-invalidoperationexception-is-thrown-on-selecting-inputactionimporter-preset-asset)).
- Fixed a problem arising when combining InputSystemUIInputModule and PlayInput with SendMessage or BroadcastMessage callback behavior on the same game object or hierarchy which is an ambiguous input setup. This fix eliminates callbacks into InputSystemUIInputModule. Related to ([1343712](https://issuetracker.unity3d.com/issues/input-system-ui-components-lags-when-using-input-system-ui-input-module-together-with-player-input-component)).
- Fixed inconsistent usage of `ENABLE_PROFILER` define together with `Profiler.BeginSample`/`Profiler.EndSample` by removing `ENABLE_PROFILER` macro check because `BeginSample`/`EndSample` are already conditional with `[Conditional("ENABLE_PROFILER")]` ([case 1350139](https://issuetracker.unity3d.com/issues/inconsistent-enable-profiler-scripting-defines-in-inputmanager-dot-cs-when-using-profiler-dot-beginssample-and-profiler-dot-endsample)).
- Remediated majority of performance issues with high frequency mice (>=1kHz poll rates) in release mode by merging consecutive mouse move events together ([case 1281266](https://issuetracker.unity3d.com/issues/many-input-events-when-using-1000hz-mouse)), see the events documentation for more information.
- Fixed `InputEventTrace` replays skipping over empty frames and thus causing playback to happen too fast.
- Fixed `"Pointer should have exited all objects before being removed"` error when changing screen orientation on mobile.
- Controls such as mouse positions are no longer reset when focus is lost.
- Pressing a uGUI `Button` and then alt-tabbing away, letting go of the button, and then going back to the application will no longer trigger a button click.
- Fixed `Input.onUnpairedDeviceActivity` triggering from editor input.
- Fixed 'up' and 'down' controls on `WebGLGamepad` left and right sticks not being clamped correctly.

#### Actions

- Fixed right-clicking in empty action map or action list not popping up context menu ([case 1336426](https://issuetracker.unity3d.com/issues/cant-open-drop-down-menu-when-hovering-over-free-space-in-input-action)).
- Fixed binding paths being misaligned in UI when switching to text mode editing ([case 1200107](https://issuetracker.unity3d.com/issues/input-system-path-input-field-text-is-clipping-under-binding-in-the-properties-section)).
- Fixed `"Exception: Style.Draw may not be called with GUIContent that is null."` error from `PlayerInput` inspector when having an action map with no actions ([case 1317735](https://issuetracker.unity3d.com/issues/multiple-error-messages-are-thrown-when-trying-to-expand-the-event-list-of-an-input-actions-asset-that-has-an-empty-action-map)).
- Fixed calling `GetBindingDisplayString()` on an `InputAction` with a composite binding leading to doubled up output ([case 1321175](https://issuetracker.unity3d.com/issues/macos-input-system-getbindingdisplaystring-returns-empty-strings-for-some-mappings)).
- Fixed `MultiTapInteraction` not respecting `InputSettings.multiTapDelayTime` ([case 1292754](https://issuetracker.unity3d.com/issues/multitapdelaytime-does-not-influence-maxtapspacing-in-input-action-assets)).
- Fixed changing values in `Input System Package` project settings not affecting default values displayed in `.inputactions` editor window ([case 1292754](https://issuetracker.unity3d.com/issues/multitapdelaytime-does-not-influence-maxtapspacing-in-input-action-assets)).
- Fixed rebinding a part of a composite with `RebindingOperation.WithTargetBinding` not also changing the type of control being looked for ([case 1272563](https://issuetracker.unity3d.com/issues/input-system-performinteractiverebinding-method-doesnt-detect-button-input-when-rebinding-part-of-a-2d-vector-composite)).
- <a name="axiscomposite-min-max-value-fix"></a> Fixed `AxisComposite` not respecting `minValue` and `maxValue` properties ([case 1335838](https://issuetracker.unity3d.com/issues/inputsystem-1d-axis-composite-binding-will-return-a-incorrect-value-if-minvalue-and-maxvalue-is-not-1-and-1)).
- Fixed `ArgumentOutOfRangeException` caused by `IsPointerOverGameObject` ([case 1337354](https://issuetracker.unity3d.com/issues/mobile-argumentoutofrangeexception-is-thrown-when-calling-ispointerovergameobject)).
- `PlayerInput` no longer logs an error message when it is set to `Invoke UnityEvents` and can't find  an action in the given `.inputactions` asset ([case 1259577](https://issuetracker.unity3d.com/issues/an-error-is-thrown-when-deleting-an-input-action-and-entering-play-mode)).
- Fixed `HoldInteraction` getting stuck when hold and release happens in same event ([case 1346786](https://issuetracker.unity3d.com/issues/input-system-the-canceled-event-is-not-fired-when-clicking-a-button-for-a-precise-amount-of-time)).
- Fixed adding an action in the `.inputactions` editor automatically duplicating interactions and processors from the first action in the map.
- Fixed `InputActionSetupExtensions.ChangeBinding` when modifying binding from a different action than specified. Contribution by [Fredrik Ludvigsen](https://github.com/steinbitglis) in [#1348](https://github.com/Unity-Technologies/InputSystem/pull/1352).

### Added

- Added `InputSystem.runUpdatesInEditMode` to enable processing of non-editor updates without entering playmode (only available for XR).
- Added a new "UI vs Game Input" sample to the package. The sample can be installed from the Unity Package Manager UI in the editor.
  * The sample demonstrates how to deal with inputs that may both lead to UI actions as well as in-game actions.
- Added method `SetMotorSpeedsAndLightBarColor` as a workaround for setting both the light bar and motor speeds simultaneously on a DualShock 4 controller ([case 1271119](https://issuetracker.unity3d.com/issues/dualshock4-setlightbarcolor-and-setmotorspeeds-cannot-be-called-on-the-same-frame-using-input-system)).
- Added the concept of "soft" and "hard" device resets.
  * In general, resetting a device will reset its state to default values.
  * Individual controls can be marked as `dontReset` to exclude them from resets. This makes the reset "soft" (default).
    ```CSharp
    //  Perform a "soft" reset of the mouse. The mouse position will not be affected
    // but controls such as buttons will be reset.
    InputSystem.ResetDevice(Mouse.current);
    ```
  * A "hard" reset can be forced through the API. This also resets `dontReset` controls.
    ```CSharp
    // Perform a "hard" reset of the mouse. The mouse position will also be reset to (0,0).
    InputSystem.ResetDevice(Mouse.current, alsoResetDontResetControls: true);
    ```
  * Resets will lead to `InputAction`s that are enabled and in-progress from controls that being reset, to be canceled. This will not perform actions even if they trigger on, for example, button release.
- `InputDevice.canRunInBackground` can now be force-set through layouts.
   ```CSharp
   // Force XInputWindows gamepads to not run in the background.
   InputSystem.RegisterLayoutOverride(@"
       {
           ""name"": ""XInputWindowsNoCanRunInBackground"",
           ""extend"": ""XInputWindows"",
           ""runInBackground"": ""off""
       }
   ");
   ```
- Improved performance of `Touchscreen` by merging consecutive touch move events together. See the events documentation for more information.

#### Actions

- Added a new `InputAction.wantsInitialStateCheck` property that allows toggling on initial state checks for `Button` and `Pass-Through` actions (implicitly enabled for `Value` actions).
  * This allows responding immediately to controls that are already actuated when the action is enabled.
- Added new API for more easily listening for event changes.
  ```CSharp
  InputSystem.onEvent
    .ForDevice<Gamepad>()
    .Where(e => e.HasButtonPress())
    .CallOnce(e => Debug.Log("Button pressed!));
  ```
- Added new API to easily listen for button presses on any device.
  ```CSharp
  InputSystem.onAnyButtonPress
    .CallOnce(ctrl => Debug.Log($"Button '{ctrl}' pressed"));
  ```
  * This is a simple wrapper around the new API mentioned above.

### Changed

- Application focus handling behavior has been reworked.
  * When `runInBackground` is off, no action will be taken on focus loss. When focus comes back, all devices will receive a sync request. Those that don't support it will see a "soft" reset.
  * When `runInBackground` is on (which, when running in the editor, is considered to always be the case), a new setting `InputSettings.backgroundBehavior` dictates how input is to be handled while the application does not have focus. The default setting of `ResetAndDisableNonBackgroundDevices` will soft-reset and disable all devices for which `InputDevice.canRunInBackground` is false. While in the background, devices that are flagged as `canRunInBackground` will keep running as in the foreground.
  * In the editor, devices other than `Pointer` and `Keyboard` devices (i.e. anything not used to operate the editor UI) are now by default routing their input to the Game View regardless of focus. This also fixes the problem of gamepad sticks resetting to `(0,0)` on focus loss ([case 1222305](https://issuetracker.unity3d.com/issues/input-system-gamepad-stick-values-are-cached-when-changing-editor-window-focus)).
  * A new setting `InputSettings.gameViewFocus` has been introduced to determine how Game View focused is handled in the editor with respect to input.
- Editor: Removed 'Lock Input to Game View' setting in the Input Debugger.
  * The setting has been replaced by the new 'Game View Focus' project setting.
- `InputSystem.defaultButtonPressPoint` is now clamped to a minimum value of `0.0001` ([case 1349002](https://issuetracker.unity3d.com/issues/onclick-not-working-when-in-player)).
- `InputDevice.OnConfigurationChanged` can now be overridden in derived classes.
- `InputSystemUIInputModule` now defers removing pointers for touches by one frame.
  * This is to ensure that `IsPointerOverGameObject` can meaningfully be queried for touches that have happened within the frame &ndash; even if by the time the method is called, a touch has technically already ended ([case 1347048](https://issuetracker.unity3d.com/issues/input-system-ispointerovergameobject-returns-false-when-used-with-a-tap-interaction)).
  * More precisely, this means that whereas before a `PointerExit` and `PointerUp` was received in the same frame, a touch will now see a `PointerUp` in the frame of release but only see a `PointerExit` in the subsequent frame.
- Calling `EventSystem.IsPointerOverGameObject()` from within `InputAction` callbacks (such as `InputAction.performed`) will now result in a warning.
  * UI updates *after* input and consumes input through `InputAction`s as they are processed. Thus, querying UI state from within `InputAction` callbacks will query outdated UI state.
- Changed `TrackedPoseDriver` to use properties of type `InputActionProperty` rather than `InputAction` to allow more flexibility.
- Changed quickstart documentation sample to use the Update method instead of FixedUpdate to show a more correct usage of the `wasPressedThisFrame` API.

## [1.1.0-pre.5] - 2021-05-11

- Fixes a problem with the package's manifest missing a dependency on the UI Elements module.

## [1.1.0-pre.4] - 2021-05-04

### Changed

- The `VirtualMouseInput` component is now part of the Input System assembly. It was previously packaged with the `Gamepad Mouse Cursor` sample.
  * The component has a different GUID from before, so existing setups that use the component from the sample are not broken. To use the built-in component you must explicitly switch over.
- `InputTestFixture` no longer deletes the `GameObject`s in the current scene in its `TearDown` ([case 1286987](https://issuetracker.unity3d.com/issues/input-system-inputtestfixture-destroys-test-scene)).
  * This was added for the sake of the Input System's own tests but should not have been in the public fixture.
- Generic `Gamepad` now has platform independent long button names. Previously it used different names if editor targeted PS4/Switch consoles (case 1321676).
- When creating a new control scheme with a name `All Control Schemes`, `All Control Schemes1` will be created to avoid confusion with implicit `All Control Schemes` scheme ([case 1217379](https://issuetracker.unity3d.com/issues/control-scheme-cannot-be-selected-when-it-is-named-all-control-schemes)).
- Display names of keyboard buttons are now passed through `ToLower` and `ToTitleCase` to enforce consistent casing between different platforms and keyboard layouts ([case 1254705](https://issuetracker.unity3d.com/issues/the-display-names-for-keyboard-keys-in-the-input-debugger-do-not-match-those-defined-in-input-system-package)).
- Editor: All remaining `InputUser` instances are now removed automatically when exiting play mode. This means that all devices are automatically unpaired.
  * In essence, like `InputAction`, `InputUser` is now considered a player-only feature.
- Events queued __during__ event processing (i.e. `InputSystem.Update()`) are now processed in the same frame. This eliminates the 1-frame lag previously incurred by simulated input.
  * Note that this does not extend to input queued __outside__ of event processing but in the same frame. For example, input queued by the UI (such as by `OnScreenButton` and `OnScreenStick`) will still see a 1-frame lag as UI event processing happens later in the frame and outside of input event processing.

#### Actions

- When removing/unplugging a device, it will now also be removed from the device list of `InputActionMap.devices` and `InputActionAsset.devices`.
  ```CSharp
  var gamepad = InputSystem.AddDevice<Gamepad>();
  var actions = new MyGeneratedActions();
  actions.devices = new[] { gamepad };
  InputSystem.RemoveDevice(gamepad);
  // `actions.devices` is now an empty array.
  ```
- Adding an action to a `InputActionMap` that is part of an `InputActionAsset` now requires all actions in the asset to be disabled ([case 1288335](https://issuetracker.unity3d.com/issues/adding-actions-at-runtime-to-existing-map-from-asset-triggers-assertion-error)).
  * This used to trigger an `Assert` at runtime but now properly throws an `InvalidOperationException`.

### Fixed

- Fixed inputs in game view sometimes not working when running in the editor, as initial focus state could end up being incorrect.
- Fixed bad performance in Input Debugger with high-frequency devices (e.g. 1+ KHz gaming mice). Before, high event volumes led to excessive refreshes of debugger data.
- Fixed compile error on tvOS due to step counter support for iOS added in `1.1.0-preview.3`.
- Fixed PS4- and PS3-specific `rightTriggerButton` and `leftTriggerButton` controls not being marked as synthetic and thus conflicting with `rightTrigger` and `leftTrigger` input ([case 1293734](https://issuetracker.unity3d.com/issues/input-system-when-binding-gamepad-controls-triggerbutton-gets-bound-instead-of-triggeraxis)).
  * This manifested itself, for example, when using interactive rebinding and seeing `rightTriggerButton` getting picked instead of the expected `rightTrigger` control.
- Fixed changes to usages of devices in remote player not being reflected in Input Debugger.
- Fixed exceptions and incorrect values with HIDs using 32-bit fields ([case 1189859](https://issuetracker.unity3d.com/issues/inputsystem-error-when-vjoy-is-installed)).
  * This happened, for example, with vJoy installed.
- Fixed `InputUser` no longer sending `InputUserChange.ControlsChanged` when adding a new user after previously, all users were removed.
  * Fix contributed by [Sven Herrmann](https://github.com/SvenRH) in [1292](https://github.com/Unity-Technologies/InputSystem/pull/1292).
- Fixed `AxisDeadzoneProcessor` min/max values not being settable to 0 in editor UI ([case 1293744](https://issuetracker.unity3d.com/issues/input-system-input-system-axis-deadzone-minimum-value-fallsback-to-default-value-if-its-set-to-0)).
- Fixed blurry icons in input debugger, asset editor, input settings ([case 1299595](https://issuetracker.unity3d.com/issues/inputsystem-supported-device-list-dropdown-icons-present-under-project-settings-are-not-user-friendly)).
- Fixed `clickCount` not being incremented correctly by `InputSystemUIInputModule` for successive mouse clicks ([case 1317239](https://issuetracker.unity3d.com/issues/eventdata-dot-clickcount-doesnt-increase-when-clicking-repeatedly-in-the-new-input-system)).
- <a name="ui_multiple_scenes_fix"></a>Fixed UI not working after additively loading scenes with additional InputSystemUIInputModule modules ([case 1251720](https://issuetracker.unity3d.com/issues/input-system-buttons-cannot-be-pressed-after-additively-loading-scenes-with-additional-event-systems)).
- Fixed no `OnPointerExit` received when changing UI state without moving pointer ([case 1232705](https://issuetracker.unity3d.com/issues/input-system-onpointerexit-is-not-triggered-when-a-ui-element-interrupts-a-mouse-hover)).
- Fixed reference to `.inputactions` of `Player Prefab` referenced by `PlayerInputManager` being destroyed on going into play mode, if the player prefab was a nested prefab ([case 1319756](https://issuetracker.unity3d.com/issues/playerinput-component-loses-its-reference-to-an-inputactionasset)).
- Fixed "Scheme Name" label clipped in "Add Control Schema" popup window ([case 1199560]https://issuetracker.unity3d.com/issues/themes-input-system-scheme-name-is-clipped-in-add-control-schema-window-with-inter-default-font)).
- Fixed `InputSystem.QueueEvent` calls from within `InputAction` callbacks getting dropped entirely ([case 1297339](https://issuetracker.unity3d.com/issues/input-system-ui-button-wont-click-when-simulating-a-mouse-click-with-inputsystem-dot-queueevent)).
- Fixed `InputSystemUIInputModule` being in invalid state when added from `Awake` to a game object when entering playmode ([case 1323566](https://issuetracker.unity3d.com/issues/input-system-default-ui-actions-do-not-register-when-adding-inputsystemuiinputmodule-at-runtime-to-an-active-game-object)).
- Fixed `Keyboard.current` becoming `null` after `OnScreenButton` is disabled or destroyed ([case 1305016](https://issuetracker.unity3d.com/issues/inputsystem-keyboard-dot-current-becomes-null-after-onscreenbutton-is-destroyed)).

#### Actions

- Fixed rebinding not working for any discrete control that was held when the rebinding operation started ([case 1317225](https://issuetracker.unity3d.com/issues/inputsystem-a-key-will-not-be-registered-after-rebinding-if-it-was-pressed-when-the-rebinding-operation-started)).
- Fixed bindings being added to every InputAction in a collection when editing a collection of InputActions in the inspector. ([case 1258578](https://issuetracker.unity3d.com/issues/adding-a-binding-to-one-inputaction-element-in-a-list-adds-the-same-binding-to-all-the-other-elements-in-the-list))
- Fixed `Retrieving array element that was out of bounds` and `SerializedProperty ... has disappeared!` errors when deleting multiple action bindings in the input asset editor ([case 1300506](https://issuetracker.unity3d.com/issues/errors-are-thrown-in-the-console-when-deleting-multiple-bindings)).
- Fixed delete key not working in the input actions editor ([case 1282090](https://issuetracker.unity3d.com/issues/input-system-delete-key-doesnt-work-in-the-input-actions-window)).
- Fixed actions embedded into `MonoBehaviours` not showing bindings added directly from within constructors ([case 1291334](https://issuetracker.unity3d.com/issues/input-action-binding-doesnt-show-up-in-the-inspector-when-set-using-a-script)).
  ```CSharp
  public class MyMB : MonoBehaviour {
    // This would end up not showing the binding in the inspector.
    public InputAction action = new InputAction(binding: "<Gamepad>/leftStick");
  ```
- Fixed tooltips not appearing for elements of the Input Actions editor window ([case 1311595](https://issuetracker.unity3d.com/issues/no-tooltips-appear-when-hovering-over-parts-of-input-action-editor-window)).
- Fixed `NullReferenceException` when reading values through `InputAction.CallbackContext` on a `OneModifierComposite` or `TwoModifierComposite` binding.
- Fixed multi-taps not working when multiple controls were bound to an action ([case 1267805](https://issuetracker.unity3d.com/issues/input-system-multi-tap-interaction-doesnt-get-triggered-when-there-are-2-or-more-bindings-in-the-active-control-scheme)).
  * When there were multiple controls bound to an action, this bug would get triggered by any interaction that did not result in a phase change on the action.
- Fixed runtime rebinds added as new bindings from leaking into .inputactions assets when exiting play mode ([case 1190502](https://issuetracker.unity3d.com/issues/inputsystem-runtime-rebinds-are-leaking-into-inputactions-asset))
- Fixed `IndexOutOfRangeException` and `null` elements in `InputUser.lostDevices` when an `InputUser` loses a devices from a control scheme with only optional devices ([case 1275148](https://issuetracker.unity3d.com/issues/disconnecting-and-reconnecting-input-device-causes-exception-in-inputuser)).
- Fixed binding path selection windows not remembering navigation state when going up through hierarchy ([case 1254981](https://issuetracker.unity3d.com/issues/action-binding-path-selection-windows-doesnt-remember-navigation-state)).

### Added

- Support for Device Simulator touchscreen input.
- Enabled XR device support on Magic Leap (Lumin).
- Added ability to force XR Support in a project by defining `UNITY_INPUT_FORCE_XR_PLUGIN`.
- Added a warning message to PlayerInputManager editor when the attached input action asset won't work with Join Players When Button Is Pressed behaviour due to missing control scheme device requirements ([case 1265853](https://issuetracker.unity3d.com/issues/input-system-player-prefabs-are-not-instantiated-on-join-action-when-they-have-inputactionasset-assigned-to-them)).
- Added support for [UI Toolkit](https://docs.unity3d.com/Manual/UIElements.html) with Unity 2021.1+.
  * UITK is now supported as a UI solution in players. Input support for both [Unity UI](https://docs.unity3d.com/Manual/com.unity.ugui.html) and [UI Toolkit](https://docs.unity3d.com/Manual/UIElements.html) is based on the same `InputSystemUIInputModule` code path. More details in the manual.
- `InputSystemUIInputModule` now has an `xrTrackingOrigin` property. When assigned, this will transform all tracked device positions and rotations from it's local space into Unity's world space ([case 1308480](https://issuetracker.unity3d.com/issues/xr-sdk-tracked-device-raycaster-does-not-work-correctly-with-worldspace-canvas-when-xr-camera-is-offset-from-origin)).
- Added `InputSystemUIInputModule.GetLastRaycastResult`. This returns the most recent raycast result and can be used to draw ray visualizations or get information on the most recent UI object hit.
- Added `InputStateBlock` support for `kFormatSBit` when working with floats ([case 1258003](https://issuetracker.unity3d.com/issues/hid-exceptions-are-thrown-when-launching-a-project-while-analog-keyboard-is-connected-to-the-machine)).
- Added an API to parse control paths.
  ```CSharp
  var parsed = InputControlPath.Parse("<XRController>{LeftHand}/trigger").ToArray();

  Debug.Log(parsed.Length); // Prints 2.
  Debug.Log(parsed[0].layout); // Prints "XRController".
  Debug.Log(parsed[0].name); // Prints an empty string.
  Debug.Log(parsed[0].usages.First()); // Prints "LeftHand".
  Debug.Log(parsed[1].layout); // Prints null.
  Debug.Log(parsed[1].name); // Prints "trigger".
  ```
  * Can, for example, be used with `InputBinding.path`.
- Added a new API-only setting in the form of `InputSystem.settings.maxEventBytesPerUpdate`.
  * Puts an upper limit on the number of event bytes processed in a single update.
  * If exceeded, any additional event data will get thrown away and an error will be issued.
  * Set to 5MB by default.
- Added a new API-only setting called `InputSystem.settings.maxQueuedEventsPerUpdate`.
  * This limits the number of events that can be queued during event processing using the `InputSystem.QueueEvent` method. This guards against infinite loops in the case where an action callback queues an event that causes the same action callback to be called again.
- Added `InputSystemUIInputModule.AssignDefaultActions` to assign default actions when creating ui module in runtime.
- Added `UNITY_INCLUDE_TESTS` define constraints to our test assemblies, which is 2019.2+ equivalent to `"optionalUnityReferences": ["TestAssemblies"]`.

## [1.1.0-preview.3] - 2021-02-04

### Changed

- An upper limit of 1024 controls per device and 1kb of memory state per device has been introduced.
  * This allows for certain optimizations.
  * Should the limits prove too tight, they can be raised in the future.
  * The most complex device we have at the moment (`Touchscreen`) has 242 controls and 616 bytes of state.
- `TouchSimulation` now __disables__ the `Pointer` devices it reads input from.
  * This is to address the problem of mouse input leading to __both__ mouse and touch input happening concurrently. Instead, enabling touch simulation will now effectively __replace__ mouse and pen input with touch input.
  * Devices such `Mouse` and `Pen` will remain in place but will not get updated. Events received for them will be consumed by `TouchSimulation`.
- Enabled XR device support on Switch.

### Fixed

- Fixed Right stick to use AXIS.Z and AXIS.RZ for Android gamepads.
- Fixed triggers to always use Axis.Gas and Axis.Brake for Android gamepads.
- Fixed precompiled layouts such as `FastKeyboard` leading to build time regressions with il2cpp (case 1283676).
- Fixed `InputDevice.canRunInBackground` not being correctly set for VR devices (thus not allowing them to receive input while the application is not focused).
- Fixed `InputUser.OnEvent` and `RebindingOperation.OnEvent` exhibiting bad performance profiles and leading to multi-millisecond input update times (case 1253371).
  * In our own measurements, `InputUser.OnEvent` is >9 times faster than before and `RebindingOperation.OnEvent` is ~2.5 times faster.
- Fixed PS4 controller not recognized on Mac when connected over Bluetooth ([case 1286449](https://issuetracker.unity3d.com/issues/input-system-dualshock-4-zct1e-dualshock-2-v1-devices-are-not-fully-recognised-over-bluetooth)).
- Fixed `EnhancedTouch` leaking `NativeArray` memory on domain reloads ([case 1190150](https://issuetracker.unity3d.com/issues/new-input-system-simulated-touch-in-editor-doesnt-work)).
- Fixed `TouchSimulation` leading to `"Pointer should have exited all objects before being removed"` errors ([case 1190150](https://issuetracker.unity3d.com/issues/new-input-system-simulated-touch-in-editor-doesnt-work)).
- Fixed multi-touch not working with `InputSystemUIInputModule` ([case 1271942](https://issuetracker.unity3d.com/issues/android-onenddrag-not-being-called-when-there-are-at-least-2-touches-on-the-screen)).
  * This also manifested itself when using On-Screen Controls and not being able to use multiple controls at the same time (for example, in the [Warriors demo](https://github.com/UnityTechnologies/InputSystem_Warriors)).
- Fixed restart prompt after package installation not appearing on Unity 2020.2+ ([case 1292513](https://issuetracker.unity3d.com/issues/input-system-after-package-install-the-update-slash-switch-and-restart-prompt-does-not-appear)).
- Fixed action with multiple bindings getting stuck in `Performed` state when two or more controls are pressed at the same time ([case 1295535](https://issuetracker.unity3d.com/issues/input-system-not-registering-multiple-inputs)).
  * Regression introduced in 1.1-preview.2.
- Fixed `Touch.activeTouches` having incorrect touch phases after calling `EnhancedTouch.Disable()` and then `EnhancedTouch.Enable()` ([case 1286865](https://issuetracker.unity3d.com/issues/new-input-system-began-moved-and-ended-touch-phases-are-not-reported-when-a-second-scene-is-loaded)).
- Fixed compile errors related to XR/AR on console platforms.

#### Actions

- <a name="same_control_multiple_times_fix"></a>Fixed actions not triggering correctly when multiple bindings on the same action were referencing the same control ([case 1293808](https://issuetracker.unity3d.com/product/unity/issues/guid/1293808/)).
  * Bindings will now "claim" controls during resolution. If several bindings __on the same action__ resolve to the same control, only the first such binding will successfully resolve to the control. Subsequent bindings will only resolve to controls not already referenced by other bindings on the action.
  ```CSharp
  var action = new InputAction();
  action.AddBinding("<Gamepad>/buttonSouth");
  action.AddBinding("<Gamepad>/buttonSouth"); // Will be ignored.
  action.AddBinding("<Gamepad>/button*"); // Will only receive buttonWest, buttonEast, and buttonNorth.
  ```
  * This also means that `InputAction.controls` will now only contain any control at most once.
- Fixed JSON serialization of action maps not preserving empty binding paths ([case 1231968](https://issuetracker.unity3d.com/issues/cloning-actionmap-through-json-converts-empty-paths-to-null-which-is-not-allowed)).

### Added

- Added DualShock4GamepadAndroid and XboxOneGamepadAndroid layout for Android
- Added a new high-performance way to iterate over changed controls in an event.
  ```CSharp
  // Can optionally specify a magnitude threshold that controls must cross.
  // NOTE: This will note allocate GC memory.
  foreach (var control in eventPtr.EnumerateChangedControls(magnitudeThreshold: 0.1f))
      Debug.Log($"Control {control} changed state");
  ```
  * This can be used, for example, to implement much more performant "any button pressed?" queries.
  ```CSharp
  InputSystem.onEvent +=
      (eventPtr, device) =>
      {
          // Ignore anything that is not a state event.
          var eventType = eventPtr.type;
          if (eventType != StateEvent.Type && eventType != DeltaStateEvent.Type)
              return;

          // Find all changed controls actuated above the button press threshold.
          foreach (var control in eventPtr.EnumerateChangedControls
              (device: device, magnitudeThreshold: InputSystem.settings.defaultButtonPressThreshold))
              // Check if it's a button.
              if (control is ButtonControl button)
                  Debug.Log($"Button {button} was pressed");
      }
  ```
- Added support for Step Counter sensors for iOS.
  * You need to enable **Motion Usage** under Input System settings before using the sensor. You can also manually add **Privacy - Motion Usage Description** to your application's Info.plist file.

## [1.1.0-preview.2] - 2020-10-23

### Changed

- The `submit` and the `cancel` actions of the UI input module now trigger on __release__ instead of press. This makes the behavior consistent with clicks triggering UI response on release rather than press.
- Removed the old "Tanks" demo (previously available from the samples shipped with the package).
  * Added a new and improved demo project, which you can download from the [InputSystem_Warriors](https://github.com/UnityTechnologies/InputSystem_Warriors) GitHub repository.

#### Actions

- Actions of type `InputActionType.Button` now respect button press (and release) points.
  * Previously, button-type actions, when used without explicit "Press" interactions, would perform immediately when a bound control was actuated.
  * Now, a button-type action will behave the same as if a "Press" interaction is applied with "Trigger Behavior" set to "Press Only".
  * This means that a button-type action will now perform (and perform __once__ only) when a control crosses the button press threshold defined in the global settings or, if present, locally on a `ButtonControl`. It will then stay performed and finally cancel only when the control falls back to or below the release threshold.
- `InputAction.ReadValue<T>()` now always returns `default<T>` when the action is canceled.
  * This is to make it consistent with `InputAction.CallbackContext.ReadValue<T>()` which already returned `default<T>` when the action was canceled.
  * In general, all APIs that read values will return default values when an action is in a phase other than `Started` or `Performed`.
- If multiple actions in different action maps but in the same .inputactions asset have the same name, calling `InputActionAsset.FindAction()` with just an action name will now return the first __enabled__ action. If none of the actions are enabled, it will return the first action with a matching name as before ([case 1207550](https://issuetracker.unity3d.com/issues/input-system-action-can-only-be-triggered-by-one-of-the-action-maps-when-action-name-is-identical)).
  ```CSharp
  var map1 = new InputActionMap("map1");
  var map2 = new InputActionMap("map2");
  map1.AddAction("actionWithSameName");
  map2.AddAction("actionWithSameName");
  var asset = ScriptableObject.CreateInstance<InputActionAsset>();
  asset.AddActionMap(map1);
  asset.AddActionMap(map2);

  map2["actionWithSameName"].Enable();

  var action = asset["actionWithSameName"];
  // Before: "map1/actionWithSameName"
  // Now: "map2/actionWithSameName"
  ```

### Fixed

- Fixed player build causing `ProjectSettings.asset` to be checked out in Perforce ([case 1254502](https://issuetracker.unity3d.com/issues/projectsettings-dot-asset-is-checked-out-in-perforce-when-building-a-project-with-the-input-system-package-installed)).
- Fixed player build corrupting preloaded asset list in `PlayerSettings` if it was modified by another build processor.
- Fixed remoting in Input Debugger not working for devices in the player that are created from generated layouts (such as XR devices).
- Fixed potential `NullReferenceException` in `InputActionProperty` when the `InputActionReference` is `null`.
- Fixed "On-Screen Controls" sample still using `StandaloneInputModule` and thus throwing `InvalidOperationException` when used with "Active Input Handling" set to "Input System Package (New)" ([case 1201866](https://issuetracker.unity3d.com/issues/input-system-old-input-module-is-available-in-onscreencontrolssample-sample-scene-from-package)).
- Fixed `OnScreenButton` leaving button controls in pressed state when disabled in-between receiving `OnPointerDown` and `OnPointerUp`. Usually manifested itself by having to click the button twice next time it was enabled.
- Fixed exiting out of play mode in the Unity Editor while a test run is in progress leading to the Input System permanently losing all its state until the editor is restarted ([case 1251724](https://issuetracker.unity3d.com/issues/the-input-system-does-not-get-re-enabled-when-a-playmode-input-test-is-interrupted)).
- Fixed max values for `Axis` and `Double` controls stored as multi-bit fields being off by one ([case 1223436](https://issuetracker.unity3d.com/issues/value-equal-to-1-is-not-returned-by-the-input-system-when-reading-a-multi-bit-control)).
  * Fix contributed by [jamre](https://github.com/jamre) in [962](https://github.com/Unity-Technologies/InputSystem/pull/962). Thank you!
- Fixed debug assert in `InputDeviceTester` sample when simultaneously pressing two buttons on gamepad ([case 1244988](https://issuetracker.unity3d.com/issues/input-system-runtime-errors-when-pressing-more-than-one-button-at-the-same-time)).
- Fixed use of UI `Slider` causing drag thresholds to no longer work ([case 1275834](https://issuetracker.unity3d.com/issues/inputsystem-drag-threshold-value-is-ignored-for-scroll-view-after-interacting-with-a-slider-slash-scroll-bar)).
- Fixed layout lists in Input Debugger not updating when removing layouts.
- Fixed device connects leading to different but similar device being reported as reconnected.

#### Actions

- Fixed Action with multiple bindings becoming unresponsive after a Hold interaction was performed ([case 1239551](https://issuetracker.unity3d.com/issues/input-system-hold-interaction-makes-an-input-action-unresponsive-when-2-or-more-binding-are-attached-to-the-same-input-action)).
- Fixed `NullReferenceException` when `Player Input` component `Create Action` is pressed and saved ([case 1245921](https://issuetracker.unity3d.com/issues/input-system-nullreferenceexception-is-thrown-when-player-input-component-create-action-is-pressed-and-saved)).
- Fixed `InputActionTrace.ActionEventPtr.ReadValueAsObject` leading to `InvalidCastException` when trying to read values that came from composite bindings.
- Fixed not being able to stack a `MultiTap` on top of a `Tap` ([case 1261462](https://issuetracker.unity3d.com/issues/multi-tap-and-tap-interactions-in-the-same-action-doesnt-work-properly)).
- Fixed rebinds triggered by the Enter key causing stuck Enter key states ([case 1271591](https://issuetracker.unity3d.com/issues/input-system-rebind-action-requires-two-inputs-slash-presses-when-using-the-enter-key)).
- Fixed `Map index on trigger` and `IndexOutOfRangeException` errors when using multiple Interactions on the same Action. ([case 1253034](https://issuetracker.unity3d.com/issues/map-index-on-trigger-and-indexoutofrangeexception-errors-when-using-multiple-interactions-on-the-same-action)).
- Fixed context menu in action editor not filtering out composites the same way that the `+` icon menu does. This led to, for example, a "2D Vector" composite being shown as an option for a button type action.
- Fixed initial state checks for composite bindings failing if performed repeatedly. For example, doing a `ReadValue<Vector2>` for a WASD binding would return an incorrect value after disabling the map twice while no input from the keyboard was received ([case 1274977](https://issuetracker.unity3d.com/issues/input-system-cannot-read-vector2-values-after-inputactionset-has-been-disabled-and-enabled-twice)).
- Fixed "Add Interaction" menu in action editor not filtering out interactions with incompatible value types ([case 1272772](https://issuetracker.unity3d.com/issues/new-input-system-action-gets-called-only-once-when-using-mouse-press-interaction)).
- Fixed `PlayerInput` no longer auto-switching control schemes if `neverAutoSwitchControlSchemes` was toggled off and back on after the component was first enabled ([case 1232039](https://issuetracker.unity3d.com/issues/input-system-auto-switch-locks-on-one-device-when-its-disabled-and-re-enabled-via-script)).
- Fixed action map name being the same as .inputactions asset name leading to compile errors when `Generate C# Class` is used; now leads to import error ([case 1212052](https://issuetracker.unity3d.com/issues/input-system-user-can-name-inputaction-asset-and-action-map-the-same-creating-compilation-errors-on-generation)).
- Fixed bindings not getting updated when binding by display name and there is no control with the given display name initially.
  ```
  // If at the time this action is enabled, there's no ä key on the keyboard,
  // this did not update properly later when switched to a layout that does have the key.
  var action = new InputAction(binding: "<Keyboard>/#(ä)");
  ```

### Added

- Added tvOS documentation entries in 'Supported Input Devices' page.

#### Actions

- Added "release thresholds" for buttons.
  * Release points are now separated from press points by a percentage threshold.
  * The threshold is defined by `InputSettings.buttonReleaseThreshold`.
  * Thresholds are defined as percentages of press points. A release is thus defined as a button, after having reached a value of at least `InputSettings.defaultButtonPressPoint` (or whatever local press is used), falling back to a value equal to or less than `InputSettings.buttonReleaseThreshold` percent of the press point.
  * This is intended to solve the problem of buttons flickering around button press points.
  * The default threshold is set at 75%, that is, buttons release at 3/4 of the press point.
- Added new methods to the `InputAction` class:
  * `InputAction.IsPressed()`: Whether a bound control has crossed the press threshold and has not yet fallen back below the release threshold.
  * `InputAction.WasPressedThisFrame()`: Whether a bound control has crossed the press threshold this frame.
  * `InputAction.WasReleasedThisFrame()`: Whether a bound control has fallen back below the release threshold this frame.
  * `InputAction.WasPerformedThisFrame()`: Whether the action was performed at any point during the current frame. Equivalent to `InputAction.triggered`, which will be deprecated in the future.
  * `InputAction.Reset()`: Forcibly reset the action state. Cancels the action, if it is currently in progress.
- Added `InputAction.GetTimeoutCompletionPercentage` to query the amount left to complete a currently ongoing interaction.
  ```CSharp
  // Let's say there's a hold interaction on a "warp" action. The user presses a button bound
  // to the action and then holds it. While the user holds the button, we want to know how much
  // longer the user will have to hold it so that we can display feedback in the UI.
  var holdCompleted = playerInput.actions["warp"].GetTimeoutCompletionPercentage();
  ```
- Added three new binding composite types:
  * `OneModifierComposite`: This is a generalization of `ButtonWithOneModifier` (which is still available but now hidden from the UI) which also represents bindings such as "SHIFT+1" but now can be used to target bindings other than buttons (e.g. "SHIFT+delta").
  * `TwoModifiersComposite`: This is a generalization of `ButtonWithTwoModifiers` (which is still available but now hidden from the UI) which also represents bindings such as "SHIFT+CTRL+1" but now can be used to target bindings other than buttons (e.g. "SHIFT+CTRL+delta").
  * `Vector3Composite`: Works the same way `Vector2Composite` does. Adds a `forward` and `backward` binding in addition to `up`, `down`, `left`, and `right`.

## [1.1.0-preview.1] - 2020-08-20

>__The minimum version requirement for the Input System package has been moved up to 2019.4 LTS.__

### Changed

#### Actions

- Auto-generated C# files now have `<auto-generated>` headers so they get ignored by Rider code analysis.
- Auto-generated C# classes are now `partial` so that they can be manually extended.
- Deleting a composite binding with `action.ChangeBinding(0).Erase()` now also erases all the bindings that are part of the composite.
- Trigger binding resolution from within action callbacks (e.g. `InputAction.performed`) will now defer resolution until after the callback has completed.
  * This fixes crashes such as [case 1242406](https://issuetracker.unity3d.com/issues/mecanim-crash-when-entering-or-exiting-play-mode-destroying-gameobjects) where disabling `PlayerInput` from within an action callback led to an action's state being released while the action was still in a callback.

### Fixed

- Fixed input history on Android mono build by alligning memory of history records
- Fixed no input being processed when running a `[UnityTest]` over several frames. Before, this required calling `InputSystem.Update` manually.
- Fixed clicking on help page button in Unity inspector for Input System components not going to relevant manual pages.
- Fixed a bug that prevented DualShock controllers from working on tvOS. (case 1221223).
- `GravitySensor`, `LinearAccelerationSensor`, and `AttitudeSensor` not being initialized on iOS ([case 1251382](https://issuetracker.unity3d.com/product/unity/issues/guid/1251382/)).
- Fixed compilation issues with XR and VR references when building to platforms that do not have complete XR and VR implementations.
- Fixed possible `NullReferenceException`s on ARMs with controls that receive automatic memory offsets.
- Fixed `TouchControl.tapCount` resetting to 0 when "Script Debugging" is enabled (case 1194636).
- Fixed `Touch.activeTouches` not having a `TouchPhase.Began` entry for touches that moved in the same frame that they began in ([case 1230656](https://issuetracker.unity3d.com/issues/input-system-mobile-enhancedtouch-screen-taps-start-with-moved-or-stationary-phase-instead-of-began)).
- Fixed sequential taps causing touches to get stuck in `Touch.activeTouches`.
- Improved performance of `Touch.activeTouches` (most notably, a lot of time was spent in endlessly repetitive safety checks).
- Fixed `EnhancedTouch` APIs not indicating that they need to be enabled with `EnhancedTouchSupport.Enable()`.
  - The APIs now throw `InvalidOperationException` when used without being enabled.
- Fixed memory corruption in `InputEventTrace.AllocateEvent` ([case 1262496](https://issuetracker.unity3d.com/issues/input-system-crash-with-various-stack-traces-when-using-inputactiontrace-dot-subscribetoall))
  * Manifested itself, for example, as crashes when using `InputActionTrace.SubscribeToAll`.
- AxisControls and Vector2Controls' X and Y subcontrols on XR devices now have a minimum range of -1 and a maximum range of 1. This means they can now properly respond to modifiers and interactions in the binding system.

#### Actions

- Fixed drag&drop reordering actions while having one control scheme selected causing bindings from other control schemes to be lost ([case 122800](https://issuetracker.unity3d.com/issues/input-system-bindings-get-cleared-for-other-control-scheme-actions-when-reordering-an-action-in-a-specific-control-scheme)).
- Fixed stack overflow in `PlayerInput.SwitchCurrentActionMap` when called from action callback ([case 1232893](https://issuetracker.unity3d.com/issues/inputsystem-switchcurrentactionmap-causes-a-stackoverflow-when-called-by-each-pahse-of-an-action)).
- Fixed control picker ending up empty when listing devices in "Supported Devices" ([case 1254150](https://issuetracker.unity3d.com/product/unity/issues/guid/1254150/)).

### Added

- Device layouts can now be "precompiled" for speed. `Keyboard`, `Mouse`, and `Touchscreen` are now included as precompiled layouts greatly reducing instantiation time and GC heap cost for these devices. For `Touchscreen`, this results in a >20x speed-up for `InputSystem.AddDevice<Touchscreen>()`.
- Added Pose Control layout. The Pose Control is used on XR Devices and wraps tracking state, position, rotation, and velocity information.

#### Actions

- Can now save binding overrides as JSON strings and restore them from such using the newly added `SaveBindingOverridesAsJson` and `LoadBindingOverridesFromJson` extension methods.
  ```CSharp
  void SaveUserRebinds(PlayerInput player)
  {
      var rebinds = player.actions.SaveBindingOverridesAsJson();
      PlayerPrefs.SetString("rebinds", rebinds);
  }

  void LoadUserRebinds(PlayerInput player)
  {
      var rebinds = PlayerPrefs.GetString("rebinds");
      player.actions.LoadBindingOverridesFromJson(rebinds);
  }
  ```

## [1.0.0] - 2020-04-23

### Fixed

- Fixed compilation issues in `TrackedDeviceRaycaster` when disabling built-in XR module.

## [1.0.0-preview.7] - 2020-04-17

### Fixed

- `VirtualMouseInput` not moving the software cursor when set to `HardwareCursorIsAvailable` but not having a hardware cursor ()
- Can now override built-in Android gamepad layouts. Previously, the input system would always choose its default defaults even after registering more specific layouts using `InputSystem.RegisterLayout`.
- `InputControlPath.TryGetControlLayout` no longer throws `NotImplementedException` for `<Mouse>/scroll/x` and similar paths where the layout is modifying a control it inherited from its base layout ([thread](https://forum.unity.com/threads/notimplementedexception-when-using-inputcontrolpath-trygetcontrollayout-on-mouse-controls.847129/)).
- Fixed compilation errors when disabling built-in VR and XR modules. ([case 1214248](https://issuetracker.unity3d.com/issues/enable-input-system-symbol-is-not-being-updated-when-the-input-system-is-changed-in-player-settings/)).
- Fixed compilation errors when disabling built-in Physics and Physics2D modules. ([case 1191392](https://issuetracker.unity3d.com/issues/inputsystem-trackeddeviceraycaster-has-hard-references-on-both-physics-and-physics2d)).
- No longer throws `NotImplementedException` when matching against a field of `InputDeviceDescription.capabilities` when the value of the field used scientific notation.
- No longer incorrectly matches fields of `InputDeviceDescription.capabilities` by prefix only (i.e. previously it would find the field "foo" when actually looking for "foobar").
- Input device debugger window slowing editor to a crawl when opened on PS4 DualShock controller.
- `InputUser.UnpairDevices()` corrupting user device list.

#### Actions

- Controls are now re-resolved after adding or removing bindings from actions ([case 1218544](https://issuetracker.unity3d.com/issues/input-system-package-does-not-re-resolve-bindings-when-adding-a-new-binding-to-a-map-that-has-already-generated-its-state)).
- Can now have spaces and special characters in action names when using `PlayerInput` with the `SendMessages` or `BroadcastMessages` behavior. Previously, an incorrect method name was generated (fix contributed by [BHSPitMonkey](https://github.com/BHSPitMonkey) in [#1022](https://github.com/Unity-Technologies/InputSystem/pull/1022); [case 1214519](https://issuetracker.unity3d.com/issues/player-input-send-messages-wont-trigger-when-input-action-name-contains-spaces)).
- Adding a new action now sets `expectedControlType` to `Button` as expected ([case 1221015](https://issuetracker.unity3d.com/issues/input-system-default-value-of-expectedcontroltype-is-not-being-set-when-creating-a-new-action)).
- Player joins with `PlayerInputManager` from button presses no longer fail if there are multiple devices of the same type present and the join was not on the first gamepad ([case 226920](https://fogbugz.unity3d.com/f/cases/1226920/)).
- `PlayerInputEditor` no longer leads to the player's `InputActionAsset` mistakenly getting replaced with a clone when the inspector is open on a `PlayerInput` component ([case 1228636](https://issuetracker.unity3d.com/issues/action-map-gets-lost-on-play-when-prefab-is-highlighted-in-inspector)).
- The control picker in the .inputactions editor will no longer incorrectly filter out layouts such as `Xbox One Gamepad (on XB1)` when using them in control schemes. Also, it will no longer filter out controls from base layouts (such as `Gamepad`) ([case 1219415](https://issuetracker.unity3d.com/issues/impossible-to-choose-gamepad-as-binding-path-when-control-scheme-is-set-as-xboxone-scheme)).
- `RebindOperation`s will no longer pick controls right away that are already actuated above the magnitude threshold when the operation starts. Instead, these controls will have to change their actuation from their initial level such that they cross the magnitude threshold configured in the operation ([case 1215784](https://issuetracker.unity3d.com/issues/unnecessary-slash-unwanted-binding-candidates-are-found-when-detecting-and-changing-an-input-value-of-an-input-device)).
- Newly added actions and action maps are now scrolled to when there are more items than fit into view. Previously newly added item was appended but outside of the visible area.
- Actions and bindings in the `.inputactions` editor are no longer force-expanded on every domain reload and whenever a new action or binding is added.
- The importer for `.inputactions` assets will now check out from version control the generated .cs file when overwriting it &ndash; which only happens if the contents differ ([case 1222972](https://issuetracker.unity3d.com/issues/inputsystem-editor-generated-c-number-file-is-not-checked-out-when-overwriting)).
- The editor for `.inputactions` assets will now check out from version control the asset before saving it.
- Drag-reordering action maps no longer throws "Should have drop target" asserts in the console (case [1229146](https://issuetracker.unity3d.com/issues/inputsystem-reordering-of-actionmaps-in-input-action-window-fails-and-throws-should-have-drop-target-error)).
- Drag-reordering actions no longer changes action IDs of some of the existing actions ([case 1231233](https://issuetracker.unity3d.com/issues/input-systems-action-ids-dont-stick-with-action-names-when-input-actions-are-reorganized)).
- References to `InputActionReference` objects created by the importer for `.inputactions` files are no longer broken when the action referenced by the object is renamed ([case 1229145](https://issuetracker.unity3d.com/issues/inputsystem-inputactionreference-loses-guid-when-its-action-is-moved-or-renamed-in-the-inputaction-asset)).
  * __NOTE: This fix does not apply to existing `InputActionReference` instances.__ The problem was inherent in the internal file IDs generated for actions &ndash; which were affected by action and map names. Thus, changing the name of an action or map would change the resulting file ID of the `InputActionReference`.<br>However, changing file IDs will break any existing reference to the object. Thus we had to preserve the existing `InputActionReference` objects under their original file ID. We hide them in the Project Browser, however. The ones that are visible now have the new, fixed file IDs.<br>To switch existing `InputActionReference` properties to the new file IDs, simply replace them with the newly created `InputActionReference`.

### Changed

- `InputDevice.all` has been deprecated due to the confusion it creates with other getters like `Gamepad.all`. Use `InputSystem.devices` instead ([case 1231216](https://issuetracker.unity3d.com/issues/joystick-dot-all-lists-more-than-just-joysticks)).
  * In the same vein, we added a new `Joystick.all` getter that works the same as `Gamepad.all`.
- Changed UI Package to be optional dependency. Removing the package will now disable all UI relevant Input code.

## [1.0.0-preview.6] - 2020-03-06

### Changed

* `InputSystemUIInputModule.trackedDeviceSelect` has been removed. Use `InputSystemUIInputModule.leftClick` instead.
* `InputSystemUIInputModule.repeatDelay` has been renamed to `moveRepeatDelay` and `repeatRate` has been renamed to `moveRepeatRate`.

### Fixed

- Fixed CS0109 warning being generated during player build due to use of `new` with the `PlayerInput.camera property` (case 1174688).
- Fixed a number of issues in `InputSystemUIInputModule`.
  * Fixed GC heap garbage when click-dragging.
  * Fixed number of pointer states growing indefinitely if OS did not reuse touch IDs.
  * Fixed `lastPress` on `PointerEventData` getting lost.
  * Fixed button press-and-release happening in same frame resulting in no UI input.
  * Fixed clicks initiated from non-pointer devices resulting in pointer inputs with `(0,0)` positions.
  * Fixed huge screen deltas on pointer events from tracked devices.
  * Fixed touch input not sending pointer exit events ([case 1213550](https://issuetracker.unity3d.com/issues/input-system-onpointerexit-does-not-work)).
- Fixed `TrackedDeviceRaycaster` not setting `screenPosition` in `RaycastResult`.

#### Actions

- Mixing the enabling&disabling of single actions (as, for example, performed by `InputSystemUIInputModule`) with enabling&disabling of entire action maps (as, for example, performed by `PlayerInput`) no longer leaves to unresponsive input and `"should not reach here"` assertions ([forum thread](https://forum.unity.com/threads/error-while-switching-between-action-maps.825204/)).
- Leaving play mode no longer leaves state change monitors lingering around from enabled actions.
- Enabling action maps with bindings that do not refer to an existing action in the map no longer leads to asserts and exceptions when input on the bindings is received ([case 1213085](https://issuetracker.unity3d.com/issues/input-system-input-actions-cause-exceptions-and-should-not-get-here-errors-to-appear-after-deleting-an-action-map)).
- `PressInteraction` no longer misses the next button press if it gets reset from within the `performed` callback ([case 1205285](https://issuetracker.unity3d.com/issues/inputsystem-problem-with-button-state-after-deactivating-and-reactivating-an-action-map)).
- `InputBinding.DisplayStringOptions.DontIncludeInteractions` is now properly respected.
- Reading the value of a composite binding no longer causes processors from the last active part binding to be applied rather than the processors of the composite itself, if any ([case 1207082](https://issuetracker.unity3d.com/issues/input-system-invert-processors-have-no-effect-on-the-inputaction-dot-callbackcontext-value)).
- Fixed `InputSystem.onActionChange` getting invoked too many times on binding changes.

### Added

- `InputSystemUIInputModule` now sends pointer events using a new `ExtendedPointerEventData` instead of using the base `PointerEventData` class. This surfaces additional input data in pointer events.
- Added `InputSystemUIInputModule.pointerBehavior` to allow dictating how the UI will resolve concurrent input from multiple pointers.

#### Actions

- Added `InputAction.CallbackContext.ReadValueAsButton`.

## [1.0.0-preview.5] - 2020-02-14

### Changed

- We've changed the rules that govern how action phases have to progress:
  * __This is a breaking change!__
    - The primary effect is additional callbacks getting triggered.
  * __Before__:
    - There were no enforced rules about how an action would go through `InputAction.started`, `InputAction.performed`, and `InputAction.canceled`. Which of the callbacks were triggered and in what order depended on a number of factors, the biggest influencer of which were the different interactions that could be applied to actions (like `Press` or `Hold`).
    - This made for unpredictable and frequently surprising results. In addition, it led to bugs where, for [example](https://issuetracker.unity3d.com/issues/input-system-ui-becomes-unresponsive-after-the-first-ui-button-press), adding a `Press` interaction to the `Click` action of `InputSystemUIInputModule` would cause the click state to get stuck because the click action would never cancel.
  * __Now__:
    - The system will now *always* trigger `InputAction.started` first. If this is not done explicitly, it happens implicitly.
    - Likewise, the system will now *always* trigger `InputAction.canceled` before going back to waiting state. Like with `InputAction.started`, if this isn't done explicitly, it will happen implicitly. This implies that `InputAction.canceled` no longer signifies an action getting aborted because it stopped after it started but before it performed. It now simply means "the action has ended" whether it actually got performed or not.
    - In-between `InputAction.started` and `InputAction.canceled`, `InputAction.performed` may be triggered arbitrary many times (including not at all).
  * While late in the cycle for 1.0, we've opted to make this change now in order to fix a range of bugs and problems we've observed that people encountered because of the previous behavior of the system.
- Related to the change above, the behavior of `PressInteraction` has been tweaked and now is the following:
  * `Press Only`: Starts and immediately performs when pressed, then stays performed and cancels when button is released.
  * `Release Only`: Starts when button is pressed and then performs and immediately cancels when the button is released.
  * `Press And Release`: Starts and immediately performs when button is pressed, then stays performed and performs again and immediately cancels when button is released.
- `Vector2Composite` now has a `mode` parameter which can be used to choose between `DigitalNormalized` (the default), `Digital` (same as `DigitalNormalized` but does not normalize the resulting vector), and `Analog` (uses float input values as is).
  * `Vector2Composite.normalize` has been deprecated. Note that it will not work together with `Analog`. The parameter will be removed in the future.

### Fixed

- XR controllers and HMDs have proper display names in the UI again. This regressed in preview.4 such that all XR controllers were displayed as just "XR Controller" in the UI and all HMDs were displayed as "XR HMD".
- `InputSystemUIInputModule` no longer generates GC heap garbage every time mouse events are processed.
- Fixed a bug where an internal array helper method was corrupting array contents leading to bugs in both `InputUser` and `Touch`.
- Fixed exception when saving changes to an Input Action asset and the parent directory has been renamed. ([case 1207527](https://issuetracker.unity3d.com/issues/input-system-console-errors-appear-when-you-save-input-action-asset-after-changing-the-name-of-the-folder-containing-it))

#### Actions

- The regression in 1.0.0-preview.4 of `PlayerInputManager` not joining players correctly if a scheme has more than one device requirement has been fixed.
  * This most notably manifested itself with keyboard+mouse control schemes.
- `PlayerInputManager` will no longer join players when control schemes are used and none of the schemes produces a successful match based on the devices available for the join.
- When no action map is selected in action editor, plus icon to add an action is now disabled; formerly threw an exception when clicked (case 1199562).
- Removing a callback from actions from the callback itself no longer throws `ArgumentOutOfRangeException` ([case 1192972](https://issuetracker.unity3d.com/issues/input-system-package-argumentoutofrangeexception-error-is-thrown-when-the-callback-is-removed-while-its-being-triggered)).
- "Invalid user" `ArgumentException` when turning the same `PlayerInput` on and off ([case 1198889](https://issuetracker.unity3d.com/issues/input-system-package-argumentexception-invalid-user-error-is-thrown-when-the-callback-disables-game-object-with-playerinput)).
- The list of device requirements for a control scheme in the action editor no longer displays devices with their internal layout name rather than their external display name.
- `StackOverflowException` when `Invoke Unity Events` is selected in `PlayerInput` and it cannot find an action (#1033).
- `HoldInteraction` now stays performed after timer has expired and cancels only on release of the control ([case 1195498](https://issuetracker.unity3d.com/issues/inputsystem-inputaction-dot-readvalue-returns-0-when-a-hold-action-is-performed-for-hold-time-amount-of-time)).
- Foldouts in the various action UIs now properly toggle their expansion state when clicked in Unity 2019.3+ ([case 1213781](https://issuetracker.unity3d.com/issues/input-system-package-playerinput-component-events-menu-doesnt-expand-when-clicked-directly-on-the-arrow-icon)).

### Added

- We've added a new `Simple Multiplayer` sample which demonstrates a simple, bare-bones local multiplayer setup.
- We've also added a `Gamepad Mouse Cursor` sample that shows how to drive a UI mouse cursor using the gamepad.
  - The sample contains a reusable `VirtualMouseInput` component that does most of the work.
- Added a `Deselect On Background Click` option to `InputSystemUIInputModule`. This allows toggling the behavior off where clicking the mouse and not hitting a `GameObject` will automatically clear the current selection -- which will break keyboard and gamepad navigation.

## [1.0.0-preview.4] - 2020-01-24

This release includes a number of Quality-of-Life improvements for a range of common problems that users have reported.

### Added

- To aid in debugging issues, we've extended the system's event tracing and replay functionality to allow persisting and replaying arbitrary input event streams.
  * `InputEventTrace` now has APIs to persist the events to disk and to load them back in from previously persisted event streams. The same API can be used to persist in arbitrary C# `Stream` instances, not just in file streams.
     ```CSharp
    // Write.
    myTrace.WriteTo("file.inputtrace");

    // Read.
    InputEventTrace.LoadFrom("file.inputtrace");
     ```
  * `InputEventTrace` now has built-in replay functionality.
     ```CSharp
    myTrace.Replay().PlayAllFramesOneByOne();
     ```
  * The event trace in device windows of the Input Debugger has been extended with controls to save and load traces.
- We've added a new `InputRecording` sample which has a reusable `MonoBehaviour` component that can be used to capture and replay device activity.
- `Keyboard` now has a `FindKeyOnCurrentKeyboardLayout` method to look up key controls by their display names.
- Keyboards now have synthetic controls that combine left and right variants of modifier keys.
  * This means that you can bind to just "shift" now, for example, instead of having to bind to both "left shift" and "right shift".
    ```CSharp
    new InputAction(binding: "<Keyboard>/shift");
    ```
  * The controls are also available as properties on `Keyboard`.
    ```CSharp
    if (Keyboard.current.shiftKey.isPressed) /* ... */;

    // Is equivalent to:
    if (Keyboard.current.leftShiftKey.isPressed ||
        Keyboard.current.rightShiftKey.isPressed) /* ... */;
    ```

#### Actions

- `PlayerInput` now has a new `Controls Changed` event/message which is triggered when the control setup of the player changes (e.g. when switching control schemes).
    ```CSharp
        public void OnControlsChanged()
        {
            // Update UI display hints, for example...
        }
    ```
- We've added APIs to simplify turning bindings into strings suitable for display in UIs.
    ```CSharp
    // Takes things such as currently bound controls and active binding masks into account
    // and can handle composites.
    action.GetBindingDisplayString();
    ```
  * Related to this, custom binding composites can now be annotated with the new `DisplayStringFormat` attribute to control how composites as a whole are turned into display strings.
    ```CSharp
    [DisplayStringFormat("{button}+{stick}")]
    public class MyComposite : InputBindingComposite<Vector2>
    {
        [InputControl(layout = "Button")] public int button;
        [InputControl(layout = "Stick")] public int stick;
    }
    ```
- `InputActionRebindingExtension.RebindingOperation` has a new configuration method `WithMatchingEventsBeingSuppressed` which allows suitable input events to automatically be swallowed while a rebind is ongoing. This greatly helps with not having something else respond to input while a rebind is in progress.
- We've added two new samples:
  * __Rebinding UI__: Demonstrates how to create a rebinding screen using the Input System's APIs. The sample also includes a reusable prefab you can use directly in your projects to quickly put rebinding screens together.
  * __In-Game Hints__: Demonstrates how to show context-sensitive help that respects the current control scheme.

### Changed

- The logic for resetting devices on focus loss has changed somewhat:
  * When focus is lost, all devices are forcibly reset to their default state. As before, a `RequestResetCommand` for each device is also sent to the backend but regardless of whether the device responds or not, the input state for the device will be overwritten to default.
  * __Noisy controls are exempted from resets__. The assumption here is that noisy controls most often represent sensor readings of some kind (e.g. tracking data) and snapping the values back to their default will usually
  * If `Application.runInBackground` is `true`, all devices that return `true` from `InputDevice.canRunInBackground` are exempted from resets entirely. This, for example, allows XR devices to continue running regardless of focus change.
  * This fixes problems such as keyboard keys getting stuck when alt-tabbing between applications (case 1206199).
- `InputControlExtensions.GetStatePtrFromStateEvent` no longer throws `InvalidOperationException` when the state format for the event does not match that of the device. It simply returns `null` instead (same as when control is found in the event's state).
- `InputEventTrace` instances are no longer disposed automatically from their finalizer but __MUST__ be disposed of explicitly using `Dispose()`.
  * This is to allow event traces to survive domain reloads. If they are disposed of automatically during finalizers, even if they survive the reload, the next GC will cause traces to be deallocated.

#### Actions

* `InputActionRebindingExtensions.PerformInteractiveRebinding` has been greatly enhanced to apply a wide range of default configurations to the rebind. This greatly reduces the need to manually configure the resulting rebind.
    ```CSharp
    // Start a rebind with the default configuration.
    myAction.PerformInteractiveRebinding().Start();
    ```
  - Pointer position input will be ignored by default.
  - If not a suitable binding target itself, `<Keyboard>/escape` will automatically be made to quit the rebind.
  - Events with control input not explicitly matching exclusions will now get suppressed. This prevents input actions from getting triggered while a rebind is in progress.
  - The expected control type is automatically adjusted if a part binding of a composite is targeted by the rebind (e.g. if the action expects a `Vector2` but the part binding expects a `Button`, the rebind switches automatically to `Button`).
  - If the targeted binding is part of a control scheme, controls will automatically be restricted to match the device requirements of the control scheme. For example, if the binding belongs to a "Keyboard&Mouse" scheme that has `<Keyboard>` and a `<Mouse>` requirement, the rebind will ignore input on gamepads.
  - As before, you can always create a `RebindingOperation` from scratch yourself or wipe/alter the configuration returned by `PerformInteractiveRebinding` however you see fit.
- Control schemes can now handle ambiguity.
  * This means that, for example, you can now have one control scheme for generic gamepads and another control scheme specifically for PS4 controllers and the system will reliably pick the PS4 scheme when a PS4 controller is used and fall back to the generic gamepad scheme otherwise.
  * While this is exposed as a new `score` property on `InputControlScheme.MatchResult`, no code changes are necessary to take advantage of this feature.
- `PlayerInput.active` has been renamed to `PlayerInput.inputIsActive` to avoid ambiguities with `GameObject` activation.

### Fixed

- `InputUser` in combination with touchscreens no longer throws `InvalidOperationException` complaining about incorrect state format.
 * In a related change, `InputControlExtensions.GetStatePtrFromStateEvent` now works with touch events, too.
- Stack overflow in `InputTestFixture.currentTime` getter.
- Input that occurs in-between pressing the play button and the game starting no longer leaks into the game (case 1191342).
  * This usually manifested itself as large accumulated mouse deltas leading to such effects as the camera immediately jerking around on game start.
- Removing a device no longer has the potential of corrupting state change monitors (and thus actions getting triggered) from other devices.
  * This bug led to input being missed on a device once another device had been removed.
- `TrackedDevice` layout is no longer incorrectly registered as `Tracked Device`.
- Event traces in the input debugger are no longer lost on domain reloads.
- `IndexOutOfRangeException` being thrown when looking up controls on XR devices.

#### Actions

- Clicking the "Replace with InputSystemUIInputModule" button in the inspector when looking at `StandaloneInputModule`, the resulting operation is now undoable and will properly dirty the scene.

## [1.0.0-preview.3] - 2019-11-14

### Fixed

- Fixed wrong event handlers getting removed when having three or more handlers on an event (case 1196143).
  * This was an bug in an internal data structure that impacted a number of code paths that were using the data structure.
- Fixed `LayoutNotFoundException` being thrown when `InputControlPath.ToHumanReadableString` referenced a layout that could not be found.

## [1.0.0-preview.2] - 2019-11-04

### Changed

- Automatic conversion of window coordinates in `EditorWindow` code is now performed regardless of focus or the setting of `Lock Input to Game View` in the input debugger.

### Fixed

- Fixed touch taps triggering when they shouldn't on Android.
- Fixed custom devices registered from `[InitializeOnLoad]` code being lost on domain reload (case 1192379).
  * This happened when there were multiple pieces of `[InitializeOnLoad]` code that accessed the input system in the project and the `RegisterLayout` for the custom device happened to not be the first in sequence.
- OpenVR touchpad controls (`touchpadClicked` & `touchpadPressed`) now report accurate data.

#### Actions

- Fixed missing keyboard bindings in `DefaultInputActions.inputactions` for navigation in UI.
- Fixed using C# reserved names in .inputactions assets leading to compile errors in generated C# classes (case 1189861).
- Assigning a new `InputActionAsset` to a `InputSystemUIInputModule` will no longer look up action names globally but rather only look for actions that are located in action maps with the same name.
  * Previously, if you e.g. switched from one asset where the `point` action was bound to `UI/Point` to an asset that had no `UI` action map but did have an action called `Point` somewhere else, it would erroneously pick the most likely unrelated `Point` action for use by the UI.
- Fixed missing custom editors for `AxisDeadzoneProcessor` and `StickDeadzoneProcessor` that link `min` and `max` values to input settings.
- Fixed actions ending up being disabled if switching to a control scheme that has no binding for the action (case 1187377).
- Fixed part of composite not being bound leading to subsequent part bindings not being functional (case 1189867).
- Fixed `PlayerInput` not pairing devices added after it was enabled when not having control schemes.
  * This problem would also show in the `SimpleDemo` sample when having the `CustomDeviceUsages` sample installed as well. Gamepads would not get picked up in that case.
- Fixed `ArgumentNullException` when adding a device and a binding in an action map had an empty path (case 1187163).
- Fixed bindings that are not associated with any control scheme not getting enabled with other control schemes as they should.

### Added

- Added a new `EditorWindow Demo` sample that illustrates how to use the input system in editor UI code.

## [1.0.0-preview.1] - 2019-10-11

### Changed

- Generated action wrappers now won't `Destroy` the generated Asset in a finalizer, but instead implement `IDisposable`.
- Added back XR layouts (except for Magic Leap) that were removed for `1.0-preview`.
  * We removed these layouts under the assumption that they would almost concurrently become available in the respective device-specific XR packages. However, this did not work out as expected and the gap here turned out to be more than what we anticipated.
  * To deal with this gap, we have moved the bulk of the XR layouts back and will transition things gradually as support in device-specific packages becomes publicly available.

### Fixed

- Fixed a bug where the Input Settings Window might throw exceptions after assembly reload.
- Correctly implemented `IsPointerOverGameObject` method for `InputSystemUIInputModule`.
- Several bugs with layout overrides registered with (`InputSystem.RegisterLayoutOverrides`).
  * In `1.0-preview`, layout overrides could lead to corruption of the layout state and would also not be handled correctly by the various editor UIs.
- Selecting a layout in the input debugger no longer selects its first child item, too.
- Fixed XR devices reporting noise as valid user input (should fix problem of control schemes involving VR devices always activating when using `PlayerInput`).
- Fixed tap/swipe gesture detection in touch samples.

### Actions

- Fixed a bug where multiple composite bindings for the same controls but on different action maps would throw exceptions.
- Fixed `anyKey` not appearing in control picker for `Keyboard`.
- The text on the "Listen" button is no longer clipped off on 2019.3.
- Controls bound to actions through composites no longer show up as duplicates in the input debugger.
- Fixed "Create Actions..." on `PlayerInput` creating an asset with an incorrect binding for taps on Touchscreens. \
  __NOTE: If you have already created an .inputactions asset with this mechanism, update "tap [Touchscreen]" to "Primary Touch/Tap" to fix the problem manually.__
- Fixed `Invoke CSharp Events` when selected in `PlayerInput` not triggering `PlayerInput.onActionTriggered`.
- Fixed duplicating multiple items at the same time in the action editor duplicating them repeatedly.

### Added

- Will now recognize Xbox One and PS4 controllers connected to iOS devices correctly as Xbox One and PS4 controllers.
- Added a new sample called "Custom Device Usages" that shows how to use a layout override on `Gamepad` to allow distinguishing two gamepads in bindings based on which player the gamepad is assigned to.
- Added abstract `TrackedDevice` input device class as the basis for various kinds of tracked devices.

## [1.0.0-preview] - 2019-09-20

### Fixed

- Will now close Input Action Asset Editor windows from previous sessions when the corresponding action was deleted.
- Fixed an issue where Stick Controls could not be created in Players built with medium or high code stripping level enabled.
- Fixed incorrect default state for axes on some controllers.

#### Actions

- Fixed `CallbackContext.ReadValue` throwing when invoked during device removal

### Changed
### Added

## [0.9.6-preview] - 2019-09-06

### Fixed

- Exceptions in scenes of `Visualizers` sample if respective device was not present on system (e.g. in `PenVisualizer` if no pen was present in system).
- Fixed exception in Input Action Asset Editor window when typing whitespace into the search field.
- Fixed control scheme popup window in input action asset editor window showing in the correct screen position on windows.

#### Actions

- Setting timeouts from `IInputInteraction.Process` not working as expected when processing happened in response to previous timeout expiring (#714).
- Pending timeouts on a device not being removed when device was removed.

### Changed

- Replaced `HIDSupport.shouldCreateHID` event with a new `HIDSupport.supportedHIDUsages` property, which takes an array of supported usages.

### Added

#### Actions

- Added `PlayerInput.neverAutoSwitchControlSchemes` to disable logic that automatically enables control scheme switching when there is only a single `PlayerInput` in the game.
- Added `PlayerInput.SwitchControlScheme` to switch schemes manually.

## [0.9.5-preview] - 2019-08-29

### Fixed

- Don't pass events for null devices (for devices which have not been created) to `InputSystem.onEvent` callbacks.
- Will close debugger input state windows, when the state is no longer valid instead of throwing exceptions.
- Fixed pointer coordinates in editor windows for non-mouse pointing devices.
- Fixed using the input system in il2cpp when managed stripping level is set higher then "Low".
- Device debugger window will still show when reading from specific controls throws exceptions.
- Offsets and sizes for elements on Linux joysticks are now computed correctly.
- Joysticks now have a deadzone processor on the stick itself.
- Up/down/left/right on sticks are now deadzoned just like X and Y on sticks are.
- Removed toplevel `X` and `Y` controls on HIDs when there is a `Stick/X` and `Stick/Y` added for the device.
- HID fallback can now deal with sticks that have X and Y controls of different sizes and sitting in non-contiguous locations in the HID input report.
- Button 1 on HID joysticks will now correctly come out as the `trigger` control. Previously, the trigger control on the joystick was left pointing to random state.

#### Actions

- Binding paths now show the same way in the action editor UI as they do in the control picker.
  * For example, where before a binding to `<XInputController>/buttonSouth` was shown as `rightShoulder [XInputController]`, the same binding will now show as `A [Xbox Controller]`.
- When deleting a control scheme, bindings are now updated. A dialog is presented that allows choosing between deleting the bindings or just unassigning them from the control scheme.
- When renaming a control scheme, bindings are now updated. Previously the old name was in place on bindings.
- Control scheme names can no longer be set to empty strings.
- `PlayerInput.Instantiate` now correctly sets up a given control scheme, if specified.
  * When passing a `controlScheme:` argument, the result used to be a correctly assigned control scheme at the `InputUser` level but no restrictions being actually applied to the bindings, i.e. every single binding was active regardless of the specified control scheme.
- NullReferenceExceptions during event processing from `RebindingOperation`.

### Changed

- `InputUser.onUnpairedDeviceUsed` now receives a 2nd argument which is the event that triggered the callback.
  * Also, the callback is now triggered __BEFORE__ the given event is processed rather than after the event has already been written to the device. This allows updating the pairing state of the system before input is processed.
  * In practice, this means that, for example, if the user switches from keyboard&mouse to gamepad, the initial input that triggered the switch will get picked up right away.
- `InputControlPath.ToHumanReadableString` now takes display names from registered `InputControlLayout` instances into account.
  * This means that the method can now be used to generate strings to display in rebinding UIs.
- `AxisControl.clamp` is now an enum-valued property rather than a bool. Can now perform clamping *before* normalization.

#### Actions

- When switching devices/controls on actions, the system will no longer subsequently force an initial state check on __all__ actions. Instead, every time an action's bindings get re-resolved, the system will simply cancel all on-going actions and then re-enable them the same way it would happen by manually calling `InputAction.Enable`.
- Removed non-functional `InputControlScheme.baseScheme` API and `basedOn` serialized property. This was never fully implemented.

### Added

- Can right-click devices in Input Debugger (also those under "Unsupported") and select "Copy Device Description" to copy the internal `InputDeviceDescription` of the device in JSON format to the system clipboard.
  * This information is helpful for us to debug problems related to specific devices.
- If a device description has been copied to the clipboard, a new menu "Paste Device Description as Device" entry in the "Options" menu of the input debugger appears. This instantiates the device from the description as if it was reported locally by the Unity runtime.

## [0.9.3-preview] - 2019-08-15

### Fixed

- `XInputController` and `XboxOneGamepad` no longer have two extraneous, non-functional "menu" and "view" buttons.
- Fixed `InputUser.onUnpairedDeviceUser` ignoring input on controls that do not support `EvaluateMagnitude`.
  * This led to situations, for example, where `PlayerInput` would not initialize a control scheme switch from a `<Mouse>/delta` binding as the delta X and Y axes do not have min&max limits and thus return -1 from `EvaluateMagnitude`.
- Fixed available processor list not updated right away when changing the action type in the Input Action editor window.

#### Actions

- `NullReferenceException` when the input debugger is open with actions being enabled.
- When selecting a device to add to a control scheme, can now select devices with specific usages, too (e.g. "LeftHand" XRController).

### Changed

- Removed `timesliceEvents` setting - and made this tied to the update mode instead. We now always time slice when using fixed updates, and not when using dynamic updates.
- When adding a composite, only ones compatible with the value type of the current action are shown. This will, for example, no longer display a `2D Vector` composite as an option on a floating-point button action.
- The `InputState.onChange` callback now receives a second argument which is the event (if any) that triggered the state change on the device.

### Added

- `InputSystemUIInputModule` can now track multiple pointing devices separately, to allow multi-touch input - required to allow control of multiple On-Scree controls at the same time with different fingers.
- Two new composite bindings have been added.
  * `ButtonWithOneModifier` can be used to represent shortcut-like bindings such as "CTRL+1".
  * `ButtonWithTwoModifiers` can be used to represent shortcut-like bindings such as "CTRL+SHIFT+1".

## [0.9.2-preview] - 2019-08-09

### Fixed

- A `RebindingOperation` will now fall back to the default path generation behavior if the callback provided to `OnGeneratePath` returns null.
- Fixed the Input Action editor window throwing exceptions when trying to view action properties.

### Actions

- `PlayerInput` will now copy overrides when creating duplicate actions.
- It is now possible to use an empty binding path with a non empty override path.
- It is now possible to use set an empty override path to disable a binding.
- It is not possible to query the effectively used path of a binding using `effectivePath`.
- Actions embedded into MonoBehaviour components can now have their properties edited in the inspector. Previously there was no way to get to the properties in this workflow. There is a gear icon now on the action that will open the action properties.

### Changed

### Added

- Added a new sample to the package called `SimpleDemo`. You can install the sample from the package manager. See the [README.md](https://github.com/Unity-Technologies/InputSystem/Assets/Samples/SimpleDemo/README.md) file for details about the sample.

## [0.9.1-preview] - 2019-08-08

### Fixed

- Fixed GC heap garbage being caused by triggered by event processing.
  * This meant that every processing of input would trigger garbage being allocated on the managed heap. The culprit was a peculiarity in the C# compiler which caused a struct in `InputEventPtr.IsA` to be allocated on the heap.
- The bindings selection popup window will now show child controls matching the current action type even if the parent control does not match.
- Fixed `duration` values reported for Hold and Press interactions.
- DualShock 3 on macOS:
  * Fixed actions bound to the dpad control performing correctly.
  * Fixed non-present touchpad button control being triggered incorrectly.
- Fixed compile issues with switch classes on standalone Linux.
- Leak of unmanaged memory in `InputControlList`.

#### Actions

- Fixed actions not updating their set of controls when the usages of a device are changed.
- Composite bindings with the default interaction will now correctly cancel when the composite is released, even if there are multiple composite bindings on the action.

### Changed

- `MouseState`, `KeyboardState`, and `GamepadState` have been made public again.
- `PlayerInput` and `PlayerInputManager` have been moved from the `UnityEngine.InputSystem.PlayerInput` namespace to `UnityEngine.InputSystem`.
- The signature of `InputSystem.onEvent` has changed. The callback now takes a second argument which is the device the given event is sent to (null if there's no corresponding `InputDevice`).
  ```
  // Before:
  InputSystem.onEvent +=
      eventPtr =>
      {
          var device = InputSystem.GetDeviceById(eventPtr.deviceId);
          //...
      };

  // Now:
  InputSystem.onEvent +=
      (eventPtr, device) =>
      {
          //...
      };
  ```
- The signatures of `InputSystem.onBeforeUpdate` and `InputSystem.onAfterUpdate` have changed. The callbacks no longer receive an `InputUpdateType` argument.
  * Use `InputState.currentUpdateType` in case you need to know the type of update being run.
- `InputUpdateType` has been moved to the `UnityEngine.InputSystem.LowLevel` namespace.
- `InputSystem.Update(InputUpdateType)` has been removed from the public API.
- The way input devices are built internally has been streamlined.
  * `InputDeviceBuilder` is now internal. It is no longer necessary to access it to look up child controls. Simply use `InputControl.GetChildControl` instead.
  * To build a device without adding it to the system, call the newly added `InputDevice.Build` method.
    ```
    InputDevice.Build<Mouse>();
    ```
  * `InputSystem.SetLayoutVariant` has been removed. Layout variants can no longer be set retroactively but must be decided on as part of device creation.
- `InputSystem.RegisterControlProcessor` has been renamed to just `InputSystem.RegisterProcessor`.

#### Actions

* `InputAction.ReadValue<TValue>()` is longer correlated to `InputAction.triggered`. It simply returns the current value of a bound control or composite while the action is being interacted with.
* `InputInteractionContext.PerformedAndGoBackToWaiting` has been renamed to just `InputInteractionContext.Performed`.

#### Actions

- Individual composite part bindings can now no longer have interactions assigned to them as that never made any sense.

### Added

- Devices can now have more than one usage.
  * Call `InputSystem.AddDeviceUsage(device,usage)` to add additional usages to a device.
  * Call `InputSystem.RemoveDeviceUsage(device,usage)` to remove existing usages from a device.
  * `InputSystem.SetDeviceUsage(device,usage)` still exists. It will clear all existing usages from the given device.
- A new `VisualizerSamples` sample that can be installed through the package manager.
  * Contains two components `InputControlVisualizer` and `InputActionVisualizer` that help visualizing/debugging control/device and action activity through in-game overlays. A few sample scenes illustrate how to use them.

#### Actions

- Added `InputAction.ReadValueAsObject` API.
- Added `InputAction.activeControl` API.

## [0.9.0-preview] - 2019-07-18

### Fixed

- Validate all parameters on public APIs.
- Fixed an internal bug in `InlinedArray.RemoveAtByMovingTailWithCapacity`, which could cause data corruption.
- Fixed Xbox controller support on macOS il2cpp.
- Fixed issue of Xbox gamepads on Windows desktop not being able to navigate left and down in a UI.
- Allow using InputSystem package if the XR, VR or Physics modules are disabled for smaller builds.
- Fixed documentation landing page and table of contents.
- Fixed tracked devices assigning pointer ids for UI pointer events correctly.
- Adjusted some UI Elements to fit the Unity 19.3 font.
- Fixed NullReferenceException being thrown when project changes.
- Fixed duplicate devices showing in the "Supported Devices" popup when using a search filter.
- Fixed an error when adding new bindings in the Input Actions editor window when a filter was applied.
- Fixed scroll wheel handling in `InputSystemUIInputModule` not being smooth.
- Fixed compile errors from Switch Pro controller code on Linux.

#### Actions

- Fixed `CallbackContext.control` referencing the composite member control which was actually actuated for this trigger for composite bindings.
- Generated C# wrappers for .inputactions assets are no longer placed in Assets/Assets/ folder on Windows.

### Added

- Touch support has been reworked and extended.
  * `Touchscreen.touch[0..9]` are now bindable from the control picker.
  * `Touchscreen.primaryTouch` is now a separate control which tracks the primary touch on the screen.
  * The controls `Touchscreen` inherits from `Pointer` (such as `position`, `phase`, and `delta`) are now tied to `Touchscreen.primaryTouch` and allow for `Touchscreen` to function as a generic `Pointer` (like `Mouse` and `Pen`).
  * `Touchscreen.press` (renamed from `Touchscreen.button`) is now a working, synthetic button that is down whenever at least one finger is on the screen.
  * Recording of start time and start position has been added to touches.
    - `TouchControl.startPosition` gives the starting position of the touch.
    - `TouchControl.startTime` gives the starting time of the touch.
  * Tap detection has been added to `Touchscreen`.
    - Tap time (i.e. time within which a press-and-release must be completed for a tap to register) corresponds to `InputSettings.defaultTapTime`.
    - Tap release must happen within a certain radius of first contact. This is determined by a new setting `InputSettings.tapRadius`.
    - `TouchControl.tap` is a new button control that triggers then the touch is tapped. Note that this happens instantly when a touch ends. The button will go to 1 and __immediately__ go back to 0. This means that polling the button in `Update`, for example, will never trigger a tap. Either use actions to observe the button or use the `Touch` API from `EnhancedTouch` to poll taps.
  * `Touchscreen.activeTouches` has been removed. Use `Touch.activeTouches` from the new enhanced touch API instead for more reliable touch tracking.
  * `Touchscreen.allTouchControls` has been renamed to `Touchscreen.touches`.
  * A new `EnhancedTouch` plugin has been added which offers an enhanced `Touch` and `Finger` API to reliably track touches and fingers across updates. This obsoletes the need to manually track touch IDs and phases and gives access to individual touch history.
  * Touch can be simulated from mouse or pen input now. To enable simulation, call `TouchSimulation.Enable()` or put the `TouchSimulation` MonoBehaviour in your scene. Also, in the input debugger, you can now enable touch simulation from the "Options" dropdown.
- Changing state has been decoupled from events. While input events are the primary means by which to trigger state changes, anyone can perform state changes manually now from anywhere.
    ```
    InputState.Change(gamepad.leftStick, new Vector2(123, 234));
    ```
  * This change makes it possible to update state __from__ state and thus synthesize input data from other input coming in.
- A new API for recording state changes over time has been added.
    ```
    var history = new InputStateHistory("<Gamepad>/leftStick");
    history.StartRecording();

    //...

    foreach (var record in history)
        Debug.Log(record);
    ```
- Added support for generic joysticks on WebGL (which don't use the standard gamepad mapping).
- Added support for DualShock 3 gamepads on desktops.
- Added support for Nintendo Switch Pro Controllers on desktops.

#### Actions

- Actions now also have a __polling API__!
  * `InputAction.triggered` is true if the action was performed in the current frame.
  * `InputAction.ReadValue<TValue>()` yields the last value that `started`, `performed`, or `cancelled` (whichever came last) was called with. If the action is disabled, returns `default(TValue)`. For `InputActionType.Button` type actions, returns `1.0f` if `triggered==true` and `0.0f` otherwise.
- Generated C# wrappers for .inputactions can now placed relative to the .inputactions file by specifying a path starting with './' (e.g. `./foo/bar.cs`).

### Changed

- **The system no longer supports processing input in __BOTH__ fixed and dynamic updates**. Instead, a choice has to be made whether to process input before each `FixedUpdate()` or before each `Update()`.
  * Rationale: the existing code that supported having both updates receive input independently still had several holes and became increasingly complex and brittle. Our solution was based on not actually processing input twice but on channeling input concurrently into both the state of both updates. Together with the fact that specific inputs have to reset (and possibly accumulate) correctly with respect to their update time slices, this became increasingly hard to do right. This, together with the fact that we've come to increasingly question the value of this feature, led us to removing the capability while preserving the ability to determine where input is processed.
  * NOTE: Timeslicing is NOT affected by this. You can still switch to `ProcessEventInFixedUpdates` and get events timesliced to individual `FixedUpdate` periods according to their timestamps.
  * `InputSettings.UpdateMode.ProcessEventsInBothFixedAndDynamicUpdate` has been removed.
  * `InputSettings.UpdateMode.ProcessEventsInDynamicUpdateOnly` has been renamed to `InputSettings.UpdateMode.ProcessEventsInDynamicUpdate` and is now the default.
  * `InputSettings.UpdateMode.ProcessEventsInFixedUpdateOnly` has been renamed to `InputSettings.UpdateMode.ProcessEventsInFixedUpdate`.
- Added icons for PlayerInput, PlayerInputManager, InputSystemUIInputModule and MultiplayerEventSystem components.
- Changed `Keyboard` IME properties (`imeEnabled`, `imeCursorPosition`) to methods (`SetIMEEnabled`, `SetIMECursorPosition`).
- Added getters to all `IInputRuntime` properties.
- Replace some `GetXxx` methods in our API with `xxx`  properties.
- `Pointer.phase` has been removed and `PointerPhase` has been renamed to `TouchPhase`. Phases are now specific to touch. `PointerPhaseControl` has been renamed to `TouchPhaseControl`.
- `Pointer.button` has been renamed to `Pointer.press` and now is a control that indicates whether the pointer is in "press down" state.
  * For mouse, corresponds to left button press.
  * For pen, corresponds to tip contact.
  * For touch, corresponds to primary touch contact (i.e. whether __any__ finger is down).
- The state change monitor APIs (`IInputStateChangeMonitor` and friends) have been moved out of `InputSystem` into a new static class `InputState` in `UnityEngine.Experimental.Input.LowLevel`.
  * Rationale: These APIs are fairly low-level and not of general interest so having them out of `InputSystem` reduces the API surface visible to most users.
- `InputDeviceChange.StateChanged` has been removed and is now a separate callback `InputState.onChange`.
  * Rationale: The other `InputDeviceChange` notifications are low-frequency whereas `StateChanged` is high-frequency. Putting them all on the same callback made adding a callback to `InputSystem.onDeviceChange` unnecessarily expensive.
- `IInputStateCallbackReceiver` has been rewritten from scratch. Now has two simple methods `OnNextUpdate` and `OnEvent`. If implemented by a device, the device now has completely control over changing its own state. Use the `InputState.Change` methods to affect state changes while trigger state change monitors (e.g. for actions) correctly.
- Simplified handling of XR input in `InputSystemUIInputModule` by having only one set of actions for all XR devices.
- We now use the same hierarchical device picker in the "Add Control Scheme" popup, which is already used in the "Input Settings" window.
- Made all `IInputStateTypeInfo` implementations internal, as these did not offer value to the user.
- Made all `IInputDeviceCommandInfo` implementations internal, as these did not offer value to the user.
- Removed `ReadWriteArray`, which was only used for making `RebindingOperation.scores` editable, which did not add any value.
- Removed `PrimitiveValueOrArray`, as non of it's functionality over `PrimitiveValue` was implemented.
- Made all `InputProcessor` implementation internal, as access to these types is exposed only through text mode representations.
- Removed `CurveProcessor` as it was not implemented.
- Renamed XInputControllerOSX to a more descriptive XboxGamepadMacOS.

#### Actions

- `InputAction.continuous` has been removed. Running logic every frame regardless of input can easily be achieved in game code.
- The way action behavior is configured has been simplified.
  * The previous roster of toggles has been replaced with two settings:
    1. `Action Type`: Determines the behavior of the action. Choices are `Value`, `Button`, and `PassThrough`.
    2. `Control Type`: Determines the type of control (and implicitly the type of value) the action is looking for if the action is a `Value` or `PassThrough` action.
  * The previous `Initial State Check` toggle is now implicit in the action type now. `Value` actions perform an initial state check (i.e. trigger if their control is already actuated when the action is enabled). Other types of actions don't.
  * The previous `Pass Through` toggle is now rolled into the action type.

## [0.2.10-preview] - 2019-05-17

### Added

- Added a `MultiplayerEventSystem` class, which allows you use multiple UI event systems to control different parts of the UI by different players.
- `InputSystemUIInputModule` now lets you specify an `InputActionAsset` in the `actionsAsset` property. If this is set, the inspector will populate all actions from this asset. If you have a `PlayerInput` component on the same game object, referencing the same  `InputActionAsset`, the `PlayerInput` component will keep the actions on the `InputSystemUIInputModule` in synch, allowing easy setup of multiplayer UI systems.

### Changed

- `StickControl.x` and `StickControl.y` are now deadzoned, i.e. have `AxisDeadzone` processors on them. This affects all gamepads and joysticks.
  * __NOTE:__ The deadzoning is __independent__ of the stick. Whereas the stack has a radial deadzones, `x` and `y` have linear deadzones. This means that `leftStick.ReadValue().x` is __not__ necessary equal to `leftStick.x.ReadValue()`.
  * This change also fixes the problem of noise from sticks not getting filtered out and causing devices such as the PS4 controller to constantly make itself `Gamepad.current`.

- Redesigned `UIActionInputModule`
 * Added a button in the inspector to automatically assign actions from an input action asset based on commonly used action names.
 * Will now populate actions with useful defaults.
 * Removed `clickSpeed` property - will use native click counts from the OS where available instead.
 * Removed `sendEventsWhenInBackground` property.
 * Hiding `Touches` and `TrackedDevices` until we decide how to handle them.
 * Remove `moveDeadzone` property as it is made redundant by the action's dead zone.
 * Removed `UIActionInputModuleEnabler` component, `UIActionInputModule` will now enable itself.
- Changed default button press point to 0.5.
- Changed all constants in public API to match Unity naming conventions ("Constant" instead of "kConstant").
- Changed namespace from `UnityEngine.Experimental.Input` to `UnityEngine.InputSystem`.
- Generated wrapper code now has nicer formatting.
- Renamed `UIActionInputModule` to `InputSystemUIInputModule`.
- Nicer icons for `InputActionAssets` and `InputActions` and for `Button` and generic controls.
- Change all public API using `IntPtr` to use unsafe pointer types instead.
- `PlayerInput` will no longer disable any actions not in the currently active action map when disabling input or switching action maps.
- Change some public fields into properties.
- Input System project settings are now called "Input System Package" in the project window instead of "Input (NEW)".
- Removed `Plugins` from all namespaces.
- Rename "Cancelled" -> "Canceled" (US spelling) in all APIs.

### Fixed

- Adding devices to "Supported Devices" in input preferences not allowing to select certain device types (like "Gamepad").
- Fixed scrolling in `UIActionInputModule`.
- Fixed compiling the input system package in Unity 19.2 with ugui being moved to a package now.
- In the Input System project settings window, you can no longer add a supported device twice.

#### Actions

- Custom inspector for `PlayerInput` no longer adds duplicates of action events if `Invoke Unity Events` notification behavior is selected.
- Fixed `Hold` interactions firing immediately before the duration has passed.
- Fixed editing bindings or processors for `InputAction` fields in the inspector (Changes wouldn't persist before).
- Fixed exception message when calling `CallbackContext.ReadValue<TValue>()` for an action with a composite binding with `TValue` not matching the composite's value type.

### Added

#### Actions

- `PlayerInput` can now handle `.inputactions` assets that have no control schemes.
  * Will pair __all__ devices mentioned by any of the bindings except if already paired to another player.

## [0.2.8-preview] - 2019-04-23

### Added

- Added a `clickCount` control to the `Mouse` class, which specifies the click count for the last mouse click (to allow distinguishing between single-, double- and multi-clicks).
- Support for Bluetooth Xbox One controllers on macOS.

#### Actions

- New API for changing bindings on actions
```
    // Several variations exist that allow to look up bindings in various ways.
    myAction.ChangeBindingWithPath("<Gamepad>/buttonSouth")
        .WithPath("<Keyboard>/space");

    // Can also replace the binding wholesale.
    myAction.ChangeBindingWithPath("<Keyboard>/space")
        .To(new InputBinding { ... });

    // Can also remove bindings programmatically now.
    myAction.ChangeBindingWithPath("<Keyboard>/space").Erase();
```

### Changed

- `Joystick.axes` and `Joystick.buttons` have been removed.
- Generated wrapper code for Input Action Assets are now self-contained, generating all the data from code and not needing a reference to the asset; `InputActionAssetReference` has been removed.
- The option to generate interfaces on wrappers has been removed, instead we always do this now.
- The option to generate events on wrappers has been removed, we felt that this no longer made sense.
- Will now show default values in Input Action inspector if no custom values for file path, class name or namespace have been provided.
- `InputSettings.runInBackground` has been removed. This should now be supported or not on a per-device level. Most devices never supported it in the first place, so a global setting did not seem to be useful.
- Several new `Sensor`-based classes have been added. Various existing Android sensor implementations are now based on them.
- `InputControlLayoutAttribute` is no longer inherited.
  * Rationale: A class marked as a layout will usually be registered using `RegisterLayout`. A class derived from it will usually be registered the same way. Because of layout inheritance, properties applied to the base class through `InputControlLayoutAttribute` will affect the subclass as intended. Not inheriting the attribute itself, however, now allows having properties such as `isGenericTypeOfDevice` which should not be inherited.
- Removed `acceleration`, `orientation`, and `angularVelocity` controls from `DualShockGamepad` base class.
  * They are still on `DualShockGamepadPS4`.
  * The reason is that ATM we do not yet support these controls other than on the PS4. The previous setup pretended that these controls work when in fact they don't.
- Marking a control as noisy now also marks all child controls as noisy.
- The input system now defaults to ignoring any HID devices with usage types not known to map to game controllers. You can use `HIDSupport.supportedUsages` to enable specific usage types.
- In the Input Settings window, asset selection has now been moved to the "gear" popup menu. If no asset is created, we now automatically create one.
- In the inspector for Input Settings assets, we now show a button to go to the Input Settings window, and a button to make the asset active if it isn't.
- Tests are now no longer part of the com.unity.inputsystem package. The `InputTestFixture` class still is for when you want to write input-related tests for your project. You can reference the `Unity.InputSystem.TestFixture` assembly when you need to do that.
- Implemented adding usages to and removing them from devices.

#### Actions

- A number of changes have been made to the control picker UI in the editor. \
  ![Input Control Picker](Documentation~/Images/InputControlPicker.png)
  * The button to pick controls interactively (e.g. by pressing a button on a gamepad) has been moved inside the picker and renamed to "Listen". It now works as a toggle that puts the picker into a special kind of 'search' mode. While listening, suitable controls that are actuated will be listed in the picker and can then be picked from.
  * Controls are now displayed with their nice names (e.g. "Cross" instead of "buttonSouth" in the case of the PS4 controller).
  * Child controls are indented instead of listed in "parent/child" format.
  * The hierarchy of devices has been rearranged for clarity. The toplevel groups of "Specific Devices" and "Abstract Devices" are now merged into one hierarchy that progressively groups devices into more specific groups.
  * Controls now have icons displayed for them.
- There is new support for binding to keys on the keyboard by their generated character rather than by their location. \
  ![Keyboard Binding](Documentation~/Images/KeyboardBindByLocationVsCharacter.png)
  * At the toplevel of the Keyboard device, you now have the choice of either binding by keyboard location or binding by generated/mapped character.
  * Binding by location shows differences between the local keyboard layout and the US reference layout.
  * The control path language has been extended to allow referencing controls by display name. `<Keyboard>/#(a)` binds to the control on a `Keyboard` with the display name `a`.
- `continuous` flag is now ignored for `Press and Release` interactions, as it did not  make sense.
- Reacting to controls that are already actuated when an action is enabled is now an __optional__ behavior rather than the default behavior. This is a __breaking__ change.
  * Essentially, this change reverts back to the behavior before 0.2-preview.
  * To reenable the behavior, toggle "Initial State Check" on in the UI or set the `initialStateCheck` property in code.
  ![Inital State Check](Documentation~/Images/InitialStateCheck.png)
  * The reason for the change is that having the behavior on by default made certain setups hard to achieve. For example, if `<Keyboard>/escape` is used in one action map to toggle *into* the main menu and in another action map to toggle *out* of it, then the previous behavior would immediately exit out of the menu if `escape` was still pressed from going into the menu. \
  We have come to believe that wanting to react to the current state of a control right away is the less often desirable behavior and so have made it optional with a separate toggle.
- Processors and Interactions are now shown in a component-inspector-like fashion in the Input Action editor window, allowing you to see the properties of all items at once.
- The various `InputAction.lastTriggerXXX` APIs have been removed.
  * Rationale: They have very limited usefulness and if you need the information, it's easy to set things up in order to keep track of it yourself. Also, we plan on having a polling API for actions in the future which is really what the `lastActionXXX` APIs were trying to (imperfectly) solve.
- `Tap`, `SlowTap`, and `MultiTap` interactions now respect button press points.
- `Tap`, `SlowTap`, and `MultiTap` interactions now have improved parameter editing UIs.

### Fixed

- Input Settings configured in the editor are now transferred to the built player correctly.
- Time slicing for fixed updates now works correctly, even when pausing or dropping frames.
- Make sure we Disable any InputActionAsset when it is being destroyed. Otherwise, callbacks which were not cleaned up would could cause exceptions.
- DualShock sensors on PS4 are now marked as noisy (#494).
- IL2CPP causing issues with XInput on windows and osx desktops.
- Devices not being available yet in `MonoBehavior.Awake`, `MonoBehaviour.Start`, and `MonoBehaviour.OnEnable` in player or when entering play mode in editor.
- Fixed a bug where the event buffer used by `InputEventTrace` could get corrupted.

#### Actions

- Actions and bindings disappearing when control schemes have spaces in their names.
- `InputActionRebindingExceptions.RebindOperation` can now be reused as intended; used to stop working properly the first time a rebind completed or was cancelled.
- Actions bound to multiple controls now trigger correctly when using `PressInteraction` set to `ReleaseOnly` (#492).
- `PlayerInput` no longer fails to find actions when using UnityEvents (#500).
- The `"{...}"` format for referencing action maps and actions using GUIDs as strings has been obsoleted. It will still work but adding the extra braces is no longer necessary.
- Drag&dropping bindings between other bindings that came before them in the list no longer drops the items at a location one higher up in the list than intended.
- Editing name of control scheme in editor not taking effect *except* if hitting enter key.
- Saving no longer causes the selection of the current processor or interaction to be lost.
  * This was especially annoying when having "Auto-Save" on as it made editing parameters on interactions and processors very tedious.
- In locales that use decimal separators other than '.', floating-point parameters on composites, interactions, and processors no longer lead to invalid serialized data being generated.
- Fix choosing "Add Action" in action map context menu throwing an exception.
- The input action asset editor window will no longer fail saving if the asset has been moved.
- The input action asset editor window will now show the name of the asset being edited when asking for saving changes.
- Clicking "Cancel" in the save changes dialog for the input action asset editor window will now cancel quitting the editor.
- Fixed pasting or dragging a composite binding from one action into another.
- In the action map editor window, switching from renaming an action to renaming an action map will no longer break the UI.
- Fixed calling Enable/Disable from within action callbacks sometimes leading to corruption of state which would then lead to actions not getting triggered (#472).
- Fixed setting of "Auto-Save" toggle in action editor getting lost on domain reload.
- Fixed blurry icons in editor for imported .inputactions assets and actions in them.
- `Press` and `Release` interactions will now work correctly if they have multiple bound controls.
- `Release` interactions will now invoke a `Started` callback when the control is pressed.
- Made Vector2 composite actions respect the press points of button controls used to compose the value.

## [0.2.6-preview] - 2019-03-20

>NOTE: The UI code for editing actions has largely been rewritten. There may be regressions.
>NOTE: The minimum version requirement for the new input system has been bumped
       to 2019.1

### Added

- Support gamepad vibration on Switch.
- Added support for Joysticks on Linux.

#### Actions

- Added ability to change which part of a composite a binding that is part of the composite is assigned to.
  * Part bindings can now be freely duplicated or copy-pasted. This allows having multiple bindings for "up", for example. Changing part assignments retroactively allows to freely edit the composite makeup.
- Can now drag&drop multiple items as well as drop items onto others (equivalent to cut&paste). Holding ALT copies data instead of moving it.
- Edits to control schemes are now undoable.
- Control schemes are now sorted alphabetically.
- Can now search by binding group (control scheme) or devices directly from search box.
  * `g:Gamepad` filters bindings to those in the "Gamepad" group.
  * `d:Gamepad` filters bindings to those from Gamepad-compatible devices.

### Changed

- The input debugger will no longer automatically show remote devices when the profiler is connected. Instead, use the new menu in debugger toolbar to connect to players or to enable/disable remote input debugging.
- "Press and Release" interactions will now invoke the `performed` callback on both press and release (instead of invoking `performed` and `cancel`, which was inconsistent with other behaviors).

#### Actions

- Bindings have GUIDs now like actions and maps already did. This allows to persistently and uniquely identify individual bindings.
- Replaced UI overlay while rebinding interactively with cancellable progress bar. Interactive rebinding now cancels automatically after 4 seconds without suitable input.
- Bindings that are not assigned to any control scheme are now visible when a particular control scheme is selected.
  * Bindings not assigned to any control scheme are active in *ALL* control schemes.
  * The change makes this visible in the UI now.
  * When a specific control scheme is selected, these bindings are affixed with `{GLOBAL}` for added visibility.
- When filtering by devices from a control scheme, the filtering now takes layout inheritance into account. So, a binding to a control on `Pointer` will now be shown when the filter is `Mouse`.
- The public control picker API has been revised.
  * The simplest way to add control picker UI to a control path is to add an `InputControlAttribute` to the field.
    ```
    // In the inspector, shows full UI to select a control interactively
    // (including interactive picking through device input).
    [InputControl(layout = "Button")]
    private string buttonControlPath;
    ```
- Processors of incompatible types will now be ignored instead of throwing an exception.

### Fixed

- Remote connections in input debugger now remain connected across domain reloads.
- Don't incorrectly create non-functioning devices if a physical device implements multiple incompatible logical HID devices (such as the MacBook keyboard/touch pad and touch bar).
- Removed non-functioning sort triangles in event list in Input Debugger device windows.
- Sort events in input debugger window by id rather then by timestamp.
- Make parsing of float parameters support floats represented in "e"-notation and "Infinity".
- Input device icons in input debugger window now render in appropriate resolution on retina displays.
- Fixed Xbox Controller on macOS reporting negative values for the sticks when represented as dpad buttons.
- `InputSettings.UpdateMode.ProcessEventsManually` now correctly triggers updates when calling `InputSystem.Update(InputUpdateType.Manual)`.

#### Actions

- Pasting or duplicating an action in an action map asset will now assign a new and unique ID to the action.
- "Add Action" button being active and triggering exceptions when no action map had been added yet.
- Fixed assert when generating C# class and make sure it gets imported correctly.
- Generate directories as needed when generating C# class, and allow path names without "Assets/" path prefix.
- Allow binding dpad controls to actions of type "Vector2".
- Fixed old name of action appearing underneath rename overlay.
- Fixed inspector UIs for on-screen controls throwing exceptions and being non-functional.
- Fixed deleting multiple items at same time in action editor leading to wrong items being deleted.
- Fixed copy-pasting actions not preserving action properties other than name.
- Fixed memory corruptions coming from binding resolution of actions.
- InputActionAssetReferences in ScriptableObjects will continue to work after domain reloads in the editor.
- Fixed `startTime` and `duration` properties of action callbacks.

## [0.2.1-preview] - 2019-03-11

### Changed

 - NativeUpdateCallback API update to match Unity 2018.3.8f1

## [0.2.0-preview] - 2019-02-12

This release contains a number of fairly significant changes. The focus has been on further improving the action system to make it easier to use as well as to make it work more reliably and predictably.

>NOTE: There are some breaking changes. Please see the "Changed" section below.

### Changed

- Removed Unity 2018.2 support code.
- Removed .NET 3.5 support code.
- Started using C# 7.
- `IInputControlProcessor<TValue>` has been replaced with `InputProcessor` and `InputProcessor<TValue>` base classes.
- `IInputBindingComposite` has been replaced with an `InputBindingComposite` base class and the `IInputBindingComposite<TValue>` interface has been merged with the `InputBindingComposite<TValue>` class which had already existed.
- `InputUser.onUnpairedDeviceUser` will now notify for each actuated control until the device is paired or there are no more actuated controls.
- `SensitivityProcessor` has been removed.
    * The approach needs rethinking. What `SensitivityProcessor` did caused more problems than it solved.
- State monitors no longer have their timeouts removed automatically when they fire. This makes it possible to have a timeout that is removed only in response to a specific state change.
- Events for devices that implement `IInputStateCallbacks` (such as `Touchscreen`) are allowed to go back in time. Avoids the problem of having to order events between multiple fingers correctly or seeing events getting rejected.
- `PenState.Button` is now `PenButton`.
- Removed TouchPositionTransformProcessor, was used only by Android, the position transformation will occur in native backend in 2019.x

#### Actions:
- Bindings that have no interactions on them will trigger differently now. __This is a breaking change__.
  * Previously, these bindings would trigger `performed` on every value change including when going back to their default value. This is why you would see two calls of `performed` with a button; one when the button was pressed, another when it was depressed.
  * Now, a binding without an interaction will trigger `started` and then `performed` when a bound control is actuated. Thereafter, the action will remain in `Started` phase. For as long as the control is actuated, every value change will trigger `performed` again. When the control stops being actuated, it will trigger `cancelled` and the action will remain in `Waiting` state.
  * Control actuation is defined as a control having a magnitude (see `InputControl.EvaluateMagnitude`) greater than zero. If a control does not support magnitudes (returns -1 from `EvaluateMagnitude`), then the control is considered actuated when it changes state away from its default state.
  * To restore the previous behavior, simply change code like
      ```
        myAction.performed += MyCallback;
      ```
    to
      ```
        myAction.performed += MyCallback;
        myAction.cancelled += MyCallback;
      ```
  * Alternatively, enable `passThrough` mode on an action. This effectively restores the previous default behavior of actions.
    ```
        new InputAction(binding: "<Gamepad>/leftTrigger") { passThrough = true };
    ```
- As part of the aforementioned change, the following interactions have been removed as they are no longer relevant:
  - `StickInteraction`: Can simply be removed from bindings. The new default behavior obsoletes the need for what `StickInteraction` did. Use `started` to know then the stick starts being actuated, `performed` to be updated on movements, and `cancelled` to know when the stick goes back into rest position.
  - `PressAndReleaseInteraction`: Can simply be removed from bindings. The default behavior with no interaction encompasses press and release detection. Use `started` to know then a button is pressed and `cancelled` to know when it is released. To set a custom button press point, simply put an `AxisDeadzoneProcessor` on the binding.
- `PressInteraction` has been completely rewritten.
  - Trigger behavior can be set through `behavior` parameter and now provides options for observing just presses (`PressOnly`), just releases (`ReleaseOnly`), or both presses and releases (`PressAndRelease`).
  - Also, the interaction now operates on control actuation rather than reading out float values directly. This means that any control that supports magnitudes can be used.
  - Also supports continuous mode now.
- If bound controls are already actuated when an action is enabled, the action will now trigger in the next input update as if the control had just been moved from non-actuated to actuated state.
  - In other words, if e.g. you have a binding to the A button of the gamepad and the A button is already pressed when the action is first enabled, then the action associated with the A button will trigger as if the button had just been pressed. Previously, it required releasing and re-pressing the button first -- which, together with certain interactions, could lead to actions ending up in a confused state.
- When an action is disabled, it will now cancel all ongoing interactions, if any (i.e. you will see `InputAction.cancelled` being called).
  - Note that unlike the above-mentioned callbacks that happen when an action starts out with a control already actuated, the cancellation callbacks happen __immediately__ rather than in the next input update.
- Actions that at runtime are bound to multiple controls will now perform *conflict resolution*, if necessary.
  - This applies only if an action actually receives multiple concurrent actuations from controls.
  - When ambiguity is detected, the greatest amount of actuation on any of the controls gets to drive the action.
  - In practice, this means that as long as any of the controls bound to an action is actuated, the action will keep going. This resolves ambiguities when an action has primary and secondary bindings, for examples, or when an action is bound to multiple different devices at the same time.
  - Composite bindings count as single actuations regardless of how many controls participate in the composite.
  - This behavior __can be bypassed__ by setting the action to be pass-through.
- Action editor now closes when asset is deleted.
  - If there are unsaved changes, asks for confirmation first.
- Interactions and processors in the UI are now filtered based on the type of the action (if set) and sorted by name.
- Renamed "Axis" and "Dpad" composites to "1D Axis" and "2D Vector" composite.
  - The old names can still be used and existing data will load as expected.
  - `DpadComposite` got renamed to `Vector2Composite`; `AxisComposite` is unchanged.
- `InputInteractionContext.controlHasDefaultValue` has been replaced with `InputInteractionContext.ControlIsActuated()`.
- `InputActionChange.BindingsHaveChangedWhileEnabled` has been reworked and split in two:
    1. `InputActionChange.BoundControlsAboutToChange`: Bindings have been previously resolved but are about to be re-resolved.
    2. `InputActionChange.BoundControlsChanged`: Bindings have been resolved on one or more actions.
- Actions internally now allocate unmanaged memory.
  - Disposing should be taken care of automatically (though you can manually `Dispose` as well). If you see errors in the console log about unmanaged memory being leaked, please report the bug.
  - All execution state except for C# heap objects for processors, interactions, and composites has been collapsed into a single block of unmanaged memory. Actions should now be able to re-resolve efficiently without allocating additional GC memory.

### Added

- `PlayerInput` component which simplifies setting up individual player input actions and device pairings. \
  ![PlayerInput](Documentation~/Images/PlayerInput.png)
- `PlayerInputManager` component which simplifies player joining and split-screen setups. \
  ![PlayerInput](Documentation~/Images/PlayerInputManager.png)
- `InputDevice.all` (equivalent to `InputSystem.devices`)
- `InputControl.IsActuated()` can be used to determine whether control is currently actuated (defined as extension method in `InputControlExtensions`).
- Can now read control values from buffers as objects using `InputControl.ReadValueFromBufferAsObject`. This allows reading a value stored in memory without having to know the value type.
- New processors:
    * `ScaleProcessor`
    * `ScaleVector2Processor`
    * `ScaleVector3Processor`
    * `InvertVector2Processor`
    * `InvertVector3Processor`
    * `NormalizeVector2Processor`
    * `NormalizeVector3Processor`
- Added `MultiTapInteraction`. Can be used to listen for double-taps and the like.
- Can get total and average event lag times through `InputMetrics.totalEventLagTime` and `InputMetrics.averageEventLagTime`.
- `Mouse.forwardButton` and `Mouse.backButton`.
- The input debugger now shows users along with their paired devices and actions. See the [documentation](Documentation~/UserManagement.md#debugging)
- Added third and fourth barrel buttons on `Pen`.

#### Actions:
- Actions have a new continuous mode that will cause the action to trigger continuously even if there is no input. See the [documentation](Documentation~/Actions.md#continuous-actions) for details. \
  ![Continuous Action](Documentation~/Images/ContinuousAction.png)
- Actions have a new pass-through mode. In this mode an action will bypass any checks on control actuation and let any input activity on the action directly flow through. See the [documentation](Documentation~/Actions.md#pass-through-actions) for details. \
  ![Pass-Through Action](Documentation~/Images/PassThroughAction.png)
- Can now add interactions and processors directly to actions.
  ![Action Properties](Documentation~/Images/ActionProperties.png)
    * This is functionally equivalent to adding the respective processors and/or interactions to every binding on the action.
- Can now change the type of a composite retroactively.
  ![Composite Properties](Documentation~/Images/CompositeProperties.png)
- Values can now be read out as objects using `InputAction.CallbackContext.ReadValueAsObject()`.
    * Allocates GC memory. Should not be used during normal gameplay but is very useful for testing and debugging.
- Added auto-save mode for .inputactions editor.
  ![Auto Save](Documentation~/Images/AutoSave.png)
- Processors, interactions, and composites can now define their own parameter editor UIs by deriving from `InputParameterEditor`. This solves the problem of these elements not making it clear that the parameters usually have global defaults and do not need to be edited except if local overrides are necessary.
- Can now set custom min and max values for axis composites.
    ```
    var action = new InputAction();
    action.AddCompositeBinding("Axis(minValue=0,maxValue=2)")
        .With("Positive", "<Keyboard>/a")
        .With("Negative", "<Keyboard>/d");
    ```
- "C# Class File" property on .inputactions importer settings now has a file picker next to it.
- `InputActionTrace` has seen various improvements.
    * Recorded data will now stay valid even if actions are rebound to different controls.
    * Can listen to all actions using `InputActionTrace.SubscribeToAll`.
    * `InputActionTrace` now maintains a list of subscriptions. Add subscriptions with `SubscribeTo` and remove a subscription with `UnsubscribeFrom`. See the [documentation](Documentation~/Actions.md#tracing-actions) for details.

### Fixes

- Fixed support for Unity 2019.1 where we landed a native API change.
- `InputUser.UnpairDevicesAndRemoveUser()` corrupting device pairings of other InputUsers
- Control picker in UI having no devices if list of supported devices is empty but not null
- `IndexOutOfRangeException` when having multiple action maps in an asset (#359 and #358).
- Interactions timing out even if there was a pending event that would complete the interaction in time.
- Action editor updates when asset is renamed or moved.
- Exceptions when removing action in last position of action map.
- Devices marked as unsupported in input settings getting added back on domain reload.
- Fixed `Pen` causing exceptions and asserts.
- Composites that assign multiple bindings to parts failing to set up properly when parts are assigned out of order (#410).

### Known Issues

- Input processing in edit mode on 2019.1 is sporadic rather than happening on every editor update.

## [0.1.2-preview] - 2018-12-19

    NOTE: The minimum version requirement for the new input system has been bumped
          to 2018.3. The previous minum requirement of 2018.2 is no longer supported.
          Also, we have dropped support for the .NET 3.5 runtime. The new .NET 4
          runtime is now required to use the new input system.

We've started working on documentation. The current work-in-progress can be found on [GitHub](https://github.com/Unity-Technologies/InputSystem/blob/develop/Packages/com.unity.inputsystem/Documentation~/InputSystem.md).

### Changed

- `InputConfiguration` has been replaced with a new `InputSettings` class.
- `InputConfiguration.lockInputToGame` has been moved to `InputEditorUserSettings.lockInputToGameView`. This setting is now persisted as a local user setting.
- `InputSystem.updateMask` has been replaced with `InputSettings.updateMode`.
- `InputSystem.runInBackground` has been moved to `InputSettings.runInBackground`.
- Icons have been updated for improved styling and now have separate dark and light skin versions.
- `Lock Input To Game` and `Diagnostics Mode` are now persisted as user settings
- Brought back `.current` getters and added `InputSettings.filterNoiseOnCurrent` to control whether noise filtering on the getters is performed or not.
- Removed old and outdated Doxygen-generated API docs.

### Added

- `InputSystem.settings` contains the current input system settings.
- A new UI has been added to "Edit >> Project Settings..." to edit input system settings. Settings are stored in a user-controlled asset in any location inside `Assets/`. Multiple assets can be used and switched between.
- Joystick HIDs are now supported on Windows, Mac, and UWP.
- Can now put system into manual update mode (`InputSettings.updateMode`). In this mode, events will not get automatically processed. To process events, call `InputSystem.Update()`.
- Added shortcuts to action editor window (requires 2019.1).
- Added icons for .inputactions assets.

### Fixed

- `InputSystem.devices` not yet being initialized in `MonoBehaviour.Start` when in editor.

### Known Issues

- Input settings are not yet included in player builds. This means that at the moment, player builds will always start out with default input settings.
- There have been reports of some stickiness to buttons on 2019.1 alpha builds.  We are looking at this now.

## [0.0.14-preview] - 2018-12-11

### Changed

- `Pointer.delta` no longer has `SensitivityProcessor` on it. The processor was causing many issues with mouse deltas. It is still available for adding it manually to action bindings but the processor likely needs additional work.

### Fixed

Core:
- Invalid memory accesses when using .NET 4 runtime
- Mouse.button not being identical to Mouse.leftButton
- DualShock not being recognized when connected via Bluetooth

Actions:
- Parameters disappearing on processors and interactions in UI when edited
- Parameters on processors and interactions having wrong value type in UI (e.g. int instead of float)
- RebindingOperation calling OnComplete() after being cancelled

Misc:
- Documentation no longer picked up as assets in user project

## [0.0.13-preview] - 2018-12-05

First release from stable branch.<|MERGE_RESOLUTION|>--- conflicted
+++ resolved
@@ -58,11 +58,8 @@
 - Fixed Input Actions Editor losing reference to current ControlScheme upon entering Play Mode [ISXB-770](https://issuetracker.unity3d.com/product/unity/issues/guid/ISXB-770).
 - Fixed Save shortcut (ctrl/cmd + S by default) not saving changes in Input Actions Editor windows. [ISXB-659](https://issuetracker.unity3d.com/product/unity/issues/guid/ISXB-659).
 - Fixed headers in InputActionEditor windows becoming squashed when there is a large number of Action Maps/Actions.
-<<<<<<< HEAD
+- Fixed duplication of project wide input actions when loading/unloading scenes.
 - Fixed an issue where preloaded InputActionAsset objects added by a Unity developer could accidentally be selected as the project-wide actions asset instead of the configured asset in built players. 
-=======
-- Fixed duplication of project wide input actions when loading/unloading scenes
->>>>>>> f717588a
 
 ## [1.8.0-pre.2] - 2023-11-09
 
