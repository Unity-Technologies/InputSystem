--- conflicted
+++ resolved
@@ -21,11 +21,8 @@
 ### Added
 
 - Added support for generic joysticks on WebGL (which don't use the standard gamepad mapping).
-<<<<<<< HEAD
 - Added support for DualShock 3 gamepads on desktops.
-=======
 - Added support for Nintendo Switch Pro Controllers on desktops.
->>>>>>> f6eeb06e
 
 ### Changed
 
