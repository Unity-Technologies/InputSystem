# Changelog
All notable changes to the input system package will be documented in this file.

The format is based on [Keep a Changelog](http://keepachangelog.com/en/1.0.0/)
and this project adheres to [Semantic Versioning](http://semver.org/spec/v2.0.0.html).

## [0.3-preview] - TBD

### Changed

- The input debugger will no longer automatically show remote devices when the profiler is connected. Instead, use the new menu in debugger toolbar to connect to players or to enable/disable remote input debugging.

### Fixed

- Remote connections in input debugger now remain connected across domain reloads.
- Don't incorrectly create non-functioning devices if a physical device implements multiple incompatible logical HID devices (such as the MacBook keyboard/touch pad and touch bar).
<<<<<<< HEAD
- Removed non-functioning sort triangles in event list in Input Debugger device windows.
=======
- Sort events in input debugger window by id rather then by timestamp.
>>>>>>> d1ede964

Actions:
- Editor beeping or triggering menu commands when binding keys interactively.
- Pasting or duplicating an action in an action map asset will now assign a new and unique ID to the action.
- "Add Action" button being active and triggering exceptions when no action map had been added yet.
- Fixed warnings in Console when using InputActions editor.
- Fixed assert when generating C# class and make sure it gets imported correctly.
- Generate directories as needed when generating C# class, and allow path names without "Assets/" path prefix.

## [0.2.0-preview] - 2019-02-12

This release contains a number of fairly significant changes. The focus has been on further improving the action system to make it easier to use as well as to make it work more reliably and predictably.

>NOTE: There are some breaking changes. Please see the "Changed" section below.

### Changed

- Removed Unity 2018.2 support code.
- Removed .NET 3.5 support code.
- Started using C# 7.
- `IInputControlProcessor<TValue>` has been replaced with `InputProcessor` and `InputProcessor<TValue>` base classes.
- `IInputBindingComposite` has been replaced with an `InputBindingComposite` base class and the `IInputBindingComposite<TValue>` interface has been merged with the `InputBindingComposite<TValue>` class which had already existed.
- `InputUser.onUnpairedDeviceUser` will now notify for each actuated control until the device is paired or there are no more actuated controls.
- `SensitivityProcessor` has been removed.
    * The approach needs rethinking. What `SensitivityProcessor` did caused more problems than it solved.
- State monitors no longer have their timeouts removed automatically when they fire. This makes it possible to have a timeout that is removed only in response to a specific state change.
- Events for devices that implement `IInputStateCallbacks` (such as `Touchscreen`) are allowed to go back in time. Avoids the problem of having to order events between multiple fingers correctly or seeing events getting rejected.
- `PenState.Button` is now `PenButton`.

#### Actions:
- Bindings that have no interactions on them will trigger differently now. __This is a breaking change__.
  * Previously, these bindings would trigger `performed` on every value change including when going back to their default value. This is why you would see two calls of `performed` with a button; one when the button was pressed, another when it was depressed.
  * Now, a binding without an interaction will trigger `started` and then `performed` when a bound control is actuated. Thereafter, the action will remain in `Started` phase. For as long as the control is actuated, every value change will trigger `performed` again. When the control stops being actuated, it will trigger `cancelled` and the action will remain in `Waiting` state.
  * Control actuation is defined as a control having a magnitude (see `InputControl.EvaluateMagnitude`) greater than zero. If a control does not support magnitudes (returns -1 from `EvaluateMagnitude`), then the control is considered actuated when it changes state away from its default state.
  * To restore the previous behavior, simply change code like
      ```
        myAction.performed += MyCallback;
      ```
    to
      ```
        myAction.performed += MyCallback;
        myAction.cancelled += MyCallback;
      ```
  * Alternatively, enable `passThrough` mode on an action. This effectively restores the previous default behavior of actions.
    ```
        new InputAction(binding: "<Gamepad>/leftTrigger") { passThrough = true };
    ```
- As part of the aforementioned change, the following interactions have been removed as they are no longer relevant:
  - `StickInteraction`: Can simply be removed from bindings. The new default behavior obsoletes the need for what `StickInteraction` did. Use `started` to know then the stick starts being actuated, `performed` to be updated on movements, and `cancelled` to know when the stick goes back into rest position.
  - `PressAndReleaseInteraction`: Can simply be removed from bindings. The default behavior with no interaction encompasses press and release detection. Use `started` to know then a button is pressed and `cancelled` to know when it is released. To set a custom button press point, simply put an `AxisDeadzoneProcessor` on the binding.
- `PressInteraction` has been completely rewritten.
  - Trigger behavior can be set through `behavior` parameter and now provides options for observing just presses (`PressOnly`), just releases (`ReleaseOnly`), or both presses and releases (`PressAndRelease`).
  - Also, the interaction now operates on control actuation rather than reading out float values directly. This means that any control that supports magnitudes can be used.
  - Also supports continuous mode now.
- If bound controls are already actuated when an action is enabled, the action will now trigger in the next input update as if the control had just been moved from non-actuated to actuated state.
  - In other words, if e.g. you have a binding to the A button of the gamepad and the A button is already pressed when the action is first enabled, then the action associated with the A button will trigger as if the button had just been pressed. Previously, it required releasing and re-pressing the button first -- which, together with certain interactions, could lead to actions ending up in a confused state.
- When an action is disabled, it will now cancel all ongoing interactions, if any (i.e. you will see `InputAction.cancelled` being called).
  - Note that unlike the above-mentioned callbacks that happen when an action starts out with a control already actuated, the cancellation callbacks happen __immediately__ rather than in the next input update.
- Actions that at runtime are bound to multiple controls will now perform *conflict resolution*, if necessary.
  - This applies only if an action actually receives multiple concurrent actuations from controls.
  - When ambiguity is detected, the greatest amount of actuation on any of the controls gets to drive the action.
  - In practice, this means that as long as any of the controls bound to an action is actuated, the action will keep going. This resolves ambiguities when an action has primary and secondary bindings, for examples, or when an action is bound to multiple different devices at the same time.
  - Composite bindings count as single actuations regardless of how many controls participate in the composite.
  - This behavior __can be bypassed__ by setting the action to be pass-through.
- Action editor now closes when asset is deleted.
  - If there are unsaved changes, asks for confirmation first.
- Interactions and processors in the UI are now filtered based on the type of the action (if set) and sorted by name.
- Renamed "Axis" and "Dpad" composites to "1D Axis" and "2D Vector" composite.
  - The old names can still be used and existing data will load as expected.
  - `DpadComposite` got renamed to `Vector2Composite`; `AxisComposite` is unchanged.
- `InputInteractionContext.controlHasDefaultValue` has been replaced with `InputInteractionContext.ControlIsActuated()`.
- `InputActionChange.BindingsHaveChangedWhileEnabled` has been reworked and split in two:
    1. `InputActionChange.BoundControlsAboutToChange`: Bindings have been previously resolved but are about to be re-resolved.
    2. `InputActionChange.BoundControlsChanged`: Bindings have been resolved on one or more actions.
- Actions internally now allocate unmanaged memory.
  - Disposing should be taken care of automatically (though you can manually `Dispose` as well). If you see errors in the console log about unmanaged memory being leaked, please report the bug.
  - All execution state except for C# heap objects for processors, interactions, and composites has been collapsed into a single block of unmanaged memory. Actions should now be able to re-resolve efficiently without allocating additional GC memory.

### Added

- `PlayerInput` component which simplifies setting up individual player input actions and device pairings. \
  ![PlayerInput](Documentation~/Images/PlayerInput.png)
- `PlayerInputManager` component which simplifies player joining and split-screen setups. \
  ![PlayerInput](Documentation~/Images/PlayerInputManager.png)
- `InputDevice.all` (equivalent to `InputSystem.devices`)
- `InputControl.IsActuated()` can be used to determine whether control is currently actuated (defined as extension method in `InputControlExtensions`).
- Can now read control values from buffers as objects using `InputControl.ReadValueFromBufferAsObject`. This allows reading a value stored in memory without having to know the value type.
- New processors:
    * `ScaleProcessor`
    * `ScaleVector2Processor`
    * `ScaleVector3Processor`
    * `InvertVector2Processor`
    * `InvertVector3Processor`
    * `NormalizeVector2Processor`
    * `NormalizeVector3Processor`
- Added `MultiTapInteraction`. Can be used to listen for double-taps and the like.
- Can get total and average event lag times through `InputMetrics.totalEventLagTime` and `InputMetrics.averageEventLagTime`.
- `Mouse.forwardButton` and `Mouse.backButton`.
- The input debugger now shows users along with their paired devices and actions. See the [documentation](Documentation~/UserManagement.md#debugging)
- Added third and fourth barrel buttons on `Pen`.

#### Actions:
- Actions have a new continuous mode that will cause the action to trigger continuously even if there is no input. See the [documentation](Documentation~/Actions.md#continuous-actions) for details. \
  ![Continuous Action](Documentation~/Images/ContinuousAction.png)
- Actions have a new pass-through mode. In this mode an action will bypass any checks on control actuation and let any input activity on the action directly flow through. See the [documentation](Documentation~/Actions.md#pass-through-actions) for details. \
  ![Pass-Through Action](Documentation~/Images/PassThroughAction.png)
- Can now add interactions and processors directly to actions.
  ![Action Properties](Documentation~/Images/ActionProperties.png)
    * This is functionally equivalent to adding the respective processors and/or interactions to every binding on the action.
- Can now change the type of a composite retroactively.
  ![Composite Properties](Documentation~/Images/CompositeProperties.png)
- Values can now be read out as objects using `InputAction.CallbackContext.ReadValueAsObject()`.
    * Allocates GC memory. Should not be used during normal gameplay but is very useful for testing and debugging.
- Added auto-save mode for .inputactions editor.
  ![Auto Save](Documentation~/Images/AutoSave.png)
- Processors, interactions, and composites can now define their own parameter editor UIs by deriving from `InputParameterEditor`. This solves the problem of these elements not making it clear that the parameters usually have global defaults and do not need to be edited except if local overrides are necessary.
- Can now set custom min and max values for axis composites.
    ```
    var action = new InputAction();
    action.AddCompositeBinding("Axis(minValue=0,maxValue=2)")
        .With("Positive", "<Keyboard>/a")
        .With("Negative", "<Keyboard>/d");
    ```
- "C# Class File" property on .inputactions importer settings now has a file picker next to it.
- `InputActionTrace` has seen various improvements.
    * Recorded data will now stay valid even if actions are rebound to different controls.
    * Can listen to all actions using `InputActionTrace.SubscribeToAll`.
    * `InputActionTrace` now maintains a list of subscriptions. Add subscriptions with `SubscribeTo` and remove a subscription with `UnsubscribeFrom`. See the [documentation](Documentation~/Actions.md#tracing-actions) for details.

### Fixes

- Fixed support for Unity 2019.1 where we landed a native API change.
- `InputUser.UnpairDevicesAndRemoveUser()` corrupting device pairings of other InputUsers
- Control picker in UI having no devices if list of supported devices is empty but not null
- `IndexOutOfRangeException` when having multiple action maps in an asset (#359 and #358).
- Interactions timing out even if there was a pending event that would complete the interaction in time.
- Action editor updates when asset is renamed or moved.
- Exceptions when removing action in last position of action map.
- Devices marked as unsupported in input settings getting added back on domain reload.
- Fixed `Pen` causing exceptions and asserts.
- Composites that assign multiple bindings to parts failing to set up properly when parts are assigned out of order (#410).

### Known Issues

- Input processing in edit mode on 2019.1 is sporadic rather than happening on every editor update.

## [0.1.2-preview] - 2018-12-19

    NOTE: The minimum version requirement for the new input system has been bumped
          to 2018.3. The previous minum requirement of 2018.2 is no longer supported.
          Also, we have dropped support for the .NET 3.5 runtime. The new .NET 4
          runtime is now required to use the new input system.

We've started working on documentation. The current work-in-progress can be found on [GitHub](https://github.com/Unity-Technologies/InputSystem/blob/develop/Packages/com.unity.inputsystem/Documentation~/InputSystem.md).

### Changed

- `InputConfiguration` has been replaced with a new `InputSettings` class.
- `InputConfiguration.lockInputToGame` has been moved to `InputEditorUserSettings.lockInputToGameView`. This setting is now persisted as a local user setting.
- `InputSystem.updateMask` has been replaced with `InputSettings.updateMode`.
- `InputSystem.runInBackground` has been moved to `InputSettings.runInBackground`.
- Icons have been updated for improved styling and now have separate dark and light skin versions.
- `Lock Input To Game` and `Diagnostics Mode` are now persisted as user settings
- Brought back `.current` getters and added `InputSettings.filterNoiseOnCurrent` to control whether noise filtering on the getters is performed or not.
- Removed old and outdated Doxygen-generated API docs.

### Added

- `InputSystem.settings` contains the current input system settings.
- A new UI has been added to "Edit >> Project Settings..." to edit input system settings. Settings are stored in a user-controlled asset in any location inside `Assets/`. Multiple assets can be used and switched between.
- Joystick HIDs are now supported on Windows, Mac, and UWP.
- Can now put system into manual update mode (`InputSettings.updateMode`). In this mode, events will not get automatically processed. To process events, call `InputSystem.Update()`.
- Added shortcuts to action editor window (requires 2019.1).
- Added icons for .inputactions assets.

### Fixed

- `InputSystem.devices` not yet being initialized in `MonoBehaviour.Start` when in editor.

### Known Issues

- Input settings are not yet included in player builds. This means that at the moment, player builds will always start out with default input settings.
- There have been reports of some stickiness to buttons on 2019.1 alpha builds.  We are looking at this now.

## [0.0.14-preview] - 2018-12-11

### Changed

- `Pointer.delta` no longer has `SensitivityProcessor` on it. The processor was causing many issues with mouse deltas. It is still available for adding it manually to action bindings but the processor likely needs additional work.

### Fixed

Core:
- Invalid memory accesses when using .NET 4 runtime
- Mouse.button not being identical to Mouse.leftButton
- DualShock not being recognized when connected via Bluetooth

Actions:
- Parameters disappearing on processors and interactions in UI when edited
- Parameters on processors and interactions having wrong value type in UI (e.g. int instead of float)
- RebindingOperation calling OnComplete() after being cancelled

Misc:
- Documentation no longer picked up as assets in user project

## [0.0.13-preview] - 2018-12-5

First release from stable branch.<|MERGE_RESOLUTION|>--- conflicted
+++ resolved
@@ -14,11 +14,8 @@
 
 - Remote connections in input debugger now remain connected across domain reloads.
 - Don't incorrectly create non-functioning devices if a physical device implements multiple incompatible logical HID devices (such as the MacBook keyboard/touch pad and touch bar).
-<<<<<<< HEAD
 - Removed non-functioning sort triangles in event list in Input Debugger device windows.
-=======
 - Sort events in input debugger window by id rather then by timestamp.
->>>>>>> d1ede964
 
 Actions:
 - Editor beeping or triggering menu commands when binding keys interactively.
