--- conflicted
+++ resolved
@@ -10,15 +10,13 @@
 
 ## [Unreleased]
 
-<<<<<<< HEAD
 ### Changed
 
 - The artificial `ctrl`, `shift`, and `alt` controls (which combine the left and right controls into one) on the keyboard can now be written to and no longer throw `NotSupportedException` when trying to do so ([case 1340793](https://issuetracker.unity3d.com/issues/on-screen-button-errors-on-mouse-down-slash-up-when-its-control-path-is-set-to-control-keyboard)).
-=======
+
 ### Fixed
 
 - Fixed writing values into the half-axis controls of sticks (such as `Gamepad.leftStick.left`) producing incorrect values on the stick ([case 1336240](https://issuetracker.unity3d.com/issues/inputtestfixture-tests-return-inverted-values-when-pressing-gamepads-left-or-down-joystick-buttons)).
->>>>>>> c4045cbf
 
 ## [1.2.0] - 2021-10-22
 
